--- conflicted
+++ resolved
@@ -41,7 +41,7 @@
             <dependency>
                 <groupId>org.apache.ignite</groupId>
                 <artifactId>ignite-bom</artifactId>
-                <version>2.16.999-SNAPSHOT</version>
+                <version>${revision}</version>
                 <scope>import</scope>
                 <type>pom</type>
             </dependency>
@@ -71,242 +71,6 @@
                         </dependency>
                     </dependencies>
                 </plugin>
-<<<<<<< HEAD
-
-                <plugin>
-                    <groupId>org.apache.maven.plugins</groupId>
-                    <artifactId>maven-javadoc-plugin</artifactId>
-                    <version>${maven.javadoc.plugin.version}</version>
-                    <configuration>
-                        <skip>true</skip>
-                        <groups>
-                            <group>
-                                <title>Common Grid APIs</title>
-                                <packages>
-                                    org.apache.ignite:org.apache.ignite.cluster:org.apache.ignite.lifecycle:org.apache.ignite.configuration:org.apache.ignite.spi:org.apache.ignite.lang:org.apache.ignite.resources:org.apache.ignite.thread:org.apache.ignite.scheduler
-                                </packages>
-                            </group>
-                            <group>
-                                <title>Messaging APIs</title>
-                                <packages>org.apache.ignite.messaging</packages>
-                            </group>
-                            <group>
-                                <title>Event Notification APIs</title>
-                                <packages>org.apache.ignite.events</packages>
-                            </group>
-                            <group>
-                                <title>Compute Grid APIs</title>
-                                <packages>org.apache.ignite.compute*</packages>
-                            </group>
-                            <group>
-                                <title>Data Grid APIs</title>
-                                <packages>
-                                    org.apache.ignite.cache*:org.apache.ignite.transactions:org.apache.ignite.datastructures:org.apache.ignite.dataload
-                                </packages>
-                            </group>
-                            <group>
-                                <title>Service Grid APIs</title>
-                                <packages>org.apache.ignite.services</packages>
-                            </group>
-                            <group>
-                                <title>Ignite Thin Client APIs</title>
-                                <packages>org.apache.ignite.client</packages>
-                            </group>
-                            <group>
-                                <title>Streaming APIs</title>
-                                <packages>org.apache.ignite.streamer*:org.apache.ignite.stream*</packages>
-                            </group>
-                            <group>
-                                <title>Security APIs</title>
-                                <packages>org.apache.ignite.plugin.security:org.apache.ignite.ssl</packages>
-                            </group>
-                            <group>
-                                <title>Maintenance APIs</title>
-                                <packages>org.apache.ignite.maintenance</packages>
-                            </group>
-                            <group>
-                                <title>MXBeans classes</title>
-                                <packages>org.apache.ignite.mbean:org.apache.ignite.mxbean</packages>
-                            </group>
-                            <group>
-                                <title>Memory allocator APIs</title>
-                                <packages>org.apache.ignite.mem</packages>
-                            </group>
-                            <group>
-                                <title>SPI: CheckPoint</title>
-                                <packages>org.apache.ignite.spi.checkpoint*</packages>
-                            </group>
-                            <group>
-                                <title>SPI: Collision</title>
-                                <packages>org.apache.ignite.spi.collision*</packages>
-                            </group>
-                            <group>
-                                <title>SPI: Indexing</title>
-                                <packages>org.apache.ignite.spi.indexing*</packages>
-                            </group>
-                            <group>
-                                <title>SPI: Load Balancing</title>
-                                <packages>org.apache.ignite.spi.loadbalancing*</packages>
-                            </group>
-                            <group>
-                                <title>SPI: Communication</title>
-                                <packages>org.apache.ignite.spi.communication*</packages>
-                            </group>
-                            <group>
-                                <title>SPI: Deployment</title>
-                                <packages>org.apache.ignite.spi.deployment*</packages>
-                            </group>
-                            <group>
-                                <title>SPI: Swap Space</title>
-                                <packages>org.apache.ignite.spi.swapspace*</packages>
-                            </group>
-                            <group>
-                                <title>SPI: Discovery</title>
-                                <packages>org.apache.ignite.spi.discovery*</packages>
-                            </group>
-                            <group>
-                                <title>SPI: Failover</title>
-                                <packages>org.apache.ignite.spi.failover*</packages>
-                            </group>
-                            <group>
-                                <title>SPI: Event Storage</title>
-                                <packages>org.apache.ignite.spi.eventstorage*</packages>
-                            </group>
-                            <group>
-                                <title>Communication Failure Detection</title>
-                                <packages>org.apache.ignite.failure</packages>
-                            </group>
-                            <group>
-                                <title>Segmentation Detection</title>
-                                <packages>org.apache.ignite.plugin.segmentation</packages>
-                            </group>
-                            <group>
-                                <title>Ignite plugin API</title>
-                                <packages>org.apache.ignite.plugin*</packages>
-                            </group>
-                            <group>
-                                <title>Logging</title>
-                                <packages>org.apache.ignite.logger*</packages>
-                            </group>
-                            <group>
-                                <title>Loaders</title>
-                                <packages>org.apache.ignite.startup*</packages>
-                            </group>
-                            <group>
-                                <title>Marshallers</title>
-                                <packages>org.apache.ignite.marshaller*</packages>
-                            </group>
-                            <group>
-                                <title>Ignite Binary Objects API</title>
-                                <packages>org.apache.ignite.binary*</packages>
-                            </group>
-                            <group>
-                                <title>Visor Plugins</title>
-                                <packages>org.apache.ignite.visor.plugin</packages>
-                            </group>
-                            <group>
-                                <title>Spring Integration</title>
-                                <packages>org.apache.ignite.cache.spring:org.apache.ignite.transactions.spring</packages>
-                            </group>
-                            <group>
-                                <title>Mesos Framework</title>
-                                <packages>org.apache.ignite.mesos*</packages>
-                            </group>
-                            <group>
-                                <title>Kubernetes Integration</title>
-                                <packages>org.apache.ignite.kubernetes*</packages>
-                            </group>
-                            <group>
-                                <title>Platforms</title>
-                                <packages>org.apache.ignite.platform*</packages>
-                            </group>
-                            <group>
-                                <title>Storm integration</title>
-                                <packages>org.apache.ignite.stream.storm*</packages>
-                            </group>
-                            <group>
-                                <title>Ignite Development Utils</title>
-                                <packages>org.apache.ignite.development.utils*</packages>
-                            </group>
-                            <group>
-                                <title>Encryption SPI</title>
-                                <packages>org.apache.ignite.spi.encryption*</packages>
-                            </group>
-                            <group>
-                                <title>Metric SPI</title>
-                                <packages>org.apache.ignite.spi.metric*</packages>
-                            </group>
-                            <group>
-                                <title>System view SPI</title>
-                                <packages>org.apache.ignite.spi.systemview*</packages>
-                            </group>
-                            <group>
-                                <title>Tracing SPI</title>
-                                <packages>org.apache.ignite.spi.tracing*</packages>
-                            </group>
-                            <group>
-                                <title>Capture Data Change API</title>
-                                <packages>org.apache.ignite.cdc*</packages>
-                            </group>
-                            <group>
-                                <title>Calcite-based SQL engine</title>
-                                <packages>org.apache.ignite.calcite</packages>
-                            </group>
-                            <group>
-                                <title>Ignite-indexing SQL engine</title>
-                                <packages>org.apache.ignite.indexing</packages>
-                            </group>
-                        </groups>
-                        <bottom>
-                            <![CDATA[
-                                    <table width="100%" border="0" cellspacing=0 cellpadding=0 style="padding: 5px">
-                                    <tr>
-                                        <td>
-                                            <table style="padding-left: 0; margin: 0">
-                                                <tbody style="padding: 0; margin: 0">
-                                                    <tr style="padding: 0; margin: 0">
-                                                        <td>
-                                                            <a target=_blank href="https://ignite.apache.org"><nobr>${current.year} Copyright &#169; Apache Software Foundation</nobr></a>
-                                                        </td>
-                                                    </tr>
-                                                </tbody>
-                                            </table>
-                                        </td>
-                                        <td width="100%" align="right" valign="center">
-                                            <a href="https://twitter.com/ApacheIgnite" class="twitter-follow-button" data-show-count="false" data-size="large">Follow @ApacheIgnite</a>
-                                        </td>
-                                    </tr>
-                                    <tr>
-                                        <td colspan="2" valign="top" align="left">
-                                            <table style="padding-left: 0; margin: 0">
-                                                <tbody style="padding: 0; margin: 0">
-                                                    <tr style="padding: 0; margin: 0">
-                                                        <td>
-                                                            <b>Ignite Database and Caching Platform</b>
-                                                        </td>
-                                                        <td>:&nbsp;&nbsp;
-                                                            ver. <strong>${project.version}</strong>
-                                                        </td>
-                                                    </tr>
-                                                    <tr style="padding: 0; margin: 0">
-                                                        <td>
-                                                            <b>Release Date</b>
-                                                        </td>
-                                                        <td>:&nbsp;&nbsp;
-                                                            ${maven.build.timestamp}
-                                                        </td>
-                                                    </tr>
-                                                </tbody>
-                                            </table>
-                                        </td>
-                                    </tr>
-                                    </table>
-                                ]]>
-                        </bottom>
-                    </configuration>
-                </plugin>
-=======
->>>>>>> f06c1480
             </plugins>
         </pluginManagement>
 
@@ -321,7 +85,6 @@
             <plugin>
                 <groupId>org.codehaus.mojo</groupId>
                 <artifactId>flatten-maven-plugin</artifactId>
-                <version>1.2.7</version>
                 <executions>
                     <!-- disable flattering for parent pom. -->
                     <execution>
@@ -394,7 +157,7 @@
                                             <pluginExecutionFilter>
                                                 <groupId>org.codehaus.mojo</groupId>
                                                 <artifactId>flatten-maven-plugin</artifactId>
-                                                <versionRange>[1.2,)</versionRange>
+                                                <versionRange>[1.3.2,)</versionRange>
                                                 <goals>
                                                     <goal>flatten</goal>
                                                 </goals>
