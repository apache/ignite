<?xml version="1.0" encoding="UTF-8"?>

<!--
  Licensed to the Apache Software Foundation (ASF) under one or more
  contributor license agreements.  See the NOTICE file distributed with
  this work for additional information regarding copyright ownership.
  The ASF licenses this file to You under the Apache License, Version 2.0
  (the "License"); you may not use this file except in compliance with
  the License.  You may obtain a copy of the License at

       http://www.apache.org/licenses/LICENSE-2.0

  Unless required by applicable law or agreed to in writing, software
  distributed under the License is distributed on an "AS IS" BASIS,
  WITHOUT WARRANTIES OR CONDITIONS OF ANY KIND, either express or implied.
  See the License for the specific language governing permissions and
  limitations under the License.
-->

<!--
    POM file.
-->
<project xmlns="http://maven.apache.org/POM/4.0.0" xmlns:xsi="http://www.w3.org/2001/XMLSchema-instance" xsi:schemaLocation="http://maven.apache.org/POM/4.0.0 http://maven.apache.org/xsd/maven-4.0.0.xsd">
    <modelVersion>4.0.0</modelVersion>

    <parent>
        <groupId>org.apache.ignite</groupId>
        <artifactId>ignite-parent</artifactId>
        <version>1</version>
        <relativePath>parent</relativePath>
    </parent>

    <groupId>org.apache.ignite</groupId>
    <artifactId>apache-ignite</artifactId>
    <version>1.4.1-SNAPSHOT</version>
    <packaging>pom</packaging>

    <properties>
        <!--fix <attachartifact>...< /> at apache-release profile if changed-->
        <ignite.zip.pattern>${project.artifactId}-${ignite.edition}-${project.version}-bin</ignite.zip.pattern>
    </properties>

    <scm>
        <url>https://git-wip-us.apache.org/repos/asf/incubator-ignite</url>
        <connection>scm:git:https://git-wip-us.apache.org/repos/asf/incubator-ignite</connection>
        <developerConnection>scm:git:https://git-wip-us.apache.org/repos/asf/incubator-ignite</developerConnection>
        <tag>HEAD</tag>
    </scm>

    <modules>
        <module>modules/apache-license-gen</module>
        <module>modules/tools</module>
        <module>modules/core</module>
        <module>modules/hadoop</module>
        <module>modules/extdata/p2p</module>
        <module>modules/extdata/uri</module>
        <module>modules/clients</module>
        <module>modules/spring</module>
        <module>modules/web</module>
        <module>modules/aop</module>
        <module>modules/urideploy</module>
        <module>modules/indexing</module>
        <module>modules/ssh</module>
        <module>modules/rest-http</module>
        <module>modules/jta</module>
        <module>modules/aws</module>
        <module>modules/log4j</module>
        <module>modules/log4j2</module>
        <module>modules/slf4j</module>
        <module>modules/jcl</module>
        <module>modules/codegen</module>
        <module>modules/gce</module>
        <module>modules/cloud</module>
        <module>modules/mesos</module>
        <module>modules/kafka</module>
        <module>modules/yarn</module>
<<<<<<< HEAD
        <module>modules/zookeeper</module>
=======
        <module>modules/jms11</module>
>>>>>>> 09da9c2a
    </modules>

    <profiles>
        <profile>
            <id>test</id>
            <build>
                <plugins>
                    <plugin>
                        <groupId>org.apache.maven.plugins</groupId>
                        <artifactId>maven-assembly-plugin</artifactId>
                        <version>2.4</version>
                        <inherited>false</inherited>
                        <executions>
                            <execution>
                                <id>test</id>
                                <phase>prepare-package</phase>
                                <goals>
                                    <goal>single</goal>
                                </goals>
                                <configuration>
                                    <descriptors>
                                        <descriptor>assembly/test.xml</descriptor>
                                    </descriptors>
                                    <outputDirectory>${basedir}</outputDirectory>
                                    <finalName>libs</finalName>
                                    <appendAssemblyId>false</appendAssemblyId>
                                    <runOnlyAtExecutionRoot>true</runOnlyAtExecutionRoot>
                                </configuration>
                            </execution>
                        </executions>
                    </plugin>
                </plugins>
            </build>
        </profile>

        <profile>
            <id>dev-libs</id>
            <activation>
                <activeByDefault>true</activeByDefault>
            </activation>
            <build>
                <plugins>
                    <plugin>
                        <groupId>org.apache.maven.plugins</groupId>
                        <artifactId>maven-antrun-plugin</artifactId>
                        <version>1.7</version>
                        <inherited>false</inherited>
                        <executions>
                            <execution>
                                <id>dev-libs</id>
                                <goals>
                                    <goal>run</goal>
                                </goals>
                                <phase>package</phase>
                                <configuration>
                                    <target>
                                        <copy todir="${basedir}/libs">
                                            <fileset dir="${basedir}/target/release-package/libs" />
                                        </copy>
                                    </target>
                                </configuration>
                            </execution>
                        </executions>
                    </plugin>
                </plugins>
            </build>
        </profile>

        <profile>
            <id>release</id>
            <activation>
                <activeByDefault>true</activeByDefault>
                <jdk>[1.7,)</jdk>
            </activation>
            <build>
                <plugins>
                    <plugin>
                        <groupId>org.apache.maven.plugins</groupId>
                        <artifactId>maven-javadoc-plugin</artifactId>
                        <executions>
                            <execution>
                                <id>core-javadoc</id>
                                <goals>
                                    <goal>aggregate</goal>
                                </goals>
                                <phase>process-test-classes</phase>
                                <configuration>
                                    <reportOutputDirectory>${basedir}/target/javadoc</reportOutputDirectory>
                                    <destDir>core</destDir>
                                    <stylesheetfile>${basedir}/assembly/docfiles/javadoc.css</stylesheetfile>
                                    <subpackages>org.apache.ignite -exclude org.apache.ignite.client:org.apache.ignite.codegen:org.apache.ignite.examples:org.apache.ignite.internal:org.apache.ignite.schema:org.apache.ignite.tests:org.apache.ignite.tools:org.apache.ignite.util:org.apache.ignite.spi.discovery.tcp.messages:org.apache.ignite.spi.discovery.tcp.internal:org.apache.ignite.spi.deployment.uri.scanners:org.apache.ignite.spi.deployment.uri.tasks:org.apache.ignite.yardstick</subpackages>
                                </configuration>
                            </execution>
                        </executions>
                    </plugin>

                    <plugin>
                        <groupId>org.apache.maven.plugins</groupId>
                        <artifactId>maven-antrun-plugin</artifactId>
                        <version>1.7</version>
                        <inherited>false</inherited>
                        <dependencies>
                            <dependency>
                                <groupId>org.apache.ignite</groupId>
                                <artifactId>ignite-tools</artifactId>
                                <version>${project.version}</version>
                            </dependency>
                        </dependencies>
                        <executions>
                            <execution>
                                <id>javadoc-postprocessing</id>
                                <goals>
                                    <goal>run</goal>
                                </goals>
                                <phase>prepare-package</phase>
                                <configuration>
                                    <target>
                                        <copy todir="${basedir}/target/javadoc/core">
                                            <fileset dir="assembly/docfiles">
                                                <include name="img/**" />
                                                <include name="*.js" />
                                            </fileset>
                                        </copy>

                                        <taskdef name="doctask" classname="org.apache.ignite.tools.ant.beautifier.GridJavadocAntTask" />

                                        <doctask css="dotted" dir="target/javadoc/core">
                                            <include name="**/*.html" />
                                            <exclude name="overview-frame.html" />
                                            <exclude name="allclasses-frame.html" />
                                            <exclude name="**/class-use/*" />
                                        </doctask>
                                    </target>
                                </configuration>
                            </execution>

                            <execution>
                                <id>release-postprocessing</id>
                                <goals>
                                    <goal>run</goal>
                                </goals>
                                <phase>package</phase>
                                <configuration>
                                    <target>
                                        <replaceregexp byline="true">
                                            <regexp pattern="pushd &quot;%~dp0&quot;/\.\./\.\.(\s*&amp;::.+)?" />
                                            <substitution expression="pushd &quot;%~dp0&quot;/.." />
                                            <fileset dir="${basedir}/target/release-package/bin">
                                                <include name="**/*.bat" />
                                            </fileset>
                                        </replaceregexp>

                                        <replaceregexp byline="true">
                                            <regexp pattern="IGNITE_HOME_TMP=&quot;\$\(dirname &quot;\$\{IGNITE_HOME_TMP\}&quot;\)&quot;(\s*#.*)?" />
                                            <substitution expression="" />
                                            <fileset dir="${basedir}/target/release-package/bin">
                                                <include name="**/*.sh" />
                                            </fileset>
                                        </replaceregexp>

                                        <replaceregexp byline="true">
                                            <regexp pattern="set SCRIPTS_HOME=%IGNITE_HOME%\\bin(\s*&amp;::.*)?" />
                                            <substitution expression="set SCRIPTS_HOME=%IGNITE_HOME%\\\\bin" />
                                            <fileset dir="${basedir}/target/release-package/bin">
                                                <include name="**/*.bat" />
                                            </fileset>
                                        </replaceregexp>

                                        <replaceregexp byline="true">
                                            <regexp pattern="SCRIPTS_HOME=&quot;\$\{IGNITE_HOME_TMP\}/bin&quot;(\s*#.*)?" />
                                            <substitution expression="SCRIPTS_HOME=&quot;$${IGNITE_HOME_TMP}/bin&quot;" />
                                            <fileset dir="${basedir}/target/release-package/bin">
                                                <include name="**/*.sh" />
                                            </fileset>
                                        </replaceregexp>

                                        <replaceregexp byline="true">
                                            <regexp pattern="\. &quot;\$\{SCRIPTS_HOME\}&quot;/include/build-classpath.sh(\s*#.*)?" />
                                            <substitution expression="" />
                                            <fileset dir="${basedir}/target/release-package/bin">
                                                <include name="**/*.sh" />
                                            </fileset>
                                        </replaceregexp>

                                        <replaceregexp byline="true">
                                            <regexp pattern="call &quot;%SCRIPTS_HOME%\\include\\build-classpath.bat&quot;(\s*&amp;::.*)?" />
                                            <substitution expression="" />
                                            <fileset dir="${basedir}/target/release-package/bin">
                                                <include name="**/*.bat" />
                                            </fileset>
                                        </replaceregexp>

                                        <replaceregexp byline="true">
                                            <regexp pattern="ENABLE_ASSERTIONS=.*" />
                                            <substitution expression="ENABLE_ASSERTIONS=&quot;0&quot;" />
                                            <fileset dir="${basedir}/target/release-package/bin">
                                                <include name="**/*.sh" />
                                            </fileset>
                                        </replaceregexp>

                                        <replaceregexp byline="true">
                                            <regexp pattern="ENABLE_ASSERTIONS=.*" />
                                            <substitution expression="ENABLE_ASSERTIONS=0" />
                                            <fileset dir="${basedir}/target/release-package/bin">
                                                <include name="**/*.bat" />
                                            </fileset>
                                        </replaceregexp>

                                        <replaceregexp byline="true">
                                            <regexp pattern="-DIGNITE_UPDATE_NOTIFIER=false" />
                                            <substitution expression="" />
                                            <fileset dir="${basedir}/target/release-package/bin">
                                                <include name="**/*.sh" />
                                                <include name="**/*.bat" />
                                            </fileset>
                                        </replaceregexp>

                                        <replaceregexp file="${basedir}/target/release-package/examples/pom.xml" byline="true">
                                            <regexp pattern="to_be_replaced_by_ignite_version" />
                                            <substitution expression="${project.version}" />
                                        </replaceregexp>

                                        <chmod dir="${basedir}/target/release-package" perm="755" includes="**/*.sh" />

                                        <zip destfile="${basedir}/target/bin/${ignite.zip.pattern}.zip" encoding="UTF-8">
                                            <zipfileset dir="${basedir}/target/release-package" prefix="${ignite.zip.pattern}" filemode="755">
                                                <include name="**/*.sh" />
                                                <include name="**/configure" />
                                                <include name="**/install-sh" />
                                                <include name="**/compile" />
                                                <include name="**/missing" />
                                            </zipfileset>
                                            <zipfileset dir="${basedir}/target/release-package" prefix="${ignite.zip.pattern}">
                                                <exclude name="**/*.sh" />
                                                <exclude name="**/configure" />
                                                <exclude name="**/install-sh" />
                                                <exclude name="**/compile" />
                                                <exclude name="**/missing" />
                                            </zipfileset>
                                        </zip>
                                    </target>
                                </configuration>
                            </execution>
                        </executions>
                    </plugin>

                    <plugin>
                        <groupId>org.apache.maven.plugins</groupId>
                        <artifactId>maven-assembly-plugin</artifactId>
                        <version>2.4</version>
                        <inherited>false</inherited>
                        <executions>
                            <execution>
                                <id>dependencies</id>
                                <phase>prepare-package</phase>
                                <goals>
                                    <goal>single</goal>
                                </goals>
                                <configuration>
                                    <descriptors>
                                        <descriptor>${basedir}/assembly/dependencies-${ignite.edition}.xml</descriptor>
                                    </descriptors>
                                    <outputDirectory>${basedir}/target/release-package</outputDirectory>
                                    <finalName>libs</finalName>
                                    <appendAssemblyId>false</appendAssemblyId>
                                </configuration>
                            </execution>

                            <execution>
                                <id>release</id>
                                <phase>prepare-package</phase>
                                <goals>
                                    <goal>single</goal>
                                </goals>
                                <configuration>
                                    <descriptors>
                                        <descriptor>assembly/release-${ignite.edition}.xml</descriptor>
                                    </descriptors>
                                    <finalName>release-package</finalName>
                                    <appendAssemblyId>false</appendAssemblyId>
                                </configuration>
                            </execution>

                            <execution>
                                <id>dependencies-visor-console</id>
                                <phase>prepare-package</phase>
                                <goals>
                                    <goal>single</goal>
                                </goals>
                                <configuration>
                                    <descriptors>
                                        <descriptor>assembly/dependencies-visor-console.xml</descriptor>
                                    </descriptors>
                                    <outputDirectory>target/release-package/bin</outputDirectory>
                                    <finalName>include</finalName>
                                    <appendAssemblyId>false</appendAssemblyId>
                                </configuration>
                            </execution>

                            <execution>
                                <id>scala-scripts</id>
                                <phase>prepare-package</phase>
                                <goals>
                                    <goal>single</goal>
                                </goals>
                                <configuration>
                                    <descriptors>
                                        <descriptor>assembly/release-scala.xml</descriptor>
                                    </descriptors>
                                    <outputDirectory>target/release-package</outputDirectory>
                                    <finalName>bin</finalName>
                                    <appendAssemblyId>false</appendAssemblyId>
                                </configuration>
                            </execution>
                        </executions>
                    </plugin>

                    <plugin>
                        <groupId>org.apache.maven.plugins</groupId>
                        <artifactId>maven-deploy-plugin</artifactId>
                        <configuration>
                            <skip>true</skip>
                        </configuration>
                    </plugin>
                </plugins>
            </build>
        </profile>

        <profile>
            <id>benchmarks</id>
            <modules>
                <module>modules/yardstick</module>
            </modules>
        </profile>

        <profile>
            <id>scala</id>

            <activation>
                <property><name>!scala-2.10</name></property>
            </activation>

            <modules>
                <module>modules/scalar</module>
                <module>modules/spark</module>
                <module>modules/visor-console</module>
                <module>modules/visor-plugins</module>
            </modules>
        </profile>

        <profile>
            <id>scala-2.10</id>

            <activation>
                <property><name>scala-2.10</name></property>
            </activation>

            <modules>
                <module>modules/scalar-2.10</module>
                <module>modules/spark-2.10</module>
                <module>modules/visor-console-2.10</module>
                <module>modules/visor-plugins</module>
            </modules>
        </profile>


        <profile>
            <id>lgpl</id>
            <modules>
                <module>modules/hibernate</module>
                <module>modules/geospatial</module>
                <module>modules/schedule</module>
            </modules>
        </profile>

        <profile>
            <id>examples</id>
            <modules>
                <module>examples</module>
            </modules>
        </profile>

        <profile>
            <id>apache-release</id>
            <build>
                <plugins>
                    <plugin>
                        <artifactId>maven-assembly-plugin</artifactId>
                        <dependencies>
                            <dependency>
                                <groupId>org.apache.apache.resources</groupId>
                                <artifactId>apache-source-release-assembly-descriptor</artifactId>
                                <version>1.0.4</version>
                            </dependency>
                        </dependencies>
                        <executions>
                            <execution>
                                <id>source-release-assembly</id>
                                <phase>package</phase>
                                <goals>
                                    <goal>single</goal>
                                </goals>
                                <configuration>
                                    <runOnlyAtExecutionRoot>true</runOnlyAtExecutionRoot>
                                    <descriptorRefs>
                                        <descriptorRef>${sourceReleaseAssemblyDescriptor}</descriptorRef>
                                    </descriptorRefs>
                                    <tarLongFileMode>gnu</tarLongFileMode>
                                    <finalName>${project.artifactId}-${project.version}-src</finalName>
                                    <appendAssemblyId>false</appendAssemblyId>
                                </configuration>
                            </execution>
                        </executions>
                    </plugin>

                    <plugin>
                        <groupId>org.apache.maven.plugins</groupId>
                        <artifactId>maven-antrun-plugin</artifactId>
                        <executions>
                            <execution>
                                <id>attach-artifact</id><!-- allows to sign *bin.zip files -->
                                <phase>package</phase>
                                <goals>
                                    <goal>run</goal>
                                </goals>
                                <configuration>
                                    <failOnError>false</failOnError>
                                    <target>
                                        <attachartifact file="${basedir}/target/bin/${project.artifactId}-fabric-${project.version}-bin.zip" classifier="fabric" type="zip" />
                                        <attachartifact file="${basedir}/target/bin/${project.artifactId}-hadoop-${project.version}-bin.zip" classifier="hadoop" type="zip" />
                                    </target>
                                </configuration>
                            </execution>
                        </executions>
                    </plugin>

                    <plugin>
                        <groupId>org.apache.maven.plugins</groupId>
                        <artifactId>maven-gpg-plugin</artifactId>
                        <executions>
                            <execution>
                                <goals>
                                    <goal>sign</goal>
                                </goals>
                                <configuration>
                                    <ascDirectory>${basedir}</ascDirectory>
                                </configuration>
                            </execution>
                        </executions>
                    </plugin>

                    <plugin>
                        <groupId>org.apache.maven.plugins</groupId>
                        <artifactId>maven-remote-resources-plugin</artifactId>
                        <executions>
                            <execution>
                                <goals>
                                    <goal>process</goal>
                                </goals>
                                <configuration>
                                    <!-- no <resourceBundle>, fix unexpected generation of
                                       DEPENDENCIES, LICENSE, NOTICE files-->
                                    <skip>true</skip>
                                </configuration>
                            </execution>
                        </executions>
                    </plugin>
                </plugins>
            </build>
        </profile>

        <profile>
            <id>deploy-ignite-site</id>
            <build>
                <plugins>
                    <plugin>
                        <groupId>net.ju-n.maven.plugins</groupId>
                        <artifactId>checksum-maven-plugin</artifactId>
                        <version>1.2</version>
                        <executions>
                            <execution>
                                <goals>
                                    <goal>files</goal>
                                </goals>
                                <phase>install</phase>
                            </execution>
                        </executions>
                        <configuration>
                            <failOnError>false</failOnError>
                            <fileSets>
                                <fileSet>
                                    <directory>${basedir}/target</directory>
                                    <includes>
                                        <include>${project.artifactId}-${project.version}-src.zip</include>
                                        <include>bin/*.zip</include>
                                    </includes>
                                </fileSet>
                            </fileSets>
                            <algorithms>
                                <algorithm>MD5</algorithm>
                                <algorithm>SHA-1</algorithm>
                            </algorithms>
                        </configuration>
                    </plugin>

                    <plugin>
                        <groupId>org.apache.maven.plugins</groupId>
                        <artifactId>maven-antrun-plugin</artifactId>
                        <version>1.7</version>
                        <inherited>false</inherited>
                        <executions>
                            <execution>
                                <id>site-generation</id>
                                <goals>
                                    <goal>run</goal>
                                </goals>
                                <phase>install</phase>
                                <configuration>
                                    <failOnError>false</failOnError>
                                    <target>
                                        <mkdir dir="${basedir}/target/site" />

                                        <copy file="${basedir}/target/${project.artifactId}-${project.version}-src.zip" tofile="${basedir}/target/site/${project.artifactId}-${project.version}-src.zip" failonerror="false" />
                                        <copy file="${basedir}/target/${project.artifactId}-${project.version}-src.zip.asc" tofile="${basedir}/target/site/${project.artifactId}-${project.version}-src.zip.asc" failonerror="false" />
                                        <copy file="${basedir}/target/${project.artifactId}-${project.version}-src.zip.md5" tofile="${basedir}/target/site/${project.artifactId}-${project.version}-src.zip.md5" failonerror="false" />
                                        <copy file="${basedir}/target/${project.artifactId}-${project.version}-src.zip.sha1" tofile="${basedir}/target/site/${project.artifactId}-${project.version}-src.zip.sha1" failonerror="false" />

                                        <copy todir="${basedir}/target/site">
                                            <fileset dir="${basedir}/target/bin">
                                                <include name="**/*" />
                                            </fileset>
                                        </copy>

                                        <!-- appending filename to md5 and sha1 files. to be improved. -->
                                        <echo file="${basedir}/target/site/${project.artifactId}-fabric-${project.version}-bin.zip.md5" append="true" message=" ${project.artifactId}-fabric-${project.version}-bin.zip" />
                                        <echo file="${basedir}/target/site/${project.artifactId}-fabric-${project.version}-bin.zip.sha1" append="true" message=" ${project.artifactId}-fabric-${project.version}-bin.zip" />
                                        <echo file="${basedir}/target/site/${project.artifactId}-hadoop-${project.version}-bin.zip.md5" append="true" message=" ${project.artifactId}-hadoop-${project.version}-bin.zip" />
                                        <echo file="${basedir}/target/site/${project.artifactId}-hadoop-${project.version}-bin.zip.sha1" append="true" message=" ${project.artifactId}-hadoop-${project.version}-bin.zip" />
                                        <echo file="${basedir}/target/site/${project.artifactId}-${project.version}-src.zip.md5" append="true" message=" ${project.artifactId}-${project.version}-src.zip" />
                                        <echo file="${basedir}/target/site/${project.artifactId}-${project.version}-src.zip.sha1" append="true" message=" ${project.artifactId}-${project.version}-src.zip" />
                                    </target>
                                </configuration>
                            </execution>
                        </executions>
                    </plugin>
                </plugins>
            </build>
        </profile>

        <profile>
            <id>java8-schema-import</id>
            <activation>
                <file>
                    <exists>${java.home}/lib/ext/jfxrt.jar</exists>
                </file>
            </activation>
            <modules>
                <module>modules/schema-import</module>
            </modules>
            <build>
                <plugins>
                    <plugin>
                        <groupId>org.apache.maven.plugins</groupId>
                        <artifactId>maven-assembly-plugin</artifactId>
                        <version>2.4</version>
                        <inherited>false</inherited>

                        <executions>
                            <execution>
                                <id>dependencies-schema-import</id>
                                <phase>prepare-package</phase>
                                <goals>
                                    <goal>single</goal>
                                </goals>
                                <configuration>
                                    <descriptors>
                                        <descriptor>assembly/dependencies-schema-import.xml</descriptor>
                                    </descriptors>
                                    <outputDirectory>target/release-package/bin</outputDirectory>
                                    <finalName>include</finalName>
                                    <appendAssemblyId>false</appendAssemblyId>
                                </configuration>
                            </execution>

                            <execution>
                                <id>schema-import-scripts</id>
                                <phase>prepare-package</phase>
                                <goals>
                                    <goal>single</goal>
                                </goals>
                                <configuration>
                                    <descriptors>
                                        <descriptor>assembly/release-schema-import.xml</descriptor>
                                    </descriptors>
                                    <outputDirectory>target/release-package</outputDirectory>
                                    <finalName>bin</finalName>
                                    <appendAssemblyId>false</appendAssemblyId>
                                </configuration>
                            </execution>
                        </executions>
                    </plugin>
                </plugins>
            </build>
        </profile>

        <profile>
            <id>schema-import</id>
            <activation>
                <file>
                    <exists>${java.home}/lib/jfxrt.jar</exists>
                </file>
            </activation>
            <modules>
                <module>modules/schema-import</module>
            </modules>
            <build>
                <plugins>
                    <plugin>
                        <groupId>org.apache.maven.plugins</groupId>
                        <artifactId>maven-assembly-plugin</artifactId>
                        <version>2.4</version>
                        <inherited>false</inherited>

                        <executions>
                            <execution>
                                <id>dependencies-schema-import</id>
                                <phase>prepare-package</phase>
                                <goals>
                                    <goal>single</goal>
                                </goals>
                                <configuration>
                                    <descriptors>
                                        <descriptor>assembly/dependencies-schema-import.xml</descriptor>
                                    </descriptors>
                                    <outputDirectory>target/release-package/bin</outputDirectory>
                                    <finalName>include</finalName>
                                    <appendAssemblyId>false</appendAssemblyId>
                                </configuration>
                            </execution>

                            <execution>
                                <id>schema-import-scripts</id>
                                <phase>prepare-package</phase>
                                <goals>
                                    <goal>single</goal>
                                </goals>
                                <configuration>
                                    <descriptors>
                                        <descriptor>assembly/release-schema-import.xml</descriptor>
                                    </descriptors>
                                    <outputDirectory>target/release-package</outputDirectory>
                                    <finalName>bin</finalName>
                                    <appendAssemblyId>false</appendAssemblyId>
                                </configuration>
                            </execution>
                        </executions>
                    </plugin>
                </plugins>
            </build>
        </profile>
    </profiles>

    <build>
        <plugins>
            <plugin>
                <groupId>org.apache.maven.plugins</groupId>
                <artifactId>maven-clean-plugin</artifactId>
                <executions>
                    <execution>
                        <phase>clean</phase>
                        <goals>
                            <goal>clean</goal>
                        </goals>
                        <configuration>
                            <filesets>
                                <fileset>
                                    <directory>libs</directory>
                                </fileset>
                            </filesets>
                        </configuration>
                    </execution>
                </executions>
            </plugin>
        </plugins>
    </build>
</project><|MERGE_RESOLUTION|>--- conflicted
+++ resolved
@@ -74,11 +74,8 @@
         <module>modules/mesos</module>
         <module>modules/kafka</module>
         <module>modules/yarn</module>
-<<<<<<< HEAD
+        <module>modules/jms11</module>
         <module>modules/zookeeper</module>
-=======
-        <module>modules/jms11</module>
->>>>>>> 09da9c2a
     </modules>
 
     <profiles>
