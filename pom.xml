--- conflicted
+++ resolved
@@ -80,13 +80,10 @@
         <module>modules/mqtt</module>
         <module>modules/zookeeper</module>
         <module>modules/camel</module>
-<<<<<<< HEAD
         <module>modules/storm</module>
-=======
         <module>modules/osgi-paxlogging</module>
         <module>modules/osgi-karaf</module>
         <module>modules/osgi</module>
->>>>>>> 59a893c2
     </modules>
 
     <profiles>
