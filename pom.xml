<?xml version="1.0" encoding="UTF-8"?>

<!--
  Licensed to the Apache Software Foundation (ASF) under one or more
  contributor license agreements.  See the NOTICE file distributed with
  this work for additional information regarding copyright ownership.
  The ASF licenses this file to You under the Apache License, Version 2.0
  (the "License"); you may not use this file except in compliance with
  the License.  You may obtain a copy of the License at

       http://www.apache.org/licenses/LICENSE-2.0

  Unless required by applicable law or agreed to in writing, software
  distributed under the License is distributed on an "AS IS" BASIS,
  WITHOUT WARRANTIES OR CONDITIONS OF ANY KIND, either express or implied.
  See the License for the specific language governing permissions and
  limitations under the License.
-->

<!--
    POM file.
-->
<project xmlns="http://maven.apache.org/POM/4.0.0" xmlns:xsi="http://www.w3.org/2001/XMLSchema-instance" xsi:schemaLocation="http://maven.apache.org/POM/4.0.0 http://maven.apache.org/xsd/maven-4.0.0.xsd">
    <modelVersion>4.0.0</modelVersion>

    <parent>
        <groupId>org.apache.ignite</groupId>
        <artifactId>ignite-parent</artifactId>
        <version>${revision}</version>
        <relativePath>parent</relativePath>
    </parent>

    <artifactId>apache-ignite</artifactId>

    <packaging>pom</packaging>

    <modules>
<<<<<<< HEAD
        <module>modules/checkstyle</module>
        <module>parent</module>
        <module>modules/apache-license-gen</module>
=======
>>>>>>> 73fd1b4d
        <module>modules/tools</module>
        <module>modules/core</module>
        <module>modules/compress</module>
        <module>modules/dev-utils</module>
        <module>modules/direct-io</module>
        <module>modules/extdata/p2p</module>
        <module>modules/extdata/uri</module>
        <module>modules/extdata/platform</module>
        <module>modules/clients</module>
        <module>modules/spring</module>
        <module>modules/web</module>
        <module>modules/aop</module>
        <module>modules/urideploy</module>
        <module>modules/indexing</module>
        <module>modules/ssh</module>
        <module>modules/rest-http</module>
        <module>modules/jta</module>
        <module>modules/log4j</module>
        <module>modules/log4j2</module>
        <module>modules/slf4j</module>
        <module>modules/jcl</module>
        <module>modules/codegen</module>
        <module>modules/cloud</module>
        <module>modules/mesos</module>
        <module>modules/yarn</module>
        <module>modules/zookeeper</module>
        <module>modules/hibernate-core</module>
        <module>modules/osgi-paxlogging</module>
        <module>modules/osgi-karaf</module>
        <module>modules/osgi</module>
        <module>modules/web/ignite-appserver-test</module>
        <module>modules/web/ignite-websphere-test</module>
        <module>modules/cassandra</module>
        <module>modules/kubernetes</module>
        <module>modules/sqlline</module>
        <module>modules/ml</module>
        <module>modules/ml/spark-model-parser</module>
        <module>modules/ml/xgboost-model-parser</module>
        <module>modules/ml/catboost-model-parser</module>
        <module>modules/ml/h2o-model-parser</module>
        <module>modules/opencensus</module>
        <module>modules/control-utility</module>
        <module>modules/ignite-bom</module>
        <module>modules/calcite</module>
    </modules>

    <profiles>
        <profile>
            <id>all-java</id> <!-- used to update project versions and check all modules compilation -->
            <modules> <!-- sorted alphabetically -->
                <module>examples</module>
                <module>modules/benchmarks</module>
                <module>modules/compatibility</module>
                <module>modules/ducktests</module>
                <module>modules/geospatial</module>
                <module>modules/hibernate-4.2</module>
                <module>modules/hibernate-5.1</module>
                <module>modules/hibernate-5.3</module>
                <module>modules/numa-allocator</module>
                <module>modules/schedule</module>
                <module>modules/yardstick</module>
            </modules>
        </profile>

        <profile>
            <id>all-scala</id><!-- used to update project versions and check all modules compilation -->
            <modules><!-- sorted alphabetically -->
                <module>modules/scalar-2.10</module>
                <module>modules/scalar</module>
                <module>modules/spark</module>
                <module>modules/spark-2.4</module>
                <module>modules/visor-console-2.10</module>
                <module>modules/visor-console</module>
                <module>modules/visor-plugins</module>
            </modules>
        </profile>

        <profile>
            <id>all-other</id> <!-- used to update project versions and check all modules compilation -->
            <modules> <!-- sorted alphabetically -->
            </modules>
        </profile>

        <profile>
            <id>ducktests</id>
            <modules>
                <module>modules/ducktests</module>
            </modules>
        </profile>

        <profile>
            <id>numa-allocator</id>
            <modules>
                <module>modules/numa-allocator</module>
            </modules>
        </profile>

        <profile>
            <id>test</id>
            <build>
                <plugins>
                    <plugin>
                        <groupId>org.apache.maven.plugins</groupId>
                        <artifactId>maven-assembly-plugin</artifactId>
                        <version>2.4</version>
                        <inherited>false</inherited>
                        <executions>
                            <execution>
                                <id>test</id>
                                <phase>prepare-package</phase>
                                <goals>
                                    <goal>single</goal>
                                </goals>
                                <configuration>
                                    <descriptors>
                                        <descriptor>assembly/test.xml</descriptor>
                                    </descriptors>
                                    <outputDirectory>${basedir}</outputDirectory>
                                    <finalName>libs</finalName>
                                    <appendAssemblyId>false</appendAssemblyId>
                                    <runOnlyAtExecutionRoot>true</runOnlyAtExecutionRoot>
                                </configuration>
                            </execution>
                        </executions>
                    </plugin>
                </plugins>
            </build>
        </profile>

        <profile>
            <id>compatibility</id>
            <modules>
                <module>modules/compatibility</module>
            </modules>
        </profile>

        <profile>
            <id>javadoc</id>
            <build>
                <plugins>
                    <plugin>
                        <groupId>org.codehaus.mojo</groupId>
                        <artifactId>build-helper-maven-plugin</artifactId>
                        <version>3.0.0</version>
                        <executions>
                            <execution>
                                <id>timestamp-property</id>
                                <goals>
                                    <goal>timestamp-property</goal>
                                </goals>
                                <phase>validate</phase>
                                <configuration>
                                    <name>current.year</name>
                                    <pattern>yyyy</pattern>
                                </configuration>
                            </execution>
                        </executions>
                    </plugin>
                    <plugin>
                        <groupId>org.apache.maven.plugins</groupId>
                        <artifactId>maven-javadoc-plugin</artifactId>
                        <executions>
                            <execution>
                                <id>core-javadoc</id>
                                <goals>
                                    <goal>aggregate-no-fork</goal>
                                </goals>
                                <phase>validate</phase>
                                <configuration>
                                    <!--
                                    For some reason maven-javadoc-plugin 3.0+ doesn't include taglet artifact from
                                    parent configuration to -tagletpath javadoc parameter.
                                    -->
                                    <tagletArtifact>
                                        <groupId>${project.groupId}</groupId>
                                        <artifactId>ignite-tools</artifactId>
                                        <version>${project.version}</version>
                                    </tagletArtifact>
                                    <reportOutputDirectory>${basedir}/target/javadoc</reportOutputDirectory>
                                    <destDir>core</destDir>
                                    <subpackages>org.apache.ignite -exclude org.apache.ignite.codegen:org.apache.ignite.examples:org.apache.ignite.internal:org.apache.ignite.schema:org.apache.ignite.tests:org.apache.ignite.tools:org.apache.ignite.util:org.apache.ignite.spi.discovery.tcp.messages:org.apache.ignite.spi.discovery.tcp.internal:org.apache.ignite.spi.communication.tcp.internal:org.apache.ignite.spi.discovery.zk.internal:org.apache.ignite.spi.deployment.uri.scanners:org.apache.ignite.spi.deployment.uri.tasks:org.apache.ignite.yardstick:org.apache.ignite.webtest</subpackages>
                                </configuration>
                            </execution>
                        </executions>
                    </plugin>
                    <plugin>
                        <groupId>org.apache.maven.plugins</groupId>
                        <artifactId>maven-antrun-plugin</artifactId>
                        <version>1.7</version>
                        <inherited>false</inherited>
                        <dependencies>
                            <dependency>
                                <groupId>${project.groupId}</groupId>
                                <artifactId>ignite-tools</artifactId>
                                <version>${project.version}</version>
                            </dependency>
                        </dependencies>
                        <executions>
                            <execution>
                                <id>javadoc-postprocessing-new</id>
                                <goals>
                                    <goal>run</goal>
                                </goals>
                                <phase>initialize</phase>
                                <configuration>
                                    <target>
                                        <copy todir="${basedir}/target/javadoc/core">
                                            <fileset dir="assembly/docfiles">
                                                <include name="img/**" />
                                                <include name="*.js" />
                                            </fileset>
                                        </copy>

                                            <taskdef name="doctask" classname="org.apache.ignite.tools.ant.beautifier.GridJavadocAntTask" />

                                            <doctask css="dotted" dir="target/javadoc/core">
                                                <include name="**/*.html" />
                                                <exclude name="overview-frame.html" />
                                                <exclude name="allclasses-frame.html" />
                                                <exclude name="**/class-use/*" />
                                            </doctask>
                                    </target>
                                </configuration>
                            </execution>
                        </executions>
                    </plugin>
                </plugins>
            </build>
        </profile>

        <profile>
            <id>lgpl</id>
            <modules>
                <module>modules/hibernate-4.2</module>
                <module>modules/hibernate-5.1</module>
                <module>modules/hibernate-5.3</module>
                <module>modules/geospatial</module>
                <module>modules/schedule</module>
            </modules>
        </profile>

        <profile>
            <id>licenses</id>
            <build>
                <plugins>
                    <plugin><!-- skipping generation of dependencies licenses
                     to keep clean /maven-shared-archive-resources/META-INF
                     to prevent license.txt moving to sources.zip -->
                        <groupId>org.apache.maven.plugins</groupId>
                        <artifactId>maven-remote-resources-plugin</artifactId>
                        <executions>
                            <execution>
                                <id>ignite-dependencies</id>
                                <goals>
                                    <goal>process</goal>
                                </goals>
                                <configuration>
                                    <skip>true</skip>
                                </configuration>
                            </execution>
                        </executions>
                    </plugin>
                </plugins>
            </build>
        </profile>

        <profile>
            <id>release</id>
            <build>
                <plugins>
                     <plugin>
                        <groupId>org.apache.maven.plugins</groupId>
                        <artifactId>maven-antrun-plugin</artifactId>
                        <version>1.7</version>
                        <inherited>false</inherited>
                        <dependencies>
                            <dependency>
                                <groupId>${project.groupId}</groupId>
                                <artifactId>ignite-tools</artifactId>
                                <version>${project.version}</version>
                            </dependency>
                        </dependencies>
                        <executions>
                            <execution>
                                <id>release-postprocessing</id>
                                <goals>
                                    <goal>run</goal>
                                </goals>
                                <phase>initialize</phase>
                                <configuration>
                                    <target>
                                        <replaceregexp byline="true">
                                            <regexp pattern="pushd &quot;%~dp0&quot;/\.\./\.\.(\s*&amp;::.+)?" />
                                            <substitution expression="pushd &quot;%~dp0&quot;/.." />
                                            <fileset dir="${basedir}/target/release-package-${ignite.edition}/bin">
                                                <include name="**/*.bat" />
                                            </fileset>
                                        </replaceregexp>

                                        <replaceregexp byline="true">
                                            <regexp pattern="IGNITE_HOME_TMP=&quot;\$\(dirname &quot;\$\{IGNITE_HOME_TMP\}&quot;\)&quot;(\s*#.*)?" />
                                            <substitution expression="" />
                                            <fileset dir="${basedir}/target/release-package-${ignite.edition}/bin">
                                                <include name="**/*.sh" />
                                            </fileset>
                                        </replaceregexp>

                                        <replaceregexp byline="true">
                                            <regexp pattern="set SCRIPTS_HOME=%IGNITE_HOME%\\bin(\s*&amp;::.*)?" />
                                            <substitution expression="set SCRIPTS_HOME=%IGNITE_HOME%\\\\bin" />
                                            <fileset dir="${basedir}/target/release-package-${ignite.edition}/bin">
                                                <include name="**/*.bat" />
                                            </fileset>
                                        </replaceregexp>

                                        <replaceregexp byline="true">
                                            <regexp pattern="SCRIPTS_HOME=&quot;\$\{IGNITE_HOME_TMP\}/bin&quot;(\s*#.*)?" />
                                            <substitution expression="SCRIPTS_HOME=&quot;$${IGNITE_HOME_TMP}/bin&quot;" />
                                            <fileset dir="${basedir}/target/release-package-${ignite.edition}/bin">
                                                <include name="**/*.sh" />
                                            </fileset>
                                        </replaceregexp>

                                        <replaceregexp byline="true">
                                            <regexp pattern="\. &quot;\$\{SCRIPTS_HOME\}&quot;/include/build-classpath.sh(\s*#.*)?" />
                                            <substitution expression="" />
                                            <fileset dir="${basedir}/target/release-package-${ignite.edition}/bin">
                                                <include name="**/*.sh" />
                                            </fileset>
                                        </replaceregexp>

                                        <replaceregexp byline="true">
                                            <regexp pattern="call &quot;%SCRIPTS_HOME%\\include\\build-classpath.bat&quot;(\s*&amp;::.*)?" />
                                            <substitution expression="" />
                                            <fileset dir="${basedir}/target/release-package-${ignite.edition}/bin">
                                                <include name="**/*.bat" />
                                            </fileset>
                                        </replaceregexp>

                                        <replaceregexp byline="true">
                                            <regexp pattern="ENABLE_ASSERTIONS=.*" />
                                            <substitution expression="ENABLE_ASSERTIONS=&quot;0&quot;" />
                                            <fileset dir="${basedir}/target/release-package-${ignite.edition}/bin">
                                                <include name="**/*.sh" />
                                            </fileset>
                                        </replaceregexp>

                                        <replaceregexp byline="true">
                                            <regexp pattern="ENABLE_ASSERTIONS=.*" />
                                            <substitution expression="ENABLE_ASSERTIONS=0" />
                                            <fileset dir="${basedir}/target/release-package-${ignite.edition}/bin">
                                                <include name="**/*.bat" />
                                            </fileset>
                                        </replaceregexp>

                                        <replaceregexp byline="true">
                                            <regexp pattern="-DIGNITE_UPDATE_NOTIFIER=false" />
                                            <substitution expression="" />
                                            <fileset dir="${basedir}/target/release-package-${ignite.edition}/bin">
                                                <include name="**/*.sh" />
                                                <include name="**/*.bat" />
                                            </fileset>
                                        </replaceregexp>

                                        <replaceregexp file="${basedir}/target/release-package-${ignite.edition}/examples/pom.xml" byline="true">
                                            <regexp pattern="to_be_replaced_by_ignite_version" />
                                            <substitution expression="${project.version}" />
                                        </replaceregexp>

                                        <replaceregexp file="${basedir}/target/release-package-${ignite.edition}/benchmarks/sources/pom.xml" byline="true">
                                            <regexp pattern="to_be_replaced_by_ignite_version" />
                                            <substitution expression="${project.version}" />
                                        </replaceregexp>

                                        <chmod dir="${basedir}/target/release-package-${ignite.edition}" perm="755" includes="**/*.sh" />

                                        <!--
                                        Line ending bugfix for builds packaged in MS Windows machine to adjust Linux based
                                        end-of-line characters for Linux shell scripts
                                        -->
                                        <fixcrlf srcdir="${basedir}/target/release-package-${ignite.edition}" eol="lf" eof="remove">
                                            <include name="**/*.sh" />
                                        </fixcrlf>

                                        <zip destfile="${basedir}/target/bin/${ignite.edition}-${project.version}-bin.zip" encoding="UTF-8">
                                            <zipfileset dir="${basedir}/target/release-package-${ignite.edition}" prefix="${ignite.edition}-${project.version}-bin" filemode="755">
                                                <include name="**/*.sh" />
                                                <include name="**/configure" />
                                                <include name="**/install-sh" />
                                                <include name="**/compile" />
                                                <include name="**/missing" />
                                            </zipfileset>
                                            <zipfileset dir="${basedir}/target/release-package-${ignite.edition}" prefix="${ignite.edition}-${project.version}-bin">
                                                <exclude name="**/*.sh" />
                                                <exclude name="**/configure" />
                                                <exclude name="**/install-sh" />
                                                <exclude name="**/compile" />
                                                <exclude name="**/missing" />
                                            </zipfileset>
                                        </zip>
                                    </target>
                                </configuration>
                            </execution>
                        </executions>
                    </plugin>

                    <plugin>
                        <groupId>org.apache.maven.plugins</groupId>
                        <artifactId>maven-assembly-plugin</artifactId>
                        <version>2.4</version>
                        <inherited>false</inherited>
                        <executions>
                            <execution>
                                <id>ignite-dependencies</id>
                                <phase>validate</phase>
                                <goals>
                                    <goal>single</goal>
                                </goals>
                                <configuration>
                                    <descriptors>
                                        <descriptor>${basedir}/assembly/dependencies-${ignite.edition}.xml</descriptor>
                                    </descriptors>
                                    <outputDirectory>${basedir}/target/release-package-${ignite.edition}</outputDirectory>
                                    <finalName>libs</finalName>
                                    <appendAssemblyId>false</appendAssemblyId>
                                </configuration>
                            </execution>

                            <execution>
                                <id>ignite-release</id>
                                <phase>validate</phase>
                                <goals>
                                    <goal>single</goal>
                                </goals>
                                <configuration>
                                    <descriptors>
                                        <descriptor>assembly/release-${ignite.edition}.xml</descriptor>
                                    </descriptors>
                                    <finalName>release-package-${ignite.edition}</finalName>
                                    <appendAssemblyId>false</appendAssemblyId>
                                </configuration>
                            </execution>

                            <execution>
                                <id>dependencies-visor-console</id>
                                <phase>validate</phase>
                                <goals>
                                    <goal>single</goal>
                                </goals>
                                <configuration>
                                    <descriptors>
                                        <descriptor>assembly/dependencies-visor-console.xml</descriptor>
                                    </descriptors>
                                    <outputDirectory>target/release-package-${ignite.edition}/bin</outputDirectory>
                                    <finalName>include</finalName>
                                    <appendAssemblyId>false</appendAssemblyId>
                                </configuration>
                            </execution>

                            <execution>
                                <id>dependencies-sqlline</id>
                                <phase>validate</phase>
                                <goals>
                                    <goal>single</goal>
                                </goals>
                                <configuration>
                                    <descriptors>
                                        <descriptor>assembly/dependencies-sqlline.xml</descriptor>
                                    </descriptors>
                                    <outputDirectory>target/release-package-${ignite.edition}</outputDirectory>
                                    <finalName>bin</finalName>
                                    <appendAssemblyId>false</appendAssemblyId>
                                </configuration>
                            </execution>

                            <execution>
                                <id>scala-scripts</id>
                                <phase>validate</phase>
                                <goals>
                                    <goal>single</goal>
                                </goals>
                                <configuration>
                                    <descriptors>
                                        <descriptor>assembly/release-scala.xml</descriptor>
                                    </descriptors>
                                    <outputDirectory>target/release-package-${ignite.edition}</outputDirectory>
                                    <finalName>bin</finalName>
                                    <appendAssemblyId>false</appendAssemblyId>
                                </configuration>
                            </execution>
                        </executions>
                    </plugin>

                    <plugin>
                        <groupId>org.apache.maven.plugins</groupId>
                        <artifactId>maven-deploy-plugin</artifactId>
                        <configuration>
                            <skip>true</skip>
                        </configuration>
                    </plugin>
                </plugins>
            </build>
        </profile>

        <profile>
            <id>yardstick</id>
            <modules>
                <module>modules/yardstick</module>
            </modules>
        </profile>

        <profile>
            <id>benchmarks</id>
            <modules>
                <module>modules/benchmarks</module>
            </modules>
        </profile>

        <profile>
            <id>scala</id>

            <activation>
                <property><name>!scala-2.10</name></property>
            </activation>

            <modules>
                <module>modules/scalar</module>
                <module>modules/spark</module>
                <module>modules/visor-console</module>
                <module>modules/visor-plugins</module>
            </modules>
        </profile>

        <profile>
            <id>spark-2.4</id>

            <activation>
                <property><name>!scala-2.10</name></property>
            </activation>

            <modules>
                <module>modules/spark-2.4</module>
                <module>modules/scalar</module>
            </modules>
        </profile>

        <profile>
            <id>scala-2.10</id>

            <activation>
                <property><name>scala-2.10</name></property>
            </activation>

            <modules>
                <module>modules/scalar-2.10</module>
                <module>modules/visor-console-2.10</module>
                <module>modules/visor-plugins</module>
            </modules>
        </profile>

        <profile>
            <id>examples</id>
            <modules>
                <module>examples</module>
            </modules>
        </profile>

        <profile>
            <id>update-versions</id>
            <!-- updates dotnet & cpp versions -->
            <build>
                <plugins>
                    <plugin>
                        <groupId>org.apache.maven.plugins</groupId>
                        <artifactId>maven-antrun-plugin</artifactId>
                        <version>1.7</version>
                        <executions>
                            <execution>
                                <id>update-versions</id>
                                <goals>
                                    <goal>run</goal>
                                </goals>
                                <phase>validate</phase>
                                <configuration>
                                    <target>
                                        <script language="javascript">
                                            function setClientVersion(ggVer, clientVer) {
                                                var p = project.getProperty(ggVer);

                                                var digitVer = /\d+\.\d+\.\d+/.exec(p);

                                                if (digitVer != null)
                                                {
                                                    // Date of the last major release
                                                    var startDate = new Date(2015,1,1);

                                                    // Number of hours since the last major release
                                                    var buildNum = Math.round((new Date() - startDate)/(3600*1000));
                                                    var ver = digitVer[0] + "." + buildNum;

                                                    project.setProperty(clientVer, ver);
                                                }
                                                else
                                                    project.setProperty(clientVer, p);
                                            }

                                            function fix(dest, source) {
                                                project.setProperty(dest, project.getProperty(source).replace("-SNAPSHOT",
                                                ""));
                                            }

                                            fix('ignite.version.fixed', 'project.version');
                                            fix('new.ignite.version.fixed', 'new.ignite.version');
                                            setClientVersion('ignite.version.fixed', 'old.client.version');
                                            setClientVersion('new.ignite.version.fixed', 'new.client.version');
                                        </script>

                                        <echo message="Update ignite.version in .NET" />
                                        <echo message="${new.client.version}" />

                                        <replaceregexp byline="true" encoding="UTF-8">
                                            <regexp pattern="(\[assembly:\s*Assembly\w*Version\w*\(&quot;)\d+\.\d+\.\d+(\.\d+)?(&quot;\)\])" />
                                            <substitution expression="\1${new.client.version}\3" />
                                            <fileset dir="${basedir}/">
                                                <include name="**/SharedAssemblyInfo.cs" />
                                            </fileset>
                                        </replaceregexp>

                                        <replaceregexp byline="true" encoding="UTF-8">
                                            <regexp pattern="(\[assembly:\s*AssemblyInformationalVersion\w*\(&quot;).*?(&quot;\)\])" />
                                            <substitution expression="\1${new.ignite.version.fixed}\2" />
                                            <fileset dir="${basedir}/">
                                                <include name="**/SharedAssemblyInfo.cs" />
                                            </fileset>
                                        </replaceregexp>

                                        <echo message="Update ignite.version in C++" />
                                        <replaceregexp byline="true" encoding="UTF-8">
                                            <regexp pattern="(project\(.*\s)\d+\.\d+\.\d+.*?(\))" />
                                            <substitution expression="\1${new.client.version}\2" />
                                            <fileset dir="${basedir}/">
                                                <include name="**/CMakeLists.txt" />
                                            </fileset>
                                        </replaceregexp>

                                        <replaceregexp byline="true" encoding="UTF-8">
                                            <regexp pattern="(Version=.+)\d+\.\d+\.\d+\.\d+(.+)" />
                                            <substitution expression="\1${new.client.version}\2" />
                                            <fileset dir="${basedir}/">
                                                <include name="**/*.wxs" />
                                            </fileset>
                                        </replaceregexp>

                                        <replaceregexp byline="true" encoding="UTF-8">
                                            <regexp pattern="(define GG_VERSION_STR_WIN &quot;)\d+\.\d+\.\d+(\.\d+)?(&quot;)" />
                                            <substitution expression="\1${new.client.version}\3" />
                                            <fileset dir="${basedir}/">
                                                <include name="**/resource.h" />
                                            </fileset>
                                        </replaceregexp>

                                        <replaceregexp byline="true" encoding="UTF-16">
                                            <regexp pattern="(Version&quot;, &quot;)\d+\.\d+\.\d+\.\d+(&quot;)" />
                                            <substitution expression="\1${new.client.version}\2" />
                                            <fileset dir="${basedir}/">
                                                <include name="**/Resource.rc" />
                                            </fileset>
                                        </replaceregexp>

                                        <script language="javascript">
                                            function setBinVersion(clientVer, binVer) {
                                            var p = project.getProperty(clientVer).replace(".", ",");

                                            if (p.split(',').length == 3)
                                            project.setProperty(binVer, p + ',0');
                                            else
                                            project.setProperty(binVer, p);
                                            }

                                            setBinVersion('old.client.version', 'old.bin.version');
                                            setBinVersion('new.client.version', 'new.bin.version');
                                        </script>

                                        <replaceregexp byline="true" encoding="UTF-8">
                                            <regexp pattern="(define GG_VERSION_BIN_WIN )\d,\d,\d,\d" />
                                            <substitution expression="\1${new.bin.version}" />
                                            <fileset dir="${basedir}/">
                                                <include name="**/resource.h" />
                                            </fileset>
                                        </replaceregexp>

                                        <replaceregexp byline="true" encoding="UTF-16">
                                            <regexp pattern="(VERSION )\d,\d,\d,\d" />
                                            <substitution expression="\1${new.bin.version}" />
                                            <fileset dir="${basedir}/">
                                                <include name="**/Resource.rc" />
                                            </fileset>
                                        </replaceregexp>

                                        <echo message="Update ignite.version in other resource files" />

                                        <replaceregexp byline="true" encoding="UTF-8">
                                            <regexp pattern="(ignite.version=).+$" />
                                            <substitution expression="\1${new.ignite.version}" />
                                            <fileset dir="${basedir}/">
                                                <include name="**/ignite.properties" />
                                            </fileset>
                                        </replaceregexp>

                                        <replaceregexp byline="true" encoding="UTF-8">
                                            <regexp pattern="(ignVer = )'.+'" />
                                            <substitution expression="\1'${new.ignite.version}'" />
                                            <fileset dir="${basedir}/">
                                                <include name="**/build.gradle" />
                                            </fileset>
                                        </replaceregexp>

                                        <echo message="Update ignite.version in ducktests" />

                                        <replaceregexp byline="true" encoding="UTF-8">
                                            <regexp pattern="(__version__ = ).*$"/>
                                            <substitution expression="\1'${new.ignite.version}'" />
                                            <fileset dir="${basedir}/">
                                                <include name="modules/ducktests/tests/ignitetest/__init__.py" />
                                            </fileset>
                                        </replaceregexp>
                                    </target>
                                </configuration>
                            </execution>
                        </executions>
                    </plugin>
                </plugins>
            </build>
        </profile>

        <profile>
            <!--
            This profile is used to provide a check that all tests are defined in at least one suite.

            Some Ignite tests can be declared within one maven module but ran in a suite declared in a different module.
            Then it's impossible to create an isolated check for every module. We should aggregate info from all modules
            and make a final decision on the aggregation result.

            The maven project apache-ignite:pom is the last that is built for the maven reactor.
            We leverage on that and provide clean and assertion tasks here.
            -->
            <id>check-test-suites</id>

            <build>
                <plugins>
                    <plugin>
                        <!-- Clean up custom surefire test provider. -->
                        <groupId>org.apache.maven.plugins</groupId>
                        <artifactId>maven-antrun-plugin</artifactId>
                        <version>1.7</version>
                        <executions>
                            <execution>
                                <phase>test</phase>
                                <goals>
                                    <goal>run</goal>
                                </goals>
                                <configuration>
                                    <target>
                                        <delete>
                                            <fileset dir="${basedir}/modules/tools/target/classes/META-INF/services" />
                                        </delete>
                                    </target>
                                </configuration>
                            </execution>
                        </executions>
                    </plugin>

                    <plugin>
                        <!-- Check final list of orphaned tests. -->
                        <groupId>org.codehaus.mojo</groupId>
                        <artifactId>exec-maven-plugin</artifactId>
                        <version>1.3.2</version>
                        <dependencies>
                            <dependency>
                                <groupId>${project.groupId}</groupId>
                                <artifactId>ignite-tools</artifactId>
                                <version>${project.version}</version>
                            </dependency>
                        </dependencies>
                        <executions>
                            <execution>
                                <phase>test</phase>
                                <goals>
                                    <goal>java</goal>
                                </goals>
                            </execution>
                        </executions>
                        <configuration>
                            <includePluginDependencies>true</includePluginDependencies>
                            <mainClass>org.apache.ignite.tools.surefire.testsuites.AssertOnOrphanedTests</mainClass>
                        </configuration>
                    </plugin>
                </plugins>
            </build>
        </profile>
    </profiles>

    <build>
        <plugins>
            <plugin>
                <groupId>org.apache.maven.plugins</groupId>
                <artifactId>maven-clean-plugin</artifactId>
                <executions>
                    <execution>
                        <phase>clean</phase>
                        <goals>
                            <goal>clean</goal>
                        </goals>
                        <configuration>
                            <filesets>
                                <fileset>
                                    <directory>libs</directory>
                                </fileset>
                            </filesets>
                        </configuration>
                    </execution>
                </executions>
            </plugin>
            <plugin>
                <groupId>org.apache.maven.plugins</groupId>
                <artifactId>maven-deploy-plugin</artifactId>
                <configuration>
                    <skip>true</skip>
                </configuration>
            </plugin>
        </plugins>
    </build>
</project><|MERGE_RESOLUTION|>--- conflicted
+++ resolved
@@ -35,12 +35,9 @@
     <packaging>pom</packaging>
 
     <modules>
-<<<<<<< HEAD
         <module>modules/checkstyle</module>
         <module>parent</module>
-        <module>modules/apache-license-gen</module>
-=======
->>>>>>> 73fd1b4d
+        <module>modules/ignite-bom</module>
         <module>modules/tools</module>
         <module>modules/core</module>
         <module>modules/compress</module>
@@ -83,7 +80,6 @@
         <module>modules/ml/h2o-model-parser</module>
         <module>modules/opencensus</module>
         <module>modules/control-utility</module>
-        <module>modules/ignite-bom</module>
         <module>modules/calcite</module>
     </modules>
 
