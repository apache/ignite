--- conflicted
+++ resolved
@@ -79,15 +79,11 @@
         <module>modules/twitter</module>
         <module>modules/mqtt</module>
         <module>modules/zookeeper</module>
-<<<<<<< HEAD
-        <module>modules/platform</module>
-        <module>modules/cassandra</module>
-=======
         <module>modules/camel</module>
         <module>modules/osgi-paxlogging</module>
         <module>modules/osgi-karaf</module>
         <module>modules/osgi</module>
->>>>>>> dffcb834
+        <module>modules/cassandra</module>
     </modules>
 
     <profiles>
