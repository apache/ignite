--- conflicted
+++ resolved
@@ -79,12 +79,7 @@
         <module>modules/twitter</module>
         <module>modules/mqtt</module>
         <module>modules/zookeeper</module>
-<<<<<<< HEAD
-        <module>modules/platform</module>
         <module>modules/storm</module>
-=======
-        <module>modules/camel</module>
->>>>>>> 07f5a62e
     </modules>
 
     <profiles>
