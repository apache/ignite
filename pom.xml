--- conflicted
+++ resolved
@@ -88,11 +88,8 @@
         <module>modules/web/ignite-websphere-test</module>
         <module>modules/cassandra</module>
         <module>modules/flink</module>
-<<<<<<< HEAD
+        <module>modules/kubernetes</module>
         <module>modules/zeromq</module>
-=======
-        <module>modules/kubernetes</module>
->>>>>>> 76f30604
     </modules>
 
     <profiles>
