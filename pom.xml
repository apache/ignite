--- conflicted
+++ resolved
@@ -102,15 +102,13 @@
                 <module>modules/geospatial</module>
                 <module>modules/hibernate5</module>
                 <module>modules/hibernate</module>
-<<<<<<< HEAD
             <!--    <module>modules/ml</module>  -->
                 <module>modules/schedule</module>
             <!--    <module>modules/web-console/web-agent</module>
-                <module>modules/web-console</module> -->mvn
-=======
+                <module>modules/web-console</module> -->
                 <module>modules/schedule</module>
                 <module>modules/web-console/web-agent</module>
->>>>>>> 96758208
+
                 <module>modules/yardstick</module>
             </modules>
         </profile>
