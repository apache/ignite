--- conflicted
+++ resolved
@@ -913,13 +913,8 @@
                                         <link>http://docs.oracle.com/javase/7/docs/api/</link>
                                         <link>http://hadoop.apache.org/docs/current/api/</link>
                                     </links>
-<<<<<<< HEAD
                                     <stylesheetfile>${basedir}/assembly/docfiles/javadoc.css</stylesheetfile>
-                                    <excludePackageNames>com.*:org.jetbrains.*:org.pcollections:*.jdk8:*.tests:*.tools:*.typedef:*.examples:*.client:*.kernal:*.internal:*.util:*.dr:*.compute.gridify.aop:*.spi.authentication:*.spi.securesession:*.spi.discovery.tcp.messages:*.spi.discovery.tcp.internal:*.spi.deployment.uri.scanners:*.spi.deployment.uri.tasks:*.spi.indexing.h2.opt:org.apache.ignite.portables:org.apache.ignite.yardstick</excludePackageNames>
-=======
-                                    <stylesheetfile>assembly/docfiles/javadoc.css</stylesheetfile>
                                     <excludePackageNames>com.*:org.jetbrains.*:org.pcollections:*.jdk8:*.tests:*.tools:*.typedef:*.examples:*.client:*.kernal:*.internal:*.util:*.dr:*.compute.gridify.aop:*.spi.authentication:*.spi.securesession:*.spi.discovery.tcp.messages:*.spi.discovery.tcp.internal:*.spi.deployment.uri.scanners:*.spi.deployment.uri.tasks:*.spi.indexing.h2.opt:org.apache.ignite.portables:org.apache.ignite.yardstick:org.apache.ignite.schema.*</excludePackageNames>
->>>>>>> 1d7321b0
                                     <groups>
                                         <group>
                                             <title>Common Grid APIs</title>
