--- conflicted
+++ resolved
@@ -642,9 +642,6 @@
                         <goals>
                             <goal>parse-version</goal>
                         </goals>
-<<<<<<< HEAD
-                        <phase>compile</phase>
-=======
                         <phase>validate</phase>
                         <configuration>
                             <propertyPrefix>ignite</propertyPrefix>
@@ -661,16 +658,8 @@
                             <!-- See: https://docs.oracle.com/javase/8/docs/api/java/text/SimpleDateFormat.html -->
                             <pattern>yywwu</pattern>
                         </configuration>
->>>>>>> e70b66c5
                     </execution>
                 </executions>
-                <dependencies>
-                    <dependency>
-                        <groupId>org.apache.ignite</groupId>
-                        <artifactId>ignite-tools</artifactId>
-                        <version>${project.version}</version>
-                    </dependency>
-                </dependencies>
             </plugin>
 
             <!-- Generate the OSGi MANIFEST.MF for this bundle. -->
