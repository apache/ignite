<?xml version="1.0" encoding="UTF-8"?>

<!--
  Licensed to the Apache Software Foundation (ASF) under one or more
  contributor license agreements.  See the NOTICE file distributed with
  this work for additional information regarding copyright ownership.
  The ASF licenses this file to You under the Apache License, Version 2.0
  (the "License"); you may not use this file except in compliance with
  the License.  You may obtain a copy of the License at

       http://www.apache.org/licenses/LICENSE-2.0

  Unless required by applicable law or agreed to in writing, software
  distributed under the License is distributed on an "AS IS" BASIS,
  WITHOUT WARRANTIES OR CONDITIONS OF ANY KIND, either express or implied.
  See the License for the specific language governing permissions and
  limitations under the License.
-->

<!--
    POM file.
-->
<project
        xmlns="http://maven.apache.org/POM/4.0.0"
        xmlns:xsi="http://www.w3.org/2001/XMLSchema-instance"
        xsi:schemaLocation="http://maven.apache.org/POM/4.0.0 http://maven.apache.org/xsd/maven-4.0.0.xsd">
    <modelVersion>4.0.0</modelVersion>

    

    <properties>
        <maven.compiler.source>1.8</maven.compiler.source>
        <maven.compiler.target>1.8</maven.compiler.target>

        <ignite.edition>apache-ignite</ignite.edition>
        <project.build.sourceEncoding>UTF-8</project.build.sourceEncoding>
        <maven.build.timestamp.format>MMMM d yyyy</maven.build.timestamp.format>
        <doxygen.exec>doxygen</doxygen.exec>
        <docfx.exec>docfx</docfx.exec>
        <git.exec>git</git.exec>
        <javadoc.opts>-Xdoclint:none</javadoc.opts>
        <update.notifier.enabled.by.default>true</update.notifier.enabled.by.default>

        <!-- Dependency versions -->
        <activemq.version>5.12.0</activemq.version>
        <aopalliance.bundle.version>1.0_6</aopalliance.bundle.version>
        <asm.version>4.2</asm.version>
        <aspectj.bundle.version>1.8.13_1</aspectj.bundle.version>
        <aspectj.version>1.8.13</aspectj.version>
        <aws.sdk.bundle.version>1.10.12_1</aws.sdk.bundle.version>
        <aws.sdk.version>1.11.75</aws.sdk.version>
        <camel.version>2.22.0</camel.version>
        <aws.encryption.sdk.version>1.3.2</aws.encryption.sdk.version>
        <bouncycastle.version>1.60</bouncycastle.version>
        <commons.beanutils.bundle.version>1.9.2_1</commons.beanutils.bundle.version>
        <commons.beanutils.version>1.9.4</commons.beanutils.version>
        <commons.codec.version>1.11</commons.codec.version>
        <commons.collections.version>3.2.2</commons.collections.version>
        <commons.lang.version>2.6</commons.lang.version>
        <commons.io.version>2.6</commons.io.version>
<<<<<<< HEAD
=======
        <commons.dbcp.version>1.4</commons.dbcp.version>
>>>>>>> 1e84d448
        <cron4j.version>2.2.5</cron4j.version>
        <curator.version>4.2.0</curator.version>
        <easymock.version>3.4</easymock.version>
        <ezmorph.bundle.version>1.0.6_1</ezmorph.bundle.version>
        <ezmorph.version>1.0.6</ezmorph.version>
        <guava.retrying.version>2.0.0</guava.retrying.version>
        <guava.version>25.1-jre</guava.version>
        <guava14.version>14.0.1</guava14.version>
        <guava16.version>16.0.1</guava16.version>
        <h2.version>1.4.197</h2.version>
        <hadoop.version>2.9.1</hadoop.version>
        <hamcrest.version>1.2</hamcrest.version>
        <httpclient.version>4.5.1</httpclient.version>
        <httpcore.version>4.4.3</httpcore.version>
<<<<<<< HEAD
        <jackson.version>2.10.0</jackson.version>
=======
        <jackson.version>2.9.10</jackson.version>
>>>>>>> 1e84d448
        <jackson1.version>1.9.13</jackson1.version>
        <jaxb.api.version>2.1</jaxb.api.version>
        <jaxb.impl.version>2.1.14</jaxb.impl.version>
        <javassist.version>3.20.0-GA</javassist.version>
        <javax.cache.bundle.version>1.0.0_1</javax.cache.bundle.version>
        <javax.cache.tck.version>1.1.0</javax.cache.tck.version>
        <javax.cache.version>1.0.0</javax.cache.version>
        <jboss.rmi.version>1.0.6.Final</jboss.rmi.version>
        <jetbrains.annotations.version>16.0.3</jetbrains.annotations.version>
        <jetty.version>9.4.25.v20191220</jetty.version>
        <jmh.version>1.13</jmh.version>
        <jms.spec.version>1.1.1</jms.spec.version>
        <jna.version>4.5.2</jna.version>
        <jnr.posix.version>3.0.50</jnr.posix.version>
        <jotm.version>2.2.3</jotm.version>
        <jsch.bundle.version>0.1.54_1</jsch.bundle.version>
        <jsch.version>0.1.54</jsch.version>
        <jsonlib.bundle.version>2.4_1</jsonlib.bundle.version>
        <jsonlib.version>2.4</jsonlib.version>
        <jtidy.version>r938</jtidy.version>
        <kafka.version>2.0.1</kafka.version>
        <karaf.version>4.0.2</karaf.version>
        <log4j.version>2.11.0</log4j.version>
        <lucene.bundle.version>7.4.0_1</lucene.bundle.version>
        <lucene.version>7.4.0</lucene.version>
        <lz4.version>1.5.0</lz4.version>
        <maven.bundle.plugin.version>3.5.0</maven.bundle.plugin.version>
        <maven.checkstyle.plugin.version>3.0.0</maven.checkstyle.plugin.version>
        <checkstyle.puppycrawl.version>8.21</checkstyle.puppycrawl.version>
        <mockito.version>1.10.19</mockito.version>
        <mysql.connector.version>8.0.13</mysql.connector.version>
        <netlibjava.version>1.1.2</netlibjava.version>
        <oro.bundle.version>2.0.8_6</oro.bundle.version>
        <osgi.core.version>5.0.0</osgi.core.version>
        <osgi.enterprise.version>5.0.0</osgi.enterprise.version>
        <paho.version>1.0.2</paho.version>
        <postgres.connector.version>42.2.5.jre7</postgres.connector.version>
        <scala210.jline.version>2.10.7</scala210.jline.version>
        <scala210.library.version>2.10.7</scala210.library.version>
        <scala.library.version>2.11.12</scala.library.version>
        <scala.test.version>2.2.6</scala.test.version>
        <slf4j.version>1.7.7</slf4j.version>
        <slf4j16.version>1.6.4</slf4j16.version>
        <snappy.version>1.1.7.2</snappy.version>
        <spark.hadoop.version>2.6.5</spark.hadoop.version>
        <spark.version>2.3.0</spark.version>
        <spring.data.version>1.13.23.RELEASE</spring.data.version> <!-- don't forget to update spring version -->
<<<<<<< HEAD
        <spring.version>4.3.12.RELEASE</spring.version><!-- don't forget to update spring-data version -->
=======
        <spring.version>4.3.26.RELEASE</spring.version><!-- don't forget to update spring-data version -->
>>>>>>> 1e84d448
        <spring.data-2.0.version>2.0.13.RELEASE</spring.data-2.0.version> <!-- don't forget to update spring-5.0 version -->
        <spring-5.0.version>5.0.16.RELEASE</spring-5.0.version><!-- don't forget to update spring-data-2.0 version -->
        <spring.data-2.2.version>2.2.3.RELEASE</spring.data-2.2.version> <!-- don't forget to update spring-5.2 version -->
        <spring-5.2.version>5.2.3.RELEASE</spring-5.2.version><!-- don't forget to update spring-data-2.2 version -->
        <spring41.osgi.feature.version>4.1.7.RELEASE_1</spring41.osgi.feature.version>
        <storm.version>1.1.1</storm.version>
        <tomcat.version>9.0.10</tomcat.version>
        <twitter.hbc.version>2.2.0</twitter.hbc.version>
        <yammer.metrics.annotation.version>2.2.0</yammer.metrics.annotation.version>
        <yammer.metrics.core.version>2.2.0</yammer.metrics.core.version>
        <yardstick.version>0.8.3</yardstick.version>
        <zkclient.version>0.5</zkclient.version>
        <zookeeper.version>3.5.5</zookeeper.version>
        <zstd.version>1.3.7-2</zstd.version>
        <opencensus.version>0.22.0</opencensus.version>
<<<<<<< HEAD

=======
>>>>>>> 1e84d448
        <!--Spark 2.4 version support -->
        <spark24.hadoop.version>2.6.5</spark24.hadoop.version>
        <spark24.version>2.4.4</spark24.version>

        <!-- Maven plugins versions -->
        <maven.javadoc.plugin.version>2.10.4</maven.javadoc.plugin.version>

        <!-- OSGI Manifest generation default property values -->
        <osgi.import.package>*</osgi.import.package>
        <osgi.export.package>{local-packages}</osgi.export.package>
        <osgi.embed.transitive>false</osgi.embed.transitive>
        <osgi.fail.ok>false</osgi.fail.ok>

    </properties>

    <groupId>org.apache.ignite</groupId>
    <artifactId>ignite-parent</artifactId>
    <version>1</version>
    <packaging>pom</packaging>

    <url>http://ignite.apache.org</url>

    <description>Java-based middleware for in-memory processing of big data in a distributed environment.</description>

    <licenses>
        <license>
            <name>The Apache Software License, Version 2.0</name>
            <url>http://www.apache.org/licenses/LICENSE-2.0.txt</url>
        </license>
    </licenses>

    <mailingLists>
        <mailingList>
            <name>Ignite Dev List</name>
            <subscribe>dev-subscribe@ignite.apache.org</subscribe>
            <unsubscribe>dev-unsubscribe@ignite.apache.org</unsubscribe>
            <post>dev@ignite.apache.org</post>
            <archive>http://mail-archives.apache.org/mod_mbox/ignite-dev</archive>
        </mailingList>
    </mailingLists>

<<<<<<< HEAD
    <developers>
        <developer>
            <id>dsetrakyan</id>
            <name>Dmitriy Setrakyan</name>
            <email>dsetrakyan at apache dot org</email>
        </developer>
        <developer>
            <id>agoncharuk</id>
            <name>Alexey Goncharuk</name>
            <email>agoncharuk at apache dot org</email>
        </developer>
        <developer>
            <id>vkulichenko</id>
            <name>Valentin Kulichenko</name>
            <email>vkulichenko at apache dot org</email>
        </developer>
        <developer>
            <id>svladykin</id>
            <name>Sergi Vladykin</name>
            <email>sergi dot vladykin at gmail dot com</email>
        </developer>
        <developer>
            <id>yzhdanov</id>
            <name>Yakov Zhdanov</name>
            <email>yzhdanov at apache dot org</email>
        </developer>
        <developer>
            <id>sboikov</id>
            <name>Semyon Boikov</name>
            <email>sboikov at gridgain dot com</email>
        </developer>
        <developer>
            <id>vozerov</id>
            <name>Vladimir Ozerov</name>
            <email>vozerov at gridgain dot com</email>
        </developer>
    </developers>

    <!-- <repositories>
        <repository>
            <releases>
                <enabled>false</enabled>
            </releases>
            <snapshots>
                <enabled>true</enabled>
                <updatePolicy>always</updatePolicy>
                <checksumPolicy>ignore</checksumPolicy>
            </snapshots>
            <id>h2database.com</id>
            <name>Snapshot repository on h2database.com</name>
            <url>http://h2database.com/m2-repo</url>
            <layout>default</layout>
        </repository>
    </repositories> -->
=======
    <issueManagement>
        <system>jira</system>
        <url>http://issues.apache.org/jira/browse/IGNITE</url>
    </issueManagement>
>>>>>>> 1e84d448

    <dependencyManagement>
        <dependencies>
            <dependency>
                <groupId>log4j</groupId>
                <artifactId>log4j</artifactId>
                <version>1.2.17</version>
                <exclusions>
                    <exclusion>
                        <groupId>com.sun.jdmk</groupId>
                        <artifactId>jmxtools</artifactId>
                    </exclusion>
                    <exclusion>
                        <groupId>com.sun.jmx</groupId>
                        <artifactId>jmxri</artifactId>
                    </exclusion>
                </exclusions>
            </dependency>
        </dependencies>
    </dependencyManagement>

    <dependencies>
        <dependency>
            <groupId>junit</groupId>
            <artifactId>junit</artifactId>
            <version>4.11</version>
            <scope>test</scope>
        </dependency>

        <dependency>
            <groupId>org.javassist</groupId>
            <artifactId>javassist</artifactId>
            <version>${javassist.version}</version>
            <scope>test</scope>
        </dependency>
    </dependencies>

    <build>
        <pluginManagement>
            <plugins>
                <plugin>
                    <groupId>net.alchim31.maven</groupId>
                    <artifactId>scala-maven-plugin</artifactId>
                    <version>3.3.2</version>
                    <configuration>
                        <jvmArgs>
                            <jvmArg>-Xms512m</jvmArg>
                            <jvmArg>-Xmx1024m</jvmArg>
                        </jvmArgs>
                    </configuration>
                    <executions>
                        <execution>
                            <id>scala-compile-first</id>
                            <phase>process-resources</phase>
                            <goals>
                                <goal>add-source</goal>
                                <goal>compile</goal>
                            </goals>
                        </execution>
                        <execution>
                            <id>scala-test-compile</id>
                            <phase>process-test-resources</phase>
                            <goals>
                                <goal>testCompile</goal>
                            </goals>
                        </execution>
                    </executions>
                </plugin>

                <!-- 
                <plugin>
                    <groupId>org.apache.maven.plugins</groupId>
                    <artifactId>maven-jar-plugin</artifactId>                   
                </plugin> 
                -->

                <plugin>
                    <groupId>org.apache.maven.plugins</groupId>
                    <artifactId>maven-javadoc-plugin</artifactId>
                    <version>${maven.javadoc.plugin.version}</version>
                    <configuration>
                        <taglets>
                            <taglet>
                                <tagletClass>org.apache.ignite.tools.javadoc.IgniteLinkTaglet</tagletClass>
                                <tagletArtifact>
                                    <groupId>org.apache.ignite</groupId>
                                    <artifactId>ignite-tools</artifactId>
                                    <version>${project.version}</version>
                                </tagletArtifact>
                            </taglet>
                        </taglets>
                        <doctitle>Ignite ${project.version}</doctitle>
                        <windowtitle>Ignite ${project.version}</windowtitle>
                        <breakiterator>true</breakiterator>
                        <verbose>true</verbose>
                        <show>protected</show>
                        <use>true</use>
                        <author>false</author>
                        <version>false</version>
                        <additionalparam>${javadoc.opts}</additionalparam>
                        <groups>
                            <group>
                                <title>Common Grid APIs</title>
                                <packages>
                                    org.apache.ignite:org.apache.ignite.cluster:org.apache.ignite.lifecycle:org.apache.ignite.configuration:org.apache.ignite.spi:org.apache.ignite.lang:org.apache.ignite.resources:org.apache.ignite.thread:org.apache.ignite.scheduler
                                </packages>
                            </group>
                            <group>
                                <title>Messaging APIs</title>
                                <packages>org.apache.ignite.messaging</packages>
                            </group>
                            <group>
                                <title>Event Notification APIs</title>
                                <packages>org.apache.ignite.events</packages>
                            </group>
                            <group>
                                <title>Compute Grid APIs</title>
                                <packages>org.apache.ignite.compute*</packages>
                            </group>
                            <group>
                                <title>Data Grid APIs</title>
                                <packages>
                                    org.apache.ignite.cache*:org.apache.ignite.transactions:org.apache.ignite.datastructures:org.apache.ignite.dataload
                                </packages>
                            </group>
                            <group>
                                <title>Service Grid APIs</title>
                                <packages>org.apache.ignite.services</packages>
                            </group>
                            <group>
                                <title>Ignite Thin Client APIs</title>
                                <packages>org.apache.ignite.client</packages>
                            </group>
                            <group>
                                <title>File System APIs</title>
                                <packages>org.apache.ignite.igfs*</packages>
                            </group>
                            <group>
                                <title>Hadoop Accelerator APIs</title>
                                <packages>org.apache.ignite.hadoop*</packages>
                            </group>
                            <group>
                                <title>Streaming APIs</title>
                                <packages>org.apache.ignite.streamer*::org.apache.ignite.stream*</packages>
                            </group>
                            <group>
                                <title>Security APIs</title>
                                <packages>org.apache.ignite.plugin.security:org.apache.ignite.ssl</packages>
                            </group>
                            <group>
                                <title>MXBeans classes</title>
                                <packages>org.apache.ignite.mbean:org.apache.ignite.mxbean</packages>
                            </group>
                            <group>
                                <title>SPI: CheckPoint</title>
                                <packages>org.apache.ignite.spi.checkpoint*</packages>
                            </group>
                            <group>
                                <title>SPI: Collision</title>
                                <packages>org.apache.ignite.spi.collision*</packages>
                            </group>
                            <group>
                                <title>SPI: Indexing</title>
                                <packages>org.apache.ignite.spi.indexing*</packages>
                            </group>
                            <group>
                                <title>SPI: Load Balancing</title>
                                <packages>org.apache.ignite.spi.loadbalancing*</packages>
                            </group>
                            <group>
                                <title>SPI: Communication</title>
                                <packages>org.apache.ignite.spi.communication*</packages>
                            </group>
                            <group>
                                <title>SPI: Deployment</title>
                                <packages>org.apache.ignite.spi.deployment*</packages>
                            </group>
                            <group>
                                <title>SPI: Swap Space</title>
                                <packages>org.apache.ignite.spi.swapspace*</packages>
                            </group>
                            <group>
                                <title>SPI: Discovery</title>
                                <packages>org.apache.ignite.spi.discovery*</packages>
                            </group>
                            <group>
                                <title>SPI: Failover</title>
                                <packages>org.apache.ignite.spi.failover*</packages>
                            </group>
                            <group>
                                <title>SPI: Event Storage</title>
                                <packages>org.apache.ignite.spi.eventstorage*</packages>
                            </group>
                            <group>
                                <title>Communication Failure Detection</title>
                                <packages>org.apache.ignite.failure</packages>
                            </group>
                            <group>
                                <title>Segmentation Detection</title>
                                <packages>org.apache.ignite.plugin.segmentation</packages>
                            </group>
                            <group>
                                <title>Ignite plugin API</title>
                                <packages>org.apache.ignite.plugin*</packages>
                            </group>
                            <group>
                                <title>Logging</title>
                                <packages>org.apache.ignite.logger*</packages>
                            </group>
                            <group>
                                <title>Loaders</title>
                                <packages>org.apache.ignite.startup*</packages>
                            </group>
                            <group>
                                <title>Marshallers</title>
                                <packages>org.apache.ignite.marshaller*</packages>
                            </group>
                            <group>
                                <title>Ignite Binary Objects API</title>
                                <packages>org.apache.ignite.binary*</packages>
                            </group>
                            <group>
                                <title>Visor Plugins</title>
                                <packages>org.apache.ignite.visor.plugin</packages>
                            </group>
                            <group>
                                <title>Spring Integration</title>
                                <packages>org.apache.ignite.cache.spring:org.apache.ignite.transactions.spring</packages>
                            </group>
                            <group>
                                <title>Mesos Framework</title>
                                <packages>org.apache.ignite.mesos*</packages>
                            </group>
                            <group>
                                <title>Yarn Integration</title>
                                <packages>org.apache.ignite.yarn*</packages>
                            </group>
                            <group>
                                <title>Platforms</title>
                                <packages>org.apache.ignite.platform*</packages>
                            </group>
                            <group>
                                <title>Spark Integration</title>
                                <packages>org.apache.ignite.spark.examples.java</packages>
                            </group>
                            <group>
                                <title>OSGi integration</title>
                                <packages>org.apache.ignite.osgi*</packages>
                            </group>
                            <group>
                                <title>SpringData integration</title>
                                <packages>org.apache.ignite.springdata.repository*</packages>
                            </group>
                            <group>
                                <title>SpringData 2.0 integration</title>
                                <packages>org.apache.ignite.springdata20.repository*</packages>
                            </group>
                            <group>
                                <title>Spring Data 2.2 Integration</title>
                                <packages>org.apache.ignite.springdata22.repository*</packages>
<<<<<<< HEAD
                            </group>
                            <group>
                            <title>RocketMQ integration</title>
                                <packages>org.apache.ignite.stream.rocketmq*</packages>
=======
>>>>>>> 1e84d448
                            </group>
                            <group>
                                <title>Storm integration</title>
                                <packages>org.apache.ignite.stream.storm*</packages>
                            </group>
                            <group>
                                <title>Ignite Development Utils</title>
                                <packages>org.apache.ignite.development.utils*</packages>
                            </group>
                            <group>
                                <title>Ignite ML</title>
                                <packages>org.apache.ignite.ml*</packages>
                            </group>
                            <group>
                                <title>Encryption SPI</title>
                                <packages>org.apache.ignite.spi.encryption*</packages>
                            </group>
                            <group>
                                <title>Ignite Web Console</title>
                                <packages>org.apache.ignite.console*</packages>
                            </group>
                            <group>
                                <title>Metric SPI</title>
                                <packages>org.apache.ignite.spi.metric*</packages>
                            </group>
                            <group>
                                <title>System view SPI</title>
                                <packages>org.apache.ignite.spi.systemview*</packages>
                            </group>
                        </groups>
                        <bottom>
                            <![CDATA[
                                    <table width="100%" border="0" cellspacing=0 cellpadding=0 style="padding: 5px">
                                    <tr>
                                        <td>
                                            <table style="padding-left: 0; margin: 0">
                                                <tbody style="padding: 0; margin: 0">
                                                    <tr style="padding: 0; margin: 0">
                                                        <td>
                                                            <a target=_blank href="https://ignite.apache.org"><nobr>${current.year} Copyright &#169; Apache Software Foundation</nobr></a>
                                                        </td>
                                                    </tr>
                                                </tbody>
                                            </table>
                                        </td>
                                        <td width="100%" align="right" valign="center">
                                            <a href="https://twitter.com/ApacheIgnite" class="twitter-follow-button" data-show-count="false" data-size="large">Follow @ApacheIgnite</a>
                                        </td>
                                    </tr>
                                    <tr>
                                        <td colspan="2" valign="top" align="left">
                                            <table style="padding-left: 0; margin: 0">
                                                <tbody style="padding: 0; margin: 0">
                                                    <tr style="padding: 0; margin: 0">
                                                        <td>
                                                            <b>Ignite Database and Caching Platform</b>
                                                        </td>
                                                        <td>:&nbsp;&nbsp;
                                                            ver. <strong>${project.version}</strong>
                                                        </td>
                                                    </tr>
                                                    <tr style="padding: 0; margin: 0">
                                                        <td>
                                                            <b>Release Date</b>
                                                        </td>
                                                        <td>:&nbsp;&nbsp;
                                                            ${maven.build.timestamp}
                                                        </td>
                                                    </tr>
                                                </tbody>
                                            </table>
                                        </td>
                                    </tr>
                                    </table>
                                ]]>
                        </bottom>
                    </configuration>
                </plugin>

                <plugin>
                    <groupId>org.apache.felix</groupId>
                    <artifactId>maven-bundle-plugin</artifactId>
                    <version>${maven.bundle.plugin.version}</version>
                    <extensions>true</extensions>
                    <configuration>
                        <archive>
                            <addMavenDescriptor>true</addMavenDescriptor>
                        </archive>
                        <supportedProjectTypes>
                            <supportedProjectType>jar</supportedProjectType>
                            <supportedProjectType>war</supportedProjectType>
                        </supportedProjectTypes>
                        <instructions>
                            <Bundle-SymbolicName>${project.groupId}.${project.artifactId}</Bundle-SymbolicName>
                            <Bundle-Version>${project.version}</Bundle-Version>
                            <Bundle-Vendor>${project.organization.name}</Bundle-Vendor>
                            <Bundle-Description>${project.description}</Bundle-Description>
                            <Bundle-DocURL>${project.url}</Bundle-DocURL>
                            <Import-Package>
                                ${osgi.import.package}
                            </Import-Package>
                            <Export-Package>
                                ${osgi.export.package}
                            </Export-Package>
                            <Private-Package>
                                ${osgi.private.package}
                            </Private-Package>
                            <Embed-Dependency>${osgi.embed.dependency}</Embed-Dependency>
                            <Embed-Directory>lib</Embed-Directory>
                            <Embed-Transitive>${osgi.embed.transitive}</Embed-Transitive>
                            <_failok>${osgi.fail.ok}</_failok>
                            <_invalidfilenames/>
                        </instructions>
                    </configuration>
                    <executions>
                        <execution>
                            <id>bundle-manifest</id>
                            <phase>process-classes</phase>
                            <goals>
                                <goal>manifest</goal>
                            </goals>
                        </execution>
                    </executions>
                </plugin>
            </plugins>
        </pluginManagement>

        <plugins>
            <plugin>
                <groupId>org.apache.maven.plugins</groupId>
                <artifactId>maven-surefire-plugin</artifactId>
                <version>3.0.0-M3</version>
                <configuration>
                    <forkCount>0</forkCount>
                </configuration>
            </plugin>

            <plugin>
                <groupId>org.apache.maven.plugins</groupId>
                <artifactId>maven-source-plugin</artifactId>
                <version>2.2.1</version>
                <executions>
                    <execution>
                        <id>source</id>
                        <goals>
                            <goal>jar-no-fork</goal>
                        </goals>
                        <phase>package</phase>
                        <configuration>
                            <excludeResources>true</excludeResources>
                        </configuration>
                    </execution>
                </executions>
            </plugin>

            <plugin>
                <groupId>org.codehaus.mojo</groupId>
                <artifactId>flatten-maven-plugin</artifactId>
                <version>1.0.1</version>

                <configuration>
                    <flattenMode>minimum</flattenMode>
                    <flattenedPomFilename>pom-installed.xml</flattenedPomFilename>
                </configuration>

                <executions>
                    <!-- enable flattening -->
                    <execution>
                        <id>flatten</id>
                        <phase>process-resources</phase>
                        <goals>
                            <goal>flatten</goal>
                        </goals>
                    </execution>

                    <!-- ensure proper cleanup before start -->
                    <execution>
                        <id>flatten.clean.before</id>
                        <phase>clean</phase>
                        <goals>
                            <goal>clean</goal>
                        </goals>
                    </execution>
                </executions>
            </plugin>

            <!-- ensure proper cleanup after install -->
            <plugin>
                <groupId>org.apache.maven.plugins</groupId>
                <artifactId>maven-clean-plugin</artifactId>
                <inherited>false</inherited>
                <executions>
                    <execution>
                        <id>flatten.clean.after</id>
                        <phase>install</phase>
                        <goals>
                            <goal>clean</goal>
                        </goals>
                        <configuration>
                            <excludeDefaultDirectories>true</excludeDefaultDirectories>
                            <filesets>
                                <fileset>
                                    <directory>${project.basedir}</directory>
                                    <includes>
                                        <include>**/pom-installed.xml</include>
                                    </includes>
                                </fileset>
                            </filesets>
                        </configuration>
                    </execution>
                </executions>
            </plugin>

            <plugin>
                <groupId>org.apache.maven.plugins</groupId>
                <artifactId>maven-install-plugin</artifactId>
                <version>2.5.2</version>
                <inherited>false</inherited>
                <configuration>
                    <skip>true</skip>
                </configuration>
            </plugin>

            <plugin>
                <groupId>org.apache.maven.plugins</groupId>
                <artifactId>maven-deploy-plugin</artifactId>
                <version>2.8.2</version>
                <inherited>false</inherited>
                <configuration>
                    <skip>true</skip>
                </configuration>
            </plugin>

            <plugin>
                <groupId>org.apache.maven.plugins</groupId>
                <artifactId>maven-enforcer-plugin</artifactId>
                <version>3.0.0-M2</version>
                <configuration>
                    <rules>
                        <requireJavaVersion>
                            <!--Detected JDK Version: 1.8.0 is not in the allowed range [1.7,1.8),[1.8.0-40,).-->
                            <message>
[INFO] ------------------------------------------------------------------------
[ERROR] You are trying to compile Apache Ignite with inappropriate JDK version!
[ERROR] Detected JDK Version: ${java.runtime.version}
[ERROR] JDK version should be 1.7.0-* or >= 1.8.0-u40.
                            </message>
                            <version>[1.7,1.8),[1.8.0-40,)</version>
                        </requireJavaVersion>
                    </rules>
                </configuration>
                <executions>
                    <execution>
                        <goals>
                            <goal>enforce</goal>
                        </goals>
                    </execution>
                </executions>
            </plugin>

            <plugin>
                <artifactId>maven-dependency-plugin</artifactId>
                <executions>
                    <execution>
                        <id>copy-libs</id>
                        <phase>test-compile</phase>
                        <goals>
                            <goal>copy-dependencies</goal>
                        </goals>
                        <configuration>
                            <excludeGroupIds>org.apache.ignite</excludeGroupIds>
                            <outputDirectory>target/libs</outputDirectory>
                            <includeScope>runtime</includeScope>
                            <excludeTransitive>true</excludeTransitive>
                        </configuration>
                    </execution>
                </executions>
            </plugin>

            <plugin>
                <groupId>org.apache.maven.plugins</groupId>
                <artifactId>maven-javadoc-plugin</artifactId>
                <executions>
                    <execution>
                        <id>module-javadoc</id>
                        <goals>
                            <goal>jar</goal>
                        </goals>
                        <phase>package</phase>
                    </execution>
                </executions>
            </plugin>
        </plugins>
    </build>

    <profiles>
        <profile>
            <id>checkstyle</id>
            <build>
                <plugins>
                    <plugin>
                        <groupId>org.apache.maven.plugins</groupId>
                        <artifactId>maven-checkstyle-plugin</artifactId>
                        <version>${maven.checkstyle.plugin.version}</version>
                        <executions>
                            <execution>
                                <id>style</id>
                                <goals>
                                    <goal>check</goal>
                                </goals>
                                <phase>compile</phase>
                                <configuration>
                                    <consoleOutput>true</consoleOutput>
                                    <logViolationsToConsole>true</logViolationsToConsole>
                                    <failsOnError>true</failsOnError>
                                    <failOnViolation>true</failOnViolation>
                                    <outputFile>${project.build.directory}/checkstyle-result.xml</outputFile>
                                    <configLocation>../checkstyle/checkstyle.xml</configLocation>
                                    <suppressionsLocation>../checkstyle/checkstyle-suppressions.xml</suppressionsLocation>
                                    <includeTestSourceDirectory>true</includeTestSourceDirectory>
                                    <excludes>**/generated/**/*</excludes>
                                </configuration>
                            </execution>
                        </executions>
                        <dependencies>
                            <dependency>
                                <groupId>org.apache.ignite</groupId>
                                <artifactId>ignite-tools</artifactId>
                                <version>${project.version}</version>
                            </dependency>
                            <dependency>
                                <groupId>com.puppycrawl.tools</groupId>
                                <artifactId>checkstyle</artifactId>
                                <version>${checkstyle.puppycrawl.version}</version>
                            </dependency>
                        </dependencies>
                    </plugin>
                </plugins>
            </build>
        </profile>

        <profile>
            <id>check-licenses</id>
            <build>
                <plugins>
                    <plugin>
                        <groupId>org.apache.rat</groupId>
                        <artifactId>apache-rat-plugin</artifactId>
                        <version>0.12</version>
                        <configuration>
                            <addDefaultLicenseMatchers>false</addDefaultLicenseMatchers>
                            <licenses>
                                <license implementation="org.apache.rat.analysis.license.FullTextMatchingLicense">
                                    <licenseFamilyCategory>IAL20</licenseFamilyCategory>
                                    <licenseFamilyName>Ignite Apache License 2.0</licenseFamilyName>
                                    <fullText>
                                        Licensed to the Apache Software Foundation (ASF) under one or more
                                        contributor license agreements.  See the NOTICE file distributed with
                                        this work for additional information regarding copyright ownership.
                                        The ASF licenses this file to You under the Apache License, Version 2.0
                                        (the "License"); you may not use this file except in compliance with
                                        the License.  You may obtain a copy of the License at

                                        http://www.apache.org/licenses/LICENSE-2.0

                                        Unless required by applicable law or agreed to in writing, software
                                        distributed under the License is distributed on an "AS IS" BASIS,
                                        WITHOUT WARRANTIES OR CONDITIONS OF ANY KIND, either express or implied.
                                        See the License for the specific language governing permissions and
                                        limitations under the License.
                                    </fullText>
                                </license>
                            </licenses>
                            <licenseFamilies>
                                <licenseFamily implementation="org.apache.rat.license.SimpleLicenseFamily">
                                    <familyName>Ignite Apache License 2.0</familyName>
                                </licenseFamily>
                            </licenseFamilies>
                        </configuration>
                        <executions>
                            <execution>
                                <phase>validate</phase>
                                <goals>
                                    <goal>check</goal>
                                </goals>
                                <configuration>
                                    <excludes>
                                        <exclude>work/**</exclude>
                                        <exclude>**/target/**</exclude>
                                        <exclude>**/*.log</exclude>
                                        <exclude>**/*.m4</exclude><!--Free Software Foundation notice-->
                                        <exclude>**/*.dylib</exclude><!--bin-files-->
                                        <exclude>**/*.gar</exclude><!--bin-files-->
                                        <exclude>**/licenses/*.txt</exclude><!--files of licenses-->
                                        <exclude>**/*readme*.txt</exclude><!--readme files-->
                                        <exclude>**/*.sql</exclude><!--sql files-->
                                        <exclude>**/*README*.txt</exclude><!--readme files-->
                                        <exclude>**/*README*.md</exclude><!--readme files-->
                                        <exclude>**/*CONTRIBUTING*.md</exclude><!--readme files-->
                                        <exclude>**/*index*.md</exclude><!--readme files-->
                                        <exclude>**/*.timestamp</exclude><!--tmp-files-->
                                        <exclude>**/*.iml</exclude><!--IDEA files-->
                                        <exclude>**/*.csv</exclude><!--CSV files-->
                                        <exclude>**/*.jks</exclude><!--bin-files-->
                                        <exclude>**/pom-installed.xml</exclude><!--tmp-files-->
                                        <exclude>**/keystore</exclude><!--bin-files-->
                                        <exclude>**/keystore/*.jks</exclude><!--bin-files-->
                                        <exclude>**/keystore/*.pem</exclude><!--auto generated files-->
                                        <exclude>**/keystore/*.pfx</exclude><!--bin-files-->
                                        <exclude>**/keystore/ca/*.jks</exclude><!--bin-files-->
                                        <exclude>**/keystore/ca/*.key</exclude><!--bin-files-->
                                        <exclude>**/keystore/ca/*.txt</exclude><!--auto generated files-->
                                        <exclude>**/keystore/ca/*.txt.attr</exclude><!--auto generated files-->
                                        <exclude>**/keystore/ca/*serial</exclude><!--auto generated files-->
                                        <exclude>**/META-INF/services/**</exclude> <!-- Interface mappings: cannot be changed -->
                                        <!--special excludes-->
                                        <exclude>.travis.yml</exclude>
                                        <exclude>.github/PULL_REQUEST_TEMPLATE.md</exclude>
                                        <exclude>idea/ignite_codeStyle.xml</exclude>
                                        <exclude>**/DEVNOTES*.txt</exclude>
                                        <exclude>**/NOTICE*</exclude>
                                        <exclude>**/LICENSE*</exclude>
                                        <exclude>**/MIGRATION_GUIDE*</exclude>
                                        <exclude>src/main/java/org/apache/ignite/internal/util/offheap/unsafe/GridOffHeapSnapTreeMap.java</exclude><!--BSD license-->
                                        <exclude>src/main/java/org/apache/ignite/internal/util/nio/SelectedSelectionKeySet.java</exclude><!-- Apache 2.0 license -->
                                        <exclude>src/main/java/org/apache/ignite/internal/util/snaptree/*.java</exclude><!--BSD license-->
                                        <exclude>src/main/java/org/jsr166/*.java</exclude>
                                        <exclude>src/main/java/org/mindrot/*.java</exclude>
                                        <exclude>src/test/java/org/apache/ignite/p2p/p2p.properties</exclude><!--test depends on file content-->
                                        <exclude>src/test/resources/org.apache.ignite.util/*.output</exclude><!--test depends on file content-->
                                        <exclude>src/test/resources/log/ignite.log.tst</exclude><!--test resource-->
                                        <exclude>src/test/java/org/apache/ignite/spi/deployment/uri/META-INF/ignite.incorrefs</exclude><!--test resource-->
                                        <exclude>src/test/java/org/apache/ignite/spi/deployment/uri/META-INF/ignite.empty</exclude><!--should be empty-->
                                        <exclude>src/test/java/org/apache/ignite/spi/deployment/uri/META-INF/ignite.brokenxml</exclude><!--test resource-->
                                        <exclude>**/books/*.txt</exclude><!--books examples-->
                                        <exclude>src/main/java/org/apache/ignite/examples/streaming/wordcount/*.txt</exclude><!--books examples-->
                                        <exclude>examples/src/main/java/org/apache/ignite/examples/streaming/wordcount/*.txt</exclude><!--books examples-->
                                        <exclude>**/resources/datasets/**/*</exclude><!--Datasets in ml module-->
                                        <exclude>**/resources/models/**/*</exclude><!--Pre-trained ml models-->
                                        <exclude>src/main/java/org/jetbrains/annotations/*.java</exclude><!--copyright-->
                                        <exclude>dev-tools/IGNITE-*.patch</exclude>
                                        <exclude>dev-tools/.gradle/**/*</exclude>
                                        <exclude>dev-tools/gradle/wrapper/**/*</exclude>
                                        <exclude>dev-tools/gradlew</exclude>
                                        <exclude>src/test/binaries/repo/org/apache/ignite/binary/test2/1.1/test2-1.1.pom</exclude>
                                        <exclude>src/test/binaries/repo/org/apache/ignite/binary/test2/maven-metadata-local.xml</exclude>
                                        <exclude>src/test/binaries/repo/org/apache/ignite/binary/test1/1.1/test1-1.1.pom</exclude>
                                        <exclude>src/test/binaries/repo/org/apache/ignite/binary/test1/maven-metadata-local.xml</exclude>
                                        <exclude>src/test/resources/org/apache/ignite/internal/managers/discovery/Wrapper.ser</exclude>
                                        <!--shmem-->
                                        <exclude>ipc/shmem/**/Makefile.in</exclude><!--auto generated files-->
                                        <exclude>ipc/shmem/**/Makefile</exclude><!--auto generated files-->
                                        <exclude>ipc/shmem/compile</exclude><!--generated by Autoconf and licensed under AL-->
                                        <exclude>ipc/shmem/config.guess</exclude><!--generated by Autoconf and licensed under AL-->
                                        <exclude>ipc/shmem/config.sub</exclude><!--generated by Autoconf and licensed under AL-->
                                        <exclude>ipc/shmem/configure</exclude><!--free software-->
                                        <exclude>ipc/shmem/config.h.in</exclude><!--auto generated-->
                                        <exclude>ipc/shmem/configure.ac</exclude><!--cannot be changed-->
                                        <exclude>ipc/shmem/ltmain.sh</exclude><!--generated by Autoconf and licensed under AL-->
                                        <exclude>ipc/shmem/install-sh</exclude><!--free license-->
                                        <exclude>ipc/shmem/depcomp</exclude><!--generated by Autoconf and licensed under AL-->
                                        <exclude>ipc/shmem/config.status</exclude><!--auto generated-->
                                        <exclude>ipc/shmem/libtool</exclude><!--auto generated-->
                                        <exclude>ipc/shmem/missing</exclude><!--generated by Autoconf and licensed under AL-->
                                        <exclude>ipc/shmem/stamp-h1</exclude><!--tmp timestamp-->
                                        <exclude>ipc/shmem/ltmain.sh</exclude><!--tmp (not under VCS)-->
                                        <exclude>ipc/shmem/include/org_apache_ignite_internal_util_ipc_shmem_IpcSharedMemoryUtils.h</exclude><!--auto generated files-->
                                        <exclude>ipc/shmem/igniteshmem/.libs/*</exclude><!--tmp files-->
                                        <exclude>ipc/shmem/igniteshmem/.deps/*</exclude><!--tmp files-->
                                        <exclude>ipc/shmem/igniteshmem/libigniteshmem.la</exclude><!--tmp (not under VCS)-->
                                        <exclude>ipc/shmem/igniteshmem/libigniteshmem_la-org_apache_ignite_internal_util_ipc_shmem_IpcSharedMemoryUtils.lo</exclude><!--tmp (not under VCS)-->
                                        <!--platforms-->
                                        <exclude>src/test/binaries/repo/org/apache/ignite/binary/test1/1.1/test1-1.1.jar</exclude>
                                        <exclude>src/test/binaries/repo/org/apache/ignite/binary/test2/1.1/test2-1.1.jar</exclude>
                                        <exclude>**/Makefile.am</exclude>
                                        <exclude>**/configure.ac</exclude>
                                        <exclude>**/Makefile.amrel</exclude>
                                        <exclude>**/configure.acrel</exclude>
                                        <exclude>**/*.pc.in</exclude>
                                        <exclude>**/*.sln</exclude>
                                        <exclude>**/*.snk</exclude>
                                        <exclude>**/*.slnrel</exclude>
                                        <exclude>**/*.ini</exclude>
                                        <exclude>**/*.DotSettings</exclude>
                                        <exclude>**/*.FxCop</exclude>
                                        <exclude>**/*.ruleset</exclude>
                                        <exclude>**/*.csproj</exclude>
                                        <exclude>**/*.ndproj</exclude>
                                        <exclude>**/*.csprojrel</exclude>
                                        <exclude>**/*.vcxproj</exclude>
                                        <exclude>**/*.vcxprojrel</exclude>
                                        <exclude>**/*.vcxproj.filters</exclude>
                                        <exclude>**/mkbuild.cmd</exclude>
                                        <exclude>**/module.def</exclude>
                                        <exclude>**/*.fxcop</exclude>
                                        <exclude>**/*.ruleset</exclude>
                                        <exclude>**/*.metaproj</exclude>
                                        <exclude>**/*.metaproj.tmp</exclude>
                                        <exclude>**/*.nunit</exclude>
                                        <exclude>**/teamcity_boost.cpp</exclude>
                                        <exclude>**/teamcity_messages.h</exclude>
                                        <exclude>**/teamcity_messages.cpp</exclude>
                                        <exclude>**/project/vs/**</exclude>
                                        <exclude>**/obj/x64/**</exclude>
                                        <exclude>**/obj/x86/**</exclude>
                                        <exclude>**/bin/x64/**</exclude>
                                        <exclude>**/bin/x86/**</exclude>
                                        <exclude>**/*.dxg</exclude>
                                        <exclude>**/*.cmd</exclude>
                                        <exclude>**/*.ps1</exclude>
                                        <exclude>**/*.json</exclude>
                                        <exclude>**/.dockerignore</exclude>
                                        <exclude>modules/platforms/nodejs/examples/certs/client.crt</exclude>
                                        <exclude>modules/platforms/nodejs/examples/certs/ca.crt</exclude>
                                        <exclude>modules/platforms/nodejs/examples/certs/client.key</exclude>
                                        <exclude>modules/platforms/nodejs/api_spec/**</exclude>
                                        <exclude>modules/platforms/python/**/*.md</exclude><!--markdown can not be commented-->
                                        <exclude>modules/platforms/python/docs/Makefile</exclude><!--sphinx files: BSD license-->
                                        <exclude>modules/platforms/python/docs/conf.py</exclude><!--sphinx files: BSD license-->
                                        <exclude>modules/platforms/python/docs/source/**/*.rst</exclude><!--sphinx-apidoc generated files-->
                                        <exclude>modules/platforms/python/requirements/**/*.txt</exclude><!--plain text can not be commented-->
                                        <!--web console-->
                                        <exclude>**/web-console/**/.eslintrc</exclude>
                                        <exclude>**/web-console/**/.babelrc</exclude>
                                        <exclude>**/web-console/**/*.json</exclude>
                                        <exclude>**/web-console/**/*.json.sample</exclude>
                                        <exclude>**/web-console/backend/build/**</exclude>
                                        <exclude>**/web-console/backend/node_modules/**</exclude>
                                        <exclude>**/web-console/e2e/testcafe/node_modules/**</exclude>
                                        <exclude>**/web-console/frontend/build/**</exclude>
                                        <exclude>**/web-console/frontend/node_modules/**</exclude>
                                        <exclude>**/web-console/frontend/**/*.png</exclude>
                                        <exclude>**/web-console/frontend/**/*.svg</exclude>
                                        <!--Packaging -->
                                        <exclude>packaging/**</exclude>
                                    </excludes>
                                </configuration>
                            </execution>
                        </executions>
                    </plugin>
                </plugins>
            </build>
        </profile>

        <profile>
            <id>surefire-fork-count-1</id>
            <activation>
                <property>
                    <!-- To activate this profile set the following property. -->
                    <name>FORK_COUNT_SET_TO_1</name>
                </property>
            </activation>
            <build>
                <plugins>
                    <plugin>
                        <groupId>org.apache.maven.plugins</groupId>
                        <artifactId>maven-surefire-plugin</artifactId>
                        <version>3.0.0-M3</version>
                        <configuration>
                            <forkCount>1</forkCount>
                        </configuration>
                    </plugin>
                </plugins>
            </build>
        </profile>

        <profile>
            <id>java-9+</id>
            <activation>
                <jdk>[1.9,)</jdk>
            </activation>
            <properties>
                <maven.compiler.source>1.8</maven.compiler.source>
                <maven.compiler.target>11</maven.compiler.target>
            </properties>
            <dependencies/>
            <build>
                <plugins>
                    <plugin>
                        <groupId>org.apache.maven.plugins</groupId>
                        <artifactId>maven-compiler-plugin</artifactId>
                        <version>3.7.0</version>
                        <configuration>
                            <compilerArgs>
                                <arg>--add-exports</arg>
                                <arg>java.base/jdk.internal.misc=ALL-UNNAMED</arg>
                                <arg>--add-exports</arg>
                                <arg>java.base/sun.nio.ch=ALL-UNNAMED</arg>
                                <arg>--add-exports</arg>
                                <arg>java.management/com.sun.jmx.mbeanserver=ALL-UNNAMED</arg>
                                <arg>--add-exports</arg>
                                <arg>jdk.internal.jvmstat/sun.jvmstat.monitor=ALL-UNNAMED</arg>
                            </compilerArgs>
                        </configuration>
                    </plugin>

                    <plugin>
                        <groupId>org.apache.maven.plugins</groupId>
                        <artifactId>maven-surefire-plugin</artifactId>
                        <configuration>
                            <argLine>--add-exports=java.base/jdk.internal.misc=ALL-UNNAMED --add-exports=java.base/sun.nio.ch=ALL-UNNAMED --add-exports=java.management/com.sun.jmx.mbeanserver=ALL-UNNAMED --add-exports=jdk.internal.jvmstat/sun.jvmstat.monitor=ALL-UNNAMED --add-exports=java.base/sun.reflect.generics.reflectiveObjects=ALL-UNNAMED --illegal-access=permit</argLine>
                        </configuration>
                    </plugin>
                </plugins>
            </build>

            <dependencyManagement>
                <dependencies>
                   
                </dependencies>
            </dependencyManagement>

        </profile>

        <profile>
            <id>tools.jar-default</id>
            <activation>
                <file>
                    <exists>${java.home}/../lib/tools.jar</exists>
                </file>
            </activation>
            <dependencies>
                <dependency>
                    <groupId>com.sun</groupId>
                    <artifactId>tools</artifactId>
                    <scope>system</scope>
                    <version>${java.version}</version>
                    <systemPath>${java.home}/../lib/tools.jar</systemPath>
                </dependency>
            </dependencies>
        </profile>

        <profile>
            <id>tools.jar-mac</id>
            <activation>
                <file>
                    <exists>${java.home}/../Classes/classes.jar</exists>
                </file>
            </activation>
            <dependencies>
                <dependency>
                    <groupId>com.sun</groupId>
                    <artifactId>tools</artifactId>
                    <scope>system</scope>
                    <version>${java.version}</version>
                    <systemPath>${java.home}/../Classes/classes.jar</systemPath>
                </dependency>
            </dependencies>
        </profile>

        <profile>
            <id>licenses</id>

            <dependencies>
                <dependency>
                    <groupId>org.apache.ignite</groupId>
                    <artifactId>ignite-apache-license-gen</artifactId>
                    <version>${project.version}</version>
                    <scope>test</scope><!-- hack to have ignite-apache-license-gen at first place at mvn reactor -->
                </dependency>
            </dependencies>

            <build>
                <plugins>
                    <plugin><!-- generates dependencies licenses -->
                        <groupId>org.apache.maven.plugins</groupId>
                        <artifactId>maven-remote-resources-plugin</artifactId>
                        <executions>
                            <execution>
                                <id>ignite-dependencies</id>
                                <goals>
                                    <goal>process</goal>
                                </goals>
                                <configuration>
                                    <resourceBundles>
                                        <resourceBundle>org.apache.ignite:ignite-apache-license-gen:${project.version}
                                        </resourceBundle>
                                    </resourceBundles>
                                    <excludeTransitive>true</excludeTransitive>
                                </configuration>
                            </execution>
                        </executions>
                    </plugin>

                    <plugin>
                        <groupId>org.apache.maven.plugins</groupId>
                        <artifactId>maven-antrun-plugin</artifactId>
                        <version>1.7</version>
                        <executions>
                            <execution>
                                <id>licenses-file-rename</id>
                                <goals>
                                    <goal>run</goal>
                                </goals>
                                <phase>compile</phase>
                                <configuration>
                                    <target>
                                        <!-- moving licenses generated by "ignite-dependencies" -->
                                        <move file="${basedir}/target/classes/META-INF/licenses.txt" tofile="${basedir}/target/licenses/${project.artifactId}-licenses.txt"/>
                                    </target>
                                    <failOnError>false</failOnError>
                                </configuration>
                            </execution>
                        </executions>
                    </plugin>
                </plugins>
            </build>
        </profile>
        <profile>
            <id>m2e</id>
            <!--This profile is activated when eclipse interacts with maven (using m2e).-->
            <activation>
                <property>
                    <name>m2e.version</name>
                </property>
            </activation>
            <build>
                <plugins>
                    <plugin>
                        <!--eclipse do not support duplicated package-info.java, in both src and test.-->
                        <artifactId>maven-compiler-plugin</artifactId>
                        <executions>
                            <execution>
                                <id>default-testCompile</id>
                                <phase>test-compile</phase>
                                <configuration>
                                    <testExcludes>
                                        <exclude>**/package-info.java</exclude>
                                    </testExcludes>
                                </configuration>
                                <goals>
                                    <goal>testCompile</goal>
                                </goals>
                            </execution>
                        </executions>
                    </plugin>
                </plugins>
                <pluginManagement>
                    <plugins>
                        <!--This plugin's configuration is used to store Eclipse m2e settings only. It has no influence on the Maven build itself.-->
                        <plugin>
                            <groupId>org.eclipse.m2e</groupId>
                            <artifactId>lifecycle-mapping</artifactId>
                            <version>1.0.0</version>
                            <configuration>
                                <lifecycleMappingMetadata>
                                    <pluginExecutions>
                                        <pluginExecution>
                                            <pluginExecutionFilter>
                                                <groupId>org.apache.maven.plugins</groupId>
                                                <artifactId>maven-antrun-plugin</artifactId>
                                                <versionRange>[1.7,)</versionRange>
                                                <goals>
                                                    <goal>run</goal>
                                                    <goal>properties-augmentation</goal>
                                                    <goal>licenses-file-rename</goal>
                                                </goals>
                                            </pluginExecutionFilter>
                                            <action>
                                                <ignore></ignore>
                                            </action>
                                        </pluginExecution>
                                        <pluginExecution>
                                            <pluginExecutionFilter>
                                                <groupId>org.codehaus.mojo</groupId>
                                                <artifactId>flatten-maven-plugin</artifactId>
                                                <versionRange>1.0.1</versionRange>
                                                <goals>
                                                    <goal>flatten</goal>
                                                </goals>
                                            </pluginExecutionFilter>
                                            <action>
                                                <ignore></ignore>
                                            </action>
                                        </pluginExecution>
                                        <pluginExecution>
                                            <pluginExecutionFilter>
                                                <groupId>org.codehaus.mojo</groupId>
                                                <artifactId>exec-maven-plugin</artifactId>
                                                <versionRange>[1.3.2,)</versionRange>
                                                <goals>
                                                    <goal>java</goal>
                                                    <goal>default</goal>
                                                </goals>
                                            </pluginExecutionFilter>
                                            <action>
                                                <ignore></ignore>
                                            </action>
                                        </pluginExecution>
                                    </pluginExecutions>
                                </lifecycleMappingMetadata>
                            </configuration>
                        </plugin>
                    </plugins>
                </pluginManagement>
            </build>
        </profile>
    </profiles>
</project><|MERGE_RESOLUTION|>--- conflicted
+++ resolved
@@ -51,22 +51,19 @@
         <aws.sdk.version>1.11.75</aws.sdk.version>
         <camel.version>2.22.0</camel.version>
         <aws.encryption.sdk.version>1.3.2</aws.encryption.sdk.version>
-        <bouncycastle.version>1.60</bouncycastle.version>
         <commons.beanutils.bundle.version>1.9.2_1</commons.beanutils.bundle.version>
         <commons.beanutils.version>1.9.4</commons.beanutils.version>
         <commons.codec.version>1.11</commons.codec.version>
         <commons.collections.version>3.2.2</commons.collections.version>
         <commons.lang.version>2.6</commons.lang.version>
         <commons.io.version>2.6</commons.io.version>
-<<<<<<< HEAD
-=======
         <commons.dbcp.version>1.4</commons.dbcp.version>
->>>>>>> 1e84d448
         <cron4j.version>2.2.5</cron4j.version>
         <curator.version>4.2.0</curator.version>
         <easymock.version>3.4</easymock.version>
         <ezmorph.bundle.version>1.0.6_1</ezmorph.bundle.version>
         <ezmorph.version>1.0.6</ezmorph.version>
+        <flume.ng.version>1.7.0</flume.ng.version>
         <guava.retrying.version>2.0.0</guava.retrying.version>
         <guava.version>25.1-jre</guava.version>
         <guava14.version>14.0.1</guava14.version>
@@ -76,11 +73,7 @@
         <hamcrest.version>1.2</hamcrest.version>
         <httpclient.version>4.5.1</httpclient.version>
         <httpcore.version>4.4.3</httpcore.version>
-<<<<<<< HEAD
         <jackson.version>2.10.0</jackson.version>
-=======
-        <jackson.version>2.9.10</jackson.version>
->>>>>>> 1e84d448
         <jackson1.version>1.9.13</jackson1.version>
         <jaxb.api.version>2.1</jaxb.api.version>
         <jaxb.impl.version>2.1.14</jaxb.impl.version>
@@ -118,6 +111,7 @@
         <osgi.enterprise.version>5.0.0</osgi.enterprise.version>
         <paho.version>1.0.2</paho.version>
         <postgres.connector.version>42.2.5.jre7</postgres.connector.version>
+        <rocketmq.version>4.4.0</rocketmq.version>
         <scala210.jline.version>2.10.7</scala210.jline.version>
         <scala210.library.version>2.10.7</scala210.library.version>
         <scala.library.version>2.11.12</scala.library.version>
@@ -128,11 +122,7 @@
         <spark.hadoop.version>2.6.5</spark.hadoop.version>
         <spark.version>2.3.0</spark.version>
         <spring.data.version>1.13.23.RELEASE</spring.data.version> <!-- don't forget to update spring version -->
-<<<<<<< HEAD
         <spring.version>4.3.12.RELEASE</spring.version><!-- don't forget to update spring-data version -->
-=======
-        <spring.version>4.3.26.RELEASE</spring.version><!-- don't forget to update spring-data version -->
->>>>>>> 1e84d448
         <spring.data-2.0.version>2.0.13.RELEASE</spring.data-2.0.version> <!-- don't forget to update spring-5.0 version -->
         <spring-5.0.version>5.0.16.RELEASE</spring-5.0.version><!-- don't forget to update spring-data-2.0 version -->
         <spring.data-2.2.version>2.2.3.RELEASE</spring.data-2.2.version> <!-- don't forget to update spring-5.2 version -->
@@ -148,10 +138,7 @@
         <zookeeper.version>3.5.5</zookeeper.version>
         <zstd.version>1.3.7-2</zstd.version>
         <opencensus.version>0.22.0</opencensus.version>
-<<<<<<< HEAD
-
-=======
->>>>>>> 1e84d448
+
         <!--Spark 2.4 version support -->
         <spark24.hadoop.version>2.6.5</spark24.hadoop.version>
         <spark24.version>2.4.4</spark24.version>
@@ -193,7 +180,6 @@
         </mailingList>
     </mailingLists>
 
-<<<<<<< HEAD
     <developers>
         <developer>
             <id>dsetrakyan</id>
@@ -248,12 +234,6 @@
             <layout>default</layout>
         </repository>
     </repositories> -->
-=======
-    <issueManagement>
-        <system>jira</system>
-        <url>http://issues.apache.org/jira/browse/IGNITE</url>
-    </issueManagement>
->>>>>>> 1e84d448
 
     <dependencyManagement>
         <dependencies>
@@ -514,13 +494,10 @@
                             <group>
                                 <title>Spring Data 2.2 Integration</title>
                                 <packages>org.apache.ignite.springdata22.repository*</packages>
-<<<<<<< HEAD
                             </group>
                             <group>
                             <title>RocketMQ integration</title>
                                 <packages>org.apache.ignite.stream.rocketmq*</packages>
-=======
->>>>>>> 1e84d448
                             </group>
                             <group>
                                 <title>Storm integration</title>
@@ -831,7 +808,7 @@
                                 <goals>
                                     <goal>check</goal>
                                 </goals>
-                                <phase>compile</phase>
+                                <phase>validate</phase>
                                 <configuration>
                                     <consoleOutput>true</consoleOutput>
                                     <logViolationsToConsole>true</logViolationsToConsole>
@@ -841,16 +818,10 @@
                                     <configLocation>../checkstyle/checkstyle.xml</configLocation>
                                     <suppressionsLocation>../checkstyle/checkstyle-suppressions.xml</suppressionsLocation>
                                     <includeTestSourceDirectory>true</includeTestSourceDirectory>
-                                    <excludes>**/generated/**/*</excludes>
                                 </configuration>
                             </execution>
                         </executions>
                         <dependencies>
-                            <dependency>
-                                <groupId>org.apache.ignite</groupId>
-                                <artifactId>ignite-tools</artifactId>
-                                <version>${project.version}</version>
-                            </dependency>
                             <dependency>
                                 <groupId>com.puppycrawl.tools</groupId>
                                 <artifactId>checkstyle</artifactId>
@@ -937,8 +908,6 @@
                                         <exclude>**/keystore/ca/*serial</exclude><!--auto generated files-->
                                         <exclude>**/META-INF/services/**</exclude> <!-- Interface mappings: cannot be changed -->
                                         <!--special excludes-->
-                                        <exclude>.travis.yml</exclude>
-                                        <exclude>.github/PULL_REQUEST_TEMPLATE.md</exclude>
                                         <exclude>idea/ignite_codeStyle.xml</exclude>
                                         <exclude>**/DEVNOTES*.txt</exclude>
                                         <exclude>**/NOTICE*</exclude>
