--- conflicted
+++ resolved
@@ -37,12 +37,8 @@
         <ignite.edition>fabric</ignite.edition>
         <hadoop.version>2.4.1</hadoop.version>
         <spark.version>2.1.0</spark.version>
-<<<<<<< HEAD
         <spring.version>4.3.7.RELEASE</spring.version>
-=======
-        <spring.version>4.1.0.RELEASE</spring.version>
         <spring.data.version>1.2.1.RELEASE</spring.data.version>
->>>>>>> 76485fc3
         <project.build.sourceEncoding>UTF-8</project.build.sourceEncoding>
         <maven.build.timestamp.format>MMMM d yyyy</maven.build.timestamp.format>
         <doxygen.exec>doxygen</doxygen.exec>
