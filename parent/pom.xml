<?xml version="1.0" encoding="UTF-8"?>
<!--
  Licensed to the Apache Software Foundation (ASF) under one or more
  contributor license agreements.  See the NOTICE file distributed with
  this work for additional information regarding copyright ownership.
  The ASF licenses this file to You under the Apache License, Version 2.0
  (the "License"); you may not use this file except in compliance with
  the License.  You may obtain a copy of the License at

       http://www.apache.org/licenses/LICENSE-2.0

  Unless required by applicable law or agreed to in writing, software
  distributed under the License is distributed on an "AS IS" BASIS,
  WITHOUT WARRANTIES OR CONDITIONS OF ANY KIND, either express or implied.
  See the License for the specific language governing permissions and
  limitations under the License.
-->

<project
        xmlns="http://maven.apache.org/POM/4.0.0"
        xmlns:xsi="http://www.w3.org/2001/XMLSchema-instance"
        xsi:schemaLocation="http://maven.apache.org/POM/4.0.0 http://maven.apache.org/xsd/maven-4.0.0.xsd">
    <modelVersion>4.0.0</modelVersion>

    <parent>
        <groupId>org.apache</groupId>
        <artifactId>apache</artifactId>
        <version>23</version>
        <relativePath/>
    </parent>

    <!--
        NOTE:
        The ignite-parent module is used as a shared pom between the Ignite internal submodules and the Ignite Extensions.
        This parent module will be released each time a new Ignite release occurs, so, if you're adding a new
        maven profile, plugin or dependency only for Ignite submodule in this scm use the `parent-internal`
        maven project instead.
        Also, please, use the maven `$project` substitution variables in this pom.xml carefully (e.g. `${project.version}`)
        since for in the Ignite Extension projects they may be inlined the different values.
    -->

    <groupId>org.apache.ignite</groupId>
    <artifactId>ignite-parent</artifactId>
    <version>${revision}</version>
    <packaging>pom</packaging>

    <properties>
        <maven.compiler.source>1.8</maven.compiler.source>
        <maven.compiler.target>1.8</maven.compiler.target>

        <revision>2.14.0-SNAPSHOT</revision>
        <!-- Ignite version will be substituted with the flatten-maven-plugin and used as
            a version dependency for Ignite extensions. -->
        <ignite.version>${revision}</ignite.version>
        <ignite.edition>apache-ignite</ignite.edition>
        <project.build.sourceEncoding>UTF-8</project.build.sourceEncoding>
        <maven.build.timestamp.format>MMMM d yyyy</maven.build.timestamp.format>
        <doxygen.exec>doxygen</doxygen.exec>
        <docfx.exec>docfx</docfx.exec>
        <git.exec>git</git.exec>
        <javadoc.opts>-Xdoclint:none</javadoc.opts>
        <update.notifier.enabled.by.default>false</update.notifier.enabled.by.default>
        <failIfNoTests>false</failIfNoTests>

        <!-- Dependency versions -->
        <activemq.version>5.12.0</activemq.version>
        <aopalliance.bundle.version>1.0_6</aopalliance.bundle.version>
        <asm.version>4.2</asm.version>
        <aspectj.bundle.version>1.8.13_1</aspectj.bundle.version>
        <aspectj.version>1.8.13</aspectj.version>
<<<<<<< HEAD
        <netty.version>4.1.75.Final</netty.version>
        <camel.version>2.22.0</camel.version>
=======
        <netty.version>4.1.79.Final</netty.version>
>>>>>>> 8baf97ad
        <bouncycastle.version>1.69</bouncycastle.version>
        <commons.beanutils.bundle.version>1.9.2_1</commons.beanutils.bundle.version>
        <commons.beanutils.version>1.9.4</commons.beanutils.version>
        <commons.codec.version>1.13</commons.codec.version>
        <commons.collections.version>3.2.2</commons.collections.version>
        <commons.lang.version>2.6</commons.lang.version>
        <commons.io.version>2.6</commons.io.version>
        <commons.dbcp.version>1.4</commons.dbcp.version>
        <cron4j.version>2.2.5</cron4j.version>
        <curator.version>5.2.0</curator.version>
        <easymock.version>3.4</easymock.version>
        <ezmorph.bundle.version>1.0.6_1</ezmorph.bundle.version>
        <ezmorph.version>1.0.6</ezmorph.version>
        <guava.retrying.version>2.0.0</guava.retrying.version>
        <guava.version>25.1-jre</guava.version>
        <guava14.version>14.0.1</guava14.version>
        <guava16.version>16.0.1</guava16.version>
        <h2.version>1.4.197</h2.version>
        <hadoop.version>2.9.1</hadoop.version>
        <hamcrest.version>2.2</hamcrest.version>
        <httpclient.version>4.5.13</httpclient.version>
        <httpcore.version>4.4.14</httpcore.version>
        <jackson.version>2.12.7</jackson.version>
        <jaxb.api.version>2.1</jaxb.api.version>
        <jaxb.impl.version>2.1.14</jaxb.impl.version>
        <javassist.version>3.28.0-GA</javassist.version>
        <javax.cache.bundle.version>1.0.0_1</javax.cache.bundle.version>
        <javax.cache.tck.version>1.1.0</javax.cache.tck.version>
        <javax.cache.version>1.0.0</javax.cache.version>
        <jboss.rmi.version>1.0.6.Final</jboss.rmi.version>
        <jetbrains.annotations.version>16.0.3</jetbrains.annotations.version>
        <jetty.version>9.4.39.v20210325</jetty.version>
        <jmh.version>1.13</jmh.version>
        <jms.spec.version>1.1.1</jms.spec.version>
        <jna.version>4.5.2</jna.version>
        <jnr.posix.version>3.1.15</jnr.posix.version>
        <jotm.version>2.3.1-M1</jotm.version>
        <jsch.bundle.version>0.1.54_1</jsch.bundle.version>
        <jsch.version>0.1.54</jsch.version>
        <jsonlib.bundle.version>2.4_1</jsonlib.bundle.version>
        <jsonlib.version>2.4</jsonlib.version>
        <jtidy.version>r938</jtidy.version>
        <kafka.version>2.0.1</kafka.version>
        <karaf.version>4.0.2</karaf.version>
        <log4j2.version>2.17.1</log4j2.version>
        <lucene.bundle.version>7.4.0_1</lucene.bundle.version>
<<<<<<< HEAD
        <lucene.version>7.4.0</lucene.version>
        <lz4.version>1.5.0</lz4.version>
=======
        <lucene.version>8.11.2</lucene.version>
        <lz4.version>1.8.0</lz4.version>
>>>>>>> 8baf97ad
        <maven.bundle.plugin.version>3.5.0</maven.bundle.plugin.version>
        <maven.checkstyle.plugin.version>3.1.1</maven.checkstyle.plugin.version>
        <maven.flatten.plugin.version>1.2.7</maven.flatten.plugin.version>
        <maven.flatten.file.name>pom-installed.xml</maven.flatten.file.name>
        <maven.model.version>3.8.4</maven.model.version>
        <checkstyle.puppycrawl.version>8.45</checkstyle.puppycrawl.version>
        <mockito.version>3.4.6</mockito.version>
        <mysql.connector.version>8.0.30</mysql.connector.version>
        <netlibjava.version>1.1.2</netlibjava.version>
        <oro.bundle.version>2.0.8_6</oro.bundle.version>
        <osgi.core.version>5.0.0</osgi.core.version>
        <osgi.enterprise.version>5.0.0</osgi.enterprise.version>
        <paho.version>1.0.2</paho.version>
        <postgres.connector.version>42.3.3</postgres.connector.version>
        <scala210.jline.version>2.10.7</scala210.jline.version>
        <scala210.library.version>2.10.7</scala210.library.version>
        <scala.library.version>2.11.12</scala.library.version>
        <scala.test.version>2.2.6</scala.test.version>
        <slf4j.version>1.7.33</slf4j.version>
        <slf4j16.version>1.6.4</slf4j16.version>
        <snappy.version>1.1.7.2</snappy.version>
        <spark.hadoop.version>2.6.5</spark.hadoop.version>
        <spark.version>2.3.0</spark.version>
        <spring.version>4.3.26.RELEASE</spring.version>
        <spring-5.0.version>5.0.16.RELEASE</spring-5.0.version>
        <spring-5.2.version>5.2.3.RELEASE</spring-5.2.version>
        <spring41.osgi.feature.version>4.1.7.RELEASE_1</spring41.osgi.feature.version>
        <storm.version>1.1.1</storm.version>
        <surefire.version>3.0.0-M4</surefire.version>
        <tomcat.version>9.0.10</tomcat.version>
        <twitter.hbc.version>2.2.0</twitter.hbc.version>
        <yammer.metrics.annotation.version>2.2.0</yammer.metrics.annotation.version>
        <yammer.metrics.core.version>2.2.0</yammer.metrics.core.version>
        <yardstick.version>0.8.3</yardstick.version>
        <zkclient.version>0.5</zkclient.version>
        <zookeeper.version>3.6.3</zookeeper.version>
        <zstd.version>1.3.7-2</zstd.version>
        <opencensus.version>0.22.0</opencensus.version>
        <commons.lang3.version>3.9</commons.lang3.version>
        <!--Spark 2.4 version support -->
        <spark24.hadoop.version>2.6.5</spark24.hadoop.version>
        <spark24.version>2.4.4</spark24.version>
        <ignite-kafka-ext.version>1.0.0</ignite-kafka-ext.version>

        <!-- Maven plugins versions -->
        <maven.javadoc.plugin.version>3.2.0</maven.javadoc.plugin.version>

        <!-- OSGI Manifest generation default property values -->
        <osgi.import.package>*</osgi.import.package>
        <osgi.export.package>{local-packages}</osgi.export.package>
        <osgi.embed.transitive>false</osgi.embed.transitive>
        <osgi.fail.ok>false</osgi.fail.ok>

        <flattenMode>clean</flattenMode>
    </properties>

    <url>https://ignite.apache.org</url>

    <description>Apache Ignite® is a Distributed Database For High-Performance Computing With In-Memory Speed.</description>

    <scm>
        <url>https://gitbox.apache.org/repos/asf/ignite.git</url>
        <connection>scm:git:https://gitbox.apache.org/repos/asf/ignite.git</connection>
        <developerConnection>scm:git:https://gitbox.apache.org/repos/asf/ignite.git</developerConnection>
        <tag>HEAD</tag>
    </scm>

    <licenses>
        <license>
            <name>The Apache Software License, Version 2.0</name>
            <url>https://www.apache.org/licenses/LICENSE-2.0.txt</url>
        </license>
    </licenses>

    <mailingLists>
        <mailingList>
            <name>Ignite Dev List</name>
            <subscribe>dev-subscribe@ignite.apache.org</subscribe>
            <unsubscribe>dev-unsubscribe@ignite.apache.org</unsubscribe>
            <post>dev@ignite.apache.org</post>
            <archive>https://mail-archives.apache.org/mod_mbox/ignite-dev</archive>
        </mailingList>
        <mailingList>
            <name>Ignite User List</name>
            <subscribe>user-subscribe@ignite.apache.org</subscribe>
            <unsubscribe>user-unsubscribe@ignite.apache.org</unsubscribe>
            <post>user@ignites.apache.org</post>
            <archive>https://mail-archives.apache.org/mod_mbox/ignite-user/</archive>
        </mailingList>
    </mailingLists>

    <issueManagement>
        <system>jira</system>
        <url>https://issues.apache.org/jira/browse/IGNITE</url>
    </issueManagement>

    <ciManagement>
        <system>teamcity</system>
        <url>https://ci.ignite.apache.org/</url>
    </ciManagement>

    <dependencies>
        <dependency>
            <groupId>junit</groupId>
            <artifactId>junit</artifactId>
            <version>4.12</version>
            <scope>test</scope>
        </dependency>

        <dependency>
            <groupId>org.javassist</groupId>
            <artifactId>javassist</artifactId>
            <version>${javassist.version}</version>
            <scope>test</scope>
        </dependency>
    </dependencies>

    <build>
        <pluginManagement>
            <plugins>
                <plugin>
                    <groupId>org.apache.maven.plugins</groupId>
                    <artifactId>maven-checkstyle-plugin</artifactId>
                    <version>${maven.checkstyle.plugin.version}</version>
                    <configuration>
                        <skip>true</skip>
                        <!-- The source directories tag below is used to dynamically add the sources in case
                            additional build profiles are activated (combine.children="append" is used). -->
                        <sourceDirectories>
                            <sourceDirectory>${project.build.sourceDirectory}</sourceDirectory>
                            <sourceDirectory>${project.build.testSourceDirectory}</sourceDirectory>
                        </sourceDirectories>
                        <consoleOutput>true</consoleOutput>
                        <logViolationsToConsole>true</logViolationsToConsole>
                        <failsOnError>true</failsOnError>
                        <failOnViolation>true</failOnViolation>
                        <outputFile>${project.build.directory}/checkstyle-result.xml</outputFile>
                        <!-- This configuration checkstyle files will be obtained from the 'ignite-checkstyle' resources. -->
                        <configLocation>checkstyle/checkstyle.xml</configLocation>
                        <suppressionsLocation>checkstyle/checkstyle-suppressions.xml</suppressionsLocation>
                        <includeTestSourceDirectory>true</includeTestSourceDirectory>
                        <excludes>**/generated/**/*</excludes>
                    </configuration>
                    <dependencies>
                        <dependency>
                            <groupId>com.puppycrawl.tools</groupId>
                            <artifactId>checkstyle</artifactId>
                            <version>${checkstyle.puppycrawl.version}</version>
                        </dependency>
                        <dependency>
                            <groupId>${project.groupId}</groupId>
                            <artifactId>ignite-checkstyle</artifactId>
                            <version>${ignite.version}</version>
                        </dependency>
                    </dependencies>
                </plugin>

                <plugin>
                    <groupId>net.alchim31.maven</groupId>
                    <artifactId>scala-maven-plugin</artifactId>
                    <version>3.3.2</version>
                    <configuration>
                        <jvmArgs>
                            <jvmArg>-Xms512m</jvmArg>
                            <jvmArg>-Xmx1024m</jvmArg>
                        </jvmArgs>
                        <args>
                            <arg>-nobootcp</arg>
                        </args>
                    </configuration>
                    <executions>
                        <execution>
                            <id>scala-compile-first</id>
                            <phase>process-resources</phase>
                            <goals>
                                <goal>add-source</goal>
                                <goal>compile</goal>
                            </goals>
                        </execution>
                        <execution>
                            <id>scala-test-compile</id>
                            <phase>process-test-resources</phase>
                            <goals>
                                <goal>testCompile</goal>
                            </goals>
                        </execution>
                    </executions>
                </plugin>

                <plugin>
                    <groupId>org.apache.maven.plugins</groupId>
                    <artifactId>maven-jar-plugin</artifactId>
                </plugin>

                <!-- <plugin>
                    <groupId>org.apache.maven.plugins</groupId>
                    <artifactId>maven-javadoc-plugin</artifactId>
                    <version>${maven.javadoc.plugin.version}</version>
                    <configuration>
                        <taglets>
                            <taglet>
                                <tagletClass>org.apache.ignite.tools.javadoc.IgniteLinkTaglet</tagletClass>
                                <tagletArtifact>
                                    <groupId>${project.groupId}</groupId>
                                    <artifactId>ignite-tools</artifactId>
                                    <version>${ignite.version}</version>
                                </tagletArtifact>
                            </taglet>
                        </taglets>
                        <doctitle>Ignite ${ignite.version}</doctitle>
                        <windowtitle>Ignite ${ignite.version}</windowtitle>
                        <breakiterator>true</breakiterator>
                        <verbose>true</verbose>
                        <show>protected</show>
                        <use>true</use>
                        <author>false</author>
                        <version>false</version>
                        <additionalOptions>${javadoc.opts}</additionalOptions>
                        <bottom>
                            <![CDATA[
                                    <table width="100%" border="0" cellspacing=0 cellpadding=0 style="padding: 5px">
                                    <tr>
                                        <td>
                                            <table style="padding-left: 0; margin: 0">
                                                <tbody style="padding: 0; margin: 0">
                                                    <tr style="padding: 0; margin: 0">
                                                        <td>
                                                            <a target=_blank href="https://ignite.apache.org"><nobr>${current.year} Copyright &#169; Apache Software Foundation</nobr></a>
                                                        </td>
                                                    </tr>
                                                </tbody>
                                            </table>
                                        </td>
                                        <td width="100%" align="right" valign="center">
                                            <a href="https://twitter.com/ApacheIgnite" class="twitter-follow-button" data-show-count="false" data-size="large">Follow @ApacheIgnite</a>
                                        </td>
                                    </tr>
                                    <tr>
                                        <td colspan="2" valign="top" align="left">
                                            <table style="padding-left: 0; margin: 0">
                                                <tbody style="padding: 0; margin: 0">
                                                    <tr style="padding: 0; margin: 0">
                                                        <td>
                                                            <b>Ignite Database and Caching Platform</b>
                                                        </td>
                                                        <td>:&nbsp;&nbsp;
                                                            ver. <strong>${project.version}</strong>
                                                        </td>
                                                    </tr>
                                                    <tr style="padding: 0; margin: 0">
                                                        <td>
                                                            <b>Release Date</b>
                                                        </td>
                                                        <td>:&nbsp;&nbsp;
                                                            ${maven.build.timestamp}
                                                        </td>
                                                    </tr>
                                                </tbody>
                                            </table>
                                        </td>
                                    </tr>
                                    </table>
                                ]]>
                        </bottom>
                    </configuration>
                </plugin> -->

                <plugin>
                    <groupId>org.apache.felix</groupId>
                    <artifactId>maven-bundle-plugin</artifactId>
                    <version>${maven.bundle.plugin.version}</version>
                    <extensions>true</extensions>
                    <configuration>
                        <archive>
                            <addMavenDescriptor>true</addMavenDescriptor>
                        </archive>
                        <supportedProjectTypes>
                            <supportedProjectType>jar</supportedProjectType>
                            <supportedProjectType>war</supportedProjectType>
                        </supportedProjectTypes>
                        <instructions>
                            <Bundle-SymbolicName>${project.groupId}.${project.artifactId}</Bundle-SymbolicName>
                            <Bundle-Version>${project.version}</Bundle-Version>
                            <Bundle-Vendor>${project.organization.name}</Bundle-Vendor>
                            <Bundle-Description>${project.description}</Bundle-Description>
                            <Bundle-DocURL>${project.url}</Bundle-DocURL>
                            <Import-Package>
                                ${osgi.import.package}
                            </Import-Package>
                            <Export-Package>
                                ${osgi.export.package}
                            </Export-Package>
                            <Private-Package>
                                ${osgi.private.package}
                            </Private-Package>
                            <Embed-Dependency>${osgi.embed.dependency}</Embed-Dependency>
                            <Embed-Directory>lib</Embed-Directory>
                            <Embed-Transitive>${osgi.embed.transitive}</Embed-Transitive>
                            <_failok>${osgi.fail.ok}</_failok>
                            <_invalidfilenames/>
                        </instructions>
                    </configuration>
                    <executions>
                        <execution>
                            <id>bundle-manifest</id>
                            <phase>process-classes</phase>
                            <goals>
                                <goal>manifest</goal>
                            </goals>
                        </execution>
                    </executions>
                </plugin>

                <plugin>
                    <groupId>org.apache.maven.plugins</groupId>
                    <artifactId>maven-resources-plugin</artifactId>
                    <version>3.2.0</version>
                </plugin>

                <plugin>
                    <groupId>org.codehaus.mojo</groupId>
                    <artifactId>build-helper-maven-plugin</artifactId>
                    <version>3.0.0</version>
                </plugin>

                <plugin>
                    <groupId>org.apache.maven.plugins</groupId>
                    <artifactId>maven-surefire-plugin</artifactId>
                    <version>${surefire.version}</version>
                    <dependencies>
                        <dependency>
                            <groupId>${project.groupId}</groupId>
                            <artifactId>ignite-tools</artifactId>
                            <version>${ignite.version}</version>
                        </dependency>
                    </dependencies>
                </plugin>

                <plugin>
                    <groupId>org.apache.maven.plugins</groupId>
                    <artifactId>maven-antrun-plugin</artifactId>
                    <version>1.8</version>
                </plugin>

                <plugin>
                    <groupId>org.codehaus.mojo</groupId>
                    <artifactId>exec-maven-plugin</artifactId>
                    <version>1.3.2</version>
                    <dependencies>
                        <dependency>
                            <groupId>${project.groupId}</groupId>
                            <artifactId>ignite-tools</artifactId>
                            <version>${ignite.version}</version>
                        </dependency>
                    </dependencies>
                </plugin>

                <plugin>
                    <groupId>org.codehaus.mojo</groupId>
                    <artifactId>flatten-maven-plugin</artifactId>
                    <version>${maven.flatten.plugin.version}</version>

                    <executions>
                        <execution>
                            <id>flatten</id>
                            <configuration>
                                <flattenMode>oss</flattenMode>
                                <flattenedPomFilename>${maven.flatten.file.name}</flattenedPomFilename>
                            </configuration>
                            <phase>process-resources</phase>
                            <goals>
                                <goal>flatten</goal>
                            </goals>
                        </execution>

                        <!-- ensure proper cleanup before start -->
                        <execution>
                            <id>flatten.clean.before</id>
                            <configuration>
                                <flattenedPomFilename>${maven.flatten.file.name}</flattenedPomFilename>
                            </configuration>
                            <phase>clean</phase>
                            <goals>
                                <goal>clean</goal>
                            </goals>
                        </execution>
                    </executions>
                </plugin>
            </plugins>
        </pluginManagement>

        <plugins>
            <plugin>
                <groupId>org.apache.maven.plugins</groupId>
                <artifactId>maven-surefire-plugin</artifactId>

                <configuration>
                    <forkCount>0</forkCount>
                    <statelessTestsetInfoReporter implementation="org.apache.ignite.tools.surefire.TestSuiteAwareTestsetReporter"/>
                    <properties>
                        <property>
                            <name>listener</name>
                            <value>org.apache.ignite.tools.junit.JUnitTeamcityReporter</value>
                        </property>
                    </properties>
                    <includes>
                        <!-- Check all classes that may have any test. -->
                        <include>**/*.java</include>
                    </includes>
                </configuration>
            </plugin>

            <plugin>
                <groupId>org.apache.maven.plugins</groupId>
                <artifactId>maven-source-plugin</artifactId>
                <version>2.2.1</version>
                <executions>
                    <execution>
                        <id>source</id>
                        <goals>
                            <goal>jar-no-fork</goal>
                        </goals>
                        <phase>package</phase>
                        <configuration>
                            <excludeResources>true</excludeResources>
                        </configuration>
                    </execution>
                </executions>
            </plugin>

            <plugin>
                <groupId>org.codehaus.mojo</groupId>
                <artifactId>flatten-maven-plugin</artifactId>

                <executions>
                    <!-- disable flattering for parent pom. -->
                    <execution>
                        <id>flatten</id>
                        <inherited>false</inherited>
                        <phase/>
                    </execution>

                    <execution>
                        <id>flatten-parent</id>
                        <inherited>false</inherited>
                        <configuration>
                            <updatePomFile>true</updatePomFile>
                            <flattenMode>resolveCiFriendliesOnly</flattenMode>
                            <flattenedPomFilename>${maven.flatten.file.name}</flattenedPomFilename>
                            <pomElements>
                                <properties>resolve</properties>
                            </pomElements>
                        </configuration>
                        <phase>process-resources</phase>
                        <goals>
                            <goal>flatten</goal>
                        </goals>
                    </execution>
                </executions>
            </plugin>

            <plugin>
                <groupId>org.apache.maven.plugins</groupId>
                <artifactId>maven-enforcer-plugin</artifactId>
                <version>3.0.0-M2</version>
                <configuration>
                    <rules>
                        <requireMavenVersion>
                            <version>[3.5.0,)</version>
                        </requireMavenVersion>
                    </rules>
                </configuration>
                <executions>
                    <execution>
                        <goals>
                            <goal>enforce</goal>
                        </goals>
                    </execution>
                </executions>
            </plugin>

            <plugin>
                <artifactId>maven-dependency-plugin</artifactId>
                <executions>
                    <execution>
                        <id>copy-libs</id>
                        <phase>test-compile</phase>
                        <goals>
                            <goal>copy-dependencies</goal>
                        </goals>
                        <configuration>
                            <excludeGroupIds>${project.groupId}</excludeGroupIds>
                            <outputDirectory>target/libs</outputDirectory>
                            <includeScope>runtime</includeScope>
                            <excludeTransitive>true</excludeTransitive>
                        </configuration>
                    </execution>
                </executions>
            </plugin>

            <!-- <plugin>
                <groupId>org.apache.maven.plugins</groupId>
                <artifactId>maven-javadoc-plugin</artifactId>
                <executions>
                    <execution>
                        <id>module-javadoc</id>
                        <goals>
                            <goal>jar</goal>
                        </goals>
                        <phase>package</phase>
                    </execution>
                </executions>
            </plugin> -->
        </plugins>
    </build>

    <profiles>
        <profile>
            <id>checkstyle</id>
            <build>
                <plugins>
                    <plugin>
                        <groupId>org.apache.maven.plugins</groupId>
                        <artifactId>maven-checkstyle-plugin</artifactId>
                        <configuration>
                            <skip>false</skip>
                        </configuration>
                        <executions>
                            <execution>
                                <id>style</id>
                                <goals>
                                    <goal>check</goal>
                                </goals>
                                <phase>validate</phase>
                            </execution>
                        </executions>
                    </plugin>
                </plugins>
            </build>
        </profile>

        <profile>
            <id>check-licenses</id>
            <build>
                <plugins>
                    <plugin>
                        <groupId>org.apache.rat</groupId>
                        <artifactId>apache-rat-plugin</artifactId>
                        <version>0.12</version>
                        <configuration>
                            <addDefaultLicenseMatchers>true</addDefaultLicenseMatchers>
                            <licenses>
                                <license implementation="org.apache.rat.analysis.license.FullTextMatchingLicense">
                                    <licenseFamilyCategory>IAL20</licenseFamilyCategory>
                                    <licenseFamilyName>Ignite Apache License 2.0</licenseFamilyName>
                                    <fullText>
                                        Licensed to the Apache Software Foundation (ASF) under one or more
                                        contributor license agreements.  See the NOTICE file distributed with
                                        this work for additional information regarding copyright ownership.
                                        The ASF licenses this file to You under the Apache License, Version 2.0
                                        (the "License"); you may not use this file except in compliance with
                                        the License.  You may obtain a copy of the License at

                                        http://www.apache.org/licenses/LICENSE-2.0

                                        Unless required by applicable law or agreed to in writing, software
                                        distributed under the License is distributed on an "AS IS" BASIS,
                                        WITHOUT WARRANTIES OR CONDITIONS OF ANY KIND, either express or implied.
                                        See the License for the specific language governing permissions and
                                        limitations under the License.
                                    </fullText>
                                </license>
                            </licenses>
                            <licenseFamilies>
                                <licenseFamily implementation="org.apache.rat.license.SimpleLicenseFamily">
                                    <familyName>Ignite Apache License 2.0</familyName>
                                </licenseFamily>
                            </licenseFamilies>
                        </configuration>
                        <executions>
                            <execution>
                                <id>check-licenses</id>
                                <phase>validate</phase>
                                <goals>
                                    <goal>check</goal>
                                </goals>
                                <configuration>
                                    <excludes>
                                        <exclude>work/**</exclude>
                                        <exclude>**/target/**</exclude>
                                        <exclude>**/*.log</exclude>
                                        <exclude>**/*.m4</exclude><!--Free Software Foundation notice-->
                                        <exclude>**/*.dylib</exclude><!--bin-files-->
                                        <exclude>**/*.gar</exclude><!--bin-files-->
                                        <exclude>**/licenses/*.txt</exclude><!--files of licenses-->
                                        <exclude>**/*readme*.txt</exclude><!--readme files-->
                                        <exclude>**/*.sql</exclude><!--sql files-->
                                        <exclude>**/*README*.txt</exclude><!--readme files-->
                                        <exclude>**/*README*.md</exclude><!--readme files-->
                                        <exclude>**/*CONTRIBUTING*.md</exclude><!--readme files-->
                                        <exclude>**/*DEVNOTES*.md</exclude><!--readme files-->
                                        <exclude>**/*index*.md</exclude><!--readme files-->
                                        <exclude>**/*.timestamp</exclude><!--tmp-files-->
                                        <exclude>**/*.iml</exclude><!--IDEA files-->
                                        <exclude>**/*.csv</exclude><!--CSV files-->
                                        <exclude>**/*.jks</exclude><!--bin-files-->
                                        <exclude>**/pom-installed.xml</exclude><!--tmp-files-->
                                        <exclude>**/keystore</exclude><!--bin-files-->
                                        <exclude>**/keystore/*.jks</exclude><!--bin-files-->
                                        <exclude>**/keystore/*.pem</exclude><!--auto generated files-->
                                        <exclude>**/keystore/*.pfx</exclude><!--bin-files-->
                                        <exclude>**/keystore/ca/*.jks</exclude><!--bin-files-->
                                        <exclude>**/keystore/ca/*.key</exclude><!--bin-files-->
                                        <exclude>**/keystore/ca/*.txt</exclude><!--auto generated files-->
                                        <exclude>**/keystore/ca/*.txt.attr</exclude><!--auto generated files-->
                                        <exclude>**/keystore/ca/*serial</exclude><!--auto generated files-->
                                        <exclude>**/META-INF/services/**</exclude> <!-- Interface mappings: cannot be changed -->
                                        <exclude>**/id_rsa**</exclude>  <!--SSH-->
                                        <!--special excludes-->
                                        <exclude>.travis.yml</exclude>
                                        <exclude>.github/PULL_REQUEST_TEMPLATE.md</exclude>
                                        <exclude>idea/ignite_codeStyle.xml</exclude>
                                        <exclude>**/DEVNOTES*.txt</exclude>
                                        <exclude>**/NOTICE*</exclude>
                                        <exclude>**/LICENSE*</exclude>
                                        <exclude>**/MIGRATION_GUIDE*</exclude>
                                        <exclude>src/main/java/org/apache/ignite/internal/util/offheap/unsafe/GridOffHeapSnapTreeMap.java</exclude><!--BSD license-->
                                        <exclude>src/main/java/org/apache/ignite/internal/util/nio/SelectedSelectionKeySet.java</exclude><!-- Apache 2.0 license -->
                                        <exclude>src/main/java/org/apache/ignite/internal/util/snaptree/*.java</exclude><!--BSD license-->
                                        <exclude>src/main/java/org/apache/ignite/internal/processors/query/calcite/sql/generated/*.java</exclude><!--auto generated files-->
                                        <exclude>src/main/java/org/jsr166/*.java</exclude>
                                        <exclude>src/main/java/org/mindrot/*.java</exclude>
                                        <exclude>src/test/java/org/apache/ignite/p2p/p2p.properties</exclude><!--test depends on file content-->
                                        <exclude>src/test/resources/org.apache.ignite.util/*.output</exclude><!--test depends on file content-->
                                        <exclude>src/test/resources/log/ignite.log.tst</exclude><!--test resource-->
                                        <exclude>src/test/java/org/apache/ignite/spi/deployment/uri/META-INF/ignite.incorrefs</exclude><!--test resource-->
                                        <exclude>src/test/java/org/apache/ignite/spi/deployment/uri/META-INF/ignite.empty</exclude><!--should be empty-->
                                        <exclude>src/test/java/org/apache/ignite/spi/deployment/uri/META-INF/ignite.brokenxml</exclude><!--test resource-->
                                        <exclude>**/books/*.txt</exclude><!--books examples-->
                                        <exclude>src/main/java/org/apache/ignite/examples/streaming/wordcount/*.txt</exclude><!--books examples-->
                                        <exclude>examples/src/main/java/org/apache/ignite/examples/streaming/wordcount/*.txt</exclude><!--books examples-->
                                        <exclude>**/resources/datasets/**/*</exclude><!--Datasets in ml module-->
                                        <exclude>**/resources/models/**/*</exclude><!--Pre-trained ml models-->
                                        <exclude>src/main/java/org/jetbrains/annotations/*.java</exclude><!--copyright-->
                                        <exclude>dev-tools/IGNITE-*.patch</exclude>
                                        <exclude>dev-tools/.gradle/**/*</exclude>
                                        <exclude>dev-tools/gradle/wrapper/**/*</exclude>
                                        <exclude>dev-tools/gradlew</exclude>
                                        <exclude>src/test/binaries/repo/org/apache/ignite/binary/test2/1.1/test2-1.1.pom</exclude>
                                        <exclude>src/test/binaries/repo/org/apache/ignite/binary/test2/maven-metadata-local.xml</exclude>
                                        <exclude>src/test/binaries/repo/org/apache/ignite/binary/test1/1.1/test1-1.1.pom</exclude>
                                        <exclude>src/test/binaries/repo/org/apache/ignite/binary/test1/maven-metadata-local.xml</exclude>
                                        <exclude>src/test/resources/org/apache/ignite/internal/managers/discovery/Wrapper.ser</exclude>
                                    <!--platforms-->
                                        <exclude>src/test/binaries/repo/org/apache/ignite/binary/test1/1.1/test1-1.1.jar</exclude>
                                        <exclude>src/test/binaries/repo/org/apache/ignite/binary/test2/1.1/test2-1.1.jar</exclude>
                                        <exclude>**/*.cmake</exclude>
                                        <exclude>**/CMakeLists.txt</exclude>
                                        <exclude>**/CMakeSettings.json.in</exclude>
                                        <exclude>**/cmake-build-*/</exclude>
                                        <exclude>**/.idea/**</exclude>
                                        <exclude>**/*.pc.in</exclude>
                                        <exclude>**/*.sln</exclude>
                                        <exclude>**/*.snk</exclude>
                                        <exclude>**/*.slnrel</exclude>
                                        <exclude>**/*.ini</exclude>
                                        <exclude>**/*.DotSettings</exclude>
                                        <exclude>**/*.FxCop</exclude>
                                        <exclude>**/*.ruleset</exclude>
                                        <exclude>**/*.csproj</exclude>
                                        <exclude>**/*.ndproj</exclude>
                                        <exclude>**/*.csprojrel</exclude>
                                        <exclude>**/mkbuild.cmd</exclude>
                                        <exclude>**/module.def</exclude>
                                        <exclude>**/*.fxcop</exclude>
                                        <exclude>**/*.ruleset</exclude>
                                        <exclude>**/*.metaproj</exclude>
                                        <exclude>**/*.metaproj.tmp</exclude>
                                        <exclude>**/*.nunit</exclude>
                                        <exclude>**/teamcity_boost.cpp</exclude>
                                        <exclude>**/teamcity_messages.h</exclude>
                                        <exclude>**/teamcity_messages.cpp</exclude>
                                        <exclude>**/obj/x64/**</exclude>
                                        <exclude>**/obj/x86/**</exclude>
                                        <exclude>**/bin/x64/**</exclude>
                                        <exclude>**/bin/x86/**</exclude>
                                        <exclude>**/*.dxg</exclude>
                                        <exclude>**/*.cmd</exclude>
                                        <exclude>**/*.ps1</exclude>
                                        <exclude>**/*.json</exclude>
                                        <exclude>**/.dockerignore</exclude>
                                        <exclude>modules/platforms/dotnet/Apache.Ignite.Core.Tests/Examples/ExpectedOutput/*.txt</exclude>
                                        <!--Packaging -->
                                        <exclude>packaging/**</exclude>
                                        <!-- Calcite test scripts -->
                                        <exclude>src/test/sql/**</exclude>
                                        <!-- Ignite Documentation-->
                                        <exclude>docs/_site/**</exclude>
                                        <exclude>docs/assets/images/**</exclude>
                                        <exclude>docs/Gemfile.lock</exclude>
                                        <exclude>docs/.jekyll-cache/**</exclude>
                                        <exclude>docs/_docs/images/**</exclude>
                                        <exclude>docs/Gemfile</exclude>
                                        <exclude>docs/assets/js/anchor.min.js</exclude><!-- Distributed under the MIT license. The original license header is badly formatted. -->
                                    </excludes>
                                </configuration>
                            </execution>
                        </executions>
                    </plugin>
                </plugins>
            </build>
        </profile>

        <profile>
            <id>surefire-fork-count-1</id>
            <activation>
                <property>
                    <!-- To activate this profile set the following property. -->
                    <name>FORK_COUNT_SET_TO_1</name>
                </property>
            </activation>
            <build>
                <plugins>
                    <plugin>
                        <groupId>org.apache.maven.plugins</groupId>
                        <artifactId>maven-surefire-plugin</artifactId>
                        <configuration>
                            <forkCount>1</forkCount>
                        </configuration>
                    </plugin>
                </plugins>
            </build>
        </profile>

        <profile>
            <id>java-9+</id>
            <activation>
                <jdk>[1.9,16)</jdk>
            </activation>
            <properties>
                <maven.compiler.source>1.8</maven.compiler.source>
                <maven.compiler.target>11</maven.compiler.target>
            </properties>
            <dependencies/>
            <build>
                <plugins>
                    <plugin>
                        <groupId>org.apache.maven.plugins</groupId>
                        <artifactId>maven-compiler-plugin</artifactId>
                        <version>3.7.0</version>
                        <configuration>
                            <compilerArgs>
                                <arg>--add-exports</arg>
                                <arg>java.base/jdk.internal.misc=ALL-UNNAMED</arg>
                                <arg>--add-exports</arg>
                                <arg>java.base/sun.nio.ch=ALL-UNNAMED</arg>
                                <arg>--add-exports</arg>
                                <arg>java.management/com.sun.jmx.mbeanserver=ALL-UNNAMED</arg>
                                <arg>--add-exports</arg>
                                <arg>jdk.internal.jvmstat/sun.jvmstat.monitor=ALL-UNNAMED</arg>
                            </compilerArgs>
                        </configuration>
                    </plugin>

                    <plugin>
                        <groupId>org.apache.maven.plugins</groupId>
                        <artifactId>maven-surefire-plugin</artifactId>
                        <configuration>
                            <argLine>--add-exports=java.base/jdk.internal.misc=ALL-UNNAMED --add-exports=java.base/sun.nio.ch=ALL-UNNAMED --add-exports=java.management/com.sun.jmx.mbeanserver=ALL-UNNAMED --add-exports=jdk.internal.jvmstat/sun.jvmstat.monitor=ALL-UNNAMED --add-exports=java.base/sun.reflect.generics.reflectiveObjects=ALL-UNNAMED --add-opens=jdk.management/com.sun.management.internal=ALL-UNNAMED --illegal-access=permit</argLine>
                        </configuration>
                    </plugin>

                    <plugin>
                        <groupId>org.apache.maven.plugins</groupId>
                        <artifactId>maven-javadoc-plugin</artifactId>
                        <configuration>
                            <!-- TODO https://issues.apache.org/jira/browse/IGNITE-13202 -->
                            <additionalOptions>${javadoc.opts} --add-exports=java.base/sun.nio.ch=ALL-UNNAMED --add-exports=java.management/com.sun.jmx.mbeanserver=ALL-UNNAMED</additionalOptions>
                            <detectJavaApiLink>false</detectJavaApiLink>
                            <skip>true</skip>
                        </configuration>
                    </plugin>
                </plugins>
            </build>

            <dependencyManagement>
                <dependencies>
                    <dependency>
                        <groupId>org.apache.hadoop</groupId>
                        <artifactId>hadoop-common</artifactId>
                        <exclusions>
                            <exclusion>
                                <!-- This dependency is not available with java 9.-->
                                <groupId>jdk.tools</groupId>
                                <artifactId>jdk.tools</artifactId>
                            </exclusion>
                        </exclusions>
                    </dependency>
                    <dependency>
                        <groupId>org.apache.hadoop</groupId>
                        <artifactId>hadoop-common</artifactId>
                        <type>test-jar</type>
                        <exclusions>
                            <exclusion>
                                <!-- This dependency is not available with java 9.-->
                                <groupId>jdk.tools</groupId>
                                <artifactId>jdk.tools</artifactId>
                            </exclusion>
                        </exclusions>
                    </dependency>
                </dependencies>
            </dependencyManagement>

        </profile>

        <profile>
            <id>java-15+</id>
            <activation>
                <jdk>[16,)</jdk>
            </activation>
            <properties>
                <maven.compiler.source>1.8</maven.compiler.source>
                <maven.compiler.target>15</maven.compiler.target>
                <scala.library.version>2.12.15</scala.library.version>
            </properties>
            <dependencies/>
            <build>
                <plugins>
                    <plugin>
                        <groupId>org.apache.maven.plugins</groupId>
                        <artifactId>maven-compiler-plugin</artifactId>
                        <version>3.7.0</version>
                        <configuration>
                            <compilerArgs>
                                <arg>--add-exports</arg>
                                <arg>java.base/jdk.internal.misc=ALL-UNNAMED</arg>
                                <arg>--add-exports</arg>
                                <arg>java.base/sun.nio.ch=ALL-UNNAMED</arg>
                                <arg>--add-exports</arg>
                                <arg>java.management/com.sun.jmx.mbeanserver=ALL-UNNAMED</arg>
                                <arg>--add-exports</arg>
                                <arg>jdk.internal.jvmstat/sun.jvmstat.monitor=ALL-UNNAMED</arg>
                                <arg>--add-exports</arg>
                                <arg>java.base/java.io=ALL-UNNAMED</arg>
                                <arg>--add-exports</arg>
                                <arg>java.base/java.nio=ALL-UNNAMED</arg>
                                <arg>--add-exports</arg>
                                <arg>java.base/java.util=ALL-UNNAMED</arg>
                                <arg>--add-exports</arg>
                                <arg>java.base/java.lang=ALL-UNNAMED</arg>
                                <arg>--add-exports</arg>
                                <arg>java.base/java.lang.invoke=ALL-UNNAMED</arg>
                                <arg>--add-exports</arg>
                                <arg>java.sql/java.sql=ALL-UNNAMED</arg>
                            </compilerArgs>
                        </configuration>
                    </plugin>

                    <plugin>
                        <groupId>org.apache.maven.plugins</groupId>
                        <artifactId>maven-surefire-plugin</artifactId>
                        <configuration>
                            <argLine>
                                --add-opens=java.base/jdk.internal.misc=ALL-UNNAMED
                                --add-opens=java.base/sun.nio.ch=ALL-UNNAMED
                                --add-opens=java.management/com.sun.jmx.mbeanserver=ALL-UNNAMED
                                --add-opens=jdk.internal.jvmstat/sun.jvmstat.monitor=ALL-UNNAMED
                                --add-opens=java.base/sun.reflect.generics.reflectiveObjects=ALL-UNNAMED
                                --add-opens=jdk.management/com.sun.management.internal=ALL-UNNAMED
                                --add-opens=java.base/java.io=ALL-UNNAMED
                                --add-opens=java.base/java.nio=ALL-UNNAMED
                                --add-opens=java.base/java.util=ALL-UNNAMED
                                --add-opens=java.base/java.lang=ALL-UNNAMED
                                --add-opens=java.base/java.lang.invoke=ALL-UNNAMED
                                --add-opens=java.sql/java.sql=ALL-UNNAMED
                            </argLine>
                        </configuration>
                    </plugin>
                </plugins>
            </build>
        </profile>

        <profile>
            <id>tools.jar-default</id>
            <activation>
                <file>
                    <exists>${java.home}/../lib/tools.jar</exists>
                </file>
            </activation>
            <dependencies>
                <dependency>
                    <groupId>com.sun</groupId>
                    <artifactId>tools</artifactId>
                    <scope>system</scope>
                    <version>${java.version}</version>
                    <systemPath>${java.home}/../lib/tools.jar</systemPath>
                </dependency>
            </dependencies>
        </profile>

        <profile>
            <id>tools.jar-mac</id>
            <activation>
                <file>
                    <exists>${java.home}/../Classes/classes.jar</exists>
                </file>
            </activation>
            <dependencies>
                <dependency>
                    <groupId>com.sun</groupId>
                    <artifactId>tools</artifactId>
                    <scope>system</scope>
                    <version>${java.version}</version>
                    <systemPath>${java.home}/../Classes/classes.jar</systemPath>
                </dependency>
            </dependencies>
        </profile>

        <profile>
            <id>licenses</id>

            <dependencies>
                <dependency>
                    <groupId>org.apache.ignite</groupId>
                    <artifactId>ignite-apache-license-gen</artifactId>
                    <version>1.4.0</version>
                </dependency>
            </dependencies>

            <build>
                <plugins>
                    <plugin><!-- generates dependencies licenses -->
                        <groupId>org.apache.maven.plugins</groupId>
                        <artifactId>maven-remote-resources-plugin</artifactId>
                        <executions>
                            <execution>
                                <id>ignite-dependencies</id>
                                <goals>
                                    <goal>process</goal>
                                </goals>
                                <configuration>
                                    <resourceBundles>
                                        <resourceBundle>org.apache.ignite:ignite-apache-license-gen:1.4.0</resourceBundle>
                                    </resourceBundles>
                                    <excludeTransitive>true</excludeTransitive>
                                </configuration>
                            </execution>
                        </executions>
                    </plugin>

                    <plugin>
                        <groupId>org.apache.maven.plugins</groupId>
                        <artifactId>maven-antrun-plugin</artifactId>
                        <executions>
                            <execution>
                                <id>licenses-file-rename</id>
                                <goals>
                                    <goal>run</goal>
                                </goals>
                                <phase>compile</phase>
                                <configuration>
                                    <target>
                                        <!-- moving licenses generated by "ignite-dependencies" -->
                                        <move file="${basedir}/target/classes/META-INF/licenses.txt" tofile="${basedir}/target/licenses/${project.artifactId}-licenses.txt"/>
                                    </target>
                                    <failOnError>false</failOnError>
                                </configuration>
                            </execution>
                        </executions>
                    </plugin>
                </plugins>
            </build>
        </profile>
        <profile>
            <id>skip-docs</id>
            <properties>
                <maven.javadoc.skip>true</maven.javadoc.skip>
            </properties>
        </profile>
    </profiles>
</project><|MERGE_RESOLUTION|>--- conflicted
+++ resolved
@@ -1,4 +1,5 @@
 <?xml version="1.0" encoding="UTF-8"?>
+
 <!--
   Licensed to the Apache Software Foundation (ASF) under one or more
   contributor license agreements.  See the NOTICE file distributed with
@@ -53,13 +54,15 @@
             a version dependency for Ignite extensions. -->
         <ignite.version>${revision}</ignite.version>
         <ignite.edition>apache-ignite</ignite.edition>
+
         <project.build.sourceEncoding>UTF-8</project.build.sourceEncoding>
+        <project.reporting.outputEncoding>UTF-8</project.reporting.outputEncoding>
         <maven.build.timestamp.format>MMMM d yyyy</maven.build.timestamp.format>
         <doxygen.exec>doxygen</doxygen.exec>
         <docfx.exec>docfx</docfx.exec>
         <git.exec>git</git.exec>
         <javadoc.opts>-Xdoclint:none</javadoc.opts>
-        <update.notifier.enabled.by.default>false</update.notifier.enabled.by.default>
+        <update.notifier.enabled.by.default>true</update.notifier.enabled.by.default>
         <failIfNoTests>false</failIfNoTests>
 
         <!-- Dependency versions -->
@@ -68,19 +71,14 @@
         <asm.version>4.2</asm.version>
         <aspectj.bundle.version>1.8.13_1</aspectj.bundle.version>
         <aspectj.version>1.8.13</aspectj.version>
-<<<<<<< HEAD
-        <netty.version>4.1.75.Final</netty.version>
-        <camel.version>2.22.0</camel.version>
-=======
         <netty.version>4.1.79.Final</netty.version>
->>>>>>> 8baf97ad
         <bouncycastle.version>1.69</bouncycastle.version>
         <commons.beanutils.bundle.version>1.9.2_1</commons.beanutils.bundle.version>
         <commons.beanutils.version>1.9.4</commons.beanutils.version>
-        <commons.codec.version>1.13</commons.codec.version>
+        <commons.codec.version>1.15</commons.codec.version>
         <commons.collections.version>3.2.2</commons.collections.version>
         <commons.lang.version>2.6</commons.lang.version>
-        <commons.io.version>2.6</commons.io.version>
+        <commons.io.version>2.11.0</commons.io.version>
         <commons.dbcp.version>1.4</commons.dbcp.version>
         <cron4j.version>2.2.5</cron4j.version>
         <curator.version>5.2.0</curator.version>
@@ -105,7 +103,7 @@
         <javax.cache.version>1.0.0</javax.cache.version>
         <jboss.rmi.version>1.0.6.Final</jboss.rmi.version>
         <jetbrains.annotations.version>16.0.3</jetbrains.annotations.version>
-        <jetty.version>9.4.39.v20210325</jetty.version>
+        <jetty.version>9.4.43.v20210629</jetty.version>
         <jmh.version>1.13</jmh.version>
         <jms.spec.version>1.1.1</jms.spec.version>
         <jna.version>4.5.2</jna.version>
@@ -117,16 +115,10 @@
         <jsonlib.version>2.4</jsonlib.version>
         <jtidy.version>r938</jtidy.version>
         <kafka.version>2.0.1</kafka.version>
-        <karaf.version>4.0.2</karaf.version>
         <log4j2.version>2.17.1</log4j2.version>
         <lucene.bundle.version>7.4.0_1</lucene.bundle.version>
-<<<<<<< HEAD
-        <lucene.version>7.4.0</lucene.version>
-        <lz4.version>1.5.0</lz4.version>
-=======
         <lucene.version>8.11.2</lucene.version>
         <lz4.version>1.8.0</lz4.version>
->>>>>>> 8baf97ad
         <maven.bundle.plugin.version>3.5.0</maven.bundle.plugin.version>
         <maven.checkstyle.plugin.version>3.1.1</maven.checkstyle.plugin.version>
         <maven.flatten.plugin.version>1.2.7</maven.flatten.plugin.version>
@@ -137,8 +129,6 @@
         <mysql.connector.version>8.0.30</mysql.connector.version>
         <netlibjava.version>1.1.2</netlibjava.version>
         <oro.bundle.version>2.0.8_6</oro.bundle.version>
-        <osgi.core.version>5.0.0</osgi.core.version>
-        <osgi.enterprise.version>5.0.0</osgi.enterprise.version>
         <paho.version>1.0.2</paho.version>
         <postgres.connector.version>42.3.3</postgres.connector.version>
         <scala210.jline.version>2.10.7</scala210.jline.version>
@@ -148,15 +138,10 @@
         <slf4j.version>1.7.33</slf4j.version>
         <slf4j16.version>1.6.4</slf4j16.version>
         <snappy.version>1.1.7.2</snappy.version>
-        <spark.hadoop.version>2.6.5</spark.hadoop.version>
-        <spark.version>2.3.0</spark.version>
-        <spring.version>4.3.26.RELEASE</spring.version>
-        <spring-5.0.version>5.0.16.RELEASE</spring-5.0.version>
-        <spring-5.2.version>5.2.3.RELEASE</spring-5.2.version>
-        <spring41.osgi.feature.version>4.1.7.RELEASE_1</spring41.osgi.feature.version>
+        <spring.version>5.2.22.RELEASE</spring.version>
         <storm.version>1.1.1</storm.version>
         <surefire.version>3.0.0-M4</surefire.version>
-        <tomcat.version>9.0.10</tomcat.version>
+        <tomcat.version>9.0.63</tomcat.version>
         <twitter.hbc.version>2.2.0</twitter.hbc.version>
         <yammer.metrics.annotation.version>2.2.0</yammer.metrics.annotation.version>
         <yammer.metrics.core.version>2.2.0</yammer.metrics.core.version>
@@ -166,9 +151,6 @@
         <zstd.version>1.3.7-2</zstd.version>
         <opencensus.version>0.22.0</opencensus.version>
         <commons.lang3.version>3.9</commons.lang3.version>
-        <!--Spark 2.4 version support -->
-        <spark24.hadoop.version>2.6.5</spark24.hadoop.version>
-        <spark24.version>2.4.4</spark24.version>
         <ignite-kafka-ext.version>1.0.0</ignite-kafka-ext.version>
 
         <!-- Maven plugins versions -->
@@ -177,10 +159,12 @@
         <!-- OSGI Manifest generation default property values -->
         <osgi.import.package>*</osgi.import.package>
         <osgi.export.package>{local-packages}</osgi.export.package>
-        <osgi.embed.transitive>false</osgi.embed.transitive>
-        <osgi.fail.ok>false</osgi.fail.ok>
 
         <flattenMode>clean</flattenMode>
+
+        <ignite.platform.full.version>
+            ${ignite.majorVersion}.${ignite.minorVersion}.${ignite.incrementalVersion}.${ignite.buildNumber}
+        </ignite.platform.full.version>
     </properties>
 
     <url>https://ignite.apache.org</url>
@@ -321,7 +305,7 @@
                     <artifactId>maven-jar-plugin</artifactId>
                 </plugin>
 
-                <!-- <plugin>
+                <plugin>
                     <groupId>org.apache.maven.plugins</groupId>
                     <artifactId>maven-javadoc-plugin</artifactId>
                     <version>${maven.javadoc.plugin.version}</version>
@@ -392,7 +376,7 @@
                                 ]]>
                         </bottom>
                     </configuration>
-                </plugin> -->
+                </plugin>
 
                 <plugin>
                     <groupId>org.apache.felix</groupId>
@@ -422,10 +406,10 @@
                             <Private-Package>
                                 ${osgi.private.package}
                             </Private-Package>
-                            <Embed-Dependency>${osgi.embed.dependency}</Embed-Dependency>
+                            <Embed-Dependency>false</Embed-Dependency>
                             <Embed-Directory>lib</Embed-Directory>
-                            <Embed-Transitive>${osgi.embed.transitive}</Embed-Transitive>
-                            <_failok>${osgi.fail.ok}</_failok>
+                            <Embed-Transitive>false</Embed-Transitive>
+                            <_failok>false</_failok>
                             <_invalidfilenames/>
                         </instructions>
                     </configuration>
@@ -627,7 +611,7 @@
                 </executions>
             </plugin>
 
-            <!-- <plugin>
+            <plugin>
                 <groupId>org.apache.maven.plugins</groupId>
                 <artifactId>maven-javadoc-plugin</artifactId>
                 <executions>
@@ -639,7 +623,47 @@
                         <phase>package</phase>
                     </execution>
                 </executions>
-            </plugin> -->
+            </plugin>
+
+            <!-- Thin clients have the own versions format. We need to prepare required properties.-->
+            <plugin>
+                <groupId>org.codehaus.mojo</groupId>
+                <artifactId>build-helper-maven-plugin</artifactId>
+                <executions>
+                    <execution>
+                        <!--
+                            This will create the following properties:
+                            ignite.majorVersion, ignite.minorVersion, ignite.incrementalVersion
+                        -->
+                        <id>parse-version</id>
+                        <goals>
+                            <goal>parse-version</goal>
+                        </goals>
+                        <phase>validate</phase>
+                        <configuration>
+                            <propertyPrefix>ignite</propertyPrefix>
+                        </configuration>
+                    </execution>
+                    <execution>
+                        <id>thin-timestamp-property</id>
+                        <goals>
+                            <goal>timestamp-property</goal>
+                        </goals>
+                        <phase>validate</phase>
+                        <configuration>
+                            <name>ignite.buildNumber</name>
+                            <!-- See: https://docs.oracle.com/javase/8/docs/api/java/text/SimpleDateFormat.html -->
+                            <pattern>yywwu</pattern>
+                        </configuration>
+                    </execution>
+                </executions>
+            </plugin>
+
+            <!-- Generate the OSGi MANIFEST.MF for this bundle. -->
+            <plugin>
+                <groupId>org.apache.felix</groupId>
+                <artifactId>maven-bundle-plugin</artifactId>
+            </plugin>
         </plugins>
     </build>
 
@@ -864,7 +888,7 @@
         <profile>
             <id>java-9+</id>
             <activation>
-                <jdk>[1.9,16)</jdk>
+                <jdk>[1.9,15)</jdk>
             </activation>
             <properties>
                 <maven.compiler.source>1.8</maven.compiler.source>
@@ -906,7 +930,6 @@
                             <!-- TODO https://issues.apache.org/jira/browse/IGNITE-13202 -->
                             <additionalOptions>${javadoc.opts} --add-exports=java.base/sun.nio.ch=ALL-UNNAMED --add-exports=java.management/com.sun.jmx.mbeanserver=ALL-UNNAMED</additionalOptions>
                             <detectJavaApiLink>false</detectJavaApiLink>
-                            <skip>true</skip>
                         </configuration>
                     </plugin>
                 </plugins>
@@ -945,7 +968,7 @@
         <profile>
             <id>java-15+</id>
             <activation>
-                <jdk>[16,)</jdk>
+                <jdk>[15,)</jdk>
             </activation>
             <properties>
                 <maven.compiler.source>1.8</maven.compiler.source>
