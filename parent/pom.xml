--- conflicted
+++ resolved
@@ -757,18 +757,15 @@
                                         <exclude>**/*.slnrel</exclude>
                                         <exclude>**/*.opensdf</exclude>
                                         <exclude>**/module.def</exclude>
-<<<<<<< HEAD
                                         <exclude>**/ignite-common.pc.in</exclude>
                                         <exclude>**/*.csproj</exclude>
                                         <exclude>**/*.fxcop</exclude>
                                         <exclude>**/*.metaproj</exclude>
                                         <exclude>**/*.metaproj.tmp</exclude>
                                         <exclude>**/x64/Debug/**</exclude>
-=======
                                         <exclude>**/teamcity_boost.cpp</exclude>
                                         <exclude>**/teamcity_messages.h</exclude>
                                         <exclude>**/teamcity_messages.cpp</exclude>
->>>>>>> 4d3c1f07
                                     </excludes>
                                 </configuration>
                             </execution>
