--- conflicted
+++ resolved
@@ -447,13 +447,12 @@
                                 <packages>org.apache.ignite.sink.flink*</packages>
                             </group>
                             <group>
-<<<<<<< HEAD
+                                <title>SpringData integration</title>
+                                <packages>org.apache.ignite.springdata.repository*</packages>
+                            </group>
+                            <group>
                                 <title>RocketMQ integration</title>
                                 <packages>org.apache.ignite.rocketmq*</packages>
-=======
-                                <title>SpringData integration</title>
-                                <packages>org.apache.ignite.springdata.repository*</packages>
->>>>>>> 9ce62e64
                             </group>
                         </groups>
                         <header>
