<?xml version="1.0" encoding="UTF-8"?>

<!--
  Licensed to the Apache Software Foundation (ASF) under one or more
  contributor license agreements.  See the NOTICE file distributed with
  this work for additional information regarding copyright ownership.
  The ASF licenses this file to You under the Apache License, Version 2.0
  (the "License"); you may not use this file except in compliance with
  the License.  You may obtain a copy of the License at

       http://www.apache.org/licenses/LICENSE-2.0

  Unless required by applicable law or agreed to in writing, software
  distributed under the License is distributed on an "AS IS" BASIS,
  WITHOUT WARRANTIES OR CONDITIONS OF ANY KIND, either express or implied.
  See the License for the specific language governing permissions and
  limitations under the License.
-->

<!--
    POM file.
-->
<project
        xmlns="http://maven.apache.org/POM/4.0.0"
        xmlns:xsi="http://www.w3.org/2001/XMLSchema-instance"
        xsi:schemaLocation="http://maven.apache.org/POM/4.0.0 http://maven.apache.org/xsd/maven-4.0.0.xsd">
    <modelVersion>4.0.0</modelVersion>

    <parent>
        <groupId>org.apache</groupId>
        <artifactId>apache</artifactId>
        <version>16</version>
    </parent>

    <properties>
        <maven.compiler.source>1.8</maven.compiler.source>
        <maven.compiler.target>1.8</maven.compiler.target>

        <ignite.edition>fabric</ignite.edition>
        <project.build.sourceEncoding>UTF-8</project.build.sourceEncoding>
        <maven.build.timestamp.format>MMMM d yyyy</maven.build.timestamp.format>
        <doxygen.exec>doxygen</doxygen.exec>
        <docfx.exec>docfx</docfx.exec>
        <git.exec>git</git.exec>
        <javadoc.opts>-Xdoclint:none</javadoc.opts>
        <update.notifier.enabled.by.default>true</update.notifier.enabled.by.default>

        <!-- Dependency versions -->
        <activemq.version>5.12.0</activemq.version>
        <aopalliance.bundle.version>1.0_6</aopalliance.bundle.version>
        <asm.version>4.2</asm.version>
        <aspectj.bundle.version>1.8.13_1</aspectj.bundle.version>
        <aspectj.version>1.8.13</aspectj.version>
        <aws.sdk.bundle.version>1.10.12_1</aws.sdk.bundle.version>
        <aws.sdk.version>1.11.75</aws.sdk.version>
        <camel.version>2.22.0</camel.version>
        <commons.beanutils.bundle.version>1.9.2_1</commons.beanutils.bundle.version>
        <commons.beanutils.version>1.9.3</commons.beanutils.version>
        <commons.codec.version>1.11</commons.codec.version>
        <commons.collections.version>3.2.2</commons.collections.version>
        <commons.lang.version>2.6</commons.lang.version>
        <cron4j.version>2.2.5</cron4j.version>
        <curator.version>2.9.1</curator.version>
        <easymock.version>3.4</easymock.version>
        <ezmorph.bundle.version>1.0.6_1</ezmorph.bundle.version>
        <ezmorph.version>1.0.6</ezmorph.version>
        <flume.ng.version>1.7.0</flume.ng.version>
        <guava.retrying.version>2.0.0</guava.retrying.version>
        <guava.version>25.1-jre</guava.version>
        <guava14.version>14.0.1</guava14.version>
        <guava16.version>16.0.1</guava16.version>
        <h2.version>1.4.195</h2.version>
        <hadoop.version>2.4.1</hadoop.version>
        <hamcrest.version>1.2</hamcrest.version>
        <httpclient.version>4.5.1</httpclient.version>
        <httpcore.version>4.4.3</httpcore.version>
        <jackson.version>2.9.6</jackson.version>
        <javassist.version>3.20.0-GA</javassist.version>
        <javax.cache.bundle.version>1.0.0_1</javax.cache.bundle.version>
        <javax.cache.tck.version>1.0.1</javax.cache.tck.version>
        <javax.cache.version>1.0.0</javax.cache.version>
        <jetbrains.annotations.version>13.0</jetbrains.annotations.version>
        <jetty.version>9.4.11.v20180605</jetty.version>
        <jmh.version>1.13</jmh.version>
        <jms.spec.version>1.1.1</jms.spec.version>
        <jsch.bundle.version>0.1.54_1</jsch.bundle.version>
        <jsch.version>0.1.54</jsch.version>
        <jsonlib.bundle.version>2.4_1</jsonlib.bundle.version>
        <jsonlib.version>2.4</jsonlib.version>
        <jtidy.version>r938</jtidy.version>
        <kafka.version>0.10.0.1</kafka.version>
        <karaf.version>4.0.2</karaf.version>
        <log4j.version>2.11.0</log4j.version>
        <lucene.bundle.version>5.5.2_1</lucene.bundle.version>
        <lucene.version>5.5.2</lucene.version>
        <maven.bundle.plugin.version>3.5.0</maven.bundle.plugin.version>
        <mockito.version>1.10.19</mockito.version>
        <mysql.connector.version>5.1.39</mysql.connector.version>
        <netlibjava.version>1.1.2</netlibjava.version>
        <oro.bundle.version>2.0.8_6</oro.bundle.version>
        <osgi.core.version>5.0.0</osgi.core.version>
        <osgi.enterprise.version>5.0.0</osgi.enterprise.version>
        <paho.version>1.0.2</paho.version>
        <postgres.connector.version>9.4.1208.jre7</postgres.connector.version>
        <rocketmq.version>4.3.0</rocketmq.version>
        <scala210.jline.version>2.10.7</scala210.jline.version>
        <scala210.library.version>2.10.7</scala210.library.version>
        <scala.library.version>2.11.12</scala.library.version>
        <slf4j.version>1.7.7</slf4j.version>
        <slf4j16.version>1.6.4</slf4j16.version>
        <spark.hadoop.version>2.6.5</spark.hadoop.version>
        <spark.version>2.3.0</spark.version>
        <spring.data.version>1.13.11.RELEASE</spring.data.version> <!-- don't forget to update spring version -->
        <spring.version>4.3.16.RELEASE</spring.version><!-- don't forget to update spring-data version -->
        <spring.data-2.0.version>2.0.6.RELEASE</spring.data-2.0.version> <!-- don't forget to update spring-5.0 version -->
        <spring-5.0.version>5.0.5.RELEASE</spring-5.0.version><!-- don't forget to update spring-data-2.0 version -->
        <spring41.osgi.feature.version>4.1.7.RELEASE_1</spring41.osgi.feature.version>
        <storm.version>1.1.1</storm.version>
        <tomcat.version>9.0.10</tomcat.version>
        <twitter.hbc.version>2.2.0</twitter.hbc.version>
        <yammer.metrics.annotation.version>2.2.0</yammer.metrics.annotation.version>
        <yammer.metrics.core.version>2.2.0</yammer.metrics.core.version>
        <yardstick.version>0.8.3</yardstick.version>
        <zkclient.version>0.5</zkclient.version>
        <zookeeper.version>3.4.6</zookeeper.version>

        <!-- OSGI Manifest generation default property values -->
        <osgi.import.package>*</osgi.import.package>
        <osgi.export.package>{local-packages}</osgi.export.package>
        <osgi.embed.transitive>false</osgi.embed.transitive>
        <osgi.fail.ok>false</osgi.fail.ok>

    </properties>

    <groupId>org.apache.ignite</groupId>
    <artifactId>ignite-parent</artifactId>
    <version>1</version>
    <packaging>pom</packaging>

    <url>http://ignite.apache.org</url>

    <description>Java-based middleware for in-memory processing of big data in a distributed environment.</description>

    <licenses>
        <license>
            <name>The Apache Software License, Version 2.0</name>
            <url>http://www.apache.org/licenses/LICENSE-2.0.txt</url>
        </license>
    </licenses>

    <mailingLists>
        <mailingList>
            <name>Ignite Dev List</name>
            <subscribe>dev-subscribe@ignite.apache.org</subscribe>
            <unsubscribe>dev-unsubscribe@ignite.apache.org</unsubscribe>
            <post>dev@ignite.apache.org</post>
            <archive>http://mail-archives.apache.org/mod_mbox/ignite-dev</archive>
        </mailingList>
    </mailingLists>

    <issueManagement>
        <system>jira</system>
        <url>http://issues.apache.org/jira/browse/IGNITE</url>
    </issueManagement>

    <developers>
        <developer>
            <id>dsetrakyan</id>
            <name>Dmitriy Setrakyan</name>
            <email>dsetrakyan at apache dot org</email>
        </developer>
        <developer>
            <id>agoncharuk</id>
            <name>Alexey Goncharuk</name>
            <email>agoncharuk at apache dot org</email>
        </developer>
        <developer>
            <id>vkulichenko</id>
            <name>Valentin Kulichenko</name>
            <email>vkulichenko at apache dot org</email>
        </developer>
        <developer>
            <id>svladykin</id>
            <name>Sergi Vladykin</name>
            <email>sergi dot vladykin at gmail dot com</email>
        </developer>
        <developer>
            <id>yzhdanov</id>
            <name>Yakov Zhdanov</name>
            <email>yzhdanov at apache dot org</email>
        </developer>
        <developer>
            <id>sboikov</id>
            <name>Semyon Boikov</name>
            <email>sboikov at gridgain dot com</email>
        </developer>
        <developer>
            <id>vozerov</id>
            <name>Vladimir Ozerov</name>
            <email>vozerov at gridgain dot com</email>
        </developer>
    </developers>

    <repositories>
        <repository>
            <releases>
                <enabled>false</enabled>
            </releases>
            <snapshots>
                <enabled>true</enabled>
                <updatePolicy>always</updatePolicy>
                <checksumPolicy>ignore</checksumPolicy>
            </snapshots>
            <id>h2database.com</id>
            <name>Snapshot repository on h2database.com</name>
            <url>http://h2database.com/m2-repo</url>
            <layout>default</layout>
        </repository>
    </repositories>

    <dependencyManagement>
        <dependencies>
            <dependency>
                <groupId>log4j</groupId>
                <artifactId>log4j</artifactId>
                <version>1.2.17</version>
                <exclusions>
                    <exclusion>
                        <groupId>com.sun.jdmk</groupId>
                        <artifactId>jmxtools</artifactId>
                    </exclusion>
                    <exclusion>
                        <groupId>com.sun.jmx</groupId>
                        <artifactId>jmxri</artifactId>
                    </exclusion>
                </exclusions>
            </dependency>
        </dependencies>
    </dependencyManagement>

    <dependencies>
        <dependency>
            <groupId>junit</groupId>
            <artifactId>junit</artifactId>
            <version>4.11</version>
            <scope>test</scope>
        </dependency>
    </dependencies>

    <build>
        <pluginManagement>
            <plugins>
                <plugin>
                    <groupId>net.alchim31.maven</groupId>
                    <artifactId>scala-maven-plugin</artifactId>
                    <version>3.2.0</version>
                    <configuration>
                        <jvmArgs>
                            <jvmArg>-Xms512m</jvmArg>
                            <jvmArg>-Xmx1024m</jvmArg>
                        </jvmArgs>
                    </configuration>
                    <executions>
                        <execution>
                            <id>scala-compile-first</id>
                            <phase>process-resources</phase>
                            <goals>
                                <goal>add-source</goal>
                                <goal>compile</goal>
                            </goals>
                        </execution>
                        <execution>
                            <id>scala-test-compile</id>
                            <phase>process-test-resources</phase>
                            <goals>
                                <goal>testCompile</goal>
                            </goals>
                        </execution>
                    </executions>
                </plugin>

                <plugin>
                    <groupId>org.apache.maven.plugins</groupId>
                    <artifactId>maven-jar-plugin</artifactId>
                    <configuration>
                        <useDefaultManifestFile>true</useDefaultManifestFile>
                    </configuration>
                </plugin>

                <plugin>
                    <groupId>org.apache.maven.plugins</groupId>
                    <artifactId>maven-javadoc-plugin</artifactId>
                    <version>2.10.1</version>
                    <configuration>
                        <taglets>
                            <taglet>
                                <tagletClass>org.apache.ignite.tools.javadoc.IgniteLinkTaglet</tagletClass>
                                <tagletArtifact>
                                    <groupId>org.apache.ignite</groupId>
                                    <artifactId>ignite-tools</artifactId>
                                    <version>${project.version}</version>
                                </tagletArtifact>
                            </taglet>
                        </taglets>
                        <doctitle>Ignite ${project.version}</doctitle>
                        <windowtitle>Ignite ${project.version}</windowtitle>
                        <breakiterator>true</breakiterator>
                        <verbose>true</verbose>
                        <show>protected</show>
                        <use>true</use>
                        <author>false</author>
                        <version>false</version>
                        <additionalparam>${javadoc.opts}</additionalparam>
                        <links>
                            <link>http://hadoop.apache.org/docs/current/api/</link>
                        </links>
                        <groups>
                            <group>
                                <title>Common Grid APIs</title>
                                <packages>
                                    org.apache.ignite:org.apache.ignite.cluster:org.apache.ignite.lifecycle:org.apache.ignite.configuration:org.apache.ignite.spi:org.apache.ignite.lang:org.apache.ignite.resources:org.apache.ignite.thread:org.apache.ignite.scheduler
                                </packages>
                            </group>
                            <group>
                                <title>Messaging APIs</title>
                                <packages>org.apache.ignite.messaging</packages>
                            </group>
                            <group>
                                <title>Event Notification APIs</title>
                                <packages>org.apache.ignite.events</packages>
                            </group>
                            <group>
                                <title>Compute Grid APIs</title>
                                <packages>org.apache.ignite.compute*</packages>
                            </group>
                            <group>
                                <title>Data Grid APIs</title>
                                <packages>
                                    org.apache.ignite.cache*:org.apache.ignite.transactions:org.apache.ignite.datastructures:org.apache.ignite.dataload
                                </packages>
                            </group>
                            <group>
                                <title>Service Grid APIs</title>
                                <packages>org.apache.ignite.services</packages>
                            </group>
                            <group>
                                <title>File System APIs</title>
                                <packages>org.apache.ignite.igfs*</packages>
                            </group>
                            <group>
                                <title>Hadoop Accelerator APIs</title>
                                <packages>org.apache.ignite.hadoop*</packages>
                            </group>
                            <group>
                                <title>Streaming APIs</title>
                                <packages>org.apache.ignite.streamer*::org.apache.ignite.stream*</packages>
                            </group>
                            <group>
                                <title>Security APIs</title>
                                <packages>org.apache.ignite.plugin.security:org.apache.ignite.ssl</packages>
                            </group>
                            <group>
                                <title>MXBeans classes</title>
                                <packages>org.apache.ignite.mbean:org.apache.ignite.mxbean</packages>
                            </group>
                            <group>
                                <title>SPI: CheckPoint</title>
                                <packages>org.apache.ignite.spi.checkpoint*</packages>
                            </group>
                            <group>
                                <title>SPI: Collision</title>
                                <packages>org.apache.ignite.spi.collision*</packages>
                            </group>
                            <group>
                                <title>SPI: Indexing</title>
                                <packages>org.apache.ignite.spi.indexing*</packages>
                            </group>
                            <group>
                                <title>SPI: Load Balancing</title>
                                <packages>org.apache.ignite.spi.loadbalancing*</packages>
                            </group>
                            <group>
                                <title>SPI: Communication</title>
                                <packages>org.apache.ignite.spi.communication*</packages>
                            </group>
                            <group>
                                <title>SPI: Deployment</title>
                                <packages>org.apache.ignite.spi.deployment*</packages>
                            </group>
                            <group>
                                <title>SPI: Swap Space</title>
                                <packages>org.apache.ignite.spi.swapspace*</packages>
                            </group>
                            <group>
                                <title>SPI: Discovery</title>
                                <packages>org.apache.ignite.spi.discovery*</packages>
                            </group>
                            <group>
                                <title>SPI: Failover</title>
                                <packages>org.apache.ignite.spi.failover*</packages>
                            </group>
                            <group>
                                <title>SPI: Event Storage</title>
                                <packages>org.apache.ignite.spi.eventstorage*</packages>
                            </group>
                            <group>
                                <title>Communication Failure Detection</title>
                                <packages>org.apache.ignite.failure</packages>
                            </group>
                            <group>
                                <title>Segmentation Detection</title>
                                <packages>org.apache.ignite.plugin.segmentation</packages>
                            </group>
                            <group>
                                <title>Ignite plugin API</title>
                                <packages>org.apache.ignite.plugin*</packages>
                            </group>
                            <group>
                                <title>Logging</title>
                                <packages>org.apache.ignite.logger*</packages>
                            </group>
                            <group>
                                <title>Loaders</title>
                                <packages>org.apache.ignite.startup*</packages>
                            </group>
                            <group>
                                <title>Marshallers</title>
                                <packages>org.apache.ignite.marshaller*</packages>
                            </group>
                            <group>
                                <title>Ignite Binary Objects API</title>
                                <packages>org.apache.ignite.binary*</packages>
                            </group>
                            <group>
                                <title>Visor Plugins</title>
                                <packages>org.apache.ignite.visor.plugin</packages>
                            </group>
                            <group>
                                <title>Spring Integration</title>
                                <packages>org.apache.ignite.cache.spring:org.apache.ignite.transactions.spring</packages>
                            </group>
                            <group>
                                <title>Mesos Framework</title>
                                <packages>org.apache.ignite.mesos*</packages>
                            </group>
                            <group>
                                <title>Yarn Integration</title>
                                <packages>org.apache.ignite.yarn*</packages>
                            </group>
                            <group>
                                <title>Platforms</title>
                                <packages>org.apache.ignite.platform*</packages>
                            </group>
                            <group>
                                <title>Spark Integration</title>
                                <packages>org.apache.ignite.spark.examples.java</packages>
                            </group>
                            <group>
                                <title>OSGi integration</title>
                                <packages>org.apache.ignite.osgi*</packages>
                            </group>
                            <group>
                                <title>Flink integration</title>
                                <packages>org.apache.ignite.sink.flink*</packages>
                            </group>
                            <group>
                                <title>SpringData integration</title>
                                <packages>org.apache.ignite.springdata.repository*</packages>
                            </group>
                            <group>
                                <title>SpringData 2.0 integration</title>
                                <packages>org.apache.ignite.springdata20.repository*</packages>
                            </group>
                            <group>
<<<<<<< HEAD
                                <title>RocketMQ integration</title>
=======
                            <title>RocketMQ integration</title>
>>>>>>> 808d31fb
                                <packages>org.apache.ignite.stream.rocketmq*</packages>
                            </group>
                            <group>
                                <title>Storm integration</title>
                                <packages>org.apache.ignite.stream.storm*</packages>
                            </group>
                            <group>
                                <title>Ignite Development Utils</title>
                                <packages>org.apache.ignite.development.utils*</packages>
                            </group>
                            <group>
                                <title>Ignite ML</title>
                                <packages>org.apache.ignite.ml*</packages>
                            </group>
                        </groups>
                        <header>
                            <![CDATA[
                                    Ignite - In-Memory Data Fabric
                                ]]>
                        </header>
                        <bottom>
                            <![CDATA[
                                    <table width="100%" border="0" cellspacing=0 cellpadding=0 style="padding: 5px">
                                    <tr>
                                        <td>
                                            <table style="padding-left: 0; margin: 0">
                                                <tbody style="padding: 0; margin: 0">
                                                    <tr style="padding: 0; margin: 0">
                                                        <td>
                                                            <a target=_blank href="https://ignite.apache.org"><nobr>2018 Copyright &#169; Apache Software Foundation</nobr></a>
                                                        </td>
                                                    </tr>
                                                </tbody>
                                            </table>
                                        </td>
                                        <td width="100%" align="right" valign="center">
                                            <a href="https://twitter.com/ApacheIgnite" class="twitter-follow-button" data-show-count="false" data-size="large">Follow @ApacheIgnite</a>
                                        </td>
                                    </tr>
                                    <tr>
                                        <td colspan="2" valign="top" align="left">
                                            <table style="padding-left: 0; margin: 0">
                                                <tbody style="padding: 0; margin: 0">
                                                    <tr style="padding: 0; margin: 0">
                                                        <td>
                                                            <b>Ignite Fabric</b>
                                                        </td>
                                                        <td>:&nbsp;&nbsp;
                                                            ver. <strong>${project.version}</strong>
                                                        </td>
                                                    </tr>
                                                    <tr style="padding: 0; margin: 0">
                                                        <td>
                                                            <b>Release Date</b>
                                                        </td>
                                                        <td>:&nbsp;&nbsp;
                                                            ${maven.build.timestamp}
                                                        </td>
                                                    </tr>
                                                </tbody>
                                            </table>
                                        </td>
                                    </tr>
                                    </table>
                                ]]>
                        </bottom>
                    </configuration>
                </plugin>

                <plugin>
                    <groupId>org.apache.felix</groupId>
                    <artifactId>maven-bundle-plugin</artifactId>
                    <version>${maven.bundle.plugin.version}</version>
                    <extensions>true</extensions>
                    <configuration>
                        <archive>
                            <addMavenDescriptor>true</addMavenDescriptor>
                        </archive>
                        <supportedProjectTypes>
                            <supportedProjectType>jar</supportedProjectType>
                            <supportedProjectType>war</supportedProjectType>
                        </supportedProjectTypes>
                        <instructions>
                            <Bundle-SymbolicName>${project.groupId}.${project.artifactId}</Bundle-SymbolicName>
                            <Bundle-Version>${project.version}</Bundle-Version>
                            <Bundle-Vendor>${project.organization.name}</Bundle-Vendor>
                            <Bundle-Description>${project.description}</Bundle-Description>
                            <Bundle-DocURL>${project.url}</Bundle-DocURL>
                            <Import-Package>
                                ${osgi.import.package}
                            </Import-Package>
                            <Export-Package>
                                ${osgi.export.package}
                            </Export-Package>
                            <Private-Package>
                                ${osgi.private.package}
                            </Private-Package>
                            <Embed-Dependency>${osgi.embed.dependency}</Embed-Dependency>
                            <Embed-Directory>lib</Embed-Directory>
                            <Embed-Transitive>${osgi.embed.transitive}</Embed-Transitive>
                            <_failok>${osgi.fail.ok}</_failok>
                            <_invalidfilenames/>
                        </instructions>
                    </configuration>
                    <executions>
                        <execution>
                            <id>bundle-manifest</id>
                            <phase>process-classes</phase>
                            <goals>
                                <goal>manifest</goal>
                            </goals>
                        </execution>
                    </executions>
                </plugin>
            </plugins>
        </pluginManagement>

        <plugins>
            <plugin>
                <groupId>org.apache.maven.plugins</groupId>
                <artifactId>maven-surefire-plugin</artifactId>
                <version>2.20.1</version>
                <configuration>
                    <forkCount>0</forkCount>
                </configuration>
            </plugin>

            <plugin>
                <groupId>org.apache.maven.plugins</groupId>
                <artifactId>maven-source-plugin</artifactId>
                <version>2.2.1</version>
                <executions>
                    <execution>
                        <id>source</id>
                        <goals>
                            <goal>jar-no-fork</goal>
                        </goals>
                        <phase>package</phase>
                        <configuration>
                            <excludeResources>true</excludeResources>
                        </configuration>
                    </execution>
                </executions>
            </plugin>

            <plugin>
                <groupId>org.codehaus.mojo</groupId>
                <artifactId>flatten-maven-plugin</artifactId>
                <version>1.0.1</version>

                <configuration>
                    <flattenMode>minimum</flattenMode>
                    <flattenedPomFilename>pom-installed.xml</flattenedPomFilename>
                </configuration>

                <executions>
                    <!-- enable flattening -->
                    <execution>
                        <id>flatten</id>
                        <phase>process-resources</phase>
                        <goals>
                            <goal>flatten</goal>
                        </goals>
                    </execution>

                    <!-- ensure proper cleanup before start -->
                    <execution>
                        <id>flatten.clean.before</id>
                        <phase>clean</phase>
                        <goals>
                            <goal>clean</goal>
                        </goals>
                    </execution>
                </executions>
            </plugin>

            <!-- ensure proper cleanup after install -->
            <plugin>
                <groupId>org.apache.maven.plugins</groupId>
                <artifactId>maven-clean-plugin</artifactId>
                <inherited>false</inherited>
                <executions>
                    <execution>
                        <id>flatten.clean.after</id>
                        <phase>install</phase>
                        <goals>
                            <goal>clean</goal>
                        </goals>
                        <configuration>
                            <excludeDefaultDirectories>true</excludeDefaultDirectories>
                            <filesets>
                                <fileset>
                                    <directory>${project.basedir}</directory>
                                    <includes>
                                        <include>**/pom-installed.xml</include>
                                    </includes>
                                </fileset>
                            </filesets>
                        </configuration>
                    </execution>
                </executions>
            </plugin>

            <plugin>
                <groupId>org.apache.maven.plugins</groupId>
                <artifactId>maven-install-plugin</artifactId>
                <version>2.5.2</version>
                <inherited>false</inherited>
                <configuration>
                    <skip>true</skip>
                </configuration>
            </plugin>

            <plugin>
                <groupId>org.apache.maven.plugins</groupId>
                <artifactId>maven-deploy-plugin</artifactId>
                <version>2.8.2</version>
                <inherited>false</inherited>
                <configuration>
                    <skip>true</skip>
                </configuration>
            </plugin>

            <plugin>
                <groupId>org.apache.maven.plugins</groupId>
                <artifactId>maven-enforcer-plugin</artifactId>
                <version>1.4</version>
                <configuration>
                    <rules>
                        <requireJavaVersion>
                            <!--Detected JDK Version: 1.8.0 is not in the allowed range [1.7,1.8),[1.8.0-40,).-->
                            <message>
[INFO] ------------------------------------------------------------------------
[ERROR] You are trying to compile Apache Ignite with inappropriate JDK version!
[ERROR] Detected JDK Version: ${java.runtime.version}
[ERROR] JDK version should be 1.7.0-* or >= 1.8.0-u40.
                            </message>
                            <version>[1.7,1.8),[1.8.0-40,)</version>
                        </requireJavaVersion>
                    </rules>
                </configuration>
                <executions>
                    <execution>
                        <goals>
                            <goal>enforce</goal>
                        </goals>
                    </execution>
                </executions>
            </plugin>

            <plugin>
                <artifactId>maven-dependency-plugin</artifactId>
                <executions>
                    <execution>
                        <id>copy-libs</id>
                        <phase>test-compile</phase>
                        <goals>
                            <goal>copy-dependencies</goal>
                        </goals>
                        <configuration>
                            <excludeGroupIds>org.apache.ignite</excludeGroupIds>
                            <outputDirectory>target/libs</outputDirectory>
                            <includeScope>runtime</includeScope>
                            <excludeTransitive>true</excludeTransitive>
                        </configuration>
                    </execution>
                </executions>
            </plugin>

            <plugin>
                <groupId>org.apache.maven.plugins</groupId>
                <artifactId>maven-javadoc-plugin</artifactId>
                <executions>
                    <execution>
                        <id>module-javadoc</id>
                        <goals>
                            <goal>jar</goal>
                        </goals>
                        <phase>package</phase>
                        <configuration>
                            <stylesheetfile>
                                ${project.basedir}/${project.parent.relativePath}/../assembly/docfiles/javadoc.css
                            </stylesheetfile>
                        </configuration>
                    </execution>
                </executions>
            </plugin>
        </plugins>
    </build>

    <profiles>
        <profile>
            <id>check-licenses</id>
            <build>
                <plugins>
                    <plugin>
                        <groupId>org.apache.rat</groupId>
                        <artifactId>apache-rat-plugin</artifactId>
                        <version>0.11</version>
                        <configuration>
                            <addDefaultLicenseMatchers>false</addDefaultLicenseMatchers>
                            <licenses>
                                <license implementation="org.apache.rat.analysis.license.FullTextMatchingLicense">
                                    <licenseFamilyCategory>IAL20</licenseFamilyCategory>
                                    <licenseFamilyName>Ignite Apache License 2.0</licenseFamilyName>
                                    <fullText>
                                        Licensed to the Apache Software Foundation (ASF) under one or more
                                        contributor license agreements.  See the NOTICE file distributed with
                                        this work for additional information regarding copyright ownership.
                                        The ASF licenses this file to You under the Apache License, Version 2.0
                                        (the "License"); you may not use this file except in compliance with
                                        the License.  You may obtain a copy of the License at

                                        http://www.apache.org/licenses/LICENSE-2.0

                                        Unless required by applicable law or agreed to in writing, software
                                        distributed under the License is distributed on an "AS IS" BASIS,
                                        WITHOUT WARRANTIES OR CONDITIONS OF ANY KIND, either express or implied.
                                        See the License for the specific language governing permissions and
                                        limitations under the License.
                                    </fullText>
                                </license>
                            </licenses>
                            <licenseFamilies>
                                <licenseFamily implementation="org.apache.rat.license.SimpleLicenseFamily">
                                    <familyName>Ignite Apache License 2.0</familyName>
                                </licenseFamily>
                            </licenseFamilies>
                        </configuration>
                        <executions>
                            <execution>
                                <phase>validate</phase>
                                <goals>
                                    <goal>check</goal>
                                </goals>
                                <configuration>
                                    <excludes>
                                        <exclude>work/**</exclude>
                                        <exclude>**/target/**</exclude>
                                        <exclude>**/*.log</exclude>
                                        <exclude>**/*.m4</exclude><!--Free Software Foundation notice-->
                                        <exclude>**/*.dylib</exclude><!--bin-files-->
                                        <exclude>**/*.gar</exclude><!--bin-files-->
                                        <exclude>**/licenses/*.txt</exclude><!--files of licenses-->
                                        <exclude>**/*readme*.txt</exclude><!--readme files-->
                                        <exclude>**/*.sql</exclude><!--sql files-->
                                        <exclude>**/*README*.txt</exclude><!--readme files-->
                                        <exclude>**/*README*.md</exclude><!--readme files-->
                                        <exclude>**/*index*.md</exclude><!--readme files-->
                                        <exclude>**/*.timestamp</exclude><!--tmp-files-->
                                        <exclude>**/*.iml</exclude><!--IDEA files-->
                                        <exclude>**/*.csv</exclude><!--CSV files-->
                                        <exclude>**/*.jks</exclude><!--bin-files-->
                                        <exclude>**/pom-installed.xml</exclude><!--tmp-files-->
                                        <exclude>**/keystore/*.jks</exclude><!--bin-files-->
                                        <exclude>**/keystore/*.pem</exclude><!--auto generated files-->
                                        <exclude>**/keystore/*.pfx</exclude><!--bin-files-->
                                        <exclude>**/keystore/ca/*.jks</exclude><!--bin-files-->
                                        <exclude>**/keystore/ca/*.key</exclude><!--bin-files-->
                                        <exclude>**/keystore/ca/*.txt</exclude><!--auto generated files-->
                                        <exclude>**/keystore/ca/*.txt.attr</exclude><!--auto generated files-->
                                        <exclude>**/keystore/ca/*serial</exclude><!--auto generated files-->
                                        <exclude>**/META-INF/services/**</exclude> <!-- Interface mappings: cannot be changed -->
                                        <!--special excludes-->
                                        <exclude>idea/ignite_codeStyle.xml</exclude>
                                        <exclude>idea/ignite_inspections.xml</exclude>
                                        <exclude>**/DEVNOTES*.txt</exclude>
                                        <exclude>**/NOTICE*</exclude>
                                        <exclude>**/LICENSE*</exclude>
                                        <exclude>**/MIGRATION_GUIDE*</exclude>
                                        <exclude>src/main/java/org/apache/ignite/internal/util/offheap/unsafe/GridOffHeapSnapTreeMap.java</exclude><!--BSD license-->
                                        <exclude>src/main/java/org/apache/ignite/internal/util/nio/SelectedSelectionKeySet.java</exclude><!-- Apache 2.0 license -->
                                        <exclude>src/main/java/org/apache/ignite/internal/util/snaptree/*.java</exclude><!--BSD license-->
                                        <exclude>src/main/java/org/jsr166/*.java</exclude>
                                        <exclude>src/main/java/org/mindrot/*.java</exclude>
                                        <exclude>src/test/java/org/apache/ignite/p2p/p2p.properties</exclude><!--test depends on file content-->
                                        <exclude>src/test/resources/log/ignite.log.tst</exclude><!--test resource-->
                                        <exclude>src/test/java/org/apache/ignite/spi/deployment/uri/META-INF/ignite.incorrefs</exclude><!--test resource-->
                                        <exclude>src/test/java/org/apache/ignite/spi/deployment/uri/META-INF/ignite.empty</exclude><!--should be empty-->
                                        <exclude>src/test/java/org/apache/ignite/spi/deployment/uri/META-INF/ignite.brokenxml</exclude><!--test resource-->
                                        <exclude>**/books/*.txt</exclude><!--books examples-->
                                        <exclude>src/main/java/org/apache/ignite/examples/streaming/wordcount/*.txt</exclude><!--books examples-->
                                        <exclude>examples/src/main/java/org/apache/ignite/examples/streaming/wordcount/*.txt</exclude><!--books examples-->
                                        <exclude>**/resources/datasets/**/*</exclude><!--KNN Datasets in ml module-->
                                        <exclude>src/main/java/org/jetbrains/annotations/*.java</exclude><!--copyright-->
                                        <exclude>dev-tools/IGNITE-*.patch</exclude>
                                        <exclude>dev-tools/.gradle/**/*</exclude>
                                        <exclude>dev-tools/gradle/wrapper/**/*</exclude>
                                        <exclude>dev-tools/gradlew</exclude>
                                        <exclude>src/test/binaries/repo/org/apache/ignite/binary/test2/1.1/test2-1.1.pom</exclude>
                                        <exclude>src/test/binaries/repo/org/apache/ignite/binary/test2/maven-metadata-local.xml</exclude>
                                        <exclude>src/test/binaries/repo/org/apache/ignite/binary/test1/1.1/test1-1.1.pom</exclude>
                                        <exclude>src/test/binaries/repo/org/apache/ignite/binary/test1/maven-metadata-local.xml</exclude>
                                        <!--shmem-->
                                        <exclude>ipc/shmem/**/Makefile.in</exclude><!--auto generated files-->
                                        <exclude>ipc/shmem/**/Makefile</exclude><!--auto generated files-->
                                        <exclude>ipc/shmem/compile</exclude><!--generated by Autoconf and licensed under AL-->
                                        <exclude>ipc/shmem/config.guess</exclude><!--generated by Autoconf and licensed under AL-->
                                        <exclude>ipc/shmem/config.sub</exclude><!--generated by Autoconf and licensed under AL-->
                                        <exclude>ipc/shmem/configure</exclude><!--free software-->
                                        <exclude>ipc/shmem/config.h.in</exclude><!--auto generated-->
                                        <exclude>ipc/shmem/configure.ac</exclude><!--cannot be changed-->
                                        <exclude>ipc/shmem/ltmain.sh</exclude><!--generated by Autoconf and licensed under AL-->
                                        <exclude>ipc/shmem/install-sh</exclude><!--free license-->
                                        <exclude>ipc/shmem/depcomp</exclude><!--generated by Autoconf and licensed under AL-->
                                        <exclude>ipc/shmem/config.status</exclude><!--auto generated-->
                                        <exclude>ipc/shmem/libtool</exclude><!--auto generated-->
                                        <exclude>ipc/shmem/missing</exclude><!--generated by Autoconf and licensed under AL-->
                                        <exclude>ipc/shmem/stamp-h1</exclude><!--tmp timestamp-->
                                        <exclude>ipc/shmem/ltmain.sh</exclude><!--tmp (not under VCS)-->
                                        <exclude>ipc/shmem/include/org_apache_ignite_internal_util_ipc_shmem_IpcSharedMemoryUtils.h</exclude><!--auto generated files-->
                                        <exclude>ipc/shmem/igniteshmem/.libs/*</exclude><!--tmp files-->
                                        <exclude>ipc/shmem/igniteshmem/.deps/*</exclude><!--tmp files-->
                                        <exclude>ipc/shmem/igniteshmem/libigniteshmem.la</exclude><!--tmp (not under VCS)-->
                                        <exclude>ipc/shmem/igniteshmem/libigniteshmem_la-org_apache_ignite_internal_util_ipc_shmem_IpcSharedMemoryUtils.lo</exclude><!--tmp (not under VCS)-->
                                        <!--platforms-->
                                        <exclude>src/test/binaries/repo/org/apache/ignite/binary/test1/1.1/test1-1.1.jar</exclude>
                                        <exclude>src/test/binaries/repo/org/apache/ignite/binary/test2/1.1/test2-1.1.jar</exclude>
                                        <exclude>**/Makefile.am</exclude>
                                        <exclude>**/configure.ac</exclude>
                                        <exclude>**/Makefile.amrel</exclude>
                                        <exclude>**/configure.acrel</exclude>
                                        <exclude>**/*.pc.in</exclude>
                                        <exclude>**/*.sln</exclude>
                                        <exclude>**/*.snk</exclude>
                                        <exclude>**/*.slnrel</exclude>
                                        <exclude>**/*.ini</exclude>
                                        <exclude>**/*.DotSettings</exclude>
                                        <exclude>**/*.FxCop</exclude>
                                        <exclude>**/*.ruleset</exclude>
                                        <exclude>**/*.csproj</exclude>
                                        <exclude>**/*.ndproj</exclude>
                                        <exclude>**/*.csprojrel</exclude>
                                        <exclude>**/*.vcxproj</exclude>
                                        <exclude>**/*.vcxprojrel</exclude>
                                        <exclude>**/*.vcxproj.filters</exclude>
                                        <exclude>**/mkbuild.cmd</exclude>
                                        <exclude>**/module.def</exclude>
                                        <exclude>**/*.fxcop</exclude>
                                        <exclude>**/*.ruleset</exclude>
                                        <exclude>**/*.metaproj</exclude>
                                        <exclude>**/*.metaproj.tmp</exclude>
                                        <exclude>**/*.nunit</exclude>
                                        <exclude>**/teamcity_boost.cpp</exclude>
                                        <exclude>**/teamcity_messages.h</exclude>
                                        <exclude>**/teamcity_messages.cpp</exclude>
                                        <exclude>**/project/vs/**</exclude>
                                        <exclude>**/obj/x64/**</exclude>
                                        <exclude>**/obj/x86/**</exclude>
                                        <exclude>**/bin/x64/**</exclude>
                                        <exclude>**/bin/x86/**</exclude>
                                        <exclude>**/*.dxg</exclude>
                                        <exclude>**/*.cmd</exclude>
                                        <exclude>**/*.ps1</exclude>
                                        <exclude>**/*.json</exclude>
                                        <exclude>**/.dockerignore</exclude>
                                        <exclude>modules/platforms/nodejs/examples/certs/client.crt</exclude>
                                        <exclude>modules/platforms/nodejs/examples/certs/ca.crt</exclude>
                                        <exclude>modules/platforms/nodejs/examples/certs/client.key</exclude>
                                        <exclude>modules/platforms/nodejs/api_spec/**</exclude>
                                        <!--web console-->
                                        <exclude>**/web-console/**/.eslintrc</exclude>
                                        <exclude>**/web-console/**/.babelrc</exclude>
                                        <exclude>**/web-console/**/*.json</exclude>
                                        <exclude>**/web-console/**/*.json.sample</exclude>
                                        <exclude>**/web-console/backend/build/**</exclude>
                                        <exclude>**/web-console/backend/node_modules/**</exclude>
                                        <exclude>**/web-console/e2e/testcafe/node_modules/**</exclude>
                                        <exclude>**/web-console/frontend/build/**</exclude>
                                        <exclude>**/web-console/frontend/node_modules/**</exclude>
                                        <exclude>**/web-console/frontend/**/*.png</exclude>
                                        <exclude>**/web-console/frontend/**/*.svg</exclude>
                                        <!--Packaging -->
                                        <exclude>packaging/**</exclude>
                                    </excludes>
                                </configuration>
                            </execution>
                        </executions>
                    </plugin>
                </plugins>
            </build>
        </profile>

        <profile>
            <id>surefire-fork-count-1</id>
            <activation>
                <property>
                    <!-- To activate this profile set the following property. -->
                    <name>FORK_COUNT_SET_TO_1</name>
                </property>
            </activation>
            <build>
                <plugins>
                    <plugin>
                        <groupId>org.apache.maven.plugins</groupId>
                        <artifactId>maven-surefire-plugin</artifactId>
                        <version>2.20.1</version>
                        <configuration>
                            <forkCount>1</forkCount>
                        </configuration>
                    </plugin>
                </plugins>
            </build>
        </profile>

        <profile>
            <id>java-9</id>
            <activation>
                <jdk>[1.9,)</jdk>
            </activation>
            <properties>
                <maven.compiler.source>9</maven.compiler.source>
                <maven.compiler.target>9</maven.compiler.target>
                <scala.library.version>2.12.6</scala.library.version>
            </properties>
            <dependencies/>
            <build>
                <plugins>
                    <plugin>
                        <groupId>org.apache.maven.plugins</groupId>
                        <artifactId>maven-compiler-plugin</artifactId>
                        <version>3.7.0</version>
                        <configuration>
                            <compilerArgs>
                                <arg>--add-exports</arg>
                                <arg>java.base/jdk.internal.misc=ALL-UNNAMED</arg>
                                <arg>--add-exports</arg>
                                <arg>java.base/sun.nio.ch=ALL-UNNAMED</arg>
                                <arg>--add-exports</arg>
                                <arg>java.management/com.sun.jmx.mbeanserver=ALL-UNNAMED</arg>
                                <arg>--add-exports</arg>
                                <arg>jdk.internal.jvmstat/sun.jvmstat.monitor=ALL-UNNAMED</arg>
                            </compilerArgs>
                        </configuration>
                    </plugin>
                </plugins>
            </build>
        </profile>

        <profile>
            <id>tools.jar-default</id>
            <activation>
                <file>
                    <exists>${java.home}/../lib/tools.jar</exists>
                </file>
            </activation>
            <dependencies>
                <dependency>
                    <groupId>com.sun</groupId>
                    <artifactId>tools</artifactId>
                    <scope>system</scope>
                    <version>${java.version}</version>
                    <systemPath>${java.home}/../lib/tools.jar</systemPath>
                </dependency>
            </dependencies>
        </profile>

        <profile>
            <id>tools.jar-mac</id>
            <activation>
                <file>
                    <exists>${java.home}/../Classes/classes.jar</exists>
                </file>
            </activation>
            <dependencies>
                <dependency>
                    <groupId>com.sun</groupId>
                    <artifactId>tools</artifactId>
                    <scope>system</scope>
                    <version>${java.version}</version>
                    <systemPath>${java.home}/../Classes/classes.jar</systemPath>
                </dependency>
            </dependencies>
        </profile>

        <profile>
            <id>licenses</id>

            <dependencies>
                <dependency>
                    <groupId>org.apache.ignite</groupId>
                    <artifactId>ignite-apache-license-gen</artifactId>
                    <version>${project.version}</version>
                    <scope>test</scope><!-- hack to have ignite-apache-license-gen at first place at mvn reactor -->
                </dependency>
            </dependencies>

            <build>
                <plugins>
                    <plugin><!-- generates dependencies licenses -->
                        <groupId>org.apache.maven.plugins</groupId>
                        <artifactId>maven-remote-resources-plugin</artifactId>
                        <executions>
                            <execution>
                                <id>ignite-dependencies</id>
                                <goals>
                                    <goal>process</goal>
                                </goals>
                                <configuration>
                                    <resourceBundles>
                                        <resourceBundle>org.apache.ignite:ignite-apache-license-gen:${project.version}
                                        </resourceBundle>
                                    </resourceBundles>
                                    <excludeTransitive>true</excludeTransitive>
                                </configuration>
                            </execution>
                        </executions>
                    </plugin>

                    <plugin>
                        <groupId>org.apache.maven.plugins</groupId>
                        <artifactId>maven-antrun-plugin</artifactId>
                        <version>1.7</version>
                        <executions>
                            <execution>
                                <id>licenses-file-rename</id>
                                <goals>
                                    <goal>run</goal>
                                </goals>
                                <phase>compile</phase>
                                <configuration>
                                    <target>
                                        <!-- moving licenses generated by "ignite-dependencies" -->
                                        <move file="${basedir}/target/classes/META-INF/licenses.txt" tofile="${basedir}/target/licenses/${project.artifactId}-licenses.txt"/>
                                    </target>
                                    <failOnError>false</failOnError>
                                </configuration>
                            </execution>
                        </executions>
                    </plugin>
                </plugins>
            </build>
        </profile>
        <profile>
            <id>m2e</id>
            <!--This profile is activated when eclipse interacts with maven (using m2e).-->
            <activation>
                <property>
                    <name>m2e.version</name>
                </property>
            </activation>
            <build>
                <plugins>
                    <plugin>
                        <!--eclipse do not support duplicated package-info.java, in both src and test.-->
                        <artifactId>maven-compiler-plugin</artifactId>
                        <executions>
                            <execution>
                                <id>default-testCompile</id>
                                <phase>test-compile</phase>
                                <configuration>
                                    <testExcludes>
                                        <exclude>**/package-info.java</exclude>
                                    </testExcludes>
                                </configuration>
                                <goals>
                                    <goal>testCompile</goal>
                                </goals>
                            </execution>
                        </executions>
                    </plugin>
                </plugins>
                <pluginManagement>
                    <plugins>
                        <!--This plugin's configuration is used to store Eclipse m2e settings only. It has no influence on the Maven build itself.-->
                        <plugin>
                            <groupId>org.eclipse.m2e</groupId>
                            <artifactId>lifecycle-mapping</artifactId>
                            <version>1.0.0</version>
                            <configuration>
                                <lifecycleMappingMetadata>
                                    <pluginExecutions>
                                        <pluginExecution>
                                            <pluginExecutionFilter>
                                                <groupId>org.apache.maven.plugins</groupId>
                                                <artifactId>maven-antrun-plugin</artifactId>
                                                <versionRange>[1.7,)</versionRange>
                                                <goals>
                                                    <goal>run</goal>
                                                    <goal>properties-augmentation</goal>
                                                    <goal>licenses-file-rename</goal>
                                                </goals>
                                            </pluginExecutionFilter>
                                            <action>
                                                <ignore></ignore>
                                            </action>
                                        </pluginExecution>
                                        <pluginExecution>
                                            <pluginExecutionFilter>
                                                <groupId>org.codehaus.mojo</groupId>
                                                <artifactId>flatten-maven-plugin</artifactId>
                                                <versionRange>[1.0.0-beta-3,)</versionRange>
                                                <goals>
                                                    <goal>flatten</goal>
                                                </goals>
                                            </pluginExecutionFilter>
                                            <action>
                                                <ignore></ignore>
                                            </action>
                                        </pluginExecution>
                                        <pluginExecution>
                                            <pluginExecutionFilter>
                                                <groupId>org.codehaus.mojo</groupId>
                                                <artifactId>exec-maven-plugin</artifactId>
                                                <versionRange>[1.3.2,)</versionRange>
                                                <goals>
                                                    <goal>java</goal>
                                                    <goal>default</goal>
                                                </goals>
                                            </pluginExecutionFilter>
                                            <action>
                                                <ignore></ignore>
                                            </action>
                                        </pluginExecution>
                                    </pluginExecutions>
                                </lifecycleMappingMetadata>
                            </configuration>
                        </plugin>
                    </plugins>
                </pluginManagement>
            </build>
        </profile>

    </profiles>
</project><|MERGE_RESOLUTION|>--- conflicted
+++ resolved
@@ -472,11 +472,7 @@
                                 <packages>org.apache.ignite.springdata20.repository*</packages>
                             </group>
                             <group>
-<<<<<<< HEAD
                                 <title>RocketMQ integration</title>
-=======
-                            <title>RocketMQ integration</title>
->>>>>>> 808d31fb
                                 <packages>org.apache.ignite.stream.rocketmq*</packages>
                             </group>
                             <group>
