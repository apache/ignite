<?xml version="1.0" encoding="UTF-8"?>

<!--
  Licensed to the Apache Software Foundation (ASF) under one or more
  contributor license agreements.  See the NOTICE file distributed with
  this work for additional information regarding copyright ownership.
  The ASF licenses this file to You under the Apache License, Version 2.0
  (the "License"); you may not use this file except in compliance with
  the License.  You may obtain a copy of the License at

       http://www.apache.org/licenses/LICENSE-2.0

  Unless required by applicable law or agreed to in writing, software
  distributed under the License is distributed on an "AS IS" BASIS,
  WITHOUT WARRANTIES OR CONDITIONS OF ANY KIND, either express or implied.
  See the License for the specific language governing permissions and
  limitations under the License.
-->

<project
        xmlns="http://maven.apache.org/POM/4.0.0"
        xmlns:xsi="http://www.w3.org/2001/XMLSchema-instance"
        xsi:schemaLocation="http://maven.apache.org/POM/4.0.0 http://maven.apache.org/xsd/maven-4.0.0.xsd">
    <modelVersion>4.0.0</modelVersion>

    <parent>
        <groupId>org.apache</groupId>
        <artifactId>apache</artifactId>
        <version>23</version>
        <relativePath/>
    </parent>

    <!--
        NOTE:
        The ignite-parent module is used as a shared pom between the Ignite internal submodules and the Ignite Extensions.
        This parent module will be released each time a new Ignite release occurs, so, if you're adding a new
        maven profile, plugin or dependency only for Ignite submodule in this scm use the `parent-internal`
        maven project instead.
        Also, please, use the maven `$project` substitution variables in this pom.xml carefully (e.g. `${project.version}`)
        since for in the Ignite Extension projects they may be inlined the different values.
    -->

    <groupId>org.apache.ignite</groupId>
    <artifactId>ignite-parent</artifactId>
    <version>2.16.999-SNAPSHOT</version>
    <packaging>pom</packaging>

    <properties>
        <maven.compiler.source>11</maven.compiler.source>
        <maven.compiler.target>11</maven.compiler.target>

<<<<<<< HEAD
        <revision>2.16.999-SNAPSHOT</revision>
=======
        <revision>2.18.0-SNAPSHOT</revision>
>>>>>>> b903e6a8
        <!-- Ignite version will be substituted with the flatten-maven-plugin and used as
            a version dependency for Ignite extensions. -->
        <ignite.version>2.16.999-SNAPSHOT</ignite.version>
        <ignite.edition>apache-ignite</ignite.edition>

        <project.build.sourceEncoding>UTF-8</project.build.sourceEncoding>
        <project.reporting.outputEncoding>UTF-8</project.reporting.outputEncoding>
        <maven.build.timestamp.format>MMMM d yyyy</maven.build.timestamp.format>
        <doxygen.exec>doxygen</doxygen.exec>
        <docfx.exec>docfx</docfx.exec>
        <git.exec>git</git.exec>
        <javadoc.opts>-Xdoclint:none</javadoc.opts>
        <update.notifier.enabled.by.default>true</update.notifier.enabled.by.default>
        <failIfNoTests>false</failIfNoTests>

        <!-- Dependency versions -->
        <commons.codec.version>1.16.0</commons.codec.version>
        <commons.collections.version>3.2.2</commons.collections.version>        
        <commons.lang.version>2.6</commons.lang.version>
        <commons.io.version>2.17.0</commons.io.version>
        <commons.dbcp.version>1.4</commons.dbcp.version>
        <cron4j.version>2.2.5</cron4j.version>
        <curator.version>5.2.0</curator.version>
        <guava.version>32.1.2-jre</guava.version>
        <grpc-context.version>1.62.2</grpc-context.version>
        <h2.version>1.4.197</h2.version>
        <hamcrest.version>2.2</hamcrest.version>
        <jackson.version>2.14.0</jackson.version>
        <javassist.version>3.28.0-GA</javassist.version>
        <javax.cache.bundle.version>1.0.0_1</javax.cache.bundle.version>
        <javax.cache.tck.version>1.1.0</javax.cache.tck.version>
        <javax.cache.version>1.1.1</javax.cache.version>
        <jboss.rmi.version>1.0.6.Final</jboss.rmi.version>
        <jetbrains.annotations.version>16.0.3</jetbrains.annotations.version>
        <jetty.version>11.0.24</jetty.version>
        <jetty-jakarta-servlet-api.version>5.0.2</jetty-jakarta-servlet-api.version>
        <jmh.version>1.13</jmh.version>
        <jna.version>4.5.2</jna.version>
        <jnr.posix.version>3.1.15</jnr.posix.version>
        <jotm.version>2.3.1-M1</jotm.version>
        <jtidy.version>1.0.5</jtidy.version>
        <log4j2.version>2.22.0</log4j2.version>
        <lucene.bundle.version>7.4.0_1</lucene.bundle.version>
        <lucene.version>8.11.2</lucene.version>
        <lz4.version>1.8.0</lz4.version>
        <maven.bundle.plugin.version>3.5.0</maven.bundle.plugin.version>
        <maven.checkstyle.plugin.version>3.1.1</maven.checkstyle.plugin.version>
        <maven.flatten.plugin.version>1.2.7</maven.flatten.plugin.version>
        <maven.flatten.file.name>pom-installed.xml</maven.flatten.file.name>
        <maven.model.version>3.8.4</maven.model.version>
        <checkstyle.puppycrawl.version>8.45</checkstyle.puppycrawl.version>
        <mockito.version>3.12.4</mockito.version>
        <mysql.connector.version>8.0.30</mysql.connector.version>
        <postgres.connector.version>42.7.3</postgres.connector.version>
        <slf4j.version>1.7.33</slf4j.version>
        <snappy.version>1.1.10.7</snappy.version>
        <spring.version>5.3.39</spring.version>
        <surefire.version>3.1.2</surefire.version>
        <tomcat.version>9.0.63</tomcat.version>
        <yardstick.version>0.8.3</yardstick.version>
        <zookeeper.version>3.8.4</zookeeper.version>
        <zstd.version>1.5.5-5</zstd.version>
        <opencensus.version>0.31.1</opencensus.version>
        <commons.lang3.version>3.9</commons.lang3.version>
        <ignite-kafka-ext.version>1.0.0</ignite-kafka-ext.version>

        <!-- Maven plugins versions -->
        <maven.javadoc.plugin.version>3.2.0</maven.javadoc.plugin.version>
        <sonar.organization>apache</sonar.organization>
        <sonar.host.url>https://sonarcloud.io</sonar.host.url>
        <sonar.exclusions>**/generated/**/*</sonar.exclusions>

        <!-- OSGI Manifest generation default property values -->
        <osgi.import.package>*</osgi.import.package>
        <osgi.export.package>{local-packages}</osgi.export.package>

        <flattenMode>clean</flattenMode>

        <ignite.platform.full.version>
            ${ignite.majorVersion}.${ignite.minorVersion}.${ignite.incrementalVersion}.${ignite.buildNumber}
        </ignite.platform.full.version>
    </properties>

    <url>https://ignite.apache.org</url>

    <description>Apache Ignite® is a Distributed Database For High-Performance Computing With In-Memory Speed.</description>

    <scm>
        <url>https://gitbox.apache.org/repos/asf/ignite.git</url>
        <connection>scm:git:https://gitbox.apache.org/repos/asf/ignite.git</connection>
        <developerConnection>scm:git:https://gitbox.apache.org/repos/asf/ignite.git</developerConnection>
        <tag>HEAD</tag>
    </scm>

    <licenses>
        <license>
            <name>The Apache Software License, Version 2.0</name>
            <url>https://www.apache.org/licenses/LICENSE-2.0.txt</url>
        </license>
    </licenses>

    <mailingLists>
        <mailingList>
            <name>Ignite Dev List</name>
            <subscribe>dev-subscribe@ignite.apache.org</subscribe>
            <unsubscribe>dev-unsubscribe@ignite.apache.org</unsubscribe>
            <post>dev@ignite.apache.org</post>
            <archive>https://mail-archives.apache.org/mod_mbox/ignite-dev</archive>
        </mailingList>
        <mailingList>
            <name>Ignite User List</name>
            <subscribe>user-subscribe@ignite.apache.org</subscribe>
            <unsubscribe>user-unsubscribe@ignite.apache.org</unsubscribe>
            <post>user@ignites.apache.org</post>
            <archive>https://mail-archives.apache.org/mod_mbox/ignite-user/</archive>
        </mailingList>
    </mailingLists>

    <issueManagement>
        <system>jira</system>
        <url>https://issues.apache.org/jira/browse/IGNITE</url>
    </issueManagement>

    <ciManagement>
        <system>teamcity</system>
        <url>https://ci.ignite.apache.org/</url>
    </ciManagement>

    <dependencies>
        <dependency>
            <groupId>junit</groupId>
            <artifactId>junit</artifactId>
            <version>4.12</version>
            <scope>test</scope>
        </dependency>

        <dependency>
            <groupId>org.javassist</groupId>
            <artifactId>javassist</artifactId>
            <version>${javassist.version}</version>
            <scope>test</scope>
        </dependency>
    </dependencies>

    <build>
        <pluginManagement>
            <plugins>
                <plugin>
                    <groupId>org.apache.maven.plugins</groupId>
                    <artifactId>maven-checkstyle-plugin</artifactId>
                    <version>${maven.checkstyle.plugin.version}</version>
                    <configuration>
                        <skip>true</skip>
                        <!-- The source directories tag below is used to dynamically add the sources in case
                            additional build profiles are activated (combine.children="append" is used). -->
                        <sourceDirectories>
                            <sourceDirectory>${project.build.sourceDirectory}</sourceDirectory>
                            <sourceDirectory>${project.build.testSourceDirectory}</sourceDirectory>
                        </sourceDirectories>
                        <consoleOutput>true</consoleOutput>
                        <logViolationsToConsole>true</logViolationsToConsole>
                        <failsOnError>true</failsOnError>
                        <failOnViolation>true</failOnViolation>
                        <outputFile>${project.build.directory}/checkstyle-result.xml</outputFile>
                        <!-- This configuration checkstyle files will be obtained from the 'ignite-checkstyle' resources. -->
                        <configLocation>checkstyle/checkstyle.xml</configLocation>
                        <suppressionsLocation>checkstyle/checkstyle-suppressions.xml</suppressionsLocation>
                        <includeTestSourceDirectory>true</includeTestSourceDirectory>
                        <excludes>**/generated/**/*</excludes>
                    </configuration>
                    <dependencies>
                        <dependency>
                            <groupId>com.puppycrawl.tools</groupId>
                            <artifactId>checkstyle</artifactId>
                            <version>${checkstyle.puppycrawl.version}</version>
                        </dependency>
                        <dependency>
                            <groupId>${project.groupId}</groupId>
                            <artifactId>ignite-checkstyle</artifactId>
                            <version>${ignite.version}</version>
                        </dependency>
                    </dependencies>
                </plugin>

                <plugin>
                    <groupId>net.alchim31.maven</groupId>
                    <artifactId>scala-maven-plugin</artifactId>
                    <version>3.3.2</version>
                    <configuration>
                        <jvmArgs>
                            <jvmArg>-Xms512m</jvmArg>
                            <jvmArg>-Xmx1024m</jvmArg>
                        </jvmArgs>
                        <args>
                            <arg>-nobootcp</arg>
                        </args>
                    </configuration>
                    <executions>
                        <execution>
                            <id>scala-compile-first</id>
                            <phase>process-resources</phase>
                            <goals>
                                <goal>add-source</goal>
                                <goal>compile</goal>
                            </goals>
                        </execution>
                        <execution>
                            <id>scala-test-compile</id>
                            <phase>process-test-resources</phase>
                            <goals>
                                <goal>testCompile</goal>
                            </goals>
                        </execution>
                    </executions>
                </plugin>

                <plugin>
                    <groupId>org.apache.maven.plugins</groupId>
                    <artifactId>maven-jar-plugin</artifactId>
                </plugin>

                <plugin>
                    <groupId>org.apache.maven.plugins</groupId>
                    <artifactId>maven-javadoc-plugin</artifactId>
                    <version>${maven.javadoc.plugin.version}</version>
                    <configuration>
                        <taglets>
                            <taglet>
                                <tagletClass>org.apache.ignite.tools.javadoc.IgniteLinkTaglet</tagletClass>
                                <tagletArtifact>
                                    <groupId>org.apache.ignite</groupId>
                                    <artifactId>ignite-tools</artifactId>
                                    <version>${ignite.version}</version>
                                </tagletArtifact>
                            </taglet>
                        </taglets>
                        <doctitle>Ignite ${ignite.version}</doctitle>
                        <windowtitle>Ignite ${ignite.version}</windowtitle>
                        <breakiterator>true</breakiterator>
                        <verbose>true</verbose>
                        <show>protected</show>
                        <use>true</use>
                        <author>false</author>
                        <version>false</version>
                        <additionalOptions>${javadoc.opts}</additionalOptions>
                        <bottom>
                            <![CDATA[
                                    <table width="100%" border="0" cellspacing=0 cellpadding=0 style="padding: 5px">
                                    <tr>
                                        <td>
                                            <table style="padding-left: 0; margin: 0">
                                                <tbody style="padding: 0; margin: 0">
                                                    <tr style="padding: 0; margin: 0">
                                                        <td>
                                                            <a target=_blank href="https://ignite.apache.org"><nobr>${current.year} Copyright &#169; Apache Software Foundation</nobr></a>
                                                        </td>
                                                    </tr>
                                                </tbody>
                                            </table>
                                        </td>
                                        <td width="100%" align="right" valign="center">
                                            <a href="https://twitter.com/ApacheIgnite" class="twitter-follow-button" data-show-count="false" data-size="large">Follow @ApacheIgnite</a>
                                        </td>
                                    </tr>
                                    <tr>
                                        <td colspan="2" valign="top" align="left">
                                            <table style="padding-left: 0; margin: 0">
                                                <tbody style="padding: 0; margin: 0">
                                                    <tr style="padding: 0; margin: 0">
                                                        <td>
                                                            <b>Ignite Database and Caching Platform</b>
                                                        </td>
                                                        <td>:&nbsp;&nbsp;
                                                            ver. <strong>${project.version}</strong>
                                                        </td>
                                                    </tr>
                                                    <tr style="padding: 0; margin: 0">
                                                        <td>
                                                            <b>Release Date</b>
                                                        </td>
                                                        <td>:&nbsp;&nbsp;
                                                            ${maven.build.timestamp}
                                                        </td>
                                                    </tr>
                                                </tbody>
                                            </table>
                                        </td>
                                    </tr>
                                    </table>
                                ]]>
                        </bottom>
                        <groups>
                            <group>
                                <title>Common Grid APIs</title>
                                <packages>org.apache.ignite:org.apache.ignite.cluster:org.apache.ignite.lifecycle:org.apache.ignite.configuration:org.apache.ignite.lang:org.apache.ignite.resources:org.apache.ignite.thread:org.apache.ignite.scheduler:org.apache.ignite.events:org.apache.ignite.messaging:org.apache.ignite.startup*:org.apache.ignite.mem</packages>
                            </group>
                            <group>
                                <title>Data Grid APIs</title>
                                <packages>org.apache.ignite.cache*:org.apache.ignite.transactions:org.apache.ignite.compute*:org.apache.ignite.services:org.apache.ignite.datastructures:org.apache.ignite.dataload:org.apache.ignite.streamer*:org.apache.ignite.stream*</packages>
                            </group>
                            <group>
                                <title>Thin Client APIs</title>
                                <packages>org.apache.ignite.client:org.apache.ignite.client.events</packages>
                            </group>
                            <group>
                                <title>Binary Objects API</title>
                                <packages>org.apache.ignite.binary*</packages>
                            </group>
                            <group>
                                <title>SQL engines</title>
                                <packages>org.apache.ignite.calcite:org.apache.ignite.indexing</packages>
                            </group>
                            <group>
                                <title>Security APIs</title>
                                <packages>org.apache.ignite.plugin.security:org.apache.ignite.ssl:org.apache.ignite.spi.encryption*</packages>
                            </group>
                            <group>
                                <title>Maintenance and Monitoring APIs</title>
                                <packages>org.apache.ignite.maintenance:org.apache.ignite.mbean:org.apache.ignite.mxbean:org.apache.ignite.failure:org.apache.ignite.plugin.segmentation:org.apache.ignite.logger*:org.apache.ignite.metric:org.apache.ignite.spi.systemview*</packages>
                            </group>
                            <group>
                                <title>Kubernetes Integration</title>
                                <packages>org.apache.ignite.kubernetes*</packages>
                            </group>
                            <group>
                                <title>Platforms</title>
                                <packages>org.apache.ignite.platform*:org.apache.ignite.marshaller*</packages>
                            </group>
                            <group>
                                <title>Availability APIs</title>
                                <packages>org.apache.ignite.cdc:org.apache.ignite.dump</packages>
                            </group>
                            <group>
                                <title>Plugins APIs</title>
                                <packages>org.apache.ignite.plugin*:org.apache.ignite.visor.plugin</packages>
                            </group>
                            <group>
                                <title>SPI APIs</title>
                                <packages>org.apache.ignite.spi:org.apache.ignite.spi.checkpoint*:org.apache.ignite.spi.collision*:org.apache.ignite.spi.indexing*:org.apache.ignite.spi.loadbalancing*:org.apache.ignite.spi.communication*:org.apache.ignite.spi.deployment*:org.apache.ignite.spi.swapspace*:org.apache.ignite.spi.discovery*:org.apache.ignite.spi.failover*:org.apache.ignite.spi.eventstorage*:org.apache.ignite.spi.tracing*:org.apache.ignite.spi.metric*</packages>
                            </group>
                            <group>
                                <title>Development Utils</title>
                                <packages>org.apache.ignite.development.utils*</packages>
                            </group>
                            <group>
                                <title>SessionContext API</title>
                                <packages>org.apache.ignite.session</packages>
                            </group>
                        </groups>
                    </configuration>
                </plugin>

                <plugin>
                    <groupId>org.apache.felix</groupId>
                    <artifactId>maven-bundle-plugin</artifactId>
                    <version>${maven.bundle.plugin.version}</version>
                    <extensions>true</extensions>
                    <configuration>
                        <archive>
                            <addMavenDescriptor>true</addMavenDescriptor>
                        </archive>
                        <supportedProjectTypes>
                            <supportedProjectType>jar</supportedProjectType>
                            <supportedProjectType>war</supportedProjectType>
                        </supportedProjectTypes>
                        <instructions>
                            <Bundle-SymbolicName>${project.groupId}.${project.artifactId}</Bundle-SymbolicName>
                            <Bundle-Version>${project.version}</Bundle-Version>
                            <Bundle-Vendor>${project.organization.name}</Bundle-Vendor>
                            <Bundle-Description>${project.description}</Bundle-Description>
                            <Bundle-DocURL>${project.url}</Bundle-DocURL>
                            <Import-Package>
                                ${osgi.import.package}
                            </Import-Package>
                            <Export-Package>
                                ${osgi.export.package}
                            </Export-Package>
                            <Private-Package>
                                ${osgi.private.package}
                            </Private-Package>
                            <Embed-Dependency>false</Embed-Dependency>
                            <Embed-Directory>lib</Embed-Directory>
                            <Embed-Transitive>false</Embed-Transitive>
                            <_failok>false</_failok>
                            <_invalidfilenames/>
                        </instructions>
                    </configuration>
                    <executions>
                        <execution>
                            <id>bundle-manifest</id>
                            <phase>process-classes</phase>
                            <goals>
                                <goal>manifest</goal>
                            </goals>
                        </execution>
                    </executions>
                </plugin>

                <plugin>
                    <groupId>org.apache.maven.plugins</groupId>
                    <artifactId>maven-resources-plugin</artifactId>
                    <version>3.2.0</version>
                </plugin>

                <plugin>
                    <groupId>org.codehaus.mojo</groupId>
                    <artifactId>build-helper-maven-plugin</artifactId>
                    <version>3.0.0</version>
                </plugin>

                <plugin>
                    <groupId>org.apache.maven.plugins</groupId>
                    <artifactId>maven-surefire-plugin</artifactId>
                    <version>${surefire.version}</version>
                    <dependencies>
                        <dependency>
                            <groupId>${project.groupId}</groupId>
                            <artifactId>ignite-tools</artifactId>
                            <version>${ignite.version}</version>
                        </dependency>
                    </dependencies>
                </plugin>

                <plugin>
                    <groupId>org.apache.maven.plugins</groupId>
                    <artifactId>maven-antrun-plugin</artifactId>
                    <version>1.8</version>
                </plugin>

                <plugin>
                    <groupId>org.codehaus.mojo</groupId>
                    <artifactId>exec-maven-plugin</artifactId>
                    <version>1.3.2</version>
                    <dependencies>
                        <dependency>
                            <groupId>${project.groupId}</groupId>
                            <artifactId>ignite-tools</artifactId>
                            <version>${ignite.version}</version>
                        </dependency>
                    </dependencies>
                </plugin>

                <plugin>
                    <groupId>org.codehaus.mojo</groupId>
                    <artifactId>flatten-maven-plugin</artifactId>
                    <version>${maven.flatten.plugin.version}</version>

                    <executions>
                        <execution>
                            <id>flatten</id>
                            <configuration>
                                <flattenMode>oss</flattenMode>
                                <flattenedPomFilename>${maven.flatten.file.name}</flattenedPomFilename>
                            </configuration>
                            <phase>process-resources</phase>
                            <goals>
                                <goal>flatten</goal>
                            </goals>
                        </execution>

                        <!-- ensure proper cleanup before start -->
                        <execution>
                            <id>flatten.clean.before</id>
                            <configuration>
                                <flattenedPomFilename>${maven.flatten.file.name}</flattenedPomFilename>
                            </configuration>
                            <phase>clean</phase>
                            <goals>
                                <goal>clean</goal>
                            </goals>
                        </execution>
                    </executions>
                </plugin>
            </plugins>
        </pluginManagement>

        <plugins>
            <plugin>
                <groupId>org.apache.maven.plugins</groupId>
                <artifactId>maven-surefire-plugin</artifactId>

                <configuration>
                    <forkCount>0</forkCount>
                    <statelessTestsetInfoReporter implementation="org.apache.ignite.tools.surefire.TestSuiteAwareTestsetReporter"/>
                    <properties>
                        <property>
                            <name>listener</name>
                            <value>org.apache.ignite.tools.junit.JUnitTeamcityReporter</value>
                        </property>
                    </properties>
                    <includes>
                        <!-- Check all classes that may have any test. -->
                        <include>**/*.java</include>
                    </includes>
                </configuration>
            </plugin>

            <plugin>
                <groupId>org.apache.maven.plugins</groupId>
                <artifactId>maven-source-plugin</artifactId>
                <version>2.2.1</version>
                <executions>
                    <execution>
                        <id>source</id>
                        <goals>
                            <goal>jar-no-fork</goal>
                        </goals>
                        <phase>package</phase>
                        <configuration>
                            <excludeResources>true</excludeResources>
                        </configuration>
                    </execution>
                </executions>
            </plugin>

            <plugin>
                <groupId>org.codehaus.mojo</groupId>
                <artifactId>flatten-maven-plugin</artifactId>

                <executions>
                    <!-- disable flattering for parent pom. -->
                    <execution>
                        <id>flatten</id>
                        <inherited>false</inherited>
                        <phase/>
                    </execution>

                    <execution>
                        <id>flatten-parent</id>
                        <inherited>false</inherited>
                        <configuration>
                            <updatePomFile>true</updatePomFile>
                            <flattenMode>resolveCiFriendliesOnly</flattenMode>
                            <flattenedPomFilename>${maven.flatten.file.name}</flattenedPomFilename>
                            <pomElements>
                                <properties>resolve</properties>
                            </pomElements>
                        </configuration>
                        <phase>process-resources</phase>
                        <goals>
                            <goal>flatten</goal>
                        </goals>
                    </execution>
                </executions>
            </plugin>

            <plugin>
                <groupId>org.apache.maven.plugins</groupId>
                <artifactId>maven-enforcer-plugin</artifactId>
                <version>3.0.0-M2</version>
                <configuration>
                    <rules>
                        <requireMavenVersion>
                            <version>[3.5.0,)</version>
                        </requireMavenVersion>
                    </rules>
                </configuration>
                <executions>
                    <execution>
                        <goals>
                            <goal>enforce</goal>
                        </goals>
                    </execution>
                </executions>
            </plugin>

            <plugin>
                <artifactId>maven-dependency-plugin</artifactId>
                <executions>
                    <execution>
                        <id>copy-libs</id>
                        <phase>package</phase>
                        <goals>
                            <goal>copy-dependencies</goal>
                        </goals>
                        <configuration>
                            <excludeGroupIds>${project.groupId}</excludeGroupIds>
                            <outputDirectory>target/libs</outputDirectory>
                            <includeScope>runtime</includeScope>
                            <excludeTransitive>true</excludeTransitive>
                        </configuration>
                    </execution>
                </executions>
            </plugin>

            <plugin>
                <groupId>org.apache.maven.plugins</groupId>
                <artifactId>maven-javadoc-plugin</artifactId>
                <executions>
                    <execution>
                        <id>module-javadoc</id>
                        <goals>
                            <goal>jar</goal>
                        </goals>
                        <phase>package</phase>
                    </execution>
                </executions>
            </plugin>

            <!-- Thin clients have the own versions format. We need to prepare required properties.-->
            <plugin>
                <groupId>org.codehaus.mojo</groupId>
                <artifactId>build-helper-maven-plugin</artifactId>
                <executions>
                    <execution>
                        <!--
                            This will create the following properties:
                            ignite.majorVersion, ignite.minorVersion, ignite.incrementalVersion
                        -->
                        <id>parse-version</id>
                        <goals>
                            <goal>parse-version</goal>
                        </goals>
                        <phase>validate</phase>
                        <configuration>
                            <propertyPrefix>ignite</propertyPrefix>
                        </configuration>
                    </execution>
                    <execution>
                        <id>thin-timestamp-property</id>
                        <goals>
                            <goal>timestamp-property</goal>
                        </goals>
                        <phase>validate</phase>
                        <configuration>
                            <name>ignite.buildNumber</name>
                            <!-- See: https://docs.oracle.com/en/java/javase/11/docs/api/java.base/java/text/SimpleDateFormat.html -->
                            <pattern>yywwu</pattern>
                        </configuration>
                    </execution>
                </executions>
            </plugin>

            <!-- Generate the OSGi MANIFEST.MF for this bundle. -->
            <plugin>
                <groupId>org.apache.felix</groupId>
                <artifactId>maven-bundle-plugin</artifactId>
            </plugin>
        </plugins>
    </build>

    <profiles>
        <profile>
            <id>checkstyle</id>
            <build>
                <plugins>
                    <plugin>
                        <groupId>org.apache.maven.plugins</groupId>
                        <artifactId>maven-checkstyle-plugin</artifactId>
                        <configuration>
                            <skip>false</skip>
                        </configuration>
                        <executions>
                            <execution>
                                <id>style</id>
                                <goals>
                                    <goal>check</goal>
                                </goals>
                                <phase>validate</phase>
                            </execution>
                        </executions>
                        <dependencies>
                            <dependency>
                                <groupId>org.apache.ignite</groupId>
                                <artifactId>ignite-checkstyle</artifactId>
                                <version>${revision}</version>
                            </dependency>
                        </dependencies>
                    </plugin>
                </plugins>
            </build>
        </profile>

        <profile>
            <id>check-licenses</id>
            <build>
                <plugins>
                    <plugin>
                        <groupId>org.apache.rat</groupId>
                        <artifactId>apache-rat-plugin</artifactId>
                        <version>0.12</version>
                        <configuration>
                            <addDefaultLicenseMatchers>true</addDefaultLicenseMatchers>
                            <licenses>
                                <license implementation="org.apache.rat.analysis.license.FullTextMatchingLicense">
                                    <licenseFamilyCategory>IAL20</licenseFamilyCategory>
                                    <licenseFamilyName>Ignite Apache License 2.0</licenseFamilyName>
                                    <fullText>
                                        Licensed to the Apache Software Foundation (ASF) under one or more
                                        contributor license agreements.  See the NOTICE file distributed with
                                        this work for additional information regarding copyright ownership.
                                        The ASF licenses this file to You under the Apache License, Version 2.0
                                        (the "License"); you may not use this file except in compliance with
                                        the License.  You may obtain a copy of the License at

                                        http://www.apache.org/licenses/LICENSE-2.0

                                        Unless required by applicable law or agreed to in writing, software
                                        distributed under the License is distributed on an "AS IS" BASIS,
                                        WITHOUT WARRANTIES OR CONDITIONS OF ANY KIND, either express or implied.
                                        See the License for the specific language governing permissions and
                                        limitations under the License.
                                    </fullText>
                                </license>
                            </licenses>
                            <licenseFamilies>
                                <licenseFamily implementation="org.apache.rat.license.SimpleLicenseFamily">
                                    <familyName>Ignite Apache License 2.0</familyName>
                                </licenseFamily>
                            </licenseFamilies>
                        </configuration>
                        <executions>
                            <execution>
                                <id>check-licenses</id>
                                <phase>validate</phase>
                                <goals>
                                    <goal>check</goal>
                                </goals>
                                <configuration>
                                    <excludes>
                                        <exclude>work/**</exclude>
                                        <exclude>**/target/**</exclude>
                                        <exclude>**/*.log</exclude>
                                        <exclude>**/*.m4</exclude><!--Free Software Foundation notice-->
                                        <exclude>**/*.dylib</exclude><!--bin-files-->
                                        <exclude>**/*.gar</exclude><!--bin-files-->
                                        <exclude>**/licenses/*.txt</exclude><!--files of licenses-->
                                        <exclude>**/*readme*.txt</exclude><!--readme files-->
                                        <exclude>**/*.sql</exclude><!--sql files-->
                                        <exclude>**/*README*.txt</exclude><!--readme files-->
                                        <exclude>**/*README*.md</exclude><!--readme files-->
                                        <exclude>**/*CONTRIBUTING*.md</exclude><!--readme files-->
                                        <exclude>**/*DEVNOTES*.md</exclude><!--readme files-->
                                        <exclude>**/*index*.md</exclude><!--readme files-->
                                        <exclude>**/*.timestamp</exclude><!--tmp-files-->
                                        <exclude>**/*.iml</exclude><!--IDEA files-->
                                        <exclude>**/*.csv</exclude><!--CSV files-->
                                        <exclude>**/*.jks</exclude><!--bin-files-->
                                        <exclude>**/pom-installed.xml</exclude><!--tmp-files-->
                                        <exclude>**/keystore</exclude><!--bin-files-->
                                        <exclude>**/keystore/*.jks</exclude><!--bin-files-->
                                        <exclude>**/keystore/*.pem</exclude><!--auto generated files-->
                                        <exclude>**/keystore/*.pfx</exclude><!--bin-files-->
                                        <exclude>**/keystore/ca/*.jks</exclude><!--bin-files-->
                                        <exclude>**/keystore/ca/*.key</exclude><!--bin-files-->
                                        <exclude>**/keystore/ca/*.txt</exclude><!--auto generated files-->
                                        <exclude>**/keystore/ca/*.txt.attr</exclude><!--auto generated files-->
                                        <exclude>**/keystore/ca/*serial</exclude><!--auto generated files-->
                                        <exclude>**/META-INF/services/**</exclude> <!-- Interface mappings: cannot be changed -->
                                        <exclude>**/id_rsa**</exclude>  <!--SSH-->
                                        <!--special excludes-->
                                        <exclude>.travis.yml</exclude>
                                        <exclude>.github/PULL_REQUEST_TEMPLATE.md</exclude>
                                        <exclude>idea/ignite_codeStyle.xml</exclude>
                                        <exclude>**/DEVNOTES*.txt</exclude>
                                        <exclude>**/NOTICE*</exclude>
                                        <exclude>**/LICENSE*</exclude>
                                        <exclude>**/MIGRATION_GUIDE*</exclude>
                                        <exclude>src/main/java/org/apache/ignite/internal/util/nio/SelectedSelectionKeySet.java</exclude><!-- Apache 2.0 license -->
                                        <exclude>src/main/java/org/apache/ignite/internal/processors/query/calcite/sql/generated/*.java</exclude><!--auto generated files-->
                                        <exclude>src/main/java/org/jsr166/*.java</exclude>
                                        <exclude>src/main/java/org/mindrot/*.java</exclude>
                                        <exclude>src/test/java/org/apache/ignite/p2p/p2p.properties</exclude><!--test depends on file content-->
                                        <exclude>src/test/resources/org.apache.ignite.util/*.output</exclude><!--test depends on file content-->
                                        <exclude>src/test/resources/log/ignite.log.tst</exclude><!--test resource-->
                                        <exclude>src/test/java/org/apache/ignite/spi/deployment/uri/META-INF/ignite.incorrefs</exclude><!--test resource-->
                                        <exclude>src/test/java/org/apache/ignite/spi/deployment/uri/META-INF/ignite.empty</exclude><!--should be empty-->
                                        <exclude>src/test/java/org/apache/ignite/spi/deployment/uri/META-INF/ignite.brokenxml</exclude><!--test resource-->
                                        <exclude>**/books/*.txt</exclude><!--books examples-->
                                        <exclude>src/main/java/org/apache/ignite/examples/streaming/wordcount/*.txt</exclude><!--books examples-->
                                        <exclude>examples/src/main/java/org/apache/ignite/examples/streaming/wordcount/*.txt</exclude><!--books examples-->
                                        <exclude>src/main/java/org/jetbrains/annotations/*.java</exclude><!--copyright-->
                                        <exclude>dev-tools/IGNITE-*.patch</exclude>
                                        <exclude>dev-tools/.gradle/**/*</exclude>
                                        <exclude>dev-tools/gradle/wrapper/**/*</exclude>
                                        <exclude>dev-tools/gradlew</exclude>
                                        <exclude>src/test/binaries/repo/org/apache/ignite/binary/test2/1.1/test2-1.1.pom</exclude>
                                        <exclude>src/test/binaries/repo/org/apache/ignite/binary/test2/maven-metadata-local.xml</exclude>
                                        <exclude>src/test/binaries/repo/org/apache/ignite/binary/test1/1.1/test1-1.1.pom</exclude>
                                        <exclude>src/test/binaries/repo/org/apache/ignite/binary/test1/maven-metadata-local.xml</exclude>
                                        <exclude>src/test/resources/org/apache/ignite/internal/managers/discovery/Wrapper.ser</exclude>
                                    <!--platforms-->
                                        <exclude>src/test/binaries/repo/org/apache/ignite/binary/test1/1.1/test1-1.1.jar</exclude>
                                        <exclude>src/test/binaries/repo/org/apache/ignite/binary/test2/1.1/test2-1.1.jar</exclude>
                                        <exclude>**/*.cmake</exclude>
                                        <exclude>**/CMakeLists.txt</exclude>
                                        <exclude>**/CMakeSettings.json.in</exclude>
                                        <exclude>**/cmake-build-*/</exclude>
                                        <exclude>**/.idea/**</exclude>
                                        <exclude>**/*.pc.in</exclude>
                                        <exclude>**/*.sln</exclude>
                                        <exclude>**/*.snk</exclude>
                                        <exclude>**/*.slnrel</exclude>
                                        <exclude>**/*.ini</exclude>
                                        <exclude>**/*.DotSettings</exclude>
                                        <exclude>**/*.FxCop</exclude>
                                        <exclude>**/*.ruleset</exclude>
                                        <exclude>**/*.csproj</exclude>
                                        <exclude>**/*.ndproj</exclude>
                                        <exclude>**/*.csprojrel</exclude>
                                        <exclude>**/mkbuild.cmd</exclude>
                                        <exclude>**/module.def</exclude>
                                        <exclude>**/*.fxcop</exclude>
                                        <exclude>**/*.ruleset</exclude>
                                        <exclude>**/*.metaproj</exclude>
                                        <exclude>**/*.metaproj.tmp</exclude>
                                        <exclude>**/*.nunit</exclude>
                                        <exclude>**/teamcity_boost.cpp</exclude>
                                        <exclude>**/teamcity_messages.h</exclude>
                                        <exclude>**/teamcity_messages.cpp</exclude>
                                        <exclude>**/obj/x64/**</exclude>
                                        <exclude>**/obj/x86/**</exclude>
                                        <exclude>**/bin/x64/**</exclude>
                                        <exclude>**/bin/x86/**</exclude>
                                        <exclude>**/*.dxg</exclude>
                                        <exclude>**/*.cmd</exclude>
                                        <exclude>**/*.ps1</exclude>
                                        <exclude>**/*.json</exclude>
                                        <exclude>**/.dockerignore</exclude>
                                        <exclude>modules/platforms/dotnet/Apache.Ignite.Core.Tests/Examples/ExpectedOutput/*.txt</exclude>
                                        <!--Packaging -->
                                        <exclude>packaging/**</exclude>
                                        <!-- Calcite test scripts -->
                                        <exclude>src/test/sql/**</exclude>
                                        <!-- Ignite Documentation-->
                                        <exclude>docs/_site/**</exclude>
                                        <exclude>docs/assets/images/**</exclude>
                                        <exclude>docs/Gemfile.lock</exclude>
                                        <exclude>docs/.jekyll-cache/**</exclude>
                                        <exclude>docs/_docs/images/**</exclude>
                                        <exclude>docs/Gemfile</exclude>
                                        <exclude>docs/assets/js/anchor.min.js</exclude><!-- Distributed under the MIT license. The original license header is badly formatted. -->
                                    </excludes>
                                </configuration>
                            </execution>
                        </executions>
                    </plugin>
                </plugins>
            </build>
        </profile>

        <profile>
            <id>surefire-fork-count-1</id>
            <activation>
                <property>
                    <!-- To activate this profile set the following property. -->
                    <name>FORK_COUNT_SET_TO_1</name>
                </property>
            </activation>
            <build>
                <plugins>
                    <plugin>
                        <groupId>org.apache.maven.plugins</groupId>
                        <artifactId>maven-surefire-plugin</artifactId>
                        <configuration>
                            <forkCount>1</forkCount>
                        </configuration>
                    </plugin>
                </plugins>
            </build>
        </profile>

        <profile>
            <id>java-11+</id>
            <activation>
                <jdk>[11,15)</jdk>
            </activation>
            <properties>
                <maven.compiler.source>11</maven.compiler.source>
                <maven.compiler.target>11</maven.compiler.target>
            </properties>
            <dependencies/>
            <build>
                <plugins>
                    <plugin>
                        <groupId>org.apache.maven.plugins</groupId>
                        <artifactId>maven-compiler-plugin</artifactId>
                        <version>3.7.0</version>
                        <configuration>
                            <compilerArgs>
                                <arg>--add-exports</arg>
                                <arg>java.base/jdk.internal.misc=ALL-UNNAMED</arg>
                                <arg>--add-exports</arg>
                                <arg>java.base/sun.nio.ch=ALL-UNNAMED</arg>
                                <arg>--add-exports</arg>
                                <arg>java.management/com.sun.jmx.mbeanserver=ALL-UNNAMED</arg>
                                <arg>--add-exports</arg>
                                <arg>jdk.internal.jvmstat/sun.jvmstat.monitor=ALL-UNNAMED</arg>
                                <arg>--add-exports</arg>
                                <arg>java.base/sun.net.util=ALL-UNNAMED</arg>
                            </compilerArgs>
                        </configuration>
                    </plugin>

                    <plugin>
                        <groupId>org.apache.maven.plugins</groupId>
                        <artifactId>maven-surefire-plugin</artifactId>
                        <configuration>
                            <argLine>
                                --add-exports=java.base/jdk.internal.misc=ALL-UNNAMED
                                --add-exports=java.base/sun.nio.ch=ALL-UNNAMED
                                --add-exports=java.base/jdk.internal.loader=ALL-UNNAMED
                                --add-exports=java.management/com.sun.jmx.mbeanserver=ALL-UNNAMED
                                --add-exports=jdk.internal.jvmstat/sun.jvmstat.monitor=ALL-UNNAMED
                                --add-exports=java.base/sun.reflect.generics.reflectiveObjects=ALL-UNNAMED
                                --add-opens=jdk.management/com.sun.management.internal=ALL-UNNAMED
                                --add-opens=java.base/jdk.internal.access=ALL-UNNAMED
                                --add-opens=java.base/jdk.internal.loader=ALL-UNNAMED
                                --illegal-access=permit
                            </argLine>
                        </configuration>
                    </plugin>

                    <plugin>
                        <groupId>org.apache.maven.plugins</groupId>
                        <artifactId>maven-javadoc-plugin</artifactId>
                        <configuration>
                            <additionalOptions>${javadoc.opts} --add-exports=java.base/sun.nio.ch=ALL-UNNAMED --add-exports=java.management/com.sun.jmx.mbeanserver=ALL-UNNAMED</additionalOptions>
                        </configuration>
                    </plugin>
                </plugins>
            </build>

            <dependencyManagement>
                <dependencies>
                    <dependency>
                        <groupId>org.apache.hadoop</groupId>
                        <artifactId>hadoop-common</artifactId>
                        <exclusions>
                            <exclusion>
                                <!-- This dependency is not available with java 9.-->
                                <groupId>jdk.tools</groupId>
                                <artifactId>jdk.tools</artifactId>
                            </exclusion>
                        </exclusions>
                    </dependency>
                    <dependency>
                        <groupId>org.apache.hadoop</groupId>
                        <artifactId>hadoop-common</artifactId>
                        <type>test-jar</type>
                        <exclusions>
                            <exclusion>
                                <!-- This dependency is not available with java 9.-->
                                <groupId>jdk.tools</groupId>
                                <artifactId>jdk.tools</artifactId>
                            </exclusion>
                        </exclusions>
                    </dependency>
                </dependencies>
            </dependencyManagement>

        </profile>

        <profile>
            <id>java-15+</id>
            <activation>
                <jdk>[15,)</jdk>
            </activation>
            <properties>
                <maven.compiler.source>11</maven.compiler.source>
                <maven.compiler.target>15</maven.compiler.target>
                <scala.library.version>2.12.15</scala.library.version>
            </properties>
            <dependencies/>
            <build>
                <plugins>
                    <plugin>
                        <groupId>org.apache.maven.plugins</groupId>
                        <artifactId>maven-compiler-plugin</artifactId>
                        <version>3.7.0</version>
                        <configuration>
                            <compilerArgs>
                                <arg>--add-exports</arg>
                                <arg>java.base/jdk.internal.misc=ALL-UNNAMED</arg>
                                <arg>--add-exports</arg>
                                <arg>java.base/jdk.internal.loader=ALL-UNNAMED</arg>
                                <arg>--add-exports</arg>
                                <arg>java.base/sun.nio.ch=ALL-UNNAMED</arg>
                                <arg>--add-exports</arg>
                                <arg>java.base/sun.net.util=ALL-UNNAMED</arg>
                                <arg>--add-exports</arg>
                                <arg>java.management/com.sun.jmx.mbeanserver=ALL-UNNAMED</arg>
                                <arg>--add-exports</arg>
                                <arg>jdk.internal.jvmstat/sun.jvmstat.monitor=ALL-UNNAMED</arg>
                                <arg>--add-exports</arg>
                                <arg>java.base/java.io=ALL-UNNAMED</arg>
                                <arg>--add-exports</arg>
                                <arg>java.base/java.nio=ALL-UNNAMED</arg>
                                <arg>--add-exports</arg>
                                <arg>java.base/java.util=ALL-UNNAMED</arg>
                                <arg>--add-exports</arg>
                                <arg>java.base/java.lang=ALL-UNNAMED</arg>
                                <arg>--add-exports</arg>
                                <arg>java.base/java.lang.invoke=ALL-UNNAMED</arg>
                                <arg>--add-exports</arg>
                                <arg>java.sql/java.sql=ALL-UNNAMED</arg>
                            </compilerArgs>
                        </configuration>
                    </plugin>

                    <plugin>
                        <groupId>org.apache.maven.plugins</groupId>
                        <artifactId>maven-surefire-plugin</artifactId>
                        <configuration>
                            <argLine>
                                --add-opens=java.base/jdk.internal.access=ALL-UNNAMED
                                --add-opens=java.base/jdk.internal.loader=ALL-UNNAMED
                                --add-opens=java.base/jdk.internal.misc=ALL-UNNAMED
                                --add-opens=java.base/sun.net.util=ALL-UNNAMED
                                --add-opens=java.base/sun.nio.ch=ALL-UNNAMED
                                --add-opens=java.base/sun.nio.fs=ALL-UNNAMED
                                --add-opens=java.base/sun.util.calendar=ALL-UNNAMED
                                --add-opens=java.management/com.sun.jmx.mbeanserver=ALL-UNNAMED
                                --add-opens=jdk.internal.jvmstat/sun.jvmstat.monitor=ALL-UNNAMED
                                --add-opens=java.base/sun.reflect.generics.reflectiveObjects=ALL-UNNAMED
                                --add-opens=jdk.management/com.sun.management.internal=ALL-UNNAMED
                                --add-opens=java.base/java.io=ALL-UNNAMED
                                --add-opens=java.base/java.nio=ALL-UNNAMED
                                --add-opens=java.base/java.net=ALL-UNNAMED
                                --add-opens=java.base/java.util=ALL-UNNAMED
                                --add-opens=java.base/java.util.concurrent=ALL-UNNAMED
                                --add-opens=java.base/java.util.concurrent.locks=ALL-UNNAMED
                                --add-opens=java.base/java.util.concurrent.atomic=ALL-UNNAMED
                                --add-opens=java.base/java.lang=ALL-UNNAMED
                                --add-opens=java.base/java.lang.invoke=ALL-UNNAMED
                                --add-opens=java.base/java.math=ALL-UNNAMED
                                --add-opens=java.sql/java.sql=ALL-UNNAMED
                                --add-opens=java.base/java.lang.reflect=ALL-UNNAMED
                                --add-opens=java.base/java.time=ALL-UNNAMED
                                --add-opens=java.base/java.text=ALL-UNNAMED
                                --add-opens=java.base/java.security=ALL-UNNAMED
                                --add-opens=java.management/sun.management=ALL-UNNAMED
                                --add-opens java.desktop/java.awt.font=ALL-UNNAMED
                            </argLine>
                        </configuration>
                    </plugin>

                    <plugin>
                        <groupId>org.apache.maven.plugins</groupId>
                        <artifactId>maven-javadoc-plugin</artifactId>
                        <configuration>
                            <additionalOptions>${javadoc.opts} --add-exports=java.base/sun.nio.ch=ALL-UNNAMED --add-exports=java.management/com.sun.jmx.mbeanserver=ALL-UNNAMED</additionalOptions>
                        </configuration>
                    </plugin>
                </plugins>
            </build>
        </profile>

        <profile>
            <id>tools.jar-default</id>
            <activation>
                <file>
                    <exists>${java.home}/../lib/tools.jar</exists>
                </file>
            </activation>
            <dependencies>
                <dependency>
                    <groupId>com.sun</groupId>
                    <artifactId>tools</artifactId>
                    <scope>system</scope>
                    <version>${java.version}</version>
                    <systemPath>${java.home}/../lib/tools.jar</systemPath>
                </dependency>
            </dependencies>
        </profile>

        <profile>
            <id>tools.jar-mac</id>
            <activation>
                <file>
                    <exists>${java.home}/../Classes/classes.jar</exists>
                </file>
            </activation>
            <dependencies>
                <dependency>
                    <groupId>com.sun</groupId>
                    <artifactId>tools</artifactId>
                    <scope>system</scope>
                    <version>${java.version}</version>
                    <systemPath>${java.home}/../Classes/classes.jar</systemPath>
                </dependency>
            </dependencies>
        </profile>

        <profile>
            <id>licenses</id>

            <dependencies>
                <dependency>
                    <groupId>org.apache.ignite</groupId>
                    <artifactId>ignite-apache-license-gen</artifactId>
                    <version>1.4.0</version>
                </dependency>
            </dependencies>

            <build>
                <plugins>
                    <plugin><!-- generates dependencies licenses -->
                        <groupId>org.apache.maven.plugins</groupId>
                        <artifactId>maven-remote-resources-plugin</artifactId>
                        <executions>
                            <execution>
                                <id>ignite-dependencies</id>
                                <goals>
                                    <goal>process</goal>
                                </goals>
                                <configuration>
                                    <resourceBundles>
                                        <resourceBundle>org.apache.ignite:ignite-apache-license-gen:1.4.0</resourceBundle>
                                    </resourceBundles>
                                    <excludeTransitive>true</excludeTransitive>
                                </configuration>
                            </execution>
                        </executions>
                    </plugin>

                    <plugin>
                        <groupId>org.apache.maven.plugins</groupId>
                        <artifactId>maven-antrun-plugin</artifactId>
                        <executions>
                            <execution>
                                <id>licenses-file-rename</id>
                                <goals>
                                    <goal>run</goal>
                                </goals>
                                <phase>compile</phase>
                                <configuration>
                                    <target>
                                        <!-- moving licenses generated by "ignite-dependencies" -->
                                        <move file="${basedir}/target/classes/META-INF/licenses.txt" tofile="${basedir}/target/licenses/${project.artifactId}-licenses.txt"/>
                                    </target>
                                    <failOnError>false</failOnError>
                                </configuration>
                            </execution>
                        </executions>
                    </plugin>
                </plugins>
            </build>
        </profile>
        <profile>
            <id>skip-docs</id>
            <properties>
                <maven.javadoc.skip>true</maven.javadoc.skip>
            </properties>
        </profile>
    </profiles>
</project><|MERGE_RESOLUTION|>--- conflicted
+++ resolved
@@ -49,11 +49,7 @@
         <maven.compiler.source>11</maven.compiler.source>
         <maven.compiler.target>11</maven.compiler.target>
 
-<<<<<<< HEAD
         <revision>2.16.999-SNAPSHOT</revision>
-=======
-        <revision>2.18.0-SNAPSHOT</revision>
->>>>>>> b903e6a8
         <!-- Ignite version will be substituted with the flatten-maven-plugin and used as
             a version dependency for Ignite extensions. -->
         <ignite.version>2.16.999-SNAPSHOT</ignite.version>
@@ -88,7 +84,7 @@
         <javax.cache.version>1.1.1</javax.cache.version>
         <jboss.rmi.version>1.0.6.Final</jboss.rmi.version>
         <jetbrains.annotations.version>16.0.3</jetbrains.annotations.version>
-        <jetty.version>11.0.24</jetty.version>
+        <jetty.version>9.4.56.v20240826</jetty.version>
         <jetty-jakarta-servlet-api.version>5.0.2</jetty-jakarta-servlet-api.version>
         <jmh.version>1.13</jmh.version>
         <jna.version>4.5.2</jna.version>
