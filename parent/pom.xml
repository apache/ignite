<?xml version="1.0" encoding="UTF-8"?>

<!--
  Licensed to the Apache Software Foundation (ASF) under one or more
  contributor license agreements.  See the NOTICE file distributed with
  this work for additional information regarding copyright ownership.
  The ASF licenses this file to You under the Apache License, Version 2.0
  (the "License"); you may not use this file except in compliance with
  the License.  You may obtain a copy of the License at

       http://www.apache.org/licenses/LICENSE-2.0

  Unless required by applicable law or agreed to in writing, software
  distributed under the License is distributed on an "AS IS" BASIS,
  WITHOUT WARRANTIES OR CONDITIONS OF ANY KIND, either express or implied.
  See the License for the specific language governing permissions and
  limitations under the License.
-->

<project
        xmlns="http://maven.apache.org/POM/4.0.0"
        xmlns:xsi="http://www.w3.org/2001/XMLSchema-instance"
        xsi:schemaLocation="http://maven.apache.org/POM/4.0.0 http://maven.apache.org/xsd/maven-4.0.0.xsd">
    <modelVersion>4.0.0</modelVersion>

    <parent>
        <groupId>org.apache</groupId>
        <artifactId>apache</artifactId>
        <version>23</version>
        <relativePath/>
    </parent>

    <!--
        NOTE:
        The ignite-parent module is used as a shared pom between the Ignite internal submodules and the Ignite Extensions.
        This parent module will be released each time a new Ignite release occurs, so, if you're adding a new
        maven profile, plugin or dependency only for Ignite submodule in this scm use the `parent-internal`
        maven project instead.
        Also, please, use the maven `$project` substitution variables in this pom.xml carefully (e.g. `${project.version}`)
        since for in the Ignite Extension projects they may be inlined the different values.
    -->

    <groupId>org.apache.ignite</groupId>
    <artifactId>ignite-parent</artifactId>
    <version>2.16.999-SNAPSHOT</version>
    <packaging>pom</packaging>

    <properties>
        <maven.compiler.source>1.8</maven.compiler.source>
        <maven.compiler.target>1.8</maven.compiler.target>

<<<<<<< HEAD
        <revision>2.16.999-SNAPSHOT</revision>
=======
        <revision>2.17.0-SNAPSHOT</revision>
>>>>>>> 123127a3
        <!-- Ignite version will be substituted with the flatten-maven-plugin and used as
            a version dependency for Ignite extensions. -->
        <ignite.version>2.16.999-SNAPSHOT</ignite.version>
        <ignite.edition>apache-ignite</ignite.edition>

        <project.build.sourceEncoding>UTF-8</project.build.sourceEncoding>
        <project.reporting.outputEncoding>UTF-8</project.reporting.outputEncoding>
        <maven.build.timestamp.format>MMMM d yyyy</maven.build.timestamp.format>
        <doxygen.exec>doxygen</doxygen.exec>
        <docfx.exec>docfx</docfx.exec>
        <git.exec>git</git.exec>
        <javadoc.opts>-Xdoclint:none</javadoc.opts>
        <update.notifier.enabled.by.default>true</update.notifier.enabled.by.default>
        <failIfNoTests>false</failIfNoTests>

        <!-- Dependency versions -->
        <activemq.version>5.12.0</activemq.version>
        <aopalliance.bundle.version>1.0_6</aopalliance.bundle.version>
        <asm.version>4.2</asm.version>
        <aspectj.bundle.version>1.8.13_1</aspectj.bundle.version>
        <aspectj.version>1.8.13</aspectj.version>
<<<<<<< HEAD
        <netty.version>4.1.94.Final</netty.version>
=======
        <netty.version>4.1.101.Final</netty.version>
>>>>>>> 123127a3
        <bouncycastle.version>1.69</bouncycastle.version>
        <commons.beanutils.bundle.version>1.9.2_1</commons.beanutils.bundle.version>
        <commons.beanutils.version>1.9.4</commons.beanutils.version>
        <commons.codec.version>1.16.0</commons.codec.version>
        <commons.collections.version>3.2.2</commons.collections.version>
        <commons.lang.version>2.6</commons.lang.version>
        <commons.io.version>2.11.0</commons.io.version>
        <commons.dbcp.version>1.4</commons.dbcp.version>
        <cron4j.version>2.2.5</cron4j.version>
        <curator.version>5.2.0</curator.version>
        <easymock.version>3.4</easymock.version>
        <ezmorph.bundle.version>1.0.6_1</ezmorph.bundle.version>
        <ezmorph.version>1.0.6</ezmorph.version>
        <guava.retrying.version>2.0.0</guava.retrying.version>
        <guava.version>32.1.2-jre</guava.version>
        <guava14.version>14.0.1</guava14.version>
        <guava16.version>16.0.1</guava16.version>
        <grpc-context.version>1.62.2</grpc-context.version>
        <h2.version>1.4.197</h2.version>
        <hadoop.version>2.9.1</hadoop.version>
        <hamcrest.version>2.2</hamcrest.version>
        <httpclient.version>4.5.13</httpclient.version>
        <httpcore.version>4.4.14</httpcore.version>
        <jackson.version>2.14.0</jackson.version>
        <jaxb.api.version>2.1</jaxb.api.version>
        <jaxb.impl.version>2.1.14</jaxb.impl.version>
        <javassist.version>3.28.0-GA</javassist.version>
        <javax.cache.bundle.version>1.0.0_1</javax.cache.bundle.version>
        <javax.cache.tck.version>1.1.0</javax.cache.tck.version>
        <javax.cache.version>1.0.0</javax.cache.version>
        <jboss.rmi.version>1.0.6.Final</jboss.rmi.version>
        <jetbrains.annotations.version>16.0.3</jetbrains.annotations.version>
        <jetty.version>9.4.53.v20231009</jetty.version>
        <jmh.version>1.13</jmh.version>
        <jms.spec.version>1.1.1</jms.spec.version>
        <jna.version>4.5.2</jna.version>
        <jnr.posix.version>3.1.15</jnr.posix.version>
        <jotm.version>2.3.1-M1</jotm.version>
        <jsch.bundle.version>0.1.54_1</jsch.bundle.version>
        <jsch.version>0.1.54</jsch.version>
        <jsonlib.bundle.version>2.4_1</jsonlib.bundle.version>
        <jsonlib.version>2.4</jsonlib.version>
        <jtidy.version>r938</jtidy.version>
        <kafka.version>3.4.0</kafka.version>
        <log4j2.version>2.22.0</log4j2.version>
        <lucene.bundle.version>7.4.0_1</lucene.bundle.version>
        <lucene.version>8.11.2</lucene.version>
        <lz4.version>1.8.0</lz4.version>
        <maven.bundle.plugin.version>3.5.0</maven.bundle.plugin.version>
        <maven.checkstyle.plugin.version>3.1.1</maven.checkstyle.plugin.version>
        <maven.flatten.plugin.version>1.2.7</maven.flatten.plugin.version>
        <maven.flatten.file.name>pom-installed.xml</maven.flatten.file.name>
        <maven.model.version>3.8.4</maven.model.version>
        <checkstyle.puppycrawl.version>8.45</checkstyle.puppycrawl.version>
        <mockito.version>3.12.4</mockito.version>
        <mysql.connector.version>8.0.30</mysql.connector.version>
        <netlibjava.version>1.1.2</netlibjava.version>
        <oro.bundle.version>2.0.8_6</oro.bundle.version>
        <paho.version>1.0.2</paho.version>
        <postgres.connector.version>42.6.0</postgres.connector.version>
        <scala210.jline.version>2.10.7</scala210.jline.version>
        <scala210.library.version>2.10.7</scala210.library.version>
        <scala.library.version>2.11.12</scala.library.version>
        <scala.test.version>2.2.6</scala.test.version>
        <slf4j.version>1.7.33</slf4j.version>
        <slf4j16.version>1.6.4</slf4j16.version>
        <snappy.version>1.1.10.4</snappy.version>
        <spring.version>5.2.25.RELEASE</spring.version>
        <storm.version>1.1.1</storm.version>
        <surefire.version>3.1.2</surefire.version>
        <tomcat.version>9.0.63</tomcat.version>
        <twitter.hbc.version>2.2.0</twitter.hbc.version>
        <yammer.metrics.annotation.version>2.2.0</yammer.metrics.annotation.version>
        <yammer.metrics.core.version>2.2.0</yammer.metrics.core.version>
        <yardstick.version>0.8.3</yardstick.version>
        <zkclient.version>0.5</zkclient.version>
        <zookeeper.version>3.8.3</zookeeper.version>
        <zstd.version>1.5.5-5</zstd.version>
        <opencensus.version>0.31.1</opencensus.version>
        <commons.lang3.version>3.9</commons.lang3.version>
        <ignite-kafka-ext.version>1.0.0</ignite-kafka-ext.version>

        <!-- Maven plugins versions -->
        <maven.javadoc.plugin.version>3.2.0</maven.javadoc.plugin.version>
        <sonar.organization>apache</sonar.organization>
        <sonar.host.url>https://sonarcloud.io</sonar.host.url>
        <sonar.exclusions>**/generated/**/*</sonar.exclusions>

        <!-- OSGI Manifest generation default property values -->
        <osgi.import.package>*</osgi.import.package>
        <osgi.export.package>{local-packages}</osgi.export.package>

        <flattenMode>clean</flattenMode>

        <ignite.platform.full.version>
            ${ignite.majorVersion}.${ignite.minorVersion}.${ignite.incrementalVersion}.${ignite.buildNumber}
        </ignite.platform.full.version>
    </properties>

    <url>https://ignite.apache.org</url>

    <description>Apache Ignite® is a Distributed Database For High-Performance Computing With In-Memory Speed.</description>

    <scm>
        <url>https://gitbox.apache.org/repos/asf/ignite.git</url>
        <connection>scm:git:https://gitbox.apache.org/repos/asf/ignite.git</connection>
        <developerConnection>scm:git:https://gitbox.apache.org/repos/asf/ignite.git</developerConnection>
        <tag>HEAD</tag>
    </scm>

    <licenses>
        <license>
            <name>The Apache Software License, Version 2.0</name>
            <url>https://www.apache.org/licenses/LICENSE-2.0.txt</url>
        </license>
    </licenses>

    <mailingLists>
        <mailingList>
            <name>Ignite Dev List</name>
            <subscribe>dev-subscribe@ignite.apache.org</subscribe>
            <unsubscribe>dev-unsubscribe@ignite.apache.org</unsubscribe>
            <post>dev@ignite.apache.org</post>
            <archive>https://mail-archives.apache.org/mod_mbox/ignite-dev</archive>
        </mailingList>
        <mailingList>
            <name>Ignite User List</name>
            <subscribe>user-subscribe@ignite.apache.org</subscribe>
            <unsubscribe>user-unsubscribe@ignite.apache.org</unsubscribe>
            <post>user@ignites.apache.org</post>
            <archive>https://mail-archives.apache.org/mod_mbox/ignite-user/</archive>
        </mailingList>
    </mailingLists>

    <issueManagement>
        <system>jira</system>
        <url>https://issues.apache.org/jira/browse/IGNITE</url>
    </issueManagement>

    <ciManagement>
        <system>teamcity</system>
        <url>https://ci.ignite.apache.org/</url>
    </ciManagement>

    <dependencies>
        <dependency>
            <groupId>junit</groupId>
            <artifactId>junit</artifactId>
            <version>4.12</version>
            <scope>test</scope>
        </dependency>

        <dependency>
            <groupId>org.javassist</groupId>
            <artifactId>javassist</artifactId>
            <version>${javassist.version}</version>
            <scope>test</scope>
        </dependency>
    </dependencies>

    <build>
        <pluginManagement>
            <plugins>
                <plugin>
                    <groupId>org.apache.maven.plugins</groupId>
                    <artifactId>maven-checkstyle-plugin</artifactId>
                    <version>${maven.checkstyle.plugin.version}</version>
                    <configuration>
                        <skip>true</skip>
                        <!-- The source directories tag below is used to dynamically add the sources in case
                            additional build profiles are activated (combine.children="append" is used). -->
                        <sourceDirectories>
                            <sourceDirectory>${project.build.sourceDirectory}</sourceDirectory>
                            <sourceDirectory>${project.build.testSourceDirectory}</sourceDirectory>
                        </sourceDirectories>
                        <consoleOutput>true</consoleOutput>
                        <logViolationsToConsole>true</logViolationsToConsole>
                        <failsOnError>true</failsOnError>
                        <failOnViolation>true</failOnViolation>
                        <outputFile>${project.build.directory}/checkstyle-result.xml</outputFile>
                        <!-- This configuration checkstyle files will be obtained from the 'ignite-checkstyle' resources. -->
                        <configLocation>checkstyle/checkstyle.xml</configLocation>
                        <suppressionsLocation>checkstyle/checkstyle-suppressions.xml</suppressionsLocation>
                        <includeTestSourceDirectory>true</includeTestSourceDirectory>
                        <excludes>**/generated/**/*</excludes>
                    </configuration>
                    <dependencies>
                        <dependency>
                            <groupId>com.puppycrawl.tools</groupId>
                            <artifactId>checkstyle</artifactId>
                            <version>${checkstyle.puppycrawl.version}</version>
                        </dependency>
                        <dependency>
                            <groupId>${project.groupId}</groupId>
                            <artifactId>ignite-checkstyle</artifactId>
                            <version>${ignite.version}</version>
                        </dependency>
                    </dependencies>
                </plugin>

                <plugin>
                    <groupId>net.alchim31.maven</groupId>
                    <artifactId>scala-maven-plugin</artifactId>
                    <version>3.3.2</version>
                    <configuration>
                        <jvmArgs>
                            <jvmArg>-Xms512m</jvmArg>
                            <jvmArg>-Xmx1024m</jvmArg>
                        </jvmArgs>
                        <args>
                            <arg>-nobootcp</arg>
                        </args>
                    </configuration>
                    <executions>
                        <execution>
                            <id>scala-compile-first</id>
                            <phase>process-resources</phase>
                            <goals>
                                <goal>add-source</goal>
                                <goal>compile</goal>
                            </goals>
                        </execution>
                        <execution>
                            <id>scala-test-compile</id>
                            <phase>process-test-resources</phase>
                            <goals>
                                <goal>testCompile</goal>
                            </goals>
                        </execution>
                    </executions>
                </plugin>

                <plugin>
                    <groupId>org.apache.maven.plugins</groupId>
                    <artifactId>maven-jar-plugin</artifactId>
                </plugin>

                <plugin>
                    <groupId>org.apache.maven.plugins</groupId>
                    <artifactId>maven-javadoc-plugin</artifactId>
                    <version>${maven.javadoc.plugin.version}</version>
                    <configuration>
                        <taglets>
                            <taglet>
                                <tagletClass>org.apache.ignite.tools.javadoc.IgniteLinkTaglet</tagletClass>
                                <tagletArtifact>
                                    <groupId>${project.groupId}</groupId>
                                    <artifactId>ignite-tools</artifactId>
                                    <version>${ignite.version}</version>
                                </tagletArtifact>
                            </taglet>
                        </taglets>
                        <doctitle>Ignite ${ignite.version}</doctitle>
                        <windowtitle>Ignite ${ignite.version}</windowtitle>
                        <breakiterator>true</breakiterator>
                        <verbose>true</verbose>
                        <show>protected</show>
                        <use>true</use>
                        <author>false</author>
                        <version>false</version>
                        <additionalOptions>${javadoc.opts}</additionalOptions>
                        <bottom>
                            <![CDATA[
                                    <table width="100%" border="0" cellspacing=0 cellpadding=0 style="padding: 5px">
                                    <tr>
                                        <td>
                                            <table style="padding-left: 0; margin: 0">
                                                <tbody style="padding: 0; margin: 0">
                                                    <tr style="padding: 0; margin: 0">
                                                        <td>
                                                            <a target=_blank href="https://ignite.apache.org"><nobr>${current.year} Copyright &#169; Apache Software Foundation</nobr></a>
                                                        </td>
                                                    </tr>
                                                </tbody>
                                            </table>
                                        </td>
                                        <td width="100%" align="right" valign="center">
                                            <a href="https://twitter.com/ApacheIgnite" class="twitter-follow-button" data-show-count="false" data-size="large">Follow @ApacheIgnite</a>
                                        </td>
                                    </tr>
                                    <tr>
                                        <td colspan="2" valign="top" align="left">
                                            <table style="padding-left: 0; margin: 0">
                                                <tbody style="padding: 0; margin: 0">
                                                    <tr style="padding: 0; margin: 0">
                                                        <td>
                                                            <b>Ignite Database and Caching Platform</b>
                                                        </td>
                                                        <td>:&nbsp;&nbsp;
                                                            ver. <strong>${project.version}</strong>
                                                        </td>
                                                    </tr>
                                                    <tr style="padding: 0; margin: 0">
                                                        <td>
                                                            <b>Release Date</b>
                                                        </td>
                                                        <td>:&nbsp;&nbsp;
                                                            ${maven.build.timestamp}
                                                        </td>
                                                    </tr>
                                                </tbody>
                                            </table>
                                        </td>
                                    </tr>
                                    </table>
                                ]]>
                        </bottom>
                    </configuration>
                </plugin>

                <plugin>
                    <groupId>org.apache.felix</groupId>
                    <artifactId>maven-bundle-plugin</artifactId>
                    <version>${maven.bundle.plugin.version}</version>
                    <extensions>true</extensions>
                    <configuration>
                        <archive>
                            <addMavenDescriptor>true</addMavenDescriptor>
                        </archive>
                        <supportedProjectTypes>
                            <supportedProjectType>jar</supportedProjectType>
                            <supportedProjectType>war</supportedProjectType>
                        </supportedProjectTypes>
                        <instructions>
                            <Bundle-SymbolicName>${project.groupId}.${project.artifactId}</Bundle-SymbolicName>
                            <Bundle-Version>${project.version}</Bundle-Version>
                            <Bundle-Vendor>${project.organization.name}</Bundle-Vendor>
                            <Bundle-Description>${project.description}</Bundle-Description>
                            <Bundle-DocURL>${project.url}</Bundle-DocURL>
                            <Import-Package>
                                ${osgi.import.package}
                            </Import-Package>
                            <Export-Package>
                                ${osgi.export.package}
                            </Export-Package>
                            <Private-Package>
                                ${osgi.private.package}
                            </Private-Package>
                            <Embed-Dependency>false</Embed-Dependency>
                            <Embed-Directory>lib</Embed-Directory>
                            <Embed-Transitive>false</Embed-Transitive>
                            <_failok>false</_failok>
                            <_invalidfilenames/>
                        </instructions>
                    </configuration>
                    <executions>
                        <execution>
                            <id>bundle-manifest</id>
                            <phase>process-classes</phase>
                            <goals>
                                <goal>manifest</goal>
                            </goals>
                        </execution>
                    </executions>
                </plugin>

                <plugin>
                    <groupId>org.apache.maven.plugins</groupId>
                    <artifactId>maven-resources-plugin</artifactId>
                    <version>3.2.0</version>
                </plugin>

                <plugin>
                    <groupId>org.codehaus.mojo</groupId>
                    <artifactId>build-helper-maven-plugin</artifactId>
                    <version>3.0.0</version>
                </plugin>

                <plugin>
                    <groupId>org.apache.maven.plugins</groupId>
                    <artifactId>maven-surefire-plugin</artifactId>
                    <version>${surefire.version}</version>
                    <dependencies>
                        <dependency>
                            <groupId>${project.groupId}</groupId>
                            <artifactId>ignite-tools</artifactId>
                            <version>${ignite.version}</version>
                        </dependency>
                    </dependencies>
                </plugin>

                <plugin>
                    <groupId>org.apache.maven.plugins</groupId>
                    <artifactId>maven-antrun-plugin</artifactId>
                    <version>1.8</version>
                </plugin>

                <plugin>
                    <groupId>org.codehaus.mojo</groupId>
                    <artifactId>exec-maven-plugin</artifactId>
                    <version>1.3.2</version>
                    <dependencies>
                        <dependency>
                            <groupId>${project.groupId}</groupId>
                            <artifactId>ignite-tools</artifactId>
                            <version>${ignite.version}</version>
                        </dependency>
                    </dependencies>
                </plugin>

                <plugin>
                    <groupId>org.codehaus.mojo</groupId>
                    <artifactId>flatten-maven-plugin</artifactId>
                    <version>${maven.flatten.plugin.version}</version>

                    <executions>
                        <execution>
                            <id>flatten</id>
                            <configuration>
                                <flattenMode>oss</flattenMode>
                                <flattenedPomFilename>${maven.flatten.file.name}</flattenedPomFilename>
                            </configuration>
                            <phase>process-resources</phase>
                            <goals>
                                <goal>flatten</goal>
                            </goals>
                        </execution>

                        <!-- ensure proper cleanup before start -->
                        <execution>
                            <id>flatten.clean.before</id>
                            <configuration>
                                <flattenedPomFilename>${maven.flatten.file.name}</flattenedPomFilename>
                            </configuration>
                            <phase>clean</phase>
                            <goals>
                                <goal>clean</goal>
                            </goals>
                        </execution>
                    </executions>
                </plugin>
            </plugins>
        </pluginManagement>

        <plugins>
            <plugin>
                <groupId>org.apache.maven.plugins</groupId>
                <artifactId>maven-surefire-plugin</artifactId>

                <configuration>
                    <forkCount>0</forkCount>
                    <statelessTestsetInfoReporter implementation="org.apache.ignite.tools.surefire.TestSuiteAwareTestsetReporter"/>
                    <properties>
                        <property>
                            <name>listener</name>
                            <value>org.apache.ignite.tools.junit.JUnitTeamcityReporter</value>
                        </property>
                    </properties>
                    <includes>
                        <!-- Check all classes that may have any test. -->
                        <include>**/*.java</include>
                    </includes>
                </configuration>
            </plugin>

            <plugin>
                <groupId>org.apache.maven.plugins</groupId>
                <artifactId>maven-source-plugin</artifactId>
                <version>2.2.1</version>
                <executions>
                    <execution>
                        <id>source</id>
                        <goals>
                            <goal>jar-no-fork</goal>
                        </goals>
                        <phase>package</phase>
                        <configuration>
                            <excludeResources>true</excludeResources>
                        </configuration>
                    </execution>
                </executions>
            </plugin>

            <plugin>
                <groupId>org.codehaus.mojo</groupId>
                <artifactId>flatten-maven-plugin</artifactId>

                <executions>
                    <!-- disable flattering for parent pom. -->
                    <execution>
                        <id>flatten</id>
                        <inherited>false</inherited>
                        <phase/>
                    </execution>

                    <execution>
                        <id>flatten-parent</id>
                        <inherited>false</inherited>
                        <configuration>
                            <updatePomFile>true</updatePomFile>
                            <flattenMode>resolveCiFriendliesOnly</flattenMode>
                            <flattenedPomFilename>${maven.flatten.file.name}</flattenedPomFilename>
                            <pomElements>
                                <properties>resolve</properties>
                            </pomElements>
                        </configuration>
                        <phase>process-resources</phase>
                        <goals>
                            <goal>flatten</goal>
                        </goals>
                    </execution>
                </executions>
            </plugin>

            <plugin>
                <groupId>org.apache.maven.plugins</groupId>
                <artifactId>maven-enforcer-plugin</artifactId>
                <version>3.0.0-M2</version>
                <configuration>
                    <rules>
                        <requireMavenVersion>
                            <version>[3.5.0,)</version>
                        </requireMavenVersion>
                    </rules>
                </configuration>
                <executions>
                    <execution>
                        <goals>
                            <goal>enforce</goal>
                        </goals>
                    </execution>
                </executions>
            </plugin>

            <plugin>
                <artifactId>maven-dependency-plugin</artifactId>
                <executions>
                    <execution>
                        <id>copy-libs</id>
                        <phase>package</phase>
                        <goals>
                            <goal>copy-dependencies</goal>
                        </goals>
                        <configuration>
                            <excludeGroupIds>${project.groupId}</excludeGroupIds>
                            <outputDirectory>target/libs</outputDirectory>
                            <includeScope>runtime</includeScope>
                            <excludeTransitive>true</excludeTransitive>
                        </configuration>
                    </execution>
                </executions>
            </plugin>

            <plugin>
                <groupId>org.apache.maven.plugins</groupId>
                <artifactId>maven-javadoc-plugin</artifactId>
                <executions>
                    <execution>
                        <id>module-javadoc</id>
                        <goals>
                            <goal>jar</goal>
                        </goals>
                        <phase>package</phase>
                    </execution>
                </executions>
            </plugin>

            <!-- Thin clients have the own versions format. We need to prepare required properties.-->
            <plugin>
                <groupId>org.codehaus.mojo</groupId>
                <artifactId>build-helper-maven-plugin</artifactId>
                <executions>
                    <execution>
                        <!--
                            This will create the following properties:
                            ignite.majorVersion, ignite.minorVersion, ignite.incrementalVersion
                        -->
                        <id>parse-version</id>
                        <goals>
                            <goal>parse-version</goal>
                        </goals>
                        <phase>validate</phase>
                        <configuration>
                            <propertyPrefix>ignite</propertyPrefix>
                        </configuration>
                    </execution>
                    <execution>
                        <id>thin-timestamp-property</id>
                        <goals>
                            <goal>timestamp-property</goal>
                        </goals>
                        <phase>validate</phase>
                        <configuration>
                            <name>ignite.buildNumber</name>
                            <!-- See: https://docs.oracle.com/javase/8/docs/api/java/text/SimpleDateFormat.html -->
                            <pattern>yywwu</pattern>
                        </configuration>
                    </execution>
                </executions>
            </plugin>

            <!-- Generate the OSGi MANIFEST.MF for this bundle. -->
            <plugin>
                <groupId>org.apache.felix</groupId>
                <artifactId>maven-bundle-plugin</artifactId>
            </plugin>
        </plugins>
    </build>

    <profiles>
        <profile>
            <id>checkstyle</id>
            <build>
                <plugins>
                    <plugin>
                        <groupId>org.apache.maven.plugins</groupId>
                        <artifactId>maven-checkstyle-plugin</artifactId>
                        <configuration>
                            <skip>false</skip>
                        </configuration>
                        <executions>
                            <execution>
                                <id>style</id>
                                <goals>
                                    <goal>check</goal>
                                </goals>
                                <phase>compile</phase>
                            </execution>
                        </executions>
                        <dependencies>
                            <dependency>
                                <groupId>org.apache.ignite</groupId>
                                <artifactId>ignite-checkstyle</artifactId>
                                <version>${revision}</version>
                            </dependency>
                        </dependencies>
                    </plugin>
                </plugins>
            </build>
        </profile>

        <profile>
            <id>check-licenses</id>
            <build>
                <plugins>
                    <plugin>
                        <groupId>org.apache.rat</groupId>
                        <artifactId>apache-rat-plugin</artifactId>
                        <version>0.12</version>
                        <configuration>
                            <addDefaultLicenseMatchers>true</addDefaultLicenseMatchers>
                            <licenses>
                                <license implementation="org.apache.rat.analysis.license.FullTextMatchingLicense">
                                    <licenseFamilyCategory>IAL20</licenseFamilyCategory>
                                    <licenseFamilyName>Ignite Apache License 2.0</licenseFamilyName>
                                    <fullText>
                                        Licensed to the Apache Software Foundation (ASF) under one or more
                                        contributor license agreements.  See the NOTICE file distributed with
                                        this work for additional information regarding copyright ownership.
                                        The ASF licenses this file to You under the Apache License, Version 2.0
                                        (the "License"); you may not use this file except in compliance with
                                        the License.  You may obtain a copy of the License at

                                        http://www.apache.org/licenses/LICENSE-2.0

                                        Unless required by applicable law or agreed to in writing, software
                                        distributed under the License is distributed on an "AS IS" BASIS,
                                        WITHOUT WARRANTIES OR CONDITIONS OF ANY KIND, either express or implied.
                                        See the License for the specific language governing permissions and
                                        limitations under the License.
                                    </fullText>
                                </license>
                            </licenses>
                            <licenseFamilies>
                                <licenseFamily implementation="org.apache.rat.license.SimpleLicenseFamily">
                                    <familyName>Ignite Apache License 2.0</familyName>
                                </licenseFamily>
                            </licenseFamilies>
                        </configuration>
                        <executions>
                            <execution>
                                <id>check-licenses</id>
                                <phase>validate</phase>
                                <goals>
                                    <goal>check</goal>
                                </goals>
                                <configuration>
                                    <excludes>
                                        <exclude>work/**</exclude>
                                        <exclude>**/target/**</exclude>
                                        <exclude>**/*.log</exclude>
                                        <exclude>**/*.m4</exclude><!--Free Software Foundation notice-->
                                        <exclude>**/*.dylib</exclude><!--bin-files-->
                                        <exclude>**/*.gar</exclude><!--bin-files-->
                                        <exclude>**/licenses/*.txt</exclude><!--files of licenses-->
                                        <exclude>**/*readme*.txt</exclude><!--readme files-->
                                        <exclude>**/*.sql</exclude><!--sql files-->
                                        <exclude>**/*README*.txt</exclude><!--readme files-->
                                        <exclude>**/*README*.md</exclude><!--readme files-->
                                        <exclude>**/*CONTRIBUTING*.md</exclude><!--readme files-->
                                        <exclude>**/*DEVNOTES*.md</exclude><!--readme files-->
                                        <exclude>**/*index*.md</exclude><!--readme files-->
                                        <exclude>**/*.timestamp</exclude><!--tmp-files-->
                                        <exclude>**/*.iml</exclude><!--IDEA files-->
                                        <exclude>**/*.csv</exclude><!--CSV files-->
                                        <exclude>**/*.jks</exclude><!--bin-files-->
                                        <exclude>**/pom-installed.xml</exclude><!--tmp-files-->
                                        <exclude>**/keystore</exclude><!--bin-files-->
                                        <exclude>**/keystore/*.jks</exclude><!--bin-files-->
                                        <exclude>**/keystore/*.pem</exclude><!--auto generated files-->
                                        <exclude>**/keystore/*.pfx</exclude><!--bin-files-->
                                        <exclude>**/keystore/ca/*.jks</exclude><!--bin-files-->
                                        <exclude>**/keystore/ca/*.key</exclude><!--bin-files-->
                                        <exclude>**/keystore/ca/*.txt</exclude><!--auto generated files-->
                                        <exclude>**/keystore/ca/*.txt.attr</exclude><!--auto generated files-->
                                        <exclude>**/keystore/ca/*serial</exclude><!--auto generated files-->
                                        <exclude>**/META-INF/services/**</exclude> <!-- Interface mappings: cannot be changed -->
                                        <exclude>**/id_rsa**</exclude>  <!--SSH-->
                                        <!--special excludes-->
                                        <exclude>.travis.yml</exclude>
                                        <exclude>.github/PULL_REQUEST_TEMPLATE.md</exclude>
                                        <exclude>idea/ignite_codeStyle.xml</exclude>
                                        <exclude>**/DEVNOTES*.txt</exclude>
                                        <exclude>**/NOTICE*</exclude>
                                        <exclude>**/LICENSE*</exclude>
                                        <exclude>**/MIGRATION_GUIDE*</exclude>
                                        <exclude>src/main/java/org/apache/ignite/internal/util/nio/SelectedSelectionKeySet.java</exclude><!-- Apache 2.0 license -->
                                        <exclude>src/main/java/org/apache/ignite/internal/processors/query/calcite/sql/generated/*.java</exclude><!--auto generated files-->
                                        <exclude>src/main/java/org/jsr166/*.java</exclude>
                                        <exclude>src/main/java/org/mindrot/*.java</exclude>
                                        <exclude>src/test/java/org/apache/ignite/p2p/p2p.properties</exclude><!--test depends on file content-->
                                        <exclude>src/test/resources/org.apache.ignite.util/*.output</exclude><!--test depends on file content-->
                                        <exclude>src/test/resources/log/ignite.log.tst</exclude><!--test resource-->
                                        <exclude>src/test/java/org/apache/ignite/spi/deployment/uri/META-INF/ignite.incorrefs</exclude><!--test resource-->
                                        <exclude>src/test/java/org/apache/ignite/spi/deployment/uri/META-INF/ignite.empty</exclude><!--should be empty-->
                                        <exclude>src/test/java/org/apache/ignite/spi/deployment/uri/META-INF/ignite.brokenxml</exclude><!--test resource-->
                                        <exclude>**/books/*.txt</exclude><!--books examples-->
                                        <exclude>src/main/java/org/apache/ignite/examples/streaming/wordcount/*.txt</exclude><!--books examples-->
                                        <exclude>examples/src/main/java/org/apache/ignite/examples/streaming/wordcount/*.txt</exclude><!--books examples-->
                                        <exclude>src/main/java/org/jetbrains/annotations/*.java</exclude><!--copyright-->
                                        <exclude>dev-tools/IGNITE-*.patch</exclude>
                                        <exclude>dev-tools/.gradle/**/*</exclude>
                                        <exclude>dev-tools/gradle/wrapper/**/*</exclude>
                                        <exclude>dev-tools/gradlew</exclude>
                                        <exclude>src/test/binaries/repo/org/apache/ignite/binary/test2/1.1/test2-1.1.pom</exclude>
                                        <exclude>src/test/binaries/repo/org/apache/ignite/binary/test2/maven-metadata-local.xml</exclude>
                                        <exclude>src/test/binaries/repo/org/apache/ignite/binary/test1/1.1/test1-1.1.pom</exclude>
                                        <exclude>src/test/binaries/repo/org/apache/ignite/binary/test1/maven-metadata-local.xml</exclude>
                                        <exclude>src/test/resources/org/apache/ignite/internal/managers/discovery/Wrapper.ser</exclude>
                                    <!--platforms-->
                                        <exclude>src/test/binaries/repo/org/apache/ignite/binary/test1/1.1/test1-1.1.jar</exclude>
                                        <exclude>src/test/binaries/repo/org/apache/ignite/binary/test2/1.1/test2-1.1.jar</exclude>
                                        <exclude>**/*.cmake</exclude>
                                        <exclude>**/CMakeLists.txt</exclude>
                                        <exclude>**/CMakeSettings.json.in</exclude>
                                        <exclude>**/cmake-build-*/</exclude>
                                        <exclude>**/.idea/**</exclude>
                                        <exclude>**/*.pc.in</exclude>
                                        <exclude>**/*.sln</exclude>
                                        <exclude>**/*.snk</exclude>
                                        <exclude>**/*.slnrel</exclude>
                                        <exclude>**/*.ini</exclude>
                                        <exclude>**/*.DotSettings</exclude>
                                        <exclude>**/*.FxCop</exclude>
                                        <exclude>**/*.ruleset</exclude>
                                        <exclude>**/*.csproj</exclude>
                                        <exclude>**/*.ndproj</exclude>
                                        <exclude>**/*.csprojrel</exclude>
                                        <exclude>**/mkbuild.cmd</exclude>
                                        <exclude>**/module.def</exclude>
                                        <exclude>**/*.fxcop</exclude>
                                        <exclude>**/*.ruleset</exclude>
                                        <exclude>**/*.metaproj</exclude>
                                        <exclude>**/*.metaproj.tmp</exclude>
                                        <exclude>**/*.nunit</exclude>
                                        <exclude>**/teamcity_boost.cpp</exclude>
                                        <exclude>**/teamcity_messages.h</exclude>
                                        <exclude>**/teamcity_messages.cpp</exclude>
                                        <exclude>**/obj/x64/**</exclude>
                                        <exclude>**/obj/x86/**</exclude>
                                        <exclude>**/bin/x64/**</exclude>
                                        <exclude>**/bin/x86/**</exclude>
                                        <exclude>**/*.dxg</exclude>
                                        <exclude>**/*.cmd</exclude>
                                        <exclude>**/*.ps1</exclude>
                                        <exclude>**/*.json</exclude>
                                        <exclude>**/.dockerignore</exclude>
                                        <exclude>modules/platforms/dotnet/Apache.Ignite.Core.Tests/Examples/ExpectedOutput/*.txt</exclude>
                                        <!--Packaging -->
                                        <exclude>packaging/**</exclude>
                                        <!-- Calcite test scripts -->
                                        <exclude>src/test/sql/**</exclude>
                                        <!-- Ignite Documentation-->
                                        <exclude>docs/_site/**</exclude>
                                        <exclude>docs/assets/images/**</exclude>
                                        <exclude>docs/Gemfile.lock</exclude>
                                        <exclude>docs/.jekyll-cache/**</exclude>
                                        <exclude>docs/_docs/images/**</exclude>
                                        <exclude>docs/Gemfile</exclude>
                                        <exclude>docs/assets/js/anchor.min.js</exclude><!-- Distributed under the MIT license. The original license header is badly formatted. -->
                                    </excludes>
                                </configuration>
                            </execution>
                        </executions>
                    </plugin>
                </plugins>
            </build>
        </profile>

        <profile>
            <id>surefire-fork-count-1</id>
            <activation>
                <property>
                    <!-- To activate this profile set the following property. -->
                    <name>FORK_COUNT_SET_TO_1</name>
                </property>
            </activation>
            <build>
                <plugins>
                    <plugin>
                        <groupId>org.apache.maven.plugins</groupId>
                        <artifactId>maven-surefire-plugin</artifactId>
                        <configuration>
                            <forkCount>1</forkCount>
                        </configuration>
                    </plugin>
                </plugins>
            </build>
        </profile>

        <profile>
            <id>java-9+</id>
            <activation>
                <jdk>[1.9,15)</jdk>
            </activation>
            <properties>
                <maven.compiler.source>1.8</maven.compiler.source>
                <maven.compiler.target>11</maven.compiler.target>
            </properties>
            <dependencies/>
            <build>
                <plugins>
                    <plugin>
                        <groupId>org.apache.maven.plugins</groupId>
                        <artifactId>maven-compiler-plugin</artifactId>
                        <version>3.7.0</version>
                        <configuration>
                            <compilerArgs>
                                <arg>--add-exports</arg>
                                <arg>java.base/jdk.internal.misc=ALL-UNNAMED</arg>
                                <arg>--add-exports</arg>
                                <arg>java.base/sun.nio.ch=ALL-UNNAMED</arg>
                                <arg>--add-exports</arg>
                                <arg>java.management/com.sun.jmx.mbeanserver=ALL-UNNAMED</arg>
                                <arg>--add-exports</arg>
                                <arg>jdk.internal.jvmstat/sun.jvmstat.monitor=ALL-UNNAMED</arg>
                            </compilerArgs>
                        </configuration>
                    </plugin>

                    <plugin>
                        <groupId>org.apache.maven.plugins</groupId>
                        <artifactId>maven-surefire-plugin</artifactId>
                        <configuration>
                            <argLine>
                                --add-exports=java.base/jdk.internal.misc=ALL-UNNAMED
                                --add-exports=java.base/sun.nio.ch=ALL-UNNAMED
                                --add-exports=java.base/jdk.internal.loader=ALL-UNNAMED
                                --add-exports=java.management/com.sun.jmx.mbeanserver=ALL-UNNAMED
                                --add-exports=jdk.internal.jvmstat/sun.jvmstat.monitor=ALL-UNNAMED
                                --add-exports=java.base/sun.reflect.generics.reflectiveObjects=ALL-UNNAMED
                                --add-opens=jdk.management/com.sun.management.internal=ALL-UNNAMED
                                --add-opens=java.base/jdk.internal.access=ALL-UNNAMED
                                --add-opens=java.base/jdk.internal.loader=ALL-UNNAMED
                                --illegal-access=permit
                            </argLine>
                        </configuration>
                    </plugin>

                    <plugin>
                        <groupId>org.apache.maven.plugins</groupId>
                        <artifactId>maven-javadoc-plugin</artifactId>
                        <configuration>
                            <!-- TODO https://issues.apache.org/jira/browse/IGNITE-13202 -->
                            <additionalOptions>${javadoc.opts} --add-exports=java.base/sun.nio.ch=ALL-UNNAMED --add-exports=java.management/com.sun.jmx.mbeanserver=ALL-UNNAMED</additionalOptions>
                            <detectJavaApiLink>false</detectJavaApiLink>
                        </configuration>
                    </plugin>
                </plugins>
            </build>

            <dependencyManagement>
                <dependencies>
                    <dependency>
                        <groupId>org.apache.hadoop</groupId>
                        <artifactId>hadoop-common</artifactId>
                        <exclusions>
                            <exclusion>
                                <!-- This dependency is not available with java 9.-->
                                <groupId>jdk.tools</groupId>
                                <artifactId>jdk.tools</artifactId>
                            </exclusion>
                        </exclusions>
                    </dependency>
                    <dependency>
                        <groupId>org.apache.hadoop</groupId>
                        <artifactId>hadoop-common</artifactId>
                        <type>test-jar</type>
                        <exclusions>
                            <exclusion>
                                <!-- This dependency is not available with java 9.-->
                                <groupId>jdk.tools</groupId>
                                <artifactId>jdk.tools</artifactId>
                            </exclusion>
                        </exclusions>
                    </dependency>
                </dependencies>
            </dependencyManagement>

        </profile>

        <profile>
            <id>java-15+</id>
            <activation>
                <jdk>[15,)</jdk>
            </activation>
            <properties>
                <maven.compiler.source>1.8</maven.compiler.source>
                <maven.compiler.target>15</maven.compiler.target>
                <scala.library.version>2.12.15</scala.library.version>
            </properties>
            <dependencies/>
            <build>
                <plugins>
                    <plugin>
                        <groupId>org.apache.maven.plugins</groupId>
                        <artifactId>maven-compiler-plugin</artifactId>
                        <version>3.7.0</version>
                        <configuration>
                            <compilerArgs>
                                <arg>--add-exports</arg>
                                <arg>java.base/jdk.internal.misc=ALL-UNNAMED</arg>
                                <arg>--add-exports</arg>
                                <arg>java.base/jdk.internal.loader=ALL-UNNAMED</arg>
                                <arg>--add-exports</arg>
                                <arg>java.base/sun.nio.ch=ALL-UNNAMED</arg>
                                <arg>--add-exports</arg>
                                <arg>java.base/sun.net.util=ALL-UNNAMED</arg>
                                <arg>--add-exports</arg>
                                <arg>java.management/com.sun.jmx.mbeanserver=ALL-UNNAMED</arg>
                                <arg>--add-exports</arg>
                                <arg>jdk.internal.jvmstat/sun.jvmstat.monitor=ALL-UNNAMED</arg>
                                <arg>--add-exports</arg>
                                <arg>java.base/java.io=ALL-UNNAMED</arg>
                                <arg>--add-exports</arg>
                                <arg>java.base/java.nio=ALL-UNNAMED</arg>
                                <arg>--add-exports</arg>
                                <arg>java.base/java.util=ALL-UNNAMED</arg>
                                <arg>--add-exports</arg>
                                <arg>java.base/java.lang=ALL-UNNAMED</arg>
                                <arg>--add-exports</arg>
                                <arg>java.base/java.lang.invoke=ALL-UNNAMED</arg>
                                <arg>--add-exports</arg>
                                <arg>java.sql/java.sql=ALL-UNNAMED</arg>
                            </compilerArgs>
                        </configuration>
                    </plugin>

                    <plugin>
                        <groupId>org.apache.maven.plugins</groupId>
                        <artifactId>maven-surefire-plugin</artifactId>
                        <configuration>
                            <argLine>
                                --add-opens=java.base/jdk.internal.access=ALL-UNNAMED
                                --add-opens=java.base/jdk.internal.loader=ALL-UNNAMED
                                --add-opens=java.base/jdk.internal.misc=ALL-UNNAMED
                                --add-opens=java.base/sun.net.util=ALL-UNNAMED
                                --add-opens=java.base/sun.nio.ch=ALL-UNNAMED
                                --add-opens=java.base/sun.nio.fs=ALL-UNNAMED
                                --add-opens=java.base/sun.util.calendar=ALL-UNNAMED
                                --add-opens=java.management/com.sun.jmx.mbeanserver=ALL-UNNAMED
                                --add-opens=jdk.internal.jvmstat/sun.jvmstat.monitor=ALL-UNNAMED
                                --add-opens=java.base/sun.reflect.generics.reflectiveObjects=ALL-UNNAMED
                                --add-opens=jdk.management/com.sun.management.internal=ALL-UNNAMED
                                --add-opens=java.base/java.io=ALL-UNNAMED
                                --add-opens=java.base/java.nio=ALL-UNNAMED
                                --add-opens=java.base/java.net=ALL-UNNAMED
                                --add-opens=java.base/java.util=ALL-UNNAMED
                                --add-opens=java.base/java.util.concurrent=ALL-UNNAMED
                                --add-opens=java.base/java.util.concurrent.locks=ALL-UNNAMED
                                --add-opens=java.base/java.util.concurrent.atomic=ALL-UNNAMED
                                --add-opens=java.base/java.lang=ALL-UNNAMED
                                --add-opens=java.base/java.lang.invoke=ALL-UNNAMED
                                --add-opens=java.base/java.math=ALL-UNNAMED
                                --add-opens=java.sql/java.sql=ALL-UNNAMED
                                --add-opens=java.base/java.lang.reflect=ALL-UNNAMED
                                --add-opens=java.base/java.time=ALL-UNNAMED
                                --add-opens=java.base/java.text=ALL-UNNAMED
                                --add-opens=java.base/java.security=ALL-UNNAMED
                                --add-opens=java.management/sun.management=ALL-UNNAMED
                                --add-opens java.desktop/java.awt.font=ALL-UNNAMED
                            </argLine>
                        </configuration>
                    </plugin>
                </plugins>
            </build>
        </profile>

        <profile>
            <id>tools.jar-default</id>
            <activation>
                <file>
                    <exists>${java.home}/../lib/tools.jar</exists>
                </file>
            </activation>
            <dependencies>
                <dependency>
                    <groupId>com.sun</groupId>
                    <artifactId>tools</artifactId>
                    <scope>system</scope>
                    <version>${java.version}</version>
                    <systemPath>${java.home}/../lib/tools.jar</systemPath>
                </dependency>
            </dependencies>
        </profile>

        <profile>
            <id>tools.jar-mac</id>
            <activation>
                <file>
                    <exists>${java.home}/../Classes/classes.jar</exists>
                </file>
            </activation>
            <dependencies>
                <dependency>
                    <groupId>com.sun</groupId>
                    <artifactId>tools</artifactId>
                    <scope>system</scope>
                    <version>${java.version}</version>
                    <systemPath>${java.home}/../Classes/classes.jar</systemPath>
                </dependency>
            </dependencies>
        </profile>

        <profile>
            <id>licenses</id>

            <dependencies>
                <dependency>
                    <groupId>org.apache.ignite</groupId>
                    <artifactId>ignite-apache-license-gen</artifactId>
                    <version>1.4.0</version>
                </dependency>
            </dependencies>

            <build>
                <plugins>
                    <plugin><!-- generates dependencies licenses -->
                        <groupId>org.apache.maven.plugins</groupId>
                        <artifactId>maven-remote-resources-plugin</artifactId>
                        <executions>
                            <execution>
                                <id>ignite-dependencies</id>
                                <goals>
                                    <goal>process</goal>
                                </goals>
                                <configuration>
                                    <resourceBundles>
                                        <resourceBundle>org.apache.ignite:ignite-apache-license-gen:1.4.0</resourceBundle>
                                    </resourceBundles>
                                    <excludeTransitive>true</excludeTransitive>
                                </configuration>
                            </execution>
                        </executions>
                    </plugin>

                    <plugin>
                        <groupId>org.apache.maven.plugins</groupId>
                        <artifactId>maven-antrun-plugin</artifactId>
                        <executions>
                            <execution>
                                <id>licenses-file-rename</id>
                                <goals>
                                    <goal>run</goal>
                                </goals>
                                <phase>compile</phase>
                                <configuration>
                                    <target>
                                        <!-- moving licenses generated by "ignite-dependencies" -->
                                        <move file="${basedir}/target/classes/META-INF/licenses.txt" tofile="${basedir}/target/licenses/${project.artifactId}-licenses.txt"/>
                                    </target>
                                    <failOnError>false</failOnError>
                                </configuration>
                            </execution>
                        </executions>
                    </plugin>
                </plugins>
            </build>
        </profile>
        <profile>
            <id>skip-docs</id>
            <properties>
                <maven.javadoc.skip>true</maven.javadoc.skip>
            </properties>
        </profile>
    </profiles>
</project><|MERGE_RESOLUTION|>--- conflicted
+++ resolved
@@ -42,21 +42,17 @@
 
     <groupId>org.apache.ignite</groupId>
     <artifactId>ignite-parent</artifactId>
-    <version>2.16.999-SNAPSHOT</version>
+    <version>${revision}</version>
     <packaging>pom</packaging>
 
     <properties>
         <maven.compiler.source>1.8</maven.compiler.source>
         <maven.compiler.target>1.8</maven.compiler.target>
 
-<<<<<<< HEAD
         <revision>2.16.999-SNAPSHOT</revision>
-=======
-        <revision>2.17.0-SNAPSHOT</revision>
->>>>>>> 123127a3
         <!-- Ignite version will be substituted with the flatten-maven-plugin and used as
             a version dependency for Ignite extensions. -->
-        <ignite.version>2.16.999-SNAPSHOT</ignite.version>
+        <ignite.version>${revision}</ignite.version>
         <ignite.edition>apache-ignite</ignite.edition>
 
         <project.build.sourceEncoding>UTF-8</project.build.sourceEncoding>
@@ -75,11 +71,7 @@
         <asm.version>4.2</asm.version>
         <aspectj.bundle.version>1.8.13_1</aspectj.bundle.version>
         <aspectj.version>1.8.13</aspectj.version>
-<<<<<<< HEAD
         <netty.version>4.1.94.Final</netty.version>
-=======
-        <netty.version>4.1.101.Final</netty.version>
->>>>>>> 123127a3
         <bouncycastle.version>1.69</bouncycastle.version>
         <commons.beanutils.bundle.version>1.9.2_1</commons.beanutils.bundle.version>
         <commons.beanutils.version>1.9.4</commons.beanutils.version>
@@ -696,7 +688,7 @@
                                 <goals>
                                     <goal>check</goal>
                                 </goals>
-                                <phase>compile</phase>
+                                <phase>validate</phase>
                             </execution>
                         </executions>
                         <dependencies>
