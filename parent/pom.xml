--- conflicted
+++ resolved
@@ -106,15 +106,9 @@
         <lucene.version>7.4.0</lucene.version>
         <lz4.version>1.5.0</lz4.version>
         <maven.bundle.plugin.version>3.5.0</maven.bundle.plugin.version>
-<<<<<<< HEAD
         <maven.checkstyle.plugin.version>3.1.1</maven.checkstyle.plugin.version>
         <checkstyle.puppycrawl.version>8.35</checkstyle.puppycrawl.version>
-        <mockito.version>1.10.19</mockito.version>
-=======
-        <maven.checkstyle.plugin.version>3.0.0</maven.checkstyle.plugin.version>
-        <checkstyle.puppycrawl.version>8.21</checkstyle.puppycrawl.version>
         <mockito.version>3.4.6</mockito.version>
->>>>>>> ec94d35c
         <mysql.connector.version>8.0.13</mysql.connector.version>
         <netlibjava.version>1.1.2</netlibjava.version>
         <oro.bundle.version>2.0.8_6</oro.bundle.version>
