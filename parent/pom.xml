<?xml version="1.0" encoding="UTF-8"?>

<!--
  Licensed to the Apache Software Foundation (ASF) under one or more
  contributor license agreements.  See the NOTICE file distributed with
  this work for additional information regarding copyright ownership.
  The ASF licenses this file to You under the Apache License, Version 2.0
  (the "License"); you may not use this file except in compliance with
  the License.  You may obtain a copy of the License at

       http://www.apache.org/licenses/LICENSE-2.0

  Unless required by applicable law or agreed to in writing, software
  distributed under the License is distributed on an "AS IS" BASIS,
  WITHOUT WARRANTIES OR CONDITIONS OF ANY KIND, either express or implied.
  See the License for the specific language governing permissions and
  limitations under the License.
-->

<!--
    POM file.
-->
<project
        xmlns="http://maven.apache.org/POM/4.0.0"
        xmlns:xsi="http://www.w3.org/2001/XMLSchema-instance"
        xsi:schemaLocation="http://maven.apache.org/POM/4.0.0 http://maven.apache.org/xsd/maven-4.0.0.xsd">
    <modelVersion>4.0.0</modelVersion>

    <parent>
        <groupId>org.apache</groupId>
        <artifactId>apache</artifactId>
        <version>16</version>
    </parent>

    <properties>
        <maven.compiler.source>1.8</maven.compiler.source>
        <maven.compiler.target>1.8</maven.compiler.target>

        <ignite.edition>fabric</ignite.edition>
        <project.build.sourceEncoding>UTF-8</project.build.sourceEncoding>
        <maven.build.timestamp.format>MMMM d yyyy</maven.build.timestamp.format>
        <doxygen.exec>doxygen</doxygen.exec>
        <docfx.exec>docfx</docfx.exec>
        <git.exec>git</git.exec>
        <javadoc.opts>-Xdoclint:none</javadoc.opts>
        <update.notifier.enabled.by.default>true</update.notifier.enabled.by.default>

        <!-- Dependency versions -->
        <activemq.version>5.12.0</activemq.version>
        <aopalliance.bundle.version>1.0_6</aopalliance.bundle.version>
        <asm.version>4.2</asm.version>
        <aspectj.bundle.version>1.8.13_1</aspectj.bundle.version>
        <aspectj.version>1.8.13</aspectj.version>
        <aws.sdk.bundle.version>1.10.12_1</aws.sdk.bundle.version>
        <aws.sdk.version>1.11.75</aws.sdk.version>
        <camel.version>2.16.0</camel.version>
        <commons.beanutils.bundle.version>1.8.3_1</commons.beanutils.bundle.version>
        <commons.beanutils.version>1.8.3</commons.beanutils.version>
        <commons.codec.version>1.6</commons.codec.version>
        <commons.collections.version>3.2.2</commons.collections.version>
        <commons.lang.version>2.6</commons.lang.version>
        <cron4j.version>2.2.5</cron4j.version>
        <curator.version>2.9.1</curator.version>
        <easymock.version>3.4</easymock.version>
        <ezmorph.bundle.version>1.0.6_1</ezmorph.bundle.version>
        <ezmorph.version>1.0.6</ezmorph.version>
        <flume.ng.version>1.7.0</flume.ng.version>
        <guava.retrying.version>2.0.0</guava.retrying.version>
        <guava.version>18.0</guava.version>
        <guava14.version>14.0.1</guava14.version>
        <guava16.version>16.0.1</guava16.version>
        <h2.version>1.4.195</h2.version>
        <hadoop.version>2.4.1</hadoop.version>
        <hamcrest.version>1.2</hamcrest.version>
        <httpclient.version>4.5.1</httpclient.version>
        <httpcore.version>4.4.3</httpcore.version>
        <jackson.version>1.9.13</jackson.version>
        <jackson2.version>2.6.5</jackson2.version>
        <javassist.version>3.20.0-GA</javassist.version>
        <javax.cache.bundle.version>1.0.0_1</javax.cache.bundle.version>
        <javax.cache.tck.version>1.0.1</javax.cache.tck.version>
        <javax.cache.version>1.0.0</javax.cache.version>
        <jetbrains.annotations.version>13.0</jetbrains.annotations.version>
        <jetty.version>9.2.11.v20150529</jetty.version>
        <jmh.version>1.13</jmh.version>
        <jms.spec.version>1.1.1</jms.spec.version>
        <jsch.bundle.version>0.1.53_1</jsch.bundle.version>
        <jsch.version>0.1.53</jsch.version>
        <jsonlib.bundle.version>2.4_1</jsonlib.bundle.version>
        <jsonlib.version>2.4</jsonlib.version>
        <jtidy.version>r938</jtidy.version>
        <kafka.version>0.10.0.1</kafka.version>
        <karaf.version>4.0.2</karaf.version>
        <log4j.version>2.8.1</log4j.version>
        <lucene.bundle.version>5.5.2_1</lucene.bundle.version>
        <lucene.version>5.5.2</lucene.version>
<<<<<<< HEAD
        <mockito.version>1.10.19</mockito.version>
=======
        <maven.bundle.plugin.version>2.5.4</maven.bundle.plugin.version>
        <mysql.connector.version>5.1.39</mysql.connector.version>
        <netlibjava.version>1.1.2</netlibjava.version>
>>>>>>> 9cc7cbfb
        <oro.bundle.version>2.0.8_6</oro.bundle.version>
        <osgi.core.version>5.0.0</osgi.core.version>
        <osgi.enterprise.version>5.0.0</osgi.enterprise.version>
        <paho.version>1.0.2</paho.version>
        <postgres.connector.version>9.4.1208.jre7</postgres.connector.version>
        <rocketmq.version>4.2.0</rocketmq.version>
        <scala210.jline.version>2.10.4</scala210.jline.version>
        <scala210.library.version>2.10.6</scala210.library.version>
        <scala211.library.version>2.11.8</scala211.library.version>
        <slf4j.version>1.7.7</slf4j.version>
        <slf4j16.version>1.6.4</slf4j16.version>
        <spark.hadoop.version>2.6.5</spark.hadoop.version>
        <spark.version>2.2.0</spark.version>
        <spring.data.version>1.13.1.RELEASE</spring.data.version> <!-- don't forget to update spring version -->
        <spring.version>4.3.7.RELEASE</spring.version> <!-- don't forget to update spring-data version -->
        <spring41.osgi.feature.version>4.1.7.RELEASE_1</spring41.osgi.feature.version>
        <tomcat.version>8.0.23</tomcat.version>
        <twitter.hbc.version>2.2.0</twitter.hbc.version>
        <yammer.metrics.annotation.version>2.2.0</yammer.metrics.annotation.version>
        <yammer.metrics.core.version>2.2.0</yammer.metrics.core.version>
        <yardstick.version>0.8.3</yardstick.version>
        <zkclient.version>0.5</zkclient.version>
        <zookeeper.version>3.4.6</zookeeper.version>

        <!-- OSGI Manifest generation default property values -->
        <osgi.import.package>*</osgi.import.package>
        <osgi.export.package>{local-packages}</osgi.export.package>
        <osgi.embed.transitive>false</osgi.embed.transitive>
        <osgi.fail.ok>false</osgi.fail.ok>

    </properties>

    <groupId>org.apache.ignite</groupId>
    <artifactId>ignite-parent</artifactId>
    <version>1</version>
    <packaging>pom</packaging>

    <url>http://ignite.apache.org</url>

    <description>Java-based middleware for in-memory processing of big data in a distributed environment.</description>

    <licenses>
        <license>
            <name>The Apache Software License, Version 2.0</name>
            <url>http://www.apache.org/licenses/LICENSE-2.0.txt</url>
        </license>
    </licenses>

    <mailingLists>
        <mailingList>
            <name>Ignite Dev List</name>
            <subscribe>dev-subscribe@ignite.apache.org</subscribe>
            <unsubscribe>dev-unsubscribe@ignite.apache.org</unsubscribe>
            <post>dev@ignite.apache.org</post>
            <archive>http://mail-archives.apache.org/mod_mbox/ignite-dev</archive>
        </mailingList>
    </mailingLists>

    <issueManagement>
        <system>jira</system>
        <url>http://issues.apache.org/jira/browse/IGNITE</url>
    </issueManagement>

    <developers>
        <developer>
            <id>dsetrakyan</id>
            <name>Dmitriy Setrakyan</name>
            <email>dsetrakyan at apache dot org</email>
        </developer>
        <developer>
            <id>agoncharuk</id>
            <name>Alexey Goncharuk</name>
            <email>agoncharuk at apache dot org</email>
        </developer>
        <developer>
            <id>vkulichenko</id>
            <name>Valentin Kulichenko</name>
            <email>vkulichenko at apache dot org</email>
        </developer>
        <developer>
            <id>svladykin</id>
            <name>Sergi Vladykin</name>
            <email>sergi dot vladykin at gmail dot com</email>
        </developer>
        <developer>
            <id>yzhdanov</id>
            <name>Yakov Zhdanov</name>
            <email>yzhdanov at apache dot org</email>
        </developer>
        <developer>
            <id>sboikov</id>
            <name>Semyon Boikov</name>
            <email>sboikov at gridgain dot com</email>
        </developer>
        <developer>
            <id>vozerov</id>
            <name>Vladimir Ozerov</name>
            <email>vozerov at gridgain dot com</email>
        </developer>
    </developers>

    <repositories>
        <repository>
            <releases>
                <enabled>false</enabled>
            </releases>
            <snapshots>
                <enabled>true</enabled>
                <updatePolicy>always</updatePolicy>
                <checksumPolicy>ignore</checksumPolicy>
            </snapshots>
            <id>h2database.com</id>
            <name>Snapshot repository on h2database.com</name>
            <url>http://h2database.com/m2-repo</url>
            <layout>default</layout>
        </repository>
    </repositories>

    <dependencyManagement>
        <dependencies>
            <dependency>
                <groupId>log4j</groupId>
                <artifactId>log4j</artifactId>
                <version>1.2.17</version>
                <exclusions>
                    <exclusion>
                        <groupId>com.sun.jdmk</groupId>
                        <artifactId>jmxtools</artifactId>
                    </exclusion>
                    <exclusion>
                        <groupId>com.sun.jmx</groupId>
                        <artifactId>jmxri</artifactId>
                    </exclusion>
                </exclusions>
            </dependency>
        </dependencies>
    </dependencyManagement>

    <dependencies>
        <dependency>
            <groupId>junit</groupId>
            <artifactId>junit</artifactId>
            <version>4.11</version>
            <scope>test</scope>
        </dependency>
    </dependencies>

    <build>
        <pluginManagement>
            <plugins>
                <plugin>
                    <groupId>net.alchim31.maven</groupId>
                    <artifactId>scala-maven-plugin</artifactId>
                    <version>3.2.0</version>
                    <configuration>
                        <jvmArgs>
                            <jvmArg>-Xms512m</jvmArg>
                            <jvmArg>-Xmx1024m</jvmArg>
                        </jvmArgs>
                    </configuration>
                    <executions>
                        <execution>
                            <id>scala-compile-first</id>
                            <phase>process-resources</phase>
                            <goals>
                                <goal>add-source</goal>
                                <goal>compile</goal>
                            </goals>
                        </execution>
                        <execution>
                            <id>scala-test-compile</id>
                            <phase>process-test-resources</phase>
                            <goals>
                                <goal>testCompile</goal>
                            </goals>
                        </execution>
                    </executions>
                </plugin>

                <plugin>
                    <groupId>org.apache.maven.plugins</groupId>
                    <artifactId>maven-jar-plugin</artifactId>
                    <configuration>
                        <useDefaultManifestFile>true</useDefaultManifestFile>
                    </configuration>
                </plugin>

                <plugin>
                    <groupId>org.apache.maven.plugins</groupId>
                    <artifactId>maven-javadoc-plugin</artifactId>
                    <version>2.10.1</version>
                    <configuration>
                        <taglets>
                            <taglet>
                                <tagletClass>org.apache.ignite.tools.javadoc.IgniteLinkTaglet</tagletClass>
                                <tagletArtifact>
                                    <groupId>org.apache.ignite</groupId>
                                    <artifactId>ignite-tools</artifactId>
                                    <version>${project.version}</version>
                                </tagletArtifact>
                            </taglet>
                        </taglets>
                        <doctitle>Ignite ${project.version}</doctitle>
                        <windowtitle>Ignite ${project.version}</windowtitle>
                        <breakiterator>true</breakiterator>
                        <verbose>true</verbose>
                        <show>protected</show>
                        <use>true</use>
                        <author>false</author>
                        <version>false</version>
                        <additionalparam>${javadoc.opts}</additionalparam>
                        <links>
                            <link>http://docs.oracle.com/javase/7/docs/api/</link>
                            <link>http://hadoop.apache.org/docs/current/api/</link>
                        </links>
                        <groups>
                            <group>
                                <title>Common Grid APIs</title>
                                <packages>
                                    org.apache.ignite:org.apache.ignite.cluster:org.apache.ignite.lifecycle:org.apache.ignite.configuration:org.apache.ignite.spi:org.apache.ignite.lang:org.apache.ignite.resources:org.apache.ignite.thread:org.apache.ignite.scheduler
                                </packages>
                            </group>
                            <group>
                                <title>Messaging APIs</title>
                                <packages>org.apache.ignite.messaging</packages>
                            </group>
                            <group>
                                <title>Event Notification APIs</title>
                                <packages>org.apache.ignite.events</packages>
                            </group>
                            <group>
                                <title>Compute Grid APIs</title>
                                <packages>org.apache.ignite.compute*</packages>
                            </group>
                            <group>
                                <title>Data Grid APIs</title>
                                <packages>
                                    org.apache.ignite.cache*:org.apache.ignite.transactions:org.apache.ignite.datastructures:org.apache.ignite.dataload
                                </packages>
                            </group>
                            <group>
                                <title>Service Grid APIs</title>
                                <packages>org.apache.ignite.services</packages>
                            </group>
                            <group>
                                <title>File System APIs</title>
                                <packages>org.apache.ignite.igfs*</packages>
                            </group>
                            <group>
                                <title>Hadoop Accelerator APIs</title>
                                <packages>org.apache.ignite.hadoop*</packages>
                            </group>
                            <group>
                                <title>Streaming APIs</title>
                                <packages>org.apache.ignite.streamer*::org.apache.ignite.stream*</packages>
                            </group>
                            <group>
                                <title>Security APIs</title>
                                <packages>org.apache.ignite.plugin.security:org.apache.ignite.ssl</packages>
                            </group>
                            <group>
                                <title>MXBeans classes</title>
                                <packages>org.apache.ignite.mbean:org.apache.ignite.mxbean</packages>
                            </group>
                            <group>
                                <title>SPI: CheckPoint</title>
                                <packages>org.apache.ignite.spi.checkpoint*</packages>
                            </group>
                            <group>
                                <title>SPI: Collision</title>
                                <packages>org.apache.ignite.spi.collision*</packages>
                            </group>
                            <group>
                                <title>SPI: Indexing</title>
                                <packages>org.apache.ignite.spi.indexing*</packages>
                            </group>
                            <group>
                                <title>SPI: Load Balancing</title>
                                <packages>org.apache.ignite.spi.loadbalancing*</packages>
                            </group>
                            <group>
                                <title>SPI: Communication</title>
                                <packages>org.apache.ignite.spi.communication*</packages>
                            </group>
                            <group>
                                <title>SPI: Deployment</title>
                                <packages>org.apache.ignite.spi.deployment*</packages>
                            </group>
                            <group>
                                <title>SPI: Swap Space</title>
                                <packages>org.apache.ignite.spi.swapspace*</packages>
                            </group>
                            <group>
                                <title>SPI: Discovery</title>
                                <packages>org.apache.ignite.spi.discovery*</packages>
                            </group>
                            <group>
                                <title>SPI: Failover</title>
                                <packages>org.apache.ignite.spi.failover*</packages>
                            </group>
                            <group>
                                <title>SPI: Event Storage</title>
                                <packages>org.apache.ignite.spi.eventstorage*</packages>
                            </group>
                            <group>
                                <title>Segmentation Detection</title>
                                <packages>org.apache.ignite.plugin.segmentation</packages>
                            </group>
                            <group>
                                <title>Ignite plugin API</title>
                                <packages>org.apache.ignite.plugin*</packages>
                            </group>
                            <group>
                                <title>Logging</title>
                                <packages>org.apache.ignite.logger*</packages>
                            </group>
                            <group>
                                <title>Loaders</title>
                                <packages>org.apache.ignite.startup*</packages>
                            </group>
                            <group>
                                <title>Marshallers</title>
                                <packages>org.apache.ignite.marshaller*</packages>
                            </group>
                            <group>
                                <title>Ignite Binary Objects API</title>
                                <packages>org.apache.ignite.binary*</packages>
                            </group>
                            <group>
                                <title>Visor Plugins</title>
                                <packages>org.apache.ignite.visor.plugin</packages>
                            </group>
                            <group>
                                <title>Spring Integration</title>
                                <packages>org.apache.ignite.cache.spring:org.apache.ignite.transactions.spring</packages>
                            </group>
                            <group>
                                <title>Mesos Framework</title>
                                <packages>org.apache.ignite.mesos*</packages>
                            </group>
                            <group>
                                <title>Yarn Integration</title>
                                <packages>org.apache.ignite.yarn*</packages>
                            </group>
                            <group>
                                <title>Platforms</title>
                                <packages>org.apache.ignite.platform*</packages>
                            </group>
                            <group>
                                <title>Spark Integration</title>
                                <packages>org.apache.ignite.spark.examples.java</packages>
                            </group>
                            <group>
                                <title>OSGi integration</title>
                                <packages>org.apache.ignite.osgi*</packages>
                            </group>
                            <group>
                                <title>Flink integration</title>
                                <packages>org.apache.ignite.sink.flink*</packages>
                            </group>
                            <group>
                                <title>SpringData integration</title>
                                <packages>org.apache.ignite.springdata.repository*</packages>
                            </group>
                            <group>
                                <title>RocketMQ integration</title>
                                <packages>org.apache.ignite.rocketmq*</packages>
                            </group>
                            <group>
                                <title>Ignite Development Utils</title>
                                <packages>org.apache.ignite.development.utils*</packages>
                            </group>
                            <group>
                                <title>Ignite ML</title>
                                <packages>org.apache.ignite.ml*</packages>
                            </group>
                        </groups>
                        <header>
                            <![CDATA[
                                    Ignite - In-Memory Data Fabric
                                ]]>
                        </header>
                        <bottom>
                            <![CDATA[
                                    <table width="100%" border="0" cellspacing=0 cellpadding=0 style="padding: 5px">
                                    <tr>
                                        <td>
                                            <table style="padding-left: 0; margin: 0">
                                                <tbody style="padding: 0; margin: 0">
                                                    <tr style="padding: 0; margin: 0">
                                                        <td>
                                                            <a target=_blank href="https://ignite.apache.org"><nobr>2018 Copyright &#169; Apache Software Foundation</nobr></a>
                                                        </td>
                                                    </tr>
                                                </tbody>
                                            </table>
                                        </td>
                                        <td width="100%" align="right" valign="center">
                                            <a href="https://twitter.com/ApacheIgnite" class="twitter-follow-button" data-show-count="false" data-size="large">Follow @ApacheIgnite</a>
                                        </td>
                                    </tr>
                                    <tr>
                                        <td colspan="2" valign="top" align="left">
                                            <table style="padding-left: 0; margin: 0">
                                                <tbody style="padding: 0; margin: 0">
                                                    <tr style="padding: 0; margin: 0">
                                                        <td>
                                                            <b>Ignite Fabric</b>
                                                        </td>
                                                        <td>:&nbsp;&nbsp;
                                                            ver. <strong>${project.version}</strong>
                                                        </td>
                                                    </tr>
                                                    <tr style="padding: 0; margin: 0">
                                                        <td>
                                                            <b>Release Date</b>
                                                        </td>
                                                        <td>:&nbsp;&nbsp;
                                                            ${maven.build.timestamp}
                                                        </td>
                                                    </tr>
                                                </tbody>
                                            </table>
                                        </td>
                                    </tr>
                                    </table>
                                ]]>
                        </bottom>
                    </configuration>
                </plugin>

                <plugin>
                    <groupId>org.apache.felix</groupId>
                    <artifactId>maven-bundle-plugin</artifactId>
                    <version>${maven.bundle.plugin.version}</version>
                    <extensions>true</extensions>
                    <configuration>
                        <archive>
                            <addMavenDescriptor>true</addMavenDescriptor>
                        </archive>
                        <supportedProjectTypes>
                            <supportedProjectType>jar</supportedProjectType>
                            <supportedProjectType>war</supportedProjectType>
                        </supportedProjectTypes>
                        <instructions>
                            <Bundle-SymbolicName>${project.groupId}.${project.artifactId}</Bundle-SymbolicName>
                            <Bundle-Version>${project.version}</Bundle-Version>
                            <Bundle-Vendor>${project.organization.name}</Bundle-Vendor>
                            <Bundle-Description>${project.description}</Bundle-Description>
                            <Bundle-DocURL>${project.url}</Bundle-DocURL>
                            <Import-Package>
                                ${osgi.import.package}
                            </Import-Package>
                            <Export-Package>
                                ${osgi.export.package}
                            </Export-Package>
                            <Private-Package>
                                ${osgi.private.package}
                            </Private-Package>
                            <Embed-Dependency>${osgi.embed.dependency}</Embed-Dependency>
                            <Embed-Directory>lib</Embed-Directory>
                            <Embed-Transitive>${osgi.embed.transitive}</Embed-Transitive>
                            <_failok>${osgi.fail.ok}</_failok>
                            <_invalidfilenames/>
                        </instructions>
                    </configuration>
                    <executions>
                        <execution>
                            <id>bundle-manifest</id>
                            <phase>process-classes</phase>
                            <goals>
                                <goal>manifest</goal>
                            </goals>
                        </execution>
                    </executions>
                </plugin>
            </plugins>
        </pluginManagement>

        <plugins>
            <plugin>
                <groupId>org.apache.maven.plugins</groupId>
                <artifactId>maven-surefire-plugin</artifactId>
                <version>2.17</version>
                <configuration>
                    <forkCount>0</forkCount>
                </configuration>
            </plugin>

            <plugin>
                <groupId>org.apache.maven.plugins</groupId>
                <artifactId>maven-source-plugin</artifactId>
                <version>2.2.1</version>
                <executions>
                    <execution>
                        <id>source</id>
                        <goals>
                            <goal>jar-no-fork</goal>
                        </goals>
                        <phase>package</phase>
                        <configuration>
                            <excludeResources>true</excludeResources>
                        </configuration>
                    </execution>
                </executions>
            </plugin>

            <plugin>
                <groupId>org.codehaus.mojo</groupId>
                <artifactId>flatten-maven-plugin</artifactId>
                <version>1.0.0-beta-3</version>

                <configuration>
                    <flattenMode>minimum</flattenMode>
                    <flattenedPomFilename>pom-installed.xml</flattenedPomFilename>
                </configuration>

                <executions>
                    <!-- enable flattening -->
                    <execution>
                        <id>flatten</id>
                        <phase>process-resources</phase>
                        <goals>
                            <goal>flatten</goal>
                        </goals>
                    </execution>

                    <!-- ensure proper cleanup before start -->
                    <execution>
                        <id>flatten.clean.before</id>
                        <phase>clean</phase>
                        <goals>
                            <goal>clean</goal>
                        </goals>
                    </execution>
                </executions>
            </plugin>

            <!-- ensure proper cleanup after install -->
            <plugin>
                <groupId>org.apache.maven.plugins</groupId>
                <artifactId>maven-clean-plugin</artifactId>
                <inherited>false</inherited>
                <executions>
                    <execution>
                        <id>flatten.clean.after</id>
                        <phase>install</phase>
                        <goals>
                            <goal>clean</goal>
                        </goals>
                        <configuration>
                            <excludeDefaultDirectories>true</excludeDefaultDirectories>
                            <filesets>
                                <fileset>
                                    <directory>${project.basedir}</directory>
                                    <includes>
                                        <include>**/pom-installed.xml</include>
                                    </includes>
                                </fileset>
                            </filesets>
                        </configuration>
                    </execution>
                </executions>
            </plugin>

            <plugin>
                <groupId>org.apache.maven.plugins</groupId>
                <artifactId>maven-install-plugin</artifactId>
                <version>2.5.2</version>
                <inherited>false</inherited>
                <configuration>
                    <skip>true</skip>
                </configuration>
            </plugin>

            <plugin>
                <groupId>org.apache.maven.plugins</groupId>
                <artifactId>maven-deploy-plugin</artifactId>
                <version>2.8.2</version>
                <inherited>false</inherited>
                <configuration>
                    <skip>true</skip>
                </configuration>
            </plugin>

            <plugin>
                <groupId>org.apache.maven.plugins</groupId>
                <artifactId>maven-enforcer-plugin</artifactId>
                <version>1.4</version>
                <configuration>
                    <rules>
                        <requireJavaVersion>
                            <!--Detected JDK Version: 1.8.0 is not in the allowed range [1.7,1.8),[1.8.0-40,).-->
                            <message>
[INFO] ------------------------------------------------------------------------
[ERROR] You are trying to compile Apache Ignite with inappropriate JDK version!
[ERROR] Detected JDK Version: ${java.runtime.version}
[ERROR] JDK version should be 1.7.0-* or >= 1.8.0-u40.
                            </message>
                            <version>[1.7,1.8),[1.8.0-40,)</version>
                        </requireJavaVersion>
                    </rules>
                </configuration>
                <executions>
                    <execution>
                        <goals>
                            <goal>enforce</goal>
                        </goals>
                    </execution>
                </executions>
            </plugin>

            <plugin>
                <artifactId>maven-dependency-plugin</artifactId>
                <executions>
                    <execution>
                        <id>copy-libs</id>
                        <phase>test-compile</phase>
                        <goals>
                            <goal>copy-dependencies</goal>
                        </goals>
                        <configuration>
                            <excludeGroupIds>org.apache.ignite</excludeGroupIds>
                            <outputDirectory>target/libs</outputDirectory>
                            <includeScope>runtime</includeScope>
                            <excludeTransitive>true</excludeTransitive>
                        </configuration>
                    </execution>
                </executions>
            </plugin>

            <plugin>
                <groupId>org.apache.maven.plugins</groupId>
                <artifactId>maven-javadoc-plugin</artifactId>
                <executions>
                    <execution>
                        <id>module-javadoc</id>
                        <goals>
                            <goal>jar</goal>
                        </goals>
                        <phase>package</phase>
                        <configuration>
                            <stylesheetfile>
                                ${project.basedir}/${project.parent.relativePath}/../assembly/docfiles/javadoc.css
                            </stylesheetfile>
                        </configuration>
                    </execution>
                </executions>
            </plugin>
        </plugins>
    </build>

    <profiles>
        <profile>
            <id>check-licenses</id>
            <build>
                <plugins>
                    <plugin>
                        <groupId>org.apache.rat</groupId>
                        <artifactId>apache-rat-plugin</artifactId>
                        <version>0.11</version>
                        <configuration>
                            <addDefaultLicenseMatchers>false</addDefaultLicenseMatchers>
                            <licenses>
                                <license implementation="org.apache.rat.analysis.license.FullTextMatchingLicense">
                                    <licenseFamilyCategory>IAL20</licenseFamilyCategory>
                                    <licenseFamilyName>Ignite Apache License 2.0</licenseFamilyName>
                                    <fullText>
                                        Licensed to the Apache Software Foundation (ASF) under one or more
                                        contributor license agreements.  See the NOTICE file distributed with
                                        this work for additional information regarding copyright ownership.
                                        The ASF licenses this file to You under the Apache License, Version 2.0
                                        (the "License"); you may not use this file except in compliance with
                                        the License.  You may obtain a copy of the License at

                                        http://www.apache.org/licenses/LICENSE-2.0

                                        Unless required by applicable law or agreed to in writing, software
                                        distributed under the License is distributed on an "AS IS" BASIS,
                                        WITHOUT WARRANTIES OR CONDITIONS OF ANY KIND, either express or implied.
                                        See the License for the specific language governing permissions and
                                        limitations under the License.
                                    </fullText>
                                </license>
                            </licenses>
                            <licenseFamilies>
                                <licenseFamily implementation="org.apache.rat.license.SimpleLicenseFamily">
                                    <familyName>Ignite Apache License 2.0</familyName>
                                </licenseFamily>
                            </licenseFamilies>
                        </configuration>
                        <executions>
                            <execution>
                                <phase>validate</phase>
                                <goals>
                                    <goal>check</goal>
                                </goals>
                                <configuration>
                                    <excludes>
                                        <exclude>work/**</exclude>
                                        <exclude>**/target/**</exclude>
                                        <exclude>**/*.log</exclude>
                                        <exclude>**/*.m4</exclude><!--Free Software Foundation notice-->
                                        <exclude>**/*.dylib</exclude><!--bin-files-->
                                        <exclude>**/*.gar</exclude><!--bin-files-->
                                        <exclude>**/licenses/*.txt</exclude><!--files of licenses-->
                                        <exclude>**/*readme*.txt</exclude><!--readme files-->
                                        <exclude>**/*.sql</exclude><!--sql files-->
                                        <exclude>**/*README*.txt</exclude><!--readme files-->
                                        <exclude>**/*README*.md</exclude><!--readme files-->
                                        <exclude>**/*index*.md</exclude><!--readme files-->
                                        <exclude>**/*.timestamp</exclude><!--tmp-files-->
                                        <exclude>**/*.iml</exclude><!--IDEA files-->
                                        <exclude>**/pom-installed.xml</exclude><!--tmp-files-->
                                        <exclude>**/keystore/*.jks</exclude><!--bin-files-->
                                        <exclude>**/keystore/*.pem</exclude><!--auto generated files-->
                                        <exclude>**/keystore/*.pfx</exclude><!--bin-files-->
                                        <exclude>**/keystore/ca/*.jks</exclude><!--bin-files-->
                                        <exclude>**/keystore/ca/*.key</exclude><!--bin-files-->
                                        <exclude>**/keystore/ca/*.txt</exclude><!--auto generated files-->
                                        <exclude>**/keystore/ca/*.txt.attr</exclude><!--auto generated files-->
                                        <exclude>**/keystore/ca/*serial</exclude><!--auto generated files-->
                                        <exclude>**/META-INF/services/**</exclude> <!-- Interface mappings: cannot be changed -->
                                        <!--special excludes-->
                                        <exclude>idea/ignite_codeStyle.xml</exclude>
                                        <exclude>**/DEVNOTES*.txt</exclude>
                                        <exclude>**/NOTICE*</exclude>
                                        <exclude>**/LICENSE*</exclude>
                                        <exclude>src/main/java/org/apache/ignite/internal/util/offheap/unsafe/GridOffHeapSnapTreeMap.java</exclude><!--BSD license-->
                                        <exclude>src/main/java/org/apache/ignite/internal/util/nio/SelectedSelectionKeySet.java</exclude><!-- Apache 2.0 license -->
                                        <exclude>src/main/java/org/apache/ignite/internal/util/snaptree/*.java</exclude><!--BSD license-->
                                        <exclude>src/main/java/org/jsr166/*.java</exclude>
                                        <exclude>src/test/java/org/apache/ignite/p2p/p2p.properties</exclude><!--test depends on file content-->
                                        <exclude>src/test/resources/log/ignite.log.tst</exclude><!--test resource-->
                                        <exclude>src/test/java/org/apache/ignite/spi/deployment/uri/META-INF/ignite.incorrefs</exclude><!--test resource-->
                                        <exclude>src/test/java/org/apache/ignite/spi/deployment/uri/META-INF/ignite.empty</exclude><!--should be empty-->
                                        <exclude>src/test/java/org/apache/ignite/spi/deployment/uri/META-INF/ignite.brokenxml</exclude><!--test resource-->
                                        <exclude>**/books/*.txt</exclude><!--books examples-->
                                        <exclude>src/main/java/org/apache/ignite/examples/streaming/wordcount/*.txt</exclude><!--books examples-->
                                        <exclude>examples/src/main/java/org/apache/ignite/examples/streaming/wordcount/*.txt</exclude><!--books examples-->
                                        <exclude>src/main/resources/person.csv</exclude><!--CacheLoadOnlyStoreExample csv-->
                                        <exclude>**/resources/datasets/knn/*</exclude><!--Dataset examples in ml module-->
                                        <exclude>**/resources/datasets/regression/*</exclude><!--Dataset examples in ml module-->
                                        <exclude>**/ml/knn/datasets/*</exclude><!--Datasets for ML KNN in examples module-->
                                        <exclude>examples/src/main/resources/person.csv</exclude><!--CacheLoadOnlyStoreExample csv-->
                                        <exclude>src/main/java/org/jetbrains/annotations/*.java</exclude><!--copyright-->
                                        <exclude>dev-tools/IGNITE-*.patch</exclude>
                                        <exclude>dev-tools/.gradle/**/*</exclude>
                                        <exclude>dev-tools/gradle/wrapper/**/*</exclude>
                                        <exclude>dev-tools/gradlew</exclude>
                                        <exclude>src/test/binaries/repo/org/apache/ignite/binary/test2/1.1/test2-1.1.pom</exclude>
                                        <exclude>src/test/binaries/repo/org/apache/ignite/binary/test2/maven-metadata-local.xml</exclude>
                                        <exclude>src/test/binaries/repo/org/apache/ignite/binary/test1/1.1/test1-1.1.pom</exclude>
                                        <exclude>src/test/binaries/repo/org/apache/ignite/binary/test1/maven-metadata-local.xml</exclude>
                                        <!--shmem-->
                                        <exclude>ipc/shmem/**/Makefile.in</exclude><!--auto generated files-->
                                        <exclude>ipc/shmem/**/Makefile</exclude><!--auto generated files-->
                                        <exclude>ipc/shmem/compile</exclude><!--generated by Autoconf and licensed under AL-->
                                        <exclude>ipc/shmem/config.guess</exclude><!--generated by Autoconf and licensed under AL-->
                                        <exclude>ipc/shmem/config.sub</exclude><!--generated by Autoconf and licensed under AL-->
                                        <exclude>ipc/shmem/configure</exclude><!--free software-->
                                        <exclude>ipc/shmem/config.h.in</exclude><!--auto generated-->
                                        <exclude>ipc/shmem/configure.ac</exclude><!--cannot be changed-->
                                        <exclude>ipc/shmem/ltmain.sh</exclude><!--generated by Autoconf and licensed under AL-->
                                        <exclude>ipc/shmem/install-sh</exclude><!--free license-->
                                        <exclude>ipc/shmem/depcomp</exclude><!--generated by Autoconf and licensed under AL-->
                                        <exclude>ipc/shmem/config.status</exclude><!--auto generated-->
                                        <exclude>ipc/shmem/libtool</exclude><!--auto generated-->
                                        <exclude>ipc/shmem/missing</exclude><!--generated by Autoconf and licensed under AL-->
                                        <exclude>ipc/shmem/stamp-h1</exclude><!--tmp timestamp-->
                                        <exclude>ipc/shmem/ltmain.sh</exclude><!--tmp (not under VCS)-->
                                        <exclude>ipc/shmem/include/org_apache_ignite_internal_util_ipc_shmem_IpcSharedMemoryUtils.h</exclude><!--auto generated files-->
                                        <exclude>ipc/shmem/igniteshmem/.libs/*</exclude><!--tmp files-->
                                        <exclude>ipc/shmem/igniteshmem/.deps/*</exclude><!--tmp files-->
                                        <exclude>ipc/shmem/igniteshmem/libigniteshmem.la</exclude><!--tmp (not under VCS)-->
                                        <exclude>ipc/shmem/igniteshmem/libigniteshmem_la-org_apache_ignite_internal_util_ipc_shmem_IpcSharedMemoryUtils.lo</exclude><!--tmp (not under VCS)-->
                                        <!--platforms-->
                                        <exclude>src/test/binaries/repo/org/apache/ignite/binary/test1/1.1/test1-1.1.jar</exclude>
                                        <exclude>src/test/binaries/repo/org/apache/ignite/binary/test2/1.1/test2-1.1.jar</exclude>
                                        <exclude>**/Makefile.am</exclude>
                                        <exclude>**/configure.ac</exclude>
                                        <exclude>**/Makefile.amrel</exclude>
                                        <exclude>**/configure.acrel</exclude>
                                        <exclude>**/*.pc.in</exclude>
                                        <exclude>**/*.sln</exclude>
                                        <exclude>**/*.snk</exclude>
                                        <exclude>**/*.slnrel</exclude>
                                        <exclude>**/*.ini</exclude>
                                        <exclude>**/*.DotSettings</exclude>
                                        <exclude>**/*.FxCop</exclude>
                                        <exclude>**/*.ruleset</exclude>
                                        <exclude>**/*.csproj</exclude>
                                        <exclude>**/*.ndproj</exclude>
                                        <exclude>**/*.csprojrel</exclude>
                                        <exclude>**/*.vcxproj</exclude>
                                        <exclude>**/*.vcxprojrel</exclude>
                                        <exclude>**/*.vcxproj.filters</exclude>
                                        <exclude>**/mkbuild.cmd</exclude>
                                        <exclude>**/module.def</exclude>
                                        <exclude>**/*.fxcop</exclude>
                                        <exclude>**/*.ruleset</exclude>
                                        <exclude>**/*.metaproj</exclude>
                                        <exclude>**/*.metaproj.tmp</exclude>
                                        <exclude>**/*.nunit</exclude>
                                        <exclude>**/teamcity_boost.cpp</exclude>
                                        <exclude>**/teamcity_messages.h</exclude>
                                        <exclude>**/teamcity_messages.cpp</exclude>
                                        <exclude>**/project/vs/**</exclude>
                                        <exclude>**/obj/x64/**</exclude>
                                        <exclude>**/obj/x86/**</exclude>
                                        <exclude>**/bin/x64/**</exclude>
                                        <exclude>**/bin/x86/**</exclude>
                                        <exclude>**/*.dxg</exclude>
                                        <exclude>**/*.cmd</exclude>
                                        <exclude>**/*.ps1</exclude>
                                        <exclude>**/*.json</exclude>
                                        <!--web console-->
                                        <exclude>**/.babelrc</exclude>
                                        <exclude>**/.eslintrc</exclude>
                                        <exclude>**/.dockerignore</exclude>
                                        <exclude>**/backend/config/settings.json.sample</exclude>
                                        <exclude>**/backend/node_modules/**</exclude>
                                        <exclude>**/frontend/build/**</exclude>
                                        <exclude>**/frontend/public/images/**/*.png</exclude>
                                        <exclude>**/frontend/public/images/**/*.svg</exclude>
                                        <exclude>**/frontend/ignite_modules/**</exclude>
                                        <exclude>**/frontend/ignite_modules_temp/**</exclude>
                                        <exclude>**/frontend/node_modules/**</exclude>
                                        <!--RPM packaging, IGNITE-7107-->
                                        <exclude>**/packaging/rpm/SOURCES/name.service</exclude>
                                        <exclude>**/packaging/rpm/SOURCES/service.sh</exclude>
                                        <exclude>**/packaging/rpm/SPECS/apache-ignite.spec</exclude>
                                    </excludes>
                                </configuration>
                            </execution>
                        </executions>
                    </plugin>
                </plugins>
            </build>
        </profile>

        <profile>
            <id>surefire-fork-count-1</id>
            <activation>
                <property>
                    <!-- To activate this profile set the following property. -->
                    <name>FORK_COUNT_SET_TO_1</name>
                </property>
            </activation>
            <build>
                <plugins>
                    <plugin>
                        <groupId>org.apache.maven.plugins</groupId>
                        <artifactId>maven-surefire-plugin</artifactId>
                        <version>2.17</version>
                        <configuration>
                            <forkCount>1</forkCount>
                        </configuration>
                    </plugin>
                </plugins>
            </build>
        </profile>

        <profile>
            <id>tools.jar-default</id>

            <activation>
                <file>
                    <exists>${java.home}/../lib/tools.jar</exists>
                </file>
            </activation>

            <dependencies>
                <dependency>
                    <groupId>com.sun</groupId>
                    <artifactId>tools</artifactId>
                    <version>1.4.2</version>
                    <scope>system</scope>
                    <systemPath>${java.home}/../lib/tools.jar</systemPath>
                </dependency>
            </dependencies>
        </profile>

        <profile>
            <id>tools.jar-mac</id>

            <activation>
                <file>
                    <exists>${java.home}/../Classes/classes.jar</exists>
                </file>
            </activation>

            <dependencies>
                <dependency>
                    <groupId>com.sun</groupId>
                    <artifactId>tools</artifactId>
                    <version>1.4.2</version>
                    <scope>system</scope>
                    <systemPath>${java.home}/../Classes/classes.jar</systemPath>
                </dependency>
            </dependencies>
        </profile>

        <profile>
            <id>licenses</id>

            <dependencies>
                <dependency>
                    <groupId>org.apache.ignite</groupId>
                    <artifactId>ignite-apache-license-gen</artifactId>
                    <version>${project.version}</version>
                    <scope>test</scope><!-- hack to have ignite-apache-license-gen at first place at mvn reactor -->
                </dependency>
            </dependencies>

            <build>
                <plugins>
                    <plugin><!-- generates dependencies licenses -->
                        <groupId>org.apache.maven.plugins</groupId>
                        <artifactId>maven-remote-resources-plugin</artifactId>
                        <executions>
                            <execution>
                                <id>ignite-dependencies</id>
                                <goals>
                                    <goal>process</goal>
                                </goals>
                                <configuration>
                                    <resourceBundles>
                                        <resourceBundle>org.apache.ignite:ignite-apache-license-gen:${project.version}
                                        </resourceBundle>
                                    </resourceBundles>
                                    <excludeTransitive>true</excludeTransitive>
                                </configuration>
                            </execution>
                        </executions>
                    </plugin>

                    <plugin>
                        <groupId>org.apache.maven.plugins</groupId>
                        <artifactId>maven-antrun-plugin</artifactId>
                        <version>1.7</version>
                        <executions>
                            <execution>
                                <id>licenses-file-rename</id>
                                <goals>
                                    <goal>run</goal>
                                </goals>
                                <phase>compile</phase>
                                <configuration>
                                    <target>
                                        <!-- moving licenses generated by "ignite-dependencies" -->
                                        <move file="${basedir}/target/classes/META-INF/licenses.txt" tofile="${basedir}/target/licenses/${project.artifactId}-licenses.txt"/>
                                    </target>
                                    <failOnError>false</failOnError>
                                </configuration>
                            </execution>
                        </executions>
                    </plugin>
                </plugins>
            </build>
        </profile>
        <profile>
            <id>m2e</id>
            <!--This profile is activated when eclipse interacts with maven (using m2e).-->
            <activation>
                <property>
                    <name>m2e.version</name>
                </property>
            </activation>
            <build>
                <plugins>
                    <plugin>
                        <!--eclipse do not support duplicated package-info.java, in both src and test.-->
                        <artifactId>maven-compiler-plugin</artifactId>
                        <executions>
                            <execution>
                                <id>default-testCompile</id>
                                <phase>test-compile</phase>
                                <configuration>
                                    <testExcludes>
                                        <exclude>**/package-info.java</exclude>
                                    </testExcludes>
                                </configuration>
                                <goals>
                                    <goal>testCompile</goal>
                                </goals>
                            </execution>
                        </executions>
                    </plugin>
                </plugins>
                <pluginManagement>
                    <plugins>
                        <!--This plugin's configuration is used to store Eclipse m2e settings only. It has no influence on the Maven build itself.-->
                        <plugin>
                            <groupId>org.eclipse.m2e</groupId>
                            <artifactId>lifecycle-mapping</artifactId>
                            <version>1.0.0</version>
                            <configuration>
                                <lifecycleMappingMetadata>
                                    <pluginExecutions>
                                        <pluginExecution>
                                            <pluginExecutionFilter>
                                                <groupId>org.apache.maven.plugins</groupId>
                                                <artifactId>maven-antrun-plugin</artifactId>
                                                <versionRange>[1.7,)</versionRange>
                                                <goals>
                                                    <goal>run</goal>
                                                    <goal>properties-augmentation</goal>
                                                    <goal>licenses-file-rename</goal>
                                                </goals>
                                            </pluginExecutionFilter>
                                            <action>
                                                <ignore></ignore>
                                            </action>
                                        </pluginExecution>
                                        <pluginExecution>
                                            <pluginExecutionFilter>
                                                <groupId>org.codehaus.mojo</groupId>
                                                <artifactId>flatten-maven-plugin</artifactId>
                                                <versionRange>[1.0.0-beta-3,)</versionRange>
                                                <goals>
                                                    <goal>flatten</goal>
                                                </goals>
                                            </pluginExecutionFilter>
                                            <action>
                                                <ignore></ignore>
                                            </action>
                                        </pluginExecution>
                                        <pluginExecution>
                                            <pluginExecutionFilter>
                                                <groupId>org.codehaus.mojo</groupId>
                                                <artifactId>exec-maven-plugin</artifactId>
                                                <versionRange>[1.3.2,)</versionRange>
                                                <goals>
                                                    <goal>java</goal>
                                                    <goal>default</goal>
                                                </goals>
                                            </pluginExecutionFilter>
                                            <action>
                                                <ignore></ignore>
                                            </action>
                                        </pluginExecution>
                                    </pluginExecutions>
                                </lifecycleMappingMetadata>
                            </configuration>
                        </plugin>
                    </plugins>
                </pluginManagement>
            </build>
        </profile>

    </profiles>
</project><|MERGE_RESOLUTION|>--- conflicted
+++ resolved
@@ -94,13 +94,10 @@
         <log4j.version>2.8.1</log4j.version>
         <lucene.bundle.version>5.5.2_1</lucene.bundle.version>
         <lucene.version>5.5.2</lucene.version>
-<<<<<<< HEAD
+        <maven.bundle.plugin.version>2.5.4</maven.bundle.plugin.version>
         <mockito.version>1.10.19</mockito.version>
-=======
-        <maven.bundle.plugin.version>2.5.4</maven.bundle.plugin.version>
         <mysql.connector.version>5.1.39</mysql.connector.version>
         <netlibjava.version>1.1.2</netlibjava.version>
->>>>>>> 9cc7cbfb
         <oro.bundle.version>2.0.8_6</oro.bundle.version>
         <osgi.core.version>5.0.0</osgi.core.version>
         <osgi.enterprise.version>5.0.0</osgi.enterprise.version>
