<<<<<<< HEAD
=======
apache-ignite (2.8.1-1) unstable; urgency=low

  * Updated Apache Ignite to version 2.8.1

 -- Nikolay Izhikov <nizhikov@apache.org>  Wed, 20 May 2020 22:58:00 +0300

apache-ignite (2.8.0-1) unstable; urgency=low

  * Updated Apache Ignite to version 2.8.0

 -- Maxim Muzafarov <mmuzaf@apache.org>  Thu, 20 Feb 2020 14:26:18 +0300

>>>>>>> 1e84d448
apache-ignite (2.7.6-1) unstable; urgency=low

  * Updated Apache Ignite to version 2.7.6

 -- Petr Ivanov <mr.weider@gmail.com>  Tue, 10 Sep 2019 11:00:13 +0300

apache-ignite (2.7.5-1) unstable; urgency=low

  * Updated Apache Ignite to version 2.7.5

 -- Petr Ivanov <mr.weider@gmail.com>  Fri, 12 Apr 2019 17:57:44 +0300

apache-ignite (2.7.0-1) unstable; urgency=low

  * Updated Apache Ignite to version 2.7.0

 -- Petr Ivanov <mr.weider@gmail.com>  Thu, 26 Jul 2018 12:00:00 +0300

apache-ignite (2.6.0-1) unstable; urgency=low

  * Updated Apache Ignite to version 2.6.0

 -- Petr Ivanov <mr.weider@gmail.com>  Fri, 15 Jun 2018 12:00:00 +0300

apache-ignite (2.5.0-1) unstable; urgency=low

  * Updated Apache Ignite to version 2.5.0

 -- Petr Ivanov <mr.weider@gmail.com>  Tue, 17 Apr 2018 12:00:00 +0300

apache-ignite (2.4.0-1) unstable; urgency=low

  * Initial package release

 -- Petr Ivanov <mr.weider@gmail.com>  Wed, 17 Jan 2018 12:00:00 +0300
<|MERGE_RESOLUTION|>--- conflicted
+++ resolved
@@ -1,5 +1,3 @@
-<<<<<<< HEAD
-=======
 apache-ignite (2.8.1-1) unstable; urgency=low
 
   * Updated Apache Ignite to version 2.8.1
@@ -12,7 +10,6 @@
 
  -- Maxim Muzafarov <mmuzaf@apache.org>  Thu, 20 Feb 2020 14:26:18 +0300
 
->>>>>>> 1e84d448
 apache-ignite (2.7.6-1) unstable; urgency=low
 
   * Updated Apache Ignite to version 2.7.6
