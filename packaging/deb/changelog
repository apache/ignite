--- conflicted
+++ resolved
@@ -1,8 +1,3 @@
-<<<<<<< HEAD
-<<<<<<< HEAD
-=======
-=======
->>>>>>> 9cf06362
 apache-ignite (2.13.0-1) unstable; urgency=low
 
   * Updated Apache Ignite to version 2.13.0
@@ -15,10 +10,6 @@
 
  -- Nikita Amelchev <namelchev@apache.org>  Thu, 21 Oct 2021 22:00:00 +0300
 
-<<<<<<< HEAD
->>>>>>> upstream/master
-=======
->>>>>>> 9cf06362
 apache-ignite (2.11.0-1) unstable; urgency=low
 
   * Updated Apache Ignite to version 2.11.0
