--- conflicted
+++ resolved
@@ -22,7 +22,7 @@
     <parent>
         <groupId>org.apache.ignite</groupId>
         <artifactId>ignite-parent-internal</artifactId>
-        <version>2.16.999-SNAPSHOT</version>
+        <version>${revision}</version>
         <relativePath>../parent-internal/pom.xml</relativePath>
     </parent>
 
@@ -103,33 +103,6 @@
 
         <dependency>
             <groupId>${project.groupId}</groupId>
-<<<<<<< HEAD
-            <artifactId>ignite-ml</artifactId>
-            <exclusions>
-                <exclusion>
-                    <groupId>com.fasterxml.jackson.core</groupId>
-                    <artifactId>*</artifactId>
-                </exclusion>
-            </exclusions>
-        </dependency>
-
-        <dependency>
-            <groupId>${project.groupId}</groupId>
-            <artifactId>ignite-ml-xgboost-model-parser</artifactId>
-            <version>${project.version}</version>
-        </dependency>
-
-        <dependency>
-            <groupId>${project.groupId}</groupId>
-            <artifactId>ignite-ml-catboost-model-parser</artifactId>
-            <version>${project.version}</version>
-        </dependency>
-
-
-        <dependency>
-            <groupId>${project.groupId}</groupId>
-=======
->>>>>>> 123127a3
             <artifactId>ignite-kubernetes</artifactId>
         </dependency>
 
