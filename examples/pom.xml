--- conflicted
+++ resolved
@@ -107,7 +107,6 @@
             <version>${project.version}</version>
         </dependency>
 
-        <!-- 
         <dependency>
             <groupId>org.apache.ignite</groupId>
             <artifactId>ignite-ml-h2o-model-parser</artifactId>
@@ -118,8 +117,7 @@
             <groupId>org.apache.ignite</groupId>
             <artifactId>ignite-ml-spark-model-parser</artifactId>
             <version>${project.version}</version>
-        </dependency> 
-        -->
+        </dependency>
 
         <dependency>
             <groupId>commons-cli</groupId>
@@ -165,10 +163,7 @@
             <artifactId>parquet-hadoop</artifactId>
             <version>1.10.0</version>
         </dependency>
-        
-        
-
-        <!-- 
+
         <dependency>
             <groupId>org.apache.hadoop</groupId>
             <artifactId>hadoop-common</artifactId>
@@ -179,18 +174,8 @@
                     <artifactId>protobuf-java</artifactId>
                 </exclusion>
             </exclusions>
-<<<<<<< HEAD
-        </dependency> 
-        -->
-=======
-        </dependency>
->>>>>>> 1e84d448
-
-        <dependency>
-        	<groupId>commons-io</groupId>
-        	<artifactId>commons-io</artifactId>
-        	<version>${commons.io.version}</version>
-        </dependency>
+        </dependency>
+
     </dependencies>
 
     <properties>
