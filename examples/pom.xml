<<<<<<< HEAD
<?xml version="1.0" encoding="UTF-8"?>

<!--
  Licensed to the Apache Software Foundation (ASF) under one or more
  contributor license agreements.  See the NOTICE file distributed with
  this work for additional information regarding copyright ownership.
  The ASF licenses this file to You under the Apache License, Version 2.0
  (the "License"); you may not use this file except in compliance with
  the License.  You may obtain a copy of the License at
       http://www.apache.org/licenses/LICENSE-2.0
  Unless required by applicable law or agreed to in writing, software
  distributed under the License is distributed on an "AS IS" BASIS,
  WITHOUT WARRANTIES OR CONDITIONS OF ANY KIND, either express or implied.
  See the License for the specific language governing permissions and
  limitations under the License.
-->

<project xmlns="http://maven.apache.org/POM/4.0.0" xmlns:xsi="http://www.w3.org/2001/XMLSchema-instance"
         xsi:schemaLocation="http://maven.apache.org/POM/4.0.0 http://maven.apache.org/xsd/maven-4.0.0.xsd">
    <modelVersion>4.0.0</modelVersion>

    <parent>
        <groupId>org.apache.ignite</groupId>
        <artifactId>ignite-parent</artifactId>
        <version>1</version>
        <relativePath>../parent</relativePath>
    </parent>

    <artifactId>ignite-examples</artifactId>
    <version>2.9.0-SNAPSHOT</version>

    <dependencies>
        <dependency>
            <groupId>javax.cache</groupId>
            <artifactId>cache-api</artifactId>
            <version>${javax.cache.version}</version>
        </dependency>

        <dependency>
            <groupId>org.apache.ignite</groupId>
            <artifactId>ignite-core</artifactId>
            <version>${project.version}</version>
        </dependency>

        <dependency>
            <groupId>org.apache.ignite</groupId>
            <artifactId>ignite-spring</artifactId>
            <version>${project.version}</version>
            <!--Remove exclusion while upgrading ignite-spring version to 5.0-->
            <exclusions>
                <exclusion>
                    <groupId>org.springframework</groupId>
                    <artifactId>spring-core</artifactId>
                </exclusion>
                <exclusion>
                    <groupId>org.springframework</groupId>
                    <artifactId>spring-beans</artifactId>
                </exclusion>
            </exclusions>
        </dependency>

        <dependency>
            <groupId>org.apache.ignite</groupId>
            <artifactId>ignite-log4j</artifactId>
            <version>${project.version}</version>
        </dependency>

        <dependency>
            <groupId>org.apache.ignite</groupId>
            <artifactId>ignite-indexing</artifactId>
            <version>${project.version}</version>
        </dependency>

        <dependency>
            <groupId>org.apache.ignite</groupId>
            <artifactId>ignite-spring-data_2.0</artifactId>
            <version>${project.version}</version>
        </dependency>

        <dependency>
            <groupId>org.apache.ignite</groupId>
            <artifactId>ignite-opencensus</artifactId>
            <version>${project.version}</version>
        </dependency>

        <dependency>
            <groupId>io.opencensus</groupId>
            <artifactId>opencensus-exporter-stats-prometheus</artifactId>
            <version>${opencensus.version}</version>
        </dependency>

        <dependency>
            <groupId>io.prometheus</groupId>
            <artifactId>simpleclient_httpserver</artifactId>
            <version>0.3.0</version>
        </dependency>

        <dependency>
            <groupId>org.apache.ignite</groupId>
            <artifactId>ignite-ml</artifactId>
            <version>${project.version}</version>
        </dependency>

        <dependency>
            <groupId>org.apache.ignite</groupId>
            <artifactId>ignite-ml-xgboost-model-parser</artifactId>
            <version>${project.version}</version>
        </dependency>


        <dependency>
            <groupId>${project.groupId}</groupId>
            <artifactId>ignite-ml-catboost-model-parser</artifactId>
            <version>${project.version}</version>
        </dependency>
       

        <dependency>
            <groupId>${project.groupId}</groupId>
            <artifactId>ignite-kubernetes</artifactId>
            <version>${project.version}</version>
        </dependency>

        <dependency>
            <groupId>commons-cli</groupId>
            <artifactId>commons-cli</artifactId>
            <version>1.2</version>
        </dependency>
        
        <dependency>
		    <groupId>commons-io</groupId>
		    <artifactId>commons-io</artifactId>
		    <version>2.1</version>
		</dependency>

        <dependency>
            <groupId>com.google.code.simple-spring-memcached</groupId>
            <artifactId>spymemcached</artifactId>
            <version>2.8.4</version>
        </dependency>

        <dependency>
            <groupId>org.apache.ignite</groupId>
            <artifactId>ignite-core</artifactId>
            <version>${project.version}</version>
            <type>test-jar</type>
            <scope>test</scope>
        </dependency>

        <dependency>
            <groupId>org.gridgain</groupId>
            <artifactId>ignite-shmem</artifactId>
            <version>1.0.0</version>
            <scope>test</scope>
        </dependency>

        <dependency>
            <groupId>org.javassist</groupId>
            <artifactId>javassist</artifactId>
            <version>${javassist.version}</version>
        </dependency>
        <!-- https://mvnrepository.com/artifact/org.jpmml/pmml-model -->
        <dependency>
            <groupId>org.jpmml</groupId>
            <artifactId>pmml-model</artifactId>
            <version>1.4.7</version>
        </dependency>
        
        <dependency>
            <groupId>javax.xml.bind</groupId>
            <artifactId>jaxb-api</artifactId>
           <version>2.3.0</version>
        </dependency>

       <!--  <dependency>
            <groupId>org.apache.parquet</groupId>
            <artifactId>parquet-hadoop</artifactId>
            <version>1.10.0</version>
        </dependency>

        <dependency>
            <groupId>org.apache.hadoop</groupId>
            <artifactId>hadoop-common</artifactId>
            <version>2.9.1</version>
            <exclusions>
                <exclusion>
                    <groupId>com.google.protobuf</groupId>
                    <artifactId>protobuf-java</artifactId>
                </exclusion>
            </exclusions>
        </dependency> -->

    </dependencies>

    <properties>
        <!-- will be changed by profile activation. allows to combine profiles. -->
        <lgpl.folder>src/main/java</lgpl.folder>
        <lgpl.test.folder>src/test/java</lgpl.test.folder>
        <spark.folder>src/main/java</spark.folder>
        <spark.test.folder>src/test/java</spark.test.folder>
    </properties>

    <profiles>
        <profile>
            <id>scala</id>

            <properties>
                <spark.folder>src/main/spark</spark.folder>
                <spark.test.folder>src/test/spark</spark.test.folder>
            </properties>

            <dependencies>
                <dependency>
                    <groupId>org.apache.ignite</groupId>
                    <artifactId>ignite-scalar</artifactId>
                    <version>${project.version}</version>
                </dependency>

                <dependency>
                    <groupId>org.scalatest</groupId>
                    <artifactId>scalatest_2.11</artifactId>
                    <version>${scala.test.version}</version>
                    <scope>test</scope>
                    <exclusions>
                        <exclusion>
                            <groupId>org.scala-lang</groupId>
                            <artifactId>scala-library</artifactId>
                        </exclusion>
                    </exclusions>
                </dependency>

                <dependency>
                    <groupId>org.apache.ignite</groupId>
                    <artifactId>ignite-spark</artifactId>
                    <version>${project.version}</version>
                </dependency>
            </dependencies>

            <build>
                <plugins>
                    <plugin>
                        <groupId>net.alchim31.maven</groupId>
                        <artifactId>scala-maven-plugin</artifactId>
                    </plugin>
                </plugins>
            </build>
        </profile>

        <profile>
            <id>lgpl</id>

            <properties>
                <lgpl.folder>src/main/java-lgpl</lgpl.folder>
                <lgpl.test.folder>src/test/java-lgpl</lgpl.test.folder>
            </properties>

            <dependencies>
                <dependency>
                    <groupId>org.apache.ignite</groupId>
                    <artifactId>ignite-hibernate_5.1</artifactId>
                    <version>${project.version}</version>
                </dependency>

                <dependency>
                    <groupId>org.apache.ignite</groupId>
                    <artifactId>ignite-schedule</artifactId>
                    <version>${project.version}</version>
                </dependency>

                <dependency>
                    <groupId>org.apache.ignite</groupId>
                    <artifactId>ignite-geospatial</artifactId>
                    <version>${project.version}</version>
                </dependency>
            </dependencies>
        </profile>
        <profile>
            <id>spark-2.4</id>

            <properties>
                <spark.folder>src/main/spark</spark.folder>
                <spark.test.folder>src/test/spark</spark.test.folder>
            </properties>

            <dependencies>
                <dependency>
                    <groupId>org.apache.ignite</groupId>
                    <artifactId>ignite-scalar</artifactId>
                    <version>${project.version}</version>
                </dependency>

                <dependency>
                    <groupId>org.scalatest</groupId>
                    <artifactId>scalatest_2.11</artifactId>
                    <version>${scala.test.version}</version>
                    <scope>test</scope>
                    <exclusions>
                        <exclusion>
                            <groupId>org.scala-lang</groupId>
                            <artifactId>scala-library</artifactId>
                        </exclusion>
                    </exclusions>
                </dependency>

                <dependency>
                    <groupId>org.apache.ignite</groupId>
                    <artifactId>ignite-spark-2.4</artifactId>
                    <version>${project.version}</version>
                </dependency>
            </dependencies>

            <build>
                <plugins>
                    <plugin>
                        <groupId>net.alchim31.maven</groupId>
                        <artifactId>scala-maven-plugin</artifactId>
                    </plugin>
                </plugins>
            </build>
        </profile>
    </profiles>

    <build>
        <resources>
            <resource>
                <directory>src/main/java</directory>
                <excludes>
                    <exclude>**/*.java</exclude>
                </excludes>
            </resource>
            <resource>
                <directory>config</directory>
            </resource>
        </resources>

        <plugins>
            <plugin>
                <groupId>org.codehaus.mojo</groupId>
                <artifactId>build-helper-maven-plugin</artifactId>
                <executions>
                    <execution>
                        <id>add-sources</id>
                        <phase>generate-sources</phase>
                        <goals>
                            <goal>add-source</goal>
                        </goals>
                        <configuration>
                            <sources>
                                <source>${lgpl.folder}</source>
                                <source>${spark.folder}</source>
                            </sources>
                        </configuration>
                    </execution>

                    <execution>
                        <id>add-tests</id>
                        <phase>generate-test-sources</phase>
                        <goals>
                            <goal>add-test-source</goal>
                        </goals>
                        <configuration>
                            <sources>
                                <source>${lgpl.test.folder}</source>
                                <source>${spark.test.folder}</source>
                            </sources>
                        </configuration>
                    </execution>
                </executions>
            </plugin>

            <plugin>
                <groupId>org.apache.maven.plugins</groupId>
                <artifactId>maven-deploy-plugin</artifactId>
                <configuration>
                    <skip>true</skip>
                </configuration>
            </plugin>

            <plugin>
                <groupId>org.apache.maven.plugins</groupId>
                <artifactId>maven-javadoc-plugin</artifactId>

                <configuration>
                    <additionalDependencies>
                        <dependency>
                            <groupId>com.fasterxml.jackson.core</groupId>
                            <artifactId>jackson-core</artifactId>
                            <version>${jackson.version}</version>
                        </dependency>

                        <dependency>
                            <groupId>com.fasterxml.jackson.core</groupId>
                            <artifactId>jackson-databind</artifactId>
                            <version>${jackson.version}</version>
                        </dependency>

                        <dependency>
                            <groupId>com.fasterxml.jackson.core</groupId>
                            <artifactId>jackson-annotations</artifactId>
                            <version>${jackson.version}</version>
                        </dependency>
                    </additionalDependencies>
                </configuration>
            </plugin>
        </plugins>
    </build>
</project>
=======
<?xml version="1.0" encoding="UTF-8"?>

<!--
  Licensed to the Apache Software Foundation (ASF) under one or more
  contributor license agreements.  See the NOTICE file distributed with
  this work for additional information regarding copyright ownership.
  The ASF licenses this file to You under the Apache License, Version 2.0
  (the "License"); you may not use this file except in compliance with
  the License.  You may obtain a copy of the License at
       http://www.apache.org/licenses/LICENSE-2.0
  Unless required by applicable law or agreed to in writing, software
  distributed under the License is distributed on an "AS IS" BASIS,
  WITHOUT WARRANTIES OR CONDITIONS OF ANY KIND, either express or implied.
  See the License for the specific language governing permissions and
  limitations under the License.
-->

<project xmlns="http://maven.apache.org/POM/4.0.0" xmlns:xsi="http://www.w3.org/2001/XMLSchema-instance"
         xsi:schemaLocation="http://maven.apache.org/POM/4.0.0 http://maven.apache.org/xsd/maven-4.0.0.xsd">
    <modelVersion>4.0.0</modelVersion>

    <parent>
        <groupId>org.apache.ignite</groupId>
        <artifactId>ignite-parent-internal</artifactId>
        <version>${revision}</version>
        <relativePath>../parent-internal/pom.xml</relativePath>
    </parent>

    <artifactId>ignite-examples</artifactId>

    <dependencies>
        <dependency>
            <groupId>javax.cache</groupId>
            <artifactId>cache-api</artifactId>
            <version>${javax.cache.version}</version>
        </dependency>

        <dependency>
            <groupId>${project.groupId}</groupId>
            <artifactId>ignite-core</artifactId>
        </dependency>

        <dependency>
            <groupId>${project.groupId}</groupId>
            <artifactId>ignite-spring</artifactId>
            <!--Remove exclusion while upgrading ignite-spring version to 5.0-->
            <exclusions>
                <exclusion>
                    <groupId>org.springframework</groupId>
                    <artifactId>spring-core</artifactId>
                </exclusion>
                <exclusion>
                    <groupId>org.springframework</groupId>
                    <artifactId>spring-beans</artifactId>
                </exclusion>
            </exclusions>
        </dependency>

        <!--Remove spring-core and spring-beans dependencies while upgrading ignite-spring version to 5.0-->
        <dependency>
            <groupId>org.springframework</groupId>
            <artifactId>spring-core</artifactId>
            <version>${spring-5.0.version}</version>
        </dependency>

        <dependency>
            <groupId>org.springframework</groupId>
            <artifactId>spring-beans</artifactId>
            <version>${spring-5.0.version}</version>
        </dependency>

        <dependency>
            <groupId>${project.groupId}</groupId>
            <artifactId>ignite-log4j</artifactId>
        </dependency>

        <dependency>
            <groupId>${project.groupId}</groupId>
            <artifactId>ignite-indexing</artifactId>
        </dependency>

        <dependency>
            <groupId>${project.groupId}</groupId>
            <artifactId>ignite-calcite</artifactId>
        </dependency>

        <dependency>
            <groupId>${project.groupId}</groupId>
            <artifactId>ignite-opencensus</artifactId>
        </dependency>

        <dependency>
            <groupId>io.opencensus</groupId>
            <artifactId>opencensus-exporter-stats-prometheus</artifactId>
            <version>${opencensus.version}</version>
        </dependency>

        <dependency>
            <groupId>io.prometheus</groupId>
            <artifactId>simpleclient_httpserver</artifactId>
            <version>0.3.0</version>
        </dependency>

        <dependency>
            <groupId>${project.groupId}</groupId>
            <artifactId>ignite-ml</artifactId>
            <exclusions>
                <exclusion>
                    <groupId>com.fasterxml.jackson.core</groupId>
                    <artifactId>*</artifactId>
                </exclusion>
            </exclusions>
        </dependency>

        <dependency>
            <groupId>${project.groupId}</groupId>
            <artifactId>ignite-ml-xgboost-model-parser</artifactId>
            <version>${project.version}</version>
        </dependency>

        <dependency>
            <groupId>${project.groupId}</groupId>
            <artifactId>ignite-ml-catboost-model-parser</artifactId>
            <version>${project.version}</version>
        </dependency>

        <dependency>
            <groupId>${project.groupId}</groupId>
            <artifactId>ignite-ml-h2o-model-parser</artifactId>
            <version>${project.version}</version>
        </dependency>

        <dependency>
            <groupId>${project.groupId}</groupId>
            <artifactId>ignite-ml-spark-model-parser</artifactId>
            <version>${project.version}</version>
        </dependency>

        <dependency>
            <groupId>${project.groupId}</groupId>
            <artifactId>ignite-kubernetes</artifactId>
        </dependency>

        <dependency>
            <groupId>commons-cli</groupId>
            <artifactId>commons-cli</artifactId>
            <version>1.2</version>
        </dependency>

        <dependency>
            <groupId>com.google.code.simple-spring-memcached</groupId>
            <artifactId>spymemcached</artifactId>
            <version>2.8.4</version>
        </dependency>

        <dependency>
            <groupId>${project.groupId}</groupId>
            <artifactId>ignite-core</artifactId>
            <type>test-jar</type>
            <scope>test</scope>
        </dependency>

        <dependency>
            <groupId>${project.groupId}</groupId>
            <artifactId>ignite-tools</artifactId>
            <scope>test</scope>
            <exclusions>
                <exclusion>
                    <groupId>org.apache.rat</groupId>
                    <artifactId>apache-rat-core</artifactId>
                </exclusion>
            </exclusions>
        </dependency>

        <dependency>
            <groupId>org.javassist</groupId>
            <artifactId>javassist</artifactId>
            <version>${javassist.version}</version>
        </dependency>
        <!-- https://mvnrepository.com/artifact/org.jpmml/pmml-model -->
        <dependency>
            <groupId>org.jpmml</groupId>
            <artifactId>pmml-model</artifactId>
            <version>1.4.7</version>
        </dependency>

        <dependency>
            <groupId>org.apache.parquet</groupId>
            <artifactId>parquet-hadoop</artifactId>
            <version>1.10.0</version>
        </dependency>

        <dependency>
            <groupId>org.apache.hadoop</groupId>
            <artifactId>hadoop-common</artifactId>
            <version>2.9.1</version>
            <exclusions>
                <exclusion>
                    <groupId>com.google.protobuf</groupId>
                    <artifactId>protobuf-java</artifactId>
                </exclusion>
            </exclusions>
        </dependency>

    </dependencies>

    <properties>
        <!-- will be changed by profile activation. allows to combine profiles. -->
        <lgpl.folder>src/main/java</lgpl.folder>
        <lgpl.test.folder>src/test/java</lgpl.test.folder>
        <spark.folder>src/main/java</spark.folder>
        <spark.test.folder>src/test/java</spark.test.folder>
    </properties>

    <profiles>
        <profile>
            <id>scala</id>

            <properties>
                <spark.folder>src/main/spark</spark.folder>
                <spark.test.folder>src/test/spark</spark.test.folder>
            </properties>

            <dependencies>
                <dependency>
                    <groupId>org.scalatest</groupId>
                    <artifactId>scalatest_2.11</artifactId>
                    <version>${scala.test.version}</version>
                    <scope>test</scope>
                    <exclusions>
                        <exclusion>
                            <groupId>org.scala-lang</groupId>
                            <artifactId>scala-library</artifactId>
                        </exclusion>
                    </exclusions>
                </dependency>

                <dependency>
                    <groupId>${project.groupId}</groupId>
                    <artifactId>ignite-spark</artifactId>
                </dependency>
            </dependencies>

            <build>
                <plugins>
                    <plugin>
                        <groupId>net.alchim31.maven</groupId>
                        <artifactId>scala-maven-plugin</artifactId>
                    </plugin>
                    <plugin>
                        <groupId>org.apache.maven.plugins</groupId>
                        <artifactId>maven-checkstyle-plugin</artifactId>
                        <configuration>
                            <sourceDirectories combine.children="append">
                                <sourceDirectory>${spark.folder}</sourceDirectory>
                                <sourceDirectory>${spark.test.folder}</sourceDirectory>
                            </sourceDirectories>
                        </configuration>
                    </plugin>
                </plugins>
            </build>
        </profile>

        <profile>
            <id>lgpl</id>

            <properties>
                <lgpl.folder>src/main/java-lgpl</lgpl.folder>
                <lgpl.test.folder>src/test/java-lgpl</lgpl.test.folder>
            </properties>

            <dependencies>
                <dependency>
                    <groupId>${project.groupId}</groupId>
                    <artifactId>ignite-hibernate_5.1</artifactId>
                    <version>${project.version}</version>
                </dependency>

                <dependency>
                    <groupId>${project.groupId}</groupId>
                    <artifactId>ignite-schedule</artifactId>
                </dependency>

                <dependency>
                    <groupId>${project.groupId}</groupId>
                    <artifactId>ignite-geospatial</artifactId>
                </dependency>
            </dependencies>

            <build>
                <plugins>
                    <plugin>
                        <groupId>org.apache.maven.plugins</groupId>
                        <artifactId>maven-checkstyle-plugin</artifactId>
                        <configuration>
                            <sourceDirectories combine.children="append">
                                <sourceDirectory>${lgpl.folder}</sourceDirectory>
                                <sourceDirectory>${lgpl.test.folder}</sourceDirectory>
                            </sourceDirectories>
                        </configuration>
                    </plugin>
                </plugins>
            </build>
        </profile>
        <profile>
            <id>spark-2.4</id>

            <properties>
                <spark.folder>src/main/spark</spark.folder>
                <spark.test.folder>src/test/spark</spark.test.folder>
            </properties>

            <dependencies>
                <dependency>
                    <groupId>org.scalatest</groupId>
                    <artifactId>scalatest_2.11</artifactId>
                    <version>${scala.test.version}</version>
                    <scope>test</scope>
                    <exclusions>
                        <exclusion>
                            <groupId>org.scala-lang</groupId>
                            <artifactId>scala-library</artifactId>
                        </exclusion>
                    </exclusions>
                </dependency>

                <dependency>
                    <groupId>${project.groupId}</groupId>
                    <artifactId>ignite-spark-2.4</artifactId>
                    <version>${project.version}</version>
                </dependency>
            </dependencies>

            <build>
                <plugins>
                    <plugin>
                        <groupId>net.alchim31.maven</groupId>
                        <artifactId>scala-maven-plugin</artifactId>
                    </plugin>
                    <plugin>
                        <groupId>org.apache.maven.plugins</groupId>
                        <artifactId>maven-checkstyle-plugin</artifactId>
                        <configuration>
                            <sourceDirectories combine.children="append">
                                <sourceDirectory>${spark.folder}</sourceDirectory>
                                <sourceDirectory>${spark.test.folder}</sourceDirectory>
                            </sourceDirectories>
                        </configuration>
                    </plugin>
                </plugins>
            </build>
        </profile>
    </profiles>

    <build>
        <resources>
            <resource>
                <directory>src/main/java</directory>
                <excludes>
                    <exclude>**/*.java</exclude>
                </excludes>
            </resource>
            <resource>
                <directory>config</directory>
            </resource>
        </resources>

        <plugins>
            <plugin>
                <groupId>org.codehaus.mojo</groupId>
                <artifactId>build-helper-maven-plugin</artifactId>
                <executions>
                    <execution>
                        <id>add-sources</id>
                        <phase>generate-sources</phase>
                        <goals>
                            <goal>add-source</goal>
                        </goals>
                        <configuration>
                            <sources>
                                <source>${lgpl.folder}</source>
                                <source>${spark.folder}</source>
                            </sources>
                        </configuration>
                    </execution>

                    <execution>
                        <id>add-tests</id>
                        <phase>generate-test-sources</phase>
                        <goals>
                            <goal>add-test-source</goal>
                        </goals>
                        <configuration>
                            <sources>
                                <source>${lgpl.test.folder}</source>
                                <source>${spark.test.folder}</source>
                            </sources>
                        </configuration>
                    </execution>
                </executions>
            </plugin>

            <plugin>
                <groupId>org.apache.maven.plugins</groupId>
                <artifactId>maven-deploy-plugin</artifactId>
                <configuration>
                    <skip>true</skip>
                </configuration>
            </plugin>

            <plugin>
                <groupId>org.apache.maven.plugins</groupId>
                <artifactId>maven-javadoc-plugin</artifactId>

                <configuration>
                    <additionalDependencies>
                        <dependency>
                            <groupId>com.fasterxml.jackson.core</groupId>
                            <artifactId>jackson-core</artifactId>
                            <version>${jackson.version}</version>
                        </dependency>

                        <dependency>
                            <groupId>com.fasterxml.jackson.core</groupId>
                            <artifactId>jackson-databind</artifactId>
                            <version>${jackson.version}</version>
                        </dependency>

                        <dependency>
                            <groupId>com.fasterxml.jackson.core</groupId>
                            <artifactId>jackson-annotations</artifactId>
                            <version>${jackson.version}</version>
                        </dependency>
                    </additionalDependencies>
                </configuration>
            </plugin>
        </plugins>
    </build>
</project>
>>>>>>> 9cf06362
<|MERGE_RESOLUTION|>--- conflicted
+++ resolved
@@ -1,412 +1,3 @@
-<<<<<<< HEAD
-<?xml version="1.0" encoding="UTF-8"?>
-
-<!--
-  Licensed to the Apache Software Foundation (ASF) under one or more
-  contributor license agreements.  See the NOTICE file distributed with
-  this work for additional information regarding copyright ownership.
-  The ASF licenses this file to You under the Apache License, Version 2.0
-  (the "License"); you may not use this file except in compliance with
-  the License.  You may obtain a copy of the License at
-       http://www.apache.org/licenses/LICENSE-2.0
-  Unless required by applicable law or agreed to in writing, software
-  distributed under the License is distributed on an "AS IS" BASIS,
-  WITHOUT WARRANTIES OR CONDITIONS OF ANY KIND, either express or implied.
-  See the License for the specific language governing permissions and
-  limitations under the License.
--->
-
-<project xmlns="http://maven.apache.org/POM/4.0.0" xmlns:xsi="http://www.w3.org/2001/XMLSchema-instance"
-         xsi:schemaLocation="http://maven.apache.org/POM/4.0.0 http://maven.apache.org/xsd/maven-4.0.0.xsd">
-    <modelVersion>4.0.0</modelVersion>
-
-    <parent>
-        <groupId>org.apache.ignite</groupId>
-        <artifactId>ignite-parent</artifactId>
-        <version>1</version>
-        <relativePath>../parent</relativePath>
-    </parent>
-
-    <artifactId>ignite-examples</artifactId>
-    <version>2.9.0-SNAPSHOT</version>
-
-    <dependencies>
-        <dependency>
-            <groupId>javax.cache</groupId>
-            <artifactId>cache-api</artifactId>
-            <version>${javax.cache.version}</version>
-        </dependency>
-
-        <dependency>
-            <groupId>org.apache.ignite</groupId>
-            <artifactId>ignite-core</artifactId>
-            <version>${project.version}</version>
-        </dependency>
-
-        <dependency>
-            <groupId>org.apache.ignite</groupId>
-            <artifactId>ignite-spring</artifactId>
-            <version>${project.version}</version>
-            <!--Remove exclusion while upgrading ignite-spring version to 5.0-->
-            <exclusions>
-                <exclusion>
-                    <groupId>org.springframework</groupId>
-                    <artifactId>spring-core</artifactId>
-                </exclusion>
-                <exclusion>
-                    <groupId>org.springframework</groupId>
-                    <artifactId>spring-beans</artifactId>
-                </exclusion>
-            </exclusions>
-        </dependency>
-
-        <dependency>
-            <groupId>org.apache.ignite</groupId>
-            <artifactId>ignite-log4j</artifactId>
-            <version>${project.version}</version>
-        </dependency>
-
-        <dependency>
-            <groupId>org.apache.ignite</groupId>
-            <artifactId>ignite-indexing</artifactId>
-            <version>${project.version}</version>
-        </dependency>
-
-        <dependency>
-            <groupId>org.apache.ignite</groupId>
-            <artifactId>ignite-spring-data_2.0</artifactId>
-            <version>${project.version}</version>
-        </dependency>
-
-        <dependency>
-            <groupId>org.apache.ignite</groupId>
-            <artifactId>ignite-opencensus</artifactId>
-            <version>${project.version}</version>
-        </dependency>
-
-        <dependency>
-            <groupId>io.opencensus</groupId>
-            <artifactId>opencensus-exporter-stats-prometheus</artifactId>
-            <version>${opencensus.version}</version>
-        </dependency>
-
-        <dependency>
-            <groupId>io.prometheus</groupId>
-            <artifactId>simpleclient_httpserver</artifactId>
-            <version>0.3.0</version>
-        </dependency>
-
-        <dependency>
-            <groupId>org.apache.ignite</groupId>
-            <artifactId>ignite-ml</artifactId>
-            <version>${project.version}</version>
-        </dependency>
-
-        <dependency>
-            <groupId>org.apache.ignite</groupId>
-            <artifactId>ignite-ml-xgboost-model-parser</artifactId>
-            <version>${project.version}</version>
-        </dependency>
-
-
-        <dependency>
-            <groupId>${project.groupId}</groupId>
-            <artifactId>ignite-ml-catboost-model-parser</artifactId>
-            <version>${project.version}</version>
-        </dependency>
-       
-
-        <dependency>
-            <groupId>${project.groupId}</groupId>
-            <artifactId>ignite-kubernetes</artifactId>
-            <version>${project.version}</version>
-        </dependency>
-
-        <dependency>
-            <groupId>commons-cli</groupId>
-            <artifactId>commons-cli</artifactId>
-            <version>1.2</version>
-        </dependency>
-        
-        <dependency>
-		    <groupId>commons-io</groupId>
-		    <artifactId>commons-io</artifactId>
-		    <version>2.1</version>
-		</dependency>
-
-        <dependency>
-            <groupId>com.google.code.simple-spring-memcached</groupId>
-            <artifactId>spymemcached</artifactId>
-            <version>2.8.4</version>
-        </dependency>
-
-        <dependency>
-            <groupId>org.apache.ignite</groupId>
-            <artifactId>ignite-core</artifactId>
-            <version>${project.version}</version>
-            <type>test-jar</type>
-            <scope>test</scope>
-        </dependency>
-
-        <dependency>
-            <groupId>org.gridgain</groupId>
-            <artifactId>ignite-shmem</artifactId>
-            <version>1.0.0</version>
-            <scope>test</scope>
-        </dependency>
-
-        <dependency>
-            <groupId>org.javassist</groupId>
-            <artifactId>javassist</artifactId>
-            <version>${javassist.version}</version>
-        </dependency>
-        <!-- https://mvnrepository.com/artifact/org.jpmml/pmml-model -->
-        <dependency>
-            <groupId>org.jpmml</groupId>
-            <artifactId>pmml-model</artifactId>
-            <version>1.4.7</version>
-        </dependency>
-        
-        <dependency>
-            <groupId>javax.xml.bind</groupId>
-            <artifactId>jaxb-api</artifactId>
-           <version>2.3.0</version>
-        </dependency>
-
-       <!--  <dependency>
-            <groupId>org.apache.parquet</groupId>
-            <artifactId>parquet-hadoop</artifactId>
-            <version>1.10.0</version>
-        </dependency>
-
-        <dependency>
-            <groupId>org.apache.hadoop</groupId>
-            <artifactId>hadoop-common</artifactId>
-            <version>2.9.1</version>
-            <exclusions>
-                <exclusion>
-                    <groupId>com.google.protobuf</groupId>
-                    <artifactId>protobuf-java</artifactId>
-                </exclusion>
-            </exclusions>
-        </dependency> -->
-
-    </dependencies>
-
-    <properties>
-        <!-- will be changed by profile activation. allows to combine profiles. -->
-        <lgpl.folder>src/main/java</lgpl.folder>
-        <lgpl.test.folder>src/test/java</lgpl.test.folder>
-        <spark.folder>src/main/java</spark.folder>
-        <spark.test.folder>src/test/java</spark.test.folder>
-    </properties>
-
-    <profiles>
-        <profile>
-            <id>scala</id>
-
-            <properties>
-                <spark.folder>src/main/spark</spark.folder>
-                <spark.test.folder>src/test/spark</spark.test.folder>
-            </properties>
-
-            <dependencies>
-                <dependency>
-                    <groupId>org.apache.ignite</groupId>
-                    <artifactId>ignite-scalar</artifactId>
-                    <version>${project.version}</version>
-                </dependency>
-
-                <dependency>
-                    <groupId>org.scalatest</groupId>
-                    <artifactId>scalatest_2.11</artifactId>
-                    <version>${scala.test.version}</version>
-                    <scope>test</scope>
-                    <exclusions>
-                        <exclusion>
-                            <groupId>org.scala-lang</groupId>
-                            <artifactId>scala-library</artifactId>
-                        </exclusion>
-                    </exclusions>
-                </dependency>
-
-                <dependency>
-                    <groupId>org.apache.ignite</groupId>
-                    <artifactId>ignite-spark</artifactId>
-                    <version>${project.version}</version>
-                </dependency>
-            </dependencies>
-
-            <build>
-                <plugins>
-                    <plugin>
-                        <groupId>net.alchim31.maven</groupId>
-                        <artifactId>scala-maven-plugin</artifactId>
-                    </plugin>
-                </plugins>
-            </build>
-        </profile>
-
-        <profile>
-            <id>lgpl</id>
-
-            <properties>
-                <lgpl.folder>src/main/java-lgpl</lgpl.folder>
-                <lgpl.test.folder>src/test/java-lgpl</lgpl.test.folder>
-            </properties>
-
-            <dependencies>
-                <dependency>
-                    <groupId>org.apache.ignite</groupId>
-                    <artifactId>ignite-hibernate_5.1</artifactId>
-                    <version>${project.version}</version>
-                </dependency>
-
-                <dependency>
-                    <groupId>org.apache.ignite</groupId>
-                    <artifactId>ignite-schedule</artifactId>
-                    <version>${project.version}</version>
-                </dependency>
-
-                <dependency>
-                    <groupId>org.apache.ignite</groupId>
-                    <artifactId>ignite-geospatial</artifactId>
-                    <version>${project.version}</version>
-                </dependency>
-            </dependencies>
-        </profile>
-        <profile>
-            <id>spark-2.4</id>
-
-            <properties>
-                <spark.folder>src/main/spark</spark.folder>
-                <spark.test.folder>src/test/spark</spark.test.folder>
-            </properties>
-
-            <dependencies>
-                <dependency>
-                    <groupId>org.apache.ignite</groupId>
-                    <artifactId>ignite-scalar</artifactId>
-                    <version>${project.version}</version>
-                </dependency>
-
-                <dependency>
-                    <groupId>org.scalatest</groupId>
-                    <artifactId>scalatest_2.11</artifactId>
-                    <version>${scala.test.version}</version>
-                    <scope>test</scope>
-                    <exclusions>
-                        <exclusion>
-                            <groupId>org.scala-lang</groupId>
-                            <artifactId>scala-library</artifactId>
-                        </exclusion>
-                    </exclusions>
-                </dependency>
-
-                <dependency>
-                    <groupId>org.apache.ignite</groupId>
-                    <artifactId>ignite-spark-2.4</artifactId>
-                    <version>${project.version}</version>
-                </dependency>
-            </dependencies>
-
-            <build>
-                <plugins>
-                    <plugin>
-                        <groupId>net.alchim31.maven</groupId>
-                        <artifactId>scala-maven-plugin</artifactId>
-                    </plugin>
-                </plugins>
-            </build>
-        </profile>
-    </profiles>
-
-    <build>
-        <resources>
-            <resource>
-                <directory>src/main/java</directory>
-                <excludes>
-                    <exclude>**/*.java</exclude>
-                </excludes>
-            </resource>
-            <resource>
-                <directory>config</directory>
-            </resource>
-        </resources>
-
-        <plugins>
-            <plugin>
-                <groupId>org.codehaus.mojo</groupId>
-                <artifactId>build-helper-maven-plugin</artifactId>
-                <executions>
-                    <execution>
-                        <id>add-sources</id>
-                        <phase>generate-sources</phase>
-                        <goals>
-                            <goal>add-source</goal>
-                        </goals>
-                        <configuration>
-                            <sources>
-                                <source>${lgpl.folder}</source>
-                                <source>${spark.folder}</source>
-                            </sources>
-                        </configuration>
-                    </execution>
-
-                    <execution>
-                        <id>add-tests</id>
-                        <phase>generate-test-sources</phase>
-                        <goals>
-                            <goal>add-test-source</goal>
-                        </goals>
-                        <configuration>
-                            <sources>
-                                <source>${lgpl.test.folder}</source>
-                                <source>${spark.test.folder}</source>
-                            </sources>
-                        </configuration>
-                    </execution>
-                </executions>
-            </plugin>
-
-            <plugin>
-                <groupId>org.apache.maven.plugins</groupId>
-                <artifactId>maven-deploy-plugin</artifactId>
-                <configuration>
-                    <skip>true</skip>
-                </configuration>
-            </plugin>
-
-            <plugin>
-                <groupId>org.apache.maven.plugins</groupId>
-                <artifactId>maven-javadoc-plugin</artifactId>
-
-                <configuration>
-                    <additionalDependencies>
-                        <dependency>
-                            <groupId>com.fasterxml.jackson.core</groupId>
-                            <artifactId>jackson-core</artifactId>
-                            <version>${jackson.version}</version>
-                        </dependency>
-
-                        <dependency>
-                            <groupId>com.fasterxml.jackson.core</groupId>
-                            <artifactId>jackson-databind</artifactId>
-                            <version>${jackson.version}</version>
-                        </dependency>
-
-                        <dependency>
-                            <groupId>com.fasterxml.jackson.core</groupId>
-                            <artifactId>jackson-annotations</artifactId>
-                            <version>${jackson.version}</version>
-                        </dependency>
-                    </additionalDependencies>
-                </configuration>
-            </plugin>
-        </plugins>
-    </build>
-</project>
-=======
 <?xml version="1.0" encoding="UTF-8"?>
 
 <!--
@@ -845,5 +436,4 @@
             </plugin>
         </plugins>
     </build>
-</project>
->>>>>>> 9cf06362
+</project>