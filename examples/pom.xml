<?xml version="1.0" encoding="UTF-8"?>

<!--
  Licensed to the Apache Software Foundation (ASF) under one or more
  contributor license agreements.  See the NOTICE file distributed with
  this work for additional information regarding copyright ownership.
  The ASF licenses this file to You under the Apache License, Version 2.0
  (the "License"); you may not use this file except in compliance with
  the License.  You may obtain a copy of the License at
       http://www.apache.org/licenses/LICENSE-2.0
  Unless required by applicable law or agreed to in writing, software
  distributed under the License is distributed on an "AS IS" BASIS,
  WITHOUT WARRANTIES OR CONDITIONS OF ANY KIND, either express or implied.
  See the License for the specific language governing permissions and
  limitations under the License.
-->

<project xmlns="http://maven.apache.org/POM/4.0.0" xmlns:xsi="http://www.w3.org/2001/XMLSchema-instance"
         xsi:schemaLocation="http://maven.apache.org/POM/4.0.0 http://maven.apache.org/xsd/maven-4.0.0.xsd">
    <modelVersion>4.0.0</modelVersion>

    <parent>
        <groupId>org.apache.ignite</groupId>
        <artifactId>ignite-parent-internal</artifactId>
        <version>${revision}</version>
        <relativePath>../parent-internal/pom.xml</relativePath>
    </parent>

    <artifactId>ignite-examples</artifactId>

    <dependencies>
        <dependency>
            <groupId>javax.cache</groupId>
            <artifactId>cache-api</artifactId>
            <version>${javax.cache.version}</version>
        </dependency>

        <dependency>
            <groupId>${project.groupId}</groupId>
            <artifactId>ignite-core</artifactId>
        </dependency>

        <dependency>
            <groupId>${project.groupId}</groupId>
            <artifactId>ignite-spring</artifactId>
            <!--Remove exclusion while upgrading ignite-spring version to 5.0-->
            <exclusions>
                <exclusion>
                    <groupId>org.springframework</groupId>
                    <artifactId>spring-core</artifactId>
                </exclusion>
                <exclusion>
                    <groupId>org.springframework</groupId>
                    <artifactId>spring-beans</artifactId>
                </exclusion>
            </exclusions>
        </dependency>

        <!--Remove spring-core and spring-beans dependencies while upgrading ignite-spring version to 5.0-->
        <dependency>
            <groupId>org.springframework</groupId>
            <artifactId>spring-core</artifactId>
            <version>${spring.version}</version>
        </dependency>

        <dependency>
            <groupId>org.springframework</groupId>
            <artifactId>spring-beans</artifactId>
            <version>${spring.version}</version>
        </dependency>

        <dependency>
            <groupId>${project.groupId}</groupId>
            <artifactId>ignite-log4j2</artifactId>
        </dependency>

        <dependency>
            <groupId>${project.groupId}</groupId>
            <artifactId>ignite-indexing</artifactId>
        </dependency>

        <dependency>
            <groupId>${project.groupId}</groupId>
            <artifactId>ignite-calcite</artifactId>
        </dependency>
        
        <dependency>
            <groupId>org.apache.ignite</groupId>
            <artifactId>ignite-igfs</artifactId>
             <version>${project.version}</version>         
        </dependency>  

        <dependency>
            <groupId>${project.groupId}</groupId>
            <artifactId>ignite-opencensus</artifactId>
        </dependency>

        <dependency>
            <groupId>io.opencensus</groupId>
            <artifactId>opencensus-exporter-stats-prometheus</artifactId>
            <version>${opencensus.version}</version>
        </dependency>

        <dependency>
            <groupId>io.prometheus</groupId>
            <artifactId>simpleclient_httpserver</artifactId>
            <version>0.3.0</version>
        </dependency>

        <dependency>
            <groupId>${project.groupId}</groupId>
            <artifactId>ignite-ml</artifactId>
            <exclusions>
                <exclusion>
                    <groupId>com.fasterxml.jackson.core</groupId>
                    <artifactId>*</artifactId>
                </exclusion>
            </exclusions>
        </dependency>

        <dependency>
            <groupId>${project.groupId}</groupId>
            <artifactId>ignite-ml-xgboost-model-parser</artifactId>
            <version>${project.version}</version>
        </dependency>

        <dependency>
            <groupId>${project.groupId}</groupId>
            <artifactId>ignite-ml-catboost-model-parser</artifactId>
            <version>${project.version}</version>
        </dependency>
        
        <dependency>
            <groupId>${project.groupId}</groupId>
            <artifactId>ignite-ml-spark-model-parser</artifactId>
            <version>${project.version}</version>
        </dependency>

        <dependency>
            <groupId>${project.groupId}</groupId>
            <artifactId>ignite-kubernetes</artifactId>
        </dependency>

        <dependency>
            <groupId>commons-cli</groupId>
            <artifactId>commons-cli</artifactId>
            <version>1.2</version>
        </dependency>

        <dependency>
            <groupId>com.google.code.simple-spring-memcached</groupId>
            <artifactId>spymemcached</artifactId>
            <version>2.8.4</version>
        </dependency>

        <dependency>
            <groupId>${project.groupId}</groupId>
            <artifactId>ignite-core</artifactId>
            <type>test-jar</type>
            <scope>test</scope>
        </dependency>

        <dependency>
            <groupId>${project.groupId}</groupId>
            <artifactId>ignite-tools</artifactId>
            <scope>test</scope>
            <exclusions>
                <exclusion>
                    <groupId>org.apache.rat</groupId>
                    <artifactId>apache-rat-core</artifactId>
                </exclusion>
            </exclusions>
        </dependency>

        <dependency>
            <groupId>org.javassist</groupId>
            <artifactId>javassist</artifactId>
            <version>${javassist.version}</version>
        </dependency>
        <!-- https://mvnrepository.com/artifact/org.jpmml/pmml-model -->
        <dependency>
            <groupId>org.jpmml</groupId>
            <artifactId>pmml-model</artifactId>
            <version>1.4.7</version>
        </dependency>

        <dependency>
            <groupId>org.apache.parquet</groupId>
            <artifactId>parquet-hadoop</artifactId>
            <version>1.10.0</version>
        </dependency>

        <dependency>
            <groupId>org.apache.hadoop</groupId>
            <artifactId>hadoop-common</artifactId>
            <version>2.9.1</version>
            <exclusions>
                <exclusion>
                    <groupId>com.google.protobuf</groupId>
                    <artifactId>protobuf-java</artifactId>
                </exclusion>
                
            </exclusions>
        </dependency>

    </dependencies>

    <properties>
        <!-- will be changed by profile activation. allows to combine profiles. -->
        <lgpl.folder>src/main/java</lgpl.folder>
        <lgpl.test.folder>src/test/java</lgpl.test.folder>
    </properties>

    <profiles>
<<<<<<< HEAD
        

=======
>>>>>>> 000f4ba1
        <profile>
            <id>lgpl</id>

            <properties>
                <lgpl.folder>src/main/java-lgpl</lgpl.folder>
                <lgpl.test.folder>src/test/java-lgpl</lgpl.test.folder>
            </properties>

            <dependencies>
                <dependency>
                    <groupId>${project.groupId}</groupId>
                    <artifactId>ignite-schedule</artifactId>
                </dependency>
            </dependencies>

            <build>
                <plugins>
                    <plugin>
                        <groupId>org.apache.maven.plugins</groupId>
                        <artifactId>maven-checkstyle-plugin</artifactId>
                        <configuration>
                            <sourceDirectories combine.children="append">
                                <sourceDirectory>${lgpl.folder}</sourceDirectory>
                                <sourceDirectory>${lgpl.test.folder}</sourceDirectory>
                            </sourceDirectories>
                        </configuration>
                    </plugin>
                </plugins>
            </build>
        </profile>
    </profiles>

    <build>
        <resources>
            <resource>
                <directory>src/main/java</directory>
                <excludes>
                    <exclude>**/*.java</exclude>
                </excludes>
            </resource>
            <resource>
                <directory>config</directory>
            </resource>
        </resources>

        <plugins>
            <plugin>
                <groupId>org.codehaus.mojo</groupId>
                <artifactId>build-helper-maven-plugin</artifactId>
                <executions>
                    <execution>
                        <id>add-sources</id>
                        <phase>generate-sources</phase>
                        <goals>
                            <goal>add-source</goal>
                        </goals>
                        <configuration>
                            <sources>
                                <source>${lgpl.folder}</source>
                            </sources>
                        </configuration>
                    </execution>

                    <execution>
                        <id>add-tests</id>
                        <phase>generate-test-sources</phase>
                        <goals>
                            <goal>add-test-source</goal>
                        </goals>
                        <configuration>
                            <sources>
                                <source>${lgpl.test.folder}</source>
                            </sources>
                        </configuration>
                    </execution>
                </executions>
            </plugin>

            <plugin>
                <groupId>org.apache.maven.plugins</groupId>
                <artifactId>maven-deploy-plugin</artifactId>
                <configuration>
                    <skip>true</skip>
                </configuration>
            </plugin>

            <plugin>
                <groupId>org.apache.maven.plugins</groupId>
                <artifactId>maven-javadoc-plugin</artifactId>

                <configuration>
                    <additionalDependencies>
                        <dependency>
                            <groupId>com.fasterxml.jackson.core</groupId>
                            <artifactId>jackson-core</artifactId>
                            <version>${jackson.version}</version>
                        </dependency>

                        <dependency>
                            <groupId>com.fasterxml.jackson.core</groupId>
                            <artifactId>jackson-databind</artifactId>
                            <version>${jackson.version}</version>
                        </dependency>

                        <dependency>
                            <groupId>com.fasterxml.jackson.core</groupId>
                            <artifactId>jackson-annotations</artifactId>
                            <version>${jackson.version}</version>
                        </dependency>
                    </additionalDependencies>
                </configuration>
            </plugin>
        </plugins>
    </build>
</project><|MERGE_RESOLUTION|>--- conflicted
+++ resolved
@@ -83,12 +83,6 @@
             <groupId>${project.groupId}</groupId>
             <artifactId>ignite-calcite</artifactId>
         </dependency>
-        
-        <dependency>
-            <groupId>org.apache.ignite</groupId>
-            <artifactId>ignite-igfs</artifactId>
-             <version>${project.version}</version>         
-        </dependency>  
 
         <dependency>
             <groupId>${project.groupId}</groupId>
@@ -129,7 +123,13 @@
             <artifactId>ignite-ml-catboost-model-parser</artifactId>
             <version>${project.version}</version>
         </dependency>
-        
+
+        <dependency>
+            <groupId>${project.groupId}</groupId>
+            <artifactId>ignite-ml-h2o-model-parser</artifactId>
+            <version>${project.version}</version>
+        </dependency>
+
         <dependency>
             <groupId>${project.groupId}</groupId>
             <artifactId>ignite-ml-spark-model-parser</artifactId>
@@ -199,7 +199,6 @@
                     <groupId>com.google.protobuf</groupId>
                     <artifactId>protobuf-java</artifactId>
                 </exclusion>
-                
             </exclusions>
         </dependency>
 
@@ -212,11 +211,6 @@
     </properties>
 
     <profiles>
-<<<<<<< HEAD
-        
-
-=======
->>>>>>> 000f4ba1
         <profile>
             <id>lgpl</id>
 
