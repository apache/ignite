--- conflicted
+++ resolved
@@ -21,16 +21,14 @@
 import org.apache.ignite.Ignite;
 import org.apache.ignite.IgniteCache;
 import org.apache.ignite.Ignition;
-<<<<<<< HEAD
+import org.apache.ignite.ml.math.Vector;
+import org.apache.ignite.ml.math.functions.IgniteBiFunction;
+import org.apache.ignite.ml.selection.scoring.evaluator.Evaluator;
+import org.apache.ignite.ml.selection.scoring.metric.Accuracy;
 import org.apache.ignite.cache.query.QueryCursor;
 import org.apache.ignite.cache.query.ScanQuery;
 import org.apache.ignite.ml.math.VectorUtils;
 import org.apache.ignite.ml.math.impls.vector.DenseLocalOnHeapVector;
-=======
-import org.apache.ignite.ml.math.functions.IgniteBiFunction;
-import org.apache.ignite.ml.selection.scoring.evaluator.Evaluator;
-import org.apache.ignite.ml.selection.scoring.metric.Accuracy;
->>>>>>> fe414744
 import org.apache.ignite.ml.tree.DecisionTreeClassificationTrainer;
 import org.apache.ignite.ml.tree.DecisionTreeNode;
 import org.apache.ignite.thread.IgniteThread;
@@ -50,7 +48,7 @@
 
                     IgniteCache<Integer, Object[]> dataCache = TitanicUtils.readPassengers(ignite);
 
-                    IgniteBiFunction<Integer, Object[], double[]> featureExtractor = (k, v) -> new double[]{(double) v[0], (double) v[5], (double) v[6]};
+                    IgniteBiFunction<Integer, Object[], Vector> featureExtractor = (k, v) -> VectorUtils.of((double) v[0], (double) v[5], (double) v[6]);
 
                     IgniteBiFunction<Integer, Object[], Double> lbExtractor = (k, v) -> (double) v[1];
 
@@ -59,13 +57,8 @@
                     DecisionTreeNode mdl = trainer.fit(
                         ignite,
                         dataCache,
-<<<<<<< HEAD
-                        (k, v) -> VectorUtils.of((double)v[0], (double)v[5], (double)v[6]), // "pclass", "sibsp", "parch"
-                        (k, v) -> (double)v[1]
-=======
                         featureExtractor, // "pclass", "sibsp", "parch"
                         lbExtractor
->>>>>>> fe414744
                     );
 
                     double accuracy = Evaluator.evaluate(
