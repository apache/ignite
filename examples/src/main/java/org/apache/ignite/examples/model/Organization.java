/*
 * Licensed to the Apache Software Foundation (ASF) under one or more
 * contributor license agreements.  See the NOTICE file distributed with
 * this work for additional information regarding copyright ownership.
 * The ASF licenses this file to You under the Apache License, Version 2.0
 * (the "License"); you may not use this file except in compliance with
 * the License.  You may obtain a copy of the License at
 *
 *      http://www.apache.org/licenses/LICENSE-2.0
 *
 * Unless required by applicable law or agreed to in writing, software
 * distributed under the License is distributed on an "AS IS" BASIS,
 * WITHOUT WARRANTIES OR CONDITIONS OF ANY KIND, either express or implied.
 * See the License for the specific language governing permissions and
 * limitations under the License.
 */

package org.apache.ignite.examples.model;

<<<<<<< HEAD
import java.io.Serializable;
=======
import java.sql.Timestamp;
>>>>>>> 9db05f5f
import java.util.concurrent.atomic.AtomicLong;
import org.apache.ignite.cache.query.annotations.QuerySqlField;

/**
 * This class represents organization object.
 */
public class Organization {
    /** */
    private static final AtomicLong ID_GEN = new AtomicLong();

    /** Organization ID (indexed). */
    @QuerySqlField(index = true)
    private Long id;

    /** Organization name (indexed). */
    @QuerySqlField(index = true)
    private String name;

    /** Address. */
    private Address addr;

    /** Type. */
    private OrganizationType type;

    /** Last update time. */
    private Timestamp lastUpdated;

    /**
<<<<<<< HEAD
     * Create organization.
     *
=======
     * Required for binary deserialization.
     */
    public Organization() {
        // No-op.
    }

    /**
>>>>>>> 9db05f5f
     * @param name Organization name.
     */
    public Organization(String name) {
        id = ID_GEN.incrementAndGet();
<<<<<<< HEAD
=======

        this.name = name;
    }

    /**
     * @param name Name.
     * @param addr Address.
     * @param type Type.
     * @param lastUpdated Last update time.
     */
    public Organization(String name, Address addr, OrganizationType type, Timestamp lastUpdated) {
        id = ID_GEN.incrementAndGet();
>>>>>>> 9db05f5f

        this.name = name;
        this.addr = addr;
        this.type = type;

        this.lastUpdated = lastUpdated;
    }

    /**
     * @return Organization ID.
     */
    public Long id() {
        return id;
    }

    /**
     * @return Name.
     */
    public String name() {
        return name;
    }

    /**
     * @return Address.
     */
    public Address address() {
        return addr;
    }

    /**
     * @return Type.
     */
    public OrganizationType type() {
        return type;
    }

    /**
     * @return Last update time.
     */
    public Timestamp lastUpdated() {
        return lastUpdated;
    }

    /** {@inheritDoc} */
    @Override public String toString() {
        return "Organization [id=" + id +
            ", name=" + name +
            ", address=" + addr +
            ", type=" + type +
            ", lastUpdated=" + lastUpdated + ']';
    }
}<|MERGE_RESOLUTION|>--- conflicted
+++ resolved
@@ -17,11 +17,7 @@
 
 package org.apache.ignite.examples.model;
 
-<<<<<<< HEAD
-import java.io.Serializable;
-=======
 import java.sql.Timestamp;
->>>>>>> 9db05f5f
 import java.util.concurrent.atomic.AtomicLong;
 import org.apache.ignite.cache.query.annotations.QuerySqlField;
 
@@ -50,10 +46,6 @@
     private Timestamp lastUpdated;
 
     /**
-<<<<<<< HEAD
-     * Create organization.
-     *
-=======
      * Required for binary deserialization.
      */
     public Organization() {
@@ -61,13 +53,10 @@
     }
 
     /**
->>>>>>> 9db05f5f
      * @param name Organization name.
      */
     public Organization(String name) {
         id = ID_GEN.incrementAndGet();
-<<<<<<< HEAD
-=======
 
         this.name = name;
     }
@@ -80,7 +69,6 @@
      */
     public Organization(String name, Address addr, OrganizationType type, Timestamp lastUpdated) {
         id = ID_GEN.incrementAndGet();
->>>>>>> 9db05f5f
 
         this.name = name;
         this.addr = addr;
