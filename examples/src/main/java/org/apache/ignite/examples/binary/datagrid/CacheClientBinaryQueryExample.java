/*
 * Licensed to the Apache Software Foundation (ASF) under one or more
 * contributor license agreements.  See the NOTICE file distributed with
 * this work for additional information regarding copyright ownership.
 * The ASF licenses this file to You under the Apache License, Version 2.0
 * (the "License"); you may not use this file except in compliance with
 * the License.  You may obtain a copy of the License at
 *
 *      http://www.apache.org/licenses/LICENSE-2.0
 *
 * Unless required by applicable law or agreed to in writing, software
 * distributed under the License is distributed on an "AS IS" BASIS,
 * WITHOUT WARRANTIES OR CONDITIONS OF ANY KIND, either express or implied.
 * See the License for the specific language governing permissions and
 * limitations under the License.
 */

package org.apache.ignite.examples.binary.datagrid;

import java.io.IOException;
import java.sql.Timestamp;
import java.util.Arrays;
import java.util.Collections;
import java.util.List;

import javax.cache.Cache;

import org.apache.ignite.Ignite;
import org.apache.ignite.IgniteCache;
import org.apache.ignite.Ignition;
import org.apache.ignite.binary.BinaryObject;
import org.apache.ignite.cache.CacheKeyConfiguration;
import org.apache.ignite.cache.CacheMode;
import org.apache.ignite.cache.QueryEntity;
import org.apache.ignite.cache.QueryIndex;
import org.apache.ignite.cache.QueryIndexType;
import org.apache.ignite.cache.query.QueryCursor;
import org.apache.ignite.cache.query.SqlFieldsQuery;
import org.apache.ignite.cache.query.TextQuery;
import org.apache.ignite.configuration.CacheConfiguration;
import org.apache.ignite.examples.model.Address;
import org.apache.ignite.examples.model.Employee;
import org.apache.ignite.examples.model.EmployeeKey;
import org.apache.ignite.examples.model.Organization;
import org.apache.ignite.examples.model.OrganizationType;

/**
 * This example demonstrates use of binary objects with cache queries. The example populates cache with sample data and
 * runs several SQL and full text queries over this data.
 * <p>
 * Remote nodes should always be started with the following command: {@code 'ignite.{sh|bat}
 * examples/config/example-ignite.xml'}
 * <p>
 * Alternatively you can run {@link org.apache.ignite.examples.ExampleNodeStartup} in another JVM which will start a
 * node with {@code examples/config/example-ignite.xml} configuration.
 */
public class CacheClientBinaryQueryExample {
    /** Organization cache name. */
    private static final String ORGANIZATION_CACHE_NAME = CacheClientBinaryQueryExample.class.getSimpleName()
        + "Organizations";

    /** Employee cache name. */
    private static final String EMPLOYEE_CACHE_NAME = CacheClientBinaryQueryExample.class.getSimpleName()
        + "Employees";

    /**
     * Executes example.
     *
     * @param args Command line arguments, none required.
     * @throws IOException 
     */
    public static void main(String[] args) throws IOException {
        try (Ignite ignite = Ignition.start("examples/config/example-ignite.xml")) {
            System.out.println();
            System.out.println(">>> Binary objects cache query example started.");

            CacheConfiguration<Integer, Organization> orgCacheCfg = new CacheConfiguration<>();

            orgCacheCfg.setCacheMode(CacheMode.PARTITIONED);
            orgCacheCfg.setName(ORGANIZATION_CACHE_NAME);

            orgCacheCfg.setQueryEntities(Arrays.asList(createOrganizationQueryEntity()));

            CacheConfiguration<EmployeeKey, Employee> employeeCacheCfg = new CacheConfiguration<>();

            employeeCacheCfg.setCacheMode(CacheMode.PARTITIONED);
            employeeCacheCfg.setName(EMPLOYEE_CACHE_NAME);

            employeeCacheCfg.setQueryEntities(Arrays.asList(createEmployeeQueryEntity()));

            employeeCacheCfg.setKeyConfiguration(new CacheKeyConfiguration(EmployeeKey.class));

            try (IgniteCache<Integer, Organization> orgCache = ignite.getOrCreateCache(orgCacheCfg);
                 IgniteCache<EmployeeKey, Employee> employeeCache = ignite.getOrCreateCache(employeeCacheCfg)
            ) {
                if (ignite.cluster().forDataNodes(orgCache.getName()).nodes().isEmpty()) {
                    System.out.println();
                    System.out.println(">>> This example requires remote cache nodes to be started.");
                    System.out.println(">>> Please start at least 1 remote cache node.");
                    System.out.println(">>> Refer to example's javadoc for details on configuration.");
                    System.out.println();

                    return;
                }

                // Populate cache with sample data entries.
                populateCache(orgCache, employeeCache);

                // Get cache that will work with binary objects.
                IgniteCache<BinaryObject, BinaryObject> binaryCache = employeeCache.withKeepBinary();

<<<<<<< HEAD
                System.in.read();
                
                // Run SQL query example.
                sqlQuery(binaryCache);
=======
                // Run SQL fields query example.
                sqlFieldsQuery(binaryCache);
>>>>>>> 2fae53ff

                // Run SQL query with join example.
                sqlJoinQuery(binaryCache);

                // Run full text query example.
                textQuery(binaryCache);

                System.out.println();
            }
            finally {
                // Delete caches with their content completely.
                ignite.destroyCache(ORGANIZATION_CACHE_NAME);
                ignite.destroyCache(EMPLOYEE_CACHE_NAME);
            }
        }
    }

    /**
     * Create cache type metadata for {@link Employee}.
     *
     * @return Cache type metadata.
     */
    private static QueryEntity createEmployeeQueryEntity() {
        return new QueryEntity()
            .setValueType(Employee.class.getName())
            .setKeyType(EmployeeKey.class.getName())
            .addQueryField("organizationId", Integer.class.getName(), null)
            .addQueryField("name", String.class.getName(), null)
            .addQueryField("salary", Long.class.getName(), null)
            .addQueryField("addr.zip", Integer.class.getName(), null)
            .addQueryField("addr.street", String.class.getName(), null)
            .setKeyFields(Collections.singleton("organizationId"))
            .setIndexes(Arrays.asList(
                new QueryIndex("name"),
                new QueryIndex("salary"),
                new QueryIndex("addr.zip"),
                new QueryIndex("organizationId"),
                new QueryIndex("addr.street", QueryIndexType.FULLTEXT)));
    }

    /**
     * Create cache type metadata for {@link Organization}.
     *
     * @return Cache type metadata.
     */
    private static QueryEntity createOrganizationQueryEntity() {
        return new QueryEntity()
            .setValueType(Organization.class.getName())
            .setKeyType(Integer.class.getName())
            .addQueryField("keyId", Integer.class.getName(), null)
            .addQueryField("name", String.class.getName(), null)
            .addQueryField("address.street", String.class.getName(), null)
            .setKeyFieldName("keyId")
            .setIndexes(Arrays.asList(
                new QueryIndex("name")));
    }

    /**
     * Queries names and salaries for all employees.
     *
     * @param cache Ignite cache.
     */
    private static void sqlFieldsQuery(IgniteCache<BinaryObject, BinaryObject> cache) {
        SqlFieldsQuery qry = new SqlFieldsQuery("select name, salary from Employee");

        QueryCursor<List<?>> employees = cache.query(qry);

        System.out.println();
        System.out.println(">>> Employee names and their salaries:");

        for (List<?> row : employees.getAll())
            System.out.println(">>>     [Name=" + row.get(0) + ", salary=" + row.get(1) + ']');
    }

    /**
     * Queries employees that work for organization with provided name.
     *
     * @param cache Ignite cache.
     */
    private static void sqlJoinQuery(IgniteCache<BinaryObject, BinaryObject> cache) {
        SqlFieldsQuery qry = new SqlFieldsQuery(
            "select e.* from Employee e, \"" + ORGANIZATION_CACHE_NAME + "\".Organization as org " +
                "where e.organizationId = org.keyId and org.name = ?");

        String organizationName = "GridGain";

        QueryCursor<List<?>> employees = cache.query(qry.setArgs(organizationName));

        System.out.println();
        System.out.println(">>> Employees working for " + organizationName + ':');

        for (List<?> row : employees.getAll())
            System.out.println(">>>     " + row);
    }

    /**
     * Queries employees that live in Texas using full-text query API.
     *
     * @param cache Ignite cache.
     */
    private static void textQuery(IgniteCache<BinaryObject, BinaryObject> cache) {
        TextQuery<BinaryObject, BinaryObject> qry = new TextQuery<>(Employee.class, "TX");

        QueryCursor<Cache.Entry<BinaryObject, BinaryObject>> employees = cache.query(qry);

        System.out.println();
        System.out.println(">>> Employees living in Texas:");

        for (Cache.Entry<BinaryObject, BinaryObject> e : employees.getAll())
            System.out.println(">>>     " + e.getValue().deserialize());
    }

    /**
     * Populates cache with data.
     *
     * @param orgCache Organization cache.
     * @param employeeCache Employee cache.
     */
    @SuppressWarnings("TypeMayBeWeakened")
    private static void populateCache(IgniteCache<Integer, Organization> orgCache,
        IgniteCache<EmployeeKey, Employee> employeeCache) {
        orgCache.put(1, new Organization(
            "GridGain",
            new Address("1065 East Hillsdale Blvd, Foster City, CA", 94404),
            OrganizationType.PRIVATE,
            new Timestamp(System.currentTimeMillis())
        ));

        orgCache.put(2, new Organization(
            "Microsoft",
            new Address("1096 Eddy Street, San Francisco, CA", 94109),
            OrganizationType.PRIVATE,
            new Timestamp(System.currentTimeMillis())
        ));

        employeeCache.put(new EmployeeKey(1, 1), new Employee(
            "James Wilson",
            12500,
            new Address("1096 Eddy Street, San Francisco, CA", 94109),
            Arrays.asList("Human Resources", "Customer Service")
        ));

        employeeCache.put(new EmployeeKey(2, 1), new Employee(
            "Daniel Adams",
            11000,
            new Address("184 Fidler Drive, San Antonio, TX", 78130),
            Arrays.asList("Development", "QA")
        ));

        employeeCache.put(new EmployeeKey(3, 1), new Employee(
            "Cristian Moss",
            12500,
            new Address("667 Jerry Dove Drive, Florence, SC", 29501),
            Arrays.asList("Logistics")
        ));

        employeeCache.put(new EmployeeKey(4, 2), new Employee(
            "Allison Mathis",
            25300,
            new Address("2702 Freedom Lane, San Francisco, CA", 94109),
            Arrays.asList("Development")
        ));

        employeeCache.put(new EmployeeKey(5, 2), new Employee(
            "Breana Robbin",
            6500,
            new Address("3960 Sundown Lane, Austin, TX", 78130),
            Arrays.asList("Sales")
        ));

        employeeCache.put(new EmployeeKey(6, 2), new Employee(
            "Philip Horsley",
            19800,
            new Address("2803 Elsie Drive, Sioux Falls, SD", 57104),
            Arrays.asList("Sales")
        ));

        employeeCache.put(new EmployeeKey(7, 2), new Employee(
            "Brian Peters",
            10600,
            new Address("1407 Pearlman Avenue, Boston, MA", 12110),
            Arrays.asList("Development", "QA")
        ));
    }
}
<|MERGE_RESOLUTION|>--- conflicted
+++ resolved
@@ -17,14 +17,11 @@
 
 package org.apache.ignite.examples.binary.datagrid;
 
-import java.io.IOException;
 import java.sql.Timestamp;
 import java.util.Arrays;
 import java.util.Collections;
 import java.util.List;
-
 import javax.cache.Cache;
-
 import org.apache.ignite.Ignite;
 import org.apache.ignite.IgniteCache;
 import org.apache.ignite.Ignition;
@@ -67,9 +64,8 @@
      * Executes example.
      *
      * @param args Command line arguments, none required.
-     * @throws IOException 
-     */
-    public static void main(String[] args) throws IOException {
+     */
+    public static void main(String[] args) {
         try (Ignite ignite = Ignition.start("examples/config/example-ignite.xml")) {
             System.out.println();
             System.out.println(">>> Binary objects cache query example started.");
@@ -109,15 +105,8 @@
                 // Get cache that will work with binary objects.
                 IgniteCache<BinaryObject, BinaryObject> binaryCache = employeeCache.withKeepBinary();
 
-<<<<<<< HEAD
-                System.in.read();
-                
-                // Run SQL query example.
-                sqlQuery(binaryCache);
-=======
                 // Run SQL fields query example.
                 sqlFieldsQuery(binaryCache);
->>>>>>> 2fae53ff
 
                 // Run SQL query with join example.
                 sqlJoinQuery(binaryCache);
