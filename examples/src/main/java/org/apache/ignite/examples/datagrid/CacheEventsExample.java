--- conflicted
+++ resolved
@@ -53,11 +53,7 @@
             final IgniteCache<Integer, String> cache = ignite.jcache(CACHE_NAME);
 
             // Clean up caches on all nodes before run.
-<<<<<<< HEAD
             cache.clear(0);
-=======
-            cache.clear();
->>>>>>> 878a2890
 
             // This optional local callback is called for each event notification
             // that passed remote predicate listener.
