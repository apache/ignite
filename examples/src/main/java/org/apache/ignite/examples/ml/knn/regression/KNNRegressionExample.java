--- conflicted
+++ resolved
@@ -52,11 +52,7 @@
     private static final String SEPARATOR = ",";
 
     /** */
-<<<<<<< HEAD
-    private static final String KNN_CLEARED_MACHINES_TXT = "../../datasets/cleared_machines.txt";
-=======
     private static final String KNN_CLEARED_MACHINES_TXT = "examples/src/main/resources/datasets/cleared_machines.txt";
->>>>>>> b42a5c59
 
     /**
      * Executes example.
