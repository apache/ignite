--- conflicted
+++ resolved
@@ -76,13 +76,8 @@
         System.out.println(">>> Cache star schema example started.");
 
         // Clean up caches on all nodes before run.
-<<<<<<< HEAD
-        g.cache(PARTITIONED_CACHE_NAME).clear(0);
-        g.cache(REPLICATED_CACHE_NAME).clear(0);
-=======
         ignite.jcache(PARTITIONED_CACHE_NAME).clear();
         ignite.jcache(REPLICATED_CACHE_NAME).clear();
->>>>>>> 878a2890
 
         try {
             populateDimensions();
