--- conflicted
+++ resolved
@@ -160,12 +160,9 @@
                 cache.loadCache(null);
 
                 System.out.println(">>> Loaded cache entries: " + cache.size());
-<<<<<<< HEAD
-=======
             }
             finally {
                 ignite.destroyCache(CACHE_NAME);
->>>>>>> 9db05f5f
             }
         }
     }
