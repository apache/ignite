/*
 * Licensed to the Apache Software Foundation (ASF) under one or more
 * contributor license agreements.  See the NOTICE file distributed with
 * this work for additional information regarding copyright ownership.
 * The ASF licenses this file to You under the Apache License, Version 2.0
 * (the "License"); you may not use this file except in compliance with
 * the License.  You may obtain a copy of the License at
 *
 *      http://www.apache.org/licenses/LICENSE-2.0
 *
 * Unless required by applicable law or agreed to in writing, software
 * distributed under the License is distributed on an "AS IS" BASIS,
 * WITHOUT WARRANTIES OR CONDITIONS OF ANY KIND, either express or implied.
 * See the License for the specific language governing permissions and
 * limitations under the License.
 */

package org.apache.ignite.examples.ml.knn.classification;

import java.io.File;
import java.io.IOException;
import java.nio.file.Path;
import java.util.Arrays;
import org.apache.ignite.Ignite;
import org.apache.ignite.Ignition;
import org.apache.ignite.examples.ExampleNodeStartup;
import org.apache.ignite.internal.util.IgniteUtils;
import org.apache.ignite.ml.knn.models.KNNModel;
import org.apache.ignite.ml.knn.models.KNNStrategy;
import org.apache.ignite.ml.math.distances.EuclideanDistance;
import org.apache.ignite.ml.structures.LabeledDataset;
import org.apache.ignite.ml.structures.LabeledDatasetTestTrainPair;
import org.apache.ignite.ml.structures.preprocessing.LabeledDatasetLoader;
import org.apache.ignite.ml.structures.preprocessing.LabellingMachine;
import org.apache.ignite.thread.IgniteThread;

/**
 * <p>
 * Example of using {@link KNNModel} with iris dataset.</p>
 * <p>
 * Note that in this example we cannot guarantee order in which nodes return results of intermediate
 * computations and therefore algorithm can return different results.</p>
 * <p>
 * Remote nodes should always be started with special configuration file which
 * enables P2P class loading: {@code 'ignite.{sh|bat} examples/config/example-ignite.xml'}.</p>
 * <p>
 * Alternatively you can run {@link ExampleNodeStartup} in another JVM which will start node
 * with {@code examples/config/example-ignite.xml} configuration.</p>
 */
public class KNNClassificationExample {
    /** Separator. */
    private static final String SEPARATOR = "\t";

    /** Path to the Iris dataset. */
<<<<<<< HEAD
    private static final String KNN_IRIS_TXT = "../../datasets/iris.txt";
=======
    private static final String KNN_IRIS_TXT = "examples/src/main/resources/datasets/iris.txt";
>>>>>>> b42a5c59

    /**
     * Executes example.
     *
     * @param args Command line arguments, none required.
     */
    public static void main(String[] args) throws InterruptedException {
        System.out.println(">>> kNN classification example started.");
        // Start ignite grid.
        try (Ignite ignite = Ignition.start("examples/config/example-ignite.xml")) {
            System.out.println(">>> Ignite grid started.");

            IgniteThread igniteThread = new IgniteThread(ignite.configuration().getIgniteInstanceName(),
                KNNClassificationExample.class.getSimpleName(), () -> {

                try {
                    // Prepare path to read
                    File file = IgniteUtils.resolveIgnitePath(KNN_IRIS_TXT);
                    if (file == null)
                        throw new RuntimeException("Can't find file: " + KNN_IRIS_TXT);

                    Path path = file.toPath();

                    // Read dataset from file
                    LabeledDataset dataset = LabeledDatasetLoader.loadFromTxtFile(path, SEPARATOR, true, false);

                    // Random splitting of iris data as 70% train and 30% test datasets
                    LabeledDatasetTestTrainPair split = new LabeledDatasetTestTrainPair(dataset, 0.3);

                    System.out.println("\n>>> Amount of observations in train dataset " + split.train().rowSize());
                    System.out.println("\n>>> Amount of observations in test dataset " + split.test().rowSize());

                    LabeledDataset test = split.test();
                    LabeledDataset train = split.train();

                    KNNModel knnMdl = new KNNModel(5, new EuclideanDistance(), KNNStrategy.SIMPLE, train);

                    // Clone labels
                    final double[] labels = test.labels();

                    // Save predicted classes to test dataset
                    LabellingMachine.assignLabels(test, knnMdl);

                    // Calculate amount of errors on test dataset
                    int amountOfErrors = 0;
                    for (int i = 0; i < test.rowSize(); i++) {
                        if (test.label(i) != labels[i])
                            amountOfErrors++;
                    }

                    System.out.println("\n>>> Absolute amount of errors " + amountOfErrors);
                    System.out.println("\n>>> Accuracy " + amountOfErrors / (double)test.rowSize());

                    // Build confusion matrix. See https://en.wikipedia.org/wiki/Confusion_matrix
                    int[][] confusionMtx = {{0, 0, 0}, {0, 0, 0}, {0, 0, 0}};
                    for (int i = 0; i < test.rowSize(); i++) {
                        int idx1 = (int)test.label(i);
                        int idx2 = (int)labels[i];
                        confusionMtx[idx1 - 1][idx2 - 1]++;
                    }
                    System.out.println("\n>>> Confusion matrix is " + Arrays.deepToString(confusionMtx));

                    // Calculate precision, recall and F-metric for each class
                    for (int i = 0; i < 3; i++) {
                        double precision = 0.0;
                        for (int j = 0; j < 3; j++)
                            precision += confusionMtx[i][j];
                        precision = confusionMtx[i][i] / precision;

                        double clsLb = (double)(i + 1);

                        System.out.println("\n>>> Precision for class " + clsLb + " is " + precision);

                        double recall = 0.0;
                        for (int j = 0; j < 3; j++)
                            recall += confusionMtx[j][i];
                        recall = confusionMtx[i][i] / recall;
                        System.out.println("\n>>> Recall for class " + clsLb + " is " + recall);

                        double fScore = 2 * precision * recall / (precision + recall);
                        System.out.println("\n>>> F-score for class " + clsLb + " is " + fScore);
                    }

                }
                catch (IOException e) {
                    e.printStackTrace();
                    System.out.println("\n>>> Unexpected exception, check resources: " + e);
                }
                finally {
                    System.out.println("\n>>> kNN classification example completed.");
                }

            });

            igniteThread.start();
            igniteThread.join();
        }
    }
}<|MERGE_RESOLUTION|>--- conflicted
+++ resolved
@@ -52,11 +52,7 @@
     private static final String SEPARATOR = "\t";
 
     /** Path to the Iris dataset. */
-<<<<<<< HEAD
-    private static final String KNN_IRIS_TXT = "../../datasets/iris.txt";
-=======
     private static final String KNN_IRIS_TXT = "examples/src/main/resources/datasets/iris.txt";
->>>>>>> b42a5c59
 
     /**
      * Executes example.
