--- conflicted
+++ resolved
@@ -21,12 +21,9 @@
 import org.apache.ignite.Ignite;
 import org.apache.ignite.IgniteCache;
 import org.apache.ignite.Ignition;
-<<<<<<< HEAD
 import org.apache.ignite.cache.query.QueryCursor;
 import org.apache.ignite.cache.query.ScanQuery;
 import org.apache.ignite.ml.math.Vector;
-=======
->>>>>>> fe414744
 import org.apache.ignite.ml.math.functions.IgniteBiFunction;
 import org.apache.ignite.ml.preprocessing.encoding.stringencoder.StringEncoderTrainer;
 import org.apache.ignite.ml.preprocessing.imputing.ImputerTrainer;
@@ -114,55 +111,8 @@
                         new Accuracy<>()
                     );
 
-<<<<<<< HEAD
-                    System.out.println(">>> ----------------------------------------------------------------");
-                    System.out.println(">>> | Prediction\t| Ground Truth\t| Name\t|");
-                    System.out.println(">>> ----------------------------------------------------------------");
-
-                    int amountOfErrors = 0;
-                    int totalAmount = 0;
-
-                    // Build confusion matrix. See https://en.wikipedia.org/wiki/Confusion_matrix
-                    int[][] confusionMtx = {{0, 0}, {0, 0}};
-
-                    ScanQuery<Integer, Object[]> qry = new ScanQuery<>();
-                    qry.setFilter(split.getTestFilter());
-
-                    try (QueryCursor<Cache.Entry<Integer, Object[]>> observations = dataCache.query(qry)) {
-                        for (Cache.Entry<Integer, Object[]> observation : observations) {
-
-                            Object[] val = observation.getValue();
-                            double groundTruth = (double)val[1];
-                            String name = (String)val[2];
-
-                            double prediction = mdl.apply(normalizationPreprocessor.apply(observation.getKey(), val));
-
-                            totalAmount++;
-                            if (groundTruth != prediction)
-                                amountOfErrors++;
-
-                            int idx1 = (int)prediction;
-                            int idx2 = (int)groundTruth;
-
-                            confusionMtx[idx1][idx2]++;
-
-                            System.out.printf(">>>| %.4f\t\t| %.4f\t\t\t\t\t\t| %s\t\t\t\t\t\t\t\t\t\t|\n", prediction, groundTruth, name);
-                        }
-
-                        System.out.println(">>> ---------------------------------");
-
-                        System.out.println("\n>>> Absolute amount of errors " + amountOfErrors);
-                        double accuracy = 1 - amountOfErrors / (double)totalAmount;
-                        System.out.println("\n>>> Accuracy " + accuracy);
-                        System.out.println("\n>>> Test Error " + (1 - accuracy));
-
-                        System.out.println("\n>>> Confusion matrix is " + Arrays.deepToString(confusionMtx));
-                        System.out.println(">>> ---------------------------------");
-                    }
-=======
                     System.out.println("\n>>> Accuracy " + accuracy);
                     System.out.println("\n>>> Test Error " + (1 - accuracy));
->>>>>>> fe414744
                 }
                 catch (FileNotFoundException e) {
                     e.printStackTrace();
