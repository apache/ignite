/*
 * Licensed to the Apache Software Foundation (ASF) under one or more
 * contributor license agreements.  See the NOTICE file distributed with
 * this work for additional information regarding copyright ownership.
 * The ASF licenses this file to You under the Apache License, Version 2.0
 * (the "License"); you may not use this file except in compliance with
 * the License.  You may obtain a copy of the License at
 *
 *      http://www.apache.org/licenses/LICENSE-2.0
 *
 * Unless required by applicable law or agreed to in writing, software
 * distributed under the License is distributed on an "AS IS" BASIS,
 * WITHOUT WARRANTIES OR CONDITIONS OF ANY KIND, either express or implied.
 * See the License for the specific language governing permissions and
 * limitations under the License.
 */

package org.apache.ignite.testsuites;

import org.apache.ignite.examples.BasicExamplesMultiNodeSelfTest;
import org.apache.ignite.examples.BasicExamplesSelfTest;
import org.apache.ignite.examples.CacheClientBinaryExampleTest;
import org.apache.ignite.examples.CacheContinuousQueryExamplesSelfTest;
import org.apache.ignite.examples.CacheExamplesMultiNodeSelfTest;
import org.apache.ignite.examples.CacheExamplesSelfTest;
import org.apache.ignite.examples.CheckpointExamplesSelfTest;
import org.apache.ignite.examples.ClusterGroupExampleSelfTest;
import org.apache.ignite.examples.ComputeClientBinaryExampleTest;
import org.apache.ignite.examples.ContinuationExamplesMultiNodeSelfTest;
import org.apache.ignite.examples.ContinuationExamplesSelfTest;
import org.apache.ignite.examples.ContinuousMapperExamplesMultiNodeSelfTest;
import org.apache.ignite.examples.ContinuousMapperExamplesSelfTest;
import org.apache.ignite.examples.DeploymentExamplesMultiNodeSelfTest;
import org.apache.ignite.examples.DeploymentExamplesSelfTest;
import org.apache.ignite.examples.EncryptedCacheExampleSelfTest;
import org.apache.ignite.examples.EventsExamplesMultiNodeSelfTest;
import org.apache.ignite.examples.EventsExamplesSelfTest;
import org.apache.ignite.examples.IgfsExamplesSelfTest;
import org.apache.ignite.examples.LifecycleExamplesSelfTest;
import org.apache.ignite.examples.MemcacheRestExamplesMultiNodeSelfTest;
import org.apache.ignite.examples.MemcacheRestExamplesSelfTest;
import org.apache.ignite.examples.MessagingExamplesSelfTest;
import org.apache.ignite.examples.MonteCarloExamplesMultiNodeSelfTest;
import org.apache.ignite.examples.MonteCarloExamplesSelfTest;
import org.apache.ignite.examples.SpringBeanExamplesSelfTest;
import org.apache.ignite.examples.SpringDataExampleSelfTest;
import org.apache.ignite.examples.SqlExamplesSelfTest;
import org.apache.ignite.examples.TaskExamplesMultiNodeSelfTest;
import org.apache.ignite.examples.TaskExamplesSelfTest;
import org.junit.runner.RunWith;
import org.junit.runners.Suite;

/**
 * Examples test suite.
 * <p>
 * Contains all Ignite examples tests.</p>
 */
@RunWith(Suite.class)
@Suite.SuiteClasses({
    CacheExamplesSelfTest.class,
    SqlExamplesSelfTest.class,
    BasicExamplesSelfTest.class,
    ContinuationExamplesSelfTest.class,
    ContinuousMapperExamplesSelfTest.class,
    DeploymentExamplesSelfTest.class,
    EventsExamplesSelfTest.class,
    LifecycleExamplesSelfTest.class,
    MessagingExamplesSelfTest.class,
    MemcacheRestExamplesSelfTest.class,
    MonteCarloExamplesSelfTest.class,
    TaskExamplesSelfTest.class,
    SpringBeanExamplesSelfTest.class,
    SpringDataExampleSelfTest.class,
    IgfsExamplesSelfTest.class,
    CheckpointExamplesSelfTest.class,
    ClusterGroupExampleSelfTest.class,
    CacheContinuousQueryExamplesSelfTest.class,

    // Multi-node.
    CacheExamplesMultiNodeSelfTest.class,
    BasicExamplesMultiNodeSelfTest.class,
    ContinuationExamplesMultiNodeSelfTest.class,
    ContinuousMapperExamplesMultiNodeSelfTest.class,
    DeploymentExamplesMultiNodeSelfTest.class,
    EventsExamplesMultiNodeSelfTest.class,
    TaskExamplesMultiNodeSelfTest.class,
    MemcacheRestExamplesMultiNodeSelfTest.class,
    MonteCarloExamplesMultiNodeSelfTest.class,

    // Binary.
    CacheClientBinaryExampleTest.class,
    ComputeClientBinaryExampleTest.class,

    // ML Grid.
    IgniteExamplesMLTestSuite.class,

<<<<<<< HEAD
    // Encryption.
    EncryptedCacheExampleSelfTest.class
})
public class IgniteExamplesSelfTestSuite {
    // No-op.
=======
        // Binary.
        suite.addTest(new JUnit4TestAdapter(CacheClientBinaryExampleTest.class));
        suite.addTest(new JUnit4TestAdapter(ComputeClientBinaryExampleTest.class));

        // ML Grid.
        suite.addTest(IgniteExamplesMLTestSuite.suite());

        // Encryption.
        suite.addTest(new JUnit4TestAdapter(EncryptedCacheExampleSelfTest.class));

        return suite;
    }
>>>>>>> 5310d373
}<|MERGE_RESOLUTION|>--- conflicted
+++ resolved
@@ -17,6 +17,8 @@
 
 package org.apache.ignite.testsuites;
 
+import junit.framework.JUnit4TestAdapter;
+import junit.framework.TestSuite;
 import org.apache.ignite.examples.BasicExamplesMultiNodeSelfTest;
 import org.apache.ignite.examples.BasicExamplesSelfTest;
 import org.apache.ignite.examples.CacheClientBinaryExampleTest;
@@ -47,60 +49,53 @@
 import org.apache.ignite.examples.SqlExamplesSelfTest;
 import org.apache.ignite.examples.TaskExamplesMultiNodeSelfTest;
 import org.apache.ignite.examples.TaskExamplesSelfTest;
-import org.junit.runner.RunWith;
-import org.junit.runners.Suite;
 
 /**
  * Examples test suite.
  * <p>
  * Contains all Ignite examples tests.</p>
  */
-@RunWith(Suite.class)
-@Suite.SuiteClasses({
-    CacheExamplesSelfTest.class,
-    SqlExamplesSelfTest.class,
-    BasicExamplesSelfTest.class,
-    ContinuationExamplesSelfTest.class,
-    ContinuousMapperExamplesSelfTest.class,
-    DeploymentExamplesSelfTest.class,
-    EventsExamplesSelfTest.class,
-    LifecycleExamplesSelfTest.class,
-    MessagingExamplesSelfTest.class,
-    MemcacheRestExamplesSelfTest.class,
-    MonteCarloExamplesSelfTest.class,
-    TaskExamplesSelfTest.class,
-    SpringBeanExamplesSelfTest.class,
-    SpringDataExampleSelfTest.class,
-    IgfsExamplesSelfTest.class,
-    CheckpointExamplesSelfTest.class,
-    ClusterGroupExampleSelfTest.class,
-    CacheContinuousQueryExamplesSelfTest.class,
+public class IgniteExamplesSelfTestSuite extends TestSuite {
+    /**
+     * @return Suite.
+     * @throws Exception If failed.
+     */
+    public static TestSuite suite() throws Exception {
+//        System.setProperty(IGNITE_OVERRIDE_MCAST_GRP,
+//            GridTestUtils.getNextMulticastGroup(IgniteExamplesSelfTestSuite.class));
 
-    // Multi-node.
-    CacheExamplesMultiNodeSelfTest.class,
-    BasicExamplesMultiNodeSelfTest.class,
-    ContinuationExamplesMultiNodeSelfTest.class,
-    ContinuousMapperExamplesMultiNodeSelfTest.class,
-    DeploymentExamplesMultiNodeSelfTest.class,
-    EventsExamplesMultiNodeSelfTest.class,
-    TaskExamplesMultiNodeSelfTest.class,
-    MemcacheRestExamplesMultiNodeSelfTest.class,
-    MonteCarloExamplesMultiNodeSelfTest.class,
+        TestSuite suite = new TestSuite("Ignite Examples Test Suite");
 
-    // Binary.
-    CacheClientBinaryExampleTest.class,
-    ComputeClientBinaryExampleTest.class,
+        suite.addTest(new JUnit4TestAdapter(CacheExamplesSelfTest.class));
+        suite.addTest(new JUnit4TestAdapter(SqlExamplesSelfTest.class));
+        suite.addTest(new JUnit4TestAdapter(BasicExamplesSelfTest.class));
+        suite.addTest(new JUnit4TestAdapter(ContinuationExamplesSelfTest.class));
+        suite.addTest(new JUnit4TestAdapter(ContinuousMapperExamplesSelfTest.class));
+        suite.addTest(new JUnit4TestAdapter(DeploymentExamplesSelfTest.class));
+        suite.addTest(new JUnit4TestAdapter(EventsExamplesSelfTest.class));
+        suite.addTest(new JUnit4TestAdapter(LifecycleExamplesSelfTest.class));
+        suite.addTest(new JUnit4TestAdapter(MessagingExamplesSelfTest.class));
+        suite.addTest(new JUnit4TestAdapter(MemcacheRestExamplesSelfTest.class));
+        suite.addTest(new JUnit4TestAdapter(MonteCarloExamplesSelfTest.class));
+        suite.addTest(new JUnit4TestAdapter(TaskExamplesSelfTest.class));
+        suite.addTest(new JUnit4TestAdapter(SpringBeanExamplesSelfTest.class));
+        suite.addTest(new JUnit4TestAdapter(SpringDataExampleSelfTest.class));
+        suite.addTest(new JUnit4TestAdapter(IgfsExamplesSelfTest.class));
+        suite.addTest(new JUnit4TestAdapter(CheckpointExamplesSelfTest.class));
+        suite.addTest(new JUnit4TestAdapter(ClusterGroupExampleSelfTest.class));
+        suite.addTest(new JUnit4TestAdapter(CacheContinuousQueryExamplesSelfTest.class));
 
-    // ML Grid.
-    IgniteExamplesMLTestSuite.class,
+        // Multi-node.
+        suite.addTest(new JUnit4TestAdapter(CacheExamplesMultiNodeSelfTest.class));
+        suite.addTest(new JUnit4TestAdapter(BasicExamplesMultiNodeSelfTest.class));
+        suite.addTest(new JUnit4TestAdapter(ContinuationExamplesMultiNodeSelfTest.class));
+        suite.addTest(new JUnit4TestAdapter(ContinuousMapperExamplesMultiNodeSelfTest.class));
+        suite.addTest(new JUnit4TestAdapter(DeploymentExamplesMultiNodeSelfTest.class));
+        suite.addTest(new JUnit4TestAdapter(EventsExamplesMultiNodeSelfTest.class));
+        suite.addTest(new JUnit4TestAdapter(TaskExamplesMultiNodeSelfTest.class));
+        suite.addTest(new JUnit4TestAdapter(MemcacheRestExamplesMultiNodeSelfTest.class));
+        suite.addTest(new JUnit4TestAdapter(MonteCarloExamplesMultiNodeSelfTest.class));
 
-<<<<<<< HEAD
-    // Encryption.
-    EncryptedCacheExampleSelfTest.class
-})
-public class IgniteExamplesSelfTestSuite {
-    // No-op.
-=======
         // Binary.
         suite.addTest(new JUnit4TestAdapter(CacheClientBinaryExampleTest.class));
         suite.addTest(new JUnit4TestAdapter(ComputeClientBinaryExampleTest.class));
@@ -113,5 +108,4 @@
 
         return suite;
     }
->>>>>>> 5310d373
 }