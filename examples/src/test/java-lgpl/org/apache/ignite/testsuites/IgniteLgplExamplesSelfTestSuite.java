/*
 *  Licensed to the Apache Software Foundation (ASF) under one or more
 *  contributor license agreements.  See the NOTICE file distributed with
 *  this work for additional information regarding copyright ownership.
 *  The ASF licenses this file to You under the Apache License, Version 2.0
 *  (the "License"); you may not use this file except in compliance with
 *  the License.  You may obtain a copy of the License at
 *
 *       http://www.apache.org/licenses/LICENSE-2.0
 *
 *  Unless required by applicable law or agreed to in writing, software
 *  distributed under the License is distributed on an "AS IS" BASIS,
 *  WITHOUT WARRANTIES OR CONDITIONS OF ANY KIND, either express or implied.
 *  See the License for the specific language governing permissions and
 *  limitations under the License.
 */

package org.apache.ignite.testsuites;

<<<<<<< HEAD
=======
import junit.framework.JUnit4TestAdapter;
import junit.framework.TestSuite;
import org.apache.ignite.examples.ComputeScheduleExampleMultiNodeSelfTest;
import org.apache.ignite.examples.ComputeScheduleExampleSelfTest;
>>>>>>> 767d872d
import org.apache.ignite.examples.HibernateL2CacheExampleMultiNodeSelfTest;
import org.apache.ignite.examples.HibernateL2CacheExampleSelfTest;
import org.apache.ignite.examples.SpatialQueryExampleMultiNodeSelfTest;
import org.apache.ignite.examples.SpatialQueryExampleSelfTest;
import org.apache.ignite.testframework.GridTestUtils;
import org.junit.BeforeClass;
import org.junit.runner.RunWith;
import org.junit.runners.Suite;

import static org.apache.ignite.IgniteSystemProperties.IGNITE_OVERRIDE_MCAST_GRP;

/**
 * Examples test suite. <p> Contains only Spring ignite examples tests.
 */
@RunWith(Suite.class)
@Suite.SuiteClasses({
    HibernateL2CacheExampleSelfTest.class,
    SpatialQueryExampleSelfTest.class,

    // Multi-node.
    HibernateL2CacheExampleMultiNodeSelfTest.class,
    SpatialQueryExampleMultiNodeSelfTest.class,
})
public class IgniteLgplExamplesSelfTestSuite {
    /** */
    @BeforeClass
    public static void init() {
        System.setProperty(IGNITE_OVERRIDE_MCAST_GRP,
            GridTestUtils.getNextMulticastGroup(IgniteLgplExamplesSelfTestSuite.class));
<<<<<<< HEAD
=======

        TestSuite suite = new TestSuite("Ignite Examples Test Suite");

        suite.addTest(new JUnit4TestAdapter(HibernateL2CacheExampleSelfTest.class));
        suite.addTest(new JUnit4TestAdapter(SpatialQueryExampleSelfTest.class));
        suite.addTest(new JUnit4TestAdapter(ComputeScheduleExampleSelfTest.class));

        // Multi-node.
        suite.addTest(new JUnit4TestAdapter(HibernateL2CacheExampleMultiNodeSelfTest.class));
        suite.addTest(new JUnit4TestAdapter(SpatialQueryExampleMultiNodeSelfTest.class));
        suite.addTest(new JUnit4TestAdapter(ComputeScheduleExampleMultiNodeSelfTest.class));

        return suite;
>>>>>>> 767d872d
    }
}<|MERGE_RESOLUTION|>--- conflicted
+++ resolved
@@ -17,13 +17,10 @@
 
 package org.apache.ignite.testsuites;
 
-<<<<<<< HEAD
-=======
 import junit.framework.JUnit4TestAdapter;
 import junit.framework.TestSuite;
 import org.apache.ignite.examples.ComputeScheduleExampleMultiNodeSelfTest;
 import org.apache.ignite.examples.ComputeScheduleExampleSelfTest;
->>>>>>> 767d872d
 import org.apache.ignite.examples.HibernateL2CacheExampleMultiNodeSelfTest;
 import org.apache.ignite.examples.HibernateL2CacheExampleSelfTest;
 import org.apache.ignite.examples.SpatialQueryExampleMultiNodeSelfTest;
@@ -42,10 +39,12 @@
 @Suite.SuiteClasses({
     HibernateL2CacheExampleSelfTest.class,
     SpatialQueryExampleSelfTest.class,
+    ComputeScheduleExampleSelfTest.class,
 
     // Multi-node.
     HibernateL2CacheExampleMultiNodeSelfTest.class,
     SpatialQueryExampleMultiNodeSelfTest.class,
+    ComputeScheduleExampleMultiNodeSelfTest.class,
 })
 public class IgniteLgplExamplesSelfTestSuite {
     /** */
@@ -53,21 +52,5 @@
     public static void init() {
         System.setProperty(IGNITE_OVERRIDE_MCAST_GRP,
             GridTestUtils.getNextMulticastGroup(IgniteLgplExamplesSelfTestSuite.class));
-<<<<<<< HEAD
-=======
-
-        TestSuite suite = new TestSuite("Ignite Examples Test Suite");
-
-        suite.addTest(new JUnit4TestAdapter(HibernateL2CacheExampleSelfTest.class));
-        suite.addTest(new JUnit4TestAdapter(SpatialQueryExampleSelfTest.class));
-        suite.addTest(new JUnit4TestAdapter(ComputeScheduleExampleSelfTest.class));
-
-        // Multi-node.
-        suite.addTest(new JUnit4TestAdapter(HibernateL2CacheExampleMultiNodeSelfTest.class));
-        suite.addTest(new JUnit4TestAdapter(SpatialQueryExampleMultiNodeSelfTest.class));
-        suite.addTest(new JUnit4TestAdapter(ComputeScheduleExampleMultiNodeSelfTest.class));
-
-        return suite;
->>>>>>> 767d872d
     }
 }