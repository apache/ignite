::
:: Licensed to the Apache Software Foundation (ASF) under one or more
:: contributor license agreements.  See the NOTICE file distributed with
:: this work for additional information regarding copyright ownership.
:: The ASF licenses this file to You under the Apache License, Version 2.0
:: (the "License"); you may not use this file except in compliance with
:: the License.  You may obtain a copy of the License at
::
::      http://www.apache.org/licenses/LICENSE-2.0
::
:: Unless required by applicable law or agreed to in writing, software
:: distributed under the License is distributed on an "AS IS" BASIS,
:: WITHOUT WARRANTIES OR CONDITIONS OF ANY KIND, either express or implied.
:: See the License for the specific language governing permissions and
:: limitations under the License.
::

@echo off

::
:: Parses command line parameters into Ignite variables that are common for the launcher scripts:
:: CONFIG
:: INTERACTIVE
:: QUIET
:: NO_PAUSE
:: JVM_XOPTS
:: NOJMX
::
:: Script setups reasonable defaults (see below) for omitted arguments.
::
:: Scripts accepts following incoming variables:
:: DEFAULT_CONFIG
::
:: Can be used like:
:: call "%IGNITE_HOME%\bin\include\parseargs.bat" %*
:: if %ERRORLEVEL% neq 0 (
::     echo Arguments parsing failed
::     exit /b %ERRORLEVEL%
:: )
:: in other scripts to parse common command lines parameters.

<<<<<<< HEAD
set convertArgsCmd=!JAVA_HOME!\bin\java.exe -Dfile.encoding=IBM866 -cp %CP% org.apache.ignite.startup.cmdline.CommandLineTransformer %*
for /f "usebackq tokens=*" %%i in (`!convertArgsCmd!`) do set reformattedArgs=%%i
=======
set convertArgsCmd="!JAVA_HOME!\bin\java.exe" -cp "%CP%" org.apache.ignite.startup.cmdline.CommandLineTransformer %*

for /f "usebackq tokens=*" %%i in (`"!convertArgsCmd!"`) do set reformattedArgs=%%i
>>>>>>> f779795a

for %%i in (%reformattedArgs%) do (
    if "%%i" == "CommandLineTransformerError" exit /b 1
    set %%i
)

if not defined CONFIG set CONFIG=%DEFAULT_CONFIG%

exit /b 0<|MERGE_RESOLUTION|>--- conflicted
+++ resolved
@@ -39,14 +39,9 @@
 :: )
 :: in other scripts to parse common command lines parameters.
 
-<<<<<<< HEAD
-set convertArgsCmd=!JAVA_HOME!\bin\java.exe -Dfile.encoding=IBM866 -cp %CP% org.apache.ignite.startup.cmdline.CommandLineTransformer %*
-for /f "usebackq tokens=*" %%i in (`!convertArgsCmd!`) do set reformattedArgs=%%i
-=======
 set convertArgsCmd="!JAVA_HOME!\bin\java.exe" -cp "%CP%" org.apache.ignite.startup.cmdline.CommandLineTransformer %*
 
 for /f "usebackq tokens=*" %%i in (`"!convertArgsCmd!"`) do set reformattedArgs=%%i
->>>>>>> f779795a
 
 for %%i in (%reformattedArgs%) do (
     if "%%i" == "CommandLineTransformerError" exit /b 1
