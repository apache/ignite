::
:: Licensed to the Apache Software Foundation (ASF) under one or more
:: contributor license agreements.  See the NOTICE file distributed with
:: this work for additional information regarding copyright ownership.
:: The ASF licenses this file to You under the Apache License, Version 2.0
:: (the "License"); you may not use this file except in compliance with
:: the License.  You may obtain a copy of the License at
::
::      http://www.apache.org/licenses/LICENSE-2.0
::
:: Unless required by applicable law or agreed to in writing, software
:: distributed under the License is distributed on an "AS IS" BASIS,
:: WITHOUT WARRANTIES OR CONDITIONS OF ANY KIND, either express or implied.
:: See the License for the specific language governing permissions and
:: limitations under the License.
::

::
:: Grid command line loader.
::

@echo off
Setlocal EnableDelayedExpansion

if "%OS%" == "Windows_NT"  setlocal

:: Check JAVA_HOME.
if defined JAVA_HOME  goto checkJdk
    echo %0, ERROR:
    echo JAVA_HOME environment variable is not found.
    echo Please point JAVA_HOME variable to location of JDK 1.8 or JDK 9.
    echo You can also download latest JDK at http://java.com/download.
goto error_finish

:checkJdk
:: Check that JDK is where it should be.
if exist "%JAVA_HOME%\bin\java.exe" goto checkJdkVersion
    echo %0, ERROR:
    echo JAVA is not found in JAVA_HOME=%JAVA_HOME%.
    echo Please point JAVA_HOME variable to installation of JDK 1.8 or JDK 9.
    echo You can also download latest JDK at http://java.com/download.
goto error_finish

:checkJdkVersion
"%JAVA_HOME%\bin\java.exe" -version 2>&1 | findstr /R /c:"java version .9\..*" /c:"java version .1\.8\..*" > nul
if %ERRORLEVEL% equ 0 goto checkIgniteHome1
    echo %0, ERROR:
    echo The version of JAVA installed in %JAVA_HOME% is incorrect.
    echo Please point JAVA_HOME variable to installation of JDK 1.8 or JDK 9.
    echo You can also download latest JDK at http://java.com/download.
goto error_finish

:: Check IGNITE_HOME.
:checkIgniteHome1
if defined IGNITE_HOME goto checkIgniteHome2
    pushd "%~dp0"/..
    set IGNITE_HOME=%CD%
    popd

:checkIgniteHome2
:: Strip double quotes from IGNITE_HOME
set IGNITE_HOME=%IGNITE_HOME:"=%

:: remove all trailing slashes from IGNITE_HOME.
if %IGNITE_HOME:~-1,1% == \ goto removeTrailingSlash
if %IGNITE_HOME:~-1,1% == / goto removeTrailingSlash
goto checkIgniteHome3

:removeTrailingSlash
set IGNITE_HOME=%IGNITE_HOME:~0,-1%
goto checkIgniteHome2

:checkIgniteHome3
if exist "%IGNITE_HOME%\config" goto checkIgniteHome4
    echo %0, ERROR: Ignite installation folder is not found or IGNITE_HOME environment variable is not valid.
    echo Please create IGNITE_HOME environment variable pointing to location of
    echo Ignite installation folder.
    goto error_finish

:checkIgniteHome4

::
:: Set SCRIPTS_HOME - base path to scripts.
::
set SCRIPTS_HOME=%IGNITE_HOME%\bin

:: Remove trailing spaces
for /l %%a in (1,1,31) do if /i "%SCRIPTS_HOME:~-1%" == " " set SCRIPTS_HOME=%SCRIPTS_HOME:~0,-1%

if /i "%SCRIPTS_HOME%\" == "%~dp0" goto setProgName
    echo %0, WARN: IGNITE_HOME environment variable may be pointing to wrong folder: %IGNITE_HOME%

:setProgName
::
:: Set program name.
::
set PROG_NAME=ignite.bat
if "%OS%" == "Windows_NT" set PROG_NAME=%~nx0%

:run
::
:: Set IGNITE_LIBS
::
call "%SCRIPTS_HOME%\include\setenv.bat"
call "%SCRIPTS_HOME%\include\build-classpath.bat" &:: Will be removed in the binary release.
set CP=%IGNITE_LIBS%

::
:: Parse command line parameters.
::
if not defined DEFAULT_CONFIG set "DEFAULT_CONFIG=config\default-config.xml"
call "%SCRIPTS_HOME%\include\parseargs.bat" %*
if %ERRORLEVEL% neq 0 (
    echo Arguments parsing failed
    exit /b %ERRORLEVEL%
)

::
:: Process 'restart'.
::
set RANDOM_NUMBER_COMMAND="!JAVA_HOME!\bin\java.exe" -cp "%CP%" org.apache.ignite.startup.cmdline.CommandLineRandomNumberGenerator
for /f "usebackq tokens=*" %%i in (`"!RANDOM_NUMBER_COMMAND!"`) do (
    set RANDOM_NUMBER=%%i
)

set RESTART_SUCCESS_FILE="%IGNITE_HOME%\work\ignite_success_%RANDOM_NUMBER%"
set RESTART_SUCCESS_OPT=-DIGNITE_SUCCESS_FILE=%RESTART_SUCCESS_FILE%

::
:: Find available port for JMX
::
:: You can specify IGNITE_JMX_PORT environment variable for overriding automatically found JMX port
::
:: This is executed if -nojmx is not specified
::
if not "%NO_JMX%" == "1" (
<<<<<<< HEAD
    set JMX_PORT="!JAVA_HOME!\bin\java.exe" -cp "%CP%" org.apache.ignite.internal.util.portscanner.GridJmxPortFinder
    for /f "usebackq tokens=*" %%A in (`"!JMX_PORT!"`) do (
=======
    for /F "usebackq tokens=*" %%A in (`"!JAVA_HOME!\bin\java.exe -cp %CP% org.apache.ignite.internal.util.portscanner.GridJmxPortFinder"`) do (
>>>>>>> f0dec14f
        set JMX_PORT=%%A
    )
)

::
:: This variable defines necessary parameters for JMX
:: monitoring and management.
::
:: This enables remote unsecure access to JConsole or VisualVM.
::
:: ADD YOUR ADDITIONAL PARAMETERS/OPTIONS HERE
::
if "%JMX_PORT%" == "" (
    echo %0, WARN: Failed to resolve JMX host. JMX will be disabled.
    set JMX_MON=
) else (
    set JMX_MON=-Dcom.sun.management.jmxremote -Dcom.sun.management.jmxremote.port=%JMX_PORT% ^
    -Dcom.sun.management.jmxremote.authenticate=false -Dcom.sun.management.jmxremote.ssl=false
)

::
:: JVM options. See http://java.sun.com/javase/technologies/hotspot/vmoptions.jsp for more details.
::
:: ADD YOUR/CHANGE ADDITIONAL OPTIONS HERE
::
"%JAVA_HOME%\bin\java.exe" -version 2>&1 | findstr "1\.[7]\." > nul
if %ERRORLEVEL% equ 0 (
    if "%JVM_OPTS%" == "" set JVM_OPTS=-Xms1g -Xmx1g -server -XX:+AggressiveOpts -XX:MaxPermSize=256m
) else (
    if "%JVM_OPTS%" == "" set JVM_OPTS=-Xms1g -Xmx1g -server -XX:+AggressiveOpts -XX:MaxMetaspaceSize=256m
)

::
:: Uncomment the following GC settings if you see spikes in your throughput due to Garbage Collection.
::
:: set JVM_OPTS=%JVM_OPTS% -XX:+UseParNewGC -XX:+UseConcMarkSweepGC -XX:+UseTLAB -XX:NewSize=128m -XX:MaxNewSize=128m
:: set JVM_OPTS=%JVM_OPTS% -XX:MaxTenuringThreshold=0 -XX:SurvivorRatio=1024 -XX:+UseCMSInitiatingOccupancyOnly -XX:CMSInitiatingOccupancyFraction=60

::
:: Uncomment if you get StackOverflowError.
:: On 64 bit systems this value can be larger, e.g. -Xss16m
::
:: set JVM_OPTS=%JVM_OPTS% -Xss4m

::
:: Uncomment to set preference to IPv4 stack.
::
:: set JVM_OPTS=%JVM_OPTS% -Djava.net.preferIPv4Stack=true

::
:: Uncomment to enable reverse DNS lookup.
::
:: set JVM_OPTS=%JVM_OPTS% -Dsun.net.spi.nameservice.provider.1=default -Dsun.net.spi.nameservice.provider.2=dns,sun

::
:: Assertions are disabled by default since version 3.5.
:: If you want to enable them - set 'ENABLE_ASSERTIONS' flag to '1'.
::
set ENABLE_ASSERTIONS=1

::
:: Set '-ea' options if assertions are enabled.
::
if %ENABLE_ASSERTIONS% == 1 set JVM_OPTS=%JVM_OPTS% -ea

:run_java

::
:: Set main class to start service (grid node by default).
::

if "%MAIN_CLASS%" == "" set MAIN_CLASS=org.apache.ignite.startup.cmdline.CommandLineStartup

::
:: Remote debugging (JPDA).
:: Uncomment and change if remote debugging is required.
:: set JVM_OPTS=-agentlib:jdwp=transport=dt_socket,server=y,suspend=n,address=8787 %JVM_OPTS%
::

::
:: Final JVM_OPTS for Java 9 compatibility
::
"%JAVA_HOME%\bin\java.exe" -version 2>&1 | findstr /R /c:"java version .9\..*" > nul && set JVM_OPTS=--add-exports java.base/jdk.internal.misc=ALL-UNNAMED --add-exports java.base/sun.nio.ch=ALL-UNNAMED --add-exports java.management/com.sun.jmx.mbeanserver=ALL-UNNAMED --add-exports jdk.internal.jvmstat/sun.jvmstat.monitor=ALL-UNNAMED --add-modules java.xml.bind %JVM_OPTS%

if "%INTERACTIVE%" == "1" (
    "%JAVA_HOME%\bin\java.exe" %JVM_OPTS% %QUIET% %RESTART_SUCCESS_OPT% %JMX_MON% ^
    -DIGNITE_UPDATE_NOTIFIER=false -DIGNITE_HOME="%IGNITE_HOME%" -DIGNITE_PROG_NAME="%PROG_NAME%" %JVM_XOPTS% ^
    -cp "%CP%" %MAIN_CLASS%
) else (
    "%JAVA_HOME%\bin\java.exe" %JVM_OPTS% %QUIET% %RESTART_SUCCESS_OPT% %JMX_MON% ^
    -DIGNITE_UPDATE_NOTIFIER=false -DIGNITE_HOME="%IGNITE_HOME%" -DIGNITE_PROG_NAME="%PROG_NAME%" %JVM_XOPTS% ^
    -cp "%CP%" %MAIN_CLASS% "%CONFIG%"
)

set JAVA_ERRORLEVEL=%ERRORLEVEL%

:: errorlevel 130 if aborted with Ctrl+c
if %JAVA_ERRORLEVEL%==130 goto finish

:: Exit if first run unsuccessful (Loader must create file).
if not exist %RESTART_SUCCESS_FILE% goto error_finish
del %RESTART_SUCCESS_FILE%

goto run_java

:finish
if not exist %RESTART_SUCCESS_FILE% goto error_finish
del %RESTART_SUCCESS_FILE%

:error_finish

if not "%NO_PAUSE%" == "1" pause

goto :eof<|MERGE_RESOLUTION|>--- conflicted
+++ resolved
@@ -134,12 +134,8 @@
 :: This is executed if -nojmx is not specified
 ::
 if not "%NO_JMX%" == "1" (
-<<<<<<< HEAD
     set JMX_PORT="!JAVA_HOME!\bin\java.exe" -cp "%CP%" org.apache.ignite.internal.util.portscanner.GridJmxPortFinder
     for /f "usebackq tokens=*" %%A in (`"!JMX_PORT!"`) do (
-=======
-    for /F "usebackq tokens=*" %%A in (`"!JAVA_HOME!\bin\java.exe -cp %CP% org.apache.ignite.internal.util.portscanner.GridJmxPortFinder"`) do (
->>>>>>> f0dec14f
         set JMX_PORT=%%A
     )
 )
