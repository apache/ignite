<?xml version="1.0"?>

<!--
  Licensed to the Apache Software Foundation (ASF) under one or more
  contributor license agreements.  See the NOTICE file distributed with
  this work for additional information regarding copyright ownership.
  The ASF licenses this file to You under the Apache License, Version 2.0
  (the "License"); you may not use this file except in compliance with
  the License.  You may obtain a copy of the License at

       http://www.apache.org/licenses/LICENSE-2.0

  Unless required by applicable law or agreed to in writing, software
  distributed under the License is distributed on an "AS IS" BASIS,
  WITHOUT WARRANTIES OR CONDITIONS OF ANY KIND, either express or implied.
  See the License for the specific language governing permissions and
  limitations under the License.
-->

<!DOCTYPE module PUBLIC "-//Puppy Crawl//DTD Check Configuration 1.3//EN"
    "http://www.puppycrawl.com/dtds/configuration_1_3.dtd">
<module name="Checker">
    <property name="charset" value="UTF-8"/>

    <property name="fileExtensions" value="java, properties, xml"/>

    <!-- Whitespaces Checks. See: http://checkstyle.sourceforge.net/config_whitespace.html -->
    <module name="FileTabCharacter">
        <property name="eachLine" value="true"/>
    </module>

    <!-- Misc Checks. See: http://checkstyle.sourceforge.net/config_misc.html -->
    <module name="NewlineAtEndOfFile"/>

    <module name="TreeWalker">
        <!-- Coding Checks. See: https://checkstyle.sourceforge.io/config_coding.html -->
        <module name="SimplifyBooleanExpression"/>

        <!-- Import Checks. See: http://checkstyle.sourceforge.net/config_imports.html -->
        <module name="RedundantImport"/>
        <module name="UnusedImports"/>

        <!-- Whitespaces: See: https://checkstyle.sourceforge.io/config_whitespace.html -->
        <module name="WhitespaceAround">
            <property name="allowEmptyConstructors" value="true"/>
            <property name="allowEmptyMethods" value="true"/>
            <property name="allowEmptyTypes" value="true"/>
            <property name="allowEmptyLoops" value="true"/>
            <property name="allowEmptyLambdas" value="true"/>
            <property name="allowEmptyCatches" value="true"/>
        </module>

        <!--Modifiers Checks. See: http://checkstyle.sourceforge.net/config_modifier.html-->
        <module name="ModifierOrder"/>

        <!--Annotation checks. See: http://checkstyle.sourceforge.net/config_annotation.html-->
        <module name="MissingOverride"/>

        <!-- Empty line checks. See: http://checkstyle.sourceforge.net/config_whitespace.html#EmptyLineSeparator -->
        <module name="EmptyLineSeparator">
            <!-- PACKAGE_DEF excluded according to Ignite code style. -->
            <property name="tokens" value="IMPORT, STATIC_IMPORT, CLASS_DEF, INTERFACE_DEF, ENUM_DEF, STATIC_INIT,
                INSTANCE_INIT, METHOD_DEF, CTOR_DEF, VARIABLE_DEF" />

            <property name="allowMultipleEmptyLines" value="false" />
            <property name="allowMultipleEmptyLinesInsideClassMembers" value="false" />
        </module>

        <!-- @Override annotations on the same line with a method declaration check. -->
        <module name="org.apache.ignite.tools.checkstyle.OverrideAnnotationOnTheSameLineCheck"/>

        <!--
            Checks the padding between the identifier of a method definition, constructor definition, method call, or
            constructor invocation; and the left parenthesis of the parameter list.
            See: https://checkstyle.sourceforge.io/config_whitespace.html#MethodParamPad
        -->
        <module name="MethodParamPad"/>

        <!--
<<<<<<< HEAD
            Checks that there is no whitespace before a token.
            See: https://checkstyle.sourceforge.io/config_whitespace.html#NoWhitespaceBefore
        -->
        <module name="NoWhitespaceBefore">
            <property name="tokens" value="COMMA, SEMI, POST_INC, POST_DEC, ELLIPSIS, METHOD_REF, GENERIC_END"/>
        </module>

        <module name="NoWhitespaceBefore">
            <property name="allowLineBreaks" value="true"/>
            <property name="tokens" value="DOT"/>
=======
            Checks that there is no whitespace after a token.
            See: https://checkstyle.sourceforge.io/config_whitespace.html#NoWhitespaceAfter
        -->
        <module name="NoWhitespaceAfter">
            <property name="tokens" value="AT, INC, DEC, UNARY_MINUS, UNARY_PLUS, BNOT, LNOT, DOT, ARRAY_DECLARATOR,
                INDEX_OP, METHOD_REF"/>
>>>>>>> 54b7b403
        </module>
    </module>
</module><|MERGE_RESOLUTION|>--- conflicted
+++ resolved
@@ -77,7 +77,15 @@
         <module name="MethodParamPad"/>
 
         <!--
-<<<<<<< HEAD
+            Checks that there is no whitespace after a token.
+            See: https://checkstyle.sourceforge.io/config_whitespace.html#NoWhitespaceAfter
+        -->
+        <module name="NoWhitespaceAfter">
+            <property name="tokens" value="AT, INC, DEC, UNARY_MINUS, UNARY_PLUS, BNOT, LNOT, DOT, ARRAY_DECLARATOR,
+                INDEX_OP, METHOD_REF"/>
+        </module>
+
+        <!--
             Checks that there is no whitespace before a token.
             See: https://checkstyle.sourceforge.io/config_whitespace.html#NoWhitespaceBefore
         -->
@@ -88,14 +96,6 @@
         <module name="NoWhitespaceBefore">
             <property name="allowLineBreaks" value="true"/>
             <property name="tokens" value="DOT"/>
-=======
-            Checks that there is no whitespace after a token.
-            See: https://checkstyle.sourceforge.io/config_whitespace.html#NoWhitespaceAfter
-        -->
-        <module name="NoWhitespaceAfter">
-            <property name="tokens" value="AT, INC, DEC, UNARY_MINUS, UNARY_PLUS, BNOT, LNOT, DOT, ARRAY_DECLARATOR,
-                INDEX_OP, METHOD_REF"/>
->>>>>>> 54b7b403
         </module>
     </module>
 </module>