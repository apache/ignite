<?xml version="1.0"?>

<!--
  Licensed to the Apache Software Foundation (ASF) under one or more
  contributor license agreements.  See the NOTICE file distributed with
  this work for additional information regarding copyright ownership.
  The ASF licenses this file to You under the Apache License, Version 2.0
  (the "License"); you may not use this file except in compliance with
  the License.  You may obtain a copy of the License at

       http://www.apache.org/licenses/LICENSE-2.0

  Unless required by applicable law or agreed to in writing, software
  distributed under the License is distributed on an "AS IS" BASIS,
  WITHOUT WARRANTIES OR CONDITIONS OF ANY KIND, either express or implied.
  See the License for the specific language governing permissions and
  limitations under the License.
-->

<!DOCTYPE module PUBLIC "-//Puppy Crawl//DTD Check Configuration 1.3//EN"
    "http://www.puppycrawl.com/dtds/configuration_1_3.dtd">
<module name="Checker">
    <property name="charset" value="UTF-8"/>

    <property name="fileExtensions" value="java, properties, xml"/>

    <!-- Whitespaces Checks. See: http://checkstyle.sourceforge.net/config_whitespace.html -->
    <module name="FileTabCharacter">
        <property name="eachLine" value="true"/>
    </module>

    <!-- Misc Checks. See: http://checkstyle.sourceforge.net/config_misc.html -->
    <module name="NewlineAtEndOfFile"/>

    <module name="TreeWalker">
<<<<<<< HEAD
        <!-- Naming Checks. See: https://checkstyle.sourceforge.io/config_naming.html -->
        <module name="ConstantName">
            <property name="format" value="^serialVersionUID$|^log(ger)?$|^[A-Z][A-Z0-9]*(_[A-Z0-9]+)*$"/>
        </module>
=======
        <!-- Coding Checks. See: https://checkstyle.sourceforge.io/config_coding.html -->
        <module name="SimplifyBooleanExpression"/>
>>>>>>> 6c01d3e6

        <!-- Import Checks. See: http://checkstyle.sourceforge.net/config_imports.html -->
        <module name="RedundantImport"/>
        <module name="UnusedImports"/>

        <!--Modifiers Checks. See: http://checkstyle.sourceforge.net/config_modifier.html-->
        <module name="ModifierOrder"/>

        <!--Annotation checks. See: http://checkstyle.sourceforge.net/config_annotation.html-->
        <module name="MissingOverride"/>

        <!-- Empty line checks. See: http://checkstyle.sourceforge.net/config_whitespace.html#EmptyLineSeparator -->
        <module name="EmptyLineSeparator">
            <!-- PACKAGE_DEF excluded according to Ignite code style. -->
            <property name="tokens" value="IMPORT, STATIC_IMPORT, CLASS_DEF, INTERFACE_DEF, ENUM_DEF, STATIC_INIT,
                INSTANCE_INIT, METHOD_DEF, CTOR_DEF, VARIABLE_DEF" />

            <property name="allowMultipleEmptyLines" value="false" />
            <property name="allowMultipleEmptyLinesInsideClassMembers" value="false" />
        </module>

        <!-- @Override annotations on the same line with a method declaration check. -->
        <module name="org.apache.ignite.tools.checkstyle.OverrideAnnotationOnTheSameLineCheck"/>
    </module>
</module><|MERGE_RESOLUTION|>--- conflicted
+++ resolved
@@ -33,15 +33,13 @@
     <module name="NewlineAtEndOfFile"/>
 
     <module name="TreeWalker">
-<<<<<<< HEAD
         <!-- Naming Checks. See: https://checkstyle.sourceforge.io/config_naming.html -->
         <module name="ConstantName">
             <property name="format" value="^serialVersionUID$|^log(ger)?$|^[A-Z][A-Z0-9]*(_[A-Z0-9]+)*$"/>
         </module>
-=======
+
         <!-- Coding Checks. See: https://checkstyle.sourceforge.io/config_coding.html -->
         <module name="SimplifyBooleanExpression"/>
->>>>>>> 6c01d3e6
 
         <!-- Import Checks. See: http://checkstyle.sourceforge.net/config_imports.html -->
         <module name="RedundantImport"/>
