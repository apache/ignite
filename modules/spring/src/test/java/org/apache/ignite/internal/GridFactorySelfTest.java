--- conflicted
+++ resolved
@@ -1,2092 +1,1045 @@
-<<<<<<< HEAD
-/*
- * Licensed to the Apache Software Foundation (ASF) under one or more
- * contributor license agreements.  See the NOTICE file distributed with
- * this work for additional information regarding copyright ownership.
- * The ASF licenses this file to You under the Apache License, Version 2.0
- * (the "License"); you may not use this file except in compliance with
- * the License.  You may obtain a copy of the License at
- *
- *      http://www.apache.org/licenses/LICENSE-2.0
- *
- * Unless required by applicable law or agreed to in writing, software
- * distributed under the License is distributed on an "AS IS" BASIS,
- * WITHOUT WARRANTIES OR CONDITIONS OF ANY KIND, either express or implied.
- * See the License for the specific language governing permissions and
- * limitations under the License.
- */
-
-package org.apache.ignite.internal;
-
-import java.io.File;
-import java.net.URL;
-import java.util.ArrayList;
-import java.util.Collection;
-import java.util.List;
-import java.util.concurrent.Callable;
-import java.util.concurrent.atomic.AtomicInteger;
-import java.util.concurrent.atomic.AtomicReference;
-import org.apache.ignite.Ignite;
-import org.apache.ignite.IgniteCheckedException;
-import org.apache.ignite.IgniteException;
-import org.apache.ignite.IgniteLogger;
-import org.apache.ignite.IgniteSpring;
-import org.apache.ignite.IgniteState;
-import org.apache.ignite.Ignition;
-import org.apache.ignite.IgnitionListener;
-import org.apache.ignite.compute.ComputeJob;
-import org.apache.ignite.compute.ComputeJobAdapter;
-import org.apache.ignite.compute.ComputeJobResult;
-import org.apache.ignite.compute.ComputeTaskSplitAdapter;
-import org.apache.ignite.configuration.CacheConfiguration;
-import org.apache.ignite.configuration.IgniteConfiguration;
-import org.apache.ignite.events.Event;
-import org.apache.ignite.internal.util.lang.GridTuple;
-import org.apache.ignite.internal.util.typedef.F;
-import org.apache.ignite.internal.util.typedef.G;
-import org.apache.ignite.internal.util.typedef.internal.U;
-import org.apache.ignite.lang.IgniteRunnable;
-import org.apache.ignite.lifecycle.LifecycleBean;
-import org.apache.ignite.lifecycle.LifecycleEventType;
-import org.apache.ignite.resources.IgniteInstanceResource;
-import org.apache.ignite.resources.LoggerResource;
-import org.apache.ignite.resources.SpringApplicationContextResource;
-import org.apache.ignite.spi.IgniteSpiAdapter;
-import org.apache.ignite.spi.IgniteSpiException;
-import org.apache.ignite.spi.IgniteSpiMultipleInstancesSupport;
-import org.apache.ignite.spi.collision.CollisionContext;
-import org.apache.ignite.spi.collision.CollisionExternalListener;
-import org.apache.ignite.spi.collision.CollisionSpi;
-import org.apache.ignite.spi.discovery.tcp.TcpDiscoverySpi;
-import org.apache.ignite.spi.eventstorage.memory.MemoryEventStorageSpi;
-import org.apache.ignite.testframework.GridTestUtils;
-import org.apache.ignite.testframework.config.GridTestProperties;
-import org.apache.ignite.testframework.http.GridEmbeddedHttpServer;
-import org.apache.ignite.testframework.junits.common.GridCommonAbstractTest;
-import org.apache.ignite.testframework.junits.common.GridCommonTest;
-import org.jetbrains.annotations.Nullable;
-import org.junit.Test;
-import org.springframework.beans.BeansException;
-import org.springframework.beans.factory.config.ConstructorArgumentValues;
-import org.springframework.beans.factory.support.AbstractBeanDefinition;
-import org.springframework.beans.factory.support.GenericBeanDefinition;
-import org.springframework.beans.factory.xml.XmlBeanDefinitionReader;
-import org.springframework.context.ApplicationContext;
-import org.springframework.context.support.GenericApplicationContext;
-import org.springframework.core.io.UrlResource;
-
-import static org.apache.ignite.IgniteState.STARTED;
-import static org.apache.ignite.IgniteState.STOPPED;
-import static org.apache.ignite.IgniteSystemProperties.IGNITE_OVERRIDE_MCAST_GRP;
-
-/**
- * Tests for {@link org.apache.ignite.Ignition}.
- * @see GridFactoryVmShutdownTest
- */
-@GridCommonTest(group = "NonDistributed Kernal Self")
-public class GridFactorySelfTest extends GridCommonAbstractTest {
-    /** */
-    private static final AtomicInteger cnt = new AtomicInteger();
-
-    /** Concurrency. */
-    private static final int CONCURRENCY = 10;
-
-    /** */
-    private static final String CUSTOM_CFG_PATH =
-        "modules/core/src/test/config/factory/custom-grid-name-spring-test.xml";
-
-    /**
-     *
-     */
-    public GridFactorySelfTest() {
-        super(false);
-
-        System.setProperty(IGNITE_OVERRIDE_MCAST_GRP,
-            GridTestUtils.getNextMulticastGroup(GridFactorySelfTest.class));
-    }
-
-    /** {@inheritDoc} */
-    @Override protected void beforeTest() throws Exception {
-        cnt.set(0);
-    }
-
-    /**
-     * @throws Exception If failed.
-     */
-    @Test
-    public void testIgnitionStartDefault() throws Exception {
-        try (Ignite ignite = Ignition.start()) {
-            log.info("Started1: " + ignite.name());
-
-            try {
-                Ignition.start();
-
-                fail();
-            }
-            catch (IgniteException ignored) {
-                // No-op.
-            }
-        }
-
-        try (Ignite ignite = Ignition.start()) {
-            log.info("Started2: " + ignite.name());
-        }
-    }
-
-    /**
-     * @throws Exception If failed.
-     */
-    @Test
-    public void testStartDefault() throws Exception {
-        try (Ignite ignite = Ignition.start("config/default-config.xml")) {
-            log.info("Started: " + ignite.name());
-        }
-    }
-
-    /**
-     * @throws Exception If failed.
-     */
-    @Test
-    public void testStartGridWithConfigUrlString() throws Exception {
-        GridEmbeddedHttpServer srv = null;
-        String igniteInstanceName = "grid_with_url_config";
-
-        try {
-            srv = GridEmbeddedHttpServer.startHttpServer().withFileDownloadingHandler(null,
-                GridTestUtils.resolveIgnitePath("/modules/core/src/test/config/default-spring-url-testing.xml"));
-
-            Ignite ignite = G.start(srv.getBaseUrl());
-
-            assert igniteInstanceName.equals(ignite.name()) : "Unexpected Ignite instance name: " + ignite.name();
-        }
-        finally {
-            if (srv != null)
-                srv.stop(1);
-
-            G.stop(igniteInstanceName, false);
-        }
-    }
-
-    /**
-     * @throws Exception If failed.
-     */
-    @Test
-    public void testStartGridWithConfigUrl() throws Exception {
-        GridEmbeddedHttpServer srv = null;
-        String igniteInstanceName = "grid_with_url_config";
-
-        try {
-            srv = GridEmbeddedHttpServer.startHttpServer().withFileDownloadingHandler(null,
-                GridTestUtils.resolveIgnitePath("modules/core/src/test/config/default-spring-url-testing.xml"));
-
-            Ignite ignite = G.start(new URL(srv.getBaseUrl()));
-
-            assert igniteInstanceName.equals(ignite.name()) : "Unexpected Ignite instance name: " + ignite.name();
-        }
-        finally {
-            if (srv != null)
-                srv.stop(1);
-
-            G.stop(igniteInstanceName, false);
-        }
-    }
-
-    /**
-     * Tests default grid
-     */
-    @Test
-    public void testDefaultGridGetOrStart() throws Exception {
-        IgniteConfiguration cfg = getConfiguration(null);
-
-        try (Ignite ignite = Ignition.getOrStart(cfg)) {
-            try {
-                Ignition.start(cfg);
-
-                fail("Expected exception after grid started");
-            }
-            catch (IgniteException ignored) {
-            }
-
-            Ignite ignite2 = Ignition.getOrStart(cfg);
-
-            assertEquals("Must return same instance", ignite, ignite2);
-        }
-
-        assertTrue(G.allGrids().isEmpty());
-    }
-
-    /**
-     * Tests named grid
-     */
-    @Test
-    public void testNamedGridGetOrStart() throws Exception {
-        IgniteConfiguration cfg = getConfiguration("test");
-        try (Ignite ignite = Ignition.getOrStart(cfg)) {
-            try {
-                Ignition.start(cfg);
-
-                fail("Expected exception after grid started");
-            }
-            catch (IgniteException ignored) {
-                // No-op.
-            }
-
-            Ignite ignite2 = Ignition.getOrStart(cfg);
-
-            assertEquals("Must return same instance", ignite, ignite2);
-        }
-
-        assertTrue(G.allGrids().isEmpty());
-    }
-
-    /**
-     * Tests concurrent grid initialization
-     */
-    @Test
-    public void testConcurrentGridGetOrStartCon() throws Exception {
-        final IgniteConfiguration cfg = getConfiguration(null);
-
-        final AtomicReference<Ignite> ref = new AtomicReference<>();
-
-        try {
-            GridTestUtils.runMultiThreaded(new Runnable() {
-                @Override public void run() {
-                    // must return same instance in each thread
-
-                    try {
-                        Ignite ignite = Ignition.getOrStart(cfg);
-
-                        boolean set = ref.compareAndSet(null, ignite);
-
-                        if (!set)
-                            assertEquals(ref.get(), ignite);
-                    }
-                    catch (IgniteException e) {
-                        throw new RuntimeException("Ignite error", e);
-                    }
-                }
-            }, CONCURRENCY, "GridCreatorThread");
-        }
-        catch (Exception ignored) {
-            fail("Exception is not expected");
-        }
-
-        G.stopAll(true);
-
-        assertTrue(G.allGrids().isEmpty());
-    }
-
-    /**
-     * @throws Exception If failed.
-     */
-    @Test
-    public void testLifecycleBeansNullIgniteInstanceName() throws Exception {
-        checkLifecycleBeans(null);
-    }
-
-    /**
-     * @throws Exception If failed.
-     */
-    @Test
-    public void testLifecycleBeansNotNullIgniteInstanceName() throws Exception {
-        checkLifecycleBeans("testGrid");
-    }
-
-    /**
-     * @param igniteInstanceName Ignite instance name.
-     * @throws Exception If test failed.
-     */
-    private void checkLifecycleBeans(@Nullable String igniteInstanceName) throws Exception {
-        TestLifecycleBean bean1 = new TestLifecycleBean();
-        TestLifecycleBean bean2 = new TestLifecycleBean();
-
-        IgniteConfiguration cfg = new IgniteConfiguration();
-
-        cfg.setLifecycleBeans(bean1, bean2);
-        cfg.setIgniteInstanceName(igniteInstanceName);
-
-        cfg.setEventStorageSpi(new MemoryEventStorageSpi());
-
-        cfg.setConnectorConfiguration(null);
-
-        try (Ignite g = IgniteSpring.start(cfg, new GenericApplicationContext())) {
-            bean1.checkState(igniteInstanceName, true);
-            bean2.checkState(igniteInstanceName, true);
-        }
-
-        bean1.checkState(igniteInstanceName, false);
-        bean2.checkState(igniteInstanceName, false);
-
-        checkLifecycleBean(bean1, igniteInstanceName);
-        checkLifecycleBean(bean2, igniteInstanceName);
-    }
-
-    /**
-     * @param bean Bean to check.
-     * @param igniteInstanceName Ignite instance name to check for.
-     */
-    private void checkLifecycleBean(TestLifecycleBean bean, String igniteInstanceName) {
-        bean.checkErrors();
-
-        List<LifecycleEventType> evts = bean.getLifecycleEvents();
-
-        List<String> igniteInstanceNames = bean.getIgniteInstanceNames();
-
-        assert evts.get(0) == LifecycleEventType.BEFORE_NODE_START : "Invalid lifecycle event: " + evts.get(0);
-        assert evts.get(1) == LifecycleEventType.AFTER_NODE_START : "Invalid lifecycle event: " + evts.get(1);
-        assert evts.get(2) == LifecycleEventType.BEFORE_NODE_STOP : "Invalid lifecycle event: " + evts.get(2);
-        assert evts.get(3) == LifecycleEventType.AFTER_NODE_STOP : "Invalid lifecycle event: " + evts.get(3);
-
-        checkIgniteInstanceNameEquals(igniteInstanceNames.get(0), igniteInstanceName);
-        checkIgniteInstanceNameEquals(igniteInstanceNames.get(1), igniteInstanceName);
-        checkIgniteInstanceNameEquals(igniteInstanceNames.get(2), igniteInstanceName);
-        checkIgniteInstanceNameEquals(igniteInstanceNames.get(3), igniteInstanceName);
-    }
-
-    /**
-     * @param n1 First name.
-     * @param n2 Second name.
-     */
-    private void checkIgniteInstanceNameEquals(String n1, String n2) {
-        if (n1 == null) {
-            assert n2 == null;
-
-            return;
-        }
-
-        assert n1.equals(n2) : "Invalid Ignite instance names [name1=" + n1 + ", name2=" + n2 + ']';
-    }
-
-    /**
-     * @throws Exception If failed.
-     */
-    @Test
-    public void testStartMultipleGridsFromSpring() throws Exception {
-        File cfgFile =
-            GridTestUtils.resolveIgnitePath(GridTestProperties.getProperty("loader.self.multipletest.config"));
-
-        assert cfgFile != null;
-
-        String path = cfgFile.getAbsolutePath();
-
-        info("Loading Grid from configuration file: " + path);
-
-        final GridTuple<IgniteState> gridState1 = F.t(null);
-        final GridTuple<IgniteState> gridState2 = F.t(null);
-
-        final Object mux = new Object();
-
-        IgnitionListener factoryLsnr = new IgnitionListener() {
-            @Override public void onStateChange(String name, IgniteState state) {
-                synchronized (mux) {
-                    if ("grid-factory-test-1".equals(name))
-                        gridState1.set(state);
-                    else if ("grid-factory-test-2".equals(name))
-                        gridState2.set(state);
-                }
-            }
-        };
-
-        G.addListener(factoryLsnr);
-
-        G.start(path);
-
-        assert G.ignite("grid-factory-test-1") != null;
-        assert G.ignite("grid-factory-test-2") != null;
-
-        synchronized (mux) {
-            assert gridState1.get() == STARTED :
-                "Invalid grid state [expected=" + STARTED + ", returned=" + gridState1 + ']';
-            assert gridState2.get() == STARTED :
-                "Invalid grid state [expected=" + STARTED + ", returned=" + gridState2 + ']';
-        }
-
-        G.stop("grid-factory-test-1", true);
-        G.stop("grid-factory-test-2", true);
-
-        synchronized (mux) {
-            assert gridState1.get() == STOPPED :
-                "Invalid grid state [expected=" + STOPPED + ", returned=" + gridState1 + ']';
-            assert gridState2.get() == STOPPED :
-                "Invalid grid state [expected=" + STOPPED + ", returned=" + gridState2 + ']';
-        }
-    }
-
-    /**
-     * @throws Exception If failed.
-     */
-    @Test
-    public void testStartMultipleDefaultGrids() throws Exception {
-        try {
-            multithreaded(
-                new Callable<Object>() {
-                    @Nullable @Override public Object call() throws Exception {
-                        try {
-                            IgniteConfiguration cfg = new IgniteConfiguration();
-
-                            cfg.setConnectorConfiguration(null);
-
-                            G.start(cfg);
-                        }
-                        catch (Throwable t) {
-                            error("Caught exception while starting grid.", t);
-                        }
-
-                        info("Thread finished.");
-
-                        return null;
-                    }
-                },
-                5,
-                "grid-starter"
-            );
-
-            assert G.allGrids().size() == 1;
-
-            assert G.ignite() != null;
-        }
-        finally {
-            G.stopAll(true);
-        }
-    }
-
-    /**
-     * @throws Exception If failed.
-     */
-    @Test
-    public void testStartMultipleNonDefaultGrids() throws Exception {
-        try {
-            multithreaded(
-                new Callable<Object>() {
-                    @Nullable @Override public Object call() throws Exception {
-                        try {
-                            IgniteConfiguration cfg = new IgniteConfiguration();
-
-                            cfg.setIgniteInstanceName("TEST_NAME");
-                            cfg.setConnectorConfiguration(null);
-
-                            G.start(cfg);
-                        }
-                        catch (Throwable t) {
-                            error("Caught exception while starting grid.", t);
-                        }
-
-                        info("Thread finished.");
-
-                        return null;
-                    }
-                },
-                5,
-                "grid-starter"
-            );
-
-            assert G.allGrids().size() == 1;
-
-            assert G.ignite("TEST_NAME") != null;
-        }
-        finally {
-            G.stopAll(true);
-        }
-    }
-
-    /**
-     * @throws Exception If failed.
-     */
-    @Test
-    public void testConcurrentStartStop() throws Exception {
-        checkConcurrentStartStop("TEST_NAME");
-    }
-
-    /**
-     * @throws Exception If failed.
-     */
-    @Test
-    public void testConcurrentStartStopDefaultGrid() throws Exception {
-        checkConcurrentStartStop(null);
-    }
-
-    /**
-     * @param igniteInstanceName Ignite instance name ({@code null} for default grid).
-     * @throws Exception If failed.
-     */
-    private void checkConcurrentStartStop(@Nullable final String igniteInstanceName) throws Exception {
-        final AtomicInteger startedCnt = new AtomicInteger();
-        final AtomicInteger stoppedCnt = new AtomicInteger();
-
-        IgnitionListener lsnr = new IgnitionListener() {
-            @SuppressWarnings("StringEquality")
-            @Override public void onStateChange(@Nullable String name, IgniteState state) {
-                assert name == igniteInstanceName;
-
-                info("On state change fired: " + state);
-
-                if (state == STARTED)
-                    startedCnt.incrementAndGet();
-                else {
-                    assert state == STOPPED : "Unexpected state: " + state;
-
-                    stoppedCnt.incrementAndGet();
-                }
-            }
-        };
-
-        G.addListener(lsnr);
-
-        try {
-            final int iterCnt = 3;
-
-            multithreaded(
-                new Callable<Object>() {
-                    @Nullable @Override public Object call() throws Exception {
-                        for (int i = 0; i < iterCnt; i++) {
-                            try {
-                                IgniteConfiguration cfg = getConfiguration(igniteInstanceName);
-
-                                G.start(cfg);
-                            }
-                            catch (Exception e) {
-                                String msg = e.getMessage();
-
-                                if (msg != null &&
-                                    (msg.contains("Default Ignite instance has already been started.") ||
-                                    msg.contains("Ignite instance with this name has already been started:")))
-                                    info("Caught expected exception: " + msg);
-                                else
-                                    throw e; // Unexpected exception.
-                            }
-                            finally {
-                                stopGrid(igniteInstanceName);
-                            }
-                        }
-
-                        info("Thread finished.");
-
-                        return null;
-                    }
-                },
-                5,
-                "tester"
-            );
-
-            assert G.allGrids().isEmpty();
-
-            assert startedCnt.get() == iterCnt;
-            assert stoppedCnt.get() == iterCnt;
-        }
-        finally {
-            G.removeListener(lsnr);
-
-            G.stopAll(true);
-        }
-    }
-
-    /**
-     * @throws Exception If failed.
-     */
-    @Test
-    public void testGridStartRollback() throws Exception {
-        GridTestUtils.assertThrows(
-            log,
-            new Callable<Object>() {
-                @Nullable @Override public Object call() throws Exception {
-                    IgniteConfiguration cfg = new IgniteConfiguration();
-
-                    cfg.setConnectorConfiguration(null);
-
-                    cfg.setDiscoverySpi(new TcpDiscoverySpi() {
-                        @Override public void spiStart(String igniteInstanceName) throws IgniteSpiException {
-                            throw new IgniteSpiException("This SPI will never start.");
-                        }
-                    });
-
-                    G.start(cfg);
-
-                    info("Thread finished.");
-
-                    return null;
-                }
-            },
-            IgniteException.class,
-            null
-        );
-    }
-
-    /**
-     * @throws Exception If failed.
-     */
-    public void disabledTestStartSingleInstanceSpi() throws Exception {
-        IgniteConfiguration cfg1 = getConfiguration();
-        IgniteConfiguration cfg2 = getConfiguration();
-
-        cfg1.setCollisionSpi(new TestSingleInstancesCollisionSpi());
-        cfg2.setCollisionSpi(new TestSingleInstancesCollisionSpi());
-
-        G.start(cfg1);
-
-        assert G.state(cfg1.getIgniteInstanceName()) == STARTED;
-        assert G.state(getTestIgniteInstanceName() + '1') == STOPPED;
-
-        G.stop(cfg1.getIgniteInstanceName(), false);
-
-        assert G.state(cfg1.getIgniteInstanceName()) == STOPPED;
-        assert G.state(getTestIgniteInstanceName() + '1') == STOPPED;
-
-        cfg2.setIgniteInstanceName(getTestIgniteInstanceName() + '1');
-
-        G.start(cfg2);
-
-        assert G.state(cfg1.getIgniteInstanceName()) == STOPPED;
-        assert G.state(getTestIgniteInstanceName() + '1') == STARTED;
-
-        G.stop(getTestIgniteInstanceName() + '1', false);
-
-        assert G.state(cfg1.getIgniteInstanceName()) == STOPPED;
-        assert G.state(getTestIgniteInstanceName() + '1') == STOPPED;
-
-        cfg2.setIgniteInstanceName(getTestIgniteInstanceName() + '1');
-
-        G.start(cfg2);
-
-        assert G.state(getTestIgniteInstanceName() + '1') == STARTED;
-        assert G.state(getTestIgniteInstanceName()) == STOPPED;
-
-        G.stop(getTestIgniteInstanceName() + '1', false);
-        G.stop(getTestIgniteInstanceName(), false);
-
-        assert G.state(getTestIgniteInstanceName() + '1') == STOPPED;
-        assert G.state(getTestIgniteInstanceName()) == STOPPED;
-    }
-
-    /**
-     * @throws Exception If failed.
-     */
-    @Test
-    public void testStartMultipleInstanceSpi() throws Exception {
-        IgniteConfiguration cfg1 = getConfiguration();
-        IgniteConfiguration cfg2 = getConfiguration();
-        IgniteConfiguration cfg3 = getConfiguration();
-
-        cfg1.setCollisionSpi(new TestMultipleInstancesCollisionSpi());
-        cfg2.setCollisionSpi(new TestMultipleInstancesCollisionSpi());
-        cfg3.setCollisionSpi(new TestMultipleInstancesCollisionSpi());
-
-        cfg2.setIgniteInstanceName(getTestIgniteInstanceName() + '1');
-
-        G.start(cfg2);
-
-        G.start(cfg1);
-
-        cfg3.setIgniteInstanceName(getTestIgniteInstanceName() + '2');
-
-        G.start(cfg3);
-
-        assert G.state(cfg1.getIgniteInstanceName()) == STARTED;
-        assert G.state(getTestIgniteInstanceName() + '1') == STARTED;
-        assert G.state(getTestIgniteInstanceName() + '2') == STARTED;
-
-        G.stop(getTestIgniteInstanceName() + '2', false);
-        G.stop(cfg1.getIgniteInstanceName(), false);
-        G.stop(getTestIgniteInstanceName() + '1', false);
-
-        assert G.state(cfg1.getIgniteInstanceName()) == STOPPED;
-        assert G.state(getTestIgniteInstanceName() + '1') == STOPPED;
-        assert G.state(getTestIgniteInstanceName() + '2') == STOPPED;
-    }
-
-    /**
-     * @throws Exception If failed.
-     */
-    @Test
-    public void testLoadBean() throws Exception {
-        final String path = "modules/spring/src/test/java/org/apache/ignite/internal/cache.xml";
-
-        GridTestUtils.assertThrows(
-            log,
-            new Callable<Object>() {
-                @Override public Object call() throws Exception {
-                    Ignition.loadSpringBean(path, "wrongName");
-
-                    return null;
-                }
-            },
-            IgniteException.class,
-            null
-        );
-
-        CacheConfiguration cfg = Ignition.loadSpringBean(path, "cache-configuration");
-
-        assertEquals("TestDynamicCache", cfg.getName());
-    }
-
-    /**
-     * @throws Exception If failed.
-     */
-    @Override protected void afterTest() throws Exception {
-        G.stopAll(false);
-    }
-
-    /** */
-    @IgniteSpiMultipleInstancesSupport(true)
-    private static class TestMultipleInstancesCollisionSpi extends IgniteSpiAdapter implements CollisionSpi {
-        /** Grid logger. */
-        @LoggerResource
-        private IgniteLogger log;
-
-        /** {@inheritDoc} */
-        @Override public void onCollision(CollisionContext ctx) {
-            // No-op.
-        }
-
-        /** {@inheritDoc} */
-        @Override public void spiStart(String igniteInstanceName) throws IgniteSpiException {
-            // Start SPI start stopwatch.
-            startStopwatch();
-
-            // Ack start.
-            if (log.isInfoEnabled())
-                log.info(startInfo());
-        }
-
-        /** {@inheritDoc} */
-        @Override public void spiStop() throws IgniteSpiException {
-            // Ack stop.
-            if (log.isInfoEnabled())
-                log.info(stopInfo());
-        }
-
-        /** {@inheritDoc} */
-        @Override public void setExternalCollisionListener(CollisionExternalListener lsnr) {
-            // No-op.
-        }
-    }
-
-    /**
-     * DO NOT CHANGE MULTIPLE INSTANCES SUPPORT.
-     * This test might be working on distributed environment.
-     */
-    @IgniteSpiMultipleInstancesSupport(true)
-    private static class TestSingleInstancesCollisionSpi extends IgniteSpiAdapter implements CollisionSpi {
-        /** Grid logger. */
-        @LoggerResource
-        private IgniteLogger log;
-
-        /** {@inheritDoc} */
-        @Override public void onCollision(CollisionContext ctx) {
-            // No-op.
-        }
-
-        /** {@inheritDoc} */
-        @Override public void spiStart(String igniteInstanceName) throws IgniteSpiException {
-            // Start SPI start stopwatch.
-            startStopwatch();
-
-            // Ack start.
-            if (log.isInfoEnabled())
-                log.info(startInfo());
-        }
-
-        /** {@inheritDoc} */
-        @Override public void spiStop() throws IgniteSpiException {
-            // Ack stop.
-            if (log.isInfoEnabled())
-                log.info(stopInfo());
-        }
-
-        /** {@inheritDoc} */
-        @Override public void setExternalCollisionListener(CollisionExternalListener lsnr) {
-            // No-op.
-        }
-    }
-
-    /**
-     * Lifecycle bean for testing.
-     */
-    private static class TestLifecycleBean implements LifecycleBean {
-        /** Grid logger. */
-        @LoggerResource
-        private IgniteLogger log;
-
-        /** */
-        @SpringApplicationContextResource
-        private ApplicationContext appCtx;
-
-        /** */
-        @IgniteInstanceResource
-        private Ignite ignite;
-
-        /** Lifecycle events. */
-        private final List<LifecycleEventType> evts = new ArrayList<>();
-
-        /** Ignite instance names. */
-        private final List<String> igniteInstanceNames = new ArrayList<>();
-
-        /** */
-        private final AtomicReference<Throwable> err = new AtomicReference<>();
-
-        /** {@inheritDoc} */
-        @Override public void onLifecycleEvent(LifecycleEventType evt) {
-            evts.add(evt);
-
-            igniteInstanceNames.add(ignite.name());
-
-            try {
-                checkState(ignite.name(),
-                    evt == LifecycleEventType.AFTER_NODE_START || evt == LifecycleEventType.BEFORE_NODE_STOP);
-            }
-            catch (Throwable e) {
-                log.error("Lifecycle bean failed state check: " + this, e);
-
-                err.compareAndSet(null, e);
-            }
-        }
-
-        /**
-         * Checks state of the bean.
-         *
-         * @param igniteInstanceName Ignite instance name.
-         * @param exec Try to execute something on the grid.
-         */
-        void checkState(String igniteInstanceName, boolean exec) {
-            assert log != null;
-            assert appCtx != null;
-
-            assert F.eq(igniteInstanceName, ignite.name());
-
-            if (exec)
-                // Execute any grid method.
-                G.ignite(igniteInstanceName).events().localQuery(F.<Event>alwaysTrue());
-        }
-
-        /**
-         * Gets ordered list of lifecycle events.
-         *
-         * @return Ordered list of lifecycle events.
-         */
-        List<LifecycleEventType> getLifecycleEvents() {
-            return evts;
-        }
-
-        /**
-         * Gets ordered list of Ignite instance names.
-         *
-         * @return Ordered list of Ignite instance names.
-         */
-        List<String> getIgniteInstanceNames() {
-            return igniteInstanceNames;
-        }
-
-        /**
-         *
-         */
-        void checkErrors() {
-            if (err.get() != null)
-                fail("Exception has been caught by listener: " + err.get().getMessage());
-        }
-    }
-
-    /**
-     * Gets Spring application context by given path.
-     *
-     * @param path Spring application context configuration path.
-     * @return Spring application context.
-     * @throws IgniteCheckedException If given path or xml-configuration at this path is invalid.
-     */
-    private GenericApplicationContext getSpringContext(String path) throws IgniteCheckedException {
-        try {
-            GenericApplicationContext ctx = new GenericApplicationContext();
-
-            new XmlBeanDefinitionReader(ctx).loadBeanDefinitions(new UrlResource(U.resolveIgniteUrl(path)));
-
-            ctx.refresh();
-
-            return ctx;
-        }
-        catch (BeansException e) {
-            throw new IgniteCheckedException("Failed to instantiate Spring XML application context: " + e.getMessage(), e);
-        }
-    }
-
-    /**
-     * Gets test Spring application context with single {@link StringBuilder} bean
-     * with name "myBean" and value "Test string".
-     *
-     * @return Spring application context.
-     */
-    private ApplicationContext getTestApplicationContext() {
-        AbstractBeanDefinition def = new GenericBeanDefinition();
-
-        def.setBeanClass(StringBuilder.class);
-
-        ConstructorArgumentValues args = new ConstructorArgumentValues();
-        args.addGenericArgumentValue("Test string");
-
-        def.setConstructorArgumentValues(args);
-
-        GenericApplicationContext ctx = new GenericApplicationContext();
-
-        ctx.registerBeanDefinition("myBean", def);
-
-        return ctx;
-    }
-
-    /**
-     * @throws Exception If failed.
-     */
-    @Test
-    public void testStopCancel() throws Exception {
-        IgniteConfiguration cfg = new IgniteConfiguration();
-
-        cfg.setConnectorConfiguration(null);
-
-        Ignite ignite = G.start(cfg);
-
-        ignite.compute().execute(TestTask.class, null);
-
-        G.stop(true);
-    }
-
-    /**
-     * @throws Exception If failed.
-     */
-    @Test
-    public void testConfigInClassPath() throws Exception {
-        try (Ignite ignite = Ignition.start("config/ignite-test-config.xml")) {
-            assert "config-in-classpath".equals(ignite.name());
-        }
-    }
-
-    /**
-     * @throws Exception If failed.
-     */
-    @Test
-    public void testCurrentIgnite() throws Exception {
-        final String LEFT = "LEFT";
-        final String RIGHT = "RIGHT";
-
-        try {
-            Ignite iLEFT = startGrid(LEFT);
-            Ignite iRIGHT = startGrid(RIGHT);
-
-            waitForDiscovery(iLEFT, iRIGHT);
-
-            iLEFT.compute(iLEFT.cluster().forRemotes()).run(new IgniteRunnable() {
-                @Override public void run() {
-                    assert Ignition.localIgnite().name().equals(RIGHT);
-                }
-            });
-
-            iRIGHT.compute(iRIGHT.cluster().forRemotes()).run(new IgniteRunnable() {
-                @Override public void run() {
-                    assert Ignition.localIgnite().name().equals(LEFT);
-                }
-            });
-        }
-        finally {
-            stopAllGrids();
-        }
-    }
-
-    /**
-     * @throws Exception If failed.
-     */
-    @Test
-    public void testRepeatingStart() throws Exception {
-        try {
-            IgniteConfiguration c = getConfiguration("1");
-
-            startGrid("1", c);
-
-            if (tcpDiscovery())
-                assert ((TcpDiscoverySpi)c.getDiscoverySpi()).started();
-
-            try {
-                startGrid("2", c);
-
-                fail("Should not be able to start grid using same configuration instance.");
-            }
-            catch (Exception e) {
-                info("Caught expected exception: " + e);
-            }
-        }
-        finally {
-            stopAllGrids();
-        }
-    }
-
-    /**
-     * Test task.
-     */
-    private static class TestTask extends ComputeTaskSplitAdapter<Void, Void> {
-        /** {@inheritDoc} */
-        @Override protected Collection<? extends ComputeJob> split(int gridSize, Void arg) {
-            return F.asSet(new TestJob());
-        }
-
-        /** {@inheritDoc} */
-        @Nullable @Override public Void reduce(List<ComputeJobResult> results) {
-            return null;
-        }
-    }
-
-    /**
-     * Test job.
-     */
-    private static class TestJob extends ComputeJobAdapter {
-        /** {@inheritDoc} */
-        @SuppressWarnings("StatementWithEmptyBody")
-        @Override public Object execute() {
-            long start = System.currentTimeMillis();
-
-            while (System.currentTimeMillis() - start < 3000);
-
-            return null;
-        }
-    }
-}
-=======
-/*
- * Licensed to the Apache Software Foundation (ASF) under one or more
- * contributor license agreements.  See the NOTICE file distributed with
- * this work for additional information regarding copyright ownership.
- * The ASF licenses this file to You under the Apache License, Version 2.0
- * (the "License"); you may not use this file except in compliance with
- * the License.  You may obtain a copy of the License at
- *
- *      http://www.apache.org/licenses/LICENSE-2.0
- *
- * Unless required by applicable law or agreed to in writing, software
- * distributed under the License is distributed on an "AS IS" BASIS,
- * WITHOUT WARRANTIES OR CONDITIONS OF ANY KIND, either express or implied.
- * See the License for the specific language governing permissions and
- * limitations under the License.
- */
-
-package org.apache.ignite.internal;
-
-import java.io.File;
-import java.net.URL;
-import java.util.ArrayList;
-import java.util.Collection;
-import java.util.List;
-import java.util.Objects;
-import java.util.concurrent.Callable;
-import java.util.concurrent.atomic.AtomicInteger;
-import java.util.concurrent.atomic.AtomicReference;
-import org.apache.ignite.Ignite;
-import org.apache.ignite.IgniteCheckedException;
-import org.apache.ignite.IgniteException;
-import org.apache.ignite.IgniteLogger;
-import org.apache.ignite.IgniteSpring;
-import org.apache.ignite.IgniteState;
-import org.apache.ignite.Ignition;
-import org.apache.ignite.IgnitionListener;
-import org.apache.ignite.compute.ComputeJob;
-import org.apache.ignite.compute.ComputeJobAdapter;
-import org.apache.ignite.compute.ComputeJobResult;
-import org.apache.ignite.compute.ComputeTaskSplitAdapter;
-import org.apache.ignite.configuration.CacheConfiguration;
-import org.apache.ignite.configuration.IgniteConfiguration;
-import org.apache.ignite.events.Event;
-import org.apache.ignite.internal.util.lang.GridTuple;
-import org.apache.ignite.internal.util.typedef.F;
-import org.apache.ignite.internal.util.typedef.G;
-import org.apache.ignite.internal.util.typedef.internal.U;
-import org.apache.ignite.lang.IgniteRunnable;
-import org.apache.ignite.lifecycle.LifecycleBean;
-import org.apache.ignite.lifecycle.LifecycleEventType;
-import org.apache.ignite.resources.IgniteInstanceResource;
-import org.apache.ignite.resources.LoggerResource;
-import org.apache.ignite.resources.SpringApplicationContextResource;
-import org.apache.ignite.spi.IgniteSpiAdapter;
-import org.apache.ignite.spi.IgniteSpiException;
-import org.apache.ignite.spi.IgniteSpiMultipleInstancesSupport;
-import org.apache.ignite.spi.collision.CollisionContext;
-import org.apache.ignite.spi.collision.CollisionExternalListener;
-import org.apache.ignite.spi.collision.CollisionSpi;
-import org.apache.ignite.spi.discovery.tcp.TcpDiscoverySpi;
-import org.apache.ignite.spi.eventstorage.memory.MemoryEventStorageSpi;
-import org.apache.ignite.testframework.GridTestUtils;
-import org.apache.ignite.testframework.config.GridTestProperties;
-import org.apache.ignite.testframework.http.GridEmbeddedHttpServer;
-import org.apache.ignite.testframework.junits.common.GridCommonAbstractTest;
-import org.apache.ignite.testframework.junits.common.GridCommonTest;
-import org.jetbrains.annotations.Nullable;
-import org.junit.Test;
-import org.springframework.beans.BeansException;
-import org.springframework.beans.factory.config.ConstructorArgumentValues;
-import org.springframework.beans.factory.support.AbstractBeanDefinition;
-import org.springframework.beans.factory.support.GenericBeanDefinition;
-import org.springframework.beans.factory.xml.XmlBeanDefinitionReader;
-import org.springframework.context.ApplicationContext;
-import org.springframework.context.support.GenericApplicationContext;
-import org.springframework.core.io.UrlResource;
-
-import static org.apache.ignite.IgniteState.STARTED;
-import static org.apache.ignite.IgniteState.STOPPED;
-import static org.apache.ignite.IgniteSystemProperties.IGNITE_OVERRIDE_MCAST_GRP;
-
-/**
- * Tests for {@link org.apache.ignite.Ignition}.
- * @see GridFactoryVmShutdownTest
- */
-@GridCommonTest(group = "NonDistributed Kernal Self")
-public class GridFactorySelfTest extends GridCommonAbstractTest {
-    /** */
-    private static final AtomicInteger cnt = new AtomicInteger();
-
-    /** Concurrency. */
-    private static final int CONCURRENCY = 10;
-
-    /** */
-    private static final String CUSTOM_CFG_PATH =
-        "modules/core/src/test/config/factory/custom-grid-name-spring-test.xml";
-
-    /**
-     *
-     */
-    public GridFactorySelfTest() {
-        super(false);
-
-        System.setProperty(IGNITE_OVERRIDE_MCAST_GRP,
-            GridTestUtils.getNextMulticastGroup(GridFactorySelfTest.class));
-    }
-
-    /** {@inheritDoc} */
-    @Override protected void beforeTest() throws Exception {
-        cnt.set(0);
-    }
-
-    /**
-     * @throws Exception If failed.
-     */
-    @Test
-    public void testIgnitionStartDefault() throws Exception {
-        try (Ignite ignite = Ignition.start()) {
-            log.info("Started1: " + ignite.name());
-
-            try {
-                Ignition.start();
-
-                fail();
-            }
-            catch (IgniteException ignored) {
-                // No-op.
-            }
-        }
-
-        try (Ignite ignite = Ignition.start()) {
-            log.info("Started2: " + ignite.name());
-        }
-    }
-
-    /**
-     * @throws Exception If failed.
-     */
-    @Test
-    public void testStartDefault() throws Exception {
-        try (Ignite ignite = Ignition.start("config/default-config.xml")) {
-            log.info("Started: " + ignite.name());
-        }
-    }
-
-    /**
-     * @throws Exception If failed.
-     */
-    @Test
-    public void testStartGridWithConfigUrlString() throws Exception {
-        GridEmbeddedHttpServer srv = null;
-        String igniteInstanceName = "grid_with_url_config";
-
-        try {
-            srv = GridEmbeddedHttpServer.startHttpServer().withFileDownloadingHandler(null,
-                GridTestUtils.resolveIgnitePath("/modules/core/src/test/config/default-spring-url-testing.xml"));
-
-            Ignite ignite = G.start(srv.getBaseUrl());
-
-            assert igniteInstanceName.equals(ignite.name()) : "Unexpected Ignite instance name: " + ignite.name();
-        }
-        finally {
-            if (srv != null)
-                srv.stop(1);
-
-            G.stop(igniteInstanceName, false);
-        }
-    }
-
-    /**
-     * @throws Exception If failed.
-     */
-    @Test
-    public void testStartGridWithConfigUrl() throws Exception {
-        GridEmbeddedHttpServer srv = null;
-        String igniteInstanceName = "grid_with_url_config";
-
-        try {
-            srv = GridEmbeddedHttpServer.startHttpServer().withFileDownloadingHandler(null,
-                GridTestUtils.resolveIgnitePath("modules/core/src/test/config/default-spring-url-testing.xml"));
-
-            Ignite ignite = G.start(new URL(srv.getBaseUrl()));
-
-            assert igniteInstanceName.equals(ignite.name()) : "Unexpected Ignite instance name: " + ignite.name();
-        }
-        finally {
-            if (srv != null)
-                srv.stop(1);
-
-            G.stop(igniteInstanceName, false);
-        }
-    }
-
-    /**
-     * Tests default grid
-     */
-    @Test
-    public void testDefaultGridGetOrStart() throws Exception {
-        IgniteConfiguration cfg = getConfiguration(null);
-
-        try (Ignite ignite = Ignition.getOrStart(cfg)) {
-            try {
-                Ignition.start(cfg);
-
-                fail("Expected exception after grid started");
-            }
-            catch (IgniteException ignored) {
-            }
-
-            Ignite ignite2 = Ignition.getOrStart(cfg);
-
-            assertEquals("Must return same instance", ignite, ignite2);
-        }
-
-        assertTrue(G.allGrids().isEmpty());
-    }
-
-    /**
-     * Tests named grid
-     */
-    @Test
-    public void testNamedGridGetOrStart() throws Exception {
-        IgniteConfiguration cfg = getConfiguration("test");
-        try (Ignite ignite = Ignition.getOrStart(cfg)) {
-            try {
-                Ignition.start(cfg);
-
-                fail("Expected exception after grid started");
-            }
-            catch (IgniteException ignored) {
-                // No-op.
-            }
-
-            Ignite ignite2 = Ignition.getOrStart(cfg);
-
-            assertEquals("Must return same instance", ignite, ignite2);
-        }
-
-        assertTrue(G.allGrids().isEmpty());
-    }
-
-    /**
-     * Tests concurrent grid initialization
-     */
-    @Test
-    public void testConcurrentGridGetOrStartCon() throws Exception {
-        final IgniteConfiguration cfg = getConfiguration(null);
-
-        final AtomicReference<Ignite> ref = new AtomicReference<>();
-
-        try {
-            GridTestUtils.runMultiThreaded(new Runnable() {
-                @Override public void run() {
-                    // must return same instance in each thread
-
-                    try {
-                        Ignite ignite = Ignition.getOrStart(cfg);
-
-                        boolean set = ref.compareAndSet(null, ignite);
-
-                        if (!set)
-                            assertEquals(ref.get(), ignite);
-                    }
-                    catch (IgniteException e) {
-                        throw new RuntimeException("Ignite error", e);
-                    }
-                }
-            }, CONCURRENCY, "GridCreatorThread");
-        }
-        catch (Exception ignored) {
-            fail("Exception is not expected");
-        }
-
-        G.stopAll(true);
-
-        assertTrue(G.allGrids().isEmpty());
-    }
-
-    /**
-     * @throws Exception If failed.
-     */
-    @Test
-    public void testLifecycleBeansNullIgniteInstanceName() throws Exception {
-        checkLifecycleBeans(null);
-    }
-
-    /**
-     * @throws Exception If failed.
-     */
-    @Test
-    public void testLifecycleBeansNotNullIgniteInstanceName() throws Exception {
-        checkLifecycleBeans("testGrid");
-    }
-
-    /**
-     * @param igniteInstanceName Ignite instance name.
-     * @throws Exception If test failed.
-     */
-    private void checkLifecycleBeans(@Nullable String igniteInstanceName) throws Exception {
-        TestLifecycleBean bean1 = new TestLifecycleBean();
-        TestLifecycleBean bean2 = new TestLifecycleBean();
-
-        IgniteConfiguration cfg = new IgniteConfiguration();
-
-        cfg.setLifecycleBeans(bean1, bean2);
-        cfg.setIgniteInstanceName(igniteInstanceName);
-
-        cfg.setEventStorageSpi(new MemoryEventStorageSpi());
-
-        cfg.setConnectorConfiguration(null);
-
-        try (Ignite g = IgniteSpring.start(cfg, new GenericApplicationContext())) {
-            bean1.checkState(igniteInstanceName, true);
-            bean2.checkState(igniteInstanceName, true);
-        }
-
-        bean1.checkState(igniteInstanceName, false);
-        bean2.checkState(igniteInstanceName, false);
-
-        checkLifecycleBean(bean1, igniteInstanceName);
-        checkLifecycleBean(bean2, igniteInstanceName);
-    }
-
-    /**
-     * @param bean Bean to check.
-     * @param igniteInstanceName Ignite instance name to check for.
-     */
-    private void checkLifecycleBean(TestLifecycleBean bean, String igniteInstanceName) {
-        bean.checkErrors();
-
-        List<LifecycleEventType> evts = bean.getLifecycleEvents();
-
-        List<String> igniteInstanceNames = bean.getIgniteInstanceNames();
-
-        assert evts.get(0) == LifecycleEventType.BEFORE_NODE_START : "Invalid lifecycle event: " + evts.get(0);
-        assert evts.get(1) == LifecycleEventType.AFTER_NODE_START : "Invalid lifecycle event: " + evts.get(1);
-        assert evts.get(2) == LifecycleEventType.BEFORE_NODE_STOP : "Invalid lifecycle event: " + evts.get(2);
-        assert evts.get(3) == LifecycleEventType.AFTER_NODE_STOP : "Invalid lifecycle event: " + evts.get(3);
-
-        checkIgniteInstanceNameEquals(igniteInstanceNames.get(0), igniteInstanceName);
-        checkIgniteInstanceNameEquals(igniteInstanceNames.get(1), igniteInstanceName);
-        checkIgniteInstanceNameEquals(igniteInstanceNames.get(2), igniteInstanceName);
-        checkIgniteInstanceNameEquals(igniteInstanceNames.get(3), igniteInstanceName);
-    }
-
-    /**
-     * @param n1 First name.
-     * @param n2 Second name.
-     */
-    private void checkIgniteInstanceNameEquals(String n1, String n2) {
-        if (n1 == null) {
-            assert n2 == null;
-
-            return;
-        }
-
-        assert n1.equals(n2) : "Invalid Ignite instance names [name1=" + n1 + ", name2=" + n2 + ']';
-    }
-
-    /**
-     * @throws Exception If failed.
-     */
-    @Test
-    public void testStartMultipleGridsFromSpring() throws Exception {
-        File cfgFile =
-            GridTestUtils.resolveIgnitePath(GridTestProperties.getProperty("loader.self.multipletest.config"));
-
-        assert cfgFile != null;
-
-        String path = cfgFile.getAbsolutePath();
-
-        info("Loading Grid from configuration file: " + path);
-
-        final GridTuple<IgniteState> gridState1 = F.t(null);
-        final GridTuple<IgniteState> gridState2 = F.t(null);
-
-        final Object mux = new Object();
-
-        IgnitionListener factoryLsnr = new IgnitionListener() {
-            @Override public void onStateChange(String name, IgniteState state) {
-                synchronized (mux) {
-                    if ("grid-factory-test-1".equals(name))
-                        gridState1.set(state);
-                    else if ("grid-factory-test-2".equals(name))
-                        gridState2.set(state);
-                }
-            }
-        };
-
-        G.addListener(factoryLsnr);
-
-        G.start(path);
-
-        assert G.ignite("grid-factory-test-1") != null;
-        assert G.ignite("grid-factory-test-2") != null;
-
-        synchronized (mux) {
-            assert gridState1.get() == STARTED :
-                "Invalid grid state [expected=" + STARTED + ", returned=" + gridState1 + ']';
-            assert gridState2.get() == STARTED :
-                "Invalid grid state [expected=" + STARTED + ", returned=" + gridState2 + ']';
-        }
-
-        G.stop("grid-factory-test-1", true);
-        G.stop("grid-factory-test-2", true);
-
-        synchronized (mux) {
-            assert gridState1.get() == STOPPED :
-                "Invalid grid state [expected=" + STOPPED + ", returned=" + gridState1 + ']';
-            assert gridState2.get() == STOPPED :
-                "Invalid grid state [expected=" + STOPPED + ", returned=" + gridState2 + ']';
-        }
-    }
-
-    /**
-     * @throws Exception If failed.
-     */
-    @Test
-    public void testStartMultipleDefaultGrids() throws Exception {
-        try {
-            multithreaded(
-                new Callable<Object>() {
-                    @Nullable @Override public Object call() throws Exception {
-                        try {
-                            IgniteConfiguration cfg = new IgniteConfiguration();
-
-                            cfg.setConnectorConfiguration(null);
-
-                            G.start(cfg);
-                        }
-                        catch (Throwable t) {
-                            error("Caught exception while starting grid.", t);
-                        }
-
-                        info("Thread finished.");
-
-                        return null;
-                    }
-                },
-                5,
-                "grid-starter"
-            );
-
-            assert G.allGrids().size() == 1;
-
-            assert G.ignite() != null;
-        }
-        finally {
-            G.stopAll(true);
-        }
-    }
-
-    /**
-     * @throws Exception If failed.
-     */
-    @Test
-    public void testStartMultipleNonDefaultGrids() throws Exception {
-        try {
-            multithreaded(
-                new Callable<Object>() {
-                    @Nullable @Override public Object call() throws Exception {
-                        try {
-                            IgniteConfiguration cfg = new IgniteConfiguration();
-
-                            cfg.setIgniteInstanceName("TEST_NAME");
-                            cfg.setConnectorConfiguration(null);
-
-                            G.start(cfg);
-                        }
-                        catch (Throwable t) {
-                            error("Caught exception while starting grid.", t);
-                        }
-
-                        info("Thread finished.");
-
-                        return null;
-                    }
-                },
-                5,
-                "grid-starter"
-            );
-
-            assert G.allGrids().size() == 1;
-
-            assert G.ignite("TEST_NAME") != null;
-        }
-        finally {
-            G.stopAll(true);
-        }
-    }
-
-    /**
-     * @throws Exception If failed.
-     */
-    @Test
-    public void testConcurrentStartStop() throws Exception {
-        checkConcurrentStartStop("TEST_NAME");
-    }
-
-    /**
-     * @throws Exception If failed.
-     */
-    @Test
-    public void testConcurrentStartStopDefaultGrid() throws Exception {
-        checkConcurrentStartStop(null);
-    }
-
-    /**
-     * @param igniteInstanceName Ignite instance name ({@code null} for default grid).
-     * @throws Exception If failed.
-     */
-    private void checkConcurrentStartStop(@Nullable final String igniteInstanceName) throws Exception {
-        final AtomicInteger startedCnt = new AtomicInteger();
-        final AtomicInteger stoppedCnt = new AtomicInteger();
-
-        IgnitionListener lsnr = new IgnitionListener() {
-            @SuppressWarnings("StringEquality")
-            @Override public void onStateChange(@Nullable String name, IgniteState state) {
-                assert name == igniteInstanceName;
-
-                info("On state change fired: " + state);
-
-                if (state == STARTED)
-                    startedCnt.incrementAndGet();
-                else {
-                    assert state == STOPPED : "Unexpected state: " + state;
-
-                    stoppedCnt.incrementAndGet();
-                }
-            }
-        };
-
-        G.addListener(lsnr);
-
-        try {
-            final int iterCnt = 3;
-
-            multithreaded(
-                new Callable<Object>() {
-                    @Nullable @Override public Object call() throws Exception {
-                        for (int i = 0; i < iterCnt; i++) {
-                            try {
-                                IgniteConfiguration cfg = getConfiguration(igniteInstanceName);
-
-                                G.start(cfg);
-                            }
-                            catch (Exception e) {
-                                String msg = e.getMessage();
-
-                                if (msg != null &&
-                                    (msg.contains("Default Ignite instance has already been started.") ||
-                                    msg.contains("Ignite instance with this name has already been started:")))
-                                    info("Caught expected exception: " + msg);
-                                else
-                                    throw e; // Unexpected exception.
-                            }
-                            finally {
-                                stopGrid(igniteInstanceName);
-                            }
-                        }
-
-                        info("Thread finished.");
-
-                        return null;
-                    }
-                },
-                5,
-                "tester"
-            );
-
-            assert G.allGrids().isEmpty();
-
-            assert startedCnt.get() == iterCnt;
-            assert stoppedCnt.get() == iterCnt;
-        }
-        finally {
-            G.removeListener(lsnr);
-
-            G.stopAll(true);
-        }
-    }
-
-    /**
-     * @throws Exception If failed.
-     */
-    @Test
-    public void testGridStartRollback() throws Exception {
-        GridTestUtils.assertThrows(
-            log,
-            new Callable<Object>() {
-                @Nullable @Override public Object call() throws Exception {
-                    IgniteConfiguration cfg = new IgniteConfiguration();
-
-                    cfg.setConnectorConfiguration(null);
-
-                    cfg.setDiscoverySpi(new TcpDiscoverySpi() {
-                        @Override public void spiStart(String igniteInstanceName) throws IgniteSpiException {
-                            throw new IgniteSpiException("This SPI will never start.");
-                        }
-                    });
-
-                    G.start(cfg);
-
-                    info("Thread finished.");
-
-                    return null;
-                }
-            },
-            IgniteException.class,
-            null
-        );
-    }
-
-    /**
-     * @throws Exception If failed.
-     */
-    public void disabledTestStartSingleInstanceSpi() throws Exception {
-        IgniteConfiguration cfg1 = getConfiguration();
-        IgniteConfiguration cfg2 = getConfiguration();
-
-        cfg1.setCollisionSpi(new TestSingleInstancesCollisionSpi());
-        cfg2.setCollisionSpi(new TestSingleInstancesCollisionSpi());
-
-        G.start(cfg1);
-
-        assert G.state(cfg1.getIgniteInstanceName()) == STARTED;
-        assert G.state(getTestIgniteInstanceName() + '1') == STOPPED;
-
-        G.stop(cfg1.getIgniteInstanceName(), false);
-
-        assert G.state(cfg1.getIgniteInstanceName()) == STOPPED;
-        assert G.state(getTestIgniteInstanceName() + '1') == STOPPED;
-
-        cfg2.setIgniteInstanceName(getTestIgniteInstanceName() + '1');
-
-        G.start(cfg2);
-
-        assert G.state(cfg1.getIgniteInstanceName()) == STOPPED;
-        assert G.state(getTestIgniteInstanceName() + '1') == STARTED;
-
-        G.stop(getTestIgniteInstanceName() + '1', false);
-
-        assert G.state(cfg1.getIgniteInstanceName()) == STOPPED;
-        assert G.state(getTestIgniteInstanceName() + '1') == STOPPED;
-
-        cfg2.setIgniteInstanceName(getTestIgniteInstanceName() + '1');
-
-        G.start(cfg2);
-
-        assert G.state(getTestIgniteInstanceName() + '1') == STARTED;
-        assert G.state(getTestIgniteInstanceName()) == STOPPED;
-
-        G.stop(getTestIgniteInstanceName() + '1', false);
-        G.stop(getTestIgniteInstanceName(), false);
-
-        assert G.state(getTestIgniteInstanceName() + '1') == STOPPED;
-        assert G.state(getTestIgniteInstanceName()) == STOPPED;
-    }
-
-    /**
-     * @throws Exception If failed.
-     */
-    @Test
-    public void testStartMultipleInstanceSpi() throws Exception {
-        IgniteConfiguration cfg1 = getConfiguration();
-        IgniteConfiguration cfg2 = getConfiguration();
-        IgniteConfiguration cfg3 = getConfiguration();
-
-        cfg1.setCollisionSpi(new TestMultipleInstancesCollisionSpi());
-        cfg2.setCollisionSpi(new TestMultipleInstancesCollisionSpi());
-        cfg3.setCollisionSpi(new TestMultipleInstancesCollisionSpi());
-
-        cfg2.setIgniteInstanceName(getTestIgniteInstanceName() + '1');
-
-        G.start(cfg2);
-
-        G.start(cfg1);
-
-        cfg3.setIgniteInstanceName(getTestIgniteInstanceName() + '2');
-
-        G.start(cfg3);
-
-        assert G.state(cfg1.getIgniteInstanceName()) == STARTED;
-        assert G.state(getTestIgniteInstanceName() + '1') == STARTED;
-        assert G.state(getTestIgniteInstanceName() + '2') == STARTED;
-
-        G.stop(getTestIgniteInstanceName() + '2', false);
-        G.stop(cfg1.getIgniteInstanceName(), false);
-        G.stop(getTestIgniteInstanceName() + '1', false);
-
-        assert G.state(cfg1.getIgniteInstanceName()) == STOPPED;
-        assert G.state(getTestIgniteInstanceName() + '1') == STOPPED;
-        assert G.state(getTestIgniteInstanceName() + '2') == STOPPED;
-    }
-
-    /**
-     * @throws Exception If failed.
-     */
-    @Test
-    public void testLoadBean() throws Exception {
-        final String path = "modules/spring/src/test/java/org/apache/ignite/internal/cache.xml";
-
-        GridTestUtils.assertThrows(
-            log,
-            new Callable<Object>() {
-                @Override public Object call() throws Exception {
-                    Ignition.loadSpringBean(path, "wrongName");
-
-                    return null;
-                }
-            },
-            IgniteException.class,
-            null
-        );
-
-        CacheConfiguration cfg = Ignition.loadSpringBean(path, "cache-configuration");
-
-        assertEquals("TestDynamicCache", cfg.getName());
-    }
-
-    /**
-     * @throws Exception If failed.
-     */
-    @Override protected void afterTest() throws Exception {
-        G.stopAll(false);
-    }
-
-    /** */
-    @IgniteSpiMultipleInstancesSupport(true)
-    private static class TestMultipleInstancesCollisionSpi extends IgniteSpiAdapter implements CollisionSpi {
-        /** Grid logger. */
-        @LoggerResource
-        private IgniteLogger log;
-
-        /** {@inheritDoc} */
-        @Override public void onCollision(CollisionContext ctx) {
-            // No-op.
-        }
-
-        /** {@inheritDoc} */
-        @Override public void spiStart(String igniteInstanceName) throws IgniteSpiException {
-            // Start SPI start stopwatch.
-            startStopwatch();
-
-            // Ack start.
-            if (log.isInfoEnabled())
-                log.info(startInfo());
-        }
-
-        /** {@inheritDoc} */
-        @Override public void spiStop() throws IgniteSpiException {
-            // Ack stop.
-            if (log.isInfoEnabled())
-                log.info(stopInfo());
-        }
-
-        /** {@inheritDoc} */
-        @Override public void setExternalCollisionListener(CollisionExternalListener lsnr) {
-            // No-op.
-        }
-    }
-
-    /**
-     * DO NOT CHANGE MULTIPLE INSTANCES SUPPORT.
-     * This test might be working on distributed environment.
-     */
-    @IgniteSpiMultipleInstancesSupport(true)
-    private static class TestSingleInstancesCollisionSpi extends IgniteSpiAdapter implements CollisionSpi {
-        /** Grid logger. */
-        @LoggerResource
-        private IgniteLogger log;
-
-        /** {@inheritDoc} */
-        @Override public void onCollision(CollisionContext ctx) {
-            // No-op.
-        }
-
-        /** {@inheritDoc} */
-        @Override public void spiStart(String igniteInstanceName) throws IgniteSpiException {
-            // Start SPI start stopwatch.
-            startStopwatch();
-
-            // Ack start.
-            if (log.isInfoEnabled())
-                log.info(startInfo());
-        }
-
-        /** {@inheritDoc} */
-        @Override public void spiStop() throws IgniteSpiException {
-            // Ack stop.
-            if (log.isInfoEnabled())
-                log.info(stopInfo());
-        }
-
-        /** {@inheritDoc} */
-        @Override public void setExternalCollisionListener(CollisionExternalListener lsnr) {
-            // No-op.
-        }
-    }
-
-    /**
-     * Lifecycle bean for testing.
-     */
-    private static class TestLifecycleBean implements LifecycleBean {
-        /** Grid logger. */
-        @LoggerResource
-        private IgniteLogger log;
-
-        /** */
-        @SpringApplicationContextResource
-        private ApplicationContext appCtx;
-
-        /** */
-        @IgniteInstanceResource
-        private Ignite ignite;
-
-        /** Lifecycle events. */
-        private final List<LifecycleEventType> evts = new ArrayList<>();
-
-        /** Ignite instance names. */
-        private final List<String> igniteInstanceNames = new ArrayList<>();
-
-        /** */
-        private final AtomicReference<Throwable> err = new AtomicReference<>();
-
-        /** {@inheritDoc} */
-        @Override public void onLifecycleEvent(LifecycleEventType evt) {
-            evts.add(evt);
-
-            igniteInstanceNames.add(ignite.name());
-
-            try {
-                checkState(ignite.name(),
-                    evt == LifecycleEventType.AFTER_NODE_START || evt == LifecycleEventType.BEFORE_NODE_STOP);
-            }
-            catch (Throwable e) {
-                log.error("Lifecycle bean failed state check: " + this, e);
-
-                err.compareAndSet(null, e);
-            }
-        }
-
-        /**
-         * Checks state of the bean.
-         *
-         * @param igniteInstanceName Ignite instance name.
-         * @param exec Try to execute something on the grid.
-         */
-        void checkState(String igniteInstanceName, boolean exec) {
-            assert log != null;
-            assert appCtx != null;
-
-            assert Objects.equals(igniteInstanceName, ignite.name());
-
-            if (exec)
-                // Execute any grid method.
-                G.ignite(igniteInstanceName).events().localQuery(F.<Event>alwaysTrue());
-        }
-
-        /**
-         * Gets ordered list of lifecycle events.
-         *
-         * @return Ordered list of lifecycle events.
-         */
-        List<LifecycleEventType> getLifecycleEvents() {
-            return evts;
-        }
-
-        /**
-         * Gets ordered list of Ignite instance names.
-         *
-         * @return Ordered list of Ignite instance names.
-         */
-        List<String> getIgniteInstanceNames() {
-            return igniteInstanceNames;
-        }
-
-        /**
-         *
-         */
-        void checkErrors() {
-            if (err.get() != null)
-                fail("Exception has been caught by listener: " + err.get().getMessage());
-        }
-    }
-
-    /**
-     * Gets Spring application context by given path.
-     *
-     * @param path Spring application context configuration path.
-     * @return Spring application context.
-     * @throws IgniteCheckedException If given path or xml-configuration at this path is invalid.
-     */
-    private GenericApplicationContext getSpringContext(String path) throws IgniteCheckedException {
-        try {
-            GenericApplicationContext ctx = new GenericApplicationContext();
-
-            new XmlBeanDefinitionReader(ctx).loadBeanDefinitions(new UrlResource(U.resolveIgniteUrl(path)));
-
-            ctx.refresh();
-
-            return ctx;
-        }
-        catch (BeansException e) {
-            throw new IgniteCheckedException("Failed to instantiate Spring XML application context: " + e.getMessage(), e);
-        }
-    }
-
-    /**
-     * Gets test Spring application context with single {@link StringBuilder} bean
-     * with name "myBean" and value "Test string".
-     *
-     * @return Spring application context.
-     */
-    private ApplicationContext getTestApplicationContext() {
-        AbstractBeanDefinition def = new GenericBeanDefinition();
-
-        def.setBeanClass(StringBuilder.class);
-
-        ConstructorArgumentValues args = new ConstructorArgumentValues();
-        args.addGenericArgumentValue("Test string");
-
-        def.setConstructorArgumentValues(args);
-
-        GenericApplicationContext ctx = new GenericApplicationContext();
-
-        ctx.registerBeanDefinition("myBean", def);
-
-        return ctx;
-    }
-
-    /**
-     * @throws Exception If failed.
-     */
-    @Test
-    public void testStopCancel() throws Exception {
-        IgniteConfiguration cfg = new IgniteConfiguration();
-
-        cfg.setConnectorConfiguration(null);
-
-        Ignite ignite = G.start(cfg);
-
-        ignite.compute().execute(TestTask.class, null);
-
-        G.stop(true);
-    }
-
-    /**
-     * @throws Exception If failed.
-     */
-    @Test
-    public void testConfigInClassPath() throws Exception {
-        try (Ignite ignite = Ignition.start("config/ignite-test-config.xml")) {
-            assert "config-in-classpath".equals(ignite.name());
-        }
-    }
-
-    /**
-     * @throws Exception If failed.
-     */
-    @Test
-    public void testCurrentIgnite() throws Exception {
-        final String LEFT = "LEFT";
-        final String RIGHT = "RIGHT";
-
-        try {
-            Ignite iLEFT = startGrid(LEFT);
-            Ignite iRIGHT = startGrid(RIGHT);
-
-            waitForDiscovery(iLEFT, iRIGHT);
-
-            iLEFT.compute(iLEFT.cluster().forRemotes()).run(new IgniteRunnable() {
-                @Override public void run() {
-                    assert Ignition.localIgnite().name().equals(RIGHT);
-                }
-            });
-
-            iRIGHT.compute(iRIGHT.cluster().forRemotes()).run(new IgniteRunnable() {
-                @Override public void run() {
-                    assert Ignition.localIgnite().name().equals(LEFT);
-                }
-            });
-        }
-        finally {
-            stopAllGrids();
-        }
-    }
-
-    /**
-     * @throws Exception If failed.
-     */
-    @Test
-    public void testRepeatingStart() throws Exception {
-        try {
-            IgniteConfiguration c = getConfiguration("1");
-
-            startGrid("1", c);
-
-            if (tcpDiscovery())
-                assert ((TcpDiscoverySpi)c.getDiscoverySpi()).started();
-
-            try {
-                startGrid("2", c);
-
-                fail("Should not be able to start grid using same configuration instance.");
-            }
-            catch (Exception e) {
-                info("Caught expected exception: " + e);
-            }
-        }
-        finally {
-            stopAllGrids();
-        }
-    }
-
-    /**
-     * Test task.
-     */
-    private static class TestTask extends ComputeTaskSplitAdapter<Void, Void> {
-        /** {@inheritDoc} */
-        @Override protected Collection<? extends ComputeJob> split(int gridSize, Void arg) {
-            return F.asSet(new TestJob());
-        }
-
-        /** {@inheritDoc} */
-        @Nullable @Override public Void reduce(List<ComputeJobResult> results) {
-            return null;
-        }
-    }
-
-    /**
-     * Test job.
-     */
-    private static class TestJob extends ComputeJobAdapter {
-        /** {@inheritDoc} */
-        @SuppressWarnings("StatementWithEmptyBody")
-        @Override public Object execute() {
-            long start = System.currentTimeMillis();
-
-            while (System.currentTimeMillis() - start < 3000);
-
-            return null;
-        }
-    }
-}
->>>>>>> 709829ad
+/*
+ * Licensed to the Apache Software Foundation (ASF) under one or more
+ * contributor license agreements.  See the NOTICE file distributed with
+ * this work for additional information regarding copyright ownership.
+ * The ASF licenses this file to You under the Apache License, Version 2.0
+ * (the "License"); you may not use this file except in compliance with
+ * the License.  You may obtain a copy of the License at
+ *
+ *      http://www.apache.org/licenses/LICENSE-2.0
+ *
+ * Unless required by applicable law or agreed to in writing, software
+ * distributed under the License is distributed on an "AS IS" BASIS,
+ * WITHOUT WARRANTIES OR CONDITIONS OF ANY KIND, either express or implied.
+ * See the License for the specific language governing permissions and
+ * limitations under the License.
+ */
+
+package org.apache.ignite.internal;
+
+import java.io.File;
+import java.net.URL;
+import java.util.ArrayList;
+import java.util.Collection;
+import java.util.List;
+import java.util.Objects;
+import java.util.concurrent.Callable;
+import java.util.concurrent.atomic.AtomicInteger;
+import java.util.concurrent.atomic.AtomicReference;
+import org.apache.ignite.Ignite;
+import org.apache.ignite.IgniteCheckedException;
+import org.apache.ignite.IgniteException;
+import org.apache.ignite.IgniteLogger;
+import org.apache.ignite.IgniteSpring;
+import org.apache.ignite.IgniteState;
+import org.apache.ignite.Ignition;
+import org.apache.ignite.IgnitionListener;
+import org.apache.ignite.compute.ComputeJob;
+import org.apache.ignite.compute.ComputeJobAdapter;
+import org.apache.ignite.compute.ComputeJobResult;
+import org.apache.ignite.compute.ComputeTaskSplitAdapter;
+import org.apache.ignite.configuration.CacheConfiguration;
+import org.apache.ignite.configuration.IgniteConfiguration;
+import org.apache.ignite.events.Event;
+import org.apache.ignite.internal.util.lang.GridTuple;
+import org.apache.ignite.internal.util.typedef.F;
+import org.apache.ignite.internal.util.typedef.G;
+import org.apache.ignite.internal.util.typedef.internal.U;
+import org.apache.ignite.lang.IgniteRunnable;
+import org.apache.ignite.lifecycle.LifecycleBean;
+import org.apache.ignite.lifecycle.LifecycleEventType;
+import org.apache.ignite.resources.IgniteInstanceResource;
+import org.apache.ignite.resources.LoggerResource;
+import org.apache.ignite.resources.SpringApplicationContextResource;
+import org.apache.ignite.spi.IgniteSpiAdapter;
+import org.apache.ignite.spi.IgniteSpiException;
+import org.apache.ignite.spi.IgniteSpiMultipleInstancesSupport;
+import org.apache.ignite.spi.collision.CollisionContext;
+import org.apache.ignite.spi.collision.CollisionExternalListener;
+import org.apache.ignite.spi.collision.CollisionSpi;
+import org.apache.ignite.spi.discovery.tcp.TcpDiscoverySpi;
+import org.apache.ignite.spi.eventstorage.memory.MemoryEventStorageSpi;
+import org.apache.ignite.testframework.GridTestUtils;
+import org.apache.ignite.testframework.config.GridTestProperties;
+import org.apache.ignite.testframework.http.GridEmbeddedHttpServer;
+import org.apache.ignite.testframework.junits.common.GridCommonAbstractTest;
+import org.apache.ignite.testframework.junits.common.GridCommonTest;
+import org.jetbrains.annotations.Nullable;
+import org.junit.Test;
+import org.springframework.beans.BeansException;
+import org.springframework.beans.factory.config.ConstructorArgumentValues;
+import org.springframework.beans.factory.support.AbstractBeanDefinition;
+import org.springframework.beans.factory.support.GenericBeanDefinition;
+import org.springframework.beans.factory.xml.XmlBeanDefinitionReader;
+import org.springframework.context.ApplicationContext;
+import org.springframework.context.support.GenericApplicationContext;
+import org.springframework.core.io.UrlResource;
+
+import static org.apache.ignite.IgniteState.STARTED;
+import static org.apache.ignite.IgniteState.STOPPED;
+import static org.apache.ignite.IgniteSystemProperties.IGNITE_OVERRIDE_MCAST_GRP;
+
+/**
+ * Tests for {@link org.apache.ignite.Ignition}.
+ * @see GridFactoryVmShutdownTest
+ */
+@GridCommonTest(group = "NonDistributed Kernal Self")
+public class GridFactorySelfTest extends GridCommonAbstractTest {
+    /** */
+    private static final AtomicInteger cnt = new AtomicInteger();
+
+    /** Concurrency. */
+    private static final int CONCURRENCY = 10;
+
+    /** */
+    private static final String CUSTOM_CFG_PATH =
+        "modules/core/src/test/config/factory/custom-grid-name-spring-test.xml";
+
+    /**
+     *
+     */
+    public GridFactorySelfTest() {
+        super(false);
+
+        System.setProperty(IGNITE_OVERRIDE_MCAST_GRP,
+            GridTestUtils.getNextMulticastGroup(GridFactorySelfTest.class));
+    }
+
+    /** {@inheritDoc} */
+    @Override protected void beforeTest() throws Exception {
+        cnt.set(0);
+    }
+
+    /**
+     * @throws Exception If failed.
+     */
+    @Test
+    public void testIgnitionStartDefault() throws Exception {
+        try (Ignite ignite = Ignition.start()) {
+            log.info("Started1: " + ignite.name());
+
+            try {
+                Ignition.start();
+
+                fail();
+            }
+            catch (IgniteException ignored) {
+                // No-op.
+            }
+        }
+
+        try (Ignite ignite = Ignition.start()) {
+            log.info("Started2: " + ignite.name());
+        }
+    }
+
+    /**
+     * @throws Exception If failed.
+     */
+    @Test
+    public void testStartDefault() throws Exception {
+        try (Ignite ignite = Ignition.start("config/default-config.xml")) {
+            log.info("Started: " + ignite.name());
+        }
+    }
+
+    /**
+     * @throws Exception If failed.
+     */
+    @Test
+    public void testStartGridWithConfigUrlString() throws Exception {
+        GridEmbeddedHttpServer srv = null;
+        String igniteInstanceName = "grid_with_url_config";
+
+        try {
+            srv = GridEmbeddedHttpServer.startHttpServer().withFileDownloadingHandler(null,
+                GridTestUtils.resolveIgnitePath("/modules/core/src/test/config/default-spring-url-testing.xml"));
+
+            Ignite ignite = G.start(srv.getBaseUrl());
+
+            assert igniteInstanceName.equals(ignite.name()) : "Unexpected Ignite instance name: " + ignite.name();
+        }
+        finally {
+            if (srv != null)
+                srv.stop(1);
+
+            G.stop(igniteInstanceName, false);
+        }
+    }
+
+    /**
+     * @throws Exception If failed.
+     */
+    @Test
+    public void testStartGridWithConfigUrl() throws Exception {
+        GridEmbeddedHttpServer srv = null;
+        String igniteInstanceName = "grid_with_url_config";
+
+        try {
+            srv = GridEmbeddedHttpServer.startHttpServer().withFileDownloadingHandler(null,
+                GridTestUtils.resolveIgnitePath("modules/core/src/test/config/default-spring-url-testing.xml"));
+
+            Ignite ignite = G.start(new URL(srv.getBaseUrl()));
+
+            assert igniteInstanceName.equals(ignite.name()) : "Unexpected Ignite instance name: " + ignite.name();
+        }
+        finally {
+            if (srv != null)
+                srv.stop(1);
+
+            G.stop(igniteInstanceName, false);
+        }
+    }
+
+    /**
+     * Tests default grid
+     */
+    @Test
+    public void testDefaultGridGetOrStart() throws Exception {
+        IgniteConfiguration cfg = getConfiguration(null);
+
+        try (Ignite ignite = Ignition.getOrStart(cfg)) {
+            try {
+                Ignition.start(cfg);
+
+                fail("Expected exception after grid started");
+            }
+            catch (IgniteException ignored) {
+            }
+
+            Ignite ignite2 = Ignition.getOrStart(cfg);
+
+            assertEquals("Must return same instance", ignite, ignite2);
+        }
+
+        assertTrue(G.allGrids().isEmpty());
+    }
+
+    /**
+     * Tests named grid
+     */
+    @Test
+    public void testNamedGridGetOrStart() throws Exception {
+        IgniteConfiguration cfg = getConfiguration("test");
+        try (Ignite ignite = Ignition.getOrStart(cfg)) {
+            try {
+                Ignition.start(cfg);
+
+                fail("Expected exception after grid started");
+            }
+            catch (IgniteException ignored) {
+                // No-op.
+            }
+
+            Ignite ignite2 = Ignition.getOrStart(cfg);
+
+            assertEquals("Must return same instance", ignite, ignite2);
+        }
+
+        assertTrue(G.allGrids().isEmpty());
+    }
+
+    /**
+     * Tests concurrent grid initialization
+     */
+    @Test
+    public void testConcurrentGridGetOrStartCon() throws Exception {
+        final IgniteConfiguration cfg = getConfiguration(null);
+
+        final AtomicReference<Ignite> ref = new AtomicReference<>();
+
+        try {
+            GridTestUtils.runMultiThreaded(new Runnable() {
+                @Override public void run() {
+                    // must return same instance in each thread
+
+                    try {
+                        Ignite ignite = Ignition.getOrStart(cfg);
+
+                        boolean set = ref.compareAndSet(null, ignite);
+
+                        if (!set)
+                            assertEquals(ref.get(), ignite);
+                    }
+                    catch (IgniteException e) {
+                        throw new RuntimeException("Ignite error", e);
+                    }
+                }
+            }, CONCURRENCY, "GridCreatorThread");
+        }
+        catch (Exception ignored) {
+            fail("Exception is not expected");
+        }
+
+        G.stopAll(true);
+
+        assertTrue(G.allGrids().isEmpty());
+    }
+
+    /**
+     * @throws Exception If failed.
+     */
+    @Test
+    public void testLifecycleBeansNullIgniteInstanceName() throws Exception {
+        checkLifecycleBeans(null);
+    }
+
+    /**
+     * @throws Exception If failed.
+     */
+    @Test
+    public void testLifecycleBeansNotNullIgniteInstanceName() throws Exception {
+        checkLifecycleBeans("testGrid");
+    }
+
+    /**
+     * @param igniteInstanceName Ignite instance name.
+     * @throws Exception If test failed.
+     */
+    private void checkLifecycleBeans(@Nullable String igniteInstanceName) throws Exception {
+        TestLifecycleBean bean1 = new TestLifecycleBean();
+        TestLifecycleBean bean2 = new TestLifecycleBean();
+
+        IgniteConfiguration cfg = new IgniteConfiguration();
+
+        cfg.setLifecycleBeans(bean1, bean2);
+        cfg.setIgniteInstanceName(igniteInstanceName);
+
+        cfg.setEventStorageSpi(new MemoryEventStorageSpi());
+
+        cfg.setConnectorConfiguration(null);
+
+        try (Ignite g = IgniteSpring.start(cfg, new GenericApplicationContext())) {
+            bean1.checkState(igniteInstanceName, true);
+            bean2.checkState(igniteInstanceName, true);
+        }
+
+        bean1.checkState(igniteInstanceName, false);
+        bean2.checkState(igniteInstanceName, false);
+
+        checkLifecycleBean(bean1, igniteInstanceName);
+        checkLifecycleBean(bean2, igniteInstanceName);
+    }
+
+    /**
+     * @param bean Bean to check.
+     * @param igniteInstanceName Ignite instance name to check for.
+     */
+    private void checkLifecycleBean(TestLifecycleBean bean, String igniteInstanceName) {
+        bean.checkErrors();
+
+        List<LifecycleEventType> evts = bean.getLifecycleEvents();
+
+        List<String> igniteInstanceNames = bean.getIgniteInstanceNames();
+
+        assert evts.get(0) == LifecycleEventType.BEFORE_NODE_START : "Invalid lifecycle event: " + evts.get(0);
+        assert evts.get(1) == LifecycleEventType.AFTER_NODE_START : "Invalid lifecycle event: " + evts.get(1);
+        assert evts.get(2) == LifecycleEventType.BEFORE_NODE_STOP : "Invalid lifecycle event: " + evts.get(2);
+        assert evts.get(3) == LifecycleEventType.AFTER_NODE_STOP : "Invalid lifecycle event: " + evts.get(3);
+
+        checkIgniteInstanceNameEquals(igniteInstanceNames.get(0), igniteInstanceName);
+        checkIgniteInstanceNameEquals(igniteInstanceNames.get(1), igniteInstanceName);
+        checkIgniteInstanceNameEquals(igniteInstanceNames.get(2), igniteInstanceName);
+        checkIgniteInstanceNameEquals(igniteInstanceNames.get(3), igniteInstanceName);
+    }
+
+    /**
+     * @param n1 First name.
+     * @param n2 Second name.
+     */
+    private void checkIgniteInstanceNameEquals(String n1, String n2) {
+        if (n1 == null) {
+            assert n2 == null;
+
+            return;
+        }
+
+        assert n1.equals(n2) : "Invalid Ignite instance names [name1=" + n1 + ", name2=" + n2 + ']';
+    }
+
+    /**
+     * @throws Exception If failed.
+     */
+    @Test
+    public void testStartMultipleGridsFromSpring() throws Exception {
+        File cfgFile =
+            GridTestUtils.resolveIgnitePath(GridTestProperties.getProperty("loader.self.multipletest.config"));
+
+        assert cfgFile != null;
+
+        String path = cfgFile.getAbsolutePath();
+
+        info("Loading Grid from configuration file: " + path);
+
+        final GridTuple<IgniteState> gridState1 = F.t(null);
+        final GridTuple<IgniteState> gridState2 = F.t(null);
+
+        final Object mux = new Object();
+
+        IgnitionListener factoryLsnr = new IgnitionListener() {
+            @Override public void onStateChange(String name, IgniteState state) {
+                synchronized (mux) {
+                    if ("grid-factory-test-1".equals(name))
+                        gridState1.set(state);
+                    else if ("grid-factory-test-2".equals(name))
+                        gridState2.set(state);
+                }
+            }
+        };
+
+        G.addListener(factoryLsnr);
+
+        G.start(path);
+
+        assert G.ignite("grid-factory-test-1") != null;
+        assert G.ignite("grid-factory-test-2") != null;
+
+        synchronized (mux) {
+            assert gridState1.get() == STARTED :
+                "Invalid grid state [expected=" + STARTED + ", returned=" + gridState1 + ']';
+            assert gridState2.get() == STARTED :
+                "Invalid grid state [expected=" + STARTED + ", returned=" + gridState2 + ']';
+        }
+
+        G.stop("grid-factory-test-1", true);
+        G.stop("grid-factory-test-2", true);
+
+        synchronized (mux) {
+            assert gridState1.get() == STOPPED :
+                "Invalid grid state [expected=" + STOPPED + ", returned=" + gridState1 + ']';
+            assert gridState2.get() == STOPPED :
+                "Invalid grid state [expected=" + STOPPED + ", returned=" + gridState2 + ']';
+        }
+    }
+
+    /**
+     * @throws Exception If failed.
+     */
+    @Test
+    public void testStartMultipleDefaultGrids() throws Exception {
+        try {
+            multithreaded(
+                new Callable<Object>() {
+                    @Nullable @Override public Object call() throws Exception {
+                        try {
+                            IgniteConfiguration cfg = new IgniteConfiguration();
+
+                            cfg.setConnectorConfiguration(null);
+
+                            G.start(cfg);
+                        }
+                        catch (Throwable t) {
+                            error("Caught exception while starting grid.", t);
+                        }
+
+                        info("Thread finished.");
+
+                        return null;
+                    }
+                },
+                5,
+                "grid-starter"
+            );
+
+            assert G.allGrids().size() == 1;
+
+            assert G.ignite() != null;
+        }
+        finally {
+            G.stopAll(true);
+        }
+    }
+
+    /**
+     * @throws Exception If failed.
+     */
+    @Test
+    public void testStartMultipleNonDefaultGrids() throws Exception {
+        try {
+            multithreaded(
+                new Callable<Object>() {
+                    @Nullable @Override public Object call() throws Exception {
+                        try {
+                            IgniteConfiguration cfg = new IgniteConfiguration();
+
+                            cfg.setIgniteInstanceName("TEST_NAME");
+                            cfg.setConnectorConfiguration(null);
+
+                            G.start(cfg);
+                        }
+                        catch (Throwable t) {
+                            error("Caught exception while starting grid.", t);
+                        }
+
+                        info("Thread finished.");
+
+                        return null;
+                    }
+                },
+                5,
+                "grid-starter"
+            );
+
+            assert G.allGrids().size() == 1;
+
+            assert G.ignite("TEST_NAME") != null;
+        }
+        finally {
+            G.stopAll(true);
+        }
+    }
+
+    /**
+     * @throws Exception If failed.
+     */
+    @Test
+    public void testConcurrentStartStop() throws Exception {
+        checkConcurrentStartStop("TEST_NAME");
+    }
+
+    /**
+     * @throws Exception If failed.
+     */
+    @Test
+    public void testConcurrentStartStopDefaultGrid() throws Exception {
+        checkConcurrentStartStop(null);
+    }
+
+    /**
+     * @param igniteInstanceName Ignite instance name ({@code null} for default grid).
+     * @throws Exception If failed.
+     */
+    private void checkConcurrentStartStop(@Nullable final String igniteInstanceName) throws Exception {
+        final AtomicInteger startedCnt = new AtomicInteger();
+        final AtomicInteger stoppedCnt = new AtomicInteger();
+
+        IgnitionListener lsnr = new IgnitionListener() {
+            @SuppressWarnings("StringEquality")
+            @Override public void onStateChange(@Nullable String name, IgniteState state) {
+                assert name == igniteInstanceName;
+
+                info("On state change fired: " + state);
+
+                if (state == STARTED)
+                    startedCnt.incrementAndGet();
+                else {
+                    assert state == STOPPED : "Unexpected state: " + state;
+
+                    stoppedCnt.incrementAndGet();
+                }
+            }
+        };
+
+        G.addListener(lsnr);
+
+        try {
+            final int iterCnt = 3;
+
+            multithreaded(
+                new Callable<Object>() {
+                    @Nullable @Override public Object call() throws Exception {
+                        for (int i = 0; i < iterCnt; i++) {
+                            try {
+                                IgniteConfiguration cfg = getConfiguration(igniteInstanceName);
+
+                                G.start(cfg);
+                            }
+                            catch (Exception e) {
+                                String msg = e.getMessage();
+
+                                if (msg != null &&
+                                    (msg.contains("Default Ignite instance has already been started.") ||
+                                    msg.contains("Ignite instance with this name has already been started:")))
+                                    info("Caught expected exception: " + msg);
+                                else
+                                    throw e; // Unexpected exception.
+                            }
+                            finally {
+                                stopGrid(igniteInstanceName);
+                            }
+                        }
+
+                        info("Thread finished.");
+
+                        return null;
+                    }
+                },
+                5,
+                "tester"
+            );
+
+            assert G.allGrids().isEmpty();
+
+            assert startedCnt.get() == iterCnt;
+            assert stoppedCnt.get() == iterCnt;
+        }
+        finally {
+            G.removeListener(lsnr);
+
+            G.stopAll(true);
+        }
+    }
+
+    /**
+     * @throws Exception If failed.
+     */
+    @Test
+    public void testGridStartRollback() throws Exception {
+        GridTestUtils.assertThrows(
+            log,
+            new Callable<Object>() {
+                @Nullable @Override public Object call() throws Exception {
+                    IgniteConfiguration cfg = new IgniteConfiguration();
+
+                    cfg.setConnectorConfiguration(null);
+
+                    cfg.setDiscoverySpi(new TcpDiscoverySpi() {
+                        @Override public void spiStart(String igniteInstanceName) throws IgniteSpiException {
+                            throw new IgniteSpiException("This SPI will never start.");
+                        }
+                    });
+
+                    G.start(cfg);
+
+                    info("Thread finished.");
+
+                    return null;
+                }
+            },
+            IgniteException.class,
+            null
+        );
+    }
+
+    /**
+     * @throws Exception If failed.
+     */
+    public void disabledTestStartSingleInstanceSpi() throws Exception {
+        IgniteConfiguration cfg1 = getConfiguration();
+        IgniteConfiguration cfg2 = getConfiguration();
+
+        cfg1.setCollisionSpi(new TestSingleInstancesCollisionSpi());
+        cfg2.setCollisionSpi(new TestSingleInstancesCollisionSpi());
+
+        G.start(cfg1);
+
+        assert G.state(cfg1.getIgniteInstanceName()) == STARTED;
+        assert G.state(getTestIgniteInstanceName() + '1') == STOPPED;
+
+        G.stop(cfg1.getIgniteInstanceName(), false);
+
+        assert G.state(cfg1.getIgniteInstanceName()) == STOPPED;
+        assert G.state(getTestIgniteInstanceName() + '1') == STOPPED;
+
+        cfg2.setIgniteInstanceName(getTestIgniteInstanceName() + '1');
+
+        G.start(cfg2);
+
+        assert G.state(cfg1.getIgniteInstanceName()) == STOPPED;
+        assert G.state(getTestIgniteInstanceName() + '1') == STARTED;
+
+        G.stop(getTestIgniteInstanceName() + '1', false);
+
+        assert G.state(cfg1.getIgniteInstanceName()) == STOPPED;
+        assert G.state(getTestIgniteInstanceName() + '1') == STOPPED;
+
+        cfg2.setIgniteInstanceName(getTestIgniteInstanceName() + '1');
+
+        G.start(cfg2);
+
+        assert G.state(getTestIgniteInstanceName() + '1') == STARTED;
+        assert G.state(getTestIgniteInstanceName()) == STOPPED;
+
+        G.stop(getTestIgniteInstanceName() + '1', false);
+        G.stop(getTestIgniteInstanceName(), false);
+
+        assert G.state(getTestIgniteInstanceName() + '1') == STOPPED;
+        assert G.state(getTestIgniteInstanceName()) == STOPPED;
+    }
+
+    /**
+     * @throws Exception If failed.
+     */
+    @Test
+    public void testStartMultipleInstanceSpi() throws Exception {
+        IgniteConfiguration cfg1 = getConfiguration();
+        IgniteConfiguration cfg2 = getConfiguration();
+        IgniteConfiguration cfg3 = getConfiguration();
+
+        cfg1.setCollisionSpi(new TestMultipleInstancesCollisionSpi());
+        cfg2.setCollisionSpi(new TestMultipleInstancesCollisionSpi());
+        cfg3.setCollisionSpi(new TestMultipleInstancesCollisionSpi());
+
+        cfg2.setIgniteInstanceName(getTestIgniteInstanceName() + '1');
+
+        G.start(cfg2);
+
+        G.start(cfg1);
+
+        cfg3.setIgniteInstanceName(getTestIgniteInstanceName() + '2');
+
+        G.start(cfg3);
+
+        assert G.state(cfg1.getIgniteInstanceName()) == STARTED;
+        assert G.state(getTestIgniteInstanceName() + '1') == STARTED;
+        assert G.state(getTestIgniteInstanceName() + '2') == STARTED;
+
+        G.stop(getTestIgniteInstanceName() + '2', false);
+        G.stop(cfg1.getIgniteInstanceName(), false);
+        G.stop(getTestIgniteInstanceName() + '1', false);
+
+        assert G.state(cfg1.getIgniteInstanceName()) == STOPPED;
+        assert G.state(getTestIgniteInstanceName() + '1') == STOPPED;
+        assert G.state(getTestIgniteInstanceName() + '2') == STOPPED;
+    }
+
+    /**
+     * @throws Exception If failed.
+     */
+    @Test
+    public void testLoadBean() throws Exception {
+        final String path = "modules/spring/src/test/java/org/apache/ignite/internal/cache.xml";
+
+        GridTestUtils.assertThrows(
+            log,
+            new Callable<Object>() {
+                @Override public Object call() throws Exception {
+                    Ignition.loadSpringBean(path, "wrongName");
+
+                    return null;
+                }
+            },
+            IgniteException.class,
+            null
+        );
+
+        CacheConfiguration cfg = Ignition.loadSpringBean(path, "cache-configuration");
+
+        assertEquals("TestDynamicCache", cfg.getName());
+    }
+
+    /**
+     * @throws Exception If failed.
+     */
+    @Override protected void afterTest() throws Exception {
+        G.stopAll(false);
+    }
+
+    /** */
+    @IgniteSpiMultipleInstancesSupport(true)
+    private static class TestMultipleInstancesCollisionSpi extends IgniteSpiAdapter implements CollisionSpi {
+        /** Grid logger. */
+        @LoggerResource
+        private IgniteLogger log;
+
+        /** {@inheritDoc} */
+        @Override public void onCollision(CollisionContext ctx) {
+            // No-op.
+        }
+
+        /** {@inheritDoc} */
+        @Override public void spiStart(String igniteInstanceName) throws IgniteSpiException {
+            // Start SPI start stopwatch.
+            startStopwatch();
+
+            // Ack start.
+            if (log.isInfoEnabled())
+                log.info(startInfo());
+        }
+
+        /** {@inheritDoc} */
+        @Override public void spiStop() throws IgniteSpiException {
+            // Ack stop.
+            if (log.isInfoEnabled())
+                log.info(stopInfo());
+        }
+
+        /** {@inheritDoc} */
+        @Override public void setExternalCollisionListener(CollisionExternalListener lsnr) {
+            // No-op.
+        }
+    }
+
+    /**
+     * DO NOT CHANGE MULTIPLE INSTANCES SUPPORT.
+     * This test might be working on distributed environment.
+     */
+    @IgniteSpiMultipleInstancesSupport(true)
+    private static class TestSingleInstancesCollisionSpi extends IgniteSpiAdapter implements CollisionSpi {
+        /** Grid logger. */
+        @LoggerResource
+        private IgniteLogger log;
+
+        /** {@inheritDoc} */
+        @Override public void onCollision(CollisionContext ctx) {
+            // No-op.
+        }
+
+        /** {@inheritDoc} */
+        @Override public void spiStart(String igniteInstanceName) throws IgniteSpiException {
+            // Start SPI start stopwatch.
+            startStopwatch();
+
+            // Ack start.
+            if (log.isInfoEnabled())
+                log.info(startInfo());
+        }
+
+        /** {@inheritDoc} */
+        @Override public void spiStop() throws IgniteSpiException {
+            // Ack stop.
+            if (log.isInfoEnabled())
+                log.info(stopInfo());
+        }
+
+        /** {@inheritDoc} */
+        @Override public void setExternalCollisionListener(CollisionExternalListener lsnr) {
+            // No-op.
+        }
+    }
+
+    /**
+     * Lifecycle bean for testing.
+     */
+    private static class TestLifecycleBean implements LifecycleBean {
+        /** Grid logger. */
+        @LoggerResource
+        private IgniteLogger log;
+
+        /** */
+        @SpringApplicationContextResource
+        private ApplicationContext appCtx;
+
+        /** */
+        @IgniteInstanceResource
+        private Ignite ignite;
+
+        /** Lifecycle events. */
+        private final List<LifecycleEventType> evts = new ArrayList<>();
+
+        /** Ignite instance names. */
+        private final List<String> igniteInstanceNames = new ArrayList<>();
+
+        /** */
+        private final AtomicReference<Throwable> err = new AtomicReference<>();
+
+        /** {@inheritDoc} */
+        @Override public void onLifecycleEvent(LifecycleEventType evt) {
+            evts.add(evt);
+
+            igniteInstanceNames.add(ignite.name());
+
+            try {
+                checkState(ignite.name(),
+                    evt == LifecycleEventType.AFTER_NODE_START || evt == LifecycleEventType.BEFORE_NODE_STOP);
+            }
+            catch (Throwable e) {
+                log.error("Lifecycle bean failed state check: " + this, e);
+
+                err.compareAndSet(null, e);
+            }
+        }
+
+        /**
+         * Checks state of the bean.
+         *
+         * @param igniteInstanceName Ignite instance name.
+         * @param exec Try to execute something on the grid.
+         */
+        void checkState(String igniteInstanceName, boolean exec) {
+            assert log != null;
+            assert appCtx != null;
+
+            assert Objects.equals(igniteInstanceName, ignite.name());
+
+            if (exec)
+                // Execute any grid method.
+                G.ignite(igniteInstanceName).events().localQuery(F.<Event>alwaysTrue());
+        }
+
+        /**
+         * Gets ordered list of lifecycle events.
+         *
+         * @return Ordered list of lifecycle events.
+         */
+        List<LifecycleEventType> getLifecycleEvents() {
+            return evts;
+        }
+
+        /**
+         * Gets ordered list of Ignite instance names.
+         *
+         * @return Ordered list of Ignite instance names.
+         */
+        List<String> getIgniteInstanceNames() {
+            return igniteInstanceNames;
+        }
+
+        /**
+         *
+         */
+        void checkErrors() {
+            if (err.get() != null)
+                fail("Exception has been caught by listener: " + err.get().getMessage());
+        }
+    }
+
+    /**
+     * Gets Spring application context by given path.
+     *
+     * @param path Spring application context configuration path.
+     * @return Spring application context.
+     * @throws IgniteCheckedException If given path or xml-configuration at this path is invalid.
+     */
+    private GenericApplicationContext getSpringContext(String path) throws IgniteCheckedException {
+        try {
+            GenericApplicationContext ctx = new GenericApplicationContext();
+
+            new XmlBeanDefinitionReader(ctx).loadBeanDefinitions(new UrlResource(U.resolveIgniteUrl(path)));
+
+            ctx.refresh();
+
+            return ctx;
+        }
+        catch (BeansException e) {
+            throw new IgniteCheckedException("Failed to instantiate Spring XML application context: " + e.getMessage(), e);
+        }
+    }
+
+    /**
+     * Gets test Spring application context with single {@link StringBuilder} bean
+     * with name "myBean" and value "Test string".
+     *
+     * @return Spring application context.
+     */
+    private ApplicationContext getTestApplicationContext() {
+        AbstractBeanDefinition def = new GenericBeanDefinition();
+
+        def.setBeanClass(StringBuilder.class);
+
+        ConstructorArgumentValues args = new ConstructorArgumentValues();
+        args.addGenericArgumentValue("Test string");
+
+        def.setConstructorArgumentValues(args);
+
+        GenericApplicationContext ctx = new GenericApplicationContext();
+
+        ctx.registerBeanDefinition("myBean", def);
+
+        return ctx;
+    }
+
+    /**
+     * @throws Exception If failed.
+     */
+    @Test
+    public void testStopCancel() throws Exception {
+        IgniteConfiguration cfg = new IgniteConfiguration();
+
+        cfg.setConnectorConfiguration(null);
+
+        Ignite ignite = G.start(cfg);
+
+        ignite.compute().execute(TestTask.class, null);
+
+        G.stop(true);
+    }
+
+    /**
+     * @throws Exception If failed.
+     */
+    @Test
+    public void testConfigInClassPath() throws Exception {
+        try (Ignite ignite = Ignition.start("config/ignite-test-config.xml")) {
+            assert "config-in-classpath".equals(ignite.name());
+        }
+    }
+
+    /**
+     * @throws Exception If failed.
+     */
+    @Test
+    public void testCurrentIgnite() throws Exception {
+        final String LEFT = "LEFT";
+        final String RIGHT = "RIGHT";
+
+        try {
+            Ignite iLEFT = startGrid(LEFT);
+            Ignite iRIGHT = startGrid(RIGHT);
+
+            waitForDiscovery(iLEFT, iRIGHT);
+
+            iLEFT.compute(iLEFT.cluster().forRemotes()).run(new IgniteRunnable() {
+                @Override public void run() {
+                    assert Ignition.localIgnite().name().equals(RIGHT);
+                }
+            });
+
+            iRIGHT.compute(iRIGHT.cluster().forRemotes()).run(new IgniteRunnable() {
+                @Override public void run() {
+                    assert Ignition.localIgnite().name().equals(LEFT);
+                }
+            });
+        }
+        finally {
+            stopAllGrids();
+        }
+    }
+
+    /**
+     * @throws Exception If failed.
+     */
+    @Test
+    public void testRepeatingStart() throws Exception {
+        try {
+            IgniteConfiguration c = getConfiguration("1");
+
+            startGrid("1", c);
+
+            if (tcpDiscovery())
+                assert ((TcpDiscoverySpi)c.getDiscoverySpi()).started();
+
+            try {
+                startGrid("2", c);
+
+                fail("Should not be able to start grid using same configuration instance.");
+            }
+            catch (Exception e) {
+                info("Caught expected exception: " + e);
+            }
+        }
+        finally {
+            stopAllGrids();
+        }
+    }
+
+    /**
+     * Test task.
+     */
+    private static class TestTask extends ComputeTaskSplitAdapter<Void, Void> {
+        /** {@inheritDoc} */
+        @Override protected Collection<? extends ComputeJob> split(int gridSize, Void arg) {
+            return F.asSet(new TestJob());
+        }
+
+        /** {@inheritDoc} */
+        @Nullable @Override public Void reduce(List<ComputeJobResult> results) {
+            return null;
+        }
+    }
+
+    /**
+     * Test job.
+     */
+    private static class TestJob extends ComputeJobAdapter {
+        /** {@inheritDoc} */
+        @SuppressWarnings("StatementWithEmptyBody")
+        @Override public Object execute() {
+            long start = System.currentTimeMillis();
+
+            while (System.currentTimeMillis() - start < 3000);
+
+            return null;
+        }
+    }
+}