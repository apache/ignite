<<<<<<< HEAD
/*
 * Licensed to the Apache Software Foundation (ASF) under one or more
 * contributor license agreements. See the NOTICE file distributed with
 * this work for additional information regarding copyright ownership.
 * The ASF licenses this file to You under the Apache License, Version 2.0
 * (the "License"); you may not use this file except in compliance with
 * the License. You may obtain a copy of the License at
 *
 * http://www.apache.org/licenses/LICENSE-2.0
 *
 * Unless required by applicable law or agreed to in writing, software
 * distributed under the License is distributed on an "AS IS" BASIS,
 * WITHOUT WARRANTIES OR CONDITIONS OF ANY KIND, either express or implied.
 * See the License for the specific language governing permissions and
 * limitations under the License.
 */

package org.apache.ignite.cluster;

import java.lang.reflect.Field;
import org.apache.ignite.configuration.IgniteConfiguration;
import org.apache.ignite.internal.IgnitionEx;
import org.apache.ignite.internal.util.typedef.internal.A;
import org.apache.ignite.internal.util.typedef.internal.U;
import org.apache.ignite.testframework.junits.common.GridCommonAbstractTest;
import org.junit.Test;

/**
 * Checks that internal logic of {@link IgniteConfiguration#isActiveOnStart()} and
 * {@link IgniteConfiguration#isAutoActivationEnabled()} works correctly with xml configuration.
 */
public class ClusterStateXmlPropertiesTest extends GridCommonAbstractTest {
    /**
     * Checks that internal flags will be setted in case of properties are presented in xml configuration.
     *
     * @throws Exception If failed.
     */
    @Test
    public void testXmlConfigurationWithSettedProperties() throws Exception {
        IgniteConfiguration defaultCfg = new IgniteConfiguration();

        assertFalse(getBooleanFieldFromConfig(defaultCfg, "activeOnStartPropSetFlag"));
        assertFalse(getBooleanFieldFromConfig(defaultCfg, "autoActivationPropSetFlag"));
        assertTrue(defaultCfg.isActiveOnStart());
        assertTrue(defaultCfg.isAutoActivationEnabled());

        IgniteConfiguration cfg = IgnitionEx.loadConfiguration(
            U.resolveIgniteUrl("modules/spring/src/test/config/state/cluster-state.xml")
        ).get1();

        assertTrue(getBooleanFieldFromConfig(cfg, "activeOnStartPropSetFlag"));
        assertTrue(getBooleanFieldFromConfig(cfg, "autoActivationPropSetFlag"));
        assertFalse(cfg.isActiveOnStart());
        assertFalse(cfg.isAutoActivationEnabled());
    }

    /**
     * Checks that internal flags will not be setted in case of properties are not presented in xml configuration.
     *
     * @throws Exception If failed.
     */
    @Test
    public void testXmlConfiguration() throws Exception {
        IgniteConfiguration cfg = IgnitionEx.loadConfiguration(
            U.resolveIgniteUrl("modules/spring/src/test/config/node.xml")
        ).get1();

        assertFalse(getBooleanFieldFromConfig(cfg, "activeOnStartPropSetFlag"));
        assertFalse(getBooleanFieldFromConfig(cfg, "autoActivationPropSetFlag"));
        assertTrue(cfg.isActiveOnStart());
        assertTrue(cfg.isAutoActivationEnabled());
    }

    /**
     * Gets from given config {@code cfg} field with name {@code fieldName} and type boolean.
     *
     * @param cfg Config.
     * @param fieldName Name of field.
     * @return Value of field.
     */
    private boolean getBooleanFieldFromConfig(IgniteConfiguration cfg, String fieldName) throws IllegalAccessException {
        A.notNull(cfg, "cfg");
        A.notNull(fieldName, "fieldName");

        Field field = U.findField(IgniteConfiguration.class, fieldName);
        field.setAccessible(true);

        return field.getBoolean(cfg);
    }
}
=======
/*
 * Licensed to the Apache Software Foundation (ASF) under one or more
 * contributor license agreements. See the NOTICE file distributed with
 * this work for additional information regarding copyright ownership.
 * The ASF licenses this file to You under the Apache License, Version 2.0
 * (the "License"); you may not use this file except in compliance with
 * the License. You may obtain a copy of the License at
 *
 * http://www.apache.org/licenses/LICENSE-2.0
 *
 * Unless required by applicable law or agreed to in writing, software
 * distributed under the License is distributed on an "AS IS" BASIS,
 * WITHOUT WARRANTIES OR CONDITIONS OF ANY KIND, either express or implied.
 * See the License for the specific language governing permissions and
 * limitations under the License.
 */

package org.apache.ignite.cluster;

import java.lang.reflect.Field;
import org.apache.ignite.configuration.IgniteConfiguration;
import org.apache.ignite.internal.IgnitionEx;
import org.apache.ignite.internal.util.typedef.internal.A;
import org.apache.ignite.internal.util.typedef.internal.U;
import org.apache.ignite.testframework.junits.common.GridCommonAbstractTest;
import org.junit.Test;

/**
 * Checks that internal logic of {@link IgniteConfiguration#isActiveOnStart()} and
 * {@link IgniteConfiguration#isAutoActivationEnabled()} works correctly with xml configuration.
 */
public class ClusterStateXmlPropertiesTest extends GridCommonAbstractTest {
    /**
     * Checks that internal flags will be setted in case of properties are presented in xml configuration.
     *
     * @throws Exception If failed.
     */
    @Test
    public void testXmlConfigurationWithSettedProperties() throws Exception {
        IgniteConfiguration dfltCfg = new IgniteConfiguration();

        assertFalse(getBooleanFieldFromConfig(dfltCfg, "activeOnStartPropSetFlag"));
        assertFalse(getBooleanFieldFromConfig(dfltCfg, "autoActivationPropSetFlag"));
        assertTrue(dfltCfg.isActiveOnStart());
        assertTrue(dfltCfg.isAutoActivationEnabled());

        IgniteConfiguration cfg = IgnitionEx.loadConfiguration(
            U.resolveIgniteUrl("modules/spring/src/test/config/state/cluster-state.xml")
        ).get1();

        assertTrue(getBooleanFieldFromConfig(cfg, "activeOnStartPropSetFlag"));
        assertTrue(getBooleanFieldFromConfig(cfg, "autoActivationPropSetFlag"));
        assertFalse(cfg.isActiveOnStart());
        assertFalse(cfg.isAutoActivationEnabled());
    }

    /**
     * Checks that internal flags will not be setted in case of properties are not presented in xml configuration.
     *
     * @throws Exception If failed.
     */
    @Test
    public void testXmlConfiguration() throws Exception {
        IgniteConfiguration cfg = IgnitionEx.loadConfiguration(
            U.resolveIgniteUrl("modules/spring/src/test/config/node.xml")
        ).get1();

        assertFalse(getBooleanFieldFromConfig(cfg, "activeOnStartPropSetFlag"));
        assertFalse(getBooleanFieldFromConfig(cfg, "autoActivationPropSetFlag"));
        assertTrue(cfg.isActiveOnStart());
        assertTrue(cfg.isAutoActivationEnabled());
    }

    /**
     * Gets from given config {@code cfg} field with name {@code fieldName} and type boolean.
     *
     * @param cfg Config.
     * @param fieldName Name of field.
     * @return Value of field.
     */
    private boolean getBooleanFieldFromConfig(IgniteConfiguration cfg, String fieldName) throws IllegalAccessException {
        A.notNull(cfg, "cfg");
        A.notNull(fieldName, "fieldName");

        Field field = U.findField(IgniteConfiguration.class, fieldName);
        field.setAccessible(true);

        return field.getBoolean(cfg);
    }
}
>>>>>>> 123127a3
<|MERGE_RESOLUTION|>--- conflicted
+++ resolved
@@ -1,95 +1,3 @@
-<<<<<<< HEAD
-/*
- * Licensed to the Apache Software Foundation (ASF) under one or more
- * contributor license agreements. See the NOTICE file distributed with
- * this work for additional information regarding copyright ownership.
- * The ASF licenses this file to You under the Apache License, Version 2.0
- * (the "License"); you may not use this file except in compliance with
- * the License. You may obtain a copy of the License at
- *
- * http://www.apache.org/licenses/LICENSE-2.0
- *
- * Unless required by applicable law or agreed to in writing, software
- * distributed under the License is distributed on an "AS IS" BASIS,
- * WITHOUT WARRANTIES OR CONDITIONS OF ANY KIND, either express or implied.
- * See the License for the specific language governing permissions and
- * limitations under the License.
- */
-
-package org.apache.ignite.cluster;
-
-import java.lang.reflect.Field;
-import org.apache.ignite.configuration.IgniteConfiguration;
-import org.apache.ignite.internal.IgnitionEx;
-import org.apache.ignite.internal.util.typedef.internal.A;
-import org.apache.ignite.internal.util.typedef.internal.U;
-import org.apache.ignite.testframework.junits.common.GridCommonAbstractTest;
-import org.junit.Test;
-
-/**
- * Checks that internal logic of {@link IgniteConfiguration#isActiveOnStart()} and
- * {@link IgniteConfiguration#isAutoActivationEnabled()} works correctly with xml configuration.
- */
-public class ClusterStateXmlPropertiesTest extends GridCommonAbstractTest {
-    /**
-     * Checks that internal flags will be setted in case of properties are presented in xml configuration.
-     *
-     * @throws Exception If failed.
-     */
-    @Test
-    public void testXmlConfigurationWithSettedProperties() throws Exception {
-        IgniteConfiguration defaultCfg = new IgniteConfiguration();
-
-        assertFalse(getBooleanFieldFromConfig(defaultCfg, "activeOnStartPropSetFlag"));
-        assertFalse(getBooleanFieldFromConfig(defaultCfg, "autoActivationPropSetFlag"));
-        assertTrue(defaultCfg.isActiveOnStart());
-        assertTrue(defaultCfg.isAutoActivationEnabled());
-
-        IgniteConfiguration cfg = IgnitionEx.loadConfiguration(
-            U.resolveIgniteUrl("modules/spring/src/test/config/state/cluster-state.xml")
-        ).get1();
-
-        assertTrue(getBooleanFieldFromConfig(cfg, "activeOnStartPropSetFlag"));
-        assertTrue(getBooleanFieldFromConfig(cfg, "autoActivationPropSetFlag"));
-        assertFalse(cfg.isActiveOnStart());
-        assertFalse(cfg.isAutoActivationEnabled());
-    }
-
-    /**
-     * Checks that internal flags will not be setted in case of properties are not presented in xml configuration.
-     *
-     * @throws Exception If failed.
-     */
-    @Test
-    public void testXmlConfiguration() throws Exception {
-        IgniteConfiguration cfg = IgnitionEx.loadConfiguration(
-            U.resolveIgniteUrl("modules/spring/src/test/config/node.xml")
-        ).get1();
-
-        assertFalse(getBooleanFieldFromConfig(cfg, "activeOnStartPropSetFlag"));
-        assertFalse(getBooleanFieldFromConfig(cfg, "autoActivationPropSetFlag"));
-        assertTrue(cfg.isActiveOnStart());
-        assertTrue(cfg.isAutoActivationEnabled());
-    }
-
-    /**
-     * Gets from given config {@code cfg} field with name {@code fieldName} and type boolean.
-     *
-     * @param cfg Config.
-     * @param fieldName Name of field.
-     * @return Value of field.
-     */
-    private boolean getBooleanFieldFromConfig(IgniteConfiguration cfg, String fieldName) throws IllegalAccessException {
-        A.notNull(cfg, "cfg");
-        A.notNull(fieldName, "fieldName");
-
-        Field field = U.findField(IgniteConfiguration.class, fieldName);
-        field.setAccessible(true);
-
-        return field.getBoolean(cfg);
-    }
-}
-=======
 /*
  * Licensed to the Apache Software Foundation (ASF) under one or more
  * contributor license agreements. See the NOTICE file distributed with
@@ -179,5 +87,4 @@
 
         return field.getBoolean(cfg);
     }
-}
->>>>>>> 123127a3
+}