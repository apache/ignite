--- conflicted
+++ resolved
@@ -1,113 +1,52 @@
-<<<<<<< HEAD
-/*
- * Licensed to the Apache Software Foundation (ASF) under one or more
- * contributor license agreements.  See the NOTICE file distributed with
- * this work for additional information regarding copyright ownership.
- * The ASF licenses this file to You under the Apache License, Version 2.0
- * (the "License"); you may not use this file except in compliance with
- * the License.  You may obtain a copy of the License at
- *
- *      http://www.apache.org/licenses/LICENSE-2.0
- *
- * Unless required by applicable law or agreed to in writing, software
- * distributed under the License is distributed on an "AS IS" BASIS,
- * WITHOUT WARRANTIES OR CONDITIONS OF ANY KIND, either express or implied.
- * See the License for the specific language governing permissions and
- * limitations under the License.
- */
-
-package org.apache.ignite.cache.store.jdbc;
-
-import java.net.URL;
-import org.apache.ignite.configuration.CacheConfiguration;
-import org.apache.ignite.configuration.IgniteConfiguration;
-import org.apache.ignite.internal.IgniteComponentType;
-import org.apache.ignite.internal.util.spring.IgniteSpringHelper;
-import org.apache.ignite.internal.util.typedef.internal.U;
-import org.apache.ignite.marshaller.Marshaller;
-
-/**
- * Tests for {@link CacheJdbcPojoStore} created via XML.
- */
-public class CachePojoStoreXmlSelfTest extends CacheJdbcPojoStoreAbstractSelfTest {
-    /** {@inheritDoc} */
-    @Override protected IgniteConfiguration getConfiguration(String igniteInstanceName) throws Exception {
-        String path = builtinKeys
-            ? "modules/spring/src/test/config/jdbc-pojo-store-builtin.xml"
-            : "modules/spring/src/test/config/jdbc-pojo-store-obj.xml";
-
-        URL url = U.resolveIgniteUrl(path);
-
-        IgniteSpringHelper spring = IgniteComponentType.SPRING.create(false);
-
-        IgniteConfiguration cfg = spring.loadConfigurations(url).get1().iterator().next();
-
-        if (sqlEscapeAll()) {
-            for (CacheConfiguration ccfg : cfg.getCacheConfiguration())
-                ((CacheJdbcPojoStoreFactory)ccfg.getCacheStoreFactory()).setSqlEscapeAll(true);
-        }
-
-        cfg.setIgniteInstanceName(igniteInstanceName);
-
-        return cfg;
-    }
-
-    /** {@inheritDoc} */
-    @Override protected Marshaller marshaller() {
-        return null;
-    }
-}
-=======
-/*
- * Licensed to the Apache Software Foundation (ASF) under one or more
- * contributor license agreements.  See the NOTICE file distributed with
- * this work for additional information regarding copyright ownership.
- * The ASF licenses this file to You under the Apache License, Version 2.0
- * (the "License"); you may not use this file except in compliance with
- * the License.  You may obtain a copy of the License at
- *
- *      http://www.apache.org/licenses/LICENSE-2.0
- *
- * Unless required by applicable law or agreed to in writing, software
- * distributed under the License is distributed on an "AS IS" BASIS,
- * WITHOUT WARRANTIES OR CONDITIONS OF ANY KIND, either express or implied.
- * See the License for the specific language governing permissions and
- * limitations under the License.
- */
-
-package org.apache.ignite.cache.store.jdbc;
-
-import java.net.URL;
-import org.apache.ignite.configuration.CacheConfiguration;
-import org.apache.ignite.configuration.IgniteConfiguration;
-import org.apache.ignite.internal.IgniteComponentType;
-import org.apache.ignite.internal.util.spring.IgniteSpringHelper;
-import org.apache.ignite.internal.util.typedef.internal.U;
-
-/**
- * Tests for {@link CacheJdbcPojoStore} created via XML.
- */
-public class CachePojoStoreXmlSelfTest extends CacheJdbcPojoStoreAbstractSelfTest {
-    /** {@inheritDoc} */
-    @Override protected IgniteConfiguration getConfiguration(String igniteInstanceName) throws Exception {
-        String path = builtinKeys
-            ? "modules/spring/src/test/config/jdbc-pojo-store-builtin.xml"
-            : "modules/spring/src/test/config/jdbc-pojo-store-obj.xml";
-
-        URL url = U.resolveIgniteUrl(path);
-
-        IgniteSpringHelper spring = IgniteComponentType.SPRING.create(false);
-
-        IgniteConfiguration cfg = spring.loadConfigurations(url).get1().iterator().next();
-
-        if (sqlEscapeAll()) {
-            for (CacheConfiguration ccfg : cfg.getCacheConfiguration())
-                ((CacheJdbcPojoStoreFactory)ccfg.getCacheStoreFactory()).setSqlEscapeAll(true);
-        }
-
-        cfg.setIgniteInstanceName(igniteInstanceName);
-
-        return cfg;
-    }
-}
->>>>>>> b903e6a8
+/*
+ * Licensed to the Apache Software Foundation (ASF) under one or more
+ * contributor license agreements.  See the NOTICE file distributed with
+ * this work for additional information regarding copyright ownership.
+ * The ASF licenses this file to You under the Apache License, Version 2.0
+ * (the "License"); you may not use this file except in compliance with
+ * the License.  You may obtain a copy of the License at
+ *
+ *      http://www.apache.org/licenses/LICENSE-2.0
+ *
+ * Unless required by applicable law or agreed to in writing, software
+ * distributed under the License is distributed on an "AS IS" BASIS,
+ * WITHOUT WARRANTIES OR CONDITIONS OF ANY KIND, either express or implied.
+ * See the License for the specific language governing permissions and
+ * limitations under the License.
+ */
+
+package org.apache.ignite.cache.store.jdbc;
+
+import java.net.URL;
+import org.apache.ignite.configuration.CacheConfiguration;
+import org.apache.ignite.configuration.IgniteConfiguration;
+import org.apache.ignite.internal.IgniteComponentType;
+import org.apache.ignite.internal.util.spring.IgniteSpringHelper;
+import org.apache.ignite.internal.util.typedef.internal.U;
+
+/**
+ * Tests for {@link CacheJdbcPojoStore} created via XML.
+ */
+public class CachePojoStoreXmlSelfTest extends CacheJdbcPojoStoreAbstractSelfTest {
+    /** {@inheritDoc} */
+    @Override protected IgniteConfiguration getConfiguration(String igniteInstanceName) throws Exception {
+        String path = builtinKeys
+            ? "modules/spring/src/test/config/jdbc-pojo-store-builtin.xml"
+            : "modules/spring/src/test/config/jdbc-pojo-store-obj.xml";
+
+        URL url = U.resolveIgniteUrl(path);
+
+        IgniteSpringHelper spring = IgniteComponentType.SPRING.create(false);
+
+        IgniteConfiguration cfg = spring.loadConfigurations(url).get1().iterator().next();
+
+        if (sqlEscapeAll()) {
+            for (CacheConfiguration ccfg : cfg.getCacheConfiguration())
+                ((CacheJdbcPojoStoreFactory)ccfg.getCacheStoreFactory()).setSqlEscapeAll(true);
+        }
+
+        cfg.setIgniteInstanceName(igniteInstanceName);
+
+        return cfg;
+    }
+}