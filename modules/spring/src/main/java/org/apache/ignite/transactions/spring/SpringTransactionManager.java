/*
 * Licensed to the Apache Software Foundation (ASF) under one or more
 * contributor license agreements.  See the NOTICE file distributed with
 * this work for additional information regarding copyright ownership.
 * The ASF licenses this file to You under the Apache License, Version 2.0
 * (the "License"); you may not use this file except in compliance with
 * the License.  You may obtain a copy of the License at
 *
 *      http://www.apache.org/licenses/LICENSE-2.0
 *
 * Unless required by applicable law or agreed to in writing, software
 * distributed under the License is distributed on an "AS IS" BASIS,
 * WITHOUT WARRANTIES OR CONDITIONS OF ANY KIND, either express or implied.
 * See the License for the specific language governing permissions and
 * limitations under the License.
 */

package org.apache.ignite.transactions.spring;

import java.util.concurrent.TimeUnit;
import org.apache.ignite.Ignite;
import org.apache.ignite.IgniteException;
import org.apache.ignite.IgniteLogger;
import org.apache.ignite.IgniteSpring;
import org.apache.ignite.Ignition;
import org.apache.ignite.configuration.IgniteConfiguration;
import org.apache.ignite.transactions.Transaction;
import org.apache.ignite.transactions.TransactionConcurrency;
import org.apache.ignite.transactions.TransactionIsolation;
import org.springframework.beans.factory.InitializingBean;
import org.springframework.context.ApplicationContext;
import org.springframework.context.ApplicationContextAware;
import org.springframework.transaction.CannotCreateTransactionException;
import org.springframework.transaction.InvalidIsolationLevelException;
import org.springframework.transaction.PlatformTransactionManager;
import org.springframework.transaction.TransactionDefinition;
import org.springframework.transaction.TransactionException;
import org.springframework.transaction.TransactionSystemException;
import org.springframework.transaction.support.AbstractPlatformTransactionManager;
import org.springframework.transaction.support.DefaultTransactionStatus;
import org.springframework.transaction.support.ResourceTransactionManager;
import org.springframework.transaction.support.TransactionSynchronizationManager;

/**
 * Implementation of Spring transaction abstraction based on Ignite transaction.
 * <h1 class="header">Overview</h1>
 * Spring transaction abstraction allows to enable declarative transaction management
 * and concentrate on business logic rather than transaction life-cycle.
 * For more information, refer to
 * <a href="http://docs.spring.io/spring/docs/current/spring-framework-reference/html/transaction.html">
 * Spring Transaction Abstraction documentation</a>.
 * <h1 class="header">How To Enable Transaction support</h1>
 * To enable declarative transaction management on Ignite cache in your Spring application,
 * you will need to do the following:
 * <ul>
 * <li>
 * Start an Ignite node with proper configuration in embedded mode
 * (i.e., in the same JVM where the application is running). It can
 * already have predefined caches, but it's not required - caches
 * will be created automatically on first access if needed.
 * </li>
 * <li>
 * Configure {@code SpringTransactionManager} as a transaction manager
 * in the Spring application context.
 * </li>
 * </ul>
 * {@code SpringTransactionManager} can start a node itself on its startup
 * based on provided Ignite configuration. You can provide path to a
 * Spring configuration XML file, like below (path can be absolute or
 * relative to {@code IGNITE_HOME}):
 * <pre name="code" class="xml">
 * &lt;beans xmlns="http://www.springframework.org/schema/beans"
 *        xmlns:xsi="http://www.w3.org/2001/XMLSchema-instance"
 *        xmlns:tx="http://www.springframework.org/schema/tx"
 *        xsi:schemaLocation="
 *            http://www.springframework.org/schema/beans http://www.springframework.org/schema/beans/spring-beans.xsd
 *            http://www.springframework.org/schema/tx http://www.springframework.org/schema/tx/spring-tx.xsd"&gt;
 *     &lt;-- Provide configuration file path. --&gt;
 *     &lt;bean id="transactionManager" class="org.apache.ignite.transactions.spring.SpringTransactionManager"&gt;
 *         &lt;property name="configurationPath" value="examples/config/spring-transaction.xml"/&gt;
 *     &lt;/bean&gt;
 *
 *     &lt;-- Use annotation-driven transaction configuration. --&gt;
 *     &lt;tx:annotation-driven/&gt;
 * &lt;/beans&gt;
 * </pre>
 * Or you can provide a {@link IgniteConfiguration} bean, like below:
 * <pre name="code" class="xml">
 * &lt;beans xmlns="http://www.springframework.org/schema/beans"
 *        xmlns:xsi="http://www.w3.org/2001/XMLSchema-instance"
 *        xmlns:tx="http://www.springframework.org/schema/tx"
 *        xsi:schemaLocation="
 *            http://www.springframework.org/schema/beans http://www.springframework.org/schema/beans/spring-beans.xsd
 *            http://www.springframework.org/schema/tx http://www.springframework.org/schema/tx/spring-tx.xsd"&gt;
 *     &lt;-- Provide configuration bean. --&gt;
 *     &lt;bean id="transactionManager" class="org.apache.ignite.transactions.spring.SpringTransactionManager"&gt;
 *         &lt;property name="configuration"&gt;
 *             &lt;bean id="gridCfg" class="org.apache.ignite.configuration.IgniteConfiguration"&gt;
 *                 ...
 *             &lt;/bean&gt;
 *         &lt;/property&gt;
 *     &lt;/bean&gt;
 *
 *     &lt;-- Use annotation-driven transaction configuration. --&gt;
 *     &lt;tx:annotation-driven/&gt;
 * &lt;/beans&gt;
 * </pre>
 * Note that providing both configuration path and configuration bean is illegal
 * and results in {@link IllegalArgumentException}.
 *
 * If you already have Ignite node running within your application,
 * simply provide correct Ignite instance name, like below (if there is no Grid
 * instance with such name, exception will be thrown):
 * <pre name="code" class="xml">
 * &lt;beans xmlns="http://www.springframework.org/schema/beans"
 *        xmlns:xsi="http://www.w3.org/2001/XMLSchema-instance"
 *        xmlns:tx="http://www.springframework.org/schema/tx"
 *        xsi:schemaLocation="
 *            http://www.springframework.org/schema/beans http://www.springframework.org/schema/beans/spring-beans.xsd
 *            http://www.springframework.org/schema/tx http://www.springframework.org/schema/tx/spring-tx.xsd"&gt;
 *     &lt;-- Provide Ignite instance name. --&gt;
 *     &lt;bean id="transactionManager" class="org.apache.ignite.transactions.spring.SpringTransactionManager"&gt;
 *         &lt;property name="igniteInstanceName" value="myGrid"/&gt;
 *     &lt;/bean>
 *
 *     &lt;-- Use annotation-driven transaction configuration. --&gt;
 *     &lt;tx:annotation-driven/&gt;
 * &lt;/beans&gt;
 * </pre>
 * This can be used, for example, when you are running your application
 * in a J2EE Web container and use {@ignitelink org.apache.ignite.startup.servlet.ServletContextListenerStartup}
 * for node startup.
 *
 * If neither {@link #setConfigurationPath(String) configurationPath},
 * {@link #setConfiguration(IgniteConfiguration) configuration}, nor
 * {@link #setIgniteInstanceName(String) igniteInstanceName} are provided, transaction manager
 * will try to use default Grid instance (the one with the {@code null}
 * name). If it doesn't exist, exception will be thrown.
 *
 * {@code SpringTransactionManager} can be configured to support Ignite transaction concurrency.
 * For this you need to provide {@code SpringTransactionManager} with transactionConcurrency property.
 * If this property is not set then default transaction concurrency will be used
 * <pre name="code" class="xml">
 * &lt;beans xmlns="http://www.springframework.org/schema/beans"
 *        xmlns:xsi="http://www.w3.org/2001/XMLSchema-instance"
 *        xmlns:tx="http://www.springframework.org/schema/tx"
 *        xsi:schemaLocation="
 *            http://www.springframework.org/schema/beans http://www.springframework.org/schema/beans/spring-beans.xsd
 *            http://www.springframework.org/schema/tx http://www.springframework.org/schema/tx/spring-tx.xsd"&gt;
 *     &lt;-- Provide Ignite instance name. --&gt;
 *     &lt;bean id="transactionManager" class="org.apache.ignite.transactions.spring.SpringTransactionManager"&gt;
 *         &lt;property name="igniteInstanceName" value="myGrid"/&gt;
 *         &lt;property name="transactionConcurrency" value="OPTIMISTIC"/&gt;
 *     &lt;/bean>
 *
 *     &lt;-- Use annotation-driven transaction configuration. --&gt;
 *     &lt;tx:annotation-driven/&gt;
 * &lt;/beans&gt;
 * </pre>
 *
 * In case you need to support both "OPTIMISTIC" and "PESSIMISTIC" transaction concurrency in you application,
 * you need to create two transaction managers with different transaction concurrency
 * <pre name="code" class="xml">
 * &lt;beans xmlns="http://www.springframework.org/schema/beans"
 *        xmlns:xsi="http://www.w3.org/2001/XMLSchema-instance"
 *        xmlns:tx="http://www.springframework.org/schema/tx"
 *        xsi:schemaLocation="
 *            http://www.springframework.org/schema/beans http://www.springframework.org/schema/beans/spring-beans.xsd
 *            http://www.springframework.org/schema/tx http://www.springframework.org/schema/tx/spring-tx.xsd"&gt;
 *     &lt;bean id="optimisticTransactionManager" class="org.apache.ignite.transactions.spring.SpringTransactionManager"&gt;
 *         &lt;property name="igniteInstanceName" value="myGrid"/&gt;
 *         &lt;property name="transactionConcurrency" value="OPTIMISTIC"/&gt;
 *     &lt;/bean>
 *
 *     &lt;bean id="pessimisticTransactionManager" class="org.apache.ignite.transactions.spring.SpringTransactionManager"&gt;
 *         &lt;property name="igniteInstanceName" value="myGrid"/&gt;
 *         &lt;property name="transactionConcurrency" value="PESSIMISTIC"/&gt;
 *     &lt;/bean>
 *
 *     &lt;-- Use annotation-driven transaction configuration. --&gt;
 *     &lt;tx:annotation-driven/&gt;
 * &lt;/beans&gt;
 * </pre>
 * Then use them with qualifiers in your application:
 * <pre name="code" class="xml">
 * public class TransactionalService {
 *     {@literal @}Transactional("optimisticTransactionManager")
 *     public void doOptimistically() {
 *         ...
 *     }
 *
 *     {@literal @}Transactional("pessimisticTransactionManager")
 *     public void doPessimistically() {
 *         ...
 *     }
 * }
 * </pre>
 */
public class SpringTransactionManager extends AbstractPlatformTransactionManager
    implements ResourceTransactionManager, PlatformTransactionManager, InitializingBean, ApplicationContextAware {
    /**
     * Logger.
     */
    private IgniteLogger log;

    /**
     * Transaction concurrency level.
     */
    private TransactionConcurrency transactionConcurrency;

    /**
     * Grid configuration file path.
     */
    private String cfgPath;

    /**
     * Ignite configuration.
     */
    private IgniteConfiguration cfg;

    /**
     * Ignite instance name.
     */
    private String igniteInstanceName;

    /**
     * Ignite instance.
     */
    private Ignite ignite;

    /** Spring context */
    private ApplicationContext springCtx;

    /** {@inheritDoc} */
    @Override public void setApplicationContext(ApplicationContext ctx) {
        this.springCtx = ctx;
    }

    /**
     * Constructs the transaction manager with no target Ignite instance. An
     * instance must be set before use.
     */
    public SpringTransactionManager() {
        setNestedTransactionAllowed(false);
    }

    /**
     * Gets transaction concurrency level.
     *
     * @return Transaction concurrency level.
     */
    public TransactionConcurrency getTransactionConcurrency() {
        return transactionConcurrency;
    }

    /**
     * Sets transaction concurrency level.
     *
     * @param transactionConcurrency transaction concurrency level.
     */
    public void setTransactionConcurrency(TransactionConcurrency transactionConcurrency) {
        this.transactionConcurrency = transactionConcurrency;
    }

    /**
     * Gets configuration file path.
     *
     * @return Grid configuration file path.
     */
    public String getConfigurationPath() {
        return cfgPath;
    }

    /**
     * Sets configuration file path.
     *
     * @param cfgPath Grid configuration file path.
     */
    public void setConfigurationPath(String cfgPath) {
        this.cfgPath = cfgPath;
    }

    /**
     * Gets configuration bean.
     *
     * @return Grid configuration bean.
     */
    public IgniteConfiguration getConfiguration() {
        return cfg;
    }

    /**
     * Sets configuration bean.
     *
     * @param cfg Grid configuration bean.
     */
    public void setConfiguration(IgniteConfiguration cfg) {
        this.cfg = cfg;
    }

    /**
     * Gets grid name.
     *
     * @return Grid name.
     * @deprecated Use {@link #getIgniteInstanceName()}.
     */
    @Deprecated
    public String getGridName() {
        return getIgniteInstanceName();
    }

    /**
     * Sets grid name.
     *
     * @param gridName Grid name.
     * @deprecated Use {@link #setIgniteInstanceName(String)}.
     */
    @Deprecated
    public void setGridName(String gridName) {
        setIgniteInstanceName(gridName);
    }

    /**
     * Gets Ignite instance name.
     *
     * @return Ignite instance name.
     */
    public String getIgniteInstanceName() {
        return igniteInstanceName;
    }

    /**
     * Sets Ignite instance name.
     *
     * @param igniteInstanceName Ignite instance name.
     */
    public void setIgniteInstanceName(String igniteInstanceName) {
        this.igniteInstanceName = igniteInstanceName;
    }

    /** {@inheritDoc} */
    @Override public void afterPropertiesSet() throws Exception {
        assert ignite == null;

        if (cfgPath != null && cfg != null) {
            throw new IllegalArgumentException("Both 'configurationPath' and 'configuration' are " +
                    "provided. Set only one of these properties if you need to start a Ignite node inside of " +
                    "SpringCacheManager. If you already have a node running, omit both of them and set" +
                    "'igniteInstanceName' property.");
        }

        if (cfgPath != null)
            ignite = IgniteSpring.start(cfgPath, springCtx);
        else if (cfg != null)
            ignite = IgniteSpring.start(cfg, springCtx);
        else
            ignite = Ignition.ignite(igniteInstanceName);

        if (transactionConcurrency == null)
            transactionConcurrency = ignite.configuration().getTransactionConfiguration().getDefaultTxConcurrency();

        log = ignite.log();
    }

    /** {@inheritDoc} */
    @Override protected Object doGetTransaction() throws TransactionException {
        IgniteTransactionObject txObj = new IgniteTransactionObject();

        txObj.setTransactionHolder(
            (IgniteTransactionHolder)TransactionSynchronizationManager.getResource(this.ignite), false);

        return txObj;
    }

    /** {@inheritDoc} */
    @Override protected void doBegin(Object transaction, TransactionDefinition definition) throws TransactionException {
        if (definition.getIsolationLevel() == TransactionDefinition.ISOLATION_READ_UNCOMMITTED)
            throw new InvalidIsolationLevelException("Ignite does not support READ_UNCOMMITTED isolation level.");

        IgniteTransactionObject txObj = (IgniteTransactionObject)transaction;
        Transaction tx = null;

        try {
            if (txObj.getTransactionHolder() == null || txObj.getTransactionHolder().isSynchronizedWithTransaction()) {
                long timeout = ignite.configuration().getTransactionConfiguration().getDefaultTxTimeout();

                if (definition.getTimeout() > 0)
                    timeout = TimeUnit.SECONDS.toMillis(definition.getTimeout());

                Transaction newTx = ignite.transactions().txStart(transactionConcurrency,
                    convertToIgniteIsolationLevel(definition.getIsolationLevel()), timeout, 0);

                if (log.isDebugEnabled())
                    log.debug("Started Ignite transaction: " + newTx);

                txObj.setTransactionHolder(new IgniteTransactionHolder(newTx), true);
            }

            txObj.getTransactionHolder().setSynchronizedWithTransaction(true);
            txObj.getTransactionHolder().setTransactionActive(true);

            tx = txObj.getTransactionHolder().getTransaction();

            // Bind the session holder to the thread.
            if (txObj.isNewTransactionHolder())
                TransactionSynchronizationManager.bindResource(this.ignite, txObj.getTransactionHolder());
        }
        catch (Exception ex) {
            if (tx != null)
                tx.close();

            throw new CannotCreateTransactionException("Could not create Ignite transaction", ex);
        }
    }

    /** {@inheritDoc} */
    @Override protected void doCommit(DefaultTransactionStatus status) throws TransactionException {
        IgniteTransactionObject txObj = (IgniteTransactionObject)status.getTransaction();
        Transaction tx = txObj.getTransactionHolder().getTransaction();

        if (status.isDebug() && log.isDebugEnabled())
            log.debug("Committing Ignite transaction: " + tx);

        try {
            tx.commit();
        }
        catch (IgniteException e) {
            throw new TransactionSystemException("Could not commit Ignite transaction", e);
        }
    }

    /** {@inheritDoc} */
    @Override protected void doRollback(DefaultTransactionStatus status) throws TransactionException {
        IgniteTransactionObject txObj = (IgniteTransactionObject)status.getTransaction();
        Transaction tx = txObj.getTransactionHolder().getTransaction();

        if (status.isDebug() && log.isDebugEnabled())
            log.debug("Rolling back Ignite transaction: " + tx);

        try {
            tx.rollback();
        }
        catch (IgniteException e) {
            throw new TransactionSystemException("Could not rollback Ignite transaction", e);
        }
    }

    /** {@inheritDoc} */
<<<<<<< HEAD
    @Override protected void doSetRollbackOnly(DefaultTransactionStatus status) throws TransactionException {
        IgniteTransactionObject txObj = (IgniteTransactionObject)status.getTransaction();
        Transaction tx = txObj.getTransactionHolder().getTransaction();

        assert tx != null;

        if (status.isDebug() && log.isDebugEnabled())
            log.debug("Setting Ignite transaction rollback-only: " + tx);

        tx.setRollbackOnly();
    }

    /**
     * {@inheritDoc}
     */
=======
>>>>>>> ac85a7ab
    @Override protected void doCleanupAfterCompletion(Object transaction) {
        IgniteTransactionObject txObj = (IgniteTransactionObject)transaction;

        // Remove the transaction holder from the thread, if exposed.
        if (txObj.isNewTransactionHolder()) {
            Transaction tx = txObj.getTransactionHolder().getTransaction();
            TransactionSynchronizationManager.unbindResource(this.ignite);

            if (log.isDebugEnabled())
                log.debug("Releasing Ignite transaction: " + tx);
        }

        txObj.getTransactionHolder().clear();
    }

    /** {@inheritDoc} */
    @Override protected boolean isExistingTransaction(Object transaction) throws TransactionException {
        IgniteTransactionObject txObj = (IgniteTransactionObject)transaction;

        return (txObj.getTransactionHolder() != null && txObj.getTransactionHolder().isTransactionActive());
    }

    /** {@inheritDoc} */
    @Override public Object getResourceFactory() {
        return this.ignite;
    }

    /**
     * @param isolationLevel Spring isolation level.
     * @return Ignite isolation level.
     */
    private TransactionIsolation convertToIgniteIsolationLevel(int isolationLevel) {
        TransactionIsolation isolation = ignite.configuration().getTransactionConfiguration().getDefaultTxIsolation();
        switch (isolationLevel) {
            case TransactionDefinition.ISOLATION_READ_COMMITTED:
                isolation = TransactionIsolation.READ_COMMITTED;
                break;
            case TransactionDefinition.ISOLATION_REPEATABLE_READ:
                isolation = TransactionIsolation.REPEATABLE_READ;
                break;
            case TransactionDefinition.ISOLATION_SERIALIZABLE:
                isolation = TransactionIsolation.SERIALIZABLE;
        }
        return isolation;
    }

    /**
     * An object representing a managed Ignite transaction.
     */
    private static class IgniteTransactionObject {
        /** */
        private IgniteTransactionHolder transactionHolder;

        /** */
        private boolean newTransactionHolder;

        /**
         * Sets the resource holder being used to hold Ignite resources in the
         * transaction.
         *
         * @param transactionHolder the transaction resource holder
         * @param newHolder         true if the holder was created for this transaction,
         *                          false if it already existed
         */
        private void setTransactionHolder(IgniteTransactionHolder transactionHolder, boolean newHolder) {
            this.transactionHolder = transactionHolder;
            this.newTransactionHolder = newHolder;
        }

        /**
         * Returns the resource holder being used to hold Ignite resources in the
         * transaction.
         *
         * @return the transaction resource holder
         */
        private IgniteTransactionHolder getTransactionHolder() {
            return transactionHolder;
        }

        /**
         * Returns true if the transaction holder was created for the current
         * transaction and false if it existed prior to the transaction.
         *
         * @return true if the holder was created for this transaction, false if it
         * already existed
         */
        private boolean isNewTransactionHolder() {
            return newTransactionHolder;
        }
    }
}<|MERGE_RESOLUTION|>--- conflicted
+++ resolved
@@ -446,7 +446,6 @@
     }
 
     /** {@inheritDoc} */
-<<<<<<< HEAD
     @Override protected void doSetRollbackOnly(DefaultTransactionStatus status) throws TransactionException {
         IgniteTransactionObject txObj = (IgniteTransactionObject)status.getTransaction();
         Transaction tx = txObj.getTransactionHolder().getTransaction();
@@ -459,11 +458,6 @@
         tx.setRollbackOnly();
     }
 
-    /**
-     * {@inheritDoc}
-     */
-=======
->>>>>>> ac85a7ab
     @Override protected void doCleanupAfterCompletion(Object transaction) {
         IgniteTransactionObject txObj = (IgniteTransactionObject)transaction;
 
