--- conflicted
+++ resolved
@@ -1,131 +1,3 @@
-<<<<<<< HEAD
-/*
- * Licensed to the Apache Software Foundation (ASF) under one or more
- * contributor license agreements.  See the NOTICE file distributed with
- * this work for additional information regarding copyright ownership.
- * The ASF licenses this file to You under the Apache License, Version 2.0
- * (the "License"); you may not use this file except in compliance with
- * the License.  You may obtain a copy of the License at
- *
- *      http://www.apache.org/licenses/LICENSE-2.0
- *
- * Unless required by applicable law or agreed to in writing, software
- * distributed under the License is distributed on an "AS IS" BASIS,
- * WITHOUT WARRANTIES OR CONDITIONS OF ANY KIND, either express or implied.
- * See the License for the specific language governing permissions and
- * limitations under the License.
- */
-
-package org.apache.ignite.internal.processors.resource;
-
-import java.io.Serializable;
-import java.lang.reflect.Modifier;
-import org.apache.ignite.IgniteCheckedException;
-import org.apache.ignite.internal.managers.deployment.GridDeployment;
-import org.apache.ignite.internal.util.typedef.internal.S;
-import org.apache.ignite.resources.SpringResource;
-import org.springframework.context.ApplicationContext;
-import org.springframework.util.StringUtils;
-
-/**
- * Spring bean injector implementation works with resources provided
- * by Spring {@code ApplicationContext}.
- */
-public class GridResourceSpringBeanInjector implements GridResourceInjector {
-    /** */
-    private ApplicationContext springCtx;
-
-    /**
-     * Creates injector object.
-     *
-     * @param springCtx Spring context.
-     */
-    public GridResourceSpringBeanInjector(ApplicationContext springCtx) {
-        this.springCtx = springCtx;
-    }
-
-    /** {@inheritDoc} */
-    @Override public void inject(GridResourceField field, Object target, Class<?> cls,
-        GridDeployment depCls) throws IgniteCheckedException {
-        SpringResource ann = (SpringResource)field.getAnnotation();
-
-        assert ann != null;
-
-        // Note: injected non-serializable user resources should not mark
-        // injected spring beans with transient modifier.
-
-        // Check for 'transient' modifier only in serializable classes.
-        if (!Modifier.isTransient(field.getField().getModifiers()) &&
-            Serializable.class.isAssignableFrom(field.getField().getDeclaringClass())) {
-            throw new IgniteCheckedException("@SpringResource must only be used with 'transient' fields: " +
-                field.getField());
-        }
-
-        if (springCtx != null) {
-            Object bean = getBeanByResourceAnnotation(ann);
-
-            GridResourceUtils.inject(field.getField(), target, bean);
-        }
-    }
-
-    /** {@inheritDoc} */
-    @Override public void inject(GridResourceMethod mtd, Object target, Class<?> cls,
-        GridDeployment depCls) throws IgniteCheckedException {
-        SpringResource ann = (SpringResource)mtd.getAnnotation();
-
-        assert ann != null;
-
-        if (mtd.getMethod().getParameterTypes().length != 1)
-            throw new IgniteCheckedException("Method injection setter must have only one parameter: " + mtd.getMethod());
-
-        if (springCtx != null) {
-            Object bean = getBeanByResourceAnnotation(ann);
-
-            GridResourceUtils.inject(mtd.getMethod(), target, bean);
-        }
-    }
-
-    /** {@inheritDoc} */
-    @Override public void undeploy(GridDeployment dep) {
-        /* No-op. There is no cache. */
-    }
-
-    /** {@inheritDoc} */
-    @Override public String toString() {
-        return S.toString(GridResourceSpringBeanInjector.class, this);
-    }
-
-    /**
-     * Retrieves from {@link #springCtx} the bean specified by {@link SpringResource} annotation.
-     *
-     * @param annotation {@link SpringResource} annotation instance from field or method.
-     * @return Bean object retrieved from spring context.
-     * @throws IgniteCheckedException If failed.
-     */
-    private Object getBeanByResourceAnnotation(SpringResource annotation) throws IgniteCheckedException {
-        assert springCtx != null;
-
-        String beanName = annotation.resourceName();
-        Class<?> beanCls = annotation.resourceClass();
-
-        boolean oneParamSet = !StringUtils.isEmpty(beanName) ^ beanCls != SpringResource.DEFAULT.class;
-
-        if (!oneParamSet) {
-            throw new IgniteCheckedException("Either bean name or its class must be specified in @SpringResource, " +
-                "but not both");
-        }
-
-        Object bean;
-
-        if (!StringUtils.isEmpty(beanName))
-            bean = springCtx.getBean(beanName);
-        else
-            bean = springCtx.getBean(beanCls);
-
-        return bean;
-    }
-}
-=======
 /*
  * Licensed to the Apache Software Foundation (ASF) under one or more
  * contributor license agreements.  See the NOTICE file distributed with
@@ -259,5 +131,4 @@
             throw e;
         }
     }
-}
->>>>>>> 386ac313
+}