/*
 * Licensed to the Apache Software Foundation (ASF) under one or more
 * contributor license agreements.  See the NOTICE file distributed with
 * this work for additional information regarding copyright ownership.
 * The ASF licenses this file to You under the Apache License, Version 2.0
 * (the "License"); you may not use this file except in compliance with
 * the License.  You may obtain a copy of the License at
 *
 *      http://www.apache.org/licenses/LICENSE-2.0
 *
 * Unless required by applicable law or agreed to in writing, software
 * distributed under the License is distributed on an "AS IS" BASIS,
 * WITHOUT WARRANTIES OR CONDITIONS OF ANY KIND, either express or implied.
 * See the License for the specific language governing permissions and
 * limitations under the License.
 */

package org.apache.ignite.internal.util.spring;

import org.apache.ignite.*;
import org.apache.ignite.configuration.*;
import org.apache.ignite.internal.processors.resource.*;
import org.apache.ignite.internal.util.typedef.*;
import org.apache.ignite.internal.util.typedef.internal.*;
import org.apache.ignite.lang.*;
import org.jetbrains.annotations.*;
import org.springframework.beans.*;
import org.springframework.beans.factory.*;
import org.springframework.beans.factory.config.*;
import org.springframework.beans.factory.support.*;
import org.springframework.beans.factory.xml.*;
import org.springframework.context.*;
import org.springframework.context.support.*;
import org.springframework.core.io.*;

import java.io.*;
import java.net.*;
import java.util.*;
import java.util.concurrent.atomic.*;

/**
 * Spring configuration helper.
 */
public class IgniteSpringHelperImpl implements IgniteSpringHelper {
    /** Path to {@code ignite.xml} file. */
    public static final String IGNITE_XML_PATH = "META-INF/ignite.xml";

    /** System class loader user version. */
    private static final AtomicReference<String> SYS_LDR_VER = new AtomicReference<>(null);

    /**
     * Try to execute LogFactory.getFactory().setAttribute("org.apache.commons.logging.Log", null)
     * to turn off default logging for Spring Framework.
     */
    static {
        Class<?> logFactoryCls = null;

        try {
            logFactoryCls = Class.forName("org.apache.commons.logging.LogFactory");
        }
        catch (ClassNotFoundException ignored) {
            // No-op.
        }

        if (logFactoryCls != null) {
            try {
                Object factory = logFactoryCls.getMethod("getFactory").invoke(null);

                factory.getClass().getMethod("setAttribute", String.class, Object.class).
                    invoke(factory, "org.apache.commons.logging.Log", null);
            }
            catch (Exception ignored) {
                // No-op.
            }
        }
    }

    /** {@inheritDoc} */
    @Override public IgniteBiTuple<Collection<IgniteConfiguration>, ? extends GridSpringResourceContext>
    loadConfigurations(URL cfgUrl, String... excludedProps) throws IgniteCheckedException {
        return loadConfigurations(cfgUrl, IgniteConfiguration.class, excludedProps);
    }

    /** {@inheritDoc} */
    @Override public <T> IgniteBiTuple<Collection<T>, ? extends GridSpringResourceContext>
    loadConfigurations(URL cfgUrl, Class<T> cls, String... excludedProps) throws IgniteCheckedException {
        ApplicationContext springCtx = applicationContext(cfgUrl, excludedProps);
        Map<String, T> cfgMap;

        try {
            cfgMap = springCtx.getBeansOfType(cls);
        }
        catch (BeansException e) {
            throw new IgniteCheckedException("Failed to instantiate bean [type=" + cls +
                ", err=" + e.getMessage() + ']', e);
        }

        if (cfgMap == null || cfgMap.isEmpty())
            throw new IgniteCheckedException("Failed to find configuration in: " + cfgUrl);

        return F.t(cfgMap.values(), new GridSpringResourceContextImpl(springCtx));
    }

    /** {@inheritDoc} */
    @Override public IgniteBiTuple<Collection<IgniteConfiguration>, ? extends GridSpringResourceContext>
    loadConfigurations(InputStream cfgStream, String... excludedProps) throws IgniteCheckedException {
        return loadConfigurations(cfgStream, IgniteConfiguration.class, excludedProps);
    }

    /** {@inheritDoc} */
    @Override public <T> IgniteBiTuple<Collection<T>, ? extends GridSpringResourceContext> loadConfigurations(
        InputStream cfgStream, Class<T> cls, String... excludedProps) throws IgniteCheckedException {
        ApplicationContext springCtx = applicationContext(cfgStream, excludedProps);
        Map<String, T> cfgMap;

        try {
            cfgMap = springCtx.getBeansOfType(cls);
        }
        catch (BeansException e) {
            throw new IgniteCheckedException("Failed to instantiate bean [type=" + cls +
                ", err=" + e.getMessage() + ']', e);
        }

        if (cfgMap == null || cfgMap.isEmpty())
            throw new IgniteCheckedException("Failed to find configuration in: " + cfgStream);

        return F.t(cfgMap.values(), new GridSpringResourceContextImpl(springCtx));
    }

    /** {@inheritDoc} */
    @Override public Map<Class<?>, Object> loadBeans(URL cfgUrl, Class<?>... beanClasses) throws IgniteCheckedException {
        assert beanClasses.length > 0;

        ApplicationContext springCtx = initContext(cfgUrl);

        Map<Class<?>, Object> beans = new HashMap<>();

        for (Class<?> cls : beanClasses)
            beans.put(cls, bean(springCtx, cls));

        return beans;
    }

    /** {@inheritDoc} */
    @SuppressWarnings("unchecked")
    @Override public <T> T loadBean(URL url, String beanName) throws IgniteCheckedException {
        ApplicationContext springCtx = initContext(url);

        try {
            return (T)springCtx.getBean(beanName);
        }
        catch (NoSuchBeanDefinitionException e) {
            throw new IgniteCheckedException("Spring bean with provided name doesn't exist [url=" + url +
                ", beanName=" + beanName + ']', e);
        }
        catch (BeansException e) {
            throw new IgniteCheckedException("Failed to load Spring bean with provided name [url=" + url +
                ", beanName=" + beanName + ']', e);
        }
    }

    /** {@inheritDoc} */
<<<<<<< HEAD
    @SuppressWarnings("unchecked")
    @Override public <T> T loadBean(InputStream inputStream, String beanName) throws IgniteCheckedException {
        ApplicationContext springCtx = initContext(new InputStreamResource(inputStream));
=======
    @Override public Map<Class<?>, Object> loadBeans(InputStream cfgStream, Class<?>... beanClasses)
        throws IgniteCheckedException {
        assert beanClasses.length > 0;

        ApplicationContext springCtx = initContext(cfgStream);

        Map<Class<?>, Object> beans = new HashMap<>();

        for (Class<?> cls : beanClasses)
            beans.put(cls, bean(springCtx, cls));

        return beans;
    }

    /** {@inheritDoc} */
    @SuppressWarnings("unchecked")
    @Override public <T> T loadBean(InputStream cfgStream, String beanName) throws IgniteCheckedException {
        ApplicationContext springCtx = initContext(cfgStream);
>>>>>>> ade27b41

        try {
            return (T)springCtx.getBean(beanName);
        }
        catch (NoSuchBeanDefinitionException e) {
<<<<<<< HEAD
            throw new IgniteCheckedException("Spring bean with provided name doesn't exist: " + beanName, e);
        }
        catch (BeansException e) {
            throw new IgniteCheckedException("Failed to load Spring bean with provided name: " + beanName, e);
        }
    }

=======
            throw new IgniteCheckedException("Spring bean with provided name doesn't exist " +
                ", beanName=" + beanName + ']');
        }
        catch (BeansException e) {
            throw new IgniteCheckedException("Failed to load Spring bean with provided name " +
                ", beanName=" + beanName + ']', e);
        }
    }

    /**
     * @param stream Input stream containing Spring XML configuration.
     * @return Context.
     * @throws IgniteCheckedException In case of error.
     */
    private ApplicationContext initContext(InputStream stream) throws IgniteCheckedException {
        GenericApplicationContext springCtx;

        try {
            springCtx = new GenericApplicationContext();

            XmlBeanDefinitionReader reader = new XmlBeanDefinitionReader(springCtx);

            reader.setValidationMode(XmlBeanDefinitionReader.VALIDATION_XSD);

            reader.loadBeanDefinitions(new InputStreamResource(stream));

            springCtx.refresh();
        }
        catch (BeansException e) {
            if (X.hasCause(e, ClassNotFoundException.class))
                throw new IgniteCheckedException("Failed to instantiate Spring XML application context " +
                    "(make sure all classes used in Spring configuration are present at CLASSPATH) ", e);
            else
                throw new IgniteCheckedException("Failed to instantiate Spring XML application context" +
                    ", err=" + e.getMessage() + ']', e);
        }

        return springCtx;
    }

>>>>>>> ade27b41
    /**
     * @param url XML file URL.
     * @return Context.
     * @throws IgniteCheckedException In case of error.
     */
    private ApplicationContext initContext(URL url) throws IgniteCheckedException {
        return initContext(new UrlResource(url));
    }

    /**
     * @param res Resource to load Spring configuration.
     * @return Context.
     * @throws IgniteCheckedException In case of error.
     */
    private ApplicationContext initContext(Resource res) throws IgniteCheckedException {
        GenericApplicationContext springCtx;

        try {
            springCtx = new GenericApplicationContext();

            XmlBeanDefinitionReader reader = new XmlBeanDefinitionReader(springCtx);

            reader.setValidationMode(XmlBeanDefinitionReader.VALIDATION_NONE);

            reader.loadBeanDefinitions(res);

            springCtx.refresh();
        }
        catch (BeansException e) {
            if (X.hasCause(e, ClassNotFoundException.class))
                throw new IgniteCheckedException("Failed to instantiate Spring XML application context " +
                    "(make sure all classes used in Spring configuration are present at CLASSPATH) " +
                    "[resource=" + res + ']', e);
            else
                throw new IgniteCheckedException("Failed to instantiate Spring XML application context [resource=" +
                    res + ", err=" + e.getMessage() + ']', e);
        }

        return springCtx;
    }

    /** {@inheritDoc} */
    @Override public String userVersion(ClassLoader ldr, IgniteLogger log) {
        assert ldr != null;
        assert log != null;

        // For system class loader return cached version.
        if (ldr == U.gridClassLoader() && SYS_LDR_VER.get() != null)
            return SYS_LDR_VER.get();

        String usrVer = U.DFLT_USER_VERSION;

        InputStream in = ldr.getResourceAsStream(IGNITE_XML_PATH);

        if (in != null) {
            // Note: use ByteArrayResource instead of InputStreamResource because
            // InputStreamResource doesn't work.
            ByteArrayOutputStream out = new ByteArrayOutputStream();

            try {
                U.copy(in, out);

                DefaultListableBeanFactory factory = new DefaultListableBeanFactory();

                XmlBeanDefinitionReader reader = new XmlBeanDefinitionReader(factory);

                reader.loadBeanDefinitions(new ByteArrayResource(out.toByteArray()));

                usrVer = (String)factory.getBean("userVersion");

                usrVer = usrVer == null ? U.DFLT_USER_VERSION : usrVer.trim();
            }
            catch (NoSuchBeanDefinitionException ignored) {
                if (log.isInfoEnabled())
                    log.info("User version is not explicitly defined (will use default version) [file=" +
                        IGNITE_XML_PATH + ", clsLdr=" + ldr + ']');

                usrVer = U.DFLT_USER_VERSION;
            }
            catch (BeansException e) {
                U.error(log, "Failed to parse Spring XML file (will use default user version) [file=" +
                    IGNITE_XML_PATH + ", clsLdr=" + ldr + ']', e);

                usrVer = U.DFLT_USER_VERSION;
            }
            catch (IOException e) {
                U.error(log, "Failed to read Spring XML file (will use default user version) [file=" +
                    IGNITE_XML_PATH + ", clsLdr=" + ldr + ']', e);

                usrVer = U.DFLT_USER_VERSION;
            }
            finally {
                U.close(out, log);
            }
        }

        // For system class loader return cached version.
        if (ldr == U.gridClassLoader())
            SYS_LDR_VER.compareAndSet(null, usrVer);

        return usrVer;
    }

    /**
     * Gets bean configuration.
     *
     * @param ctx Spring context.
     * @param beanCls Bean class.
     * @return Spring bean.
     */
    @Nullable private static <T> T bean(ListableBeanFactory ctx, Class<T> beanCls) {
        Map.Entry<String, T> entry = F.firstEntry(ctx.getBeansOfType(beanCls));

        return entry == null ? null : entry.getValue();
    }

    /**
     * Creates Spring application context. Optionally excluded properties can be specified,
     * it means that if such a property is found in {@link org.apache.ignite.configuration.IgniteConfiguration}
     * then it is removed before the bean is instantiated.
     * For example, {@code streamerConfiguration} can be excluded from the configs that Visor uses.
     *
     * @param cfgUrl Resource where config file is located.
     * @param excludedProps Properties to be excluded.
     * @return Spring application context.
     * @throws IgniteCheckedException If configuration could not be read.
     */
    public static ApplicationContext applicationContext(URL cfgUrl, final String... excludedProps)
        throws IgniteCheckedException {
        try {
            GenericApplicationContext springCtx = prepareSpringContext(excludedProps);

            new XmlBeanDefinitionReader(springCtx).loadBeanDefinitions(new UrlResource(cfgUrl));

            springCtx.refresh();

            return springCtx;
        }
        catch (BeansException e) {
            if (X.hasCause(e, ClassNotFoundException.class))
                throw new IgniteCheckedException("Failed to instantiate Spring XML application context " +
                    "(make sure all classes used in Spring configuration are present at CLASSPATH) " +
                    "[springUrl=" + cfgUrl + ']', e);
            else
                throw new IgniteCheckedException("Failed to instantiate Spring XML application context [springUrl=" +
                    cfgUrl + ", err=" + e.getMessage() + ']', e);
        }
    }

    /**
     * Creates Spring application context. Optionally excluded properties can be specified,
     * it means that if such a property is found in {@link org.apache.ignite.configuration.IgniteConfiguration}
     * then it is removed before the bean is instantiated.
     * For example, {@code streamerConfiguration} can be excluded from the configs that Visor uses.
     *
     * @param cfgStream Stream where config file is located.
     * @param excludedProps Properties to be excluded.
     * @return Spring application context.
     * @throws IgniteCheckedException If configuration could not be read.
     */
    public static ApplicationContext applicationContext(InputStream cfgStream, final String... excludedProps)
        throws IgniteCheckedException {
        try {
            GenericApplicationContext springCtx = prepareSpringContext(excludedProps);

            XmlBeanDefinitionReader reader = new XmlBeanDefinitionReader(springCtx);

            reader.setValidationMode(XmlBeanDefinitionReader.VALIDATION_XSD);

            reader.loadBeanDefinitions(new InputStreamResource(cfgStream));

            springCtx.refresh();

            return springCtx;
        }
        catch (BeansException e) {
            if (X.hasCause(e, ClassNotFoundException.class))
                throw new IgniteCheckedException("Failed to instantiate Spring XML application context " +
                    "(make sure all classes used in Spring configuration are present at CLASSPATH) ", e);
            else
                throw new IgniteCheckedException("Failed to instantiate Spring XML application context [err=" +
                    e.getMessage() + ']', e);
        }
    }

    /**
     * Prepares Spring context.
     *
     * @param excludedProps Properties to be excluded.
     * @return
     */
    private static GenericApplicationContext prepareSpringContext(final String... excludedProps){
        GenericApplicationContext springCtx = new GenericApplicationContext();

        BeanFactoryPostProcessor postProc = new BeanFactoryPostProcessor() {
            @Override public void postProcessBeanFactory(ConfigurableListableBeanFactory beanFactory)
                throws BeansException {
                for (String beanName : beanFactory.getBeanDefinitionNames()) {
                    BeanDefinition def = beanFactory.getBeanDefinition(beanName);

                    if (def.getBeanClassName() != null) {
                        try {
                            Class.forName(def.getBeanClassName());
                        }
                        catch (ClassNotFoundException ignored) {
                            ((BeanDefinitionRegistry) beanFactory).removeBeanDefinition(beanName);

                            continue;
                        }
                    }

                    MutablePropertyValues vals = def.getPropertyValues();

                    for (PropertyValue val : new ArrayList<>(vals.getPropertyValueList())) {
                        for (String excludedProp : excludedProps) {
                            if (val.getName().equals(excludedProp))
                                vals.removePropertyValue(val);
                        }
                    }
                }
            }
        };

        springCtx.addBeanFactoryPostProcessor(postProc);

        return springCtx;
    }
}<|MERGE_RESOLUTION|>--- conflicted
+++ resolved
@@ -151,7 +151,7 @@
         }
         catch (NoSuchBeanDefinitionException e) {
             throw new IgniteCheckedException("Spring bean with provided name doesn't exist [url=" + url +
-                ", beanName=" + beanName + ']', e);
+                ", beanName=" + beanName + ']');
         }
         catch (BeansException e) {
             throw new IgniteCheckedException("Failed to load Spring bean with provided name [url=" + url +
@@ -160,11 +160,6 @@
     }
 
     /** {@inheritDoc} */
-<<<<<<< HEAD
-    @SuppressWarnings("unchecked")
-    @Override public <T> T loadBean(InputStream inputStream, String beanName) throws IgniteCheckedException {
-        ApplicationContext springCtx = initContext(new InputStreamResource(inputStream));
-=======
     @Override public Map<Class<?>, Object> loadBeans(InputStream cfgStream, Class<?>... beanClasses)
         throws IgniteCheckedException {
         assert beanClasses.length > 0;
@@ -183,21 +178,11 @@
     @SuppressWarnings("unchecked")
     @Override public <T> T loadBean(InputStream cfgStream, String beanName) throws IgniteCheckedException {
         ApplicationContext springCtx = initContext(cfgStream);
->>>>>>> ade27b41
 
         try {
             return (T)springCtx.getBean(beanName);
         }
         catch (NoSuchBeanDefinitionException e) {
-<<<<<<< HEAD
-            throw new IgniteCheckedException("Spring bean with provided name doesn't exist: " + beanName, e);
-        }
-        catch (BeansException e) {
-            throw new IgniteCheckedException("Failed to load Spring bean with provided name: " + beanName, e);
-        }
-    }
-
-=======
             throw new IgniteCheckedException("Spring bean with provided name doesn't exist " +
                 ", beanName=" + beanName + ']');
         }
@@ -238,32 +223,18 @@
         return springCtx;
     }
 
->>>>>>> ade27b41
     /**
      * @param url XML file URL.
      * @return Context.
      * @throws IgniteCheckedException In case of error.
      */
     private ApplicationContext initContext(URL url) throws IgniteCheckedException {
-        return initContext(new UrlResource(url));
-    }
-
-    /**
-     * @param res Resource to load Spring configuration.
-     * @return Context.
-     * @throws IgniteCheckedException In case of error.
-     */
-    private ApplicationContext initContext(Resource res) throws IgniteCheckedException {
         GenericApplicationContext springCtx;
 
         try {
             springCtx = new GenericApplicationContext();
 
-            XmlBeanDefinitionReader reader = new XmlBeanDefinitionReader(springCtx);
-
-            reader.setValidationMode(XmlBeanDefinitionReader.VALIDATION_NONE);
-
-            reader.loadBeanDefinitions(res);
+            new XmlBeanDefinitionReader(springCtx).loadBeanDefinitions(new UrlResource(url));
 
             springCtx.refresh();
         }
@@ -271,10 +242,10 @@
             if (X.hasCause(e, ClassNotFoundException.class))
                 throw new IgniteCheckedException("Failed to instantiate Spring XML application context " +
                     "(make sure all classes used in Spring configuration are present at CLASSPATH) " +
-                    "[resource=" + res + ']', e);
+                    "[springUrl=" + url + ']', e);
             else
-                throw new IgniteCheckedException("Failed to instantiate Spring XML application context [resource=" +
-                    res + ", err=" + e.getMessage() + ']', e);
+                throw new IgniteCheckedException("Failed to instantiate Spring XML application context [springUrl=" +
+                    url + ", err=" + e.getMessage() + ']', e);
         }
 
         return springCtx;
