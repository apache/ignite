--- conflicted
+++ resolved
@@ -39,11 +39,7 @@
             <groupId>${project.groupId}</groupId>
             <artifactId>ignite-core</artifactId>
         </dependency>
-<<<<<<< HEAD
-        
-=======
 
->>>>>>> a0320dcd
         <dependency>
             <groupId>org.springframework</groupId>
             <artifactId>spring-context</artifactId>
