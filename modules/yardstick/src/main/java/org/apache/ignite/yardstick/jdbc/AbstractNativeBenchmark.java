--- conflicted
+++ resolved
@@ -33,12 +33,8 @@
     @Override public void setUp(BenchmarkConfiguration cfg) throws Exception {
         super.setUp(cfg);
 
-<<<<<<< HEAD
-        fillData(cfg, (IgniteEx)ignite(), args.range());
+        fillData(cfg, (IgniteEx)ignite(), args.range(), args.atomicMode());
 
         BenchmarkUtils.println("Lazy mode: " + args.isLazy());
-=======
-        fillData(cfg, (IgniteEx)ignite(), args.range(), args.atomicMode());
->>>>>>> 00bb4d4d
     }
 }