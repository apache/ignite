/*
 * Licensed to the Apache Software Foundation (ASF) under one or more
 * contributor license agreements.  See the NOTICE file distributed with
 * this work for additional information regarding copyright ownership.
 * The ASF licenses this file to You under the Apache License, Version 2.0
 * (the "License"); you may not use this file except in compliance with
 * the License.  You may obtain a copy of the License at
 *
 *      http://www.apache.org/licenses/LICENSE-2.0
 *
 * Unless required by applicable law or agreed to in writing, software
 * distributed under the License is distributed on an "AS IS" BASIS,
 * WITHOUT WARRANTIES OR CONDITIONS OF ANY KIND, either express or implied.
 * See the License for the specific language governing permissions and
 * limitations under the License.
 */

package org.apache.ignite.yardstick.jdbc;

import java.util.Iterator;
import java.util.List;
import java.util.Map;
import java.util.concurrent.ThreadLocalRandom;
import org.apache.ignite.cache.query.FieldsQueryCursor;
import org.apache.ignite.cache.query.SqlFieldsQuery;
import org.apache.ignite.internal.IgniteEx;
import org.yardstickframework.BenchmarkConfiguration;

/**
 * Native sql benchmark that performs select operations.
 */
public class NativeSqlQueryRangeBenchmark extends AbstractNativeBenchmark {
    /** Prepares SELECT query and it's parameters. */
    private SelectCommand select;

    /** {@inheritDoc} */
    @Override public void setUp(BenchmarkConfiguration cfg) throws Exception {
        super.setUp(cfg);

        select = args.selectCommand();
    }

    /**
     * Benchmarked action that performs selects and validates results.
     *
     * {@inheritDoc}
     */

    @Override public boolean test(Map<Object, Object> ctx) throws Exception {
        long expRsSize;

        SqlFieldsQuery qry;

        if (args.sqlRange() == 1) {
            qry = new SqlFieldsQuery(select.selectOne());

            long id = ThreadLocalRandom.current().nextLong(args.range()) + 1;

            qry.setArgs(select.fieldByPK(id));

            expRsSize = 1;
        }
        else if (args.sqlRange() <= 0) {
            qry = new SqlFieldsQuery("SELECT id, val FROM test_long");

            expRsSize = args.range();
        }
        else {
            qry = new SqlFieldsQuery(select.selectRange());

            long id = ThreadLocalRandom.current().nextLong(args.range() - args.sqlRange()) + 1;
            long maxId = id + args.sqlRange() - 1;

            qry.setArgs(select.fieldByPK(id), select.fieldByPK(maxId));

            expRsSize = args.sqlRange();
        }

        qry.setLazy(args.isLazy());

        long rsSize = 0;

        try (FieldsQueryCursor<List<?>> cursor = ((IgniteEx)ignite()).context().query()
<<<<<<< HEAD
                .querySqlFields(qry, false)) {
            Iterator<List<?>> it = cursor.iterator();

            while (it.hasNext()) {
                List<?> row = it.next();
=======
            .querySqlFields(qry, false)) {
>>>>>>> 665aa950

                if ((Long)row.get(0) + 1 != (Long)row.get(1))
                    throw new Exception("Invalid result retrieved");

                rsSize++;
            }
        }

        if (rsSize != expRsSize)
            throw new Exception("Invalid result set size [actual=" + rsSize + ", expected=" + expRsSize + ']');

        return true;
    }
}<|MERGE_RESOLUTION|>--- conflicted
+++ resolved
@@ -81,15 +81,11 @@
         long rsSize = 0;
 
         try (FieldsQueryCursor<List<?>> cursor = ((IgniteEx)ignite()).context().query()
-<<<<<<< HEAD
-                .querySqlFields(qry, false)) {
+            .querySqlFields(qry, false)) {
             Iterator<List<?>> it = cursor.iterator();
 
             while (it.hasNext()) {
                 List<?> row = it.next();
-=======
-            .querySqlFields(qry, false)) {
->>>>>>> 665aa950
 
                 if ((Long)row.get(0) + 1 != (Long)row.get(1))
                     throw new Exception("Invalid result retrieved");
