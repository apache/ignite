/*
 * Licensed to the Apache Software Foundation (ASF) under one or more
 * contributor license agreements.  See the NOTICE file distributed with
 * this work for additional information regarding copyright ownership.
 * The ASF licenses this file to You under the Apache License, Version 2.0
 * (the "License"); you may not use this file except in compliance with
 * the License.  You may obtain a copy of the License at
 *
 *      http://www.apache.org/licenses/LICENSE-2.0
 *
 * Unless required by applicable law or agreed to in writing, software
 * distributed under the License is distributed on an "AS IS" BASIS,
 * WITHOUT WARRANTIES OR CONDITIONS OF ANY KIND, either express or implied.
 * See the License for the specific language governing permissions and
 * limitations under the License.
 */

package org.apache.ignite.yardstick.cache;

import java.util.ArrayList;
import java.util.Collection;
import java.util.Collections;
import java.util.HashMap;
import java.util.List;
import java.util.Map;
import java.util.concurrent.ExecutorService;
import java.util.concurrent.Executors;
import java.util.concurrent.Future;
import java.util.concurrent.ThreadLocalRandom;
import java.util.concurrent.atomic.AtomicInteger;
import org.apache.ignite.IgniteCache;
import org.apache.ignite.IgniteDataStreamer;
import org.apache.ignite.cache.affinity.Affinity;
import org.apache.ignite.cluster.ClusterNode;
import org.apache.ignite.configuration.CacheConfiguration;
import org.apache.ignite.internal.util.typedef.T2;
import org.apache.ignite.internal.util.typedef.internal.U;
import org.apache.ignite.marshaller.jdk.JdkMarshaller;
import org.apache.ignite.yardstick.IgniteAbstractBenchmark;
<<<<<<< HEAD
import org.apache.ignite.yardstick.IgniteNode;
=======
import org.apache.ignite.yardstick.cache.model.SampleValue;
>>>>>>> f270533b
import org.yardstickframework.BenchmarkConfiguration;
import org.yardstickframework.BenchmarkUtils;

import static org.yardstickframework.BenchmarkUtils.println;

/**
 * Abstract class for Ignite benchmarks which use cache.
 */
public abstract class IgniteCacheAbstractBenchmark<K, V> extends IgniteAbstractBenchmark {
    /** Cache. */
    protected IgniteCache<K, V> cache;

    /** */
<<<<<<< HEAD
    protected List<IgniteCache> grpCaches;
=======
    protected List<IgniteCache> testCaches;
>>>>>>> f270533b

    /** */
    private ThreadLocal<ThreadRange> threadRange = new ThreadLocal<>();

    /** */
    private AtomicInteger threadIdx = new AtomicInteger();

    /** */
<<<<<<< HEAD
    private int cachesInGrp;
=======
    private int caches;
>>>>>>> f270533b

    /** */
    private final AtomicInteger opCacheIdx = new AtomicInteger();

    /** */
    private final ThreadLocal<IgniteCache<K, V>> opCache = new ThreadLocal<>();

    /**
     * @return Cache for benchmark operation.
     */
    protected final IgniteCache<K, V> cacheForOperation() {
        return cacheForOperation(false);
    }

    /**
     * @param perThread If {@code true} then cache is selected once and set in thread local.
     * @return Cache for benchmark operation.
     */
    protected final IgniteCache<K, V> cacheForOperation(boolean perThread) {
<<<<<<< HEAD
        if (cachesInGrp > 1) {
=======
        if (caches > 1) {
>>>>>>> f270533b
            if (perThread) {
                IgniteCache<K, V> cache = opCache.get();

                if (cache == null) {
<<<<<<< HEAD
                    cache = grpCaches.get(opCacheIdx.getAndIncrement() % cachesInGrp);
=======
                    cache = testCaches.get(opCacheIdx.getAndIncrement() % caches);
>>>>>>> f270533b

                    opCache.set(cache);

                    BenchmarkUtils.println(cfg, "Initialized cache for thread [cache=" + cache.getName() + ']');
                }

                return cache;
            }
            else
<<<<<<< HEAD
                return grpCaches.get(ThreadLocalRandom.current().nextInt(cachesInGrp));
=======
                return testCaches.get(ThreadLocalRandom.current().nextInt(caches));
>>>>>>> f270533b
        }

        return cache;
    }

    /** {@inheritDoc} */
    @Override public void setUp(BenchmarkConfiguration cfg) throws Exception {
        super.setUp(cfg);

        cache = cache();

        CacheConfiguration<?, ?> ccfg = cache.getConfiguration(CacheConfiguration.class);

        String grpName = ccfg.getGroupName();

        BenchmarkUtils.println(cfg, "Benchmark setUp [name=" + getClass().getSimpleName() +
            ", cacheName="+ cache.getName() +
            ", cacheGroup="+ grpName +
            ", cacheCfg=" + cache.getConfiguration(CacheConfiguration.class) + ']');

<<<<<<< HEAD
        cachesInGrp = args.cachesInGroup();

        if (cachesInGrp > 1) {
            if (grpName == null)
                throw new IllegalArgumentException("Group is not configured for cache: " + cache.getName());

            JdkMarshaller marsh = new JdkMarshaller();

            ccfg = marsh.unmarshal(marsh.marshal(ccfg), null);

            List<CacheConfiguration> toCreate = new ArrayList<>();

            for (int i = 0; i < cachesInGrp - 1; i++) {
                CacheConfiguration<?, ?> ccfg0 = new CacheConfiguration<>(ccfg);

                ccfg0.setName(cache.getName() + "-" + i);
                ccfg0.setGroupName(grpName);
=======
        caches = args.cachesCount();

        if (caches > 1) {
            List<CacheConfiguration> toCreate = new ArrayList<>();

            for (int i = 0; i < caches - 1; i++) {
                JdkMarshaller marsh = new JdkMarshaller();

                CacheConfiguration ccfg0 = marsh.unmarshal(marsh.marshal(ccfg), null);

                ccfg0.setName(cache.getName() + "-" + i);
>>>>>>> f270533b

                toCreate.add(ccfg0);
            }

            Collection<IgniteCache> caches = ignite().getOrCreateCaches(toCreate);

<<<<<<< HEAD
            grpCaches = new ArrayList<>(caches);

            grpCaches.add(cache);

            BenchmarkUtils.println(cfg, "Created additional caches for group [cachesInGrp=" + grpCaches.size() +
=======
            testCaches = new ArrayList<>(caches);

            testCaches.add(cache);

            BenchmarkUtils.println(cfg, "Created additional caches [caches=" + testCaches.size() +
>>>>>>> f270533b
                ", grp=" + grpName + ']');
        }

        if (args.printPartitionStatistics()) {
            Map<ClusterNode, T2<List<Integer>, List<Integer>>> parts = new HashMap<>();

            for (ClusterNode node : ignite().cluster().nodes())
                parts.put(node,
                    new T2<List<Integer>, List<Integer>>(new ArrayList<Integer>(), new ArrayList<Integer>()));

            U.sleep(5000);

            Affinity<Object> aff = ignite().affinity(cache.getName());

            for (int p = 0; p < aff.partitions(); p++) {
                Collection<ClusterNode> nodes = aff.mapPartitionToPrimaryAndBackups(p);

                boolean primary = true;

                for (ClusterNode node : nodes) {
                    if (primary) {
                        parts.get(node).get1().add(p);

                        primary = false;
                    }
                    else
                        parts.get(node).get2().add(p);
                }
            }

            BenchmarkUtils.println(cfg, "Partition stats. [cacheName: "+ cache.getName() +", topVer: "
                + ignite().cluster().topologyVersion() + "]");
            BenchmarkUtils.println(cfg, "(Node id,  Number of Primary, Percent, Number of Backup, Percent, Total, Percent)");

            for (Map.Entry<ClusterNode, T2<List<Integer>, List<Integer>>> e : parts.entrySet()) {
                List<Integer> primary = e.getValue().get1();
                List<Integer> backup = e.getValue().get2();

                BenchmarkUtils.println(cfg, e.getKey().id() + "  "
                    + primary.size() + "  " + primary.size() * 1. /aff.partitions() + "  "
                    + backup.size() + "  "
                    + backup.size() * 1. / (aff.partitions() * (args.backups() == 0 ? 1 : args.backups())) + "  "
                    + (primary.size() + backup.size()) + "  "
                    + (primary.size() + backup.size() * 1.) / (aff.partitions() * args.backups() + aff.partitions())
                );
            }
        }
    }

    /**
     * @throws Exception If failed.
     */
    protected final void loadCachesData() throws Exception {
<<<<<<< HEAD
        List<IgniteCache> caches = grpCaches != null ? grpCaches : (List)Collections.singletonList(cache);
=======
        List<IgniteCache> caches = testCaches != null ? testCaches : Collections.<IgniteCache>singletonList(cache);
>>>>>>> f270533b

        if (caches.size() > 1) {
            ExecutorService executor = Executors.newFixedThreadPool(10);

            try {
                List<Future<?>> futs = new ArrayList<>();

                for (final IgniteCache cache : caches) {
                    futs.add(executor.submit(new Runnable() {
                        @Override public void run() {
                            loadCacheData0(cache.getName());
                        }
                    }));
                }

                for (Future<?> fut : futs)
                    fut.get();
            }
            finally {
                executor.shutdown();
            }
        }
        else
            loadCacheData(caches.get(0).getName());
    }

    /**
     * @param cacheName Cache name.
<<<<<<< HEAD
=======
     * @param cnt Number of entries to load.
     */
    protected final void loadSampleValues(String cacheName, int cnt) {
        try (IgniteDataStreamer<Object, Object> dataLdr = ignite().dataStreamer(cacheName)) {
            for (int i = 0; i < cnt; i++) {
                dataLdr.addData(i, new SampleValue(i));

                if (i % 100000 == 0) {
                    if (Thread.currentThread().isInterrupted())
                        break;

                    println("Loaded entries [cache=" + cacheName + ", cnt=" + i + ']');
                }
            }
        }

        println("Load entries done [cache=" + cacheName + ", cnt=" + cnt + ']');
    }

    /**
     * @param cacheName Cache name.
>>>>>>> f270533b
     */
    private void loadCacheData0(String cacheName) {
        println(cfg, "Loading data for cache: " + cacheName);

        long start = System.nanoTime();

        loadCacheData(cacheName);

        long time = ((System.nanoTime() - start) / 1_000_000);

        println(cfg, "Finished populating data [cache=" + cacheName + ", time=" + time + "ms]");
    }

    /**
     * @param cacheName Cache name.
     */
    protected void loadCacheData(String cacheName) {
        throw new IllegalStateException("Not implemented for " + getClass().getSimpleName());
    }

    /**
     * @return Range.
     */
    protected final ThreadRange threadRange() {
        ThreadRange r = threadRange.get();

        if (r == null) {
            if (args.keysPerThread()) {
                int idx = threadIdx.getAndIncrement();

                int keysPerThread = (int)(args.range() / (float)cfg.threads());

                int min = keysPerThread * idx;
                int max = min + keysPerThread;

                r = new ThreadRange(min, max);
            }
            else
                r = new ThreadRange(0, args.range());

            BenchmarkUtils.println(cfg, "Initialized thread range [min=" + r.min + ", max=" + r.max + ']');

            threadRange.set(r);
        }

        return r;
    }

    /**
     * Each benchmark must determine which cache will be used.
     *
     * @return IgniteCache Cache to use.
     */
    protected abstract IgniteCache<K, V> cache();

    /**
     *
     */
    static class ThreadRange {
        /** */
        final int min;
        /** */
        final int max;

        /** */
        final ThreadLocalRandom rnd;

        /**
         * @param min Min.
         * @param max Max.
         */
        private ThreadRange(int min, int max) {
            this.min = min;
            this.max = max;

            rnd = ThreadLocalRandom.current();
        }

        /**
         * @return Next random key.
         */
        int nextRandom() {
            return rnd.nextInt(min, max);
        }
    }
}<|MERGE_RESOLUTION|>--- conflicted
+++ resolved
@@ -37,11 +37,7 @@
 import org.apache.ignite.internal.util.typedef.internal.U;
 import org.apache.ignite.marshaller.jdk.JdkMarshaller;
 import org.apache.ignite.yardstick.IgniteAbstractBenchmark;
-<<<<<<< HEAD
-import org.apache.ignite.yardstick.IgniteNode;
-=======
 import org.apache.ignite.yardstick.cache.model.SampleValue;
->>>>>>> f270533b
 import org.yardstickframework.BenchmarkConfiguration;
 import org.yardstickframework.BenchmarkUtils;
 
@@ -55,11 +51,7 @@
     protected IgniteCache<K, V> cache;
 
     /** */
-<<<<<<< HEAD
-    protected List<IgniteCache> grpCaches;
-=======
     protected List<IgniteCache> testCaches;
->>>>>>> f270533b
 
     /** */
     private ThreadLocal<ThreadRange> threadRange = new ThreadLocal<>();
@@ -68,11 +60,7 @@
     private AtomicInteger threadIdx = new AtomicInteger();
 
     /** */
-<<<<<<< HEAD
-    private int cachesInGrp;
-=======
     private int caches;
->>>>>>> f270533b
 
     /** */
     private final AtomicInteger opCacheIdx = new AtomicInteger();
@@ -92,20 +80,12 @@
      * @return Cache for benchmark operation.
      */
     protected final IgniteCache<K, V> cacheForOperation(boolean perThread) {
-<<<<<<< HEAD
-        if (cachesInGrp > 1) {
-=======
         if (caches > 1) {
->>>>>>> f270533b
             if (perThread) {
                 IgniteCache<K, V> cache = opCache.get();
 
                 if (cache == null) {
-<<<<<<< HEAD
-                    cache = grpCaches.get(opCacheIdx.getAndIncrement() % cachesInGrp);
-=======
                     cache = testCaches.get(opCacheIdx.getAndIncrement() % caches);
->>>>>>> f270533b
 
                     opCache.set(cache);
 
@@ -115,11 +95,7 @@
                 return cache;
             }
             else
-<<<<<<< HEAD
-                return grpCaches.get(ThreadLocalRandom.current().nextInt(cachesInGrp));
-=======
                 return testCaches.get(ThreadLocalRandom.current().nextInt(caches));
->>>>>>> f270533b
         }
 
         return cache;
@@ -140,25 +116,6 @@
             ", cacheGroup="+ grpName +
             ", cacheCfg=" + cache.getConfiguration(CacheConfiguration.class) + ']');
 
-<<<<<<< HEAD
-        cachesInGrp = args.cachesInGroup();
-
-        if (cachesInGrp > 1) {
-            if (grpName == null)
-                throw new IllegalArgumentException("Group is not configured for cache: " + cache.getName());
-
-            JdkMarshaller marsh = new JdkMarshaller();
-
-            ccfg = marsh.unmarshal(marsh.marshal(ccfg), null);
-
-            List<CacheConfiguration> toCreate = new ArrayList<>();
-
-            for (int i = 0; i < cachesInGrp - 1; i++) {
-                CacheConfiguration<?, ?> ccfg0 = new CacheConfiguration<>(ccfg);
-
-                ccfg0.setName(cache.getName() + "-" + i);
-                ccfg0.setGroupName(grpName);
-=======
         caches = args.cachesCount();
 
         if (caches > 1) {
@@ -170,26 +127,17 @@
                 CacheConfiguration ccfg0 = marsh.unmarshal(marsh.marshal(ccfg), null);
 
                 ccfg0.setName(cache.getName() + "-" + i);
->>>>>>> f270533b
 
                 toCreate.add(ccfg0);
             }
 
             Collection<IgniteCache> caches = ignite().getOrCreateCaches(toCreate);
 
-<<<<<<< HEAD
-            grpCaches = new ArrayList<>(caches);
-
-            grpCaches.add(cache);
-
-            BenchmarkUtils.println(cfg, "Created additional caches for group [cachesInGrp=" + grpCaches.size() +
-=======
             testCaches = new ArrayList<>(caches);
 
             testCaches.add(cache);
 
             BenchmarkUtils.println(cfg, "Created additional caches [caches=" + testCaches.size() +
->>>>>>> f270533b
                 ", grp=" + grpName + ']');
         }
 
@@ -243,11 +191,7 @@
      * @throws Exception If failed.
      */
     protected final void loadCachesData() throws Exception {
-<<<<<<< HEAD
-        List<IgniteCache> caches = grpCaches != null ? grpCaches : (List)Collections.singletonList(cache);
-=======
         List<IgniteCache> caches = testCaches != null ? testCaches : Collections.<IgniteCache>singletonList(cache);
->>>>>>> f270533b
 
         if (caches.size() > 1) {
             ExecutorService executor = Executors.newFixedThreadPool(10);
@@ -276,8 +220,6 @@
 
     /**
      * @param cacheName Cache name.
-<<<<<<< HEAD
-=======
      * @param cnt Number of entries to load.
      */
     protected final void loadSampleValues(String cacheName, int cnt) {
@@ -299,7 +241,6 @@
 
     /**
      * @param cacheName Cache name.
->>>>>>> f270533b
      */
     private void loadCacheData0(String cacheName) {
         println(cfg, "Loading data for cache: " + cacheName);
