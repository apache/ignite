/*
 * Licensed to the Apache Software Foundation (ASF) under one or more
 * contributor license agreements.  See the NOTICE file distributed with
 * this work for additional information regarding copyright ownership.
 * The ASF licenses this file to You under the Apache License, Version 2.0
 * (the "License"); you may not use this file except in compliance with
 * the License.  You may obtain a copy of the License at
 *
 *      http://www.apache.org/licenses/LICENSE-2.0
 *
 * Unless required by applicable law or agreed to in writing, software
 * distributed under the License is distributed on an "AS IS" BASIS,
 * WITHOUT WARRANTIES OR CONDITIONS OF ANY KIND, either express or implied.
 * See the License for the specific language governing permissions and
 * limitations under the License.
 */

package org.apache.ignite.yardstick;

<<<<<<< HEAD
=======
import java.util.Collection;
import java.util.UUID;
import java.util.concurrent.CountDownLatch;
>>>>>>> 18c02b5f
import java.util.concurrent.ThreadLocalRandom;
import java.util.concurrent.TimeUnit;
import org.apache.ignite.Ignite;
<<<<<<< HEAD
import org.apache.ignite.IgniteCountDownLatch;
=======
import org.apache.ignite.IgniteCluster;
>>>>>>> 18c02b5f
import org.apache.ignite.IgniteLogger;
import org.apache.ignite.IgniteState;
import org.apache.ignite.Ignition;
import org.apache.ignite.cluster.ClusterNode;
import org.apache.ignite.events.Event;
import org.apache.ignite.lang.IgnitePredicate;
import org.yardstickframework.BenchmarkConfiguration;
import org.yardstickframework.BenchmarkDriverAdapter;
import org.yardstickframework.BenchmarkUtils;

import static org.apache.ignite.events.EventType.EVTS_DISCOVERY;
import static org.yardstickframework.BenchmarkUtils.jcommander;
import static org.yardstickframework.BenchmarkUtils.println;

/**
 * Abstract class for Ignite benchmarks.
 */
public abstract class IgniteAbstractBenchmark extends BenchmarkDriverAdapter {
    private static final long WAIT_NODES_TIMEOUT = TimeUnit.SECONDS.toMillis(30);

    /** Arguments. */
    protected final IgniteBenchmarkArguments args = new IgniteBenchmarkArguments();

    /** Logger */
    private PreloadLogger lgr;

    /** Node. */
    private IgniteNode node;

    /** {@inheritDoc} */
    @Override public void setUp(BenchmarkConfiguration cfg) throws Exception {
        super.setUp(cfg);

        jcommander(cfg.commandLineArguments(), args, "<ignite-driver>");

        if (Ignition.state() != IgniteState.STARTED) {
            node = new IgniteNode(args.isClientOnly() && !args.isNearCache());

            node.start(cfg);
        }
        else
            // Support for mixed benchmarks mode.
            node = new IgniteNode(args.isClientOnly() && !args.isNearCache(), Ignition.ignite());

        waitForNodes();

        IgniteLogger log = ignite().log();

        if (log.isInfoEnabled())
            log.info("Benchmark arguments: " + args);
    }

    /**
     * Prints non-system caches sizes during preload.
     *
     * @param logInterval time interval between printing preload log. Required to be positive.
     */
    protected void startPreloadLogging(long logInterval) {
        try {
            if (node != null && cfg != null && logInterval >= 0)
                lgr = IgniteBenchmarkUtils.startPreloadLogger(node, cfg, logInterval);
            else
                BenchmarkUtils.println("Failed to start preload logger [node=" + node + ", cfg = " + cfg +
                    ", logInterval = " + logInterval + "]");
        }
        catch (Exception e) {
            BenchmarkUtils.error("Failed to start preload logger [node=" + node + ", cfg = " + cfg +
                ", logInterval = " + logInterval + "]", e);
        }
    }

    /**
     * Terminates printing preload log.
     */
    protected void stopPreloadLogging() {
        if (lgr != null)
            lgr.stopAndPrintStatistics();
    }

    /** {@inheritDoc} */
    @Override public void tearDown() throws Exception {
        if (node != null)
            node.stop();
    }

    /** {@inheritDoc} */
    @Override public String description() {
        String desc = BenchmarkUtils.description(cfg, this);

        return desc.isEmpty() ?
            getClass().getSimpleName() + args.description() + cfg.defaultDescription() : desc;
    }

    /** {@inheritDoc} */
    @Override public String usage() {
        return BenchmarkUtils.usage(args);
    }

    /**
     * @return Grid.
     */
    protected Ignite ignite() {
        return node.ignite();
    }

    /**
     * @throws Exception If failed.
     */
    private void waitForNodes() throws Exception {
        IgniteCountDownLatch allNodesReady = ignite().countDownLatch("allNodesReady", 1, false, true);

        // wait for condition when all nodes are ready and release distributed barrier.
        ignite().events().localListen(new IgnitePredicate<Event>() {
            @Override public boolean apply(Event gridEvt) {
                if (nodesStarted()) {
                    allNodesReady.countDown();
                    // todo: return false so unregister?
                }

                return true;
            }
        }, EVTS_DISCOVERY);

<<<<<<< HEAD
        if (nodesStarted())
            allNodesReady.countDown();

        // block on distributed barrier till member 0 release it.
        println(cfg, "Start waiting for cluster to contain " + args.nodes() + ".");

        //todo: timeouts?
        allNodesReady.await();

        println(cfg, "Cluster is ready.");
=======
        if (!nodesStarted()) {
            println(cfg, "Waiting for the cluster to contain at least " + args.nodes() + " nodes...");

            nodesStartedLatch.await();
        }

        println("Cluster is ready");
>>>>>>> 18c02b5f
    }

    /**
     * Determine if all required nodes are started. Since nodes can close their local ignite instances, this method
     * seeks in the history topology containing: 1) driver's local node; 2) right number of nodes.
     *
     * @return {@code True} if all nodes are started, {@code false} otherwise.
     */
    private boolean nodesStarted() {
        IgniteCluster cluster = ignite().cluster();

        UUID locNodeId = cluster.localNode().id();

        long curTop = cluster.topologyVersion();

        for (long top = curTop; top >= 1; top--) {
            Collection<ClusterNode> nodes = cluster.topology(top);

            if (topologyContainsId(nodes, locNodeId) && nodes.size() >= args.nodes())
                return true;
        }

        return false;
    }

    /**
     * @param top topology (collection of cluster nodes).
     * @param nodeId id of the node to find.
     * @return {@code True} if topology contains node with specified id, {@code false} otherwise.
     */
    private static boolean topologyContainsId(Collection<? extends ClusterNode> top, UUID nodeId) {
        for (ClusterNode node : top) {
            if (node.id().equals(nodeId))
                return true;
        }

        return false;
    }

    /**
     * @param max Key range.
     * @return Next key.
     */
    public static int nextRandom(int max) {
        return ThreadLocalRandom.current().nextInt(max);
    }

    /**
     * @param min Minimum key in range.
     * @param max Maximum key in range.
     * @return Next key.
     */
    protected int nextRandom(int min, int max) {
        return ThreadLocalRandom.current().nextInt(max - min) + min;
    }
}<|MERGE_RESOLUTION|>--- conflicted
+++ resolved
@@ -17,20 +17,12 @@
 
 package org.apache.ignite.yardstick;
 
-<<<<<<< HEAD
-=======
 import java.util.Collection;
 import java.util.UUID;
 import java.util.concurrent.CountDownLatch;
->>>>>>> 18c02b5f
 import java.util.concurrent.ThreadLocalRandom;
-import java.util.concurrent.TimeUnit;
 import org.apache.ignite.Ignite;
-<<<<<<< HEAD
-import org.apache.ignite.IgniteCountDownLatch;
-=======
 import org.apache.ignite.IgniteCluster;
->>>>>>> 18c02b5f
 import org.apache.ignite.IgniteLogger;
 import org.apache.ignite.IgniteState;
 import org.apache.ignite.Ignition;
@@ -41,7 +33,7 @@
 import org.yardstickframework.BenchmarkDriverAdapter;
 import org.yardstickframework.BenchmarkUtils;
 
-import static org.apache.ignite.events.EventType.EVTS_DISCOVERY;
+import static org.apache.ignite.events.EventType.EVT_NODE_JOINED;
 import static org.yardstickframework.BenchmarkUtils.jcommander;
 import static org.yardstickframework.BenchmarkUtils.println;
 
@@ -49,8 +41,6 @@
  * Abstract class for Ignite benchmarks.
  */
 public abstract class IgniteAbstractBenchmark extends BenchmarkDriverAdapter {
-    private static final long WAIT_NODES_TIMEOUT = TimeUnit.SECONDS.toMillis(30);
-
     /** Arguments. */
     protected final IgniteBenchmarkArguments args = new IgniteBenchmarkArguments();
 
@@ -140,32 +130,17 @@
      * @throws Exception If failed.
      */
     private void waitForNodes() throws Exception {
-        IgniteCountDownLatch allNodesReady = ignite().countDownLatch("allNodesReady", 1, false, true);
-
-        // wait for condition when all nodes are ready and release distributed barrier.
+        final CountDownLatch nodesStartedLatch = new CountDownLatch(1);
+
         ignite().events().localListen(new IgnitePredicate<Event>() {
             @Override public boolean apply(Event gridEvt) {
-                if (nodesStarted()) {
-                    allNodesReady.countDown();
-                    // todo: return false so unregister?
-                }
+                if (nodesStarted())
+                    nodesStartedLatch.countDown();
 
                 return true;
             }
-        }, EVTS_DISCOVERY);
-
-<<<<<<< HEAD
-        if (nodesStarted())
-            allNodesReady.countDown();
-
-        // block on distributed barrier till member 0 release it.
-        println(cfg, "Start waiting for cluster to contain " + args.nodes() + ".");
-
-        //todo: timeouts?
-        allNodesReady.await();
-
-        println(cfg, "Cluster is ready.");
-=======
+        }, EVT_NODE_JOINED);
+
         if (!nodesStarted()) {
             println(cfg, "Waiting for the cluster to contain at least " + args.nodes() + " nodes...");
 
@@ -173,7 +148,6 @@
         }
 
         println("Cluster is ready");
->>>>>>> 18c02b5f
     }
 
     /**
