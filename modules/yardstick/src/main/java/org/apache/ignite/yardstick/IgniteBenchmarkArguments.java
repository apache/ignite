--- conflicted
+++ resolved
@@ -295,12 +295,6 @@
     public UploadBenchmarkArguments upload = new UploadBenchmarkArguments();
 
     /** */
-<<<<<<< HEAD
-    @Parameter(names = {"--lazy"},
-        arity = 1,
-        description = "Lazy mode for SQL query execution (default true).")
-    private boolean lazy = true;
-=======
     @Parameter(names = {"--mvcc-contention-range", "--mvccContentionRange"},
         description = "Mvcc benchmark specific: " +
             "Size of range of table keys that should be used in query. " +
@@ -308,7 +302,12 @@
             "Useful together with 'sqlRange' to control, how often key contentions of sql operations occur.")
     @GridToStringInclude
     public long mvccContentionRange = 10_000;
->>>>>>> 00bb4d4d
+
+    /** */
+    @Parameter(names = {"--lazy"},
+        arity = 1,
+        description = "Lazy mode for SQL query execution (default true).")
+    private boolean lazy = true;
 
     /**
      * @return {@code True} if need set {@link DataStorageConfiguration}.
@@ -727,17 +726,17 @@
     }
 
     /**
-<<<<<<< HEAD
+     * @return Mvcc contention range.
+     */
+    public long mvccContentionRange() {
+        return mvccContentionRange;
+    }
+
+    /**
      * @return Lazy query execution mode.
      */
     public boolean isLazy() {
         return lazy;
-=======
-     * @return Mvcc contention range.
-     */
-    public long mvccContentionRange() {
-        return mvccContentionRange;
->>>>>>> 00bb4d4d
     }
 
     /** {@inheritDoc} */
