/*
 * Licensed to the Apache Software Foundation (ASF) under one or more
 * contributor license agreements.  See the NOTICE file distributed with
 * this work for additional information regarding copyright ownership.
 * The ASF licenses this file to You under the Apache License, Version 2.0
 * (the "License"); you may not use this file except in compliance with
 * the License.  You may obtain a copy of the License at
 *
 *      http://www.apache.org/licenses/LICENSE-2.0
 *
 * Unless required by applicable law or agreed to in writing, software
 * distributed under the License is distributed on an "AS IS" BASIS,
 * WITHOUT WARRANTIES OR CONDITIONS OF ANY KIND, either express or implied.
 * See the License for the specific language governing permissions and
 * limitations under the License.
 */

package org.apache.ignite.yardstick;

import com.beust.jcommander.Parameter;
import org.apache.ignite.cache.CacheWriteSynchronizationMode;
import org.apache.ignite.configuration.MemoryConfiguration;
import org.apache.ignite.internal.util.tostring.GridToStringBuilder;
import org.apache.ignite.internal.util.tostring.GridToStringInclude;
import org.apache.ignite.transactions.TransactionConcurrency;
import org.apache.ignite.transactions.TransactionIsolation;

import java.util.ArrayList;
import java.util.List;
import org.jetbrains.annotations.Nullable;

/**
 * Input arguments for Ignite benchmarks.
 */
@SuppressWarnings({"UnusedDeclaration", "FieldCanBeLocal"})
public class IgniteBenchmarkArguments {
    /** */
    @Parameter(names = {"-nn", "--nodeNumber"}, description = "Node number")
    private int nodes = 1;

    /** */
    @Parameter(names = {"-b", "--backups"}, description = "Backups")
    private int backups;

    /** */
    @Parameter(names = {"-cfg", "--Config"}, description = "Configuration file")
    private String cfg = "config/ignite-localhost-config.xml";

    /** */
    @Parameter(names = {"-ltqf", "--loadTestQueriesFile"}, description = "File with predefined SQL queries")
    private String loadTestQueriesFile = null;

    /** */
    @Parameter(names = {"-sm", "--syncMode"}, description = "Synchronization mode")
    private CacheWriteSynchronizationMode syncMode = CacheWriteSynchronizationMode.PRIMARY_SYNC;

    /** */
    @Parameter(names = {"-cl", "--client"}, description = "Client flag")
    private boolean clientOnly = false;

    /** */
    @Parameter(names = {"-nc", "--nearCache"}, description = "Near cache flag")
    private boolean nearCacheFlag = false;

    /** */
    @Parameter(names = {"-ncs", "--nearCacheSize"}, description = "Near cache size")
    private int nearCacheSize;

    /** */
    @Parameter(names = {"-txc", "--txConcurrency"}, description = "Transaction concurrency")
    private TransactionConcurrency txConcurrency = TransactionConcurrency.PESSIMISTIC;

    /** */
    @Parameter(names = {"-txi", "--txIsolation"}, description = "Transaction isolation")
    private TransactionIsolation txIsolation = TransactionIsolation.REPEATABLE_READ;

    /** */
    @Parameter(names = {"-rtp", "--restPort"}, description = "REST TCP port")
    private int restTcpPort;

    /** */
    @Parameter(names = {"-rth", "--restHost"}, description = "REST TCP host")
    private String restTcpHost;

    /** */
    @Parameter(names = {"-r", "--range"}, description = "Key range")
    @GridToStringInclude
    public int range = 1_000_000;

    /** */
    @Parameter(names = {"-pa", "--preloadAmount"}, description = "Data pre-loading amount for load tests")
    @GridToStringInclude
    public int preloadAmount = 500_000;

    /** */
    @Parameter(names = {"-plfreq", "--preloadLogFrequency"}, description = "Interval between printing logs")
    public long preloadLogsInterval = 30_000;

    /** */
    @Parameter(names = {"-j", "--jobs"}, description = "Number of jobs for compute benchmarks")
    private int jobs = 10;

    /** */
    @Parameter(names = {"-cs", "--cacheStore"}, description = "Enable or disable cache store readThrough, writeThrough")
    private boolean storeEnabled;

    /** */
    @Parameter(names = {"-cwd", "--cleanWorkDirectory"}, description = "Clean Work Directory")
    private boolean cleanWorkDirectory = false;

    /** */
    @Parameter(names = {"-wb", "--writeBehind"}, description = "Enable or disable writeBehind for cache store")
    private boolean writeBehind;

    /** */
    @Parameter(names = {"-bs", "--batchSize"}, description = "Batch size")
    private int batch = 500;

    /** */
    @Parameter(names = {"-col", "--collocated"}, description = "Collocated")
    private boolean collocated;

    /** */
    @Parameter(names = {"-stripe", "--singleStripe"}, description = "Generate keys belonging to single stripe per node")
    private boolean singleStripe;

    /** */
    @Parameter(names = {"-jdbc", "--jdbcUrl"}, description = "JDBC url")
    private String jdbcUrl;

    /** */
    @Parameter(names = {"-sch", "--schema"}, description = "File with SQL schema definition")
    private String schemaDefinition = null;

    /** */
    @Parameter(names = {"-jdbcDrv", "--jdbcDriver"}, description = "FQN of driver class for JDBC native benchmarks " +
        "(must be on classpath)")
    private String jdbcDriver = null;

    /** */
    @Parameter(names = {"-tempDb", "--temporaryDatabase"}, description = "Whether it's needed to create and drop " +
        "temporary database for JDBC benchmarks dummy data")
    private boolean createTempDatabase = false;

    /** */
    @Parameter(names = {"-rd", "--restartdelay"}, description = "Restart delay in seconds")
    private int restartDelay = 20;

    /** */
    @Parameter(names = {"-rs", "--restartsleep"}, description = "Restart sleep in seconds")
    private int restartSleep = 2;

    /** */
    @Parameter(names = {"-checkingPeriod", "--checkingPeriod"}, description = "Period to check cache consistency in seconds")
    private int cacheConsistencyCheckingPeriod = 2 * 60;

    /** */
    @Parameter(names = {"-kc", "--keysCount"}, description = "Count of keys")
    private int keysCnt = 5;

    /** */
    @Parameter(names = {"-cot", "--cacheOperationTimeout"}, description = "Max timeout for cache operations in seconds")
    private int cacheOpTimeout = 30;

    /** */
    @Parameter(names = {"-kpt", "--keysPerThread"}, description = "Use not intersecting keys in putAll benchmark")
    private boolean keysPerThread;

    /** */
    @Parameter(names = {"-ac", "--additionalCachesNumber"}, description = "Number of additional caches")
    private int additionalCachesNum;

    /** */
    @Parameter(names = {"-acn", "--additionalCachesName"}, description = "Template cache name for additional caches")
    private String additionalCachesName;

    /** */
    @Parameter(names = {"-pp", "--printPartitionStats"}, description = "Print partition statistics")
    private boolean printPartStats;

    /** */
    @Parameter(names = {"-ltops", "--allowedLoadTestOperations"}, variableArity = true, description = "List of enabled load test operations")
    private List<String> allowedLoadTestOps = new ArrayList<>();

    /** */
    @Parameter(names = {"-ps", "--pageSize"}, description = "Page size")
    private int pageSize = MemoryConfiguration.DFLT_PAGE_SIZE;

    /** */
    @Parameter(names = {"-cg", "--cacheGrp"}, description = "Cache group for caches")
    private String cacheGrp;

<<<<<<< HEAD
=======
    /** */
    @Parameter(names = {"-cig", "--cachesInGrp"}, description = "Number of caches to create in configured group")
    private int cachesInGrp = 1;

>>>>>>> 6250119e
    /**
     * @return List of enabled load test operations.
     */
    public List<String> allowedLoadTestOps() {
        return allowedLoadTestOps;
    }

    /**
     * @return If {@code true} when need to print partition statistics.
     */
    public boolean printPartitionStatistics() {
        return printPartStats;
    }

    /**
     * @return JDBC url.
     */
    public String jdbcUrl() {
        return jdbcUrl;
    }

    public String jdbcDriver() {
        return jdbcDriver;
    }

    public String schemaDefinition() {
        return schemaDefinition;
    }

    public boolean createTempDatabase() {
        return createTempDatabase;
    }

    /**
     * @return Transaction concurrency.
     */
    public TransactionConcurrency txConcurrency() {
        return txConcurrency;
    }

    /**
     * @return Transaction isolation.
     */
    public TransactionIsolation txIsolation() {
        return txIsolation;
    }

    /**
     * @return REST TCP port.
     */
    public int restTcpPort() {
        return restTcpPort;
    }

    /**
     * @return REST TCP host.
     */
    public String restTcpHost() {
        return restTcpHost;
    }

    /**
     * @return Distribution.
     */
    public boolean isClientOnly() {
        return clientOnly;
    }

    /**
     * @return Near cache flag.
     */
    public boolean isNearCache() {
        return nearCacheFlag;
    }

    /**
     * @return Near cache size ({@code 0} for unlimited).
     */
    public int getNearCacheSize() {
        return nearCacheSize;
    }

    /**
     * @return Synchronization.
     */
    public CacheWriteSynchronizationMode syncMode() {
        return syncMode;
    }

    /**
     * @return Backups.
     */
    public int backups() {
        return backups;
    }

    /**
     * @return Nodes.
     */
    public int nodes() {
        return nodes;
    }

    /**
     * @return Key range, from {@code 0} to this number.
     */
    public int range() {
        return range;
    }

    /**
     * @return Preload key range, from {@code 0} to this number.
     */
    public int preloadAmount() {
        return preloadAmount;
    }

    /**
     * @return Preload log printing interval in seconds.
     */
    public long preloadLogsInterval() {
        return preloadLogsInterval;
    }

    /**
     * @return Configuration file.
     */
    public String configuration() {
        return cfg;
    }

    /**
     * @return File with predefined SQL queries.
     */
    public String loadTestQueriesFile() {
        return loadTestQueriesFile;
    }

    /**
     * @return Number of jobs
     */
    public int jobs() {
        return jobs;
    }

    /**
     * @return {@code True} if enabled readThrough, writeThrough for cache.
     */
    public boolean isStoreEnabled() {
        return storeEnabled;
    }

    /**
     * @return {@code True} if enabled writeBehind for cache store.
     */
    public boolean isWriteBehind() {
        return writeBehind;
    }

    /**
     * @return Batch size.
     */
    public int batch() {
        return batch;
    }

    /**
     * @return Collocated.
     */
    public boolean collocated() {
        return collocated;
    }

    /**
     * @return Generate keys for single stripe per node.
     */
    public boolean singleStripe() {
        return singleStripe;
    }

    /**
     * @return Delay in second which used in nodes restart algorithm.
     */
    public int restartDelay() {
        return restartDelay;
    }

    /**
     * @return Sleep in second which used in nodes restart algorithm.
     */
    public int restartSleep() {
        return restartSleep;
    }

    /**
     * @return Keys count.
     */
    public int keysCount() {
        return keysCnt;
    }

    /**
     * @return Period in seconds to check cache consistency.
     */
    public int cacheConsistencyCheckingPeriod() {
        return cacheConsistencyCheckingPeriod;
    }

    /**
     * @return Cache operation timeout in milliseconds.
     */
    public int cacheOperationTimeoutMillis() {
        return cacheOpTimeout * 1000;
    }

    /**
     * @return {@code True} if use not intersecting keys in putAll benchmark.
     */
    public boolean keysPerThread() {
        return keysPerThread;
    }

    /**
     * @return Page size in bytes.
     */
    public int getPageSize() {
        return pageSize;
    }

    /**
     * @return Number of additional caches.
     */
    public int additionalCachesNumber() {
        return additionalCachesNum;
    }

    /**
     * @return Name of cache which will be taken as base for additional caches.
     */
    public String additionalCachesName() {
        return additionalCachesName;
    }

    /**
     * @return Name of cache group to be set for caches.
     */
    @Nullable public String cacheGroup() {
        return cacheGrp;
    }

    /**
     * @return Name of cache group to be set for caches.
     */
    @Nullable public String cacheGroup() {
        return cacheGrp;
    }

    /**
     * @return Number of caches to create in configured group.
     */
    public int cachesInGroup() {
        return cachesInGrp;
    }

    /**
     * @return Description.
     */
    public String description() {
        return "-nn=" + nodes + "-b=" + backups + "-sm=" + syncMode + "-cl=" + clientOnly + "-nc=" + nearCacheFlag +
            "-txc=" + txConcurrency + "-rd=" + restartDelay + "-rs=" + restartSleep;
    }

    /** {@inheritDoc} */
    @Override public String toString() {
        return GridToStringBuilder.toString(IgniteBenchmarkArguments.class, this);
    }
}<|MERGE_RESOLUTION|>--- conflicted
+++ resolved
@@ -190,13 +190,10 @@
     @Parameter(names = {"-cg", "--cacheGrp"}, description = "Cache group for caches")
     private String cacheGrp;
 
-<<<<<<< HEAD
-=======
     /** */
     @Parameter(names = {"-cig", "--cachesInGrp"}, description = "Number of caches to create in configured group")
     private int cachesInGrp = 1;
 
->>>>>>> 6250119e
     /**
      * @return List of enabled load test operations.
      */
@@ -441,10 +438,10 @@
     }
 
     /**
-     * @return Name of cache group to be set for caches.
-     */
-    @Nullable public String cacheGroup() {
-        return cacheGrp;
+     * @return Flag for cleaning working directory.
+     */
+    public boolean cleanWorkDirectory() {
+        return cleanWorkDirectory;
     }
 
     /**
