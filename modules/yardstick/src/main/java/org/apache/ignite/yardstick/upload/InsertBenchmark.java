/*
 * Licensed to the Apache Software Foundation (ASF) under one or more
 * contributor license agreements.  See the NOTICE file distributed with
 * this work for additional information regarding copyright ownership.
 * The ASF licenses this file to You under the Apache License, Version 2.0
 * (the "License"); you may not use this file except in compliance with
 * the License.  You may obtain a copy of the License at
 *
 *      http://www.apache.org/licenses/LICENSE-2.0
 *
 * Unless required by applicable law or agreed to in writing, software
 * distributed under the License is distributed on an "AS IS" BASIS,
 * WITHOUT WARRANTIES OR CONDITIONS OF ANY KIND, either express or implied.
 * See the License for the specific language governing permissions and
 * limitations under the License.
 */

package org.apache.ignite.yardstick.upload;

import java.sql.Connection;
import java.sql.PreparedStatement;
import java.sql.SQLException;

/**
 * Measures total time of upload data using sequence of single inserts;
 * Supports streaming.
 */
public class InsertBenchmark extends AbstractUploadBenchmark {
    /** {@inheritDoc} */
    @Override public void warmup(Connection warmupConn) throws SQLException {
        try (PreparedStatement insert = warmupConn.prepareStatement(queries.insert())) {
            for (int id = 1; id <= warmupRowsCnt; id++) {
                queries.setRandomInsertArgs(insert, id);

                insert.executeUpdate();
            }
        }
    }

    /** Sequence of single inserts */
    @Override public void upload (Connection uploadConn) throws Exception {
<<<<<<< HEAD
        for (int id = 1; id <= insertRowsCnt; id++) {
=======
        for (int id = 1; id <= INSERT_ROWS_CNT; id++) {
            // TODO: Prepared statement should be created only once.
>>>>>>> bd1f2cfe
            try (PreparedStatement insert = uploadConn.prepareStatement(queries.insert())) {
                queries.setRandomInsertArgs(insert, id);

                insert.executeUpdate();
            }
        }
    }
}<|MERGE_RESOLUTION|>--- conflicted
+++ resolved
@@ -39,12 +39,8 @@
 
     /** Sequence of single inserts */
     @Override public void upload (Connection uploadConn) throws Exception {
-<<<<<<< HEAD
         for (int id = 1; id <= insertRowsCnt; id++) {
-=======
-        for (int id = 1; id <= INSERT_ROWS_CNT; id++) {
             // TODO: Prepared statement should be created only once.
->>>>>>> bd1f2cfe
             try (PreparedStatement insert = uploadConn.prepareStatement(queries.insert())) {
                 queries.setRandomInsertArgs(insert, id);
 
