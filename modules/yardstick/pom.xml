--- conflicted
+++ resolved
@@ -31,13 +31,6 @@
     </parent>
 
     <artifactId>ignite-yardstick</artifactId>
-<<<<<<< HEAD
-<<<<<<< HEAD
-    <version>${revision}</version>
-=======
->>>>>>> upstream/master
-=======
->>>>>>> 9cf06362
     <url>http://ignite.apache.org</url>
 
     <dependencies>
