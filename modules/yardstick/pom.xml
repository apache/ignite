--- conflicted
+++ resolved
@@ -52,7 +52,6 @@
         <dependency>
             <groupId>${project.groupId}</groupId>
             <artifactId>ignite-zookeeper</artifactId>
-<<<<<<< HEAD
             <version>${project.version}</version>
             <exclusions>
                 <exclusion>
@@ -60,18 +59,11 @@
                     <artifactId>slf4j-log4j12</artifactId>
                 </exclusion>
             </exclusions>
-=======
->>>>>>> 505aeee0
-        </dependency>
-
-        <dependency>
-            <groupId>${project.groupId}</groupId>
-<<<<<<< HEAD
+        </dependency>
+
+        <dependency>
+            <groupId>${project.groupId}</groupId>
             <artifactId>ignite-log4j2</artifactId>
-            <version>${project.version}</version>
-=======
-            <artifactId>ignite-log4j</artifactId>
->>>>>>> 505aeee0
         </dependency>
 
         <dependency>
