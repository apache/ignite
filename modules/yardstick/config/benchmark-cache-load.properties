--- conflicted
+++ resolved
@@ -72,7 +72,7 @@
 # Sync mode.
 sm=PRIMARY_SYNC
 
-# Preload amount
+# Preload amount 
 pa=500000
 
 # Key range
@@ -88,12 +88,5 @@
 # Run configuration.
 # Note that each benchmark is set to run for 300 seconds (5 mins) with warm-up set to 60 seconds (1 minute).
 CONFIGS="\
-<<<<<<< HEAD
 -cfg ${SCRIPT_DIR}/../config/ignite-cache-load-config.xml -r ${r} -pa ${pa} -bs ${bs} -b ${b} -w ${w} -d ${d} -t ${t} -sm ${sm} -dn IgniteCacheRandomOperationBenchmark -sn IgniteNode -ds cache-random-benchmark-${b}-backup -nn ${nodesNum} \
--ltqf ${SCRIPT_DIR}/../config/queries.txt -ltops ${ops}"
-=======
--cfg ${SCRIPT_DIR}/../config/ignite-cache-load-config.xml -nn ${nodesNum} -b ${b} -r ${r} -w ${w} -d ${d} -pa ${pa} -t ${t} -sm ${sm}  -dn IgniteCacheRandomOperationBenchmark -sn IgniteNode -ds cache-random-benchmark-1-backup -qf ${SCRIPT_DIR}/../config/queries.sql \
---allow-operation PUT --allow-operation PUT_ALL --allow-operation GET --allow-operation GET_ALL --allow-operation INVOKE --allow-operation INVOKE_ALL --allow-operation REMOVE \
---allow-operation REMOVE_ALL --allow-operation PUT_IF_ABSENT --allow-operation REPLACE --allow-operation SCAN_QUERY --allow-operation SQL_QUERY --allow-operation CONTINUOUS_QUERIE \
-"
->>>>>>> d1151d49
+-ltqf ${SCRIPT_DIR}/../config/queries.sql -ltops ${ops}"