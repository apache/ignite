--- conflicted
+++ resolved
@@ -31,15 +31,7 @@
     </parent>
 
     <artifactId>ignite-tools</artifactId>
-<<<<<<< HEAD
-<<<<<<< HEAD
-    <version>${revision}</version>
-=======
 
->>>>>>> upstream/master
-=======
-
->>>>>>> 9cf06362
     <url>http://ignite.apache.org</url>
 
     <profiles>
@@ -148,11 +140,6 @@
                     <skip>false</skip>
                 </configuration>
             </plugin>
-<<<<<<< HEAD
-<<<<<<< HEAD
-=======
-=======
->>>>>>> 9cf06362
 
             <plugin>
                 <groupId>org.apache.maven.plugins</groupId>
@@ -165,10 +152,6 @@
                     </sourceDirectories>
                 </configuration>
             </plugin>
-<<<<<<< HEAD
->>>>>>> upstream/master
-=======
->>>>>>> 9cf06362
         </plugins>
     </build>
 
@@ -204,18 +187,6 @@
             <version>${surefire.version}</version>
         </dependency>
 
-<<<<<<< HEAD
-<<<<<<< HEAD
-        <dependency>
-            <groupId>org.apache.maven.surefire</groupId>
-            <artifactId>common-junit48</artifactId>
-            <version>${surefire.version}</version>
-        </dependency>
-
-=======
->>>>>>> upstream/master
-=======
->>>>>>> 9cf06362
         <dependency>
             <groupId>org.apache.maven.surefire</groupId>
             <artifactId>common-junit48</artifactId>
