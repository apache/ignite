/*
 * Licensed to the Apache Software Foundation (ASF) under one or more
 * contributor license agreements.  See the NOTICE file distributed with
 * this work for additional information regarding copyright ownership.
 * The ASF licenses this file to You under the Apache License, Version 2.0
 * (the "License"); you may not use this file except in compliance with
 * the License.  You may obtain a copy of the License at
 *
 *      http://www.apache.org/licenses/LICENSE-2.0
 *
 * Unless required by applicable law or agreed to in writing, software
 * distributed under the License is distributed on an "AS IS" BASIS,
 * WITHOUT WARRANTIES OR CONDITIONS OF ANY KIND, either express or implied.
 * See the License for the specific language governing permissions and
 * limitations under the License.
 */

package org.apache.ignite.spi.discovery.zk.internal;

import org.apache.ignite.Ignite;
import org.apache.ignite.configuration.CacheConfiguration;
import org.junit.Test;

/**
 * Tests for Zookeeper SPI discovery.
 */
public class ZookeeperDiscoveryCustomEventsTest extends ZookeeperDiscoverySpiTestBase {
    /**
     * @throws Exception If failed.
     */
    @Test
    public void testCustomEventsSimple1_SingleNode() throws Exception {
        ZookeeperDiscoverySpiTestHelper.ackEveryEventSystemProperty();

        Ignite srv0 = startGrid(0);

        srv0.createCache(new CacheConfiguration<>("c1"));

        helper.waitForEventsAcks(srv0);
    }

    /**
     * @throws Exception If failed.
     */
    @Test
    public void testCustomEventsSimple1_5_Nodes() throws Exception {
        ZookeeperDiscoverySpiTestHelper.ackEveryEventSystemProperty();

        Ignite srv0 = startGrids(5);

        srv0.createCache(new CacheConfiguration<>("c1"));

        awaitPartitionMapExchange();

        helper.waitForEventsAcks(srv0);
    }
<<<<<<< HEAD

    /**
     * @throws Exception If failed.
     */
    @Test
    public void testCustomEvents_FastStopProcess_1() throws Exception {
        customEvents_FastStopProcess(1, 0);
    }

    /**
     * @throws Exception If failed.
     */
    @Test
    public void testCustomEvents_FastStopProcess_2() throws Exception {
        customEvents_FastStopProcess(5, 5);
    }

    /**
     * @param srvs Servers number.
     * @param clients Clients number.
     * @throws Exception If failed.
     */
    private void customEvents_FastStopProcess(int srvs, int clients) throws Exception {
        ZookeeperDiscoverySpiTestHelper.ackEveryEventSystemProperty();

        Map<UUID, List<T3<AffinityTopologyVersion, UUID, DiscoveryCustomMessage>>> rcvdMsgs =
            new ConcurrentHashMap<>();

        Ignite crd = startGrid(0);

        UUID crdId = crd.cluster().localNode().id();

        if (srvs > 1)
            startGridsMultiThreaded(1, srvs - 1);

        if (clients > 0)
            startClientGridsMultiThreaded(srvs, clients);

        awaitPartitionMapExchange();

        List<Ignite> nodes = G.allGrids();

        assertEquals(srvs + clients, nodes.size());

        for (Ignite node : nodes)
            registerTestEventListeners(node, rcvdMsgs);

        int payload = 0;

        AffinityTopologyVersion topVer = ((IgniteKernal)crd).context().discovery().topologyVersionEx();

        for (Ignite node : nodes) {
            UUID sndId = node.cluster().localNode().id();

            info("Send from node: " + sndId);

            GridDiscoveryManager discoveryMgr = ((IgniteKernal)node).context().discovery();

            {
                List<T3<AffinityTopologyVersion, UUID, DiscoveryCustomMessage>> expCrdMsgs = new ArrayList<>();
                List<T3<AffinityTopologyVersion, UUID, DiscoveryCustomMessage>> expNodesMsgs = Collections.emptyList();

                TestFastStopProcessCustomMessage msg = new TestFastStopProcessCustomMessage(false, payload++);

                expCrdMsgs.add(new T3<AffinityTopologyVersion, UUID, DiscoveryCustomMessage>(topVer, sndId, msg));

                discoveryMgr.sendCustomEvent(msg);

                doSleep(200); // Wait some time to check extra messages are not received.

                checkEvents(crd, rcvdMsgs, expCrdMsgs);

                for (Ignite node0 : nodes) {
                    if (node0 != crd)
                        checkEvents(node0, rcvdMsgs, expNodesMsgs);
                }

                rcvdMsgs.clear();
            }
            {
                List<T3<AffinityTopologyVersion, UUID, DiscoveryCustomMessage>> expCrdMsgs = new ArrayList<>();
                List<T3<AffinityTopologyVersion, UUID, DiscoveryCustomMessage>> expNodesMsgs = new ArrayList<>();

                TestFastStopProcessCustomMessage msg = new TestFastStopProcessCustomMessage(true, payload++);

                expCrdMsgs.add(new T3<>(topVer, sndId, msg));

                discoveryMgr.sendCustomEvent(msg);

                TestFastStopProcessCustomMessageAck ackMsg = new TestFastStopProcessCustomMessageAck(msg.payload);

                expCrdMsgs.add(new T3<>(topVer, crdId, ackMsg));
                expNodesMsgs.add(new T3<>(topVer, crdId, ackMsg));

                doSleep(200); // Wait some time to check extra messages are not received.

                checkEvents(crd, rcvdMsgs, expCrdMsgs);

                for (Ignite node0 : nodes) {
                    if (node0 != crd)
                        checkEvents(node0, rcvdMsgs, expNodesMsgs);
                }

                rcvdMsgs.clear();
            }

            helper.waitForEventsAcks(crd);
        }
    }

    /**
     * @param node Node to check.
     * @param rcvdMsgs Received messages.
     * @param expMsgs Expected messages.
     * @throws Exception If failed.
     */
    private void checkEvents(
        Ignite node,
        final Map<UUID, List<T3<AffinityTopologyVersion, UUID, DiscoveryCustomMessage>>> rcvdMsgs,
        final List<T3<AffinityTopologyVersion, UUID, DiscoveryCustomMessage>> expMsgs) throws Exception {
        final UUID nodeId = node.cluster().localNode().id();

        assertTrue(GridTestUtils.waitForCondition(new GridAbsPredicate() {
            @Override public boolean apply() {
                List<T3<AffinityTopologyVersion, UUID, DiscoveryCustomMessage>> msgs = rcvdMsgs.get(nodeId);

                int size = msgs == null ? 0 : msgs.size();

                return size >= expMsgs.size();
            }
        }, 5000));

        List<T3<AffinityTopologyVersion, UUID, DiscoveryCustomMessage>> msgs = rcvdMsgs.get(nodeId);

        if (msgs == null)
            msgs = Collections.emptyList();

        assertEqualsCollections(expMsgs, msgs);
    }

    /**
     * @param node Node.
     * @param rcvdMsgs Map to store received events.
     */
    private void registerTestEventListeners(Ignite node,
        final Map<UUID, List<T3<AffinityTopologyVersion, UUID, DiscoveryCustomMessage>>> rcvdMsgs) {
        GridDiscoveryManager discoveryMgr = ((IgniteKernal)node).context().discovery();

        final UUID nodeId = node.cluster().localNode().id();

        discoveryMgr.setCustomEventListener(TestFastStopProcessCustomMessage.class,
            new CustomEventListener<TestFastStopProcessCustomMessage>() {
                @Override public void onCustomEvent(AffinityTopologyVersion topVer, ClusterNode snd, TestFastStopProcessCustomMessage msg) {
                    List<T3<AffinityTopologyVersion, UUID, DiscoveryCustomMessage>> list = rcvdMsgs.get(nodeId);

                    if (list == null)
                        rcvdMsgs.put(nodeId, list = new ArrayList<>());

                    list.add(new T3<>(topVer, snd.id(), (DiscoveryCustomMessage)msg));
                }
            }
        );
        discoveryMgr.setCustomEventListener(TestFastStopProcessCustomMessageAck.class,
            new CustomEventListener<TestFastStopProcessCustomMessageAck>() {
                @Override public void onCustomEvent(AffinityTopologyVersion topVer, ClusterNode snd, TestFastStopProcessCustomMessageAck msg) {
                    List<T3<AffinityTopologyVersion, UUID, DiscoveryCustomMessage>> list = rcvdMsgs.get(nodeId);

                    if (list == null)
                        rcvdMsgs.put(nodeId, list = new ArrayList<>());

                    list.add(new T3<>(topVer, snd.id(), (DiscoveryCustomMessage)msg));
                }
            }
        );
    }

    /** */
    private static class TestFastStopProcessCustomMessage implements DiscoveryCustomMessage {
        /** */
        private static final long serialVersionUID = 0L;

        /** */
        private final IgniteUuid id = IgniteUuid.randomUuid();

        /** */
        private final boolean createAck;

        /** */
        private final int payload;

        /**
         * @param createAck Create ack message flag.
         * @param payload Payload.
         */
        TestFastStopProcessCustomMessage(boolean createAck, int payload) {
            this.createAck = createAck;
            this.payload = payload;

        }

        /** {@inheritDoc} */
        @Override public IgniteUuid id() {
            return id;
        }

        /** {@inheritDoc} */
        @Nullable @Override public DiscoveryCustomMessage ackMessage() {
            return createAck ? new TestFastStopProcessCustomMessageAck(payload) : null;
        }

        /** {@inheritDoc} */
        @Override public boolean isMutable() {
            return false;
        }

        /** {@inheritDoc} */
        @Override public boolean stopProcess() {
            return true;
        }

        /** {@inheritDoc} */
        @Override public DiscoCache createDiscoCache(GridDiscoveryManager mgr,
            AffinityTopologyVersion topVer,
            DiscoCache discoCache) {
            throw new UnsupportedOperationException();
        }

        /** {@inheritDoc} */
        @Override public boolean equals(Object o) {
            if (this == o)
                return true;

            if (o == null || getClass() != o.getClass())
                return false;

            TestFastStopProcessCustomMessage that = (TestFastStopProcessCustomMessage)o;

            return createAck == that.createAck && payload == that.payload;
        }

        /** {@inheritDoc} */
        @Override public int hashCode() {
            return Objects.hash(createAck, payload);
        }

        /** {@inheritDoc} */
        @Override public String toString() {
            return S.toString(TestFastStopProcessCustomMessage.class, this);
        }
    }

    /** */
    private static class TestFastStopProcessCustomMessageAck implements DiscoveryCustomMessage {
        /** */
        private static final long serialVersionUID = 0L;

        /** */
        private final IgniteUuid id = IgniteUuid.randomUuid();

        /** */
        private final int payload;

        /**
         * @param payload Payload.
         */
        TestFastStopProcessCustomMessageAck(int payload) {
            this.payload = payload;
        }

        /** {@inheritDoc} */
        @Override public IgniteUuid id() {
            return id;
        }

        /** {@inheritDoc} */
        @Override public @Nullable  DiscoveryCustomMessage ackMessage() {
            return null;
        }

        /** {@inheritDoc} */
        @Override public boolean isMutable() {
            return false;
        }

        /** {@inheritDoc} */
        @Override public boolean stopProcess() {
            return true;
        }

        /** {@inheritDoc} */
        @Override public DiscoCache createDiscoCache(GridDiscoveryManager mgr,
            AffinityTopologyVersion topVer,
            DiscoCache discoCache) {
            throw new UnsupportedOperationException();
        }

        /** {@inheritDoc} */
        @Override public boolean equals(Object o) {
            if (this == o)
                return true;

            if (o == null || getClass() != o.getClass())
                return false;

            TestFastStopProcessCustomMessageAck that = (TestFastStopProcessCustomMessageAck)o;
            return payload == that.payload;
        }

        /** {@inheritDoc} */
        @Override public int hashCode() {
            return Objects.hash(payload);
        }

        /** {@inheritDoc} */
        @Override public String toString() {
            return S.toString(TestFastStopProcessCustomMessageAck.class, this);
        }
    }
=======
>>>>>>> 1e84d448
}<|MERGE_RESOLUTION|>--- conflicted
+++ resolved
@@ -54,325 +54,4 @@
 
         helper.waitForEventsAcks(srv0);
     }
-<<<<<<< HEAD
-
-    /**
-     * @throws Exception If failed.
-     */
-    @Test
-    public void testCustomEvents_FastStopProcess_1() throws Exception {
-        customEvents_FastStopProcess(1, 0);
-    }
-
-    /**
-     * @throws Exception If failed.
-     */
-    @Test
-    public void testCustomEvents_FastStopProcess_2() throws Exception {
-        customEvents_FastStopProcess(5, 5);
-    }
-
-    /**
-     * @param srvs Servers number.
-     * @param clients Clients number.
-     * @throws Exception If failed.
-     */
-    private void customEvents_FastStopProcess(int srvs, int clients) throws Exception {
-        ZookeeperDiscoverySpiTestHelper.ackEveryEventSystemProperty();
-
-        Map<UUID, List<T3<AffinityTopologyVersion, UUID, DiscoveryCustomMessage>>> rcvdMsgs =
-            new ConcurrentHashMap<>();
-
-        Ignite crd = startGrid(0);
-
-        UUID crdId = crd.cluster().localNode().id();
-
-        if (srvs > 1)
-            startGridsMultiThreaded(1, srvs - 1);
-
-        if (clients > 0)
-            startClientGridsMultiThreaded(srvs, clients);
-
-        awaitPartitionMapExchange();
-
-        List<Ignite> nodes = G.allGrids();
-
-        assertEquals(srvs + clients, nodes.size());
-
-        for (Ignite node : nodes)
-            registerTestEventListeners(node, rcvdMsgs);
-
-        int payload = 0;
-
-        AffinityTopologyVersion topVer = ((IgniteKernal)crd).context().discovery().topologyVersionEx();
-
-        for (Ignite node : nodes) {
-            UUID sndId = node.cluster().localNode().id();
-
-            info("Send from node: " + sndId);
-
-            GridDiscoveryManager discoveryMgr = ((IgniteKernal)node).context().discovery();
-
-            {
-                List<T3<AffinityTopologyVersion, UUID, DiscoveryCustomMessage>> expCrdMsgs = new ArrayList<>();
-                List<T3<AffinityTopologyVersion, UUID, DiscoveryCustomMessage>> expNodesMsgs = Collections.emptyList();
-
-                TestFastStopProcessCustomMessage msg = new TestFastStopProcessCustomMessage(false, payload++);
-
-                expCrdMsgs.add(new T3<AffinityTopologyVersion, UUID, DiscoveryCustomMessage>(topVer, sndId, msg));
-
-                discoveryMgr.sendCustomEvent(msg);
-
-                doSleep(200); // Wait some time to check extra messages are not received.
-
-                checkEvents(crd, rcvdMsgs, expCrdMsgs);
-
-                for (Ignite node0 : nodes) {
-                    if (node0 != crd)
-                        checkEvents(node0, rcvdMsgs, expNodesMsgs);
-                }
-
-                rcvdMsgs.clear();
-            }
-            {
-                List<T3<AffinityTopologyVersion, UUID, DiscoveryCustomMessage>> expCrdMsgs = new ArrayList<>();
-                List<T3<AffinityTopologyVersion, UUID, DiscoveryCustomMessage>> expNodesMsgs = new ArrayList<>();
-
-                TestFastStopProcessCustomMessage msg = new TestFastStopProcessCustomMessage(true, payload++);
-
-                expCrdMsgs.add(new T3<>(topVer, sndId, msg));
-
-                discoveryMgr.sendCustomEvent(msg);
-
-                TestFastStopProcessCustomMessageAck ackMsg = new TestFastStopProcessCustomMessageAck(msg.payload);
-
-                expCrdMsgs.add(new T3<>(topVer, crdId, ackMsg));
-                expNodesMsgs.add(new T3<>(topVer, crdId, ackMsg));
-
-                doSleep(200); // Wait some time to check extra messages are not received.
-
-                checkEvents(crd, rcvdMsgs, expCrdMsgs);
-
-                for (Ignite node0 : nodes) {
-                    if (node0 != crd)
-                        checkEvents(node0, rcvdMsgs, expNodesMsgs);
-                }
-
-                rcvdMsgs.clear();
-            }
-
-            helper.waitForEventsAcks(crd);
-        }
-    }
-
-    /**
-     * @param node Node to check.
-     * @param rcvdMsgs Received messages.
-     * @param expMsgs Expected messages.
-     * @throws Exception If failed.
-     */
-    private void checkEvents(
-        Ignite node,
-        final Map<UUID, List<T3<AffinityTopologyVersion, UUID, DiscoveryCustomMessage>>> rcvdMsgs,
-        final List<T3<AffinityTopologyVersion, UUID, DiscoveryCustomMessage>> expMsgs) throws Exception {
-        final UUID nodeId = node.cluster().localNode().id();
-
-        assertTrue(GridTestUtils.waitForCondition(new GridAbsPredicate() {
-            @Override public boolean apply() {
-                List<T3<AffinityTopologyVersion, UUID, DiscoveryCustomMessage>> msgs = rcvdMsgs.get(nodeId);
-
-                int size = msgs == null ? 0 : msgs.size();
-
-                return size >= expMsgs.size();
-            }
-        }, 5000));
-
-        List<T3<AffinityTopologyVersion, UUID, DiscoveryCustomMessage>> msgs = rcvdMsgs.get(nodeId);
-
-        if (msgs == null)
-            msgs = Collections.emptyList();
-
-        assertEqualsCollections(expMsgs, msgs);
-    }
-
-    /**
-     * @param node Node.
-     * @param rcvdMsgs Map to store received events.
-     */
-    private void registerTestEventListeners(Ignite node,
-        final Map<UUID, List<T3<AffinityTopologyVersion, UUID, DiscoveryCustomMessage>>> rcvdMsgs) {
-        GridDiscoveryManager discoveryMgr = ((IgniteKernal)node).context().discovery();
-
-        final UUID nodeId = node.cluster().localNode().id();
-
-        discoveryMgr.setCustomEventListener(TestFastStopProcessCustomMessage.class,
-            new CustomEventListener<TestFastStopProcessCustomMessage>() {
-                @Override public void onCustomEvent(AffinityTopologyVersion topVer, ClusterNode snd, TestFastStopProcessCustomMessage msg) {
-                    List<T3<AffinityTopologyVersion, UUID, DiscoveryCustomMessage>> list = rcvdMsgs.get(nodeId);
-
-                    if (list == null)
-                        rcvdMsgs.put(nodeId, list = new ArrayList<>());
-
-                    list.add(new T3<>(topVer, snd.id(), (DiscoveryCustomMessage)msg));
-                }
-            }
-        );
-        discoveryMgr.setCustomEventListener(TestFastStopProcessCustomMessageAck.class,
-            new CustomEventListener<TestFastStopProcessCustomMessageAck>() {
-                @Override public void onCustomEvent(AffinityTopologyVersion topVer, ClusterNode snd, TestFastStopProcessCustomMessageAck msg) {
-                    List<T3<AffinityTopologyVersion, UUID, DiscoveryCustomMessage>> list = rcvdMsgs.get(nodeId);
-
-                    if (list == null)
-                        rcvdMsgs.put(nodeId, list = new ArrayList<>());
-
-                    list.add(new T3<>(topVer, snd.id(), (DiscoveryCustomMessage)msg));
-                }
-            }
-        );
-    }
-
-    /** */
-    private static class TestFastStopProcessCustomMessage implements DiscoveryCustomMessage {
-        /** */
-        private static final long serialVersionUID = 0L;
-
-        /** */
-        private final IgniteUuid id = IgniteUuid.randomUuid();
-
-        /** */
-        private final boolean createAck;
-
-        /** */
-        private final int payload;
-
-        /**
-         * @param createAck Create ack message flag.
-         * @param payload Payload.
-         */
-        TestFastStopProcessCustomMessage(boolean createAck, int payload) {
-            this.createAck = createAck;
-            this.payload = payload;
-
-        }
-
-        /** {@inheritDoc} */
-        @Override public IgniteUuid id() {
-            return id;
-        }
-
-        /** {@inheritDoc} */
-        @Nullable @Override public DiscoveryCustomMessage ackMessage() {
-            return createAck ? new TestFastStopProcessCustomMessageAck(payload) : null;
-        }
-
-        /** {@inheritDoc} */
-        @Override public boolean isMutable() {
-            return false;
-        }
-
-        /** {@inheritDoc} */
-        @Override public boolean stopProcess() {
-            return true;
-        }
-
-        /** {@inheritDoc} */
-        @Override public DiscoCache createDiscoCache(GridDiscoveryManager mgr,
-            AffinityTopologyVersion topVer,
-            DiscoCache discoCache) {
-            throw new UnsupportedOperationException();
-        }
-
-        /** {@inheritDoc} */
-        @Override public boolean equals(Object o) {
-            if (this == o)
-                return true;
-
-            if (o == null || getClass() != o.getClass())
-                return false;
-
-            TestFastStopProcessCustomMessage that = (TestFastStopProcessCustomMessage)o;
-
-            return createAck == that.createAck && payload == that.payload;
-        }
-
-        /** {@inheritDoc} */
-        @Override public int hashCode() {
-            return Objects.hash(createAck, payload);
-        }
-
-        /** {@inheritDoc} */
-        @Override public String toString() {
-            return S.toString(TestFastStopProcessCustomMessage.class, this);
-        }
-    }
-
-    /** */
-    private static class TestFastStopProcessCustomMessageAck implements DiscoveryCustomMessage {
-        /** */
-        private static final long serialVersionUID = 0L;
-
-        /** */
-        private final IgniteUuid id = IgniteUuid.randomUuid();
-
-        /** */
-        private final int payload;
-
-        /**
-         * @param payload Payload.
-         */
-        TestFastStopProcessCustomMessageAck(int payload) {
-            this.payload = payload;
-        }
-
-        /** {@inheritDoc} */
-        @Override public IgniteUuid id() {
-            return id;
-        }
-
-        /** {@inheritDoc} */
-        @Override public @Nullable  DiscoveryCustomMessage ackMessage() {
-            return null;
-        }
-
-        /** {@inheritDoc} */
-        @Override public boolean isMutable() {
-            return false;
-        }
-
-        /** {@inheritDoc} */
-        @Override public boolean stopProcess() {
-            return true;
-        }
-
-        /** {@inheritDoc} */
-        @Override public DiscoCache createDiscoCache(GridDiscoveryManager mgr,
-            AffinityTopologyVersion topVer,
-            DiscoCache discoCache) {
-            throw new UnsupportedOperationException();
-        }
-
-        /** {@inheritDoc} */
-        @Override public boolean equals(Object o) {
-            if (this == o)
-                return true;
-
-            if (o == null || getClass() != o.getClass())
-                return false;
-
-            TestFastStopProcessCustomMessageAck that = (TestFastStopProcessCustomMessageAck)o;
-            return payload == that.payload;
-        }
-
-        /** {@inheritDoc} */
-        @Override public int hashCode() {
-            return Objects.hash(payload);
-        }
-
-        /** {@inheritDoc} */
-        @Override public String toString() {
-            return S.toString(TestFastStopProcessCustomMessageAck.class, this);
-        }
-    }
-=======
->>>>>>> 1e84d448
 }