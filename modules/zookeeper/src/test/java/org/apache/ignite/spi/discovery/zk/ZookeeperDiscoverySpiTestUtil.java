/*
 * Licensed to the Apache Software Foundation (ASF) under one or more
 * contributor license agreements.  See the NOTICE file distributed with
 * this work for additional information regarding copyright ownership.
 * The ASF licenses this file to You under the Apache License, Version 2.0
 * (the "License"); you may not use this file except in compliance with
 * the License.  You may obtain a copy of the License at
 *
 *      http://www.apache.org/licenses/LICENSE-2.0
 *
 * Unless required by applicable law or agreed to in writing, software
 * distributed under the License is distributed on an "AS IS" BASIS,
 * WITHOUT WARRANTIES OR CONDITIONS OF ANY KIND, either express or implied.
 * See the License for the specific language governing permissions and
 * limitations under the License.
 */

package org.apache.ignite.spi.discovery.zk;

import java.io.File;
import java.util.ArrayList;
import java.util.HashMap;
import java.util.List;
import java.util.Map;
import org.apache.curator.test.InstanceSpec;
import org.apache.curator.test.TestingCluster;
import org.apache.ignite.IgniteException;
import org.jetbrains.annotations.Nullable;

/**
 * Utility to run regular Ignite tests with {@link org.apache.ignite.spi.discovery.zk.ZookeeperDiscoverySpi}.
 */
public class ZookeeperDiscoverySpiTestUtil {
    /** Property name for Zookeeper's election port bind retry attempts count. */
    public static final String ZK_ELECTION_PORT_BIND_RETRY = "electionPortBindRetry";

    /** Property name for Zookeeper's 'enable admin server' flag. */
    public static final String ZK_ENABLE_ADMIN_SERVER = "admin.enableServer";

    /**
     * @param instances Number of instances in cluster.
     * @return Test cluster.
     */
    public static TestingCluster createTestingCluster(int instances) {
        return createTestingCluster(instances, null);
    }

    /**
     * @param instances Number of instances in cluster.
     * @param customProps Custom configuration properties for every server.
     * @return Test cluster.
     */
    public static TestingCluster createTestingCluster(int instances, @Nullable Map<String, Object>[] customProps) {
        String tmpDir;

        tmpDir = System.getenv("TMPFS_ROOT") != null
            ? System.getenv("TMPFS_ROOT") : System.getProperty("java.io.tmpdir");

        List<InstanceSpec> specs = new ArrayList<>();

        for (int i = 0; i < instances; i++) {
            File file = new File(tmpDir, "apacheIgniteTestZk-" + i);

            if (file.isDirectory())
                deleteRecursively0(file);
            else {
                if (!file.mkdirs())
                    throw new IgniteException("Failed to create directory for test Zookeeper server: " + file.getAbsolutePath());
            }

<<<<<<< HEAD
<<<<<<< HEAD
            Map<String, Object> props = customProps != null ? customProps[i] : null;

            specs.add(new InstanceSpec(file, -1, -1, -1, true, -1, -1, 500, props));
=======
            specs.add(new InstanceSpec(file, -1, -1, -1, true, -1, -1, 500,
                optimizeProperties(customProps, i)));
>>>>>>> upstream/master
=======
            specs.add(new InstanceSpec(file, -1, -1, -1, true, -1, -1, 500,
                optimizeProperties(customProps, i)));
>>>>>>> 9cf06362
        }

        return new TestingCluster(specs);
    }

    /**
     *
     */
    private static Map<String, Object> optimizeProperties(Map<String, Object>[] customProps, int idx) {
        Map<String, Object> props = customProps != null && customProps[idx] != null ? customProps[idx] : new HashMap<>();

        // In container environment, especially in Kubernetes, this value should be increased or set to 0
        // (infinite retry) to overcome issues related to DNS name resolving.
        props.putIfAbsent(ZK_ELECTION_PORT_BIND_RETRY, "0");

        // Disable the AdminServer
        props.putIfAbsent(ZK_ENABLE_ADMIN_SERVER, "false");

        return props;
    }

    /**
     * @param file File or directory to delete.
     */
    private static void deleteRecursively0(File file) {
        File[] files = file.listFiles();

        if (files == null)
            return;

        for (File f : files) {
            if (f.isDirectory())
                deleteRecursively0(f);
            else {
                if (!f.delete())
                    throw new IgniteException("Failed to delete file: " + f.getAbsolutePath());
            }
        }
    }

}<|MERGE_RESOLUTION|>--- conflicted
+++ resolved
@@ -68,19 +68,8 @@
                     throw new IgniteException("Failed to create directory for test Zookeeper server: " + file.getAbsolutePath());
             }
 
-<<<<<<< HEAD
-<<<<<<< HEAD
-            Map<String, Object> props = customProps != null ? customProps[i] : null;
-
-            specs.add(new InstanceSpec(file, -1, -1, -1, true, -1, -1, 500, props));
-=======
             specs.add(new InstanceSpec(file, -1, -1, -1, true, -1, -1, 500,
                 optimizeProperties(customProps, i)));
->>>>>>> upstream/master
-=======
-            specs.add(new InstanceSpec(file, -1, -1, -1, true, -1, -1, 500,
-                optimizeProperties(customProps, i)));
->>>>>>> 9cf06362
         }
 
         return new TestingCluster(specs);
