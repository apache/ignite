<?xml version="1.0" encoding="UTF-8"?>

<!--
  Licensed to the Apache Software Foundation (ASF) under one or more
  contributor license agreements.  See the NOTICE file distributed with
  this work for additional information regarding copyright ownership.
  The ASF licenses this file to You under the Apache License, Version 2.0
  (the "License"); you may not use this file except in compliance with
  the License.  You may obtain a copy of the License at

       http://www.apache.org/licenses/LICENSE-2.0

  Unless required by applicable law or agreed to in writing, software
  distributed under the License is distributed on an "AS IS" BASIS,
  WITHOUT WARRANTIES OR CONDITIONS OF ANY KIND, either express or implied.
  See the License for the specific language governing permissions and
  limitations under the License.
-->

<!--
    POM file.
-->
<project xmlns="http://maven.apache.org/POM/4.0.0" xmlns:xsi="http://www.w3.org/2001/XMLSchema-instance" xsi:schemaLocation="http://maven.apache.org/POM/4.0.0 http://maven.apache.org/xsd/maven-4.0.0.xsd">
    <modelVersion>4.0.0</modelVersion>

    <parent>
        <groupId>org.apache.ignite</groupId>
        <artifactId>ignite-parent-internal</artifactId>
        <version>${revision}</version>
        <relativePath>../../parent-internal/pom.xml</relativePath>
    </parent>

    <artifactId>ignite-zookeeper</artifactId>
<<<<<<< HEAD
<<<<<<< HEAD
    <version>${revision}</version>
=======

>>>>>>> upstream/master
=======

>>>>>>> 9cf06362
    <url>http://ignite.apache.org</url>

    <dependencies>
        <dependency>
            <groupId>${project.groupId}</groupId>
            <artifactId>ignite-core</artifactId>
        </dependency>

        <dependency>
            <groupId>org.apache.zookeeper</groupId>
            <artifactId>zookeeper</artifactId>
            <version>${zookeeper.version}</version>
            <exclusions>
                <exclusion>
                    <groupId>org.slf4j</groupId>
                    <artifactId>slf4j-log4j12</artifactId>
                </exclusion>
            </exclusions>
        </dependency>

        <dependency>
            <groupId>org.apache.zookeeper</groupId>
            <artifactId>zookeeper-jute</artifactId>
            <version>${zookeeper.version}</version>
        </dependency>

        <dependency>
            <groupId>org.slf4j</groupId>
            <artifactId>slf4j-api</artifactId>
            <version>${slf4j.version}</version>
        </dependency>

        <dependency>
            <groupId>org.slf4j</groupId>
            <artifactId>slf4j-log4j12</artifactId>
            <version>${slf4j.version}</version>
            <scope>test</scope>
        </dependency>

        <dependency>
            <groupId>log4j</groupId>
            <artifactId>log4j</artifactId>
            <scope>test</scope>
        </dependency>

        <dependency>
            <groupId>org.apache.curator</groupId>
            <artifactId>curator-framework</artifactId>
            <version>${curator.version}</version>
            <scope>test</scope>
        </dependency>

        <dependency>
            <groupId>org.apache.curator</groupId>
            <artifactId>curator-test</artifactId>
            <version>${curator.version}</version>
            <scope>test</scope>
            <exclusions>
                <exclusion>
                    <groupId>org.junit.jupiter</groupId>
                    <artifactId>junit-jupiter-api</artifactId>
                </exclusion>
                <exclusion>
                    <groupId>org.junit.jupiter</groupId>
                    <artifactId>junit-jupiter-engine</artifactId>
                </exclusion>
            </exclusions>
        </dependency>

        <dependency>
            <groupId>${project.groupId}</groupId>
            <artifactId>ignite-indexing</artifactId>
            <scope>test</scope>
        </dependency>

        <dependency>
            <groupId>${project.groupId}</groupId>
            <artifactId>ignite-log4j</artifactId>
            <scope>test</scope>
        </dependency>

        <dependency>
            <groupId>${project.groupId}</groupId>
            <artifactId>ignite-spring</artifactId>
            <scope>test</scope>
        </dependency>

        <dependency>
            <groupId>${project.groupId}</groupId>
            <artifactId>ignite-rest-http</artifactId>
<<<<<<< HEAD
            <scope>test</scope>
        </dependency>

        <dependency>
            <groupId>${project.groupId}</groupId>
            <artifactId>ignite-rest-http</artifactId>
            <version>${project.version}</version>
=======
>>>>>>> 9cf06362
            <scope>test</scope>
        </dependency>

        <dependency>
            <groupId>com.thoughtworks.xstream</groupId>
            <artifactId>xstream</artifactId>
            <version>1.4.8</version>
            <scope>test</scope>
        </dependency>

        <dependency>
            <groupId>${project.groupId}</groupId>
            <artifactId>ignite-core</artifactId>
            <type>test-jar</type>
            <scope>test</scope>
        </dependency>

        <dependency>
            <groupId>${project.groupId}</groupId>
            <artifactId>ignite-tools</artifactId>
<<<<<<< HEAD
<<<<<<< HEAD
            <version>${project.version}</version>
=======
>>>>>>> upstream/master
=======
>>>>>>> 9cf06362
            <scope>test</scope>
        </dependency>

        <dependency>
            <groupId>${project.groupId}</groupId>
            <artifactId>ignite-indexing</artifactId>
<<<<<<< HEAD
=======
            <type>test-jar</type>
            <scope>test</scope>
        </dependency>

        <dependency>
            <groupId>${project.groupId}</groupId>
            <artifactId>ignite-clients</artifactId>
>>>>>>> 9cf06362
            <type>test-jar</type>
            <scope>test</scope>
        </dependency>

        <dependency>
            <groupId>${project.groupId}</groupId>
            <artifactId>ignite-clients</artifactId>
            <type>test-jar</type>
            <scope>test</scope>
        </dependency>

        
    </dependencies>

    <build>
        <plugins>
            <plugin>
                <groupId>org.apache.maven.plugins</groupId>
                <artifactId>maven-jar-plugin</artifactId>
                <executions>
                    <execution>
                        <goals>
                            <goal>test-jar</goal>
                        </goals>
                    </execution>
                </executions>
            </plugin>

            <plugin>
                <groupId>org.codehaus.mojo</groupId>
                <artifactId>exec-maven-plugin</artifactId>
<<<<<<< HEAD
<<<<<<< HEAD
                <version>1.3.2</version>
                <dependencies>
                    <dependency>
                        <groupId>${project.groupId}</groupId>
                        <artifactId>ignite-tools</artifactId>
                        <version>${project.version}</version>
                    </dependency>
                </dependencies>
=======

>>>>>>> upstream/master
=======

>>>>>>> 9cf06362
                <executions>
                    <execution>
                        <phase>process-classes</phase>
                        <goals>
                            <goal>java</goal>
                        </goals>
                        <configuration>
                            <includePluginDependencies>true</includePluginDependencies>
                            <mainClass>org.apache.ignite.tools.classgen.ClassesGenerator</mainClass>
                            <arguments>
                                <argument>${project.basedir}/target/classes</argument>
                                <argument>
                                    <![CDATA[
#
# Licensed to the Apache Software Foundation (ASF) under one or more
# contributor license agreements.  See the NOTICE file distributed with
# this work for additional information regarding copyright ownership.
# The ASF licenses this file to You under the Apache License, Version 2.0
# (the "License"); you may not use this file except in compliance with
# the License.  You may obtain a copy of the License at
#
#      http://www.apache.org/licenses/LICENSE-2.0
#
# Unless required by applicable law or agreed to in writing, software
# distributed under the License is distributed on an "AS IS" BASIS,
# WITHOUT WARRANTIES OR CONDITIONS OF ANY KIND, either express or implied.
# See the License for the specific language governing permissions and
# limitations under the License.
#
                                    ]]>
                                </argument>
                                <argument>org.apache.ignite</argument>
                            </arguments>
                        </configuration>
                    </execution>
                </executions>
            </plugin>

            <!-- Generate the OSGi MANIFEST.MF for this bundle. -->
            <plugin>
                <groupId>org.apache.felix</groupId>
                <artifactId>maven-bundle-plugin</artifactId>
            </plugin>

            <plugin>
                <groupId>org.apache.maven.plugins</groupId>
                <artifactId>maven-deploy-plugin</artifactId>
                <version>2.8.2</version>
                <configuration>
                    <skip>false</skip>
                </configuration>
            </plugin>
        </plugins>
    </build>
</project><|MERGE_RESOLUTION|>--- conflicted
+++ resolved
@@ -31,15 +31,7 @@
     </parent>
 
     <artifactId>ignite-zookeeper</artifactId>
-<<<<<<< HEAD
-<<<<<<< HEAD
-    <version>${revision}</version>
-=======
-
->>>>>>> upstream/master
-=======
-
->>>>>>> 9cf06362
+
     <url>http://ignite.apache.org</url>
 
     <dependencies>
@@ -130,16 +122,6 @@
         <dependency>
             <groupId>${project.groupId}</groupId>
             <artifactId>ignite-rest-http</artifactId>
-<<<<<<< HEAD
-            <scope>test</scope>
-        </dependency>
-
-        <dependency>
-            <groupId>${project.groupId}</groupId>
-            <artifactId>ignite-rest-http</artifactId>
-            <version>${project.version}</version>
-=======
->>>>>>> 9cf06362
             <scope>test</scope>
         </dependency>
 
@@ -160,29 +142,12 @@
         <dependency>
             <groupId>${project.groupId}</groupId>
             <artifactId>ignite-tools</artifactId>
-<<<<<<< HEAD
-<<<<<<< HEAD
-            <version>${project.version}</version>
-=======
->>>>>>> upstream/master
-=======
->>>>>>> 9cf06362
             <scope>test</scope>
         </dependency>
 
         <dependency>
             <groupId>${project.groupId}</groupId>
             <artifactId>ignite-indexing</artifactId>
-<<<<<<< HEAD
-=======
-            <type>test-jar</type>
-            <scope>test</scope>
-        </dependency>
-
-        <dependency>
-            <groupId>${project.groupId}</groupId>
-            <artifactId>ignite-clients</artifactId>
->>>>>>> 9cf06362
             <type>test-jar</type>
             <scope>test</scope>
         </dependency>
@@ -193,8 +158,6 @@
             <type>test-jar</type>
             <scope>test</scope>
         </dependency>
-
-        
     </dependencies>
 
     <build>
@@ -214,22 +177,7 @@
             <plugin>
                 <groupId>org.codehaus.mojo</groupId>
                 <artifactId>exec-maven-plugin</artifactId>
-<<<<<<< HEAD
-<<<<<<< HEAD
-                <version>1.3.2</version>
-                <dependencies>
-                    <dependency>
-                        <groupId>${project.groupId}</groupId>
-                        <artifactId>ignite-tools</artifactId>
-                        <version>${project.version}</version>
-                    </dependency>
-                </dependencies>
-=======
-
->>>>>>> upstream/master
-=======
-
->>>>>>> 9cf06362
+
                 <executions>
                     <execution>
                         <phase>process-classes</phase>
