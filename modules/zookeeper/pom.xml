--- conflicted
+++ resolved
@@ -42,53 +42,6 @@
         </dependency>
 
         <dependency>
-<<<<<<< HEAD
-            <groupId>org.apache.curator</groupId>
-            <artifactId>curator-framework</artifactId>
-            <version>${curator.version}</version>
-        </dependency>
-
-        <dependency>
-            <groupId>org.apache.curator</groupId>
-            <artifactId>curator-recipes</artifactId>
-            <version>${curator.version}</version>
-        </dependency>
-
-        <dependency>
-            <groupId>org.apache.curator</groupId>
-            <artifactId>curator-x-discovery</artifactId>
-            <version>${curator.version}</version>
-        </dependency>
-
-        <dependency>
-            <groupId>org.apache.curator</groupId>
-            <artifactId>curator-client</artifactId>
-            <version>${curator.version}</version>
-        </dependency>
-
-        <dependency>
-            <groupId>com.google.guava</groupId>
-            <artifactId>guava</artifactId>
-            <version>${guava16.version}</version>
-        </dependency>
-
-        <!-- Do not remove org.codehaus.jackson:jackson-core-asl it is required by Apache Curator at runtime -->
-        <dependency>
-            <groupId>com.fasterxml.jackson.core</groupId>
-            <artifactId>jackson-core</artifactId>
-            <version>${jackson.version}</version>
-        </dependency>
-
-        <!-- Do not remove org.codehaus.jackson:jackson-mapper-asl it is required by Apache Curator at runtime -->
-        <dependency>
-            <groupId>com.fasterxml.jackson.core</groupId>
-            <artifactId>jackson-databind</artifactId>
-            <version>${jackson.version}</version>
-        </dependency>
-
-        <dependency>
-=======
->>>>>>> c318d6e2
             <groupId>org.apache.zookeeper</groupId>
             <artifactId>zookeeper</artifactId>
             <version>${zookeeper.version}</version>
