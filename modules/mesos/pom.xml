--- conflicted
+++ resolved
@@ -31,11 +31,7 @@
     </parent>
 
     <artifactId>ignite-mesos</artifactId>
-<<<<<<< HEAD
-    <version>${revision}</version>
-=======
 
->>>>>>> 9cf06362
     <url>http://ignite.apache.org</url>
 
     <properties>
@@ -71,10 +67,6 @@
         <dependency>
             <groupId>${project.groupId}</groupId>
             <artifactId>ignite-tools</artifactId>
-<<<<<<< HEAD
-            <version>${project.version}</version>
-=======
->>>>>>> 9cf06362
             <scope>test</scope>
         </dependency>
     </dependencies>
