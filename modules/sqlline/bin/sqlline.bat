--- conflicted
+++ resolved
@@ -108,44 +108,7 @@
 for /f "tokens=1,2 delims=." %%a in ("%JAVA_VER_STR%.x") do set MAJOR_JAVA_VER=%%a& set MINOR_JAVA_VER=%%b
 if %MAJOR_JAVA_VER% == 1 set MAJOR_JAVA_VER=%MINOR_JAVA_VER%
 
-<<<<<<< HEAD
-<<<<<<< HEAD
-if %MAJOR_JAVA_VER% == 8 (
-    set JVM_OPTS= ^
-    -XX:+AggressiveOpts ^
-    %JVM_OPTS%
-)
-
-if %MAJOR_JAVA_VER% GEQ 9 if %MAJOR_JAVA_VER% LSS 11 (
-    set JVM_OPTS= ^
-    -XX:+AggressiveOpts ^
-    --add-exports=java.base/jdk.internal.misc=ALL-UNNAMED ^
-    --add-exports=java.base/sun.nio.ch=ALL-UNNAMED ^
-    --add-exports=java.management/com.sun.jmx.mbeanserver=ALL-UNNAMED ^
-    --add-exports=jdk.internal.jvmstat/sun.jvmstat.monitor=ALL-UNNAMED ^
-    --add-exports=java.base/sun.reflect.generics.reflectiveObjects=ALL-UNNAMED ^
-    --illegal-access=permit ^
-    --add-modules=java.xml.bind ^
-    %JVM_OPTS%
-)
-
-if %MAJOR_JAVA_VER% GEQ 11 (
-    set JVM_OPTS= ^
-    --add-exports=java.base/jdk.internal.misc=ALL-UNNAMED ^
-    --add-exports=java.base/sun.nio.ch=ALL-UNNAMED ^
-    --add-exports=java.management/com.sun.jmx.mbeanserver=ALL-UNNAMED ^
-    --add-exports=jdk.internal.jvmstat/sun.jvmstat.monitor=ALL-UNNAMED ^
-    --add-exports=java.base/sun.reflect.generics.reflectiveObjects=ALL-UNNAMED ^
-    --add-opens=jdk.management/com.sun.management.internal=ALL-UNNAMED ^
-    --illegal-access=permit ^
-    %JVM_OPTS%
-)
-=======
 call "%SCRIPTS_HOME%\include\jvmdefaults.bat" %MAJOR_JAVA_VER% "%JVM_OPTS%" JVM_OPTS
->>>>>>> upstream/master
-=======
-call "%SCRIPTS_HOME%\include\jvmdefaults.bat" %MAJOR_JAVA_VER% "%JVM_OPTS%" JVM_OPTS
->>>>>>> 9cf06362
 
 set CP=%IGNITE_LIBS%
 set CP=%CP%;%IGNITE_HOME%\bin\include\sqlline\*
@@ -153,18 +116,7 @@
 :: Between version 2 and 3, jline changed the format of its history file. After this change,
 :: the Ignite provides --historyfile argument to SQLLine usage
 set SQLLINE_HISTORY=%HOMEPATH%\.sqlline\ignite_history
-<<<<<<< HEAD
-<<<<<<< HEAD
-=======
-
-"%JAVA_HOME%\bin\java.exe" %JVM_OPTS% -cp "%CP%" sqlline.SqlLine --historyFile=%SQLLINE_HISTORY% %*
->>>>>>> 9cf06362
 
 "%JAVA_HOME%\bin\java.exe" %JVM_OPTS% -cp "%CP%" sqlline.SqlLine --historyFile=%SQLLINE_HISTORY% %*
 
-=======
-
-"%JAVA_HOME%\bin\java.exe" %JVM_OPTS% -cp "%CP%" sqlline.SqlLine --historyFile=%SQLLINE_HISTORY% %*
-
->>>>>>> upstream/master
 :error_finish