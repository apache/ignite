<?xml version="1.0" encoding="UTF-8"?>

<!--
  Licensed to the Apache Software Foundation (ASF) under one or more
  contributor license agreements.  See the NOTICE file distributed with
  this work for additional information regarding copyright ownership.
  The ASF licenses this file to You under the Apache License, Version 2.0
  (the "License"); you may not use this file except in compliance with
  the License.  You may obtain a copy of the License at

       http://www.apache.org/licenses/LICENSE-2.0

  Unless required by applicable law or agreed to in writing, software
  distributed under the License is distributed on an "AS IS" BASIS,
  WITHOUT WARRANTIES OR CONDITIONS OF ANY KIND, either express or implied.
  See the License for the specific language governing permissions and
  limitations under the License.
-->

<!--
    POM file.
-->

<project xmlns="http://maven.apache.org/POM/4.0.0" xmlns:xsi="http://www.w3.org/2001/XMLSchema-instance" xsi:schemaLocation="http://maven.apache.org/POM/4.0.0 http://maven.apache.org/xsd/maven-4.0.0.xsd">
    <modelVersion>4.0.0</modelVersion>

    <parent>
        <groupId>org.apache.ignite</groupId>
        <artifactId>ignite-parent-internal</artifactId>
        <version>${revision}</version>
        <relativePath>../../parent-internal/pom.xml</relativePath>
    </parent>

    <artifactId>ignite-sqlline</artifactId>
<<<<<<< HEAD
<<<<<<< HEAD
    <version>${revision}</version>
=======

>>>>>>> upstream/master
=======

>>>>>>> 9cf06362
    <url>http://ignite.apache.org</url>

    <dependencies>
        <dependency>
            <groupId>sqlline</groupId>
            <artifactId>sqlline</artifactId>
            <version>1.9.0</version>
        </dependency>
    </dependencies>

    <build>
        <plugins>
            <plugin>
                <artifactId>maven-dependency-plugin</artifactId>
                <executions>
                    <execution>
                        <id>copy-libs</id>
                        <phase>test-compile</phase>
                        <goals>
                            <goal>copy-dependencies</goal>
                        </goals>
                        <configuration>
                            <excludeGroupIds>${project.groupId}</excludeGroupIds>
                            <outputDirectory>target/libs</outputDirectory>
                            <includeScope>runtime</includeScope>
                            <excludeTransitive>false</excludeTransitive>
                        </configuration>
                    </execution>
                </executions>
            </plugin>

            <plugin>
                <groupId>org.apache.maven.plugins</groupId>
                <artifactId>maven-deploy-plugin</artifactId>
                <version>2.8.2</version>
                <configuration>
                    <skip>true</skip>
                </configuration>
            </plugin>
        </plugins>
    </build>
</project><|MERGE_RESOLUTION|>--- conflicted
+++ resolved
@@ -32,15 +32,7 @@
     </parent>
 
     <artifactId>ignite-sqlline</artifactId>
-<<<<<<< HEAD
-<<<<<<< HEAD
-    <version>${revision}</version>
-=======
 
->>>>>>> upstream/master
-=======
-
->>>>>>> 9cf06362
     <url>http://ignite.apache.org</url>
 
     <dependencies>
