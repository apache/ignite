<?xml version="1.0" encoding="UTF-8"?>

<!--
  Licensed to the Apache Software Foundation (ASF) under one or more
  contributor license agreements.  See the NOTICE file distributed with
  this work for additional information regarding copyright ownership.
  The ASF licenses this file to You under the Apache License, Version 2.0
  (the "License"); you may not use this file except in compliance with
  the License.  You may obtain a copy of the License at

       http://www.apache.org/licenses/LICENSE-2.0

  Unless required by applicable law or agreed to in writing, software
  distributed under the License is distributed on an "AS IS" BASIS,
  WITHOUT WARRANTIES OR CONDITIONS OF ANY KIND, either express or implied.
  See the License for the specific language governing permissions and
  limitations under the License.
-->

<!--
    Ignite Spring configuration file to startup grid cache.

    When starting a standalone Ignite node, you need to execute the following command:
    {IGNITE_HOME}/bin/ignite.{bat|sh} examples/config/spring-cache.xml

    When starting Ignite from Java IDE, pass path to this file into Ignition:
    Ignition.start("examples/config/spring-cache.xml");
-->
<beans xmlns="http://www.springframework.org/schema/beans"
       xmlns:xsi="http://www.w3.org/2001/XMLSchema-instance"
       xmlns:util="http://www.springframework.org/schema/util"
       xsi:schemaLocation="
        http://www.springframework.org/schema/beans
        http://www.springframework.org/schema/beans/spring-beans.xsd
        http://www.springframework.org/schema/util
        http://www.springframework.org/schema/util/spring-util.xsd">
    <!--
        Configuration below demonstrates how to setup caches within grid nodes.
    -->
    <bean id="grid.cfg" class="org.apache.ignite.configuration.IgniteConfiguration">
        <property name="deploymentMode" value="SHARED"/>

        <!--
            For better performance set this property to false in case
            peer deployment is not used.
            Default value is false.
        -->
        <property name="peerClassLoadingEnabled" value="true"/>

        <!--
            Configure optimized marshaller.
        -->
        <property name="marshaller">
            <bean class="org.apache.ignite.marshaller.optimized.OptimizedMarshaller">
                <!--
                    For better performance set this property to true in case
                    all marshalled classes implement java.io.Serializable.
                    Default value is true.

                    Note, that it is recommended to implement java.io.Externalizable
                    instead of java.io.Serializable for smaller network footprint
                    and even better performance.
                -->
                <property name="requireSerializable" value="false"/>
            </bean>
        </property>

        <!-- Configure REST TCP server address. -->
        <property name="connectorConfiguration">
            <bean class="org.apache.ignite.configuration.ConnectorConfiguration">
                <property name="host" value="127.0.0.1"/>
            </bean>
        </property>

        <!-- Set to local host address just for examples. -->
        <property name="localHost" value="127.0.0.1"/>

<<<<<<< HEAD
=======
        <!-- Configure REST TCP server address. -->
        <property name="connectorConfiguration">
            <bean class="org.apache.ignite.configuration.ConnectorConfiguration">
                <property name="host" value="127.0.0.1"/>
            </bean>
        </property>

>>>>>>> d71f260d
        <!--
            Enable cache events.
        -->
        <property name="includeEventTypes">
            <util:constant static-field="org.apache.ignite.events.EventType.EVTS_CACHE"/>
        </property>

        <property name="cacheConfiguration">
            <!--
                Specify list of cache configurations here. Any property from
                CacheConfiguration interface can be configured here.
                Note that absolutely all configuration properties are optional.
            -->
            <list>
                <!--
                    Partitioned cache example configuration (Atomic mode).
                -->
                <bean class="org.apache.ignite.configuration.CacheConfiguration">
                    <property name="name" value="partitioned"/>

                    <property name="cacheMode" value="PARTITIONED"/>

                    <!-- Only atomic updates will be supported. -->
                    <property name="atomicityMode" value="ATOMIC"/>

                    <!-- Enable primary sync write mode. -->
                    <property name="writeSynchronizationMode" value="PRIMARY_SYNC"/>

                    <!-- Disable near cache in atomic mode. -->
                    <property name="distributionMode" value="PARTITIONED_ONLY"/>

                    <!-- Initial cache size. -->
                    <property name="startSize" value="1500000"/>

                    <!--
                        For better performance set this property to false in case
                        cache queries are not used.
                        Default value is false.
                    -->
                    <property name="queryIndexEnabled" value="true"/>

                    <!-- Allow to index primitive values. -->
                    <property name="queryConfiguration">
                        <bean class="org.apache.ignite.cache.query.CacheQueryConfiguration">
                            <!-- Index primitives. -->
                            <property name="indexPrimitiveKey" value="true"/>
                        </bean>
                    </property>

                    <!--
                        This shows how to configure number of backups. The below configuration
                        sets the number of backups to 1 (which is default).
                    -->
                    <property name="backups" value="1"/>

                    <!-- Set synchronous preloading (default is asynchronous). -->
                    <property name="preloadMode" value="SYNC"/>
                </bean>

                <!--
                    Partitioned cache example configuration (Transactional mode).
                -->
                <bean class="org.apache.ignite.configuration.CacheConfiguration">
                    <property name="name" value="partitioned_tx"/>

                    <property name="cacheMode" value="PARTITIONED"/>

                    <!-- Transactional updates supported. -->
                    <property name="atomicityMode" value="TRANSACTIONAL"/>

                    <!-- Enable near cache to cache recently accessed data. -->
                    <property name="distributionMode" value="NEAR_PARTITIONED"/>

                    <!-- Initial cache size. -->
                    <property name="startSize" value="1500000"/>

                    <!--
                        Setting this value will cause local node to wait for remote commits.
                        However, it's important to set it this way in the examples as we assert on
                        conditions that usually assume full completion of transactions on all nodes.
                    -->
                    <property name="writeSynchronizationMode" value="FULL_SYNC"/>

                    <!--
                        For better performance set this property to false in case
                        cache queries are not used.
                        Default value is false.
                    -->
                    <property name="queryIndexEnabled" value="true"/>

                    <!-- Allow to index primitive values. -->
                    <property name="queryConfiguration">
                        <bean class="org.apache.ignite.cache.query.CacheQueryConfiguration">
                            <!-- Index primitives. -->
                            <property name="indexPrimitiveKey" value="true"/>
                        </bean>
                    </property>

                    <!--
                        This shows how to configure number of backups. The below configuration
                        sets the number of backups to 1 (which is default).
                    -->
                    <property name="backups" value="1"/>

                    <!-- Set synchronous preloading (default is asynchronous). -->
                    <property name="preloadMode" value="SYNC"/>
                </bean>

                <!--
                    Replicated cache example configuration.
                -->
                <bean class="org.apache.ignite.configuration.CacheConfiguration">
                    <property name="name" value="replicated"/>

                    <!--
                        Setting this value will cause local node to wait for remote commits.
                        However, it's important to set it this way in the examples as we assert on
                        conditions that usually assume full completion of transactions on all nodes.
                    -->
                    <property name="writeSynchronizationMode" value="FULL_SYNC"/>

                    <!-- REPLICATED cache mode. -->
                    <property name="cacheMode" value="REPLICATED"/>

                    <!-- Set synchronous preloading (default is asynchronous). -->
                    <property name="preloadMode" value="SYNC"/>

                    <!-- Initial cache size. -->
                    <property name="startSize" value="150000"/>

                    <!--
                        For better performance set this property to false in case
                        cache queries are not used.
                        Default value is false.
                    -->
                    <property name="queryIndexEnabled" value="true"/>

                    <!-- Allow to index primitive values. -->
                    <property name="queryConfiguration">
                        <bean class="org.apache.ignite.cache.query.CacheQueryConfiguration">
                            <!-- Index primitives. -->
                            <property name="indexPrimitiveKey" value="true"/>
                        </bean>
                    </property>
                </bean>

                <!--
                    Local cache example configuration.
                -->
                <bean class="org.apache.ignite.configuration.CacheConfiguration">
                    <!-- Cache name is 'local'. -->
                    <property name="name" value="local"/>

                    <!-- LOCAL cache mode. -->
                    <property name="cacheMode" value="LOCAL"/>

                    <!-- Initial cache size. -->
                    <property name="startSize" value="150000"/>

                    <!--
                        For better performance set this property to false in case
                        cache queries are not used.
                        Default value is false.
                    -->
                    <property name="queryIndexEnabled" value="true"/>

                    <!-- Allow to index primitive values. -->
                    <property name="queryConfiguration">
                        <bean class="org.apache.ignite.cache.query.CacheQueryConfiguration">
                            <!-- Index primitives. -->
                            <property name="indexPrimitiveKey" value="true"/>
                        </bean>
                    </property>
                </bean>
            </list>
        </property>

        <!--
            Uncomment this to provide TCP discovery SPI (Amazon EC2).
        -->
        <!--
        <property name="discoverySpi">
            <bean class="org.apache.ignite.spi.discovery.tcp.TcpDiscoverySpi">
                <property name="ipFinder">
                    <bean class="org.apache.ignite.spi.discovery.tcp.ipfinder.s3.TcpDiscoveryS3IpFinder">
                        <property name="awsCredentials">
                            <bean class="com.amazonaws.auth.BasicAWSCredentials">
                                <constructor-arg value="YOUR_ACCESS_KEY_ID" />
                                <constructor-arg value="YOUR_SECRET_ACCESS_KEY" />
                            </bean>
                        </property>
                        <property name="bucketName" value="YOUR_BUCKET_NAME_IP_FINDER"/>
                    </bean>
                </property>
                <property name="heartbeatFrequency" value="2000"/>
            </bean>
        </property>
        -->

        <!--
            Uncomment this to provide TCP discovery SPI (Local network).

            If path to shared file system is not explicitly provided,
            then only local nodes will be able to discover each other.
        -->
        <!--
        <property name="discoverySpi">
            <bean class="org.apache.ignite.spi.discovery.tcp.TcpDiscoverySpi">
                <property name="ipFinder">
                    <bean class="org.apache.ignite.spi.discovery.tcp.ipfinder.sharedfs.TcpDiscoverySharedFsIpFinder">
                        <property name="path" value="work/disco/tcp"/>
                    </bean>
                </property>
            </bean>
        </property>
        -->

        <!--
            TCP discovery SPI configuration with predefined addresses.
            Use the addresses list to provide IP addresses of initial nodes in the grid
            (at least one address must be provided).

            Note:
            =====
            If running in distributed environment, you should change IP addresses to the actual IP addresses
            of the servers on your network. Not all addresses need to be specified, only the addresses
            of one or more servers which will always be started first.
        -->
        <property name="discoverySpi">
            <bean class="org.apache.ignite.spi.discovery.tcp.TcpDiscoverySpi">
                <property name="ipFinder">
                    <bean class="org.apache.ignite.spi.discovery.tcp.ipfinder.vm.TcpDiscoveryVmIpFinder">
                        <property name="addresses">
                            <list>
                                <!--
                                    List all IP/port configurations that potentially
                                    can be started first in examples. We are assuming
                                    grid of size 10 or less.
                                -->
                                <value>127.0.0.1:47500</value>
                                <value>127.0.0.1:47501</value>
                                <value>127.0.0.1:47502</value>
                                <value>127.0.0.1:47503</value>
                                <value>127.0.0.1:47504</value>
                                <value>127.0.0.1:47505</value>
                                <value>127.0.0.1:47506</value>
                                <value>127.0.0.1:47507</value>
                                <value>127.0.0.1:47508</value>
                                <value>127.0.0.1:47509</value>
                            </list>
                        </property>
                    </bean>
                    <!--
                    Uncomment this to provide IP finder using multicast for nodes discovery.
                    In addition to addresses received via multicast this finder can work with pre-configured
                    list of addresses.
                    -->
                    <!--
                    <bean class="org.apache.ignite.spi.discovery.tcp.ipfinder.multicast.TcpDiscoveryMulticastIpFinder">
                        <property name="addresses">
                            <list>
                                <value>host1:port1</value>
                                <value>host2:port2</value>
                            </list>
                        </property>
                    </bean>
                    -->
                </property>
            </bean>
        </property>
    </bean>
</beans><|MERGE_RESOLUTION|>--- conflicted
+++ resolved
@@ -75,8 +75,6 @@
         <!-- Set to local host address just for examples. -->
         <property name="localHost" value="127.0.0.1"/>
 
-<<<<<<< HEAD
-=======
         <!-- Configure REST TCP server address. -->
         <property name="connectorConfiguration">
             <bean class="org.apache.ignite.configuration.ConnectorConfiguration">
@@ -84,7 +82,6 @@
             </bean>
         </property>
 
->>>>>>> d71f260d
         <!--
             Enable cache events.
         -->
