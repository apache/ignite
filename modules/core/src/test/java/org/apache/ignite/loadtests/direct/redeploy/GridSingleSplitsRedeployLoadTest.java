/*
 * Licensed to the Apache Software Foundation (ASF) under one or more
 * contributor license agreements.  See the NOTICE file distributed with
 * this work for additional information regarding copyright ownership.
 * The ASF licenses this file to You under the Apache License, Version 2.0
 * (the "License"); you may not use this file except in compliance with
 * the License.  You may obtain a copy of the License at
 *
 *      http://www.apache.org/licenses/LICENSE-2.0
 *
 * Unless required by applicable law or agreed to in writing, software
 * distributed under the License is distributed on an "AS IS" BASIS,
 * WITHOUT WARRANTIES OR CONDITIONS OF ANY KIND, either express or implied.
 * See the License for the specific language governing permissions and
 * limitations under the License.
 */

package org.apache.ignite.loadtests.direct.redeploy;

import org.apache.ignite.Ignite;
import org.apache.ignite.IgniteException;
import org.apache.ignite.compute.ComputeTask;
import org.apache.ignite.compute.ComputeTaskFuture;
import org.apache.ignite.configuration.DeploymentMode;
import org.apache.ignite.configuration.IgniteConfiguration;
import org.apache.ignite.internal.util.typedef.G;
import org.apache.ignite.loadtests.GridLoadTestStatistics;
import org.apache.ignite.spi.communication.CommunicationSpi;
import org.apache.ignite.spi.communication.tcp.TcpCommunicationSpi;
import org.apache.ignite.spi.discovery.DiscoverySpi;
import org.apache.ignite.spi.discovery.tcp.TcpDiscoverySpi;
import org.apache.ignite.testframework.GridTestUtils;
import org.apache.ignite.testframework.config.GridTestProperties;
import org.apache.ignite.testframework.junits.common.GridCommonAbstractTest;
import org.apache.ignite.testframework.junits.common.GridCommonTest;
import org.junit.Test;

/**
 * Single splits redeploy load test.
 */
@GridCommonTest(group = "Load Test")
public class GridSingleSplitsRedeployLoadTest extends GridCommonAbstractTest {
    /** Load test task type ID. */
    public static final String TASK_NAME = "org.apache.ignite.tests.p2p.classic.SingleSplitTestTask";

    /** */
    public GridSingleSplitsRedeployLoadTest() {
        super(true);
    }

    /** {@inheritDoc} */
    @Override protected IgniteConfiguration getConfiguration() throws Exception {
        IgniteConfiguration cfg = super.getConfiguration();

        CommunicationSpi commSpi = new TcpCommunicationSpi();

        cfg.setCommunicationSpi(commSpi);

        DiscoverySpi discoSpi = new TcpDiscoverySpi();

        cfg.setDiscoverySpi(discoSpi);

        cfg.setDeploymentMode(DeploymentMode.CONTINUOUS);

        return cfg;
    }

    /**
     * @return Test timeout.
     */
    @Override protected long getTestTimeout() {
        return (getTestDurationInMinutes() + 1) * 60 * 1000;
    }

    /**
     * @return Time for load test in minutes.
     */
    private int getTestDurationInMinutes() {
        return Integer.valueOf(GridTestProperties.getProperty("load.test.duration"));
    }

    /**
     * @return Number of threads for the test.
     */
    private int getThreadCount() {
        //return 1;
        return Integer.valueOf(GridTestProperties.getProperty("load.test.threadnum"));
    }

    /**
     * Load test grid.
     *
     * @throws Exception If task execution failed.
     */
    @Test
    public void testLoad() throws Exception {
        final Ignite ignite = G.ignite(getTestIgniteInstanceName());

        final long end = getTestDurationInMinutes() * 60 * 1000 + System.currentTimeMillis();

        ignite.compute().localDeployTask(loadTaskClass(), loadTaskClass().getClassLoader());

        info("Load test will be executed for '" + getTestDurationInMinutes() + "' mins.");
        info("Thread count: " + getThreadCount());

        final GridLoadTestStatistics stats = new GridLoadTestStatistics();

        new Thread(new Runnable() {
            /** {@inheritDoc} */
            @SuppressWarnings("BusyWait")
            @Override public void run() {
                try {
                    while (end - System.currentTimeMillis() > 0) {
                        Class<? extends ComputeTask<?, ?>> cls = loadTaskClass();

                        // info("Deploying class: " + cls);

                        ignite.compute().localDeployTask(cls, cls.getClassLoader());

                        Thread.sleep(1000);
                    }
                }
                catch (Exception e) {
                    error("Failed to deploy grid task.", e);

                    fail();
                }
            }

<<<<<<< HEAD
        },  "grid-notaop-deploy-load-test").start();
=======
        }, "grid-notaop-deploy-load-test").start();
>>>>>>> 1e84d448

        GridTestUtils.runMultiThreaded(new Runnable() {
            /** {@inheritDoc} */
            @Override public void run() {
                try {
                    int levels = 3;

                    while (end - System.currentTimeMillis() > 0) {
                        long start = System.currentTimeMillis();

                        // info("Executing task: " + TASK_NAME);

                        ComputeTaskFuture<Integer> fut = ignite.compute().execute(TASK_NAME, levels);

                        int res = fut.get();

                        if (res != levels)
                            fail("Received wrong result [expected=" + levels + ", actual=" + res + ']');

                        long taskCnt = stats.onTaskCompleted(fut, levels, System.currentTimeMillis() - start);

                        if (taskCnt % 500 == 0)
                            info(stats.toString());
                    }
                }
                catch (IgniteException e) {
                    error("Failed to execute grid task.", e);

                    fail();
                }
            }
        }, getThreadCount(), "grid-notaop-load-test");

        info("Final test statistics: " + stats);
    }

    /**
     * @return Loaded task class.
     * @throws Exception If failed.
     */
    private Class<? extends ComputeTask<?, ?>> loadTaskClass() throws Exception {
        return (Class<? extends ComputeTask<?, ?>>)getExternalClassLoader().loadClass(TASK_NAME);
    }
}<|MERGE_RESOLUTION|>--- conflicted
+++ resolved
@@ -127,11 +127,7 @@
                 }
             }
 
-<<<<<<< HEAD
-        },  "grid-notaop-deploy-load-test").start();
-=======
         }, "grid-notaop-deploy-load-test").start();
->>>>>>> 1e84d448
 
         GridTestUtils.runMultiThreaded(new Runnable() {
             /** {@inheritDoc} */
