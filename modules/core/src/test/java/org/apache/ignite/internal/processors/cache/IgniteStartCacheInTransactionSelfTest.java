/*
 * Licensed to the Apache Software Foundation (ASF) under one or more
 * contributor license agreements.  See the NOTICE file distributed with
 * this work for additional information regarding copyright ownership.
 * The ASF licenses this file to You under the Apache License, Version 2.0
 * (the "License"); you may not use this file except in compliance with
 * the License.  You may obtain a copy of the License at
 *
 *      http://www.apache.org/licenses/LICENSE-2.0
 *
 * Unless required by applicable law or agreed to in writing, software
 * distributed under the License is distributed on an "AS IS" BASIS,
 * WITHOUT WARRANTIES OR CONDITIONS OF ANY KIND, either express or implied.
 * See the License for the specific language governing permissions and
 * limitations under the License.
 */

package org.apache.ignite.internal.processors.cache;

import java.util.concurrent.Callable;
import java.util.concurrent.locks.Lock;
import org.apache.ignite.Ignite;
import org.apache.ignite.IgniteException;
import org.apache.ignite.cache.CacheAtomicityMode;
import org.apache.ignite.configuration.CacheConfiguration;
import org.apache.ignite.configuration.IgniteConfiguration;
import org.apache.ignite.configuration.NearCacheConfiguration;
import org.apache.ignite.spi.discovery.tcp.TcpDiscoverySpi;
import org.apache.ignite.spi.discovery.tcp.ipfinder.TcpDiscoveryIpFinder;
import org.apache.ignite.spi.discovery.tcp.ipfinder.vm.TcpDiscoveryVmIpFinder;
import org.apache.ignite.testframework.GridTestUtils;
import org.apache.ignite.testframework.junits.common.GridCommonAbstractTest;
import org.apache.ignite.transactions.Transaction;

import static org.apache.ignite.cache.CacheAtomicityMode.TRANSACTIONAL;
import static org.apache.ignite.transactions.TransactionConcurrency.PESSIMISTIC;
import static org.apache.ignite.transactions.TransactionIsolation.REPEATABLE_READ;

/**
 * Check starting cache in transaction.
 */
public class IgniteStartCacheInTransactionSelfTest extends GridCommonAbstractTest {
    /** */
    private static final TcpDiscoveryIpFinder IP_FINDER = new TcpDiscoveryVmIpFinder(true);

<<<<<<< HEAD
=======
    /** */
    private static final String EXPECTED_MSG = "Cannot start/stop cache within lock or transaction.";

>>>>>>> 9db05f5f
    /** {@inheritDoc} */
    @Override protected IgniteConfiguration getConfiguration(String gridName) throws Exception {
        IgniteConfiguration cfg =  super.getConfiguration(gridName);

        ((TcpDiscoverySpi)cfg.getDiscoverySpi()).setIpFinder(IP_FINDER);

        CacheConfiguration ccfg = new CacheConfiguration();

        ccfg.setAtomicityMode(atomicityMode());
        ccfg.setBackups(1);

        cfg.setCacheConfiguration(ccfg);

        return cfg;
    }

    /**
     * @return Cache atomicity mode.
     */
    public CacheAtomicityMode atomicityMode() {
        return TRANSACTIONAL;
    }

    /**
     * @param cacheName Cache name.
     * @return Cache configuration.
     */
    public CacheConfiguration cacheConfiguration(String cacheName) {
        CacheConfiguration cfg = new CacheConfiguration();

        cfg.setName(cacheName);

        return cfg;
    }

    /** {@inheritDoc} */
    @Override protected void beforeTestsStarted() throws Exception {
        startGrids(2);
    }

    /** {@inheritDoc} */
    @Override protected void afterTestsStopped() throws Exception {
        stopAllGrids();
    }

    /**
     * @throws Exception If failed.
     */
    public void testStartCache() throws Exception {
        final Ignite ignite = grid(0);

        final String key = "key";
        final String val = "val";

        try (Transaction tx = ignite.transactions().txStart(PESSIMISTIC, REPEATABLE_READ)){
            ignite.cache(null).put(key, val);

            GridTestUtils.assertThrows(log, new Callable<Object>() {
                @Override public Object call() throws Exception {
                    ignite.createCache("NEW_CACHE");

                    return null;
                }
            }, IgniteException.class, EXPECTED_MSG);

            tx.commit();
        }
    }

    /**
     * @throws Exception If failed.
     */
    public void testStartConfigurationCache() throws Exception {
        final Ignite ignite = grid(0);

        final String key = "key";
        final String val = "val";

        try (Transaction tx = ignite.transactions().txStart(PESSIMISTIC, REPEATABLE_READ)){
            ignite.cache(null).put(key, val);

            GridTestUtils.assertThrows(log, new Callable<Object>() {
                @Override public Object call() throws Exception {
                    ignite.createCache(cacheConfiguration("NEW_CACHE"));

                    return null;
                }
            }, IgniteException.class, EXPECTED_MSG);

            tx.commit();
        }
    }

    /**
     * @throws Exception If failed.
     */
    public void testStartConfigurationCacheWithNear() throws Exception {
        final Ignite ignite = grid(0);

        final String key = "key";
        final String val = "val";

        try (Transaction tx = ignite.transactions().txStart(PESSIMISTIC, REPEATABLE_READ)){
            ignite.cache(null).put(key, val);

            GridTestUtils.assertThrows(log, new Callable<Object>() {
                @Override public Object call() throws Exception {
                    ignite.createCache(cacheConfiguration("NEW_CACHE"), new NearCacheConfiguration());

                    return null;
                }
            }, IgniteException.class, EXPECTED_MSG);

            tx.commit();
        }
    }

    /**
     * @throws Exception If failed.
     */
    public void testGetOrCreateCache() throws Exception {
        final Ignite ignite = grid(0);

        final String key = "key";
        final String val = "val";

        try (Transaction tx = ignite.transactions().txStart(PESSIMISTIC, REPEATABLE_READ)){
            ignite.cache(null).put(key, val);

            GridTestUtils.assertThrows(log, new Callable<Object>() {
                @Override public Object call() throws Exception {
                    ignite.getOrCreateCache("NEW_CACHE");

                    return null;
                }
            }, IgniteException.class, EXPECTED_MSG);

            tx.commit();
        }
    }

    /**
     * @throws Exception If failed.
     */
    public void testGetOrCreateCacheConfiguration() throws Exception {
        final Ignite ignite = grid(0);

        final String key = "key";
        final String val = "val";

        try (Transaction tx = ignite.transactions().txStart(PESSIMISTIC, REPEATABLE_READ)){
            ignite.cache(null).put(key, val);

            GridTestUtils.assertThrows(log, new Callable<Object>() {
                @Override public Object call() throws Exception {
                    ignite.getOrCreateCache(cacheConfiguration("NEW_CACHE"));

                    return null;
                }
            }, IgniteException.class, EXPECTED_MSG);

            tx.commit();
        }
    }

    /**
     * @throws Exception If failed.
     */
    public void testStopCache() throws Exception {
        final Ignite ignite = grid(0);

        final String key = "key";
        final String val = "val";

        try (Transaction tx = ignite.transactions().txStart(PESSIMISTIC, REPEATABLE_READ)){
            ignite.cache(null).put(key, val);

            GridTestUtils.assertThrows(log, new Callable<Object>() {
                @Override public Object call() throws Exception {
                    ignite.destroyCache(null);

                    return null;
                }
            }, IgniteException.class, EXPECTED_MSG);

            tx.commit();
        }
    }

    /**
     * @throws Exception If failed.
     */
    public void testLockCache() throws Exception {
        if (atomicityMode() != TRANSACTIONAL)
            return;

        final Ignite ignite = grid(0);

        final String key = "key";

        Lock lock = ignite.cache(null).lock(key);

        lock.lock();

        GridTestUtils.assertThrows(log, new Callable<Object>() {
            @Override public Object call() throws Exception {
                ignite.createCache("NEW_CACHE");

                return null;
            }
        }, IgniteException.class, EXPECTED_MSG);

        lock.unlock();
    }
}<|MERGE_RESOLUTION|>--- conflicted
+++ resolved
@@ -43,12 +43,9 @@
     /** */
     private static final TcpDiscoveryIpFinder IP_FINDER = new TcpDiscoveryVmIpFinder(true);
 
-<<<<<<< HEAD
-=======
     /** */
     private static final String EXPECTED_MSG = "Cannot start/stop cache within lock or transaction.";
 
->>>>>>> 9db05f5f
     /** {@inheritDoc} */
     @Override protected IgniteConfiguration getConfiguration(String gridName) throws Exception {
         IgniteConfiguration cfg =  super.getConfiguration(gridName);
