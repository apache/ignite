--- conflicted
+++ resolved
@@ -618,8 +618,6 @@
     }
 
     /** */
-<<<<<<< HEAD
-=======
     @Test
     public void testStartAndStopFailedCache() throws Exception {
         IgniteEx client = startClientGrid(gridCount());
@@ -672,7 +670,6 @@
      * @param cfgs Cache configurations.
      * @param initiatorId Node index that to be used to initiate cache start.
      */
->>>>>>> 9cf06362
     protected void testDynamicCacheStart(final Collection<CacheConfiguration> cfgs, final int initiatorId) {
         assert initiatorId < gridCount();
 
