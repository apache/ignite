/*
 * Licensed to the Apache Software Foundation (ASF) under one or more
 * contributor license agreements.  See the NOTICE file distributed with
 * this work for additional information regarding copyright ownership.
 * The ASF licenses this file to You under the Apache License, Version 2.0
 * (the "License"); you may not use this file except in compliance with
 * the License.  You may obtain a copy of the License at
 *
 *      http://www.apache.org/licenses/LICENSE-2.0
 *
 * Unless required by applicable law or agreed to in writing, software
 * distributed under the License is distributed on an "AS IS" BASIS,
 * WITHOUT WARRANTIES OR CONDITIONS OF ANY KIND, either express or implied.
 * See the License for the specific language governing permissions and
 * limitations under the License.
 */

package org.apache.ignite.client;

import java.util.AbstractMap.SimpleEntry;
import java.util.ArrayList;
import java.util.Arrays;
import java.util.Collections;
import java.util.Date;
import java.util.HashMap;
import java.util.HashSet;
import java.util.Iterator;
import java.util.LinkedHashMap;
import java.util.LinkedList;
import java.util.List;
import java.util.Map;
import java.util.Set;
import java.util.TreeSet;
import java.util.UUID;
import java.util.concurrent.BrokenBarrierException;
import java.util.concurrent.CountDownLatch;
import java.util.concurrent.CyclicBarrier;
import java.util.concurrent.TimeUnit;
import java.util.stream.Collectors;
import java.util.stream.IntStream;
import java.util.stream.Stream;
import javax.cache.expiry.AccessedExpiryPolicy;
import javax.cache.expiry.CreatedExpiryPolicy;
import javax.cache.expiry.Duration;
import javax.cache.expiry.ModifiedExpiryPolicy;
import com.google.common.collect.ImmutableSet;
import org.apache.ignite.Ignite;
import org.apache.ignite.IgniteCache;
import org.apache.ignite.Ignition;
import org.apache.ignite.binary.BinaryObject;
import org.apache.ignite.cache.CacheAtomicityMode;
import org.apache.ignite.cache.CacheKeyConfiguration;
import org.apache.ignite.cache.CacheMode;
import org.apache.ignite.cache.CachePeekMode;
import org.apache.ignite.cache.CacheRebalanceMode;
import org.apache.ignite.cache.CacheWriteSynchronizationMode;
import org.apache.ignite.cache.PartitionLossPolicy;
import org.apache.ignite.cache.QueryEntity;
import org.apache.ignite.cache.QueryIndex;
import org.apache.ignite.configuration.CacheConfiguration;
import org.apache.ignite.configuration.ClientConfiguration;
import org.apache.ignite.configuration.ClientConnectorConfiguration;
import org.apache.ignite.configuration.DataRegionConfiguration;
import org.apache.ignite.configuration.DataStorageConfiguration;
import org.apache.ignite.configuration.IgniteConfiguration;
import org.apache.ignite.internal.IgniteEx;
import org.apache.ignite.internal.IgniteInternalFuture;
import org.apache.ignite.internal.binary.AbstractBinaryArraysTest;
import org.apache.ignite.internal.client.thin.ClientServerError;
import org.apache.ignite.internal.processors.cache.CacheEnumOperationsAbstractTest.TestEnum;
import org.apache.ignite.internal.processors.odbc.ClientListenerProcessor;
import org.apache.ignite.internal.processors.platform.cache.expiry.PlatformExpiryPolicy;
import org.apache.ignite.internal.processors.platform.client.ClientStatus;
import org.apache.ignite.internal.util.typedef.F;
import org.apache.ignite.internal.util.typedef.T2;
import org.apache.ignite.internal.util.typedef.internal.U;
import org.apache.ignite.mxbean.ClientProcessorMXBean;
import org.apache.ignite.spi.systemview.view.SystemView;
import org.apache.ignite.spi.systemview.view.TransactionView;
import org.apache.ignite.testframework.GridTestUtils;
import org.apache.ignite.transactions.Transaction;
import org.apache.ignite.transactions.TransactionIsolation;
import org.junit.Rule;
import org.junit.Test;
import org.junit.rules.Timeout;

<<<<<<< HEAD
=======
import static org.apache.ignite.internal.processors.cache.CacheEnumOperationsAbstractTest.TestEnum.VAL1;
import static org.apache.ignite.internal.processors.cache.CacheEnumOperationsAbstractTest.TestEnum.VAL2;
import static org.apache.ignite.internal.processors.cache.CacheEnumOperationsAbstractTest.TestEnum.VAL3;
>>>>>>> 9cf06362
import static org.apache.ignite.internal.processors.cache.transactions.IgniteTxManager.TXS_MON_LIST;
import static org.apache.ignite.testframework.GridTestUtils.assertThrowsAnyCause;
import static org.apache.ignite.testframework.GridTestUtils.runAsync;
import static org.apache.ignite.transactions.TransactionConcurrency.OPTIMISTIC;
import static org.apache.ignite.transactions.TransactionConcurrency.PESSIMISTIC;
import static org.apache.ignite.transactions.TransactionIsolation.READ_COMMITTED;
import static org.apache.ignite.transactions.TransactionIsolation.REPEATABLE_READ;
import static org.apache.ignite.transactions.TransactionIsolation.SERIALIZABLE;
import static org.junit.Assert.assertArrayEquals;

/**
 * Thin client functional tests.
 */
public class FunctionalTest extends AbstractBinaryArraysTest {
    /** Per test timeout */
    @SuppressWarnings("deprecation")
    @Rule
    public Timeout globalTimeout = new Timeout((int)GridTestUtils.DFLT_TEST_TIMEOUT);

    /**
     * Tested API:
     * <ul>
     * <li>{@link IgniteClient#cache(String)}</li>
     * <li>{@link IgniteClient#getOrCreateCache(ClientCacheConfiguration)}</li>
     * <li>{@link IgniteClient#cacheNames()}</li>
     * <li>{@link IgniteClient#createCache(String)}</li>
     * <li>{@link IgniteClient#createCache(ClientCacheConfiguration)}</li>
     * <li>{@link IgniteCache#size(CachePeekMode...)}</li>
     * </ul>
     */
    @Test
    public void testCacheManagement() throws Exception {
        try (LocalIgniteCluster ignored = LocalIgniteCluster.start(2);
             IgniteClient client = Ignition.startClient(getClientConfiguration())
        ) {
            final String CACHE_NAME = "testCacheManagement";

            ClientCacheConfiguration cacheCfg = new ClientCacheConfiguration().setName(CACHE_NAME)
                .setCacheMode(CacheMode.REPLICATED)
                .setWriteSynchronizationMode(CacheWriteSynchronizationMode.FULL_SYNC);

            int key = 1;
            Person val = new Person(key, Integer.toString(key));

            ClientCache<Integer, Person> cache = client.getOrCreateCache(cacheCfg);

            cache.put(key, val);

            assertEquals(1, cache.size());
            assertEquals(2, cache.size(CachePeekMode.ALL));

            cache = client.cache(CACHE_NAME);

            Person cachedVal = cache.get(key);

            assertEquals(val, cachedVal);

            Object[] cacheNames = new TreeSet<>(client.cacheNames()).toArray();

            assertArrayEquals(new TreeSet<>(Arrays.asList(Config.DEFAULT_CACHE_NAME, CACHE_NAME)).toArray(), cacheNames);

            client.destroyCache(CACHE_NAME);

            cacheNames = client.cacheNames().toArray();

            assertArrayEquals(new Object[] {Config.DEFAULT_CACHE_NAME}, cacheNames);

            cache = client.createCache(CACHE_NAME);

            assertFalse(cache.containsKey(key));

            cacheNames = client.cacheNames().toArray();

            assertArrayEquals(new TreeSet<>(Arrays.asList(Config.DEFAULT_CACHE_NAME, CACHE_NAME)).toArray(), cacheNames);

            client.destroyCache(CACHE_NAME);

            cache = client.createCache(cacheCfg);

            assertFalse(cache.containsKey(key));

            assertArrayEquals(new TreeSet<>(Arrays.asList(Config.DEFAULT_CACHE_NAME, CACHE_NAME)).toArray(), cacheNames);
        }
    }

    /**
     * Tested API:
     * <ul>
     * <li>{@link ClientCache#getName()}</li>
     * <li>{@link ClientCache#getConfiguration()}</li>
     * </ul>
     */
    @Test
    public void testCacheConfiguration() throws Exception {
        final String dataRegionName = "functional-test-data-region";

        IgniteConfiguration cfg = Config.getServerConfiguration()
            .setDataStorageConfiguration(new DataStorageConfiguration()
                .setDefaultDataRegionConfiguration(new DataRegionConfiguration()
                    .setName(dataRegionName)));

        try (Ignite ignored = Ignition.start(cfg);
             IgniteClient client = Ignition.startClient(getClientConfiguration())
        ) {
            final String CACHE_NAME = "testCacheConfiguration";

            ClientCacheConfiguration cacheCfgTemplate = new ClientCacheConfiguration().setName(CACHE_NAME)
                .setAtomicityMode(CacheAtomicityMode.TRANSACTIONAL)
                .setBackups(3)
                .setCacheMode(CacheMode.PARTITIONED)
                .setWriteSynchronizationMode(CacheWriteSynchronizationMode.FULL_SYNC)
                .setEagerTtl(false)
                .setGroupName("FunctionalTest")
                .setDefaultLockTimeout(12345)
                .setPartitionLossPolicy(PartitionLossPolicy.READ_WRITE_SAFE)
                .setReadFromBackup(true)
                .setRebalanceBatchSize(67890)
                .setRebalanceBatchesPrefetchCount(102938)
                .setRebalanceDelay(54321)
                .setRebalanceMode(CacheRebalanceMode.SYNC)
                .setRebalanceOrder(2)
                .setRebalanceThrottle(564738)
                .setRebalanceTimeout(142536)
                .setKeyConfiguration(new CacheKeyConfiguration("Employee", "orgId"))
                .setQueryEntities(new QueryEntity(int.class.getName(), "Employee")
                    .setTableName("EMPLOYEE")
                    .setFields(
                        Stream.of(
                            new SimpleEntry<>("id", Integer.class.getName()),
                            new SimpleEntry<>("orgId", Integer.class.getName())
                        ).collect(Collectors.toMap(
                            SimpleEntry::getKey, SimpleEntry::getValue, (a, b) -> a, LinkedHashMap::new
                        ))
                    )
                    // During query normalization null keyFields become empty set.
                    // Set empty collection for comparator.
                    .setKeyFields(Collections.emptySet())
                    .setKeyFieldName("id")
                    .setNotNullFields(Collections.singleton("id"))
                    .setDefaultFieldValues(Collections.singletonMap("id", 0))
                    .setIndexes(Collections.singletonList(new QueryIndex("id", true, "IDX_EMPLOYEE_ID")))
                    .setAliases(Stream.of("id", "orgId").collect(Collectors.toMap(f -> f, String::toUpperCase)))
                )
                .setExpiryPolicy(new PlatformExpiryPolicy(10, 20, 30))
                .setCopyOnRead(!CacheConfiguration.DFLT_COPY_ON_READ)
                .setDataRegionName(dataRegionName)
                .setMaxConcurrentAsyncOperations(4)
                .setMaxQueryIteratorsCount(4)
                .setOnheapCacheEnabled(true)
                .setQueryDetailMetricsSize(1024)
                .setQueryParallelism(4)
                .setSqlEscapeAll(true)
                .setSqlIndexMaxInlineSize(1024)
                .setSqlSchema("functional-test-schema")
                .setStatisticsEnabled(true);

            ClientCacheConfiguration cacheCfg = new ClientCacheConfiguration(cacheCfgTemplate);

            ClientCache<Object, Object> cache = client.createCache(cacheCfg);

            assertEquals(CACHE_NAME, cache.getName());

            assertTrue(Comparers.equal(cacheCfgTemplate, cache.getConfiguration()));
        }
    }

    /**
     * Tested API:
     * <ul>
     * <li>{@link Ignition#startClient(ClientConfiguration)}</li>
     * <li>{@link IgniteClient#getOrCreateCache(String)}</li>
     * <li>{@link ClientCache#put(Object, Object)}</li>
     * <li>{@link ClientCache#get(Object)}</li>
     * <li>{@link ClientCache#containsKey(Object)}</li>
     * <li>{@link ClientCache#clear(Object)}</li>
     * </ul>
     */
    @Test
    public void testPutGet() throws Exception {
        // Existing cache, primitive key and object value
        try (Ignite ignored = Ignition.start(Config.getServerConfiguration());
             IgniteClient client = Ignition.startClient(getClientConfiguration())
        ) {
            ClientCache<Integer, Person> cache = client.getOrCreateCache(Config.DEFAULT_CACHE_NAME);

            Integer key = 1;
            Person val = new Person(key, "Joe");

            cache.put(key, val);

            assertTrue(cache.containsKey(key));

            Person cachedVal = cache.get(key);

            assertEquals(val, cachedVal);

            cache.clear(key);

            assertFalse(cache.containsKey(key));

            assertNull(cache.get(key));
        }

        // Non-existing cache, object key and primitive value
        try (Ignite ignored = Ignition.start(Config.getServerConfiguration());
             IgniteClient client = Ignition.startClient(getClientConfiguration())
        ) {
            ClientCache<Person, Integer> cache = client.getOrCreateCache("testPutGet");

            Integer val = 1;

            Person key = new Person(val, "Joe");

            cache.put(key, val);

            Integer cachedVal = cache.get(key);

            assertEquals(val, cachedVal);

            cache.clear(key);

            assertFalse(cache.containsKey(key));

            assertNull(cache.get(key));
        }

        // Object key and Object value
        try (Ignite ignored = Ignition.start(Config.getServerConfiguration());
             IgniteClient client = Ignition.startClient(getClientConfiguration())
        ) {
            ClientCache<Person, Person> cache = client.getOrCreateCache("testPutGet");

            Person key = new Person(1, "Joe Key");

            Person val = new Person(1, "Joe Value");

            cache.put(key, val);

            Person cachedVal = cache.get(key);

            assertEquals(val, cachedVal);

            cache.clear(key);

            assertFalse(cache.containsKey(key));

            assertNull(cache.get(key));
        }
    }

    /**
     * Test cache operations with different data types.
     */
    @Test
    public void testDataTypes() throws Exception {
        try (Ignite ignite = Ignition.start(Config.getServerConfiguration());
             IgniteClient client = Ignition.startClient(getClientConfiguration())
        ) {
            ignite.getOrCreateCache(Config.DEFAULT_CACHE_NAME);

            Person person = new Person(1, "name");

            // Primitive and built-in types.
            checkDataType(client, ignite, (byte)1);
            checkDataType(client, ignite, (short)1);
            checkDataType(client, ignite, 1);
            checkDataType(client, ignite, 1L);
            checkDataType(client, ignite, 1.0f);
            checkDataType(client, ignite, 1.0d);
            checkDataType(client, ignite, 'c');
            checkDataType(client, ignite, true);
            checkDataType(client, ignite, "string");
            checkDataType(client, ignite, UUID.randomUUID());
            checkDataType(client, ignite, new Date());

            // Enum.
            checkDataType(client, ignite, VAL1);

            // Binary object.
            checkDataType(client, ignite, person);

            // Arrays.
            checkDataType(client, ignite, new byte[] {(byte)1});
            checkDataType(client, ignite, new short[] {(short)1});
            checkDataType(client, ignite, new int[] {1});
            checkDataType(client, ignite, new long[] {1L});
            checkDataType(client, ignite, new float[] {1.0f});
            checkDataType(client, ignite, new double[] {1.0d});
            checkDataType(client, ignite, new char[] {'c'});
            checkDataType(client, ignite, new boolean[] {true});
            checkDataType(client, ignite, new String[] {"string"});
            checkDataType(client, ignite, new UUID[] {UUID.randomUUID()});
            checkDataType(client, ignite, new Date[] {new Date()});
            checkDataType(client, ignite, new int[][] {new int[] {1}});

            checkDataType(client, ignite, new TestEnum[] {VAL1, VAL2, VAL3});

            checkDataType(client, ignite, new Person[] {person});
            checkDataType(client, ignite, new Person[][] {new Person[] {person}});
            checkDataType(client, ignite, new Object[] {1, "string", person, new Person[] {person}});

            // Lists.
            checkDataType(client, ignite, Collections.emptyList());
            checkDataType(client, ignite, Collections.singletonList(person));
            checkDataType(client, ignite, Arrays.asList(person, person));
            checkDataType(client, ignite, new ArrayList<>(Arrays.asList(person, person)));
            checkDataType(client, ignite, new LinkedList<>(Arrays.asList(person, person)));
            checkDataType(client, ignite, Arrays.asList(Arrays.asList(person, person), person));

            // Sets.
            checkDataType(client, ignite, Collections.emptySet());
            checkDataType(client, ignite, Collections.singleton(person));
            checkDataType(client, ignite, new HashSet<>(Arrays.asList(1, 2)));
            checkDataType(client, ignite, new HashSet<>(Arrays.asList(Arrays.asList(person, person), person)));
            checkDataType(client, ignite, new HashSet<>(new ArrayList<>(Arrays.asList(Arrays.asList(person,
                person), person))));

            // Maps.
            checkDataType(client, ignite, Collections.emptyMap());
            checkDataType(client, ignite, Collections.singletonMap(1, person));
            checkDataType(client, ignite, F.asMap(1, person));
            checkDataType(client, ignite, new HashMap<>(F.asMap(1, person)));
            checkDataType(client, ignite, new HashMap<>(F.asMap(new HashSet<>(Arrays.asList(1, 2)),
                Arrays.asList(person, person))));
        }
    }

    /**
     * Check that we get the same value from the cache as we put before.
     *
     * @param client Thin client.
     * @param ignite Ignite node.
     * @param obj Value of data type to check.
     */
    private void checkDataType(IgniteClient client, Ignite ignite, Object obj) {
        IgniteCache<Object, Object> thickCache = ignite.cache(Config.DEFAULT_CACHE_NAME);
        ClientCache<Object, Object> thinCache = client.cache(Config.DEFAULT_CACHE_NAME);

        Integer key = 1;

        thinCache.put(key, obj);

        assertTrue(thinCache.containsKey(key));

        Object cachedObj = thinCache.get(key);

        assertEqualsArraysAware(obj, cachedObj);

        assertEqualsArraysAware(obj, thickCache.get(key));

        assertEquals(client.binary().typeId(obj.getClass().getName()), ignite.binary().typeId(obj.getClass().getName()));

        // Server-side comparison with the original object.
        assertTrue(thinCache.replace(key, obj, obj));

        // Server-side comparison with the restored object.
        assertTrue(thinCache.remove(key, cachedObj));
    }

    /**
     * Assert values equals (deep equals for arrays).
     *
     * @param exp Expected value.
     * @param actual Actual value.
     */
    public static void assertEqualsArraysAware(Object exp, Object actual) {
        if (exp instanceof Object[])
            assertArrayEquals((Object[])exp, (Object[])actual);
        else if (U.isPrimitiveArray(exp))
            assertArrayEquals(new Object[] {exp}, new Object[] {actual}); // Hack to compare primitive arrays.
        else
            assertEquals(exp, actual);
    }

    /**
     * Tested API:
     * <ul>
     * <li>{@link ClientCache#putAll(Map)}</li>
     * <li>{@link ClientCache#getAll(Set)}</li>
     * <li>{@link ClientCache#containsKeys(Set)} (Set)}</li>
     * <li>{@link ClientCache#clear()}</li>
     * <li>{@link ClientCache#clearAll(Set)} ()}</li>
     * </ul>
     */
    @Test
    public void testBatchPutGet() throws Exception {
        // Existing cache, primitive key and object value
        try (Ignite ignored = Ignition.start(Config.getServerConfiguration());
             IgniteClient client = Ignition.startClient(getClientConfiguration())
        ) {
            ClientCache<Integer, Person> cache = client.cache(Config.DEFAULT_CACHE_NAME);

            Map<Integer, Person> data = IntStream
                .rangeClosed(1, 1000).boxed()
                .collect(Collectors.toMap(i -> i, i -> new Person(i, String.format("Person %s", i))));

            assertFalse(cache.containsKeys(data.keySet()));

            cache.putAll(data);

            assertTrue(cache.containsKeys(data.keySet()));

            Map<Integer, Person> cachedData = cache.getAll(data.keySet());

            assertEquals(data, cachedData);
        }

        // Non-existing cache, object key and primitive value
        try (Ignite ignored = Ignition.start(Config.getServerConfiguration());
             IgniteClient client = Ignition.startClient(getClientConfiguration())
        ) {
            ClientCache<Person, Integer> cache = client.createCache("testBatchPutGet");

            Map<Person, Integer> data = IntStream
                .rangeClosed(1, 1000).boxed()
                .collect(Collectors.toMap(i -> new Person(i, String.format("Person %s", i)), i -> i));

            assertFalse(cache.containsKeys(data.keySet()));

            cache.putAll(data);

            assertTrue(cache.containsKeys(data.keySet()));

            Map<Person, Integer> cachedData = cache.getAll(data.keySet());

            assertEquals(data, cachedData);

            Set<Person> clearKeys = new HashSet<>();

            Iterator<Person> keyIter = data.keySet().iterator();

            for (int i = 0; i < 100; i++)
                clearKeys.add(keyIter.next());

            cache.clearAll(clearKeys);

            assertFalse(cache.containsKeys(clearKeys));
            assertTrue(cache.containsKeys(
                data.keySet().stream().filter(key -> !data.containsKey(key)).collect(Collectors.toSet())));
            assertEquals(data.size() - clearKeys.size(), cache.size(CachePeekMode.ALL));

            cache.clear();

            assertFalse(cache.containsKeys(data.keySet()));
            assertEquals(0, cache.size(CachePeekMode.ALL));
        }
    }

    /**
     * Tested API:
     * <ul>
     * <li>{@link ClientCache#getAndPut(Object, Object)}</li>
     * <li>{@link ClientCache#getAndRemove(Object)}</li>
     * <li>{@link ClientCache#getAndReplace(Object, Object)}</li>
     * <li>{@link ClientCache#putIfAbsent(Object, Object)}</li>
     * <li>{@link ClientCache#getAndPutIfAbsent(Object, Object)}</li>
     * </ul>
     */
    @Test
    public void testAtomicPutGet() throws Exception {
        try (Ignite ignored = Ignition.start(Config.getServerConfiguration());
             IgniteClient client = Ignition.startClient(getClientConfiguration())
        ) {
            ClientCache<Integer, String> cache = client.createCache("testRemoveReplace");

            assertNull(cache.getAndPut(1, "1"));
            assertEquals("1", cache.getAndPut(1, "1.1"));

            assertEquals("1.1", cache.getAndRemove(1));
            assertNull(cache.getAndRemove(1));

            assertTrue(cache.putIfAbsent(1, "1"));
            assertFalse(cache.putIfAbsent(1, "1.1"));

            assertEquals("1", cache.getAndReplace(1, "1.1"));
            assertEquals("1.1", cache.getAndReplace(1, "1"));
            assertNull(cache.getAndReplace(2, "2"));

            assertEquals("1", cache.getAndPutIfAbsent(1, "1.1"));
            assertEquals("1", cache.get(1));
            assertNull(cache.getAndPutIfAbsent(3, "3"));
            assertEquals("3", cache.get(3));
        }
    }

    /**
     * Tested API:
     * <ul>
     * <li>{@link ClientCache#replace(Object, Object)}</li>
     * <li>{@link ClientCache#replace(Object, Object, Object)}</li>
     * <li>{@link ClientCache#remove(Object)}</li>
     * <li>{@link ClientCache#remove(Object, Object)}</li>
     * <li>{@link ClientCache#removeAll()}</li>
     * <li>{@link ClientCache#removeAll(Set)}</li>
     * </ul>
     */
    @Test
    public void testRemoveReplace() throws Exception {
        try (Ignite ignored = Ignition.start(Config.getServerConfiguration());
             IgniteClient client = Ignition.startClient(getClientConfiguration())
        ) {
            ClientCache<Integer, String> cache = client.createCache("testRemoveReplace");

            Map<Integer, String> data = IntStream.rangeClosed(1, 100).boxed()
                .collect(Collectors.toMap(i -> i, Object::toString));

            cache.putAll(data);

            assertFalse(cache.replace(1, "2", "3"));
            assertEquals("1", cache.get(1));
            assertTrue(cache.replace(1, "1", "3"));
            assertEquals("3", cache.get(1));

            assertFalse(cache.replace(101, "101"));
            assertNull(cache.get(101));
            assertTrue(cache.replace(100, "101"));
            assertEquals("101", cache.get(100));

            assertFalse(cache.remove(101));
            assertTrue(cache.remove(100));
            assertNull(cache.get(100));

            assertFalse(cache.remove(99, "100"));
            assertEquals("99", cache.get(99));
            assertTrue(cache.remove(99, "99"));
            assertNull(cache.get(99));

            cache.put(101, "101");

            cache.removeAll(data.keySet());
            assertEquals(1, cache.size());
            assertEquals("101", cache.get(101));

            cache.removeAll();
            assertEquals(0, cache.size());
        }
    }

    /**
     * Test client fails on start if server is unavailable
     */
    @Test
    public void testClientFailsOnStart() {
        ClientConnectionException expEx = null;

        //noinspection EmptyTryBlock
        try (IgniteClient ignored = Ignition.startClient(getClientConfiguration())) {
            // No-op.
        }
        catch (ClientConnectionException connEx) {
            expEx = connEx;
        }
        catch (Exception ex) {
            fail(String.format(
                "%s expected but %s was received: %s",
                ClientConnectionException.class.getName(),
                ex.getClass().getName(),
                ex
            ));
        }

        assertNotNull(
            String.format("%s expected but no exception was received", ClientConnectionException.class.getName()),
            expEx
        );
    }


    /**
     * Test PESSIMISTIC REPEATABLE_READ tx holds lock and other tx should be timed out.
     */
    @Test
    public void testPessimisticRepeatableReadsTransactionHoldsLock() throws Exception {
        testPessimisticTxLocking(REPEATABLE_READ);
    }

    /**
     * Test PESSIMISTIC SERIALIZABLE tx holds lock and other tx should be timed out.
     */
    @Test
    public void testPessimisticSerializableTransactionHoldsLock() throws Exception {
        testPessimisticTxLocking(SERIALIZABLE);
    }

    /**
     * Test pessimistic tx holds the lock.
     */
    private void testPessimisticTxLocking(TransactionIsolation isolation) throws Exception {
        try (Ignite ignite = Ignition.start(Config.getServerConfiguration());
             IgniteClient client = Ignition.startClient(getClientConfiguration())
        ) {
            ClientCache<Integer, String> cache = client.createCache(new ClientCacheConfiguration()
                    .setName("cache")
                    .setAtomicityMode(CacheAtomicityMode.TRANSACTIONAL)
            );
            cache.put(0, "value0");

            IgniteInternalFuture<?> fut;

            try (ClientTransaction tx = client.transactions().txStart(PESSIMISTIC, isolation)) {
                assertEquals("value0", cache.get(0));

                CyclicBarrier barrier = new CyclicBarrier(2);

                fut = GridTestUtils.runAsync(() -> {
                    try (ClientTransaction tx2 = client.transactions().txStart(OPTIMISTIC, REPEATABLE_READ, 500)) {
                        cache.put(0, "value2");
                        tx2.commit();
                    } finally {
                        try {
                            barrier.await(2000, TimeUnit.MILLISECONDS);
                        } catch (Throwable ignore) {
                            // No-op.
                        }
                    }
                });

                barrier.await(2000, TimeUnit.MILLISECONDS);

                tx.commit();
            }

            assertEquals("value0", cache.get(0));

            assertThrowsAnyCause(null, fut::get, ClientException.class,
                    "Failed to acquire lock within provided timeout");
        }
    }

    /**
     * Test OPTIMISTIC SERIALIZABLE tx rolls backs if another TX commits.
     */
    @Test
    public void testOptimitsticSerializableTransactionHoldsLock() throws Exception {
        try (Ignite ignite = Ignition.start(Config.getServerConfiguration());
             IgniteClient client = Ignition.startClient(getClientConfiguration())
        ) {
            ClientCache<Integer, String> cache = client.createCache(new ClientCacheConfiguration()
                    .setName("cache")
                    .setAtomicityMode(CacheAtomicityMode.TRANSACTIONAL)
            );
            cache.put(0, "value0");

            final CountDownLatch latch = new CountDownLatch(1);

            try (ClientTransaction tx = client.transactions().txStart(OPTIMISTIC, SERIALIZABLE)) {
                assertEquals("value0", cache.get(0));

                IgniteInternalFuture<?> fut = GridTestUtils.runAsync(() -> {
                    try (ClientTransaction tx2 = client.transactions().txStart(OPTIMISTIC, REPEATABLE_READ)) {
                        cache.put(0, "value2");
                        tx2.commit();
                    }
                    finally {
                        latch.countDown();
                    }
                });

                latch.await();

                cache.put(0, "value1");

                fut.get();

                assertThrowsAnyCause(null, () -> {
                    tx.commit();
                    return null;
                }, ClientException.class, "read/write conflict");
            }

            assertEquals("value2", cache.get(0));
        }
    }

    /**
     * Test OPTIMISTIC REPEATABLE_READ tx doesn't conflict with a regular cache put.
     */
    @Test
    public void testOptimitsticRepeatableReadUpdatesValue() throws Exception {
        try (Ignite ignored = Ignition.start(Config.getServerConfiguration());
             IgniteClient client = Ignition.startClient(getClientConfiguration())
        ) {
            ClientCache<Integer, String> cache = client.createCache(new ClientCacheConfiguration()
                    .setName("cache")
                    .setAtomicityMode(CacheAtomicityMode.TRANSACTIONAL)
            );
            cache.put(0, "value0");

            try (ClientTransaction tx = client.transactions().txStart(OPTIMISTIC, REPEATABLE_READ)) {
                assertEquals("value0", cache.get(0));

                cache.put(0, "value1");

                GridTestUtils.runAsync(() -> {
                    assertEquals("value0", cache.get(0));

                    cache.put(0, "value2");

                    assertEquals("value2", cache.get(0));
                }).get();

                tx.commit();
            }

            assertEquals("value1", cache.get(0));
        }
    }

    /**
     * Test that client-connector worker can process further transactional requests (resume transactions) after
     * external termination of previous transaction.
     */
    @Test
    public void testTxResumeAfterTxTimeout() throws Exception {
        IgniteConfiguration cfg = Config.getServerConfiguration().setClientConnectorConfiguration(
            new ClientConnectorConfiguration().setThreadPoolSize(1));

        try (Ignite ignite = Ignition.start(cfg); IgniteClient client = Ignition.startClient(getClientConfiguration())) {
            String cacheName = "cache";

            IgniteCache<Object, Object> igniteCache = ignite.createCache(new CacheConfiguration<>(cacheName)
                .setAtomicityMode(CacheAtomicityMode.TRANSACTIONAL));

            try (ClientTransaction clientTx = client.transactions().txStart()) {
                runAsync(() -> {
                    try (Transaction tx = ignite.transactions().txStart(PESSIMISTIC, READ_COMMITTED)) {
                        igniteCache.put(0, 0); // Lock key by ignite node.

                        try {
                            // Start, but don't close the transaction (to keep it in the threadMap after timeout).
                            client.transactions().txStart(PESSIMISTIC, READ_COMMITTED, 200L);

                            // Wait until transaction interrupted externally by timeout.
                            client.cache(cacheName).put(0, 0);

                            fail();
                        }
                        catch (ClientException ignored) {
                            // Expected.
                        }
                    }
                }).get();

                // Resume tx in the worker with interrupted transaction.
                assertFalse(client.cache(cacheName).containsKey(0));
            }
        }
    }

    /**
     * Test transactions.
     */
    @Test
    public void testTransactions() throws Exception {
        try (Ignite ignite = Ignition.start(Config.getServerConfiguration());
             IgniteClient client = Ignition.startClient(getClientConfiguration())
        ) {
            ClientCache<Integer, String> cache = client.createCache(new ClientCacheConfiguration()
                .setName("cache")
                .setAtomicityMode(CacheAtomicityMode.TRANSACTIONAL)
            );

            cache.put(0, "value0");
            cache.put(1, "value1");

            // Test nested transactions is not possible.
            try (ClientTransaction tx = client.transactions().txStart()) {
                try (ClientTransaction tx1 = client.transactions().txStart()) {
                    fail();
                }
                catch (ClientException expected) {
                    // No-op.
                }
            }

            // Test implicit rollback when transaction closed.
            try (ClientTransaction tx = client.transactions().txStart()) {
                cache.put(1, "value2");
            }

            assertEquals("value1", cache.get(1));

            // Test explicit rollback.
            try (ClientTransaction tx = client.transactions().txStart()) {
                cache.put(1, "value2");

                tx.rollback();
            }

            assertEquals("value1", cache.get(1));

            // Test commit.
            try (ClientTransaction tx = client.transactions().txStart()) {
                cache.put(1, "value2");

                tx.commit();
            }

            assertEquals("value2", cache.get(1));

            // Test end of already completed transaction.
            ClientTransaction tx0 = client.transactions().txStart();

            tx0.close();

            try {
                tx0.commit();

                fail();
            }
            catch (ClientException expected) {
                // No-op.
            }

            // Test end of outdated transaction.
            try (ClientTransaction tx = client.transactions().txStart()) {
                try {
                    tx0.commit();

                    fail();
                }
                catch (ClientException expected) {
                    // No-op.
                }

                tx.commit();
            }

            // Test transaction with a timeout.
            long TX_TIMEOUT = 200L;

            try (ClientTransaction tx = client.transactions().txStart(PESSIMISTIC, READ_COMMITTED, TX_TIMEOUT)) {
                long txStartedTime = U.currentTimeMillis();

                cache.put(1, "value3");

                while (txStartedTime + TX_TIMEOUT >= U.currentTimeMillis())
                    U.sleep(100L);

                try {
                    cache.put(1, "value4");

                    fail();
                }
                catch (ClientException expected) {
                    // No-op.
                }

                try {
                    tx.commit();

                    fail();
                }
                catch (ClientException expected) {
                    // No-op.
                }
            }

            assertEquals("value2", cache.get(1));

            cache.put(1, "value5");

            // Test failover.
            ClientProcessorMXBean mxBean = getMxBean(ignite.name(), "Clients",
                ClientListenerProcessor.class, ClientProcessorMXBean.class);

            try (ClientTransaction tx = client.transactions().txStart()) {
                cache.put(1, "value6");

                mxBean.dropAllConnections();

                try {
                    cache.put(1, "value7");

                    fail();
                }
                catch (ClientException expected) {
                    // No-op.
                }

                // Start new transaction doesn't recover cache operations on failed channel.
                try (ClientTransaction tx1 = client.transactions().txStart()) {
                    fail();
                }
                catch (ClientException expected) {
                    // No-op.
                }

                try {
                    cache.get(1);

                    fail();
                }
                catch (ClientException expected) {
                    // No-op.
                }

                // Close outdated transaction doesn't recover cache operations on failed channel.
                tx0.close();

                try {
                    cache.get(1);

                    fail();
                }
                catch (ClientException expected) {
                    // No-op.
                }
            }

            assertEquals("value5", cache.get(1));

            // Test concurrent transactions in different connections.
            try (IgniteClient client1 = Ignition.startClient(getClientConfiguration())) {
                ClientCache<Integer, String> cache1 = client1.cache("cache");

                try (ClientTransaction tx = client.transactions().txStart(OPTIMISTIC, READ_COMMITTED)) {
                    cache.put(0, "value8");

                    try (ClientTransaction tx1 = client1.transactions().txStart(OPTIMISTIC, READ_COMMITTED)) {
                        assertEquals("value8", cache.get(0));
                        assertEquals("value0", cache1.get(0));

                        cache1.put(1, "value9");

                        assertEquals("value5", cache.get(1));
                        assertEquals("value9", cache1.get(1));

                        tx1.commit();

                        assertEquals("value9", cache.get(1));
                    }

                    assertEquals("value0", cache1.get(0));

                    tx.commit();

                    assertEquals("value8", cache1.get(0));
                }
            }

            // Check different types of cache operations.
            try (ClientTransaction tx = client.transactions().txStart()) {
                // Operations: put, putAll, putIfAbsent.
                cache.put(2, "value10");
                cache.putAll(F.asMap(1, "value11", 3, "value12"));
                cache.putIfAbsent(4, "value13");

                // Operations: get, getAll, getAndPut, getAndRemove, getAndReplace, getAndPutIfAbsent.
                assertEquals("value10", cache.get(2));
                assertEquals(F.asMap(1, "value11", 2, "value10"),
                    cache.getAll(new HashSet<>(Arrays.asList(1, 2))));
                assertEquals("value13", cache.getAndPut(4, "value14"));
                assertEquals("value14", cache.getAndPutIfAbsent(4, "valueDiscarded"));
                assertEquals("value14", cache.get(4));
                assertEquals("value14", cache.getAndReplace(4, "value15"));
                assertEquals("value15", cache.getAndRemove(4));
                assertNull(cache.getAndPutIfAbsent(10, "valuePutIfAbsent"));
                assertEquals("valuePutIfAbsent", cache.get(10));

                // Operations: contains.
                assertTrue(cache.containsKey(2));
                assertFalse(cache.containsKey(4));
                assertTrue(cache.containsKeys(ImmutableSet.of(2, 10)));
                assertFalse(cache.containsKeys(ImmutableSet.of(2, 4)));

                // Operations: replace.
                cache.put(4, "");
                assertTrue(cache.replace(4, "value16"));
                assertTrue(cache.replace(4, "value16", "value17"));

                // Operations: remove, removeAll
                cache.putAll(F.asMap(5, "", 6, ""));
                assertTrue(cache.remove(5));
                assertTrue(cache.remove(4, "value17"));
                cache.removeAll(new HashSet<>(Arrays.asList(3, 6)));
                assertFalse(cache.containsKey(3));
                assertFalse(cache.containsKey(6));

                tx.rollback();
            }

            assertEquals(F.asMap(0, "value8", 1, "value9"),
                cache.getAll(new HashSet<>(Arrays.asList(0, 1))));
            assertFalse(cache.containsKey(2));

            // Test concurrent transactions started by different threads.
            try (ClientTransaction tx = client.transactions().txStart(PESSIMISTIC, READ_COMMITTED)) {
                CyclicBarrier barrier = new CyclicBarrier(2);

                cache.put(0, "value18");

                IgniteInternalFuture<?> fut = GridTestUtils.runAsync(() -> {
                    try (ClientTransaction tx1 = client.transactions().txStart(PESSIMISTIC, READ_COMMITTED)) {
                        cache.put(1, "value19");

                        barrier.await();

                        assertEquals("value8", cache.get(0));

                        barrier.await();

                        tx1.commit();

                        barrier.await();

                        assertEquals("value18", cache.get(0));
                    }
                    catch (InterruptedException | BrokenBarrierException ignore) {
                        // No-op.
                    }
                });

                barrier.await();

                assertEquals("value9", cache.get(1));

                barrier.await();

                tx.commit();

                barrier.await();

                assertEquals("value19", cache.get(1));

                fut.get();
            }

            // Test transaction usage by different threads.
            try (ClientTransaction tx = client.transactions().txStart(PESSIMISTIC, READ_COMMITTED)) {
                cache.put(0, "value20");

                GridTestUtils.runAsync(() -> {
                    // Implicit transaction started here.
                    cache.put(1, "value21");

                    assertEquals("value18", cache.get(0));

                    try {
                        // Transaction can't be commited by another thread.
                        tx.commit();

                        fail();
                    }
                    catch (ClientException expected) {
                        // No-op.
                    }

                    // Transaction can be closed by another thread.
                    tx.close();

                    assertEquals("value18", cache.get(0));
                }).get();

                assertEquals("value21", cache.get(1));

                try {
                    // Transaction can't be commited after another thread close this transaction.
                    tx.commit();

                    fail();
                }
                catch (ClientException expected) {
                    // No-op.
                }

                assertEquals("value18", cache.get(0));

                // Start implicit transaction after explicit transaction has been closed by another thread.
                cache.put(0, "value22");

                GridTestUtils.runAsync(() -> assertEquals("value22", cache.get(0))).get();

                // New explicit transaction can be started after current transaction has been closed by another thread.
                try (ClientTransaction tx1 = client.transactions().txStart(PESSIMISTIC, READ_COMMITTED)) {
                    cache.put(0, "value23");

                    tx1.commit();
                }

                assertEquals("value23", cache.get(0));
            }

            // Test active transactions limit.
            int txLimit = ignite.configuration().getClientConnectorConfiguration().getThinClientConfiguration()
                .getMaxActiveTxPerConnection();

            List<ClientTransaction> txs = new ArrayList<>(txLimit);

            for (int i = 0; i < txLimit; i++) {
                Thread t = new Thread(() -> txs.add(client.transactions().txStart()));

                t.start();

                t.join();
            }

            try (ClientTransaction ignored = client.transactions().txStart()) {
                fail();
            }
            catch (ClientException e) {
                ClientServerError cause = (ClientServerError)e.getCause();
                assertEquals(ClientStatus.TX_LIMIT_EXCEEDED, cause.getCode());
            }

            for (ClientTransaction tx : txs)
                tx.close();

            // Test that new transaction can be started after commit of the previous one without closing.
            ClientTransaction tx = client.transactions().txStart();
            tx.commit();

            tx = client.transactions().txStart();
            tx.rollback();

            // Test that new transaction can be started after rollback of the previous one without closing.
            tx = client.transactions().txStart();
            tx.commit();

            // Test that implicit transaction started after commit of previous one without closing.
            cache.put(0, "value24");

            GridTestUtils.runAsync(() -> assertEquals("value24", cache.get(0))).get();
        }
    }
<<<<<<< HEAD

    /**
     * Test transactions.
     */
    @Test
    public void testTransactionsAsync() throws Exception {
        try (Ignite ignored = Ignition.start(Config.getServerConfiguration());
             IgniteClient client = Ignition.startClient(getClientConfiguration())
        ) {
            ClientCache<Integer, String> cache = client.createCache(new ClientCacheConfiguration()
                    .setName("cache")
                    .setAtomicityMode(CacheAtomicityMode.TRANSACTIONAL)
            );

            cache.put(0, "value0");
            cache.put(1, "value1");

            // Test implicit rollback when transaction closed.
            try (ClientTransaction tx = client.transactions().txStart()) {
                cache.putAsync(1, "value2").get();
            }

            assertEquals("value1", cache.get(1));

            // Test explicit rollback.
            try (ClientTransaction tx = client.transactions().txStart()) {
                cache.putAsync(1, "value2").get();

                tx.rollback();
            }

            assertEquals("value1", cache.get(1));

            // Test commit.
            try (ClientTransaction tx = client.transactions().txStart()) {
                cache.putAsync(1, "value2").get();

                tx.commit();
            }

            assertEquals("value2", cache.get(1));
        }
    }

    /**
     * Test transactions with label.
     */
    @Test
    public void testTransactionsWithLabel() throws Exception {
        try (IgniteEx ignite = (IgniteEx)Ignition.start(Config.getServerConfiguration());
             IgniteClient client = Ignition.startClient(getClientConfiguration())
        ) {
            ClientCache<Integer, String> cache = client.createCache(new ClientCacheConfiguration()
                .setName("cache")
                .setAtomicityMode(CacheAtomicityMode.TRANSACTIONAL)
            );

            SystemView<TransactionView> txsView = ignite.context().systemView().view(TXS_MON_LIST);

            cache.put(0, "value1");

            try (ClientTransaction tx = client.transactions().withLabel("label").txStart()) {
                cache.put(0, "value2");

                assertEquals(1, F.size(txsView.iterator()));

                TransactionView txv = txsView.iterator().next();

                assertEquals("label", txv.label());

                assertEquals("value2", cache.get(0));
            }

            assertEquals("value1", cache.get(0));

            try (ClientTransaction tx = client.transactions().withLabel("label1").withLabel("label2").txStart()) {
                cache.put(0, "value2");

                assertEquals(1, F.size(txsView.iterator()));

                TransactionView txv = txsView.iterator().next();

                assertEquals("label2", txv.label());

                tx.commit();
            }

            assertEquals("value2", cache.get(0));

            // Test concurrent with label and without label transactions.
            try (ClientTransaction tx = client.transactions().withLabel("label").txStart(PESSIMISTIC, READ_COMMITTED)) {
                CyclicBarrier barrier = new CyclicBarrier(2);

                cache.put(0, "value3");

                IgniteInternalFuture<?> fut = GridTestUtils.runAsync(() -> {
                    try (ClientTransaction tx1 = client.transactions().txStart(PESSIMISTIC, READ_COMMITTED)) {
                        cache.put(1, "value3");

                        barrier.await();

                        assertEquals("value2", cache.get(0));

                        barrier.await();
                    }
                    catch (InterruptedException | BrokenBarrierException ignore) {
                        // No-op.
                    }
                });

                barrier.await();

                assertNull(cache.get(1));

                assertEquals(1, F.size(txsView.iterator(), txv -> txv.label() == null));
                assertEquals(1, F.size(txsView.iterator(), txv -> "label".equals(txv.label())));

                barrier.await();

                fut.get();
            }

=======

    /**
     * Test transactions.
     */
    @Test
    public void testTransactionsAsync() throws Exception {
        try (Ignite ignored = Ignition.start(Config.getServerConfiguration());
             IgniteClient client = Ignition.startClient(getClientConfiguration())
        ) {
            ClientCache<Integer, String> cache = client.createCache(new ClientCacheConfiguration()
                    .setName("cache")
                    .setAtomicityMode(CacheAtomicityMode.TRANSACTIONAL)
            );

            cache.put(0, "value0");
            cache.put(1, "value1");

            // Test implicit rollback when transaction closed.
            try (ClientTransaction tx = client.transactions().txStart()) {
                cache.putAsync(1, "value2").get();
            }

            assertEquals("value1", cache.get(1));

            // Test explicit rollback.
            try (ClientTransaction tx = client.transactions().txStart()) {
                cache.putAsync(1, "value2").get();

                tx.rollback();
            }

            assertEquals("value1", cache.get(1));

            // Test commit.
            try (ClientTransaction tx = client.transactions().txStart()) {
                cache.putAsync(1, "value2").get();

                tx.commit();
            }

            assertEquals("value2", cache.get(1));
        }
    }

    /**
     * Test transactions with label.
     */
    @Test
    public void testTransactionsWithLabel() throws Exception {
        try (IgniteEx ignite = (IgniteEx)Ignition.start(Config.getServerConfiguration());
             IgniteClient client = Ignition.startClient(getClientConfiguration())
        ) {
            ClientCache<Integer, String> cache = client.createCache(new ClientCacheConfiguration()
                .setName("cache")
                .setAtomicityMode(CacheAtomicityMode.TRANSACTIONAL)
            );

            SystemView<TransactionView> txsView = ignite.context().systemView().view(TXS_MON_LIST);

            cache.put(0, "value1");

            try (ClientTransaction tx = client.transactions().withLabel("label").txStart()) {
                cache.put(0, "value2");

                assertEquals(1, F.size(txsView.iterator()));

                TransactionView txv = txsView.iterator().next();

                assertEquals("label", txv.label());

                assertEquals("value2", cache.get(0));
            }

            assertEquals("value1", cache.get(0));

            try (ClientTransaction tx = client.transactions().withLabel("label1").withLabel("label2").txStart()) {
                cache.put(0, "value2");

                assertEquals(1, F.size(txsView.iterator()));

                TransactionView txv = txsView.iterator().next();

                assertEquals("label2", txv.label());

                tx.commit();
            }

            assertEquals("value2", cache.get(0));

            // Test concurrent with label and without label transactions.
            try (ClientTransaction tx = client.transactions().withLabel("label").txStart(PESSIMISTIC, READ_COMMITTED)) {
                CyclicBarrier barrier = new CyclicBarrier(2);

                cache.put(0, "value3");

                IgniteInternalFuture<?> fut = GridTestUtils.runAsync(() -> {
                    try (ClientTransaction tx1 = client.transactions().txStart(PESSIMISTIC, READ_COMMITTED)) {
                        cache.put(1, "value3");

                        barrier.await();

                        assertEquals("value2", cache.get(0));

                        barrier.await();
                    }
                    catch (InterruptedException | BrokenBarrierException ignore) {
                        // No-op.
                    }
                });

                barrier.await();

                assertNull(cache.get(1));

                assertEquals(1, F.size(txsView.iterator(), txv -> txv.label() == null));
                assertEquals(1, F.size(txsView.iterator(), txv -> "label".equals(txv.label())));

                barrier.await();

                fut.get();
            }

>>>>>>> 9cf06362
            // Test nested transactions is not possible.
            try (ClientTransaction tx = client.transactions().withLabel("label1").txStart()) {
                try (ClientTransaction tx1 = client.transactions().txStart()) {
                    fail();
                }
                catch (ClientException expected) {
                    // No-op.
                }

                try (ClientTransaction tx1 = client.transactions().withLabel("label2").txStart()) {
                    fail();
                }
                catch (ClientException expected) {
                    // No-op.
                }
            }
        }
    }

    /**
     * Test cache with expire policy.
     */
    @Test
    public void testExpirePolicy() throws Exception {
        long ttl = 600L;
        int MAX_RETRIES = 5;

        try (Ignite ignite = Ignition.start(Config.getServerConfiguration());
             IgniteClient client = Ignition.startClient(getClientConfiguration())
        ) {
            ClientCache<Integer, Object> cache = client.createCache(new ClientCacheConfiguration()
                .setName("cache")
                .setAtomicityMode(CacheAtomicityMode.TRANSACTIONAL)
            );

            Duration dur = new Duration(TimeUnit.MILLISECONDS, ttl);

            ClientCache<Integer, Object> cachePlcCreated = cache.withExpirePolicy(new CreatedExpiryPolicy(dur));
            ClientCache<Integer, Object> cachePlcUpdated = cache.withExpirePolicy(new ModifiedExpiryPolicy(dur));
            ClientCache<Integer, Object> cachePlcAccessed = cache.withExpirePolicy(new AccessedExpiryPolicy(dur));

            for (int i = 0; i < MAX_RETRIES; i++) {
                cache.clear();

                long ts = U.currentTimeMillis();

                cache.put(0, 0);
                cachePlcCreated.put(1, 1);
                cachePlcUpdated.put(2, 2);
                cachePlcAccessed.put(3, 3);

                U.sleep(ttl / 3 * 2);

                boolean containsKey0 = cache.containsKey(0);
                boolean containsKey1 = cache.containsKey(1);
                boolean containsKey2 = cache.containsKey(2);
                boolean containsKey3 = cache.containsKey(3);

                if (U.currentTimeMillis() - ts >= ttl) // Retry if this block execution takes too long.
                    continue;

                assertTrue(containsKey0);
                assertTrue(containsKey1);
                assertTrue(containsKey2);
                assertTrue(containsKey3);

                ts = U.currentTimeMillis();

                cachePlcCreated.put(1, 2);
                cachePlcCreated.get(1); // Update and access key with created expire policy.
                cachePlcUpdated.put(2, 3); // Update key with modified expire policy.
                cachePlcAccessed.get(3); // Access key with accessed expire policy.

                U.sleep(ttl / 3 * 2);

                containsKey0 = cache.containsKey(0);
                containsKey1 = cache.containsKey(1);
                containsKey2 = cache.containsKey(2);
                containsKey3 = cache.containsKey(3);

                if (U.currentTimeMillis() - ts >= ttl) // Retry if this block execution takes too long.
                    continue;

                assertTrue(containsKey0);
                assertFalse(containsKey1);
                assertTrue(containsKey2);
                assertTrue(containsKey3);

                U.sleep(ttl / 3 * 2);

                cachePlcUpdated.get(2); // Access key with updated expire policy.

                U.sleep(ttl / 3 * 2);

                assertTrue(cache.containsKey(0));
                assertFalse(cache.containsKey(1));
                assertFalse(cache.containsKey(2));
                assertFalse(cache.containsKey(3));

                // Expire policy, keep binary and transactional flags together.
                ClientCache<Integer, Object> binCache = cachePlcCreated.withKeepBinary();

                try (ClientTransaction tx = client.transactions().txStart()) {
                    binCache.put(4, new T2<>("test", "test"));

                    tx.commit();
                }

                assertTrue(binCache.get(4) instanceof BinaryObject);
                assertFalse(cache.get(4) instanceof BinaryObject);

                U.sleep(ttl / 3 * 4);

                assertFalse(cache.containsKey(4));

                return;
            }

            fail("Failed to check expire policy within " + MAX_RETRIES + " retries (block execution takes too long)");
        }
    }

    /** */
    private static ClientConfiguration getClientConfiguration() {
        return new ClientConfiguration()
            .setAddresses(Config.SERVER)
            .setSendBufferSize(0)
            .setReceiveBufferSize(0);
    }
}<|MERGE_RESOLUTION|>--- conflicted
+++ resolved
@@ -84,12 +84,9 @@
 import org.junit.Test;
 import org.junit.rules.Timeout;
 
-<<<<<<< HEAD
-=======
 import static org.apache.ignite.internal.processors.cache.CacheEnumOperationsAbstractTest.TestEnum.VAL1;
 import static org.apache.ignite.internal.processors.cache.CacheEnumOperationsAbstractTest.TestEnum.VAL2;
 import static org.apache.ignite.internal.processors.cache.CacheEnumOperationsAbstractTest.TestEnum.VAL3;
->>>>>>> 9cf06362
 import static org.apache.ignite.internal.processors.cache.transactions.IgniteTxManager.TXS_MON_LIST;
 import static org.apache.ignite.testframework.GridTestUtils.assertThrowsAnyCause;
 import static org.apache.ignite.testframework.GridTestUtils.runAsync;
@@ -1215,7 +1212,6 @@
             GridTestUtils.runAsync(() -> assertEquals("value24", cache.get(0))).get();
         }
     }
-<<<<<<< HEAD
 
     /**
      * Test transactions.
@@ -1338,130 +1334,6 @@
                 fut.get();
             }
 
-=======
-
-    /**
-     * Test transactions.
-     */
-    @Test
-    public void testTransactionsAsync() throws Exception {
-        try (Ignite ignored = Ignition.start(Config.getServerConfiguration());
-             IgniteClient client = Ignition.startClient(getClientConfiguration())
-        ) {
-            ClientCache<Integer, String> cache = client.createCache(new ClientCacheConfiguration()
-                    .setName("cache")
-                    .setAtomicityMode(CacheAtomicityMode.TRANSACTIONAL)
-            );
-
-            cache.put(0, "value0");
-            cache.put(1, "value1");
-
-            // Test implicit rollback when transaction closed.
-            try (ClientTransaction tx = client.transactions().txStart()) {
-                cache.putAsync(1, "value2").get();
-            }
-
-            assertEquals("value1", cache.get(1));
-
-            // Test explicit rollback.
-            try (ClientTransaction tx = client.transactions().txStart()) {
-                cache.putAsync(1, "value2").get();
-
-                tx.rollback();
-            }
-
-            assertEquals("value1", cache.get(1));
-
-            // Test commit.
-            try (ClientTransaction tx = client.transactions().txStart()) {
-                cache.putAsync(1, "value2").get();
-
-                tx.commit();
-            }
-
-            assertEquals("value2", cache.get(1));
-        }
-    }
-
-    /**
-     * Test transactions with label.
-     */
-    @Test
-    public void testTransactionsWithLabel() throws Exception {
-        try (IgniteEx ignite = (IgniteEx)Ignition.start(Config.getServerConfiguration());
-             IgniteClient client = Ignition.startClient(getClientConfiguration())
-        ) {
-            ClientCache<Integer, String> cache = client.createCache(new ClientCacheConfiguration()
-                .setName("cache")
-                .setAtomicityMode(CacheAtomicityMode.TRANSACTIONAL)
-            );
-
-            SystemView<TransactionView> txsView = ignite.context().systemView().view(TXS_MON_LIST);
-
-            cache.put(0, "value1");
-
-            try (ClientTransaction tx = client.transactions().withLabel("label").txStart()) {
-                cache.put(0, "value2");
-
-                assertEquals(1, F.size(txsView.iterator()));
-
-                TransactionView txv = txsView.iterator().next();
-
-                assertEquals("label", txv.label());
-
-                assertEquals("value2", cache.get(0));
-            }
-
-            assertEquals("value1", cache.get(0));
-
-            try (ClientTransaction tx = client.transactions().withLabel("label1").withLabel("label2").txStart()) {
-                cache.put(0, "value2");
-
-                assertEquals(1, F.size(txsView.iterator()));
-
-                TransactionView txv = txsView.iterator().next();
-
-                assertEquals("label2", txv.label());
-
-                tx.commit();
-            }
-
-            assertEquals("value2", cache.get(0));
-
-            // Test concurrent with label and without label transactions.
-            try (ClientTransaction tx = client.transactions().withLabel("label").txStart(PESSIMISTIC, READ_COMMITTED)) {
-                CyclicBarrier barrier = new CyclicBarrier(2);
-
-                cache.put(0, "value3");
-
-                IgniteInternalFuture<?> fut = GridTestUtils.runAsync(() -> {
-                    try (ClientTransaction tx1 = client.transactions().txStart(PESSIMISTIC, READ_COMMITTED)) {
-                        cache.put(1, "value3");
-
-                        barrier.await();
-
-                        assertEquals("value2", cache.get(0));
-
-                        barrier.await();
-                    }
-                    catch (InterruptedException | BrokenBarrierException ignore) {
-                        // No-op.
-                    }
-                });
-
-                barrier.await();
-
-                assertNull(cache.get(1));
-
-                assertEquals(1, F.size(txsView.iterator(), txv -> txv.label() == null));
-                assertEquals(1, F.size(txsView.iterator(), txv -> "label".equals(txv.label())));
-
-                barrier.await();
-
-                fut.get();
-            }
-
->>>>>>> 9cf06362
             // Test nested transactions is not possible.
             try (ClientTransaction tx = client.transactions().withLabel("label1").txStart()) {
                 try (ClientTransaction tx1 = client.transactions().txStart()) {
