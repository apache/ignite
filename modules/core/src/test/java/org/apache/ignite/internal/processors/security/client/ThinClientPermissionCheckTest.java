--- conflicted
+++ resolved
@@ -113,28 +113,15 @@
         return getConfiguration(
             instanceName,
             securityPluginProvider(instanceName, clientData)
-<<<<<<< HEAD
-        ).setCacheConfiguration(
-=======
         ).setCacheConfiguration(cacheConfigurations());
     }
 
     /** Gets cache configurations */
     protected CacheConfiguration[] cacheConfigurations() {
         return new CacheConfiguration[] {
->>>>>>> 1e84d448
             new CacheConfiguration().setName(CACHE),
             new CacheConfiguration().setName(FORBIDDEN_CACHE)
         };
-    }
-
-    /**
-     * @param instanceName Ignite instance name.
-     * @param clientData Client data.
-     */
-    protected AbstractTestSecurityPluginProvider securityPluginProvider(String instanceName,
-        TestSecurityData... clientData) {
-        return new TestSecurityPluginProvider("srv_" + instanceName, null, ALLOW_ALL, false, clientData);
     }
 
     /**
