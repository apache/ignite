/*
 * Licensed to the Apache Software Foundation (ASF) under one or more
 * contributor license agreements.  See the NOTICE file distributed with
 * this work for additional information regarding copyright ownership.
 * The ASF licenses this file to You under the Apache License, Version 2.0
 * (the "License"); you may not use this file except in compliance with
 * the License.  You may obtain a copy of the License at
 *
 *      http://www.apache.org/licenses/LICENSE-2.0
 *
 * Unless required by applicable law or agreed to in writing, software
 * distributed under the License is distributed on an "AS IS" BASIS,
 * WITHOUT WARRANTIES OR CONDITIONS OF ANY KIND, either express or implied.
 * See the License for the specific language governing permissions and
 * limitations under the License.
 */

package org.apache.ignite.internal.client.thin;

import java.util.Arrays;
import java.util.Collection;
import java.util.HashSet;
import java.util.Map;
import java.util.UUID;
import java.util.concurrent.CountDownLatch;
import java.util.concurrent.TimeUnit;
import org.apache.ignite.Ignite;
import org.apache.ignite.client.ClientClusterGroup;
import org.apache.ignite.client.ClientException;
import org.apache.ignite.client.ClientServiceDescriptor;
import org.apache.ignite.client.IgniteClient;
import org.apache.ignite.client.Person;
import org.apache.ignite.internal.binary.BinaryArray;
import org.apache.ignite.internal.util.typedef.F;
<<<<<<< HEAD
=======
import org.apache.ignite.platform.PlatformType;
>>>>>>> 9cf06362
import org.apache.ignite.resources.IgniteInstanceResource;
import org.apache.ignite.resources.ServiceContextResource;
import org.apache.ignite.services.Service;
import org.apache.ignite.services.ServiceCallContext;
import org.apache.ignite.services.ServiceCallContextBuilder;
import org.apache.ignite.services.ServiceContext;
import org.apache.ignite.testframework.GridTestUtils;
import org.junit.Test;

import static org.apache.ignite.IgniteSystemProperties.IGNITE_USE_BINARY_ARRAYS;
<<<<<<< HEAD
=======
import static org.apache.ignite.testframework.GridTestUtils.assertThrowsWithCause;
import static org.junit.Assert.assertArrayEquals;
>>>>>>> 9cf06362

/**
 * Checks service invocation for thin client.
 */
public class ServicesTest extends AbstractThinClientTest {
    /** Node-id service name. */
    private static final String NODE_ID_SERVICE_NAME = "node_id_svc";

    /** Node-singleton service name. */
    private static final String NODE_SINGLTON_SERVICE_NAME = "node_svc";

    /** Cluster-singleton service name. */
    private static final String CLUSTER_SINGLTON_SERVICE_NAME = "cluster_svc";

    /** */
    protected boolean useBinaryArrays;

    /** {@inheritDoc} */
    @Override protected void beforeTestsStarted() throws Exception {
        super.beforeTestsStarted();

        System.setProperty(IGNITE_USE_BINARY_ARRAYS, Boolean.toString(useBinaryArrays));
        BinaryArray.initUseBinaryArrays();

        startGrids(3);

        startClientGrid(3);

        grid(0).createCache(DEFAULT_CACHE_NAME);

        awaitPartitionMapExchange();

        grid(0).services().deployNodeSingleton(NODE_ID_SERVICE_NAME, new TestNodeIdService());

        grid(0).services().deployNodeSingleton(NODE_SINGLTON_SERVICE_NAME, new TestService());

        // Deploy CLUSTER_SINGLTON_SERVICE_NAME to grid(1).
        int keyGrid1 = primaryKey(grid(1).cache(DEFAULT_CACHE_NAME));

        grid(0).services().deployKeyAffinitySingleton(CLUSTER_SINGLTON_SERVICE_NAME, new TestService(),
            DEFAULT_CACHE_NAME, keyGrid1);
    }

    /** {@inheritDoc} */
    @Override protected void afterTestsStopped() throws Exception {
        super.afterTestsStopped();

        System.clearProperty(IGNITE_USE_BINARY_ARRAYS);
        BinaryArray.initUseBinaryArrays();
    }

    /**
     * Test that overloaded methods resolved correctly.
     */
    @Test
    public void testOverloadedMethods() throws Exception {
        try (IgniteClient client = startClient(0)) {
            // Test local service calls (service deployed to each node).
            TestServiceInterface svc = client.services().serviceProxy(NODE_SINGLTON_SERVICE_NAME,
                TestServiceInterface.class);

            checkOverloadedMethods(svc);

            // Test remote service calls (client connected to grid(0) but service deployed to grid(1)).
            svc = client.services().serviceProxy(CLUSTER_SINGLTON_SERVICE_NAME, TestServiceInterface.class);

            checkOverloadedMethods(svc);
        }
    }

    /**
     * @param svc Service.
     */
    private void checkOverloadedMethods(TestServiceInterface svc) {
        assertEquals("testMethod()", svc.testMethod());

        assertEquals("testMethod(String val): test", svc.testMethod("test"));

        assertEquals(123, svc.testMethod(123));

        assertEquals("testMethod(Object val): test", svc.testMethod(new StringBuilder("test")));

        assertEquals("testMethod(String val): null", svc.testMethod((String)null));

        assertEquals("testMethod(Object val): null", svc.testMethod((Object)null));

        Person person1 = new Person(1, "Person 1");
        Person person2 = new Person(2, "Person 2");

        assertEquals("testMethod(Person person, Object obj): " + person1 + ", " + person2,
            svc.testMethod(person1, (Object)person2));

        assertEquals("testMethod(Object obj, Person person): " + person1 + ", " + person2,
            svc.testMethod((Object)person1, person2));
    }

    /**
     * Test that methods which get and return collections work correctly.
     */
    @Test
    public void testCollectionMethods() throws Exception {
        try (IgniteClient client = startClient(0)) {
            // Test local service calls (service deployed to each node).
            TestServiceInterface svc = client.services().serviceProxy(NODE_SINGLTON_SERVICE_NAME,
                TestServiceInterface.class);

            checkCollectionMethods(svc);

            // Test remote service calls (client connected to grid(0) but service deployed to grid(1)).
            svc = client.services().serviceProxy(CLUSTER_SINGLTON_SERVICE_NAME, TestServiceInterface.class);

            checkCollectionMethods(svc);
        }
    }

    /**
     * @param svc Service.
     */
    private void checkCollectionMethods(TestServiceInterface svc) {
        Person person1 = new Person(1, "Person 1");
        Person person2 = new Person(2, "Person 2");

        Person[] arr = new Person[] {person1, person2};
        assertTrue(Arrays.equals(arr, svc.testArray(arr)));

        Collection<Person> col = new HashSet<>(F.asList(person1, person2));
        assertEquals(col, svc.testCollection(col));

        Map<Integer, Person> map = F.asMap(1, person1, 2, person2);
        assertEquals(map, svc.testMap(map));
    }

    /**
     * Test that exception is thrown when invoking service with wrong interface.
     */
    @Test
    public void testWrongMethodInvocation() throws Exception {
        try (IgniteClient client = startClient(0)) {
            TestServiceInterface svc = client.services().serviceProxy(NODE_ID_SERVICE_NAME,
                TestServiceInterface.class);

            GridTestUtils.assertThrowsAnyCause(log, () -> svc.testMethod(0), ClientException.class,
                "Method not found");
        }
    }

    /**
     * Test that exception is thrown when trying to invoke non-existing service.
     */
    @Test
    public void testWrongServiceName() throws Exception {
        try (IgniteClient client = startClient(0)) {
            TestServiceInterface svc = client.services().serviceProxy("no_such_service",
                TestServiceInterface.class);

            GridTestUtils.assertThrowsAnyCause(log, () -> svc.testMethod(0), ClientException.class,
                "Service not found");
        }
    }

    /**
     * Test that service exception message is propagated to client.
     */
    @Test
    public void testServiceException() throws Exception {
        try (IgniteClient client = startClient(0)) {
            // Test local service calls (service deployed to each node).
            TestServiceInterface svc = client.services().serviceProxy(NODE_SINGLTON_SERVICE_NAME,
                TestServiceInterface.class);

            GridTestUtils.assertThrowsAnyCause(log, svc::testException, ClientException.class,
                "testException()");

            // Test remote service calls (client connected to grid(0) but service deployed to grid(1)).
            client.services().serviceProxy(CLUSTER_SINGLTON_SERVICE_NAME, TestServiceInterface.class);

            GridTestUtils.assertThrowsAnyCause(log, svc::testException, ClientException.class,
                "testException()");
        }
    }

    /** Test custom caller context. */
    @Test
    public void testServiceCallContext() {
        String attrName = "testAttr";
        String attrVal = "test";
        String binAttrName = "binTestAttr";
        byte[] binAttrVal = attrVal.getBytes();

        try (IgniteClient client = startClient(0)) {
            // Check proxy creation with an invalid implementation.
            ServiceCallContext customCls = new ServiceCallContext() {
                @Override public String attribute(String name) { return null; }

                @Override public byte[] binaryAttribute(String name) { return null; }
            };

            GridTestUtils.assertThrowsAnyCause(log, () -> client.services().serviceProxy(NODE_SINGLTON_SERVICE_NAME,
                TestServiceInterface.class, customCls), IllegalArgumentException.class, "\"callCtx\" has an invalid type.");

            // Check proxy creation with a valid caller context.
            ServiceCallContext callCtx = new ServiceCallContextBuilder()
                .put(attrName, attrVal)
                .put(binAttrName, binAttrVal)
                .build();

            TestServiceInterface svc = client.services().serviceProxy(NODE_SINGLTON_SERVICE_NAME,
                TestServiceInterface.class, callCtx);

            assertEquals(attrVal, svc.testContextAttribute(attrName));
            assertArrayEquals(binAttrVal, svc.testContextBinaryAttribute(binAttrName));
        }
    }

    /**
     * Test that services executed on cluster group.
     */
    @Test
    public void testServicesOnClusterGroup() throws Exception {
        try (IgniteClient client = startClient(0)) {
            // Local node.
            ClientClusterGroup grp = client.cluster().forNodeId(nodeId(0), nodeId(3));

            TestNodeIdServiceInterface nodeSvc0 = client.services(grp).serviceProxy(NODE_ID_SERVICE_NAME,
                TestNodeIdServiceInterface.class);

            assertEquals(nodeId(0), nodeSvc0.nodeId());

            // Remote node.
            grp = client.cluster().forNodeId(nodeId(1), nodeId(3));

            nodeSvc0 = client.services(grp).serviceProxy(NODE_ID_SERVICE_NAME,
                TestNodeIdServiceInterface.class);

            assertEquals(nodeId(1), nodeSvc0.nodeId());

            // Client node.
            grp = client.cluster().forNodeId(nodeId(3));

            TestNodeIdServiceInterface nodeSvc1 = client.services(grp).serviceProxy(NODE_ID_SERVICE_NAME,
                TestNodeIdServiceInterface.class);

            GridTestUtils.assertThrowsAnyCause(log, nodeSvc1::nodeId, ClientException.class,
                "Failed to find deployed service");

            // All nodes, except service node.
            grp = client.cluster().forNodeId(nodeId(0), nodeId(2), nodeId(3));

            TestServiceInterface nodeSvc2 = client.services(grp).serviceProxy(CLUSTER_SINGLTON_SERVICE_NAME,
                TestServiceInterface.class);

            GridTestUtils.assertThrowsAnyCause(log, nodeSvc2::testMethod, ClientException.class,
                "Failed to find deployed service");
        }
    }

    /**
     * Test services timeout.
     */
    @Test
    public void testServiceTimeout() throws Exception {
        long timeout = 100L;

        try (IgniteClient client = startClient(0)) {
            TestServiceInterface svc = client.services().serviceProxy(CLUSTER_SINGLTON_SERVICE_NAME,
                TestServiceInterface.class, timeout);

            TestService.latch = new CountDownLatch(1);
<<<<<<< HEAD

            GridTestUtils.assertThrowsAnyCause(log, svc::waitLatch, ClientException.class, "timed out");
        }
        finally {
            if (TestService.latch != null) {
                TestService.latch.countDown();
                TestService.latch = null;
            }
=======

            GridTestUtils.assertThrowsAnyCause(log, svc::waitLatch, ClientException.class, "timed out");
        }
        finally {
            if (TestService.latch != null) {
                TestService.latch.countDown();
                TestService.latch = null;
            }
        }
    }

    /** Test service descriptors returned correctly. */
    @Test
    public void testServiceDescriptors() throws Exception {
        try (IgniteClient client = startClient(0)) {
            Collection<ClientServiceDescriptor> svcs = client.services().serviceDescriptors();

            assertNotNull(svcs);

            assertEquals(3, svcs.size());

            assertTrue(svcs.stream().filter(svc -> svc.name().equals(NODE_ID_SERVICE_NAME)).peek(svc -> {
                assertEquals(NODE_ID_SERVICE_NAME, svc.name());
                assertEquals(TestNodeIdService.class.getName(), svc.serviceClass());
                assertEquals(0, svc.totalCount());
                assertEquals(1, svc.maxPerNodeCount());
                assertNull(svc.cacheName());
                assertEquals(grid(0).localNode().id(), svc.originNodeId());
                assertEquals(PlatformType.JAVA, svc.platformType());

                assertDescriptorsEquals(svc, client.services().serviceDescriptor(NODE_ID_SERVICE_NAME));
            }).findFirst().isPresent());

            assertTrue(svcs.stream().filter(svc -> svc.name().equals(NODE_SINGLTON_SERVICE_NAME)).peek(svc -> {
                assertEquals(NODE_SINGLTON_SERVICE_NAME, svc.name());
                assertEquals(TestService.class.getName(), svc.serviceClass());
                assertEquals(0, svc.totalCount());
                assertEquals(1, svc.maxPerNodeCount());
                assertNull(svc.cacheName());
                assertEquals(grid(0).localNode().id(), svc.originNodeId());
                assertEquals(PlatformType.JAVA, svc.platformType());

                assertDescriptorsEquals(svc, client.services().serviceDescriptor(NODE_SINGLTON_SERVICE_NAME));
            }).findFirst().isPresent());

            assertTrue(svcs.stream().filter(svc -> svc.name().equals(CLUSTER_SINGLTON_SERVICE_NAME)).peek(svc -> {
                assertEquals(CLUSTER_SINGLTON_SERVICE_NAME, svc.name());
                assertEquals(TestService.class.getName(), svc.serviceClass());
                assertEquals(1, svc.totalCount());
                assertEquals(1, svc.maxPerNodeCount());
                assertEquals(DEFAULT_CACHE_NAME, svc.cacheName());
                assertEquals(grid(0).localNode().id(), svc.originNodeId());
                assertEquals(PlatformType.JAVA, svc.platformType());

                assertDescriptorsEquals(svc, client.services().serviceDescriptor(CLUSTER_SINGLTON_SERVICE_NAME));
            }).findFirst().isPresent());

            assertThrowsWithCause(() -> {
                client.services().serviceDescriptor("unknown");
            }, ClientException.class);
>>>>>>> 9cf06362
        }
    }

    /** */
    private void assertDescriptorsEquals(ClientServiceDescriptor svc, ClientServiceDescriptor svc1) {
        assertEquals(svc1.name(), svc.name());
        assertEquals(svc1.serviceClass(), svc.serviceClass());
        assertEquals(svc1.totalCount(), svc.totalCount());
        assertEquals(svc1.maxPerNodeCount(), svc.maxPerNodeCount());
        assertEquals(svc1.cacheName(), svc.cacheName());
        assertEquals(svc1.originNodeId(), svc.originNodeId());
        assertEquals(svc1.platformType(), svc.platformType());
    }

    /** */
    public static interface TestServiceInterface {
        /** */
        public String testMethod();

        /** */
        public String testMethod(String val);

        /** */
        public String testMethod(Object val);

        /** */
        public int testMethod(int val);

        /** */
        public String testMethod(Person person, Object obj);

        /** */
        public String testMethod(Object obj, Person person);

        /** */
        public Person[] testArray(Person[] persons);

        /** */
        public Collection<Person> testCollection(Collection<Person> persons);

        /** */
        public Map<Integer, Person> testMap(Map<Integer, Person> persons);

        /** */
        public Object testException();

        /** */
<<<<<<< HEAD
=======
        public String testContextAttribute(String name);

        /** */
        public byte[] testContextBinaryAttribute(String name);

        /** */
>>>>>>> 9cf06362
        public boolean waitLatch() throws Exception;
    }

    /**
     * Implementation of TestServiceInterface.
     */
    public static class TestService implements Service, TestServiceInterface {
        /** Latch. */
        public static CountDownLatch latch;
<<<<<<< HEAD

        /** {@inheritDoc} */
        @Override public void cancel(ServiceContext ctx) {
            // No-op.
        }
=======
>>>>>>> 9cf06362

        /** Service context. */
        @ServiceContextResource
        private ServiceContext svcCtx;

        /** {@inheritDoc} */
        @Override public String testMethod() {
            return "testMethod()";
        }

        /** {@inheritDoc} */
        @Override public String testMethod(String val) {
            return "testMethod(String val): " + val;
        }

        /** {@inheritDoc} */
        @Override public String testMethod(Object val) {
            return "testMethod(Object val): " + val;
        }

        /** {@inheritDoc} */
        @Override public int testMethod(int val) {
            return val;
        }

        /** {@inheritDoc} */
        @Override public String testMethod(Person person, Object obj) {
            return "testMethod(Person person, Object obj): " + person + ", " + obj;
        }

        /** {@inheritDoc} */
        @Override public String testMethod(Object obj, Person person) {
            return "testMethod(Object obj, Person person): " + obj + ", " + person;
        }

        /** {@inheritDoc} */
        @Override public Person[] testArray(Person[] persons) {
            return persons;
        }

        /** {@inheritDoc} */
        @Override public Collection<Person> testCollection(Collection<Person> persons) {
            return persons;
        }

        /** {@inheritDoc} */
        @Override public Map<Integer, Person> testMap(Map<Integer, Person> persons) {
            return persons;
        }

        /** {@inheritDoc} */
        @Override public Object testException() {
            throw new IllegalStateException("testException()");
        }

        /** {@inheritDoc} */
<<<<<<< HEAD
        @Override public boolean waitLatch() throws Exception {
            latch.await(10L, TimeUnit.SECONDS);

=======
        @Override public String testContextAttribute(String name) {
            ServiceCallContext callCtx = svcCtx.currentCallContext();

            return callCtx == null ? null : callCtx.attribute(name);
        }

        /** {@inheritDoc} */
        @Override public byte[] testContextBinaryAttribute(String name) {
            ServiceCallContext callCtx = svcCtx.currentCallContext();

            return callCtx == null ? null : callCtx.binaryAttribute(name);
        }

        /** {@inheritDoc} */
        @Override public boolean waitLatch() throws Exception {
            latch.await(10L, TimeUnit.SECONDS);

>>>>>>> 9cf06362
            return true;
        }
    }

    /**
     * Service to return ID of node where method was executed.
     */
    public static interface TestNodeIdServiceInterface {
        /** Gets ID of node where method was executed */
        public UUID nodeId();
    }

    /**
     * Implementation of TestNodeIdServiceInterface
     */
    public static class TestNodeIdService implements Service, TestNodeIdServiceInterface {
        /** Ignite. */
        @IgniteInstanceResource
        Ignite ignite;

        /** {@inheritDoc} */
        @Override public UUID nodeId() {
            return ignite.cluster().localNode().id();
        }
    }
}<|MERGE_RESOLUTION|>--- conflicted
+++ resolved
@@ -32,10 +32,7 @@
 import org.apache.ignite.client.Person;
 import org.apache.ignite.internal.binary.BinaryArray;
 import org.apache.ignite.internal.util.typedef.F;
-<<<<<<< HEAD
-=======
 import org.apache.ignite.platform.PlatformType;
->>>>>>> 9cf06362
 import org.apache.ignite.resources.IgniteInstanceResource;
 import org.apache.ignite.resources.ServiceContextResource;
 import org.apache.ignite.services.Service;
@@ -46,11 +43,8 @@
 import org.junit.Test;
 
 import static org.apache.ignite.IgniteSystemProperties.IGNITE_USE_BINARY_ARRAYS;
-<<<<<<< HEAD
-=======
 import static org.apache.ignite.testframework.GridTestUtils.assertThrowsWithCause;
 import static org.junit.Assert.assertArrayEquals;
->>>>>>> 9cf06362
 
 /**
  * Checks service invocation for thin client.
@@ -319,16 +313,6 @@
                 TestServiceInterface.class, timeout);
 
             TestService.latch = new CountDownLatch(1);
-<<<<<<< HEAD
-
-            GridTestUtils.assertThrowsAnyCause(log, svc::waitLatch, ClientException.class, "timed out");
-        }
-        finally {
-            if (TestService.latch != null) {
-                TestService.latch.countDown();
-                TestService.latch = null;
-            }
-=======
 
             GridTestUtils.assertThrowsAnyCause(log, svc::waitLatch, ClientException.class, "timed out");
         }
@@ -389,7 +373,6 @@
             assertThrowsWithCause(() -> {
                 client.services().serviceDescriptor("unknown");
             }, ClientException.class);
->>>>>>> 9cf06362
         }
     }
 
@@ -437,15 +420,12 @@
         public Object testException();
 
         /** */
-<<<<<<< HEAD
-=======
         public String testContextAttribute(String name);
 
         /** */
         public byte[] testContextBinaryAttribute(String name);
 
         /** */
->>>>>>> 9cf06362
         public boolean waitLatch() throws Exception;
     }
 
@@ -455,14 +435,6 @@
     public static class TestService implements Service, TestServiceInterface {
         /** Latch. */
         public static CountDownLatch latch;
-<<<<<<< HEAD
-
-        /** {@inheritDoc} */
-        @Override public void cancel(ServiceContext ctx) {
-            // No-op.
-        }
-=======
->>>>>>> 9cf06362
 
         /** Service context. */
         @ServiceContextResource
@@ -519,29 +491,23 @@
         }
 
         /** {@inheritDoc} */
-<<<<<<< HEAD
+        @Override public String testContextAttribute(String name) {
+            ServiceCallContext callCtx = svcCtx.currentCallContext();
+
+            return callCtx == null ? null : callCtx.attribute(name);
+        }
+
+        /** {@inheritDoc} */
+        @Override public byte[] testContextBinaryAttribute(String name) {
+            ServiceCallContext callCtx = svcCtx.currentCallContext();
+
+            return callCtx == null ? null : callCtx.binaryAttribute(name);
+        }
+
+        /** {@inheritDoc} */
         @Override public boolean waitLatch() throws Exception {
             latch.await(10L, TimeUnit.SECONDS);
 
-=======
-        @Override public String testContextAttribute(String name) {
-            ServiceCallContext callCtx = svcCtx.currentCallContext();
-
-            return callCtx == null ? null : callCtx.attribute(name);
-        }
-
-        /** {@inheritDoc} */
-        @Override public byte[] testContextBinaryAttribute(String name) {
-            ServiceCallContext callCtx = svcCtx.currentCallContext();
-
-            return callCtx == null ? null : callCtx.binaryAttribute(name);
-        }
-
-        /** {@inheritDoc} */
-        @Override public boolean waitLatch() throws Exception {
-            latch.await(10L, TimeUnit.SECONDS);
-
->>>>>>> 9cf06362
             return true;
         }
     }
