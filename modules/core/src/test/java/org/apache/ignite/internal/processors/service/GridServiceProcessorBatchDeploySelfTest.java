/*
 * Licensed to the Apache Software Foundation (ASF) under one or more
 * contributor license agreements.  See the NOTICE file distributed with
 * this work for additional information regarding copyright ownership.
 * The ASF licenses this file to You under the Apache License, Version 2.0
 * (the "License"); you may not use this file except in compliance with
 * the License.  You may obtain a copy of the License at
 *
 *      http://www.apache.org/licenses/LICENSE-2.0
 *
 * Unless required by applicable law or agreed to in writing, software
 * distributed under the License is distributed on an "AS IS" BASIS,
 * WITHOUT WARRANTIES OR CONDITIONS OF ANY KIND, either express or implied.
 * See the License for the specific language governing permissions and
 * limitations under the License.
 */

package org.apache.ignite.internal.processors.service;

import java.util.ArrayList;
import java.util.Collection;
import java.util.Collections;
import java.util.HashSet;
import java.util.List;
import java.util.Set;
import java.util.concurrent.Callable;
import java.util.concurrent.CountDownLatch;
import java.util.concurrent.TimeUnit;
import java.util.concurrent.atomic.AtomicBoolean;
import org.apache.ignite.Ignite;
import org.apache.ignite.cluster.ClusterNode;
<<<<<<< HEAD
import org.apache.ignite.configuration.IgniteConfiguration;
import org.apache.ignite.internal.IgniteEx;
=======
>>>>>>> 41877807
import org.apache.ignite.internal.IgniteInternalFuture;
import org.apache.ignite.internal.IgniteNodeAttributes;
import org.apache.ignite.lang.IgniteFuture;
import org.apache.ignite.lang.IgnitePredicate;
import org.apache.ignite.services.ServiceConfiguration;
import org.apache.ignite.services.ServiceDeploymentException;
import org.apache.ignite.services.ServiceDescriptor;
import org.apache.ignite.testframework.junits.common.GridCommonAbstractTest;
import org.junit.Ignore;
import org.junit.Test;
import org.junit.runner.RunWith;
import org.junit.runners.JUnit4;

import static org.apache.ignite.testframework.GridTestUtils.runAsync;

/**
 * Test for deployment of multiple configurations at a time.
 */
@RunWith(JUnit4.class)
public class GridServiceProcessorBatchDeploySelfTest extends GridCommonAbstractTest {
    /** Number of services to be deployed. */
    private static final int NUM_SERVICES = 100;

    /** Number of nodes in the test cluster. */
    private static final int NUM_NODES = 4;

    /** Client node name. */
    private static final String CLIENT_NODE_NAME = "client";

    /** {@inheritDoc} */
    @Override protected void beforeTest() throws Exception {
        for (int i = 0; i < NUM_NODES; i++)
            startGrid(i);

        startGrid(CLIENT_NODE_NAME, getConfiguration(CLIENT_NODE_NAME).setClientMode(true));

        DummyService.reset();
    }

    /** {@inheritDoc} */
    @Override protected void afterTest() throws Exception {
        stopAllGrids();
    }

    /**
     * @throws Exception If failed.
     */
    @Test
    public void testDeployAll() throws Exception {
        Ignite client = grid(CLIENT_NODE_NAME);

        CountDownLatch latch = new CountDownLatch(NUM_SERVICES);

        List<ServiceConfiguration> cfgs = getConfigs(client.cluster().forServers().predicate(), NUM_SERVICES);

        subscribeExeLatch(cfgs, latch);

        client.services().deployAll(cfgs);

        assertTrue("Waiting for services deployment timed out.", latch.await(30, TimeUnit.SECONDS));

        assertDeployedServices(client, cfgs);
    }

    /**
     * @throws Exception If failed.
     */
    @Test
    public void testDeployAllAsync() throws Exception {
        Ignite client = grid(CLIENT_NODE_NAME);

        CountDownLatch latch = new CountDownLatch(NUM_SERVICES);

        List<ServiceConfiguration> cfgs = getConfigs(client.cluster().forServers().predicate(), NUM_SERVICES);

        subscribeExeLatch(cfgs, latch);

        IgniteFuture<Void> fut = client.services().deployAllAsync(cfgs);

        fut.get();

        assertTrue("Waiting for services deployment timed out.", latch.await(30, TimeUnit.SECONDS));

        assertDeployedServices(client, cfgs);
    }

    /**
     * @throws Exception If failed.
     */
    @Test
    public void testDeployAllTopologyChange() throws Exception {
        Ignite client = grid(CLIENT_NODE_NAME);

        final AtomicBoolean finished = new AtomicBoolean();

        IgniteInternalFuture<Object> topChangeFut = runTopChanger(finished);

        try {
            int numServices = 50;
            int batchSize = 5;

            CountDownLatch latch = new CountDownLatch(numServices);

            IgnitePredicate<ClusterNode> depPred = new TestPredicate(getTestIgniteInstanceName());

            List<ServiceConfiguration> cfgs = getConfigs(depPred, numServices);

            subscribeExeLatch(cfgs, latch);

            int from = 0;

            while (from < numServices) {
                int to = Math.min(numServices, from + batchSize);

                client.services().deployAllAsync(cfgs.subList(from, to)).get(5000);

                from = to;
            }

            assertTrue(latch.await(120, TimeUnit.SECONDS));

            assertDeployedServices(client, cfgs);
        }
        finally {
            finished.set(true);
        }

        topChangeFut.get();
    }

    /**
     * @throws Exception If failed.
     */
    @Test
    public void testDeployAllTopologyChangeFail() throws Exception {
        final Ignite client = grid(CLIENT_NODE_NAME);

        final AtomicBoolean finished = new AtomicBoolean();

        IgniteInternalFuture<Object> topChangeFut = runTopChanger(finished);

        try {
            int numServices = 200;
            int batchSize = 5;

            CountDownLatch latch = new CountDownLatch(numServices);

            IgnitePredicate<ClusterNode> depPred = new TestPredicate(getTestIgniteInstanceName());

            List<ServiceConfiguration> cfgs = getConfigs(depPred, numServices);

            List<ServiceConfiguration> failingCfgs = new ArrayList<>();

            subscribeExeLatch(cfgs, latch);

            int from = 0;

            while (from < numServices) {
                int to = Math.min(numServices, from + batchSize);

                List<ServiceConfiguration> cfgsBatch = cfgs.subList(from, to);

                ServiceConfiguration failingCfg = cfgsBatch.get(0);

                failingCfg.setName(null);

                failingCfgs.add(failingCfg);

                try {
                    client.services().deployAllAsync(cfgsBatch).get(5000);

                    fail("Should never reach here.");
                }
                catch (ServiceDeploymentException e) {
                    assertEquals(1, e.getFailedConfigurations().size());

                    ServiceConfiguration actFailedCfg = copyService(e.getFailedConfigurations().iterator().next());

                    assertEquals(failingCfg, actFailedCfg);

                    latch.countDown();
                }

                from = to;
            }

            assertTrue(latch.await(120, TimeUnit.SECONDS));

            cfgs.removeAll(failingCfgs);

            assertDeployedServices(client, cfgs);
        }
        finally {
            finished.set(true);
        }

        topChangeFut.get();
    }

    /**
     * @throws Exception If failed.
     */
    @Test
    public void testDeployAllFail() throws Exception {
        deployAllFail(false);
    }

    /**
     * @throws Exception If failed.
     */
    @Test
    public void testDeployAllAsyncFail() throws Exception {
        deployAllFail(true);
    }

    /**
     * @param async If {@code true}, then asynchronous method of deployment will be performed.
     * @throws Exception If failed.
     */
    private void deployAllFail(boolean async) throws Exception {
        Ignite client = grid(CLIENT_NODE_NAME);

        CountDownLatch latch = new CountDownLatch(NUM_SERVICES - 1);

        List<ServiceConfiguration> cfgs = getConfigs(client.cluster().forServers().predicate(), NUM_SERVICES);

        subscribeExeLatch(cfgs, latch);

        ServiceConfiguration failingCfg = cfgs.get(cfgs.size() - 1);

        failingCfg.setName(null);

        assertFailingDeploy(client, async, cfgs, failingCfg);

        assertTrue("Waiting for services deployment timed out.", latch.await(30, TimeUnit.SECONDS));

        assertDeployedServices(client, cfgs.subList(0, cfgs.size() - 1));
    }

    /**
     * @throws Exception If failed.
     */
    @Test
    public void testClashingNames() throws Exception {
        Ignite client = grid(CLIENT_NODE_NAME);

        CountDownLatch latch = new CountDownLatch(NUM_SERVICES);

        List<ServiceConfiguration> cfgs = getConfigs(client.cluster().forServers().predicate(), NUM_SERVICES);

        subscribeExeLatch(cfgs, latch);

        List<ServiceConfiguration> fstBatch = cfgs.subList(0, NUM_SERVICES / 2);
        List<ServiceConfiguration> sndBatch = cfgs.subList(NUM_SERVICES / 4, NUM_SERVICES);

        IgniteFuture<Void> fstFut = client.services().deployAllAsync(fstBatch);
        IgniteFuture<Void> sndFut = client.services().deployAllAsync(sndBatch);

        fstFut.get();
        sndFut.get();

        assertTrue("Waiting for services deployment timed out.", latch.await(30, TimeUnit.SECONDS));

        assertDeployedServices(client, cfgs);
    }

    /**
     * @throws Exception If failed.
     */
    @Test
    public void testClashingNamesFail() throws Exception {
        Ignite client = grid(CLIENT_NODE_NAME);

        List<ServiceConfiguration> cfgs = getConfigs(client.cluster().forServers().predicate(), NUM_SERVICES);

        int numDepSvcs = NUM_SERVICES - 1;

        CountDownLatch latch = new CountDownLatch(numDepSvcs);

        List<ServiceConfiguration> fstBatch = cfgs.subList(0, NUM_SERVICES / 2);
        List<ServiceConfiguration> sndBatch = cfgs.subList(NUM_SERVICES / 4, NUM_SERVICES);

        subscribeExeLatch(cfgs, latch);

        IgniteFuture<Void> fut = client.services().deployAllAsync(fstBatch);

        ServiceConfiguration failingCfg = cfgs.get(NUM_SERVICES - 1);

        failingCfg.setName(null);

        assertFailingDeploy(client, false, sndBatch, failingCfg);

        fut.get();

        assertTrue("Waiting for services deployment timed out.", latch.await(30, TimeUnit.SECONDS));

        assertDeployedServices(client, cfgs.subList(0, numDepSvcs));
    }

    /**
     * @throws Exception If failed.
     */
    @Test
    public void testClashingNameDifferentConfig() throws Exception {
        Ignite client = grid(CLIENT_NODE_NAME);

        List<ServiceConfiguration> cfgs = getConfigs(client.cluster().forServers().predicate(), NUM_SERVICES);

        int numDepSvcs = NUM_SERVICES - 1;

        CountDownLatch latch = new CountDownLatch(numDepSvcs);

        List<ServiceConfiguration> fstBatch = cfgs.subList(0, NUM_SERVICES / 2);
        List<ServiceConfiguration> sndBatch = cfgs.subList(NUM_SERVICES / 4, NUM_SERVICES - 1);

        subscribeExeLatch(cfgs, latch);

        client.services().deployAll(fstBatch);

        ServiceConfiguration failingCfg = copyService(cfgs.get(NUM_SERVICES - 1));

        // Same name, different config.
        failingCfg.setName(fstBatch.get(0).getName());
        failingCfg.setTotalCount(fstBatch.get(0).getTotalCount() + 1);

        sndBatch.add(failingCfg);

        assertFailingDeploy(client, false, sndBatch, failingCfg);

        assertTrue("Waiting for services deployment timed out.", latch.await(30, TimeUnit.SECONDS));

        assertDeployedServices(client, cfgs.subList(0, numDepSvcs));
    }

    /**
     * @throws Exception If failed.
     */
    @Test
    public void testCancelAll() throws Exception {
        Ignite client = grid(CLIENT_NODE_NAME);

        List<ServiceConfiguration> cfgs = getConfigs(client.cluster().forServers().predicate(), NUM_SERVICES);

        CountDownLatch latch = new CountDownLatch(NUM_SERVICES);

        subscribeExeLatch(cfgs, latch);

        client.services().deployAll(cfgs);

        latch.await(30, TimeUnit.SECONDS);

        client.services().cancelAll();

        assertDeployedServices(client, Collections.<ServiceConfiguration>emptyList());
    }

    /**
     * @throws Exception If failed.
     */
    @Test
    public void testCancelAllAsync() throws Exception {
        Ignite client = grid(CLIENT_NODE_NAME);

        List<ServiceConfiguration> cfgs = getConfigs(client.cluster().forServers().predicate(), NUM_SERVICES);

        CountDownLatch latch = new CountDownLatch(NUM_SERVICES);

        subscribeExeLatch(cfgs, latch);

        client.services().deployAll(cfgs);

        latch.await(30, TimeUnit.SECONDS);

        IgniteFuture<Void> fut = client.services().cancelAllAsync();

        fut.get();

        assertDeployedServices(client, Collections.<ServiceConfiguration>emptyList());
    }

    /**
     * @throws Exception If failed.
     */
    @Ignore("https://issues.apache.org/jira/browse/IGNITE-10021")
    @Test
    public void testCancelAllTopologyChange() throws Exception {
<<<<<<< HEAD
        IgniteEx client = grid(CLIENT_NODE_NAME);

        if (!client.context().service().eventDrivenServiceProcessorEnabled())
            fail("https://issues.apache.org/jira/browse/IGNITE-10021");
=======
        Ignite client = grid(CLIENT_NODE_NAME);
>>>>>>> 41877807

        int numServices = 500;

        List<ServiceConfiguration> cfgs = getConfigs(client.cluster().forServers().predicate(), numServices);

        CountDownLatch latch = new CountDownLatch(numServices);

        subscribeExeLatch(cfgs, latch);

        client.services().deployAll(cfgs);

        latch.await(30, TimeUnit.SECONDS);

        final AtomicBoolean finished = new AtomicBoolean();

        IgniteInternalFuture<Object> topChangeFut = runTopChanger(finished);

        List<String> names = new ArrayList<>();

        for (ServiceConfiguration cfg : cfgs)
            names.add(cfg.getName());

        try {
            int batchSize = 5;
            int from = 0;

            while (from < numServices) {
                int to = Math.min(numServices, from + batchSize);

                log.info("Trying to cancel services [" + from + ".." + to + ")");

                client.services().cancelAllAsync(names.subList(from, to)).get(5000);

                from = to;
            }

            assertDeployedServices(client, Collections.<ServiceConfiguration>emptyList());
        }
        finally {
            finished.set(true);
        }

        topChangeFut.get();
    }

    /**
     * @throws Exception If failed.
     */
    @Test
    public void testCancelAllClashingNames() throws Exception {
        Ignite client = grid(CLIENT_NODE_NAME);

        List<ServiceConfiguration> cfgs = getConfigs(client.cluster().forServers().predicate(), NUM_SERVICES);

        CountDownLatch latch = new CountDownLatch(NUM_SERVICES);

        subscribeExeLatch(cfgs, latch);

        client.services().deployAll(cfgs);

        latch.await(30, TimeUnit.SECONDS);

        List<String> names = new ArrayList<>();

        for (ServiceConfiguration cfg : cfgs)
            names.add(cfg.getName());

        int batchSize = 5;
        int from = 0;

        while (from < NUM_SERVICES) {
            int to = Math.min(NUM_SERVICES, from + batchSize);

            List<String> toCancel = new ArrayList<>(names.subList(from, to));

            toCancel.add(toCancel.get(0));

            client.services().cancelAll(toCancel);

            from = to;
        }

        assertDeployedServices(client, Collections.<ServiceConfiguration>emptyList());
    }

    /**
     * @param client Client.
     * @param async If {@code true}, then async version of deploy method will be used.
     * @param cfgs Service configurations.
     * @param failingCfg Configuration of the failing service.
     * @throws Exception If failed.
     */
    private void assertFailingDeploy(Ignite client, boolean async, List<ServiceConfiguration> cfgs,
        ServiceConfiguration failingCfg) throws Exception {

        IgniteFuture<Void> fut = null;

        if (async)
            fut = client.services().deployAllAsync(cfgs);

        try {
            if (async)
                fut.get();
            else
                client.services().deployAll(cfgs);

            fail("Should never reach here.");
        }
        catch (ServiceDeploymentException e) {
            info("Expected exception: " + e.getMessage());

            Collection<ServiceConfiguration> expFails = Collections.singleton(failingCfg);

            Collection<ServiceConfiguration> actFails = e.getFailedConfigurations();

            // Some cfgs may be lazy. Construct ServiceConfiguration from them for comparison.
            Collection<ServiceConfiguration> actFailsCp = new ArrayList<>(actFails.size());

            for (ServiceConfiguration cfg : actFails)
                actFailsCp.add(copyService(cfg));

            assertEqualsCollections(expFails, actFailsCp);
        }
    }

    /**
     * @param cfg Config.
     * @return Copy of provided configuration.
     */
    private ServiceConfiguration copyService(ServiceConfiguration cfg) {
        ServiceConfiguration cfgCp = new ServiceConfiguration();

        cfgCp.setName(cfg.getName());

        cfgCp.setMaxPerNodeCount(cfg.getMaxPerNodeCount());

        cfgCp.setTotalCount(cfg.getTotalCount());

        cfgCp.setAffinityKey(cfg.getAffinityKey());

        cfgCp.setCacheName(cfg.getCacheName());

        cfgCp.setName(cfg.getName());

        cfgCp.setService(cfg.getService());

        cfgCp.setNodeFilter(cfg.getNodeFilter());

        return cfgCp;
    }

    /**
     * @param client Client Ignite instance.
     * @param expCfgs Configurations of services that are expected to be deployed.
     */
    private void assertDeployedServices(Ignite client, Collection<ServiceConfiguration> expCfgs) {
        Set<String> expNames = new HashSet<>();
        Set<String> actNames = new HashSet<>();

        for (ServiceConfiguration cfg : expCfgs)
            expNames.add(cfg.getName());

        for (ServiceDescriptor desc : client.services().serviceDescriptors())
            actNames.add(desc.name());

        assertEquals(expNames, actNames);
    }

    /**
     * @param nodePred Node predicate.
     * @param numServices Number of configurations to generate.
     * @return Generated services configurations.
     */
    private List<ServiceConfiguration> getConfigs(IgnitePredicate<ClusterNode> nodePred, int numServices) {
        List<ServiceConfiguration> cfgs = new ArrayList<>(numServices);

        for (int i = 0; i < numServices; i++) {
            String name = "testService-" + i;

            ServiceConfiguration cfg = new ServiceConfiguration();

            cfg.setName(name);
            cfg.setTotalCount(1);
            cfg.setMaxPerNodeCount(1);
            cfg.setService(new DummyService());
            cfg.setNodeFilter(nodePred);

            cfgs.add(cfg);
        }
        return cfgs;
    }

    /**
     * @param cfgs Configurations.
     * @param latch Latch.
     */
    private void subscribeExeLatch(List<ServiceConfiguration> cfgs, CountDownLatch latch) {
        for (ServiceConfiguration cfg : cfgs)
            DummyService.exeLatch(cfg.getName(), latch);
    }

    /**
     * @param finished Finished flag.
     * @throws Exception If failed.
     * @return Future.
     */
    private IgniteInternalFuture<Object> runTopChanger(final AtomicBoolean finished) throws Exception {
        return runAsync(new Callable<Object>() {
            @Override public Object call() throws Exception {
                String namePrefix = "extra-node-";

                int extraNodesNum = 3;

                while (!finished.get()) {
                    for (int i = 0; i < extraNodesNum; i++)
                        startGrid(namePrefix + i);

                    for (int i = 0; i < extraNodesNum; i++)
                        stopGrid(namePrefix + i);

                    awaitPartitionMapExchange();
                }

                return null;
            }
        });
    }

    /**
     * Test predicate.
     */
    private static class TestPredicate implements IgnitePredicate<ClusterNode> {
        /** */
        private final String namePrefix;

        /**
         * @param namePrefix Prefix to match instances name.
         */
        public TestPredicate(String namePrefix) {
            this.namePrefix = namePrefix;
        }

        /** {@inheritDoc} */
        @Override public boolean apply(ClusterNode node) {
            String gridName = node.attribute(IgniteNodeAttributes.ATTR_IGNITE_INSTANCE_NAME);

            assert gridName != null;

            return !node.isClient() && gridName.startsWith(namePrefix);
        }
    }
}<|MERGE_RESOLUTION|>--- conflicted
+++ resolved
@@ -29,11 +29,7 @@
 import java.util.concurrent.atomic.AtomicBoolean;
 import org.apache.ignite.Ignite;
 import org.apache.ignite.cluster.ClusterNode;
-<<<<<<< HEAD
-import org.apache.ignite.configuration.IgniteConfiguration;
 import org.apache.ignite.internal.IgniteEx;
-=======
->>>>>>> 41877807
 import org.apache.ignite.internal.IgniteInternalFuture;
 import org.apache.ignite.internal.IgniteNodeAttributes;
 import org.apache.ignite.lang.IgniteFuture;
@@ -417,17 +413,12 @@
     /**
      * @throws Exception If failed.
      */
-    @Ignore("https://issues.apache.org/jira/browse/IGNITE-10021")
     @Test
     public void testCancelAllTopologyChange() throws Exception {
-<<<<<<< HEAD
         IgniteEx client = grid(CLIENT_NODE_NAME);
 
         if (!client.context().service().eventDrivenServiceProcessorEnabled())
             fail("https://issues.apache.org/jira/browse/IGNITE-10021");
-=======
-        Ignite client = grid(CLIENT_NODE_NAME);
->>>>>>> 41877807
 
         int numServices = 500;
 
