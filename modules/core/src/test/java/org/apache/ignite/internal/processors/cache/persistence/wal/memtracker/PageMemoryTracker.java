--- conflicted
+++ resolved
@@ -408,14 +408,6 @@
             int grpId = snapshot.fullPageId().groupId();
             long pageId = snapshot.fullPageId().pageId();
 
-            // TODO Remove this dirty hack with newPageId after IGNITE-9303 is fixed.
-            ByteBuffer buf = ByteBuffer.allocate(Long.BYTES);
-            buf.order(GridUnsafe.NATIVE_BYTE_ORDER);
-            buf.put(snapshot.pageData(), PageIO.PAGE_ID_OFF, Long.BYTES);
-            buf.flip();
-
-            long newPageId = buf.getLong();
-
             FullPageId fullPageId = new FullPageId(pageId, grpId);
 
             DirectMemoryPage page = page(fullPageId);
@@ -425,11 +417,6 @@
             try {
                 PageUtils.putBytes(page.address(), 0, snapshot.pageData());
 
-<<<<<<< HEAD
-                page.fullPageId(new FullPageId(newPageId, grpId));
-
-=======
->>>>>>> 41877807
                 page.changeHistory().clear();
 
                 page.changeHistory().add(record);
