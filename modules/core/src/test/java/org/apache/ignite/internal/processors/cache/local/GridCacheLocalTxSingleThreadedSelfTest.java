/*
 * Licensed to the Apache Software Foundation (ASF) under one or more
 * contributor license agreements.  See the NOTICE file distributed with
 * this work for additional information regarding copyright ownership.
 * The ASF licenses this file to You under the Apache License, Version 2.0
 * (the "License"); you may not use this file except in compliance with
 * the License.  You may obtain a copy of the License at
 *
 *      http://www.apache.org/licenses/LICENSE-2.0
 *
 * Unless required by applicable law or agreed to in writing, software
 * distributed under the License is distributed on an "AS IS" BASIS,
 * WITHOUT WARRANTIES OR CONDITIONS OF ANY KIND, either express or implied.
 * See the License for the specific language governing permissions and
 * limitations under the License.
 */

package org.apache.ignite.internal.processors.cache.local;

import org.apache.ignite.configuration.CacheConfiguration;
import org.apache.ignite.configuration.IgniteConfiguration;
import org.apache.ignite.internal.processors.cache.GridCacheProcessor;
import org.apache.ignite.internal.processors.cache.IgniteTxSingleThreadedAbstractTest;
import org.apache.ignite.testframework.MvccFeatureChecker;
import org.apache.log4j.Level;
import org.apache.log4j.Logger;
<<<<<<< HEAD
import org.junit.runner.RunWith;
import org.junit.runners.JUnit4;
=======
import org.junit.Before;
>>>>>>> 4ca2b1b4

import static org.apache.ignite.cache.CacheMode.LOCAL;

/**
 * Tests for local transactions.
 */
@RunWith(JUnit4.class)
public class GridCacheLocalTxSingleThreadedSelfTest extends IgniteTxSingleThreadedAbstractTest {
<<<<<<< HEAD
    /** {@inheritDoc} */
    @Override public void beforeTest() throws Exception {
        MvccFeatureChecker.failIfNotSupported(MvccFeatureChecker.Feature.LOCAL_CACHE);

        super.beforeTest();
=======
    /** */
    @Before
    public void beforeGridCacheLocalTxSingleThreadedSelfTest() {
        MvccFeatureChecker.skipIfNotSupported(MvccFeatureChecker.Feature.LOCAL_CACHE);
>>>>>>> 4ca2b1b4
    }

    /** Cache debug flag. */
    private static final boolean CACHE_DEBUG = false;

    /** {@inheritDoc} */
    @Override protected IgniteConfiguration getConfiguration(String igniteInstanceName) throws Exception {
        MvccFeatureChecker.skipIfNotSupported(MvccFeatureChecker.Feature.LOCAL_CACHE);

        IgniteConfiguration c = super.getConfiguration(igniteInstanceName);

        c.getTransactionConfiguration().setTxSerializableEnabled(true);

        CacheConfiguration cc = defaultCacheConfiguration();

        cc.setCacheMode(LOCAL);

        cc.setEvictionPolicy(null);

        c.setCacheConfiguration(cc);

        // Disable log4j debug by default.
        Logger log4j = Logger.getLogger(GridCacheProcessor.class.getPackage().getName());

        log4j.setLevel(CACHE_DEBUG ? Level.DEBUG : Level.INFO);

        return c;
    }

    /** {@inheritDoc} */
    @Override protected int gridCount() {
        return 1;
    }

    /** {@inheritDoc} */
    @Override protected int keyCount() {
        return 3;
    }

    /** {@inheritDoc} */
    @Override protected int maxKeyValue() {
        return 3;
    }

    /** {@inheritDoc} */
    @Override protected int iterations() {
        return 20;
    }

    /** {@inheritDoc} */
    @Override protected boolean isTestDebug() {
        return false;
    }

    /** {@inheritDoc} */
    @Override protected boolean printMemoryStats() {
        return true;
    }
}<|MERGE_RESOLUTION|>--- conflicted
+++ resolved
@@ -24,32 +24,20 @@
 import org.apache.ignite.testframework.MvccFeatureChecker;
 import org.apache.log4j.Level;
 import org.apache.log4j.Logger;
-<<<<<<< HEAD
-import org.junit.runner.RunWith;
-import org.junit.runners.JUnit4;
-=======
 import org.junit.Before;
->>>>>>> 4ca2b1b4
 
 import static org.apache.ignite.cache.CacheMode.LOCAL;
 
 /**
  * Tests for local transactions.
  */
-@RunWith(JUnit4.class)
 public class GridCacheLocalTxSingleThreadedSelfTest extends IgniteTxSingleThreadedAbstractTest {
-<<<<<<< HEAD
-    /** {@inheritDoc} */
-    @Override public void beforeTest() throws Exception {
-        MvccFeatureChecker.failIfNotSupported(MvccFeatureChecker.Feature.LOCAL_CACHE);
-
-        super.beforeTest();
-=======
     /** */
     @Before
     public void beforeGridCacheLocalTxSingleThreadedSelfTest() {
         MvccFeatureChecker.skipIfNotSupported(MvccFeatureChecker.Feature.LOCAL_CACHE);
->>>>>>> 4ca2b1b4
+
+        super.beforeTest();
     }
 
     /** Cache debug flag. */
