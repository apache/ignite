--- conflicted
+++ resolved
@@ -210,14 +210,8 @@
                 log.info("<" + name + "> Checked " + (i + 1) * 100 / (TEST_SIZE) + "% entries. [count=" + TEST_SIZE +
                     ", iteration=" + iter + ", cache=" + name + "]");
 
-<<<<<<< HEAD
             assertEquals("Value does not match [key=" + i + ", cache=" + name + ']',
                 ignite.cache(name).get(i), i + name.hashCode() + iter);
-=======
-            assertTrue(i + " value " + (i + name.hashCode() + iter) + " does not match (" + ignite.cache(name).get(i) + ")",
-                ignite.cache(name).get(i) != null && ignite.cache(name).get(i).equals(i + name.hashCode() + iter));
-
->>>>>>> 6a3d7248
         }
     }
 
@@ -437,13 +431,9 @@
                 }, 15_000);
 
                 synchronized (map) {
-<<<<<<< HEAD
                     assertTrue("Map is not empty [cache=" + c.name() +
                         ", node=" + g.name() +
                         ", map=" + map + ']', map.isEmpty());
-=======
-                    assertTrue(map.isEmpty());
->>>>>>> 6a3d7248
                 }
             }
         }
