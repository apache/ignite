--- conflicted
+++ resolved
@@ -84,11 +84,7 @@
     /** Cache name. */
     public static final String CACHE_NAME = "partitioned" + new Random().nextInt(10000000);
     public static final int OBJECT_SIZE = 40000;
-<<<<<<< HEAD
     public static final int CONTINUOUS_PUT_RECS_CNT = 300_000;
-=======
-    public static final int CONTINUOUS_PUT_RECS_CNT = 400_000;
->>>>>>> c8f081ed
     public static final String PUT_THREAD = "put-thread";
     public static final String GET_THREAD = "get-thread";
 
@@ -127,11 +123,7 @@
             .setName("dfltMemPlc")
             .setMetricsEnabled(true);
 
-<<<<<<< HEAD
         regCfg.setMaxSize(2 * 1024L * 1024 * 1024);
-=======
-        regCfg.setMaxSize(4 * 1024L * 1024 * 1024);
->>>>>>> c8f081ed
         regCfg.setPersistenceEnabled(true);
 
         dsCfg.setDefaultDataRegionConfiguration(regCfg);
@@ -540,11 +532,7 @@
             System.setProperty(IgniteSystemProperties.IGNITE_DIRTY_PAGES_SORTED_STORAGE, "true");
             System.setProperty(IgniteSystemProperties.IGNITE_USE_ASYNC_FILE_IO_FACTORY, "true");
 
-<<<<<<< HEAD
-            setWalArchAndWorkToSameValue = false;
-=======
             setWalArchAndWorkToSameValue = true;
->>>>>>> c8f081ed
 
             customWalMode = WALMode.BACKGROUND;
             final IgniteEx ignite = startGrid(1);
