--- conflicted
+++ resolved
@@ -111,11 +111,7 @@
      */
     private TcpCommunicationSpiMBean mbean(int nodeIdx) {
         return getMxBean(getTestIgniteInstanceName(nodeIdx), "SPIs",
-<<<<<<< HEAD
-            SynchronizedCommunicationSpi.class.getSimpleName(), TcpCommunicationSpiMBean.class);
-=======
             SynchronizedCommunicationSpi.class, TcpCommunicationSpiMBean.class);
->>>>>>> 8a3c4569
     }
 
     /**
