--- conflicted
+++ resolved
@@ -30,19 +30,12 @@
 import org.apache.ignite.internal.processors.cache.GridCacheAbstractSelfTest;
 import org.apache.ignite.internal.util.typedef.internal.U;
 import org.apache.ignite.testframework.MvccFeatureChecker;
-<<<<<<< HEAD
-import org.junit.Test;
-import org.junit.runner.RunWith;
-import org.junit.runners.JUnit4;
-=======
->>>>>>> 10ebf715
 
 import static org.apache.ignite.cache.CacheWriteSynchronizationMode.FULL_SYNC;
 
 /**
  * Cache metrics test.
  */
-@RunWith(JUnit4.class)
 public class GridCacheNearMetricsSelfTest extends GridCacheAbstractSelfTest {
     /** */
     private static final int KEY_CNT = 50;
@@ -117,7 +110,6 @@
     /**
      * @throws Exception If failed.
      */
-    @Test
     public void testNearCacheDoesNotAffectCacheSize() throws Exception {
         IgniteCache<Integer, Integer> cache0 = grid(0).cache(DEFAULT_CACHE_NAME);
 
@@ -143,7 +135,6 @@
     /**
      * @throws Exception If failed.
      */
-    @Test
     public void testPrimaryPut() throws Exception {
         Ignite g0 = grid(0);
 
@@ -199,7 +190,6 @@
     /**
      * @throws Exception If failed.
      */
-    @Test
     public void testBackupPut() throws Exception {
         Ignite g0 = grid(0);
 
@@ -254,7 +244,6 @@
     /**
      * @throws Exception If failed.
      */
-    @Test
     public void testNearPut() throws Exception {
         Ignite g0 = grid(0);
 
@@ -307,7 +296,6 @@
     /**
      * @throws Exception If failed.
      */
-    @Test
     public void testPrimaryRead() throws Exception {
         Ignite g0 = grid(0);
 
@@ -364,7 +352,6 @@
     /**
      * @throws Exception If failed.
      */
-    @Test
     public void testBackupRead() throws Exception {
         Ignite g0 = grid(0);
 
@@ -416,7 +403,6 @@
     /**
      * @throws Exception If failed.
      */
-    @Test
     public void testNearRead() throws Exception {
         Ignite g0 = grid(0);
 
@@ -470,7 +456,6 @@
     /**
      * @throws Exception If failed.
      */
-    @Test
     public void testCreateReadRemoveInvokesFromPrimary() throws Exception {
         Ignite g0 = grid(0);
 
@@ -526,7 +511,6 @@
     /**
      * @throws Exception If failed.
      */
-    @Test
     public void testCreateReadRemoveInvokesFromBackup() throws Exception {
         Ignite g0 = grid(0);
 
@@ -582,7 +566,6 @@
     /**
      * @throws Exception If failed.
      */
-    @Test
     public void testCreateReadRemoveInvokesFromNear() throws Exception {
         Ignite g0 = grid(0);
 
@@ -638,7 +621,6 @@
     /**
      * @throws Exception If failed.
      */
-    @Test
     public void testReadRemoveInvokesFromPrimary() throws Exception {
         Ignite g0 = grid(0);
 
@@ -685,7 +667,6 @@
     /**
      * @throws Exception If failed.
      */
-    @Test
     public void testReadRemoveInvokesFromBackup() throws Exception {
         Ignite g0 = grid(0);
 
@@ -731,7 +712,6 @@
     /**
      * @throws Exception If failed.
      */
-    @Test
     public void testReadRemoveInvokesFromNear() throws Exception {
         Ignite g0 = grid(0);
 
