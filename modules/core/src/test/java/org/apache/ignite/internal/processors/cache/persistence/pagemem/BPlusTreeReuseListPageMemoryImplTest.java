--- conflicted
+++ resolved
@@ -94,10 +94,7 @@
             null,
             null,
             null,
-<<<<<<< HEAD
-=======
             null,
->>>>>>> 1e84d448
             null
         );
 
