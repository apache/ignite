--- conflicted
+++ resolved
@@ -48,12 +48,9 @@
 import org.apache.ignite.testframework.GridTestUtils;
 import org.apache.ignite.testframework.MvccFeatureChecker;
 import org.apache.ignite.testframework.junits.common.GridCommonAbstractTest;
-<<<<<<< HEAD
 import org.apache.ignite.transactions.TransactionRollbackException;
 import org.apache.ignite.transactions.TransactionSerializationException;
 import org.junit.Assume;
-=======
->>>>>>> c2c0b148
 import org.junit.Test;
 
 /**
@@ -131,37 +128,37 @@
         cleanPersistenceDir();
     }
 
-//    /**
-//     * @throws Exception if failed.
-//     */
-//    @Test
-//    public void testRebalancingDuringLoad_1000_500_1_1() throws Exception {
-//        checkRebalancingDuringLoad(1000, 500, 1, 1);
-//    }
-//
-//    /**
-//     * @throws Exception if failed.
-//     */
-//    @Test
-//    public void testRebalancingDuringLoad_8000_500_1_1() throws Exception {
-//        checkRebalancingDuringLoad(8000, 500, 1, 1);
-//    }
-//
-//    /**
-//     * @throws Exception if failed.
-//     */
-//    @Test
-//    public void testRebalancingDuringLoad_1000_20000_1_1() throws Exception {
-//        checkRebalancingDuringLoad(1000, 20000, 1, 1);
-//    }
-//
-//    /**
-//     * @throws Exception if failed.
-//     */
-//    @Test
-//    public void testRebalancingDuringLoad_8000_8000_1_1() throws Exception {
-//        checkRebalancingDuringLoad(8000, 8000, 1, 1);
-//    }
+    /**
+     * @throws Exception if failed.
+     */
+    @Test
+    public void testRebalancingDuringLoad_1000_500_1_1() throws Exception {
+        checkRebalancingDuringLoad(1000, 500, 1, 1);
+    }
+
+    /**
+     * @throws Exception if failed.
+     */
+    @Test
+    public void testRebalancingDuringLoad_8000_500_1_1() throws Exception {
+        checkRebalancingDuringLoad(8000, 500, 1, 1);
+    }
+
+    /**
+     * @throws Exception if failed.
+     */
+    @Test
+    public void testRebalancingDuringLoad_1000_20000_1_1() throws Exception {
+        checkRebalancingDuringLoad(1000, 20000, 1, 1);
+    }
+
+    /**
+     * @throws Exception if failed.
+     */
+    @Test
+    public void testRebalancingDuringLoad_8000_8000_1_1() throws Exception {
+        checkRebalancingDuringLoad(8000, 8000, 1, 1);
+    }
 
     /**
      * @throws Exception if failed.
@@ -174,74 +171,74 @@
     /**
      * @throws Exception if failed.
      */
-//    @Test
-//    public void testRebalancingDuringLoad_8000_500_8_1() throws Exception {
-//        checkRebalancingDuringLoad(8000, 500, 8, 1);
-//    }
-//
-//    /**
-//     * @throws Exception if failed.
-//     */
-//    @Test
-//    public void testRebalancingDuringLoad_1000_20000_8_1() throws Exception {
-//        checkRebalancingDuringLoad(1000, 20000, 8, 1);
-//    }
-//
-//    /**
-//     * @throws Exception if failed.
-//     */
-//    @Test
-//    public void testRebalancingDuringLoad_8000_8000_8_1() throws Exception {
-//        checkRebalancingDuringLoad(8000, 8000, 8, 1);
-//    }
-//
-//    /**
-//     * @throws Exception if failed.
-//     */
-//    @Test
-//    public void testRebalancingDuringLoad_1000_500_8_16() throws Exception {
-//        checkRebalancingDuringLoad(1000, 500, 8, 16);
-//    }
-//
-//    /**
-//     * @throws Exception if failed.
-//     */
-//    @Test
-//    public void testRebalancingDuringLoad_8000_500_8_16() throws Exception {
-//        checkRebalancingDuringLoad(8000, 500, 8, 16);
-//    }
-//
-//    /**
-//     * @throws Exception if failed.
-//     */
-//    @Test
-//    public void testRebalancingDuringLoad_1000_20000_8_16() throws Exception {
-//        checkRebalancingDuringLoad(1000, 20000, 8, 16);
-//    }
-//
-//    /**
-//     * @throws Exception if failed.
-//     */
-//    @Test
-//    public void testRebalancingDuringLoad_8000_8000_8_16() throws Exception {
-//        checkRebalancingDuringLoad(8000, 8000, 8, 16);
-//    }
-//
-//    /**
-//     * @throws Exception if failed.
-//     */
-//    @Test
-//    public void testRebalancingDuringLoad_10_10_1_1() throws Exception {
-//        checkRebalancingDuringLoad(10, 10, 1, 1);
-//    }
-//
-//    /**
-//     * @throws Exception if failed.
-//     */
-//    @Test
-//    public void testRebalancingDuringLoad_10_500_8_16() throws Exception {
-//        checkRebalancingDuringLoad(10, 500, 8, 16);
-//    }
+    @Test
+    public void testRebalancingDuringLoad_8000_500_8_1() throws Exception {
+        checkRebalancingDuringLoad(8000, 500, 8, 1);
+    }
+
+    /**
+     * @throws Exception if failed.
+     */
+    @Test
+    public void testRebalancingDuringLoad_1000_20000_8_1() throws Exception {
+        checkRebalancingDuringLoad(1000, 20000, 8, 1);
+    }
+
+    /**
+     * @throws Exception if failed.
+     */
+    @Test
+    public void testRebalancingDuringLoad_8000_8000_8_1() throws Exception {
+        checkRebalancingDuringLoad(8000, 8000, 8, 1);
+    }
+
+    /**
+     * @throws Exception if failed.
+     */
+    @Test
+    public void testRebalancingDuringLoad_1000_500_8_16() throws Exception {
+        checkRebalancingDuringLoad(1000, 500, 8, 16);
+    }
+
+    /**
+     * @throws Exception if failed.
+     */
+    @Test
+    public void testRebalancingDuringLoad_8000_500_8_16() throws Exception {
+        checkRebalancingDuringLoad(8000, 500, 8, 16);
+    }
+
+    /**
+     * @throws Exception if failed.
+     */
+    @Test
+    public void testRebalancingDuringLoad_1000_20000_8_16() throws Exception {
+        checkRebalancingDuringLoad(1000, 20000, 8, 16);
+    }
+
+    /**
+     * @throws Exception if failed.
+     */
+    @Test
+    public void testRebalancingDuringLoad_8000_8000_8_16() throws Exception {
+        checkRebalancingDuringLoad(8000, 8000, 8, 16);
+    }
+
+    /**
+     * @throws Exception if failed.
+     */
+    @Test
+    public void testRebalancingDuringLoad_10_10_1_1() throws Exception {
+        checkRebalancingDuringLoad(10, 10, 1, 1);
+    }
+
+    /**
+     * @throws Exception if failed.
+     */
+    @Test
+    public void testRebalancingDuringLoad_10_500_8_16() throws Exception {
+        checkRebalancingDuringLoad(10, 500, 8, 16);
+    }
 
     /**
      * @throws Exception if failed.
