/*
 * Licensed to the Apache Software Foundation (ASF) under one or more
 * contributor license agreements.  See the NOTICE file distributed with
 * this work for additional information regarding copyright ownership.
 * The ASF licenses this file to You under the Apache License, Version 2.0
 * (the "License"); you may not use this file except in compliance with
 * the License.  You may obtain a copy of the License at
 *
 *      http://www.apache.org/licenses/LICENSE-2.0
 *
 * Unless required by applicable law or agreed to in writing, software
 * distributed under the License is distributed on an "AS IS" BASIS,
 * WITHOUT WARRANTIES OR CONDITIONS OF ANY KIND, either express or implied.
 * See the License for the specific language governing permissions and
 * limitations under the License.
 */

package org.apache.ignite.internal.processors.igfs;

import org.apache.ignite.IgniteCheckedException;
import org.apache.ignite.IgniteException;
import org.apache.ignite.cache.CacheMemoryMode;
import org.apache.ignite.cache.CachePeekMode;
import org.apache.ignite.igfs.IgfsDirectoryNotEmptyException;
import org.apache.ignite.igfs.IgfsException;
import org.apache.ignite.igfs.IgfsFile;
import org.apache.ignite.igfs.IgfsInputStream;
import org.apache.ignite.igfs.IgfsMode;
import org.apache.ignite.igfs.IgfsOutputStream;
import org.apache.ignite.igfs.IgfsParentNotDirectoryException;
import org.apache.ignite.igfs.IgfsPath;
import org.apache.ignite.igfs.IgfsPathNotFoundException;
import org.apache.ignite.internal.IgniteInternalFuture;
import org.apache.ignite.internal.processors.cache.GridCacheAdapter;
import org.apache.ignite.internal.processors.cache.GridCacheEntryEx;
import org.apache.ignite.internal.util.lang.GridAbsPredicate;
import org.apache.ignite.internal.util.typedef.F;
import org.apache.ignite.internal.util.typedef.T2;
import org.apache.ignite.internal.util.typedef.X;
import org.apache.ignite.internal.util.typedef.internal.U;
import org.apache.ignite.lang.IgniteBiTuple;
import org.apache.ignite.lang.IgniteUuid;
import org.apache.ignite.testframework.GridTestUtils;

import java.io.IOException;
import java.util.ArrayDeque;
import java.util.ArrayList;
import java.util.Arrays;
import java.util.Collection;
import java.util.Collections;
import java.util.HashMap;
import java.util.Iterator;
import java.util.List;
import java.util.Map;
import java.util.Queue;
import java.util.Random;

import java.util.concurrent.Callable;
import java.util.concurrent.CyclicBarrier;
import java.util.concurrent.atomic.AtomicBoolean;
import java.util.concurrent.atomic.AtomicInteger;
import java.util.concurrent.atomic.AtomicReference;

import static org.apache.ignite.igfs.IgfsMode.PRIMARY;
import static org.apache.ignite.igfs.IgfsMode.PROXY;

/**
 * Test fo regular igfs operations.
 */
@SuppressWarnings({"ThrowableResultOfMethodCallIgnored", "ConstantConditions"})
public abstract class IgfsAbstractSelfTest extends IgfsAbstractBaseSelfTest {
    /**
     * Constructor.
     *
     * @param mode IGFS mode.
     */
    protected IgfsAbstractSelfTest(IgfsMode mode) {
        super(mode);
    }

    /**
     * Constructor.
     *
     * @param mode IGFS mode.
     * @param memoryMode Memory mode.
     */
    protected IgfsAbstractSelfTest(IgfsMode mode, CacheMemoryMode memoryMode) {
<<<<<<< HEAD
        assert mode != null && mode != PROXY;

        this.mode = mode;
        this.memoryMode = memoryMode;

        dual = mode != PRIMARY;
    }

    /**
     * @return Relaxed consistency flag.
     */
    protected boolean relaxedConsistency() {
        return false;
    }

    /**
     * @return Relaxed consistency flag.
     */
    protected boolean initializeDefaultPathModes() {
        return false;
    }

    /**
     * @return Client flag.
     */
    protected boolean client() {
        return false;
    }

    /**
     * @return Use optimized marshaller flag.
     */
    protected boolean useOptimizedMarshaller() {
        return false;
    }

    /**
     * @return Whether append is supported.
     */
    protected boolean appendSupported() {
        return true;
    }

    /**
     * @return Whether permissions are supported.
     */
    protected boolean permissionsSupported() {
        return true;
    }

    /**
     * @return Whether properties are supported.
     */
    protected boolean propertiesSupported() {
        return true;
    }

    /**
     * @return Whether times are supported.
     */
    protected boolean timesSupported() {
        return true;
    }

    /**
     * @return Amount of nodes to start.
     */
    protected int nodeCount() {
        return 1;
    }

    /**
     * Data chunk.
     *
     * @param len Length.
     * @return Data chunk.
     */
    static byte[] createChunk(int len) {
        byte[] chunk = new byte[len];

        for (int i = 0; i < chunk.length; i++)
            chunk[i] = (byte)i;

        return chunk;
    }

    /** {@inheritDoc} */
    @Override protected void beforeTestsStarted() throws Exception {
        igfsSecondaryFileSystem = createSecondaryFileSystemStack();

        nodes = new Ignite[nodeCount()];

        for (int i = 0; i < nodes.length; i++) {
            String nodeName = i == 0 ? "ignite" : "ignite" + i;

            nodes[i] = startGridWithIgfs(nodeName, "igfs", mode, igfsSecondaryFileSystem, PRIMARY_REST_CFG,
                primaryIpFinder);
        }

        igfs = (IgfsImpl) nodes[0].fileSystem("igfs");

        if (client()) {
            // Start client.
            Ignition.setClientMode(true);

            try {
                Ignite ignite = startGridWithIgfs("ignite-client", "igfs", mode, igfsSecondaryFileSystem,
                    PRIMARY_REST_CFG, primaryIpFinder);

                igfs = (IgfsImpl) ignite.fileSystem("igfs");
            }
            finally {
                Ignition.setClientMode(false);
            }
        }
    }

    /**
     * Creates secondary file system stack.
     *
     * @return The secondary file system.
     * @throws Exception On error.
     */
    protected IgfsSecondaryFileSystem createSecondaryFileSystemStack() throws Exception {
        Ignite igniteSecondary = startGridWithIgfs("ignite-secondary", "igfs-secondary", PRIMARY, null,
            SECONDARY_REST_CFG, secondaryIpFinder);

        IgfsEx secondaryIgfsImpl = (IgfsEx) igniteSecondary.fileSystem("igfs-secondary");

        igfsSecondary = new DefaultIgfsSecondaryFileSystemTestAdapter(secondaryIgfsImpl);

        return secondaryIgfsImpl.asSecondary();
    }

    /** {@inheritDoc} */
    @Override protected void afterTest() throws Exception {
        clear(igfs, igfsSecondary);

        assert igfs.listFiles(new IgfsPath("/")).isEmpty();
    }

    /** {@inheritDoc} */
    @Override protected void afterTestsStopped() throws Exception {
        G.stopAll(true);
    }

    /**
     * Start grid with IGFS.
     *
     * @param gridName Grid name.
     * @param igfsName IGFS name
     * @param mode IGFS mode.
     * @param secondaryFs Secondary file system (optional).
     * @param restCfg Rest configuration string (optional).
     * @param ipFinder IP finder.
     * @return Started grid instance.
     * @throws Exception If failed.
     */
    @SuppressWarnings("unchecked")
    protected Ignite startGridWithIgfs(String gridName, String igfsName, IgfsMode mode,
        @Nullable IgfsSecondaryFileSystem secondaryFs, @Nullable IgfsIpcEndpointConfiguration restCfg,
        TcpDiscoveryIpFinder ipFinder) throws Exception {
        FileSystemConfiguration igfsCfg = new FileSystemConfiguration();

        igfsCfg.setName(igfsName);
        igfsCfg.setBlockSize(IGFS_BLOCK_SIZE);
        igfsCfg.setDefaultMode(mode);
        igfsCfg.setIpcEndpointConfiguration(restCfg);
        igfsCfg.setSecondaryFileSystem(secondaryFs);
        igfsCfg.setPrefetchBlocks(PREFETCH_BLOCKS);
        igfsCfg.setSequentialReadsBeforePrefetch(SEQ_READS_BEFORE_PREFETCH);
        igfsCfg.setRelaxedConsistency(relaxedConsistency());

        igfsCfg.setInitializeDefaultPathModes(initializeDefaultPathModes());

        CacheConfiguration dataCacheCfg = defaultCacheConfiguration();

        dataCacheCfg.setNearConfiguration(null);
        dataCacheCfg.setCacheMode(PARTITIONED);
        dataCacheCfg.setNearConfiguration(null);
        dataCacheCfg.setWriteSynchronizationMode(CacheWriteSynchronizationMode.FULL_SYNC);
        dataCacheCfg.setAffinityMapper(new IgfsGroupDataBlocksKeyMapper(2));
        dataCacheCfg.setBackups(0);
        dataCacheCfg.setAtomicityMode(TRANSACTIONAL);
        dataCacheCfg.setMemoryMode(memoryMode);
        dataCacheCfg.setOffHeapMaxMemory(0);

        CacheConfiguration metaCacheCfg = defaultCacheConfiguration();

        metaCacheCfg.setNearConfiguration(null);
        metaCacheCfg.setCacheMode(REPLICATED);
        metaCacheCfg.setWriteSynchronizationMode(CacheWriteSynchronizationMode.FULL_SYNC);
        metaCacheCfg.setAtomicityMode(TRANSACTIONAL);

        igfsCfg.setMetaCacheConfiguration(metaCacheCfg);
        igfsCfg.setDataCacheConfiguration(dataCacheCfg);

        IgniteConfiguration cfg = new IgniteConfiguration();

        if (useOptimizedMarshaller())
            cfg.setMarshaller(new OptimizedMarshaller());

        cfg.setGridName(gridName);

        TcpDiscoverySpi discoSpi = new TcpDiscoverySpi();

        discoSpi.setIpFinder(ipFinder);

        prepareCacheConfigurations(dataCacheCfg, metaCacheCfg);

        cfg.setDiscoverySpi(discoSpi);
        cfg.setFileSystemConfiguration(igfsCfg);

        cfg.setLocalHost("127.0.0.1");
        cfg.setConnectorConfiguration(null);

        return G.start(cfg);
    }

    /**
     * Prepare cache configuration.
     *
     * @param dataCacheCfg Data cache configuration.
     * @param metaCacheCfg Meta cache configuration.
     */
    protected void prepareCacheConfigurations(CacheConfiguration dataCacheCfg, CacheConfiguration metaCacheCfg) {
        // Noop
    }

    /**
     * Execute provided task in a separate thread.
     *
     * @param task Task to execute.
     * @return Result.
     */
    protected static <T> IgniteInternalFuture<T> execute(final Callable<T> task) {
        final GridFutureAdapter<T> fut = new GridFutureAdapter<>();

        new Thread(new Runnable() {
            @Override public void run() {
                try {
                    fut.onDone(task.call());
                }
                catch (Throwable e) {
                    fut.onDone(e);
                }
            }
        }).start();

        return fut;
=======
        super(mode, memoryMode);
>>>>>>> 5099f143
    }

    /**
     * Test existence check when the path exists both locally and remotely.
     *
     * @throws Exception If failed.
     */
    public void testExists() throws Exception {
        create(igfs, paths(DIR), null);

        checkExist(igfs, igfsSecondary, DIR);
    }

    /**
     * Test existence check when the path doesn't exist remotely.
     *
     * @throws Exception If failed.
     */
    public void testExistsPathDoesNotExist() throws Exception {
        assert !igfs.exists(DIR);
    }

    /**
     * Test list files routine.
     *
     * @throws Exception If failed.
     */
    public void testListFiles() throws Exception {
        create(igfs, paths(DIR, SUBDIR, SUBSUBDIR), paths(FILE));

        Collection<IgfsFile> paths = igfs.listFiles(SUBDIR);

        assert paths != null;
        assert paths.size() == 2;

        Iterator<IgfsFile> iter = paths.iterator();

        IgfsFile path1 = iter.next();
        IgfsFile path2 = iter.next();

        assert (SUBSUBDIR.equals(path1.path()) && FILE.equals(path2.path())) ||
            (FILE.equals(path1.path()) && SUBSUBDIR.equals(path2.path()));
    }

    /**
     * Test list files routine when the path doesn't exist remotely.
     *
     * @throws Exception If failed.
     */
    public void testListFilesPathDoesNotExist() throws Exception {
        Collection<IgfsFile> paths = null;

        try {
            paths = igfs.listFiles(SUBDIR);
        }
        catch (IgniteException ignore) {
            // No-op.
        }

        assert paths == null || paths.isEmpty();
    }

    /**
     * Test info routine when the path exists both locally and remotely.
     *
     * @throws Exception If failed.
     */
    public void testInfo() throws Exception {
        create(igfs, paths(DIR), null);

        IgfsFile info = igfs.info(DIR);

        assert info != null;

        assertEquals(DIR, info.path());
    }

    /**
     * Test info routine when the path doesn't exist remotely.
     *
     * @throws Exception If failed.
     */
    public void testInfoPathDoesNotExist() throws Exception {
        IgfsFile info = null;

        try {
            info = igfs.info(DIR);
        }
        catch (IgniteException ignore) {
            // No-op.
        }

        assert info == null;
    }

    /**
     * Test rename in case both local and remote file systems have the same folder structure and the path being renamed
     * is a file.
     *
     * @throws Exception If failed.
     */
    public void testRenameFile() throws Exception {
        create(igfs, paths(DIR, SUBDIR), paths(FILE));

        igfs.rename(FILE, FILE2);

        checkExist(igfs, igfsSecondary, FILE2);
        checkNotExist(igfs, igfsSecondary, FILE);
    }

    /**
     * Test file rename when parent folder is the root.
     *
     * @throws Exception If failed.
     */
    public void testRenameFileParentRoot() throws Exception {
        IgfsPath file1 = new IgfsPath("/file1");
        IgfsPath file2 = new IgfsPath("/file2");

        create(igfs, null, paths(file1));

        igfs.rename(file1, file2);

        checkExist(igfs, igfsSecondary, file2);
        checkNotExist(igfs, igfsSecondary, file1);
    }

    /**
     * Test rename in case both local and remote file systems have the same folder structure and the path being renamed
     * is a directory.
     *
     * @throws Exception If failed.
     */
    public void testRenameDirectory() throws Exception {
        create(igfs, paths(DIR, SUBDIR), null);

        igfs.rename(SUBDIR, SUBDIR2);

        checkExist(igfs, igfsSecondary, SUBDIR2);
        checkNotExist(igfs, igfsSecondary, SUBDIR);
    }

    /**
     * Test directory rename when parent folder is the root.
     *
     * @throws Exception If failed.
     */
    public void testRenameDirectoryParentRoot() throws Exception {
        IgfsPath dir1 = new IgfsPath("/dir1");
        IgfsPath dir2 = new IgfsPath("/dir2");

        create(igfs, paths(dir1), null);

        igfs.rename(dir1, dir2);

        checkExist(igfs, igfsSecondary, dir2);
        checkNotExist(igfs, igfsSecondary, dir1);
    }

    /**
     * Test move in case both local and remote file systems have the same folder structure and the path being renamed is
     * a file.
     *
     * @throws Exception If failed.
     */
    public void testMoveFile() throws Exception {
        create(igfs, paths(DIR, SUBDIR, DIR_NEW, SUBDIR_NEW), paths(FILE));

        igfs.rename(FILE, SUBDIR_NEW);

        checkExist(igfs, igfsSecondary, new IgfsPath(SUBDIR_NEW, FILE.name()));
        checkNotExist(igfs, igfsSecondary, FILE);
    }

    /**
     * Test file move when destination is the root.
     *
     * @throws Exception If failed.
     */
    public void testMoveFileDestinationRoot() throws Exception {
        create(igfs, paths(DIR, SUBDIR), paths(FILE));

        igfs.rename(FILE, IgfsPath.ROOT);

        checkExist(igfs, igfsSecondary, new IgfsPath("/" + FILE.name()));
        checkNotExist(igfs, igfsSecondary, FILE);
    }

    /**
     * Test file move when source parent is the root.
     *
     * @throws Exception If failed.
     */
    public void testMoveFileSourceParentRoot() throws Exception {
        IgfsPath file = new IgfsPath("/" + FILE.name());

        create(igfs, paths(DIR_NEW, SUBDIR_NEW), paths(file));

        igfs.rename(file, SUBDIR_NEW);

        checkExist(igfs, igfsSecondary, new IgfsPath(SUBDIR_NEW, FILE.name()));
        checkNotExist(igfs, igfsSecondary, file);
    }

    /**
     * Test move and rename in case both local and remote file systems have the same folder structure and the path being
     * renamed is a file.
     *
     * @throws Exception If failed.
     */
    public void testMoveRenameFile() throws Exception {
        create(igfs, paths(DIR, SUBDIR, DIR_NEW, SUBDIR_NEW), paths(FILE));

        igfs.rename(FILE, FILE_NEW);

        checkExist(igfs, igfsSecondary, FILE_NEW);
        checkNotExist(igfs, igfsSecondary, FILE);
    }

    /**
     * Test file move and rename when destination is the root.
     *
     * @throws Exception If failed.
     */
    public void testMoveRenameFileDestinationRoot() throws Exception {
        IgfsPath file = new IgfsPath("/" + FILE.name());

        create(igfs, paths(DIR, SUBDIR), paths(FILE));

        igfs.rename(FILE, file);

        checkExist(igfs, igfsSecondary, file);
        checkNotExist(igfs, igfsSecondary, FILE);
    }

    /**
     * Test file move and rename when source parent is the root.
     *
     * @throws Exception If failed.
     */
    public void testMoveRenameFileSourceParentRoot() throws Exception {
        IgfsPath file = new IgfsPath("/" + FILE_NEW.name());

        create(igfs, paths(DIR_NEW, SUBDIR_NEW), paths(file));

        igfs.rename(file, FILE_NEW);

        checkExist(igfs, igfsSecondary, FILE_NEW);
        checkNotExist(igfs, igfsSecondary, file);
    }

    /**
     * Test move in case both local and remote file systems have the same folder structure and the path being renamed is
     * a directory.
     *
     * @throws Exception If failed.
     */
    public void testMoveDirectory() throws Exception {
        create(igfs, paths(DIR, SUBDIR, SUBSUBDIR, DIR_NEW, SUBDIR_NEW), null);

        igfs.rename(SUBSUBDIR, SUBDIR_NEW);

        checkExist(igfs, igfsSecondary, new IgfsPath(SUBDIR_NEW, SUBSUBDIR.name()));
        checkNotExist(igfs, igfsSecondary, SUBSUBDIR);
    }

    /**
     * Test directory move when destination is the root.
     *
     * @throws Exception If failed.
     */
    public void testMoveDirectoryDestinationRoot() throws Exception {
        create(igfs, paths(DIR, SUBDIR, SUBSUBDIR), null);

        igfs.rename(SUBSUBDIR, IgfsPath.ROOT);

        checkExist(igfs, igfsSecondary, new IgfsPath("/" + SUBSUBDIR.name()));
        checkNotExist(igfs, igfsSecondary, SUBSUBDIR);
    }

    /**
     * Test directory move when source parent is the root.
     *
     * @throws Exception If failed.
     */
    public void testMoveDirectorySourceParentRoot() throws Exception {
        IgfsPath dir = new IgfsPath("/" + SUBSUBDIR.name());

        create(igfs, paths(DIR_NEW, SUBDIR_NEW, dir), null);

        igfs.rename(dir, SUBDIR_NEW);

        checkExist(igfs, igfsSecondary, new IgfsPath(SUBDIR_NEW, SUBSUBDIR.name()));
        checkNotExist(igfs, igfsSecondary, dir);
    }

    /**
     * Test move and rename  in case both local and remote file systems have the same folder structure and the path
     * being renamed is a directory.
     *
     * @throws Exception If failed.
     */
    public void testMoveRenameDirectory() throws Exception {
        create(igfs, paths(DIR, SUBDIR, SUBSUBDIR, DIR_NEW, SUBDIR_NEW), null);

        igfs.rename(SUBSUBDIR, SUBSUBDIR_NEW);

        checkExist(igfs, igfsSecondary, SUBSUBDIR_NEW);
        checkNotExist(igfs, igfsSecondary, SUBSUBDIR);
    }

    /**
     * Test directory move and rename when destination is the root.
     *
     * @throws Exception If failed.
     */
    public void testMoveRenameDirectoryDestinationRoot() throws Exception {
        IgfsPath dir = new IgfsPath("/" + SUBSUBDIR.name());

        create(igfs, paths(DIR, SUBDIR, SUBSUBDIR), null);

        igfs.rename(SUBSUBDIR, dir);

        checkExist(igfs, igfsSecondary, dir);
        checkNotExist(igfs, igfsSecondary, SUBSUBDIR);
    }

    /**
     * Test directory move and rename when source parent is the root.
     *
     * @throws Exception If failed.
     */
    public void testMoveRenameDirectorySourceParentRoot() throws Exception {
        IgfsPath dir = new IgfsPath("/" + SUBSUBDIR_NEW.name());

        create(igfs, paths(DIR_NEW, SUBDIR_NEW, dir), null);

        igfs.rename(dir, SUBSUBDIR_NEW);

        checkExist(igfs, igfsSecondary, SUBSUBDIR_NEW);
        checkNotExist(igfs, igfsSecondary, dir);
    }

    /**
     * Ensure that rename doesn't occur in case source doesn't exist remotely.
     *
     * @throws Exception If failed.
     */
    public void testMoveRenameSourceDoesNotExist() throws Exception {
        create(igfs, paths(DIR, DIR_NEW), null);

        GridTestUtils.assertThrowsInherited(log, new Callable<Object>() {
            @Override public Object call() throws Exception {
                igfs.rename(SUBDIR, SUBDIR_NEW);

                return null;
            }
        }, IgfsException.class, null);

        checkNotExist(igfs, igfsSecondary, SUBDIR, SUBDIR_NEW);
    }

    /**
     * Test mkdirs in case both local and remote file systems have the same folder structure.
     *
     * @throws Exception If failed.
     */
    @SuppressWarnings("ConstantConditions")
    public void testMkdirs() throws Exception {
        if (!propertiesSupported())
            return;

        Map<String, String> props = properties(null, null, "0555"); // mkdirs command doesn't propagate user info.

        igfs.mkdirs(new IgfsPath("/x"), null);
        checkExist(igfs, igfsSecondary, new IgfsPath("/x"));

        igfs.mkdirs(new IgfsPath("/k/l"), null);
        checkExist(igfs, igfsSecondary, new IgfsPath("/k/l"));

        igfs.mkdirs(new IgfsPath("/x/y"), null);
        checkExist(igfs, igfsSecondary, new IgfsPath("/x/y"));

        igfs.mkdirs(new IgfsPath("/a/b/c/d"), null);
        checkExist(igfs, igfsSecondary, new IgfsPath("/a/b/c/d"));

        igfs.mkdirs(new IgfsPath("/a/b/c/d/e"), null);
        checkExist(igfs, igfsSecondary, new IgfsPath("/a/b/c/d/e"));

        create(igfs, null, new IgfsPath[] { new IgfsPath("/d/f") }); // "f" is a file.
        checkExist(igfs, igfsSecondary, new IgfsPath("/d/f"));
        assertTrue(igfs.info(new IgfsPath("/d/f")).isFile());

        try {
            igfs.mkdirs(new IgfsPath("/d/f"), null);

            fail("IgfsParentNotDirectoryException expected.");
        }
        catch (IgfsParentNotDirectoryException ignore) {
            // No-op.
        }
        catch (IgfsException ignore) {
            // Currently Ok for Hadoop fs:
            if (!getClass().getSimpleName().startsWith("Hadoop"))
                throw ignore;
        }

        try {
            igfs.mkdirs(new IgfsPath("/d/f/something/else"), null);

            fail("IgfsParentNotDirectoryException expected.");
        }
        catch (IgfsParentNotDirectoryException ignore) {
            // No-op.
        }
        catch (IgfsException ignore) {
            // Currently Ok for Hadoop fs:
            if (!getClass().getSimpleName().startsWith("Hadoop"))
                throw ignore;
        }

        create(igfs, paths(DIR, SUBDIR), null);

        igfs.mkdirs(SUBSUBDIR, props);

        // Ensure that directory was created and properties are propagated.
        checkExist(igfs, igfsSecondary, SUBSUBDIR);

        if (permissionsSupported()) {
            if (dual)
                // Check only permissions because user and group will always be present in Hadoop Fs.
                assertEquals(props.get(IgfsUtils.PROP_PERMISSION), igfsSecondary.permissions(SUBSUBDIR.toString()));

            // We check only permission because IGFS client adds username and group name explicitly.
            assertEquals(props.get(IgfsUtils.PROP_PERMISSION),
                igfs.info(SUBSUBDIR).properties().get(IgfsUtils.PROP_PERMISSION));
        }
    }

    /**
     * Test mkdirs in case parent is the root directory.
     *
     * @throws Exception If failed.
     */
    @SuppressWarnings("ConstantConditions")
    public void testMkdirsParentRoot() throws Exception {
        Map<String, String> props = null;

        if (permissionsSupported())
            props = properties(null, null, "0555"); // mkdirs command doesn't propagate user info.

        igfs.mkdirs(DIR, props);

        checkExist(igfs, igfsSecondary, DIR);

        if (permissionsSupported()) {
            if (dual)
                // check permission only since Hadoop Fs will always have user and group:
                assertEquals(props.get(IgfsUtils.PROP_PERMISSION), igfsSecondary.permissions(DIR.toString()));

            // We check only permission because IGFS client adds username and group name explicitly.
            assertEquals(props.get(IgfsUtils.PROP_PERMISSION),
                igfs.info(DIR).properties().get(IgfsUtils.PROP_PERMISSION));
        }
    }

    /**
     * Test delete in case both local and remote file systems have the same folder structure.
     *
     * @throws Exception If failed.
     */
    public void testDelete() throws Exception {
        create(igfs, paths(DIR, SUBDIR, SUBSUBDIR), paths(FILE));

        igfs.delete(SUBDIR, true);

        checkNotExist(igfs, igfsSecondary, SUBDIR, SUBSUBDIR, FILE);
    }

    /**
     * Test delete when the path parent is the root.
     *
     * @throws Exception If failed.
     */
    public void testDeleteParentRoot() throws Exception {
        create(igfs, paths(DIR, SUBDIR, SUBSUBDIR), paths(FILE));

        igfs.delete(DIR, true);

        checkNotExist(igfs, igfsSecondary, DIR, SUBDIR, SUBSUBDIR, FILE);
    }

    /**
     * Ensure that delete will not be successful in non-empty directory when recursive flag is set to {@code false}.
     *
     * @throws Exception If failed.
     */
    public void testDeleteDirectoryNotEmpty() throws Exception {
        create(igfs, paths(DIR, SUBDIR, SUBSUBDIR), paths(FILE));
        checkExist(igfs, igfsSecondary, SUBDIR, SUBSUBDIR, FILE);

        try {
            boolean ok = igfs.delete(SUBDIR, false);

            assertFalse(ok);
        }
        catch (IgfsDirectoryNotEmptyException ignore) {
            // No-op, expected.
        }

        checkExist(igfs, igfsSecondary, SUBDIR, SUBSUBDIR, FILE);
    }

    /**
     * Test update in case both local and remote file systems have the same folder structure.
     *
     * @throws Exception If failed.
     */
    @SuppressWarnings("ConstantConditions")
    public void testUpdate() throws Exception {
        if(!propertiesSupported())
            return;

        Map<String, String> props = properties("owner", "group", "0555");

        create(igfs, paths(DIR, SUBDIR), paths(FILE));

        igfs.update(FILE, props);

        if (dual)
            assertEquals(props, igfsSecondary.properties(FILE.toString()));

        assertEquals(props, igfs.info(FILE).properties());
    }

    /**
     * Test update when parent is the root.
     *
     * @throws Exception If failed.
     */
    @SuppressWarnings("ConstantConditions")
    public void testUpdateParentRoot() throws Exception {
        if(!propertiesSupported())
            return;

        Map<String, String> props = properties("owner", "group", "0555");

        create(igfs, paths(DIR), null);

        igfs.update(DIR, props);

        if (dual)
            assertEquals(props, igfsSecondary.properties(DIR.toString()));

        assertEquals(props, igfs.info(DIR).properties());
    }

    /**
     * Check that exception is thrown in case the path being updated doesn't exist remotely.
     *
     * @throws Exception If failed.
     */
    public void testUpdatePathDoesNotExist() throws Exception {
        final Map<String, String> props = properties("owner", "group", "0555");

        assert igfs.update(SUBDIR, props) == null;

        checkNotExist(igfs, igfsSecondary, SUBDIR);
    }

    /**
     * Ensure that formatting is not propagated to the secondary file system.
     *
     * @throws Exception If failed.
     */
    @SuppressWarnings("ConstantConditions")
    public void testFormat() throws Exception {
        if (mode == PROXY)
            return;

        final GridCacheAdapter<IgfsBlockKey, byte[]> dataCache = getDataCache(igfs);

        assert dataCache != null;

        int size0 = dataCache.size(new CachePeekMode[] {CachePeekMode.ALL});
        assert size0 == 0 : "Initial data cache size = " + size0;

        if (dual)
            create(igfsSecondary, paths(DIR, SUBDIR, DIR_NEW, SUBDIR_NEW), paths(FILE, FILE_NEW));

        create(igfs, paths(DIR, SUBDIR), paths(FILE));

        try (IgfsOutputStream os = igfs.create(FILE, true)) {
            os.write(new byte[10 * 1024 * 1024]);
        }

        awaitFileClose(igfs, FILE);

        if (dual)
            checkExist(igfsSecondary, DIR, SUBDIR, FILE, DIR_NEW, SUBDIR_NEW, FILE_NEW);

        checkExist(igfs, DIR, SUBDIR, FILE);

        assertEquals(10 * 1024 * 1024, igfs.info(FILE).length());

        assert dataCache.size(new CachePeekMode[] {CachePeekMode.ALL}) > 0;

        igfs.format();

        // Ensure format is not propagated to the secondary file system.
        if (dual) {
            checkExist(igfsSecondary, DIR, SUBDIR, FILE, DIR_NEW, SUBDIR_NEW, FILE_NEW);

            igfsSecondary.format();
        }

        // Ensure entries deletion in the primary file system.
        checkNotExist(igfs, DIR, SUBDIR, FILE);

        if (!GridTestUtils.waitForCondition(new GridAbsPredicate() {
            @Override public boolean apply() {
                try {
                    return dataCache.size(new CachePeekMode[] {CachePeekMode.ALL}) == 0;
                } catch (IgniteCheckedException ice) {
                    throw new IgniteException(ice);
                }
            }
        }, 10_000)) {
            Iterable<? extends GridCacheEntryEx> entries = dataCache.allEntries();

            for (GridCacheEntryEx e: entries) {
                X.println("deleted = " + e.deleted());
                X.println("detached = " + e.detached());
                X.println("info = " + e.info());
                X.println("k = " + e.key() + ", v = " + e.valueBytes());
            }

            assert false;
        }
    }

    /**
     * Tests that root directory properties persist afetr the #format() operation.
     *
     * @throws Exception If failed.
     */
    public void testRootPropertiesPersistAfterFormat() throws Exception {
        if(!propertiesSupported())
            return;

        if (dual && !(igfsSecondaryFileSystem instanceof IgfsSecondaryFileSystemImpl)) {
            // In case of Hadoop dual mode only user name, group name, and permission properties are updated,
            // an arbitrary named property is just ignored:
            checkRootPropertyUpdate("foo", "moo", null);
            checkRootPropertyUpdate(IgfsUtils.PROP_PERMISSION, "0777", "0777");
        }
        else {
            checkRootPropertyUpdate("foo", "moo", "moo");
            checkRootPropertyUpdate(IgfsUtils.PROP_PERMISSION, "0777", "0777");
        }
    }

    /**
     * Check root property update.
     *
     * @throws Exception If failed.
     */
    private void checkRootPropertyUpdate(String prop, String setVal, String expGetVal) throws Exception {
        igfs.update(IgfsPath.ROOT, Collections.singletonMap(prop, setVal));

        igfs.format();

        IgfsFile file = igfs.info(IgfsPath.ROOT);

        assert file != null;

        Map<String,String> props = file.properties();

        assertEquals(expGetVal, props.get(prop));
    }

    /**
     * Test regular file open.
     *
     * @throws Exception If failed.
     */
    public void testOpen() throws Exception {
        create(igfs, paths(DIR, SUBDIR), null);

        createFile(igfs, FILE, true, chunk);

        checkFileContent(igfs, FILE, chunk);

        // Read again when the whole file is in memory.
        checkFileContent(igfs, FILE, chunk);
    }

    /**
     * Test file open in case it doesn't exist both locally and remotely.
     *
     * @throws Exception If failed.
     */
    public void testOpenDoesNotExist() throws Exception {
        igfsSecondary.delete(FILE.toString(), false);

        GridTestUtils.assertThrows(log(), new Callable<Object>() {
            @Override public Object call() throws Exception {
                IgfsInputStream is = null;

                try {
                    is = igfs.open(FILE);
                } finally {
                    U.closeQuiet(is);
                }

                return null;
            }
        }, IgfsPathNotFoundException.class, "File not found: " + FILE);
    }

    /**
     * Test setTimes operation.
     *
     * @throws Exception If failed.
     */
    public void testSetTimes() throws Exception {
        createFile(igfs, FILE, true, chunk);

        checkExist(igfs, igfsSecondary, DIR);
        checkExist(igfs, igfsSecondary, SUBDIR);
        checkExist(igfs, igfsSecondary, FILE);

        checkSetTimes(SUBDIR);
        checkSetTimes(FILE);

        try {
            igfs.setTimes(FILE2, Long.MAX_VALUE, Long.MAX_VALUE);

            fail("Exception is not thrown for missing file.");
        }
        catch (Exception ignore) {
            // No-op.
        }
    }

    /**
     * Check setTimes logic for path.
     *
     * @param path Path.
     * @throws Exception If failed.
     */
    private void checkSetTimes(IgfsPath path) throws Exception {
        if (timesSupported()) {

            IgfsFile info = igfs.info(path);
            T2<Long, Long> secondaryTimes = dual ? igfsSecondary.times(path.toString()) : null;

            assert info != null;

            // Change nothing.
            igfs.setTimes(path, -1, -1);

            IgfsFile newInfo = igfs.info(path);

            assert newInfo != null;

            assertEquals(info.accessTime(), newInfo.accessTime());
            assertEquals(info.modificationTime(), newInfo.modificationTime());

            if (dual) {
                T2<Long, Long> newSecondaryTimes = igfsSecondary.times(path.toString());

                assertEquals(secondaryTimes.get1(), newSecondaryTimes.get1());
                assertEquals(secondaryTimes.get2(), newSecondaryTimes.get2());
            }

            // Change only access time.
            igfs.setTimes(path, info.accessTime() + 1, -1);

            newInfo = igfs.info(path);

            assert newInfo != null;

            assertEquals(info.accessTime() + 1, newInfo.accessTime());
            assertEquals(info.modificationTime(), newInfo.modificationTime());

            if (dual) {
                T2<Long, Long> newSecondaryTimes = igfsSecondary.times(path.toString());

                assertEquals(newInfo.accessTime(), (long) newSecondaryTimes.get1());
                assertEquals(secondaryTimes.get2(), newSecondaryTimes.get2());
            }

            // Change only modification time.
            igfs.setTimes(path, -1, info.modificationTime() + 1);

            newInfo = igfs.info(path);

            assert newInfo != null;

            assertEquals(info.accessTime() + 1, newInfo.accessTime());
            assertEquals(info.modificationTime() + 1, newInfo.modificationTime());

            if (dual) {
                T2<Long, Long> newSecondaryTimes = igfsSecondary.times(path.toString());

                assertEquals(newInfo.accessTime(), (long) newSecondaryTimes.get1());
                assertEquals(newInfo.modificationTime(), (long) newSecondaryTimes.get2());
            }

            // Change both.
            igfs.setTimes(path, info.accessTime() + 2, info.modificationTime() + 2);

            newInfo = igfs.info(path);

            assert newInfo != null;

            assertEquals(info.accessTime() + 2, newInfo.accessTime());
            assertEquals(info.modificationTime() + 2, newInfo.modificationTime());

            if (dual) {
                T2<Long, Long> newSecondaryTimes = igfsSecondary.times(path.toString());

                assertEquals(newInfo.accessTime(), (long) newSecondaryTimes.get1());
                assertEquals(newInfo.modificationTime(), (long) newSecondaryTimes.get2());
            }
        }
    }

    /**
     * Test regular create.
     *
     * @throws Exception If failed.
     */
    @SuppressWarnings({"ConstantConditions", "EmptyTryBlock", "UnusedDeclaration"})
    public void testCreate() throws Exception {
        create(igfs, paths(DIR, SUBDIR), null);

        createFile(igfs, FILE, true, chunk);

        checkFile(igfs, igfsSecondary, FILE, chunk);

        try (IgfsOutputStream os = igfs.create(new IgfsPath("/r"), false)) {
            checkExist(igfs, igfsSecondary, new IgfsPath("/r"));
            assert igfs.info(new IgfsPath("/r")).isFile();
        }

        try (IgfsOutputStream os = igfs.create(new IgfsPath("/k/l"), false)) {
            checkExist(igfs, igfsSecondary, new IgfsPath("/k/l"));
            assert igfs.info(new IgfsPath("/k/l")).isFile();
        }

        try {
            try (IgfsOutputStream os = igfs.create(new IgfsPath("/k/l"), false)) {}

            fail("Exception expected");
        } catch (IgniteException e) {
            // okay
        }

        checkExist(igfs, igfsSecondary, new IgfsPath("/k/l"));
        assert igfs.info(new IgfsPath("/k/l")).isFile();

        try {
            try (IgfsOutputStream os = igfs.create(new IgfsPath("/k/l/m"), true)) {}

            fail("Exception expected");
        } catch (IgniteException e) {
            // okay
        }
        checkNotExist(igfs, igfsSecondary, new IgfsPath("/k/l/m"));
        checkExist(igfs, igfsSecondary, new IgfsPath("/k/l"));
        assert igfs.info(new IgfsPath("/k/l")).isFile();

        try {
            try (IgfsOutputStream os = igfs.create(new IgfsPath("/k/l/m/n/o/p"), true)) {}

            fail("Exception expected");
        } catch (IgniteException e) {
            // okay
        }
        checkNotExist(igfs, igfsSecondary, new IgfsPath("/k/l/m"));
        checkExist(igfs, igfsSecondary, new IgfsPath("/k/l"));
        assert igfs.info(new IgfsPath("/k/l")).isFile();

        igfs.mkdirs(new IgfsPath("/x/y"), null);
        try {
            try (IgfsOutputStream os = igfs.create(new IgfsPath("/x/y"), true)) {}

            fail("Exception expected");
        } catch (IgniteException e) {
            // okay
        }

        checkExist(igfs, igfsSecondary, new IgfsPath("/x/y"));
        assert igfs.info(new IgfsPath("/x/y")).isDirectory();

        try (IgfsOutputStream os = igfs.create(new IgfsPath("/x/y/f"), false)) {
            assert igfs.info(new IgfsPath("/x/y/f")).isFile();
        }

        try (IgfsOutputStream os = igfs.create(new IgfsPath("/x/y/z/f"), false)) {
            assert igfs.info(new IgfsPath("/x/y/z/f")).isFile();
        }

        try (IgfsOutputStream os = igfs.create(new IgfsPath("/x/y/z/t/f"), false)) {
            assert igfs.info(new IgfsPath("/x/y/z/t/f")).isFile();
        }

        try (IgfsOutputStream os = igfs.create(new IgfsPath("/x/y/z/t/t2/t3/t4/t5/f"), false)) {
            assert igfs.info(new IgfsPath("/x/y/z/t/t2/t3/t4/t5/f")).isFile();
        }
    }

    /**
     * Test create when parent is the root.
     *
     * @throws Exception If failed.
     */
    public void testCreateParentRoot() throws Exception {
        IgfsPath file = new IgfsPath("/" + FILE.name());

        createFile(igfs, file, true, chunk);

        checkFile(igfs, igfsSecondary, file, chunk);
    }

    /**
     * Test subsequent "create" commands on the same file without closing the output streams.
     *
     * @throws Exception If failed.
     */
    public void testCreateNoClose() throws Exception {
        if (mode != PRIMARY)
            return;

        create(igfs, paths(DIR, SUBDIR), null);

        GridTestUtils.assertThrows(log(), new Callable<Object>() {
            @Override public Object call() throws Exception {
                IgfsOutputStream os1 = null;
                IgfsOutputStream os2 = null;

                try {
                    os1 = igfs.create(FILE, true);
                    os2 = igfs.create(FILE, true);
                } finally {
                    U.closeQuiet(os1);
                    U.closeQuiet(os2);
                }

                return null;
            }
        }, IgfsException.class, null);
    }

    /**
     * Test rename on the file when it was opened for write(create) and is not closed yet.
     *
     * @throws Exception If failed.
     */
    public void testCreateRenameNoClose() throws Exception {
        if (dual)
            return;

        create(igfs, paths(DIR, SUBDIR), null);

        IgfsOutputStream os = null;

        try {
            os = igfs.create(FILE, true);

            igfs.rename(FILE, FILE2);

            os.close();
        }
        finally {
            U.closeQuiet(os);
        }
    }

    /**
     * Test rename on the file parent when it was opened for write(create) and is not closed yet.
     *
     * @throws Exception If failed.
     */
    public void testCreateRenameParentNoClose() throws Exception {
        if (dual)
            return;

        create(igfs, paths(DIR, SUBDIR), null);

        IgfsOutputStream os = null;

        try {
            os = igfs.create(FILE, true);

            igfs.rename(SUBDIR, SUBDIR2);

            os.close();
        }
        finally {
            U.closeQuiet(os);
        }
    }

    /**
     * Test delete on the file when it was opened for write(create) and is not closed yet.
     *
     * @throws Exception If failed.
     */
    public void testCreateDeleteNoClose() throws Exception {
        if (mode != PRIMARY)
            return;

        create(igfs, paths(DIR, SUBDIR), null);

        IgfsOutputStream os = null;

        IgniteUuid id = null;

        try {
            os = igfs.create(FILE, false);

            id = igfs.context().meta().fileId(FILE);

            assert id != null;

            boolean del = igfs.delete(FILE, false);

            assertTrue(del);
            assertFalse(igfs.exists(FILE));
            // The id still exists in meta cache since
            // it is locked for writing and just moved to TRASH.
            // Delete worker cannot delete it for that reason:
            assertTrue(igfs.context().meta().exists(id));

            os.write(chunk);

            os.close();
        }
        finally {
            U.closeQuiet(os);
        }

        final IgniteUuid id0 = id;

        // Delete worker should delete the file once its output stream is finally closed:
        GridTestUtils.waitForCondition(new GridAbsPredicate() {
            @Override public boolean apply() {
                try {
                    return !igfs.context().meta().exists(id0);
                }
                catch (IgniteCheckedException ice) {
                    throw new IgniteException(ice);
                }
            }
        }, 5_000L);
    }

    /**
     * Test delete on the file parent when it was opened for write(create) and is not closed yet.
     *
     * @throws Exception If failed.
     */
    public void testCreateDeleteParentNoClose() throws Exception {
        if (mode != PRIMARY)
            return;

        create(igfs, paths(DIR, SUBDIR), null);

        IgfsOutputStream os = null;

        IgniteUuid id = null;

        try {
            os = igfs.create(FILE, false);

            id = igfs.context().meta().fileId(FILE);

            assert id != null;

            boolean del = igfs.delete(SUBDIR, true);

            assertTrue(del);
            assertFalse(igfs.exists(FILE));
            // The id still exists in meta cache since
            // it is locked for writing and just moved to TRASH.
            // Delete worker cannot delete it for that reason:
            assertTrue(igfs.context().meta().exists(id));

            os.write(chunk);

            os.close();
        }
        finally {
            U.closeQuiet(os);
        }

        final IgniteUuid id0 = id;

        // Delete worker should delete the file once its output stream is finally closed:
        GridTestUtils.waitForCondition(new GridAbsPredicate() {
            @Override public boolean apply() {
                try {
                    return !igfs.context().meta().exists(id0);
                }
                catch (IgniteCheckedException ice) {
                    throw new IgniteException(ice);
                }
            }
        }, 5_000L);
    }

    /**
     * Test update on the file when it was opened for write(create) and is not closed yet.
     *
     * @throws Exception If failed.
     */
    public void testCreateUpdateNoClose() throws Exception {
        if (dual)
            return;

        if(!propertiesSupported())
            return;

        Map<String, String> props = properties("owner", "group", "0555");

        create(igfs, paths(DIR, SUBDIR), null);

        IgfsOutputStream os = null;

        try {
            os = igfs.create(FILE, true);

            igfs.update(FILE, props);

            os.close();
        }
        finally {
            U.closeQuiet(os);
        }
    }

    /**
     * Checks simple write.
     *
     * @throws Exception On error.
     */
    public void testSimpleWrite() throws Exception {
        IgfsPath path = new IgfsPath("/file1");

        IgfsOutputStream os = igfs.create(path, 128, true/*overwrite*/, null, 0, 256, null);

        os.write(chunk);

        os.close();

        assert igfs.exists(path);
        checkFileContent(igfs, path, chunk);

        os = igfs.create(path, 128, true/*overwrite*/, null, 0, 256, null);

        assert igfs.exists(path);

        os.write(chunk);

        assert igfs.exists(path);

        os.write(chunk);

        assert igfs.exists(path);

        os.close();

        assert igfs.exists(path);
        checkFileContent(igfs, path, chunk, chunk);
    }

    /**
     * Ensure consistency of data during file creation.
     *
     * @throws Exception If failed.
     */
    public void testCreateConsistency() throws Exception {
        final AtomicInteger ctr = new AtomicInteger();
        final AtomicReference<Exception> err = new AtomicReference<>();

        final int threadCnt = 10;

        multithreaded(new Runnable() {
            @Override public void run() {
                int idx = ctr.incrementAndGet();

                final IgfsPath path = new IgfsPath("/file" + idx);

                try {
                    for (int i = 0; i < REPEAT_CNT; i++) {
                        IgfsOutputStream os = igfs.create(path, 128, true/*overwrite*/, null, 0, 256, null);

                        os.write(chunk);

                        os.close();

                        assert igfs.exists(path);
                    }

                    awaitFileClose(igfs, path);

                    checkFileContent(igfs, path, chunk);
                }
                catch (IOException | IgniteCheckedException e) {
                    err.compareAndSet(null, e); // Log the very first error.
                }
            }
        }, threadCnt);

        if (err.get() != null)
            throw err.get();
    }

    /**
     * Ensure create consistency when multiple threads writes to the same file.
     *
     * @throws Exception If failed.
     */
    public void testCreateConsistencyMultithreaded() throws Exception {
        final AtomicBoolean stop = new AtomicBoolean();

        final AtomicInteger createCtr = new AtomicInteger(); // How many times the file was re-created.
        final AtomicReference<Exception> err = new AtomicReference<>();

        igfs.create(FILE, false).close();

        int threadCnt = 50;

        IgniteInternalFuture<?> fut = multithreadedAsync(new Runnable() {
            @SuppressWarnings("ThrowFromFinallyBlock")
            @Override public void run() {
                while (!stop.get() && err.get() == null) {
                    IgfsOutputStream os = null;

                    try {
                        os = igfs.create(FILE, true);

                        os.write(chunk);

                        os.close();

                        createCtr.incrementAndGet();
                    }
                    catch (IgniteException e) {
                        // No-op.
                    }
                    catch (IOException e) {
                        err.compareAndSet(null, e);

                        Throwable[] chain = X.getThrowables(e);

                        Throwable cause = chain[chain.length - 1];

                        System.out.println("Failed due to IOException exception. Cause:");
                        cause.printStackTrace(System.out);
                    }
                    finally {
                        if (os != null)
                            try {
                                os.close();
                            }
                            catch (IOException ioe) {
                                throw new IgniteException(ioe);
                            }
                    }
                }
            }
        }, threadCnt);

        long startTime = U.currentTimeMillis();

        while (err.get() == null
                && createCtr.get() < 500
                && U.currentTimeMillis() - startTime < 60 * 1000)
            U.sleep(100);

        stop.set(true);

        fut.get();

        awaitFileClose(igfs.asSecondary(), FILE);

        if (err.get() != null) {
            X.println("Test failed: rethrowing first error: " + err.get());

            throw err.get();
        }

        checkFileContent(igfs, FILE, chunk);
    }

    /**
     * Test regular append.
     *
     * @throws Exception If failed.
     */
    @SuppressWarnings({"TryFinallyCanBeTryWithResources", "EmptyTryBlock"})
    public void testAppend() throws Exception {
        if (appendSupported()) {
            create(igfs, paths(DIR, SUBDIR), null);

            assert igfs.exists(SUBDIR);

            createFile(igfs, FILE, true, BLOCK_SIZE, chunk);

            checkFile(igfs, igfsSecondary, FILE, chunk);

            appendFile(igfs, FILE, chunk);

            checkFile(igfs, igfsSecondary, FILE, chunk, chunk);

            // Test create via append:
            IgfsPath path2 = FILE2;

            IgfsOutputStream os = null;

            try {
                os = igfs.append(path2, true/*create*/);

                writeFileChunks(os, chunk);
            } finally {
                U.closeQuiet(os);

                awaitFileClose(igfs, path2);
            }

            try {
                os = igfs.append(path2, false/*create*/);

                writeFileChunks(os, chunk);
            } finally {
                U.closeQuiet(os);

                awaitFileClose(igfs, path2);
            }

            checkFile(igfs, igfsSecondary, path2, chunk, chunk);

            // Negative append (create == false):
            try {
                try (IgfsOutputStream ignored = igfs.append(new IgfsPath("/should-not-be-created"), false)) {
                    // No-op.
                }

                fail("Exception expected");
            } catch (IgniteException e) {
                // okay
            }
            checkNotExist(igfs, igfsSecondary, new IgfsPath("/d1"));

            // Positive mkdirs via append:
            try (IgfsOutputStream ignored = igfs.append(new IgfsPath("/k/l"), true)) {
                checkExist(igfs, igfsSecondary, new IgfsPath("/k/l"));
                assert igfs.info(new IgfsPath("/k/l")).isFile();
            }

            // Negative append (file is immediate parent):
            try {
                try (IgfsOutputStream ignored = igfs.append(new IgfsPath("/k/l/m"), true)) {
                    // No-op.
                }

                fail("Exception expected");
            } catch (IgniteException e) {
                // okay
            }
            checkNotExist(igfs, igfsSecondary, new IgfsPath("/k/l/m"));
            checkExist(igfs, igfsSecondary, new IgfsPath("/k/l"));
            assert igfs.info(new IgfsPath("/k/l")).isFile();

            // Negative append (file is in the parent chain):
            try {
                try (IgfsOutputStream ignored = igfs.append(new IgfsPath("/k/l/m/n/o/p"), true)) {
                    // No-op.
                }

                fail("Exception expected");
            } catch (IgniteException e) {
                // okay
            }
            checkNotExist(igfs, igfsSecondary, new IgfsPath("/k/l/m"));
            checkExist(igfs, igfsSecondary, new IgfsPath("/k/l"));
            assert igfs.info(new IgfsPath("/k/l")).isFile();

            // Negative append (target is a directory):
            igfs.mkdirs(new IgfsPath("/x/y"), null);
            checkExist(igfs, igfsSecondary, new IgfsPath("/x/y"));
            assert igfs.info(new IgfsPath("/x/y")).isDirectory();
            try {
                try (IgfsOutputStream ignored = igfs.append(new IgfsPath("/x/y"), true)) {
                    // No-op.
                }

                fail("Exception expected");
            } catch (IgniteException e) {
                // okay
            }

            // Positive append with create
            try (IgfsOutputStream ignored = igfs.append(new IgfsPath("/x/y/f"), true)) {
                assert igfs.info(new IgfsPath("/x/y/f")).isFile();
            }

            // Positive append with create & 1 mkdirs:
            try (IgfsOutputStream ignored = igfs.append(new IgfsPath("/x/y/z/f"), true)) {
                assert igfs.info(new IgfsPath("/x/y/z/f")).isFile();
            }

            // Positive append with create & 2 mkdirs:
            try (IgfsOutputStream ignored = igfs.append(new IgfsPath("/x/y/z/t/f"), true)) {
                assert igfs.info(new IgfsPath("/x/y/z/t/f")).isFile();
            }

            // Positive mkdirs create & many mkdirs:
            try (IgfsOutputStream ignored = igfs.append(new IgfsPath("/x/y/z/t/t2/t3/t4/t5/f"), true)) {
                assert igfs.info(new IgfsPath("/x/y/z/t/t2/t3/t4/t5/f")).isFile();
            }

            // Negative mkdirs via append (create == false):
            try {
                try (IgfsOutputStream ignored = igfs.append(new IgfsPath("/d1/d2/d3/f"), false)) {
                    // No-op.
                }

                fail("Exception expected");
            } catch (IgniteException e) {
                // okay
            }
            checkNotExist(igfs, igfsSecondary, new IgfsPath("/d1"));
        }
    }

    /**
     * Test create when parent is the root.
     *
     * @throws Exception If failed.
     */
    public void testAppendParentRoot() throws Exception {
        if (appendSupported()) {
            IgfsPath file = new IgfsPath("/" + FILE.name());

            createFile(igfs, file, true, BLOCK_SIZE, chunk);

            appendFile(igfs, file, chunk);

            checkFile(igfs, igfsSecondary, file, chunk, chunk);
        }
    }

    /**
     * Test subsequent "append" commands on the same file without closing the output streams.
     *
     * @throws Exception If failed.
     */
    public void testAppendNoClose() throws Exception {
        if (mode != PRIMARY)
            return;

        if (appendSupported()) {
            create(igfs, paths(DIR, SUBDIR), null);

            createFile(igfs, FILE, false);

            GridTestUtils.assertThrowsInherited(log(), new Callable<Object>() {
                @Override
                public Object call() throws Exception {
                    IgfsOutputStream os1 = null;
                    IgfsOutputStream os2 = null;

                    try {
                        os1 = igfs.append(FILE, false);
                        os2 = igfs.append(FILE, false);
                    } finally {
                        U.closeQuiet(os1);
                        U.closeQuiet(os2);
                    }

                    return null;
                }
            }, IgniteException.class, null);
        }
    }

    /**
     * Test rename on the file when it was opened for write(append) and is not closed yet.
     *
     * @throws Exception If failed.
     */
    public void testAppendRenameNoClose() throws Exception {
        if (dual)
            return;

        if (appendSupported()) {
            create(igfs, paths(DIR, SUBDIR), null);

            createFile(igfs, FILE, false);

            IgfsOutputStream os = null;

            try {
                os = igfs.append(FILE, false);

                igfs.rename(FILE, FILE2);

                os.close();
            } finally {
                U.closeQuiet(os);
            }
        }
    }

    /**
     * Test rename on the file parent when it was opened for write(append) and is not closed yet.
     *
     * @throws Exception If failed.
     */
    public void testAppendRenameParentNoClose() throws Exception {
        if (dual)
            return;

        if (appendSupported()) {
            create(igfs, paths(DIR, SUBDIR), null);

            createFile(igfs, FILE, false);

            IgfsOutputStream os = null;

            try {
                os = igfs.append(FILE, false);

                igfs.rename(SUBDIR, SUBDIR2);

                os.close();
            } finally {
                U.closeQuiet(os);
            }
        }
    }

    /**
     * Test delete on the file when it was opened for write(append) and is not closed yet.
     *
     * @throws Exception If failed.
     */
    public void testAppendDeleteNoClose() throws Exception {
        if (mode != PRIMARY)
            return;

        if (appendSupported()) {
            create(igfs, paths(DIR, SUBDIR), null);

            createFile(igfs, FILE, false);

            IgfsOutputStream os = null;
            IgniteUuid id = null;

            try {
                id = igfs.context().meta().fileId(FILE);

                os = igfs.append(FILE, false);

                boolean del = igfs.delete(FILE, false);

                assertTrue(del);
                assertFalse(igfs.exists(FILE));
                assertTrue(igfs.context().meta().exists(id)); // id still exists in meta cache since
                // it is locked for writing and just moved to TRASH.
                // Delete worker cannot delete it for that reason.

                os.write(chunk);

                os.close();
            } finally {
                U.closeQuiet(os);
            }

            assert id != null;

            final IgniteUuid id0 = id;

            // Delete worker should delete the file once its output stream is finally closed:
            GridTestUtils.waitForCondition(new GridAbsPredicate() {
                @Override
                public boolean apply() {
                    try {
                        return !igfs.context().meta().exists(id0);
                    } catch (IgniteCheckedException ice) {
                        throw new IgniteException(ice);
                    }
                }
            }, 5_000L);
        }
    }

    /**
     * Test delete on the file parent when it was opened for write(append) and is not closed yet.
     *
     * @throws Exception If failed.
     */
    public void testAppendDeleteParentNoClose() throws Exception {
        if (mode != PRIMARY)
            return;

        if (appendSupported()) {
            create(igfs, paths(DIR, SUBDIR), null);

            createFile(igfs, FILE, false);

            IgfsOutputStream os = null;
            IgniteUuid id = null;

            try {
                id = igfs.context().meta().fileId(FILE);

                os = igfs.append(FILE, false);

                boolean del = igfs.delete(SUBDIR, true); // Since GG-4911 we allow deletes in this case.

                assertTrue(del);
                assertFalse(igfs.exists(FILE));
                assertTrue(igfs.context().meta().exists(id)); // id still exists in meta cache since
                // it is locked for writing and just moved to TRASH.
                // Delete worker cannot delete it for that reason.

                os.write(chunk);

                os.close();
            } finally {
                U.closeQuiet(os);
            }

            assert id != null;

            final IgniteUuid id0 = id;

            // Delete worker should delete the file once its output stream is finally closed:
            GridTestUtils.waitForCondition(new GridAbsPredicate() {
                @Override
                public boolean apply() {
                    try {
                        return !igfs.context().meta().exists(id0);
                    } catch (IgniteCheckedException ice) {
                        throw new IgniteException(ice);
                    }
                }
            }, 5_000L);
        }
    }

    /**
     * Test update on the file when it was opened for write(create) and is not closed yet.
     *
     * @throws Exception If failed.
     */
    public void testAppendUpdateNoClose() throws Exception {
        if (dual)
            return;

        if (appendSupported()) {
            Map<String, String> props = properties("owner", "group", "0555");

            create(igfs, paths(DIR, SUBDIR), null);

            createFile(igfs, FILE, false);

            IgfsOutputStream os = null;

            try {
                os = igfs.append(FILE, false);

                if (permissionsSupported())
                    igfs.update(FILE, props);

                os.close();
            } finally {
                U.closeQuiet(os);
            }
        }
    }

    /**
     * Ensure consistency of data during appending to a file.
     *
     * @throws Exception If failed.
     */
    public void testAppendConsistency() throws Exception {
        if (appendSupported()) {
            final AtomicInteger ctr = new AtomicInteger();
            final AtomicReference<Exception> err = new AtomicReference<>();

            int threadCnt = 10;

            for (int i = 0; i < threadCnt; i++)
                createFile(igfs, new IgfsPath("/file" + i), false);

            multithreaded(new Runnable() {
                @Override
                public void run() {
                    int idx = ctr.getAndIncrement();

                    IgfsPath path = new IgfsPath("/file" + idx);

                    try {
                        byte[][] chunks = new byte[REPEAT_CNT][];

                        for (int i = 0; i < REPEAT_CNT; i++) {
                            chunks[i] = chunk;

                            IgfsOutputStream os = igfs.append(path, false);

                            os.write(chunk);

                            os.close();

                            assert igfs.exists(path);
                        }

                        awaitFileClose(igfs, path);

                        checkFileContent(igfs, path, chunks);
                    } catch (IOException | IgniteCheckedException e) {
                        err.compareAndSet(null, e); // Log the very first error.
                    }
                }
            }, threadCnt);

            if (err.get() != null)
                throw err.get();
        }
    }

    /**
     * Ensure append consistency when multiple threads writes to the same file.
     *
     * @throws Exception If failed.
     */
    public void testAppendConsistencyMultithreaded() throws Exception {
        if (appendSupported()) {
            final AtomicBoolean stop = new AtomicBoolean();

            final AtomicInteger chunksCtr = new AtomicInteger(); // How many chunks were written.
            final AtomicReference<Exception> err = new AtomicReference<>();

            igfs.create(FILE, false).close();

            int threadCnt = 50;

            IgniteInternalFuture<?> fut = multithreadedAsync(new Runnable() {
                @SuppressWarnings("ThrowFromFinallyBlock")
                @Override
                public void run() {
                    while (!stop.get() && err.get() == null) {
                        IgfsOutputStream os = null;

                        try {
                            os = igfs.append(FILE, false);

                            os.write(chunk);

                            os.close();

                            chunksCtr.incrementAndGet();
                        } catch (IgniteException ignore) {
                            // No-op.
                        } catch (IOException e) {
                            err.compareAndSet(null, e);
                        } finally {
                            if (os != null)
                                try {
                                    os.close();
                                } catch (IOException ioe) {
                                    throw new IgniteException(ioe);
                                }
                        }
                    }
                }
            }, threadCnt);

            long startTime = U.currentTimeMillis();

            while (err.get() == null
                && chunksCtr.get() < 50 && U.currentTimeMillis() - startTime < 60 * 1000)
                U.sleep(100);

            stop.set(true);

            fut.get();

            awaitFileClose(igfs, FILE);

            if (err.get() != null) {
                X.println("Test failed: rethrowing first error: " + err.get());

                throw err.get();
            }

            byte[][] data = new byte[chunksCtr.get()][];

            Arrays.fill(data, chunk);

            checkFileContent(igfs, FILE, data);
        }
    }

    /**
     * Ensure that IGFS is able to stop in case not closed output stream exist.
     *
     * @throws Exception If failed.
     */
    public void testStop() throws Exception {
        create(igfs, paths(DIR, SUBDIR), null);

        IgfsOutputStream os = igfs.create(FILE, true);

        os.write(chunk);

        igfs.stop(true);

        // Reset test state.
        afterTestsStopped();
        beforeTestsStarted();
    }

    /**
     * Ensure that in case we create the folder A and delete its parent at the same time, resulting file system
     * structure is consistent.
     *
     * @throws Exception If failed.
     */
    public void testConcurrentMkdirsDelete() throws Exception {
        for (int i = 0; i < REPEAT_CNT; i++) {
            final CyclicBarrier barrier = new CyclicBarrier(2);

            IgniteInternalFuture<Boolean> res1 = execute(new Callable<Boolean>() {
                @Override public Boolean call() throws Exception {
                    U.awaitQuiet(barrier);

                    try {
                        igfs.mkdirs(SUBSUBDIR);
                    }
                    catch (IgniteException ignored) {
                        return false;
                    }

                    return true;
                }
            });

            IgniteInternalFuture<Boolean> res2 = execute(new Callable<Boolean>() {
                @Override public Boolean call() throws Exception {
                    U.awaitQuiet(barrier);

                    try {
                        return igfs.delete(DIR, true);
                    }
                    catch (IgniteException ignored) {
                        return false;
                    }
                }
            });

            assert res1.get(); // MKDIRS must succeed anyway.

            if (res2.get())
                checkNotExist(igfs, igfsSecondary, DIR, SUBDIR, SUBSUBDIR);
            else
                checkExist(igfs, igfsSecondary, DIR, SUBDIR, SUBSUBDIR);

            clear(igfs, igfsSecondary);
        }
    }

    /**
     * Ensure that in case we rename the folder A and delete it at the same time, only one of these requests succeed.
     *
     * @throws Exception If failed.
     */
    public void testConcurrentRenameDeleteSource() throws Exception {
        for (int i = 0; i < REPEAT_CNT; i++) {
            final CyclicBarrier barrier = new CyclicBarrier(2);

            create(igfs, paths(DIR, SUBDIR, DIR_NEW), paths());

            IgniteInternalFuture<Boolean> res1 = execute(new Callable<Boolean>() {
                @Override public Boolean call() throws Exception {
                    U.awaitQuiet(barrier);

                    try {
                        igfs.rename(SUBDIR, SUBDIR_NEW);

                        return true;
                    }
                    catch (IgniteException ignored) {
                        return false;
                    }
                }
            });

            IgniteInternalFuture<Boolean> res2 = execute(new Callable<Boolean>() {
                @Override public Boolean call() throws Exception {
                    U.awaitQuiet(barrier);

                    try {
                        return igfs.delete(SUBDIR, true);
                    }
                    catch (IgniteException ignored) {
                        return false;
                    }
                }
            });

            res1.get();
            res2.get();

            if (res1.get()) {
                assert !res2.get(); // Rename succeeded, so delete must fail.

                checkExist(igfs, igfsSecondary, DIR, DIR_NEW, SUBDIR_NEW);
                checkNotExist(igfs, igfsSecondary, SUBDIR);
            }
            else {
                assert res2.get(); // Rename failed because delete succeeded.

                checkExist(igfs, DIR); // DIR_NEW should not be synchronized with he primary IGFS.

                if (dual)
                    checkExist(igfsSecondary, DIR, DIR_NEW);

                checkNotExist(igfs, igfsSecondary, SUBDIR, SUBDIR_NEW);
            }

            clear(igfs, igfsSecondary);
        }
    }

    /**
     * Ensure that in case we rename the folder A to B and delete B at the same time, FS consistency is not
     * compromised.
     *
     * @throws Exception If failed.
     */
    public void testConcurrentRenameDeleteDestination() throws Exception {
        for (int i = 0; i < REPEAT_CNT; i++) {
            final CyclicBarrier barrier = new CyclicBarrier(2);

            create(igfs, paths(DIR, SUBDIR, DIR_NEW), paths());

            IgniteInternalFuture<Boolean> res1 = execute(new Callable<Boolean>() {
                @Override public Boolean call() throws Exception {
                    U.awaitQuiet(barrier);

                    try {
                        igfs.rename(SUBDIR, SUBDIR_NEW);

                        return true;
                    }
                    catch (IgniteException ignored) {
                        return false;
                    }
                }
            });

            IgniteInternalFuture<Boolean> res2 = execute(new Callable<Boolean>() {
                @Override public Boolean call() throws Exception {
                    U.awaitQuiet(barrier);

                    try {
                        return igfs.delete(SUBDIR_NEW, true);
                    }
                    catch (IgniteException ignored) {
                        return false;
                    }
                }
            });

            assert res1.get();

            if (res2.get()) {
                // Delete after rename.
                checkExist(igfs, igfsSecondary, DIR, DIR_NEW);
                checkNotExist(igfs, igfsSecondary, SUBDIR, SUBDIR_NEW);
            }
            else {
                // Delete before rename.
                checkExist(igfs, igfsSecondary, DIR, DIR_NEW, SUBDIR_NEW);
                checkNotExist(igfs, igfsSecondary, SUBDIR);
            }

            clear(igfs, igfsSecondary);
        }
    }

    /**
     * Ensure file system consistency in case two concurrent rename requests are executed: A -> B and B -> A.
     *
     * @throws Exception If failed.
     */
    public void testConcurrentRenames() throws Exception {
        for (int i = 0; i < REPEAT_CNT; i++) {
            final CyclicBarrier barrier = new CyclicBarrier(2);

            create(igfs, paths(DIR, SUBDIR, DIR_NEW), paths());

            IgniteInternalFuture<Boolean> res1 = execute(new Callable<Boolean>() {
                @Override public Boolean call() throws Exception {
                    U.awaitQuiet(barrier);

                    try {
                        igfs.rename(SUBDIR, SUBDIR_NEW);

                        return true;
                    }
                    catch (IgniteException ignored) {
                        return false;
                    }
                }
            });

            IgniteInternalFuture<Boolean> res2 = execute(new Callable<Boolean>() {
                @Override public Boolean call() throws Exception {
                    U.awaitQuiet(barrier);

                    try {
                        igfs.rename(SUBDIR_NEW, SUBDIR);

                        return true;
                    }
                    catch (IgniteException ignored) {
                        return false;
                    }
                }
            });

            res1.get();
            res2.get();

            assert res1.get(); // First rename must be successful anyway.

            if (res2.get()) {
                checkExist(igfs, igfsSecondary, DIR, SUBDIR, DIR_NEW);
                checkNotExist(igfs, igfsSecondary, SUBDIR_NEW);
            }
            else {
                checkExist(igfs, igfsSecondary, DIR, DIR_NEW, SUBDIR_NEW);
                checkNotExist(igfs, igfsSecondary, SUBDIR);
            }

            clear(igfs, igfsSecondary);
        }
    }

    /**
     * Ensure that in case we delete the folder A and delete its parent at the same time, resulting file system
     * structure is consistent.
     *
     * @throws Exception If failed.
     */
    public void testConcurrentDeletes() throws Exception {
        for (int i = 0; i < REPEAT_CNT; i++) {
            final CyclicBarrier barrier = new CyclicBarrier(2);

            create(igfs, paths(DIR, SUBDIR, SUBSUBDIR), paths());

            IgniteInternalFuture<Boolean> res1 = execute(new Callable<Boolean>() {
                @Override public Boolean call() throws Exception {
                    U.awaitQuiet(barrier);

                    try {
                        return igfs.delete(SUBDIR, true);
                    }
                    catch (IgniteException ignored) {
                        return false;
                    }
                }
            });

            IgniteInternalFuture<Boolean> res2 = execute(new Callable<Boolean>() {
                @Override public Boolean call() throws Exception {
                    U.awaitQuiet(barrier);

                    try {
                        return igfs.delete(SUBSUBDIR, true);
                    }
                    catch (IgniteException ignored) {
                        return false;
                    }
                }
            });

            assert res1.get(); // Delete on the parent must succeed anyway.
            res2.get();

            checkExist(igfs, igfsSecondary, DIR);
            checkNotExist(igfs, igfsSecondary, SUBDIR, SUBSUBDIR);

            clear(igfs, igfsSecondary);
        }
    }

    /**
     * Ensure that deadlocks do not occur during concurrent rename operations.
     *
     * @throws Exception If failed.
     */
    public void testDeadlocksRename() throws Exception {
        checkDeadlocksRepeat(5, 2, 2, 2,  RENAME_CNT, 0, 0, 0, 0);
    }

    /**
     * Ensure that deadlocks do not occur during concurrent delete operations.
     *
     * @throws Exception If failed.
     */
    public void testDeadlocksDelete() throws Exception {
         checkDeadlocksRepeat(5, 2, 2, 2,  0, DELETE_CNT, 0, 0, 0);
    }

    /**
     * Ensure that deadlocks do not occur during concurrent update operations.
     *
     * @throws Exception If failed.
     */
    public void testDeadlocksUpdate() throws Exception {
        checkDeadlocksRepeat(5, 2, 2, 2, 0, 0, UPDATE_CNT, 0, 0);
    }

    /**
     * Ensure that deadlocks do not occur during concurrent directory creation operations.
     *
     * @throws Exception If failed.
     */
    public void testDeadlocksMkdirs() throws Exception {
         checkDeadlocksRepeat(5, 2, 2, 2,  0, 0, 0, MKDIRS_CNT, 0);
    }

    /**
     * Ensure that deadlocks do not occur during concurrent delete & rename operations.
     *
     * @throws Exception If failed.
     */
    public void testDeadlocksDeleteRename() throws Exception {
        checkDeadlocksRepeat(5, 2, 2, 2,  RENAME_CNT, DELETE_CNT, 0, 0, 0);
    }

    /**
     * Ensure that deadlocks do not occur during concurrent delete & rename operations.
     *
     * @throws Exception If failed.
     */
    public void testDeadlocksDeleteMkdirsRename() throws Exception {
        checkDeadlocksRepeat(5, 2, 2, 2,  RENAME_CNT, DELETE_CNT, 0, MKDIRS_CNT, 0);
    }

    /**
     * Ensure that deadlocks do not occur during concurrent delete & rename operations.
     *
     * @throws Exception If failed.
     */
    public void testDeadlocksDeleteMkdirs() throws Exception {
        checkDeadlocksRepeat(5, 2, 2, 2,  0, DELETE_CNT, 0, MKDIRS_CNT, 0);
    }

    /**
     * Ensure that deadlocks do not occur during concurrent file creation operations.
     *
     * @throws Exception If failed.
     */
    public void testDeadlocksCreate() throws Exception {
        checkDeadlocksRepeat(5, 2, 2, 2, 0, 0, 0, 0, CREATE_CNT);
    }

    /**
     * Ensure that deadlocks do not occur during concurrent operations of various types.
     *
     * @throws Exception If failed.
     */
    public void testDeadlocks() throws Exception {
        checkDeadlocksRepeat(5, 2, 2, 2,  RENAME_CNT, DELETE_CNT, UPDATE_CNT, MKDIRS_CNT, CREATE_CNT);
    }

    /**
     * Invokes {@link #checkDeadlocks(int, int, int, int, int, int, int, int, int)} for
     *  {@link #REPEAT_CNT} times.
     *
     * @param lvlCnt Total levels in folder hierarchy.
     * @param childrenDirPerLvl How many children directories to create per level.
     * @param childrenFilePerLvl How many children file to create per level.
     * @param primaryLvlCnt How many levels will exist in the primary file system before check start.
     * @param renCnt How many renames to perform.
     * @param delCnt How many deletes to perform.
     * @param updateCnt How many updates to perform.
     * @param mkdirsCnt How many directory creations to perform.
     * @param createCnt How many file creations to perform.
     * @throws Exception If failed.
     */
    private void checkDeadlocksRepeat(final int lvlCnt, final int childrenDirPerLvl, final int childrenFilePerLvl,
        int primaryLvlCnt, int renCnt, int delCnt,
        int updateCnt, int mkdirsCnt, int createCnt) throws Exception {
        if (relaxedConsistency())
            return;

        for (int i = 0; i < REPEAT_CNT; i++) {
            try {
                checkDeadlocks(lvlCnt, childrenDirPerLvl, childrenFilePerLvl, primaryLvlCnt, renCnt, delCnt,
                    updateCnt, mkdirsCnt, createCnt);

                if (i % 10 == 0)
                    X.println(" - " + i);
            }
            finally {
                clear(igfs, igfsSecondary);
            }
        }
    }

    /**
     * Check deadlocks by creating complex directories structure and then executing chaotic operations on it. A lot of
     * exception are expected here. We are not interested in them. Instead, we want to ensure that no deadlocks occur
     * during execution.
     *
     * @param lvlCnt Total levels in folder hierarchy.
     * @param childrenDirPerLvl How many children directories to create per level.
     * @param childrenFilePerLvl How many children file to create per level.
     * @param primaryLvlCnt How many levels will exist in the primary file system before check start.
     * @param renCnt How many renames to perform.
     * @param delCnt How many deletes to perform.
     * @param updateCnt How many updates to perform.
     * @param mkdirsCnt How many directory creations to perform.
     * @param createCnt How many file creations to perform.
     * @throws Exception If failed.
     */
    @SuppressWarnings("ConstantConditions")
    private void checkDeadlocks(final int lvlCnt, final int childrenDirPerLvl, final int childrenFilePerLvl,
        int primaryLvlCnt, int renCnt, int delCnt, int updateCnt, int mkdirsCnt, int createCnt) throws Exception {
        assert childrenDirPerLvl > 0;

        // First define file system structure.
        final Map<Integer, List<IgfsPath>> dirPaths = new HashMap<>();
        final Map<Integer, List<IgfsPath>> filePaths = new HashMap<>();

        Queue<IgniteBiTuple<Integer, IgfsPath>> queue = new ArrayDeque<>();

        queue.add(F.t(0, IgfsPath.ROOT)); // Add root directory.

        while (!queue.isEmpty()) {
            IgniteBiTuple<Integer, IgfsPath> entry = queue.poll();

            int lvl = entry.getKey();

            if (lvl < lvlCnt) {
                int newLvl = lvl + 1;

                for (int i = 0; i < childrenDirPerLvl; i++) {
                    IgfsPath path = new IgfsPath(entry.getValue(), "dir-" + newLvl + "-" + i);

                    queue.add(F.t(newLvl, path));

                    if (!dirPaths.containsKey(newLvl))
                        dirPaths.put(newLvl, new ArrayList<IgfsPath>());

                    dirPaths.get(newLvl).add(path);
                }

                for (int i = 0; i < childrenFilePerLvl; i++) {
                    IgfsPath path = new IgfsPath(entry.getValue(), "file-" + newLvl + "-" + i);

                    if (!filePaths.containsKey(newLvl))
                        filePaths.put(newLvl, new ArrayList<IgfsPath>());

                    filePaths.get(newLvl).add(path);
                }
            }
        }

        // Now as we have all paths defined, plan operations on them.
        final Random rand = new Random(SEED);

        final int totalOpCnt = renCnt + delCnt + updateCnt + mkdirsCnt + createCnt;

        if (totalOpCnt == 0)
            throw new RuntimeException("Operations count is zero.");

        final CyclicBarrier barrier = new CyclicBarrier(totalOpCnt);

        Collection<Thread> threads = new ArrayList<>(totalOpCnt);

        // Renames.
        for (int i = 0; i < renCnt; i++) {
            Runnable r = new Runnable() {
                @Override public void run() {
                    try {
                        int fromLvl = rand.nextInt(lvlCnt) + 1;
                        int toLvl = rand.nextInt(lvlCnt) + 1;

                        List<IgfsPath> fromPaths;
                        List<IgfsPath> toPaths;

                        if (rand.nextInt(childrenDirPerLvl + childrenFilePerLvl) < childrenDirPerLvl) {
                            // Rename directories.
                            fromPaths = dirPaths.get(fromLvl);
                            toPaths = dirPaths.get(toLvl);
                        }
                        else {
                            // Rename files.
                            fromPaths = filePaths.get(fromLvl);
                            toPaths = filePaths.get(toLvl);
                        }

                        IgfsPath fromPath = fromPaths.get(rand.nextInt(fromPaths.size()));
                        IgfsPath toPath = toPaths.get(rand.nextInt(toPaths.size()));

                        U.awaitQuiet(barrier);

                        igfs.rename(fromPath, toPath);
                    }
                    catch (IgniteException ignore) {
                        // No-op.
                    }
                }
            };

            threads.add(new Thread(r));
        }

        // Deletes.
        for (int i = 0; i < delCnt; i++) {
            Runnable r = new Runnable() {
                @Override public void run() {
                    try {
                        int lvl = rand.nextInt(lvlCnt) + 1;

                        IgfsPath path = rand.nextInt(childrenDirPerLvl + childrenFilePerLvl) < childrenDirPerLvl ?
                            dirPaths.get(lvl).get(rand.nextInt(dirPaths.get(lvl).size())) :
                            filePaths.get(lvl).get(rand.nextInt(filePaths.get(lvl).size()));

                        U.awaitQuiet(barrier);

                        igfs.delete(path, true);
                    }
                    catch (IgniteException ignore) {
                        // No-op.
                    }
                }
            };

            threads.add(new Thread(r));
        }

        // Updates.
        for (int i = 0; i < updateCnt; i++) {
            Runnable r = new Runnable() {
                @Override public void run() {
                    try {
                        int lvl = rand.nextInt(lvlCnt) + 1;

                        IgfsPath path = rand.nextInt(childrenDirPerLvl + childrenFilePerLvl) < childrenDirPerLvl ?
                            dirPaths.get(lvl).get(rand.nextInt(dirPaths.get(lvl).size())) :
                            filePaths.get(lvl).get(rand.nextInt(filePaths.get(lvl).size()));

                        U.awaitQuiet(barrier);

                        igfs.update(path, properties("owner", "group", null));
                    }
                    catch (IgniteException ignore) {
                        // No-op.
                    }
                }
            };

            threads.add(new Thread(r));
        }

        // Directory creations.
        final AtomicInteger dirCtr = new AtomicInteger();

        for (int i = 0; i < mkdirsCnt; i++) {
            Runnable r = new Runnable() {
                @Override public void run() {
                    try {
                        int lvl = rand.nextInt(lvlCnt) + 1;

                        IgfsPath parentPath = dirPaths.get(lvl).get(rand.nextInt(dirPaths.get(lvl).size()));

                        IgfsPath path = new IgfsPath(parentPath, "newDir-" + dirCtr.incrementAndGet());

                        U.awaitQuiet(barrier);

                        igfs.mkdirs(path);

                    }
                    catch (IgniteException ignore) {
                        // No-op.
                    }
                }
            };

            threads.add(new Thread(r));
        }

        // File creations.
        final AtomicInteger fileCtr = new AtomicInteger();

        for (int i = 0; i < createCnt; i++) {
            Runnable r = new Runnable() {
                @Override public void run() {
                    try {
                        int lvl = rand.nextInt(lvlCnt) + 1;

                        IgfsPath parentPath = dirPaths.get(lvl).get(rand.nextInt(dirPaths.get(lvl).size()));

                        IgfsPath path = new IgfsPath(parentPath, "newFile-" + fileCtr.incrementAndGet());

                        U.awaitQuiet(barrier);

                        IgfsOutputStream os = null;

                        try {
                            os = igfs.create(path, true);

                            os.write(chunk);
                        }
                        finally {
                            U.closeQuiet(os);
                        }
                    }
                    catch (IOException | IgniteException ignore) {
                        // No-op.
                    }
                }
            };

            threads.add(new Thread(r));
        }

        // Create file/directory structure.
        for (int i = 0; i < lvlCnt; i++) {
            int lvl = i + 1;

            boolean targetToPrimary = !dual || lvl <= primaryLvlCnt;

            IgfsPath[] dirs = dirPaths.get(lvl).toArray(new IgfsPath[dirPaths.get(lvl).size()]);
            IgfsPath[] files = filePaths.get(lvl).toArray(new IgfsPath[filePaths.get(lvl).size()]);

            if (targetToPrimary)
                create(igfs, dirs, files);
            else
                create(igfsSecondary, dirs, files);
        }

        // Start all threads and wait for them to finish.
        for (Thread thread : threads)
            thread.start();

        U.joinThreads(threads, null);
    }
}<|MERGE_RESOLUTION|>--- conflicted
+++ resolved
@@ -85,260 +85,7 @@
      * @param memoryMode Memory mode.
      */
     protected IgfsAbstractSelfTest(IgfsMode mode, CacheMemoryMode memoryMode) {
-<<<<<<< HEAD
-        assert mode != null && mode != PROXY;
-
-        this.mode = mode;
-        this.memoryMode = memoryMode;
-
-        dual = mode != PRIMARY;
-    }
-
-    /**
-     * @return Relaxed consistency flag.
-     */
-    protected boolean relaxedConsistency() {
-        return false;
-    }
-
-    /**
-     * @return Relaxed consistency flag.
-     */
-    protected boolean initializeDefaultPathModes() {
-        return false;
-    }
-
-    /**
-     * @return Client flag.
-     */
-    protected boolean client() {
-        return false;
-    }
-
-    /**
-     * @return Use optimized marshaller flag.
-     */
-    protected boolean useOptimizedMarshaller() {
-        return false;
-    }
-
-    /**
-     * @return Whether append is supported.
-     */
-    protected boolean appendSupported() {
-        return true;
-    }
-
-    /**
-     * @return Whether permissions are supported.
-     */
-    protected boolean permissionsSupported() {
-        return true;
-    }
-
-    /**
-     * @return Whether properties are supported.
-     */
-    protected boolean propertiesSupported() {
-        return true;
-    }
-
-    /**
-     * @return Whether times are supported.
-     */
-    protected boolean timesSupported() {
-        return true;
-    }
-
-    /**
-     * @return Amount of nodes to start.
-     */
-    protected int nodeCount() {
-        return 1;
-    }
-
-    /**
-     * Data chunk.
-     *
-     * @param len Length.
-     * @return Data chunk.
-     */
-    static byte[] createChunk(int len) {
-        byte[] chunk = new byte[len];
-
-        for (int i = 0; i < chunk.length; i++)
-            chunk[i] = (byte)i;
-
-        return chunk;
-    }
-
-    /** {@inheritDoc} */
-    @Override protected void beforeTestsStarted() throws Exception {
-        igfsSecondaryFileSystem = createSecondaryFileSystemStack();
-
-        nodes = new Ignite[nodeCount()];
-
-        for (int i = 0; i < nodes.length; i++) {
-            String nodeName = i == 0 ? "ignite" : "ignite" + i;
-
-            nodes[i] = startGridWithIgfs(nodeName, "igfs", mode, igfsSecondaryFileSystem, PRIMARY_REST_CFG,
-                primaryIpFinder);
-        }
-
-        igfs = (IgfsImpl) nodes[0].fileSystem("igfs");
-
-        if (client()) {
-            // Start client.
-            Ignition.setClientMode(true);
-
-            try {
-                Ignite ignite = startGridWithIgfs("ignite-client", "igfs", mode, igfsSecondaryFileSystem,
-                    PRIMARY_REST_CFG, primaryIpFinder);
-
-                igfs = (IgfsImpl) ignite.fileSystem("igfs");
-            }
-            finally {
-                Ignition.setClientMode(false);
-            }
-        }
-    }
-
-    /**
-     * Creates secondary file system stack.
-     *
-     * @return The secondary file system.
-     * @throws Exception On error.
-     */
-    protected IgfsSecondaryFileSystem createSecondaryFileSystemStack() throws Exception {
-        Ignite igniteSecondary = startGridWithIgfs("ignite-secondary", "igfs-secondary", PRIMARY, null,
-            SECONDARY_REST_CFG, secondaryIpFinder);
-
-        IgfsEx secondaryIgfsImpl = (IgfsEx) igniteSecondary.fileSystem("igfs-secondary");
-
-        igfsSecondary = new DefaultIgfsSecondaryFileSystemTestAdapter(secondaryIgfsImpl);
-
-        return secondaryIgfsImpl.asSecondary();
-    }
-
-    /** {@inheritDoc} */
-    @Override protected void afterTest() throws Exception {
-        clear(igfs, igfsSecondary);
-
-        assert igfs.listFiles(new IgfsPath("/")).isEmpty();
-    }
-
-    /** {@inheritDoc} */
-    @Override protected void afterTestsStopped() throws Exception {
-        G.stopAll(true);
-    }
-
-    /**
-     * Start grid with IGFS.
-     *
-     * @param gridName Grid name.
-     * @param igfsName IGFS name
-     * @param mode IGFS mode.
-     * @param secondaryFs Secondary file system (optional).
-     * @param restCfg Rest configuration string (optional).
-     * @param ipFinder IP finder.
-     * @return Started grid instance.
-     * @throws Exception If failed.
-     */
-    @SuppressWarnings("unchecked")
-    protected Ignite startGridWithIgfs(String gridName, String igfsName, IgfsMode mode,
-        @Nullable IgfsSecondaryFileSystem secondaryFs, @Nullable IgfsIpcEndpointConfiguration restCfg,
-        TcpDiscoveryIpFinder ipFinder) throws Exception {
-        FileSystemConfiguration igfsCfg = new FileSystemConfiguration();
-
-        igfsCfg.setName(igfsName);
-        igfsCfg.setBlockSize(IGFS_BLOCK_SIZE);
-        igfsCfg.setDefaultMode(mode);
-        igfsCfg.setIpcEndpointConfiguration(restCfg);
-        igfsCfg.setSecondaryFileSystem(secondaryFs);
-        igfsCfg.setPrefetchBlocks(PREFETCH_BLOCKS);
-        igfsCfg.setSequentialReadsBeforePrefetch(SEQ_READS_BEFORE_PREFETCH);
-        igfsCfg.setRelaxedConsistency(relaxedConsistency());
-
-        igfsCfg.setInitializeDefaultPathModes(initializeDefaultPathModes());
-
-        CacheConfiguration dataCacheCfg = defaultCacheConfiguration();
-
-        dataCacheCfg.setNearConfiguration(null);
-        dataCacheCfg.setCacheMode(PARTITIONED);
-        dataCacheCfg.setNearConfiguration(null);
-        dataCacheCfg.setWriteSynchronizationMode(CacheWriteSynchronizationMode.FULL_SYNC);
-        dataCacheCfg.setAffinityMapper(new IgfsGroupDataBlocksKeyMapper(2));
-        dataCacheCfg.setBackups(0);
-        dataCacheCfg.setAtomicityMode(TRANSACTIONAL);
-        dataCacheCfg.setMemoryMode(memoryMode);
-        dataCacheCfg.setOffHeapMaxMemory(0);
-
-        CacheConfiguration metaCacheCfg = defaultCacheConfiguration();
-
-        metaCacheCfg.setNearConfiguration(null);
-        metaCacheCfg.setCacheMode(REPLICATED);
-        metaCacheCfg.setWriteSynchronizationMode(CacheWriteSynchronizationMode.FULL_SYNC);
-        metaCacheCfg.setAtomicityMode(TRANSACTIONAL);
-
-        igfsCfg.setMetaCacheConfiguration(metaCacheCfg);
-        igfsCfg.setDataCacheConfiguration(dataCacheCfg);
-
-        IgniteConfiguration cfg = new IgniteConfiguration();
-
-        if (useOptimizedMarshaller())
-            cfg.setMarshaller(new OptimizedMarshaller());
-
-        cfg.setGridName(gridName);
-
-        TcpDiscoverySpi discoSpi = new TcpDiscoverySpi();
-
-        discoSpi.setIpFinder(ipFinder);
-
-        prepareCacheConfigurations(dataCacheCfg, metaCacheCfg);
-
-        cfg.setDiscoverySpi(discoSpi);
-        cfg.setFileSystemConfiguration(igfsCfg);
-
-        cfg.setLocalHost("127.0.0.1");
-        cfg.setConnectorConfiguration(null);
-
-        return G.start(cfg);
-    }
-
-    /**
-     * Prepare cache configuration.
-     *
-     * @param dataCacheCfg Data cache configuration.
-     * @param metaCacheCfg Meta cache configuration.
-     */
-    protected void prepareCacheConfigurations(CacheConfiguration dataCacheCfg, CacheConfiguration metaCacheCfg) {
-        // Noop
-    }
-
-    /**
-     * Execute provided task in a separate thread.
-     *
-     * @param task Task to execute.
-     * @return Result.
-     */
-    protected static <T> IgniteInternalFuture<T> execute(final Callable<T> task) {
-        final GridFutureAdapter<T> fut = new GridFutureAdapter<>();
-
-        new Thread(new Runnable() {
-            @Override public void run() {
-                try {
-                    fut.onDone(task.call());
-                }
-                catch (Throwable e) {
-                    fut.onDone(e);
-                }
-            }
-        }).start();
-
-        return fut;
-=======
         super(mode, memoryMode);
->>>>>>> 5099f143
     }
 
     /**
