--- conflicted
+++ resolved
@@ -116,9 +116,7 @@
     /**
      * @throws Exception If failed.
      */
-<<<<<<< HEAD
-    @Test
-=======
+    @Test
     public void testVersionMvccTx() throws Exception {
         fail("https://issues.apache.org/jira/browse/IGNITE-8582");
 
@@ -143,7 +141,7 @@
     /**
      * @throws Exception If failed.
      */
->>>>>>> 4c56adcf
+    @Test
     public void testVersionAtomicPrimary() throws Exception {
         atomicityMode = ATOMIC;
 
