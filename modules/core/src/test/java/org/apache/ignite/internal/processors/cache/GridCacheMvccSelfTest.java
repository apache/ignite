/*
 * Licensed to the Apache Software Foundation (ASF) under one or more
 * contributor license agreements.  See the NOTICE file distributed with
 * this work for additional information regarding copyright ownership.
 * The ASF licenses this file to You under the Apache License, Version 2.0
 * (the "License"); you may not use this file except in compliance with
 * the License.  You may obtain a copy of the License at
 *
 *      http://www.apache.org/licenses/LICENSE-2.0
 *
 * Unless required by applicable law or agreed to in writing, software
 * distributed under the License is distributed on an "AS IS" BASIS,
 * WITHOUT WARRANTIES OR CONDITIONS OF ANY KIND, either express or implied.
 * See the License for the specific language governing permissions and
 * limitations under the License.
 */

package org.apache.ignite.internal.processors.cache;

import org.apache.ignite.configuration.*;
import org.apache.ignite.internal.*;
import org.apache.ignite.internal.processors.cache.version.*;
import org.apache.ignite.marshaller.*;
import org.apache.ignite.spi.discovery.tcp.*;
import org.apache.ignite.spi.discovery.tcp.ipfinder.*;
import org.apache.ignite.spi.discovery.tcp.ipfinder.vm.*;
import org.apache.ignite.testframework.junits.common.*;

import java.util.*;

import static org.apache.ignite.cache.CacheMode.*;

/**
 * Test cases for multi-threaded tests.
 */
public class GridCacheMvccSelfTest extends GridCommonAbstractTest {
    /** Grid. */
    private IgniteKernal grid;

    /** VM ip finder for TCP discovery. */
    private static TcpDiscoveryIpFinder ipFinder = new TcpDiscoveryVmIpFinder(true);

    /**
     *
     */
    public GridCacheMvccSelfTest() {
        super(true /*start grid. */);
    }

    /** {@inheritDoc} */
    @Override protected void beforeTest() throws Exception {
        grid = (IgniteKernal)grid();
    }

    /** {@inheritDoc} */
    @Override protected void afterTest() throws Exception {
        grid = null;
    }

    /** {@inheritDoc} */
    @Override protected IgniteConfiguration getConfiguration() throws Exception {
        IgniteConfiguration cfg = super.getConfiguration();

        TcpDiscoverySpi disco = new TcpDiscoverySpi();

        disco.setIpFinder(ipFinder);

        cfg.setDiscoverySpi(disco);

        CacheConfiguration cacheCfg = defaultCacheConfiguration();

        cacheCfg.setCacheMode(REPLICATED);

        cfg.setCacheConfiguration(cacheCfg);

        return cfg;
    }

    /**
     * @throws Exception If failed.
     */
    public void testMarshalUnmarshalCandidate() throws Exception {
        GridCacheAdapter<String, String> cache = grid.internalCache();

        GridCacheTestEntryEx parent = new GridCacheTestEntryEx(cache.context(), "1");

        GridCacheMvccCandidate cand = new GridCacheMvccCandidate(
            parent,
            UUID.randomUUID(),
            UUID.randomUUID(),
            version(1),
            123,
            version(2),
            123,
            /*local*/false,
            /*reentry*/false,
            true,
            false,
            false,
            false
        );

        Marshaller marshaller = getTestResources().getMarshaller();

        GridCacheMvccCandidate unmarshalled = marshaller.unmarshal(marshaller.marshal(cand), null);

        info(unmarshalled.toString());
    }

    /**
     * Tests remote candidates.
     */
    public void testRemotes() {
        GridCacheAdapter<String, String> cache = grid.internalCache();

        GridCacheTestEntryEx entry = new GridCacheTestEntryEx(cache.context(), "1");

        UUID node1 = UUID.randomUUID();
        UUID node2 = UUID.randomUUID();

        GridCacheVersion ver1 = version(1);
        GridCacheVersion ver2 = version(2);
        GridCacheVersion ver3 = version(3);
        GridCacheVersion ver4 = version(4);
        GridCacheVersion ver5 = version(5);

        entry.addRemote(node1, 1, ver1, 0, false, true);

        Collection<GridCacheMvccCandidate> cands = entry.remoteMvccSnapshot();

        assert cands.size() == 1;
        assert cands.iterator().next().version().equals(ver1);

        entry.addRemote(node2, 5, ver5, 0, false, true);

        cands = entry.remoteMvccSnapshot();

        assert cands.size() == 2;

        info(cands);

        // Check order.
        checkOrder(cands, ver1, ver5);

        entry.addRemote(node1, 3, ver3, 0, false, true);

        cands = entry.remoteMvccSnapshot();

        info(cands);

        assert cands.size() == 3;

        // No reordering happens.
        checkOrder(cands, ver1, ver5, ver3);

        entry.doneRemote(ver3);

        checkDone(entry.candidate(ver3));

        entry.addRemote(node1, 2, ver2, 0, false, true);

        cands = entry.remoteMvccSnapshot();

        info(cands);

        assert cands.size() == 4;

        // Check order.
        checkOrder(cands, ver1, ver5, ver3, ver2);

        cands = entry.remoteMvccSnapshot();

        info(cands);

        assert cands.size() == 4;

        // Done ver 2.
        checkOrder(cands, ver1, ver5, ver3, ver2);

        checkRemote(entry.candidate(ver1), ver1, false, false);
        checkRemote(entry.candidate(ver2), ver2, false, false);
        checkRemote(entry.candidate(ver3), ver3, true, true);
        checkRemote(entry.candidate(ver5), ver5, false, false);

        entry.doneRemote(ver2);

        checkDone(entry.candidate(ver2));

        entry.addRemote(node1, 4, ver4, 0, false, true);

        cands = entry.remoteMvccSnapshot();

        info(cands);

        assert cands.size() == 5;

        // Check order.
        checkOrder(cands, ver1, ver5, ver3, ver2, ver4);

        cands = entry.remoteMvccSnapshot();

        info(cands);

        assert cands.size() == 5;

        checkOrder(cands, ver1, ver5, ver3, ver2, ver4);

        assert entry.anyOwner() == null;

        entry.doneRemote(ver1);

        checkRemoteOwner(entry.anyOwner(), ver1);

        entry.removeLock(ver1);

        assert entry.remoteMvccSnapshot().size() == 4;

        cands = entry.remoteMvccSnapshot();

        checkOrder(cands, ver5, ver3, ver2, ver4);

        assertNull(entry.anyOwner());

        entry.doneRemote(ver5);

        checkRemoteOwner(entry.anyOwner(), ver5);

        entry.removeLock(ver5);

        assert entry.remoteMvccSnapshot().size() == 3;

        checkRemoteOwner(entry.anyOwner(), ver3);

        entry.removeLock(ver3);

        assert entry.remoteMvccSnapshot().size() == 2;

        checkRemoteOwner(entry.anyOwner(), ver2);

        entry.removeLock(ver2);

        assert entry.remoteMvccSnapshot().size() == 1;

        assert entry.anyOwner() == null;

        entry.doneRemote(ver4);

        checkRemoteOwner(entry.anyOwner(), ver4);

        entry.removeLock(ver4);

        assert entry.remoteMvccSnapshot().isEmpty();

        assert entry.anyOwner() == null;
    }

    /**
<<<<<<< HEAD
=======
     * Tests that orderOwned does not reorder owned locks.
     */
    public void testNearRemoteWithOwned() {
        GridCacheAdapter<String, String> cache = grid.internalCache();

        GridCacheTestEntryEx entry = new GridCacheTestEntryEx(cache.context(), "1");

        UUID node1 = UUID.randomUUID();

        GridCacheVersion ver1 = version(1);
        GridCacheVersion ver2 = version(2);
        GridCacheVersion ver3 = version(3);
        GridCacheVersion ver4 = version(4);

        GridCacheMvccCandidate c1 = entry.addRemote(node1, 1, ver1, 0, false, true);
        GridCacheMvccCandidate c2 = entry.addRemote(node1, 1, ver2, 0, false, true);
        GridCacheMvccCandidate c3 = entry.addRemote(node1, 1, ver3, 0, false, true);
        GridCacheMvccCandidate c4 = entry.addRemote(node1, 1, ver4, 0, false, true);

        GridCacheMvccCandidate[] candArr = new GridCacheMvccCandidate[] {c1, c2, c3, c4};

        Collection<GridCacheMvccCandidate> rmtCands = entry.remoteMvccSnapshot();

        assert rmtCands.size() == 4;
        assert rmtCands.iterator().next().version().equals(ver1);

        entry.orderOwned(ver1, ver2);

        rmtCands = entry.remoteMvccSnapshot();

        int i = 0;

        for (GridCacheMvccCandidate cand : rmtCands) {
            assertTrue(cand == candArr[i]);

            assertTrue(ver2.equals(cand.ownerVersion()) || cand != c1);

            i++;
        }
    }

    /**
     * Tests that orderOwned does not reorder owned locks.
     */
    public void testNearRemoteWithOwned1() {
        GridCacheAdapter<String, String> cache = grid.internalCache();

        GridCacheTestEntryEx entry = new GridCacheTestEntryEx(cache.context(), "1");

        UUID node1 = UUID.randomUUID();

        GridCacheVersion ver1 = version(1);
        GridCacheVersion ver2 = version(2);
        GridCacheVersion ver3 = version(3);
        GridCacheVersion ver4 = version(4);
        GridCacheVersion ver5 = version(5);
        GridCacheVersion ver6 = version(6);

        GridCacheMvccCandidate c1 = entry.addRemote(node1, 1, ver1, 0, false, true);
        GridCacheMvccCandidate c2 = entry.addRemote(node1, 1, ver2, 0, false, true);
        GridCacheMvccCandidate c3 = entry.addRemote(node1, 1, ver3, 0, false, true);
        GridCacheMvccCandidate c4 = entry.addRemote(node1, 1, ver4, 0, false, true);
        GridCacheMvccCandidate c5 = entry.addRemote(node1, 1, ver5, 0, false, true);
        GridCacheMvccCandidate c6 = entry.addRemote(node1, 1, ver6, 0, false, true);

        GridCacheMvccCandidate[] candArr = new GridCacheMvccCandidate[] {c1, c2, c3, c4, c5, c6};

        Collection<GridCacheMvccCandidate> cands = entry.remoteMvccSnapshot();

        assert cands.size() == 6;
        assert cands.iterator().next().version().equals(ver1);

        entry.orderOwned(ver1, ver3);

        cands = entry.remoteMvccSnapshot();

        int i = 0;

        for (GridCacheMvccCandidate cand : cands) {
            assert cand == candArr[i];

            assertTrue(ver3.equals(cand.ownerVersion()) || cand != c1);

            i++;
        }
    }

    /**
     * Tests that orderOwned does not reorder owned locks.
     */
    public void testNearRemoteWithOwned2() {
        GridCacheAdapter<String, String> cache = grid.internalCache();

        GridCacheTestEntryEx entry = new GridCacheTestEntryEx(cache.context(), "1");

        UUID node1 = UUID.randomUUID();

        GridCacheVersion ver0 = version(0);
        GridCacheVersion ver1 = version(1);
        GridCacheVersion ver2 = version(2);
        GridCacheVersion ver3 = version(3);
        GridCacheVersion ver4 = version(4);
        GridCacheVersion ver5 = version(5);
        GridCacheVersion ver6 = version(6);

        GridCacheMvccCandidate c0 = entry.addRemote(node1, 1, ver0, 0, false, true);
        GridCacheMvccCandidate c1 = entry.addRemote(node1, 1, ver1, 0, false, true);
        GridCacheMvccCandidate c2 = entry.addRemote(node1, 1, ver2, 0, false, true);
        GridCacheMvccCandidate c3 = entry.addRemote(node1, 1, ver3, 0, false, true);
        GridCacheMvccCandidate c4 = entry.addRemote(node1, 1, ver4, 0, false, true);
        GridCacheMvccCandidate c5 = entry.addRemote(node1, 1, ver5, 0, false, true);
        GridCacheMvccCandidate c6 = entry.addRemote(node1, 1, ver6, 0, false, true);

        GridCacheMvccCandidate[] candArr = new GridCacheMvccCandidate[] {c0, c1, c2, c3, c4, c5, c6};

        Collection<GridCacheMvccCandidate> cands = entry.remoteMvccSnapshot();

        assert cands.size() == 7;
        assert cands.iterator().next().version().equals(ver0);

        entry.orderOwned(ver1, ver2);

        cands = entry.remoteMvccSnapshot();

        int i = 0;

        for (GridCacheMvccCandidate cand : cands) {
            assert cand == candArr[i];

            assertTrue(ver2.equals(cand.ownerVersion()) || cand != c1);

            i++;
        }
    }

    /**
>>>>>>> 50fc5a9d
     * Tests remote candidates.
     */
    public void testLocal() {
        GridCacheAdapter<String, String> cache = grid.internalCache();

        GridCacheTestEntryEx entry = new GridCacheTestEntryEx(cache.context(), "1");

        GridCacheVersion ver3 = version(3);
        GridCacheVersion ver4 = version(4);
        GridCacheVersion ver5 = version(5);

        entry.addLocal(3, ver3, 0, true, true);

        Collection<GridCacheMvccCandidate> cands = entry.localCandidates();

        assert cands.size() == 1;

        assert cands.iterator().next().version().equals(ver3);

        entry.addLocal(5, ver5, 0, true, true);

        cands = entry.localCandidates();

        assert cands.size() == 2;

        info(cands);

        // Check order.
        checkOrder(cands, ver3, ver5);

        assert entry.anyOwner() == null;

        entry.readyLocal(ver3);

        checkLocalOwner(entry.anyOwner(), ver3, false);

        // Reentry.
        entry.addLocal(3, ver4, 0, true, true);

        checkLocalOwner(entry.anyOwner(), ver4, true);

        assert entry.localCandidates().size() == 2;
        assert entry.localCandidates(true).size() == 3;

        // Check order.
        checkOrder(entry.localCandidates(true), ver4, ver3, ver5);

        entry.removeLock(ver4);

        assert entry.localCandidates(true).size() == 2;

        entry.readyLocal(ver5);

        checkLocalOwner(entry.anyOwner(), ver3, false);

        // Check order.
        checkOrder(entry.localCandidates(true), ver3, ver5);

        entry.removeLock(ver3);

        assert entry.localCandidates(true).size() == 1;

        checkLocalOwner(entry.anyOwner(), ver5, false);

        assert !entry.lockedByAny(ver5);

        entry.removeLock(ver5);

        assert !entry.lockedByAny();
        assert entry.anyOwner() == null;
        assert entry.localCandidates(true).isEmpty();
    }

    /**
     * Tests assignment of local candidates when remote exist.
     */
    public void testLocalWithRemote() {
        GridCacheAdapter<String, String> cache = grid.internalCache();

        GridCacheTestEntryEx entry = new GridCacheTestEntryEx(cache.context(), "1");

        UUID nodeId = UUID.randomUUID();

        GridCacheVersion ver2 = version(2);
        GridCacheVersion ver3 = version(3);

        entry.addRemote(nodeId, 1, ver2, 0, false, true);

        entry.addLocal(3, ver3, 0, false, true);

        assert entry.anyOwner() == null;

        entry.readyLocal(ver3);

        assert entry.anyOwner() == null;

        entry.removeLock(ver2);

        assert entry.localCandidates().size() == 1;

        checkLocalOwner(entry.anyOwner(), ver3, false);

        entry.removeLock(ver3);

        assert !entry.lockedByAny();
        assert entry.anyOwner() == null;
        assert entry.localCandidates(true).isEmpty();
    }

    /**
     *
     */
    public void testCompletedWithBaseInTheMiddle() {
        GridCacheAdapter<String, String> cache = grid.internalCache();

        GridCacheTestEntryEx entry = new GridCacheTestEntryEx(cache.context(), "1");

        UUID node1 = UUID.randomUUID();
        UUID node2 = UUID.randomUUID();

        GridCacheVersion ver1 = version(1);
        GridCacheVersion ver2 = version(2);
        GridCacheVersion ver3 = version(3);
        GridCacheVersion ver4 = version(4);
        GridCacheVersion ver5 = version(5);
        GridCacheVersion ver6 = version(6);
        GridCacheVersion ver7 = version(7);
        GridCacheVersion ver8 = version(8);

        entry.addRemote(node1, 1, ver1, 0, false, true);
        entry.addRemote(node2, 2, ver2, 0, false, true);
        entry.addRemote(node1, 3, ver3, 0, false, true);
        entry.addRemote(node2, 4, ver4, 0, false, true);
        entry.addRemote(node1, 5, ver5, 0, false, true);
        entry.addRemote(node2, 7, ver7, 0, false, true);
        entry.addRemote(node2, 8, ver8, 0, false, true);

        GridCacheMvccCandidate doomed = entry.addRemote(node2, 6, ver6, 0, false, true);

        entry.doneRemote(ver6);

        // No reordering happens.
        checkOrder(entry.remoteMvccSnapshot(), ver1, ver2, ver3, ver4, ver5, ver7, ver8, ver6);

        assert !entry.lockedBy(ver6);

        checkOrder(entry.remoteMvccSnapshot(), ver1, ver2, ver3, ver4, ver5, ver7, ver8, ver6);

        checkRemote(entry.candidate(ver1), ver1, false, false);
        checkRemote(entry.candidate(ver2), ver2, false, false);
        checkRemote(entry.candidate(ver3), ver3, false, false);
        checkRemote(entry.candidate(ver4), ver4, false, false);
        checkRemote(entry.candidate(ver5), ver5, false, false);
        checkRemote(entry.candidate(ver7), ver7, false, false);
        checkRemote(entry.candidate(ver8), ver8, false, false);

        checkRemote(doomed, ver6, true, true);
    }

    /**
     *
     */
    public void testCompletedWithCompletedBaseInTheMiddle() {
        GridCacheAdapter<String, String> cache = grid.internalCache();

        GridCacheTestEntryEx entry = new GridCacheTestEntryEx(cache.context(), "1");

        UUID node1 = UUID.randomUUID();
        UUID node2 = UUID.randomUUID();

        GridCacheVersion ver1 = version(1);
        GridCacheVersion ver2 = version(2);
        GridCacheVersion ver3 = version(3);
        GridCacheVersion ver4 = version(4);
        GridCacheVersion ver5 = version(5);
        GridCacheVersion ver6 = version(6);
        GridCacheVersion ver7 = version(7);

        entry.addRemote(node1, 1, ver1, 0, false, true);
        entry.addRemote(node2, 2, ver2, 0, false, true);
        entry.addRemote(node1, 3, ver3, 0, false, true);
        entry.addRemote(node2, 4, ver4, 0, false, true);
        entry.addRemote(node1, 5, ver5, 0, false, true);
        entry.addRemote(node2, 6, ver6, 0, false, true);
        entry.addRemote(node2, 7, ver7, 0, false, true);

        checkOrder(entry.remoteMvccSnapshot(), ver1, ver2, ver3, ver4, ver5, ver6, ver7);

        checkRemote(entry.candidate(ver1), ver1, false, false);
        checkRemote(entry.candidate(ver2), ver2, false, false);
        checkRemote(entry.candidate(ver3), ver3, false, false);
        checkRemote(entry.candidate(ver4), ver4, false, false);
        checkRemote(entry.candidate(ver5), ver5, false, false);
        checkRemote(entry.candidate(ver6), ver6, false, false);
        checkRemote(entry.candidate(ver7), ver7, false, false);
<<<<<<< HEAD
=======
    }

    /**
     *
     */
    public void testCompletedTwiceWithBaseInTheMiddle() {
        GridCacheAdapter<String, String> cache = grid.internalCache();

        GridCacheTestEntryEx entry = new GridCacheTestEntryEx(cache.context(), "1");

        UUID node1 = UUID.randomUUID();
        UUID node2 = UUID.randomUUID();

        GridCacheVersion ver1 = version(1);
        GridCacheVersion ver2 = version(2);
        GridCacheVersion ver3 = version(3);
        GridCacheVersion ver4 = version(4);
        GridCacheVersion ver5 = version(5);
        GridCacheVersion ver6 = version(6);
        GridCacheVersion ver7 = version(7);
>>>>>>> 50fc5a9d

        entry.doneRemote(ver2);

        checkOrder(entry.remoteMvccSnapshot(), ver1, ver2, ver3, ver4, ver5, ver6, ver7);

        checkRemote(entry.candidate(ver1), ver1, false, false);
        checkRemote(entry.candidate(ver2), ver2, true, true);
        checkRemote(entry.candidate(ver3), ver3, false, false);
        checkRemote(entry.candidate(ver4), ver4, false, false);
        checkRemote(entry.candidate(ver5), ver5, false, false);
        checkRemote(entry.candidate(ver6), ver6, false, false);
        checkRemote(entry.candidate(ver7), ver7, false, false);

        assertNull(entry.anyOwner());

        entry.doneRemote(ver1);

        checkOrder(entry.remoteMvccSnapshot(), ver1, ver2, ver3, ver4, ver5, ver6, ver7);

        checkRemote(entry.candidate(ver1), ver1, true, true);
        checkRemote(entry.candidate(ver2), ver2, true, true);
        checkRemote(entry.candidate(ver3), ver3, false, false);
        checkRemote(entry.candidate(ver4), ver4, false, false);
        checkRemote(entry.candidate(ver5), ver5, false, false);
        checkRemote(entry.candidate(ver6), ver6, false, false);
        checkRemote(entry.candidate(ver7), ver7, false, false);

        assertEquals(ver1, entry.anyOwner().version());
    }

    /**
     *
     */
    public void testCompletedWithBaseInTheMiddleNoChange() {
        GridCacheAdapter<String, String> cache = grid.internalCache();

        GridCacheTestEntryEx entry = new GridCacheTestEntryEx(cache.context(), "1");

        UUID node1 = UUID.randomUUID();
        UUID node2 = UUID.randomUUID();

        GridCacheVersion ver1 = version(1);
        GridCacheVersion ver2 = version(2);
        GridCacheVersion ver3 = version(3);
        GridCacheVersion ver4 = version(4);
        GridCacheVersion ver5 = version(5);

        entry.addRemote(node1, 1, ver1, 0, false, false);
        entry.addRemote(node2, 2, ver2, 0, false, false);
        entry.addRemote(node1, 3, ver3, 0, false, false);
        entry.addRemote(node2, 4, ver4, 0, false, false);
        entry.addRemote(node1, 5, ver5, 0, false, false);

        checkOrder(entry.remoteMvccSnapshot(), ver1, ver2, ver3, ver4, ver5);

        // Nothing set to owner since there is no change.
        checkRemote(entry.candidate(ver1), ver1, false, false);
        checkRemote(entry.candidate(ver2), ver2, false, false);
        checkRemote(entry.candidate(ver3), ver3, false, false);
        checkRemote(entry.candidate(ver4), ver4, false, false);
        checkRemote(entry.candidate(ver5), ver5, false, false);
    }

    /**
<<<<<<< HEAD
=======
     *
     */
    public void testCompletedWithBaseInTheBeginning() {
        GridCacheAdapter<String, String> cache = grid.internalCache();

        GridCacheTestEntryEx entry = new GridCacheTestEntryEx(cache.context(), "1");

        UUID node1 = UUID.randomUUID();
        UUID node2 = UUID.randomUUID();

        GridCacheVersion ver1 = version(1);
        GridCacheVersion ver2 = version(2);
        GridCacheVersion ver3 = version(3);
        GridCacheVersion ver4 = version(4);
        GridCacheVersion ver5 = version(5);
        GridCacheVersion ver6 = version(6);
        GridCacheVersion ver7 = version(7);

        entry.addRemote(node1, 1, ver1, 0, false, false);
        entry.addRemote(node2, 2, ver2, 0, false, false);
        entry.addRemote(node1, 3, ver3, 0, false, false);
        entry.addRemote(node2, 4, ver4, 0, false, false);
        entry.addRemote(node1, 5, ver5, 0, false, false);
        entry.addRemote(node2, 6, ver6, 0, false, false);
        entry.addRemote(node2, 7, ver7, 0, false, false);

        List<GridCacheVersion> committed = Arrays.asList(ver4, ver6, ver3);

        entry.orderCompleted(ver1, committed, Collections.<GridCacheVersion>emptyList());

        checkOrder(entry.remoteMvccSnapshot(), ver3, ver4, ver6, ver1, ver2, ver5, ver7);

        checkRemote(entry.candidate(ver1), ver1, false, false);
        checkRemote(entry.candidate(ver2), ver2, false, false);
        checkRemote(entry.candidate(ver3), ver3, true, false);
        checkRemote(entry.candidate(ver4), ver4, true, false);
        checkRemote(entry.candidate(ver5), ver5, false, false);
        checkRemote(entry.candidate(ver6), ver6, true, false);
        checkRemote(entry.candidate(ver7), ver7, false, false);
    }

    /**
>>>>>>> 50fc5a9d
     * This case should never happen, nevertheless we need to test for it.
     */
    public void testCompletedWithBaseInTheBeginningNoChange() {
        GridCacheAdapter<String, String> cache = grid.internalCache();

        GridCacheTestEntryEx entry = new GridCacheTestEntryEx(cache.context(), "1");

        UUID node1 = UUID.randomUUID();
        UUID node2 = UUID.randomUUID();

        GridCacheVersion ver1 = version(1);
        GridCacheVersion ver2 = version(2);
        GridCacheVersion ver3 = version(3);
        GridCacheVersion ver4 = version(4);
        GridCacheVersion ver5 = version(5);

        entry.addRemote(node1, 1, ver1, 0, false, false);
        entry.addRemote(node2, 2, ver2, 0, false, false);
        entry.addRemote(node1, 3, ver3, 0, false, false);
        entry.addRemote(node2, 4, ver4, 0, false, false);
        entry.addRemote(node1, 5, ver5, 0, false, false);

        checkOrder(entry.remoteMvccSnapshot(), ver1, ver2, ver3, ver4, ver5);

        // Nothing set to owner since there is no change.
        checkRemote(entry.candidate(ver1), ver1, false, false);
        checkRemote(entry.candidate(ver2), ver2, false, false);
        checkRemote(entry.candidate(ver3), ver3, false, false);
        checkRemote(entry.candidate(ver4), ver4, false, false);
        checkRemote(entry.candidate(ver5), ver5, false, false);
    }

    /**
     * This case should never happen, nevertheless we need to test for it.
     */
    public void testCompletedWithBaseInTheEndNoChange() {
        GridCacheAdapter<String, String> cache = grid.internalCache();

        GridCacheTestEntryEx entry = new GridCacheTestEntryEx(cache.context(), "1");

        UUID node1 = UUID.randomUUID();
        UUID node2 = UUID.randomUUID();

        GridCacheVersion ver1 = version(1);
        GridCacheVersion ver2 = version(2);
        GridCacheVersion ver3 = version(3);
        GridCacheVersion ver4 = version(4);
        GridCacheVersion ver5 = version(5);

        entry.addRemote(node1, 1, ver1, 0, false, false);
        entry.addRemote(node2, 2, ver2, 0, false, false);
        entry.addRemote(node1, 3, ver3, 0, false, false);
        entry.addRemote(node2, 4, ver4, 0, false, false);
        entry.addRemote(node1, 5, ver5, 0, false, false);

        checkOrder(entry.remoteMvccSnapshot(), ver1, ver2, ver3, ver4, ver5);

        // Nothing set to owner since there is no change.
        checkRemote(entry.candidate(ver1), ver1, false, false);
        checkRemote(entry.candidate(ver2), ver2, false, false);
        checkRemote(entry.candidate(ver3), ver3, false, false);
        checkRemote(entry.candidate(ver4), ver4, false, false);
        checkRemote(entry.candidate(ver5), ver5, false, false);
    }

    /**
     *
     */
    public void testNoReordering() {
        GridCacheAdapter<String, String> cache = grid.internalCache();

        GridCacheTestEntryEx entry = new GridCacheTestEntryEx(cache.context(), "1");

        UUID node1 = UUID.randomUUID();
        UUID node2 = UUID.randomUUID();

        GridCacheVersion ver1 = version(1);
        GridCacheVersion ver2 = version(2);
        GridCacheVersion ver3 = version(3);
        GridCacheVersion ver4 = version(4);
        GridCacheVersion ver5 = version(5);
        GridCacheVersion ver6 = version(6);
        GridCacheVersion ver7 = version(7);

        entry.addRemote(node1, 2, ver2, 0, false, true);
        entry.addRemote(node1, 3, ver3, 0, false, true);
        entry.addRemote(node1, 1, ver1, 0, false, true);
        entry.addRemote(node1, 5, ver5, 0, false, true);
        entry.addRemote(node2, 4, ver4, 0, false, true);
        entry.addRemote(node2, 6, ver6, 0, false, true);
        entry.addRemote(node2, 7, ver7, 0, false, true);

        checkOrder(entry.remoteMvccSnapshot(), ver2, ver3, ver1, ver5, ver4, ver6, ver7);

        checkRemote(entry.candidate(ver2), ver2, false, false);
        checkRemote(entry.candidate(ver3), ver3, false, false);
<<<<<<< HEAD
=======
        checkRemote(entry.candidate(ver4), ver4, true, false);
        checkRemote(entry.candidate(ver5), ver5, false, false);
        checkRemote(entry.candidate(ver6), ver6, true, false);
        checkRemote(entry.candidate(ver7), ver7, false, false);
    }

    /**
     *
     */
    public void testCompletedWithBaseNotPresentInTheMiddleNoChange() {
        GridCacheAdapter<String, String> cache = grid.internalCache();

        GridCacheTestEntryEx entry = new GridCacheTestEntryEx(cache.context(), "1");

        UUID node1 = UUID.randomUUID();
        UUID node2 = UUID.randomUUID();

        GridCacheVersion ver1 = version(1);
        GridCacheVersion ver2 = version(2);
        GridCacheVersion ver3 = version(3);
        GridCacheVersion ver4 = version(4);
        GridCacheVersion ver5 = version(5);
        GridCacheVersion ver6 = version(6);
        GridCacheVersion ver7 = version(7);

        // Don't add versions 2, 5, 6, 7.
        entry.addRemote(node1, 1, ver1, 0, false, true);
        entry.addRemote(node1, 3, ver3, 0, false, true);
        entry.addRemote(node2, 4, ver4, 0, false, true);

        List<GridCacheVersion> committed = Arrays.asList(ver6, ver5, ver7);

        entry.orderCompleted(ver2, committed, Collections.<GridCacheVersion>emptyList());

        checkOrder(entry.remoteMvccSnapshot(), ver1, ver3, ver4);

>>>>>>> 50fc5a9d
        checkRemote(entry.candidate(ver1), ver1, false, false);
        checkRemote(entry.candidate(ver5), ver5, false, false);
        checkRemote(entry.candidate(ver4), ver4, false, false);
<<<<<<< HEAD
        checkRemote(entry.candidate(ver6), ver6, false, false);
        checkRemote(entry.candidate(ver7), ver7, false, false);
=======
    }

    /**
     *
     */
    public void testCompletedWithBaseNotPresentInTheBeginning() {
        GridCacheAdapter<String, String> cache = grid.internalCache();

        GridCacheTestEntryEx entry = new GridCacheTestEntryEx(cache.context(), "1");

        UUID node1 = UUID.randomUUID();
        UUID node2 = UUID.randomUUID();

        GridCacheVersion ver1 = version(1);
        GridCacheVersion ver2 = version(2);
        GridCacheVersion ver3 = version(3);
        GridCacheVersion ver4 = version(4);
        GridCacheVersion ver5 = version(5);
        GridCacheVersion ver6 = version(6);
        GridCacheVersion ver7 = version(7);

        // Don't add version 1.
        entry.addRemote(node1, 2, ver2, 0, false, true);
        entry.addRemote(node1, 3, ver3, 0, false, true);
        entry.addRemote(node2, 4, ver4, 0, false, true);
        entry.addRemote(node1, 5, ver5, 0, false, true);
        entry.addRemote(node2, 6, ver6, 0, false, true);
        entry.addRemote(node2, 7, ver7, 0, false, true);
>>>>>>> 50fc5a9d

        entry.doneRemote(ver3);

        checkOrder(entry.remoteMvccSnapshot(), ver2, ver3, ver1, ver5, ver4, ver6, ver7);

        assertNull(entry.anyOwner());

        checkRemote(entry.candidate(ver2), ver2, false, false);
        checkRemote(entry.candidate(ver3), ver3, true, true);
        checkRemote(entry.candidate(ver1), ver1, false, false);
        checkRemote(entry.candidate(ver5), ver5, false, false);
        checkRemote(entry.candidate(ver4), ver4, false, false);
        checkRemote(entry.candidate(ver6), ver6, false, false);
        checkRemote(entry.candidate(ver7), ver7, false, false);

<<<<<<< HEAD
        entry.doneRemote(ver2);
=======
    /**
     *
     */
    public void testCompletedWithBaseNotPresentInTheBeginningNoChange() {
        GridCacheAdapter<String, String> cache = grid.internalCache();

        GridCacheTestEntryEx entry = new GridCacheTestEntryEx(cache.context(), "1");

        UUID node1 = UUID.randomUUID();
        UUID node2 = UUID.randomUUID();

        GridCacheVersion ver1 = version(1);
        GridCacheVersion ver2 = version(2);
        GridCacheVersion ver3 = version(3);
        GridCacheVersion ver4 = version(4);
        GridCacheVersion ver5 = version(5);
        GridCacheVersion ver6 = version(6);
        GridCacheVersion ver7 = version(7);

        // Don't add version 6, 7
        entry.addRemote(node1, 2, ver2, 0, false, true);
        entry.addRemote(node1, 3, ver3, 0, false, true);
        entry.addRemote(node2, 4, ver4, 0, false, true);
        entry.addRemote(node1, 5, ver5, 0, false, true);
        entry.addRemote(node1, 6, ver6, 0, false, true);
        entry.addRemote(node1, 7, ver7, 0, false, true);

        List<GridCacheVersion> committed = Arrays.asList(ver2, ver3);
>>>>>>> 50fc5a9d

        checkOrder(entry.remoteMvccSnapshot(), ver2, ver3, ver1, ver5, ver4, ver6, ver7);

        assertEquals(ver2, entry.anyOwner().version());

        checkRemote(entry.candidate(ver2), ver2, true, true);
        checkRemote(entry.candidate(ver3), ver3, true, true);
        checkRemote(entry.candidate(ver1), ver1, false, false);
        checkRemote(entry.candidate(ver5), ver5, false, false);
        checkRemote(entry.candidate(ver4), ver4, false, false);
        checkRemote(entry.candidate(ver6), ver6, false, false);
        checkRemote(entry.candidate(ver7), ver7, false, false);
    }

    /**
     *
     */
    public void testCompletedWithBaseNotPresentInTheEndNoChange() {
        GridCacheAdapter<String, String> cache = grid.internalCache();

        GridCacheTestEntryEx entry = new GridCacheTestEntryEx(cache.context(), "1");

        UUID node1 = UUID.randomUUID();
        UUID node2 = UUID.randomUUID();

        GridCacheVersion ver1 = version(1);
        GridCacheVersion ver2 = version(2);
        GridCacheVersion ver3 = version(3);
        GridCacheVersion ver4 = version(4);

        // Don't add version 5, 6, 7
        entry.addRemote(node1, 1, ver1, 0, false, true);
        entry.addRemote(node1, 2, ver2, 0, false, true);
        entry.addRemote(node1, 3, ver3, 0, false, true);
        entry.addRemote(node2, 4, ver4, 0, false, true);

        checkOrder(entry.remoteMvccSnapshot(), ver1, ver2, ver3, ver4);

        checkRemote(entry.candidate(ver1), ver1, false, false);
        checkRemote(entry.candidate(ver2), ver2, false, false);
        checkRemote(entry.candidate(ver3), ver3, false, false);
        checkRemote(entry.candidate(ver4), ver4, false, false);
    }

    /**
<<<<<<< HEAD
=======
     * Test local and remote candidates together.
     */
    public void testLocalAndRemote() {
        GridCacheAdapter<String, String> cache = grid.internalCache();

        GridCacheTestEntryEx entry = new GridCacheTestEntryEx(cache.context(), "1");

        UUID node1 = UUID.randomUUID();
        UUID node2 = UUID.randomUUID();

        GridCacheVersion ver1 = version(1);
        GridCacheVersion ver2 = version(2);
        GridCacheVersion ver3 = version(3);
        GridCacheVersion ver4 = version(4);
        GridCacheVersion ver5 = version(5);

        entry.addRemote(node1, 1, ver1, 0, false, false);
        entry.addLocal(2, ver2, 0, true, true);

        Collection<GridCacheMvccCandidate> cands = entry.remoteMvccSnapshot();

        assert cands.size() == 1;
        assert cands.iterator().next().version().equals(ver1);

        entry.addRemote(node2, 5, ver5, 0, false, false);

        cands = entry.remoteMvccSnapshot();

        assert cands.size() == 2;

        info(cands);

        checkOrder(cands, ver1, ver5);
        checkOrder(entry.localCandidates(true), ver2);

        entry.addRemote(node1, 3, ver3, 0, false, true);
        entry.addLocal(4, ver4, 0, /*reenter*/true, false);

        cands = entry.remoteMvccSnapshot();

        assert cands.size() == 3;

        // Check order.
        checkOrder(entry.remoteMvccSnapshot(), ver1, ver5, ver3);
        checkOrder(entry.localCandidates(), ver2, ver4);

        entry.orderCompleted(
            ver2 /*local version.*/,
            Arrays.asList(new GridCacheVersion(1, 0, 1, 2, 0), ver3, new GridCacheVersion(1, 0, 5, 6, 0)),
            Collections.<GridCacheVersion>emptyList()
        );

        // Done ver3.
        checkOrder(entry.remoteMvccSnapshot(), ver1, ver3, ver5);
        checkOrder(entry.localCandidates(), ver2, ver4);

        checkRemote(entry.candidate(ver1), ver1, false, false);
        checkRemote(entry.candidate(ver3), ver3, true, false);
        checkRemote(entry.candidate(ver5), ver5, false, false);

        checkLocal(entry.candidate(ver2), ver2, false, false, false);
        checkLocal(entry.candidate(ver4), ver4, false, false, false);

        entry.readyLocal(ver2);

        checkLocal(entry.candidate(ver2), ver2, true, false, false);
        checkLocal(entry.candidate(ver4), ver4, false, false, false);

        assert entry.anyOwner() == null;

        entry.doneRemote(ver1);

        checkRemoteOwner(entry.anyOwner(), ver1);

        entry.removeLock(ver1);

        checkOrder(entry.remoteMvccSnapshot(), ver3, ver5);

        assert entry.anyOwner() == null;

        entry.doneRemote(ver3);

        checkRemoteOwner(entry.anyOwner(), ver3);

        entry.removeLock(ver3);

        checkLocalOwner(entry.anyOwner(), ver2, false);

        entry.removeLock(ver2);

        assert !entry.lockedByAny(ver4, ver5);

        checkOrder(entry.remoteMvccSnapshot(), ver5);
        checkOrder(entry.localCandidates(), ver4);

        assert entry.anyOwner() == null;

        entry.readyLocal(ver4);

        checkLocalOwner(entry.anyOwner(), ver4, false);

        entry.removeLock(ver4);

        assert entry.anyOwner() == null;

        GridCacheMvccCandidate c5 = entry.candidate(ver5);

        assert c5 != null;

        c5.setOwner();

        assert entry.anyOwner() == null;

        entry.doneRemote(ver5);

        checkRemoteOwner(entry.anyOwner(), ver5);

        assert !entry.lockedByAny(ver5);

        entry.removeLock(ver5);

        assert !entry.lockedByAny();
        assert entry.anyOwner() == null;
    }

    /**
>>>>>>> 50fc5a9d
     * @throws Exception If test failed.
     */
    public void testMultipleLocalAndRemoteLocks1() throws Exception {
        UUID nodeId = UUID.randomUUID();

        GridCacheAdapter<String, String> cache = grid.internalCache();

        GridCacheContext<String, String> ctx = cache.context();

        GridCacheTestEntryEx entry1 = new GridCacheTestEntryEx(ctx, "1");
        GridCacheTestEntryEx entry2 = new GridCacheTestEntryEx(ctx, "2");
        GridCacheTestEntryEx entry3 = new GridCacheTestEntryEx(ctx, "3");

        GridCacheVersion ver1 = version(1);
        GridCacheVersion ver2 = version(2);
        GridCacheVersion ver3 = version(3);

        GridCacheMvccCandidate c13 = entry1.addLocal(1, ver3, 0, true, false);

        entry1.readyLocal(ver3);

        checkLocalOwner(entry1.candidate(ver3), ver3, false);

        GridCacheMvccCandidate c11 = entry1.addLocal(2, ver1, 0, true, true);
        GridCacheMvccCandidate c21 = entry2.addLocal(2, ver1, 0, true, true);
        GridCacheMvccCandidate c31 = entry3.addLocal(2, ver1, 0, true, true);

        GridCacheMvccCandidate c33 = entry3.addLocal(1, ver3, 0, true, false);

        linkCandidates(ctx, c11, c21, c31);

        entry1.readyLocal(ver1);
        entry2.readyLocal(ver1);
        entry3.readyLocal(ver1);

        checkLocal(entry1.candidate(ver1), ver1, true, false, false);
        checkLocal(entry2.candidate(ver1), ver1, true, false, false);
        checkLocal(entry3.candidate(ver1), ver1, true, false, false);

        checkLocal(entry3.candidate(ver3), ver3, false, false, false);

        linkCandidates(ctx, c13, c33);

        entry2.addRemote(nodeId, 3, ver2, 0, false, true);

        checkLocal(entry2.candidate(ver1), ver1, true, false, false);

        entry3.addRemote(nodeId, 3, ver2, 0, false, false);

        entry3.readyLocal(ver3);

        checkLocal(entry1.candidate(ver3), ver3, true, true, false);
        checkLocal(entry3.candidate(ver3), ver3, true, true, false);
        checkLocal(entry1.candidate(ver1), ver1, true, false, false);
        checkLocal(entry2.candidate(ver1), ver1, true, false, false);
        checkLocal(entry3.candidate(ver1), ver1, true, false, false);

        entry1.releaseLocal(1);

        entry2.recheckLock();

        checkLocal(entry1.candidate(ver1), ver1, true, true, false);
        checkLocal(entry2.candidate(ver1), ver1, true, true, false);
        checkLocal(entry3.candidate(ver1), ver1, true, false, false);

        entry3.releaseLocal(1);

        checkLocal(entry1.candidate(ver1), ver1, true, true, false);
        checkLocal(entry2.candidate(ver1), ver1, true, true, false);
        checkLocal(entry3.candidate(ver1), ver1, true, true, false);
    }

    /**
     * @throws Exception If test failed.
     */
    public void testMultipleLocalAndRemoteLocks2() throws Exception {
        GridCacheAdapter<String, String> cache = grid.internalCache();

        GridCacheContext<String, String> ctx = cache.context();

        GridCacheTestEntryEx entry1 = new GridCacheTestEntryEx(ctx, "1");
        GridCacheTestEntryEx entry2 = new GridCacheTestEntryEx(ctx, "2");
        GridCacheTestEntryEx entry3 = new GridCacheTestEntryEx(ctx, "3");

        GridCacheVersion ver1 = version(1);
        GridCacheVersion ver2 = version(2);
        GridCacheVersion ver3 = version(3);

        GridCacheMvccCandidate c13 = entry1.addLocal(1, ver3, 0, true, true);

        entry1.readyLocal(ver3);

        checkLocalOwner(entry1.candidate(ver3), ver3, false);

        GridCacheMvccCandidate c11 = entry1.addLocal(2, ver2, 0, true, false);
        GridCacheMvccCandidate c21 = entry2.addLocal(2, ver2, 0, true, false);
        GridCacheMvccCandidate c31 = entry3.addLocal(2, ver2, 0, true, false);

        GridCacheMvccCandidate c33 = entry3.addLocal(1, ver3, 0, true, true);

        linkCandidates(ctx, c11, c21, c31);

        entry1.readyLocal(ver2);
        entry2.readyLocal(ver2);
        entry3.readyLocal(ver2);

        checkLocal(entry1.candidate(ver2), ver2, true, false, false);
        checkLocal(entry2.candidate(ver2), ver2, true, false, false);
        checkLocal(entry3.candidate(ver2), ver2, true, false, false);

        checkLocal(entry3.candidate(ver3), ver3, false, false, false);

        linkCandidates(ctx, c13, c33);

        entry2.addRemote(UUID.randomUUID(), 3, ver1, 0, false, true);

        checkLocal(entry2.candidate(ver2), ver2, true, false, false);

        entry3.addRemote(UUID.randomUUID(), 3, ver1, 0, false, true);

        entry3.readyLocal(ver3);

        checkLocal(entry1.candidate(ver3), ver3, true, true, false);
        checkLocal(entry3.candidate(ver3), ver3, true, false, false);
        checkLocal(entry1.candidate(ver2), ver2, true, false, false);
        checkLocal(entry2.candidate(ver2), ver2, true, false, false);
        checkLocal(entry3.candidate(ver2), ver2, true, false, false);

        entry2.removeLock(ver1);

        checkLocal(entry1.candidate(ver3), ver3, true, true, false);
        checkLocal(entry3.candidate(ver3), ver3, true, false, false);
        checkLocal(entry1.candidate(ver2), ver2, true, false, false);
        checkLocal(entry2.candidate(ver2), ver2, true, false, false);
        checkLocal(entry3.candidate(ver2), ver2, true, false, false);

        entry3.removeLock(ver1);

        checkLocal(entry1.candidate(ver3), ver3, true, true, false);
        checkLocal(entry3.candidate(ver3), ver3, true, true, false);
        checkLocal(entry1.candidate(ver2), ver2, true, false, false);
        checkLocal(entry2.candidate(ver2), ver2, true, false, false);
        checkLocal(entry3.candidate(ver2), ver2, true, false, false);

        entry1.releaseLocal(1);

        entry2.recheckLock();

        checkLocal(entry1.candidate(ver2), ver2, true, true, false);
        checkLocal(entry2.candidate(ver2), ver2, true, true, false);
        checkLocal(entry3.candidate(ver2), ver2, true, false, false);

        entry3.releaseLocal(1);

        checkLocal(entry1.candidate(ver2), ver2, true, true, false);
        checkLocal(entry2.candidate(ver2), ver2, true, true, false);
        checkLocal(entry3.candidate(ver2), ver2, true, true, false);
    }

    /**
     * @throws Exception If test failed.
     */
    public void testMultipleLocalLocks() throws Exception {
        GridCacheAdapter<String, String> cache = grid.internalCache();

        GridCacheContext<String, String> ctx = cache.context();

        GridCacheTestEntryEx entry1 = new GridCacheTestEntryEx(ctx, "1");
        GridCacheTestEntryEx entry2 = new GridCacheTestEntryEx(ctx, "2");
        GridCacheVersion ver1 = version(1);
        GridCacheVersion ver3 = version(3);

        GridCacheMvccCandidate c13 = entry1.addLocal(1, ver3, 0, true, false);

        entry1.readyLocal(ver3);

        checkLocalOwner(entry1.candidate(ver3), ver3, false);

        GridCacheMvccCandidate c11 = entry1.addLocal(2, ver1, 0, true, true);

        GridCacheMvccCandidate c21 = entry2.addLocal(2, ver1, 0, true, false);

        linkCandidates(ctx, c11, c21);

        entry1.readyLocal(ver1);
        entry2.readyLocal(ver1);

        checkLocal(entry1.candidate(ver1), ver1, true, false, false);
        checkLocal(entry2.candidate(ver1), ver1, true, false, false);

        GridCacheMvccCandidate c23 = entry2.addLocal(1, ver3, 0, true, true);

        linkCandidates(ctx, c13, c23);

        entry2.readyLocal(ver3);

        checkLocalOwner(entry2.candidate(ver3), ver3, false);
    }

    /**
     * @throws Exception If failed.
     */
    @SuppressWarnings({"ObjectEquality"})
    public void testUsedCandidates() throws Exception {
        GridCacheAdapter<String, String> cache = grid.internalCache();

        GridCacheContext<String, String> ctx = cache.context();

        GridCacheTestEntryEx entry = new GridCacheTestEntryEx(cache.context(), "1");

        GridCacheVersion ver1 = version(1);
        GridCacheVersion ver2 = version(2);
        GridCacheVersion ver3 = version(3);
        GridCacheVersion ver4 = version(4);

        GridCacheMvccCandidate c1 = entry.addLocal(1, ver1, 0, true, false);

        ctx.mvcc().addNext(ctx, c1);

        GridCacheMvccCandidate c2 = entry.addLocal(2, ver2, 0, true, false);

        ctx.mvcc().addNext(ctx, c2);

        GridCacheMvccCandidate c3 = entry.addLocal(3, ver3, 0, true, true);

        ctx.mvcc().addNext(ctx, c3);

        checkLocal(entry.candidate(ver1), ver1, false, false, false);
        checkLocal(entry.candidate(ver2), ver2, false, false, false);
        checkLocal(entry.candidate(ver3), ver3, false, false, false);

        entry.readyLocal(ver1);
        entry.readyLocal(ver3);

        checkLocal(entry.candidate(ver1), ver1, true, true, false);
        checkLocal(entry.candidate(ver2), ver2, false, false, false);
        checkLocal(entry.candidate(ver3), ver3, true, false, false);

        entry.removeLock(ver2);

        assert c3 != null;
        assert c3.previous() == c2;
        assert c2 != null;
        assert c2.previous() == c1;

        checkLocal(c2, ver2, false, false, false, true);

        checkLocal(entry.candidate(ver1), ver1, true, true, false);
        checkLocal(entry.candidate(ver3), ver3, true, false, false);

        entry.removeLock(ver1);

        assert c3.previous() == c2;
        assert c2.previous() == c1;

        checkLocal(entry.candidate(ver3), ver3, true, true, false);

        GridCacheMvccCandidate c4 = entry.addLocal(4, ver4, 0, true, true);

        ctx.mvcc().addNext(ctx, c4);

        assert c3.previous() == null;
        assert c4 != null;
        assert c4.previous() == c3;
    }

    /**
     * Test 2 keys with candidates in reverse order.
     */
    public void testReverseOrder1() {
        UUID id = UUID.randomUUID();

        GridCacheAdapter<String, String> cache = grid.internalCache();

        GridCacheContext<String, String> ctx = cache.context();

        GridCacheTestEntryEx entry1 = new GridCacheTestEntryEx(cache.context(), "1");
        GridCacheTestEntryEx entry2 = new GridCacheTestEntryEx(cache.context(), "2");

        GridCacheVersion ver1 = version(1);
        GridCacheVersion ver2 = version(2);

        GridCacheMvccCandidate c1k1 = entry1.addLocal(2, ver2, 0, true, false);

        // Link up.
        ctx.mvcc().addNext(ctx, c1k1);

        entry1.readyLocal(ver2);

        checkLocal(c1k1, ver2, true, true, false);

        GridCacheMvccCandidate c2k1 = entry1.addRemote(id, 2, ver1, 0, false, true);

        // Force recheck of assignments.
        entry1.recheckLock();

        checkLocal(c1k1, ver2, true, true, false);
        checkRemote(c2k1, ver1, false, false);

        GridCacheMvccCandidate c1k2 = entry2.addLocal(2, ver2, 0, true, false);

        assert c1k2 != null;

        ctx.mvcc().addNext(ctx, c1k2);

        assert c1k2.previous() == c1k1;

        GridCacheMvccCandidate c2k2 = entry2.addRemote(id, 3, ver1, 0, false, true);

        entry2.readyLocal(c1k2);

        // Local entry2 should become owner, because otherwise remote will be stuck, waiting
        // for local entry1, which in turn awaits for local entry2.
        checkLocal(c1k2, ver2, true, true, false);
        checkRemote(c2k2, ver1, false, false);
    }

    /**
     * Test 2 keys with candidates in reverse order.
     *
     * @throws Exception If failed.
     */
    public void testReverseOrder2() throws Exception {
        UUID id = UUID.randomUUID();

        GridCacheAdapter<String, String> cache = grid.internalCache();

        GridCacheContext<String, String> ctx = cache.context();

        GridCacheTestEntryEx entry1 = new GridCacheTestEntryEx(ctx, "1");
        GridCacheTestEntryEx entry2 = new GridCacheTestEntryEx(ctx, "2");

        GridCacheVersion ver1 = version(1);
        GridCacheVersion ver2 = version(2);
        GridCacheVersion ver3 = version(3);

        // Local with higher version.
        GridCacheMvccCandidate v3k1 = entry1.addLocal(3, ver3, 0, true, true);
        GridCacheMvccCandidate v3k2 = entry2.addLocal(3, ver3, 0, true, true);

        // Link up.
        linkCandidates(ctx, v3k1, v3k2);

        entry1.readyLocal(v3k1);

        checkLocal(v3k1, ver3, true, true, false);
        checkLocal(v3k2, ver3, false, false, false);

        // Remote locks.
        GridCacheMvccCandidate v2k1 = entry1.addRemote(id, 3, ver2, 0, false, false);
        GridCacheMvccCandidate v2k2 = entry2.addRemote(id, 3, ver2, 0, false, false);

        checkRemote(v2k1, ver2, false, false);
        checkRemote(v2k2, ver2, false, false);

        // Local with lower version.
        GridCacheMvccCandidate v1k1 = entry1.addLocal(4, ver1, 0, true, true);
        GridCacheMvccCandidate v1k2 = entry2.addLocal(4, ver1, 0, true, true);

        // Link up.
        linkCandidates(ctx, v1k1, v1k2);

        entry1.readyLocal(v1k1);
        entry2.readyLocal(v1k2);

        checkLocal(v1k1, ver1, true, false, false);
        checkLocal(v1k2, ver1, true, false, false);

        checkLocal(v3k2, ver3, false, false, false);

        entry2.readyLocal(v3k2);

        // Note, ver3 should be acquired before ver1 (i.e. in reverse order from natural versions order).
        checkLocal(v3k2, ver3, true, true, false);

        checkLocal(v1k1, ver1, true, false, false);
        checkLocal(v1k2, ver1, true, false, false);
    }

    /**
     * Tests local-only locks in reverse order.
     *
     * @throws Exception If failed.
     */
    public void testReverseOrder3() throws Exception {
        GridCacheAdapter<String, String> cache = grid.internalCache();

        GridCacheContext<String, String> ctx = cache.context();

        GridCacheTestEntryEx entry1 = new GridCacheTestEntryEx(ctx, "1");
        GridCacheTestEntryEx entry2 = new GridCacheTestEntryEx(ctx, "2");

        GridCacheVersion ver1 = version(1);
        GridCacheVersion ver3 = version(3);

        // Local with higher version.
        GridCacheMvccCandidate v3k1 = entry1.addLocal(3, ver3, 0, true, false);
        GridCacheMvccCandidate v3k2 = entry2.addLocal(3, ver3, 0, true, false);

        linkCandidates(ctx, v3k1, v3k2);

        entry1.readyLocal(ver3);

        checkLocal(v3k1, ver3, true, true, false);
        checkLocal(v3k2, ver3, false, false, false);

        GridCacheMvccCandidate v1k1 = entry1.addLocal(4, ver1, 0, true, true);
        GridCacheMvccCandidate v1k2 = entry2.addLocal(4, ver1, 0, true, true);

        // Link up.
        linkCandidates(ctx, v1k1, v1k2);

        entry1.readyLocal(ver1);
        entry2.readyLocal(ver1);

        checkLocal(v3k1, ver3, true, true, false); // Owner.
        checkLocal(v3k2, ver3, false, false, false);

        checkLocal(v1k1, ver1, true, false, false);
        checkLocal(v1k2, ver1, true, false, false);

        entry2.readyLocal(v3k2);

        checkLocal(v3k1, ver3, true, true, false);
        checkLocal(v3k2, ver3, true, true, false);
    }

    /**
     * Tests local candidates with remote version in the middle on key2.
     *
     * @throws Exception If failed.
     */
    public void testReverseOrder4() throws Exception {
        UUID id = UUID.randomUUID();

        GridCacheAdapter<String, String> cache = grid.internalCache();

        GridCacheContext<String, String> ctx = cache.context();

        GridCacheTestEntryEx entry1 = new GridCacheTestEntryEx(ctx, "1");
        GridCacheTestEntryEx entry2 = new GridCacheTestEntryEx(ctx, "2");

        GridCacheVersion ver1 = version(1);
        GridCacheVersion ver2 = version(2);
        GridCacheVersion ver3 = version(3);

        // Local with higher version.
        GridCacheMvccCandidate v3k1 = entry1.addLocal(3, ver3, 0, true, false);
        GridCacheMvccCandidate v3k2 = entry2.addLocal(3, ver3, 0, true, false);

        linkCandidates(ctx, v3k1, v3k2);

        entry1.readyLocal(ver3);

        checkLocal(v3k1, ver3, true, true, false);
        checkLocal(v3k2, ver3, false, false, false);

        GridCacheMvccCandidate v1k1 = entry1.addLocal(4, ver1, 0, true, true);
        GridCacheMvccCandidate v1k2 = entry2.addLocal(4, ver1, 0, true, true);

        // Link up.
        linkCandidates(ctx, v1k1, v1k2);

        entry1.readyLocal(ver1);
        entry2.readyLocal(ver1);

        checkLocal(v3k1, ver3, true, true, false); // Owner.
        checkLocal(v3k2, ver3, false, false, false);

        checkLocal(v1k1, ver1, true, false, false);
        checkLocal(v1k2, ver1, true, false, false);

        GridCacheMvccCandidate v2k2 = entry2.addRemote(id, 5, ver2, 0, false, false);

        checkRemote(v2k2, ver2, false, false);

        entry2.readyLocal(v3k2);

        checkLocal(v3k1, ver3, true, true, false);
        checkLocal(v3k2, ver3, true, true, false);
    }

    /**
     * Gets version based on order.
     *
     * @param order Order.
     * @return Version.
     */
    private GridCacheVersion version(int order) {
        return new GridCacheVersion(1, 0, order, order, 0);
    }

    /**
     * Links candidates.
     *
     * @param cands Candidates.
     * @throws Exception If failed.
     */
    private void linkCandidates(final GridCacheContext<String, String> ctx,
        final GridCacheMvccCandidate... cands) throws Exception {
        multithreaded(new Runnable() {
            @Override public void run() {
                for (GridCacheMvccCandidate cand : cands) {
                    boolean b = grid.<String, String>internalCache().context().mvcc().addNext(ctx, cand);

                    assert b;
                }

                info("Link thread finished.");
            }
        }, 1);
    }

    /**
     * Check order in collection.
     *
     * @param cands Candidates to check order for.
     * @param vers Ordered versions.
     */
<<<<<<< HEAD
    private void checkOrder(Collection<GridCacheMvccCandidate<String>> cands, GridCacheVersion... vers) {
        assertEquals(vers.length, cands.size());
=======
    private void checkOrder(Collection<GridCacheMvccCandidate> cands, GridCacheVersion... vers) {
        assert cands.size() == vers.length;
>>>>>>> 50fc5a9d

        int i = 0;

        for (GridCacheMvccCandidate cand : cands) {
            assert cand.version().equals(vers[i]) : "Invalid order of candidates [cands=" + toString(cands) +
                ", order=" + toString(vers) + ']';

            i++;
        }
    }

    /**
     * @param objs Object to print.
     * @return String representation.
     */
    private String toString(Iterable<?> objs) {
        String eol = System.getProperty("line.separator");

        StringBuilder buf = new StringBuilder(eol);

        for (Object obj : objs) {
            buf.append(obj.toString()).append(eol);
        }

        return buf.toString();
    }

    /**
     * @param objs Object to print.
     * @return String representation.
     */
    private String toString(Object[] objs) {
        String eol = System.getProperty("line.separator");

        StringBuilder buf = new StringBuilder(eol);

        for (Object obj : objs) {
            buf.append(obj.toString()).append(eol);
        }

        return buf.toString();
    }

    /**
     * Checks flags on done candidate.
     *
     * @param cand Candidate to check.
     */
    private void checkDone(GridCacheMvccCandidate cand) {
        assert cand != null;

        info("Done candidate: " + cand);

        assert cand.used();
        assert cand.owner();

        assert !cand.ready();
        assert !cand.reentry();
        assert !cand.local();
    }

    /**
     * @param cand Candidate to check.
     * @param ver Version.
     * @param owner Owner flag.
     * @param used Done flag.
     */
    private void checkRemote(GridCacheMvccCandidate cand, GridCacheVersion ver, boolean owner, boolean used) {
        assert cand != null;

        info("Done candidate: " + cand);

        assert cand.version().equals(ver);

        // Check flags.
        assert cand.used() == used;
        assert cand.owner() == owner;

        assert !cand.ready();
        assert !cand.reentry();
        assert !cand.local();
    }

    /**
     * Checks flags on remote owner candidate.
     *
     * @param cand Candidate to check.
     * @param ver Version.
     */
    private void checkRemoteOwner(GridCacheMvccCandidate cand, GridCacheVersion ver) {
        assert cand != null;

        info("Done candidate: " + cand);

        assert cand.version().equals(ver);

        // Check flags.
        assert cand.used();
        assert cand.owner();

        assert !cand.ready();
        assert !cand.reentry();
        assert !cand.local();
    }

    /**
     * Checks flags on local candidate.
     *
     * @param cand Candidate to check.
     * @param ver Cache version.
     * @param ready Ready flag.
     * @param owner Lock owner.
     * @param reentry Reentry flag.
     */
    private void checkLocal(GridCacheMvccCandidate cand, GridCacheVersion ver, boolean ready,
        boolean owner, boolean reentry) {
        assert cand != null;

        info("Done candidate: " + cand);

        assert cand.version().equals(ver);

        // Check flags.
        assert cand.ready() == ready;
        assert cand.owner() == owner;
        assert cand.reentry() == reentry;

        assert !cand.used();

        assert cand.local();
    }

    /**
     * Checks flags on local candidate.
     *
     * @param cand Candidate to check.
     * @param ver Cache version.
     * @param ready Ready flag.
     * @param owner Lock owner.
     * @param reentry Reentry flag.
     * @param used Used flag.
     */
    private void checkLocal(GridCacheMvccCandidate cand, GridCacheVersion ver, boolean ready,
        boolean owner, boolean reentry, boolean used) {
        assert cand != null;

        info("Done candidate: " + cand);

        assert cand.version().equals(ver);

        // Check flags.
        assert cand.ready() == ready;
        assert cand.owner() == owner;
        assert cand.reentry() == reentry;
        assert cand.used() == used;

        assert cand.local();
    }

    /**
     * Checks flags on local owner candidate.
     *
     * @param cand Candidate to check.
     * @param ver Cache version.
     * @param reentry Reentry flag.
     */
    private void checkLocalOwner(GridCacheMvccCandidate cand, GridCacheVersion ver, boolean reentry) {
        assert cand != null;

        info("Done candidate: " + cand);

        assert cand.version().equals(ver);

        // Check flags.
        assert cand.reentry() == reentry;

        assert !cand.used();

        assert cand.ready();
        assert cand.owner();
        assert cand.local();
    }

    /**
     * @return Empty collection.
     */
    private Collection<GridCacheVersion> empty() {
        return Collections.emptyList();
    }

    /**
     * @param cands Candidates to print.
     */
    private void info(Iterable<GridCacheMvccCandidate> cands) {
        info("Collection of candidates: ");

        for (GridCacheMvccCandidate c : cands) {
            info(">>> " + c);
        }
    }
}<|MERGE_RESOLUTION|>--- conflicted
+++ resolved
@@ -255,145 +255,6 @@
     }
 
     /**
-<<<<<<< HEAD
-=======
-     * Tests that orderOwned does not reorder owned locks.
-     */
-    public void testNearRemoteWithOwned() {
-        GridCacheAdapter<String, String> cache = grid.internalCache();
-
-        GridCacheTestEntryEx entry = new GridCacheTestEntryEx(cache.context(), "1");
-
-        UUID node1 = UUID.randomUUID();
-
-        GridCacheVersion ver1 = version(1);
-        GridCacheVersion ver2 = version(2);
-        GridCacheVersion ver3 = version(3);
-        GridCacheVersion ver4 = version(4);
-
-        GridCacheMvccCandidate c1 = entry.addRemote(node1, 1, ver1, 0, false, true);
-        GridCacheMvccCandidate c2 = entry.addRemote(node1, 1, ver2, 0, false, true);
-        GridCacheMvccCandidate c3 = entry.addRemote(node1, 1, ver3, 0, false, true);
-        GridCacheMvccCandidate c4 = entry.addRemote(node1, 1, ver4, 0, false, true);
-
-        GridCacheMvccCandidate[] candArr = new GridCacheMvccCandidate[] {c1, c2, c3, c4};
-
-        Collection<GridCacheMvccCandidate> rmtCands = entry.remoteMvccSnapshot();
-
-        assert rmtCands.size() == 4;
-        assert rmtCands.iterator().next().version().equals(ver1);
-
-        entry.orderOwned(ver1, ver2);
-
-        rmtCands = entry.remoteMvccSnapshot();
-
-        int i = 0;
-
-        for (GridCacheMvccCandidate cand : rmtCands) {
-            assertTrue(cand == candArr[i]);
-
-            assertTrue(ver2.equals(cand.ownerVersion()) || cand != c1);
-
-            i++;
-        }
-    }
-
-    /**
-     * Tests that orderOwned does not reorder owned locks.
-     */
-    public void testNearRemoteWithOwned1() {
-        GridCacheAdapter<String, String> cache = grid.internalCache();
-
-        GridCacheTestEntryEx entry = new GridCacheTestEntryEx(cache.context(), "1");
-
-        UUID node1 = UUID.randomUUID();
-
-        GridCacheVersion ver1 = version(1);
-        GridCacheVersion ver2 = version(2);
-        GridCacheVersion ver3 = version(3);
-        GridCacheVersion ver4 = version(4);
-        GridCacheVersion ver5 = version(5);
-        GridCacheVersion ver6 = version(6);
-
-        GridCacheMvccCandidate c1 = entry.addRemote(node1, 1, ver1, 0, false, true);
-        GridCacheMvccCandidate c2 = entry.addRemote(node1, 1, ver2, 0, false, true);
-        GridCacheMvccCandidate c3 = entry.addRemote(node1, 1, ver3, 0, false, true);
-        GridCacheMvccCandidate c4 = entry.addRemote(node1, 1, ver4, 0, false, true);
-        GridCacheMvccCandidate c5 = entry.addRemote(node1, 1, ver5, 0, false, true);
-        GridCacheMvccCandidate c6 = entry.addRemote(node1, 1, ver6, 0, false, true);
-
-        GridCacheMvccCandidate[] candArr = new GridCacheMvccCandidate[] {c1, c2, c3, c4, c5, c6};
-
-        Collection<GridCacheMvccCandidate> cands = entry.remoteMvccSnapshot();
-
-        assert cands.size() == 6;
-        assert cands.iterator().next().version().equals(ver1);
-
-        entry.orderOwned(ver1, ver3);
-
-        cands = entry.remoteMvccSnapshot();
-
-        int i = 0;
-
-        for (GridCacheMvccCandidate cand : cands) {
-            assert cand == candArr[i];
-
-            assertTrue(ver3.equals(cand.ownerVersion()) || cand != c1);
-
-            i++;
-        }
-    }
-
-    /**
-     * Tests that orderOwned does not reorder owned locks.
-     */
-    public void testNearRemoteWithOwned2() {
-        GridCacheAdapter<String, String> cache = grid.internalCache();
-
-        GridCacheTestEntryEx entry = new GridCacheTestEntryEx(cache.context(), "1");
-
-        UUID node1 = UUID.randomUUID();
-
-        GridCacheVersion ver0 = version(0);
-        GridCacheVersion ver1 = version(1);
-        GridCacheVersion ver2 = version(2);
-        GridCacheVersion ver3 = version(3);
-        GridCacheVersion ver4 = version(4);
-        GridCacheVersion ver5 = version(5);
-        GridCacheVersion ver6 = version(6);
-
-        GridCacheMvccCandidate c0 = entry.addRemote(node1, 1, ver0, 0, false, true);
-        GridCacheMvccCandidate c1 = entry.addRemote(node1, 1, ver1, 0, false, true);
-        GridCacheMvccCandidate c2 = entry.addRemote(node1, 1, ver2, 0, false, true);
-        GridCacheMvccCandidate c3 = entry.addRemote(node1, 1, ver3, 0, false, true);
-        GridCacheMvccCandidate c4 = entry.addRemote(node1, 1, ver4, 0, false, true);
-        GridCacheMvccCandidate c5 = entry.addRemote(node1, 1, ver5, 0, false, true);
-        GridCacheMvccCandidate c6 = entry.addRemote(node1, 1, ver6, 0, false, true);
-
-        GridCacheMvccCandidate[] candArr = new GridCacheMvccCandidate[] {c0, c1, c2, c3, c4, c5, c6};
-
-        Collection<GridCacheMvccCandidate> cands = entry.remoteMvccSnapshot();
-
-        assert cands.size() == 7;
-        assert cands.iterator().next().version().equals(ver0);
-
-        entry.orderOwned(ver1, ver2);
-
-        cands = entry.remoteMvccSnapshot();
-
-        int i = 0;
-
-        for (GridCacheMvccCandidate cand : cands) {
-            assert cand == candArr[i];
-
-            assertTrue(ver2.equals(cand.ownerVersion()) || cand != c1);
-
-            i++;
-        }
-    }
-
-    /**
->>>>>>> 50fc5a9d
      * Tests remote candidates.
      */
     public void testLocal() {
@@ -589,29 +450,6 @@
         checkRemote(entry.candidate(ver5), ver5, false, false);
         checkRemote(entry.candidate(ver6), ver6, false, false);
         checkRemote(entry.candidate(ver7), ver7, false, false);
-<<<<<<< HEAD
-=======
-    }
-
-    /**
-     *
-     */
-    public void testCompletedTwiceWithBaseInTheMiddle() {
-        GridCacheAdapter<String, String> cache = grid.internalCache();
-
-        GridCacheTestEntryEx entry = new GridCacheTestEntryEx(cache.context(), "1");
-
-        UUID node1 = UUID.randomUUID();
-        UUID node2 = UUID.randomUUID();
-
-        GridCacheVersion ver1 = version(1);
-        GridCacheVersion ver2 = version(2);
-        GridCacheVersion ver3 = version(3);
-        GridCacheVersion ver4 = version(4);
-        GridCacheVersion ver5 = version(5);
-        GridCacheVersion ver6 = version(6);
-        GridCacheVersion ver7 = version(7);
->>>>>>> 50fc5a9d
 
         entry.doneRemote(ver2);
 
@@ -676,51 +514,6 @@
     }
 
     /**
-<<<<<<< HEAD
-=======
-     *
-     */
-    public void testCompletedWithBaseInTheBeginning() {
-        GridCacheAdapter<String, String> cache = grid.internalCache();
-
-        GridCacheTestEntryEx entry = new GridCacheTestEntryEx(cache.context(), "1");
-
-        UUID node1 = UUID.randomUUID();
-        UUID node2 = UUID.randomUUID();
-
-        GridCacheVersion ver1 = version(1);
-        GridCacheVersion ver2 = version(2);
-        GridCacheVersion ver3 = version(3);
-        GridCacheVersion ver4 = version(4);
-        GridCacheVersion ver5 = version(5);
-        GridCacheVersion ver6 = version(6);
-        GridCacheVersion ver7 = version(7);
-
-        entry.addRemote(node1, 1, ver1, 0, false, false);
-        entry.addRemote(node2, 2, ver2, 0, false, false);
-        entry.addRemote(node1, 3, ver3, 0, false, false);
-        entry.addRemote(node2, 4, ver4, 0, false, false);
-        entry.addRemote(node1, 5, ver5, 0, false, false);
-        entry.addRemote(node2, 6, ver6, 0, false, false);
-        entry.addRemote(node2, 7, ver7, 0, false, false);
-
-        List<GridCacheVersion> committed = Arrays.asList(ver4, ver6, ver3);
-
-        entry.orderCompleted(ver1, committed, Collections.<GridCacheVersion>emptyList());
-
-        checkOrder(entry.remoteMvccSnapshot(), ver3, ver4, ver6, ver1, ver2, ver5, ver7);
-
-        checkRemote(entry.candidate(ver1), ver1, false, false);
-        checkRemote(entry.candidate(ver2), ver2, false, false);
-        checkRemote(entry.candidate(ver3), ver3, true, false);
-        checkRemote(entry.candidate(ver4), ver4, true, false);
-        checkRemote(entry.candidate(ver5), ver5, false, false);
-        checkRemote(entry.candidate(ver6), ver6, true, false);
-        checkRemote(entry.candidate(ver7), ver7, false, false);
-    }
-
-    /**
->>>>>>> 50fc5a9d
      * This case should never happen, nevertheless we need to test for it.
      */
     public void testCompletedWithBaseInTheBeginningNoChange() {
@@ -817,81 +610,11 @@
 
         checkRemote(entry.candidate(ver2), ver2, false, false);
         checkRemote(entry.candidate(ver3), ver3, false, false);
-<<<<<<< HEAD
-=======
-        checkRemote(entry.candidate(ver4), ver4, true, false);
-        checkRemote(entry.candidate(ver5), ver5, false, false);
-        checkRemote(entry.candidate(ver6), ver6, true, false);
-        checkRemote(entry.candidate(ver7), ver7, false, false);
-    }
-
-    /**
-     *
-     */
-    public void testCompletedWithBaseNotPresentInTheMiddleNoChange() {
-        GridCacheAdapter<String, String> cache = grid.internalCache();
-
-        GridCacheTestEntryEx entry = new GridCacheTestEntryEx(cache.context(), "1");
-
-        UUID node1 = UUID.randomUUID();
-        UUID node2 = UUID.randomUUID();
-
-        GridCacheVersion ver1 = version(1);
-        GridCacheVersion ver2 = version(2);
-        GridCacheVersion ver3 = version(3);
-        GridCacheVersion ver4 = version(4);
-        GridCacheVersion ver5 = version(5);
-        GridCacheVersion ver6 = version(6);
-        GridCacheVersion ver7 = version(7);
-
-        // Don't add versions 2, 5, 6, 7.
-        entry.addRemote(node1, 1, ver1, 0, false, true);
-        entry.addRemote(node1, 3, ver3, 0, false, true);
-        entry.addRemote(node2, 4, ver4, 0, false, true);
-
-        List<GridCacheVersion> committed = Arrays.asList(ver6, ver5, ver7);
-
-        entry.orderCompleted(ver2, committed, Collections.<GridCacheVersion>emptyList());
-
-        checkOrder(entry.remoteMvccSnapshot(), ver1, ver3, ver4);
-
->>>>>>> 50fc5a9d
         checkRemote(entry.candidate(ver1), ver1, false, false);
         checkRemote(entry.candidate(ver5), ver5, false, false);
         checkRemote(entry.candidate(ver4), ver4, false, false);
-<<<<<<< HEAD
         checkRemote(entry.candidate(ver6), ver6, false, false);
         checkRemote(entry.candidate(ver7), ver7, false, false);
-=======
-    }
-
-    /**
-     *
-     */
-    public void testCompletedWithBaseNotPresentInTheBeginning() {
-        GridCacheAdapter<String, String> cache = grid.internalCache();
-
-        GridCacheTestEntryEx entry = new GridCacheTestEntryEx(cache.context(), "1");
-
-        UUID node1 = UUID.randomUUID();
-        UUID node2 = UUID.randomUUID();
-
-        GridCacheVersion ver1 = version(1);
-        GridCacheVersion ver2 = version(2);
-        GridCacheVersion ver3 = version(3);
-        GridCacheVersion ver4 = version(4);
-        GridCacheVersion ver5 = version(5);
-        GridCacheVersion ver6 = version(6);
-        GridCacheVersion ver7 = version(7);
-
-        // Don't add version 1.
-        entry.addRemote(node1, 2, ver2, 0, false, true);
-        entry.addRemote(node1, 3, ver3, 0, false, true);
-        entry.addRemote(node2, 4, ver4, 0, false, true);
-        entry.addRemote(node1, 5, ver5, 0, false, true);
-        entry.addRemote(node2, 6, ver6, 0, false, true);
-        entry.addRemote(node2, 7, ver7, 0, false, true);
->>>>>>> 50fc5a9d
 
         entry.doneRemote(ver3);
 
@@ -907,38 +630,7 @@
         checkRemote(entry.candidate(ver6), ver6, false, false);
         checkRemote(entry.candidate(ver7), ver7, false, false);
 
-<<<<<<< HEAD
         entry.doneRemote(ver2);
-=======
-    /**
-     *
-     */
-    public void testCompletedWithBaseNotPresentInTheBeginningNoChange() {
-        GridCacheAdapter<String, String> cache = grid.internalCache();
-
-        GridCacheTestEntryEx entry = new GridCacheTestEntryEx(cache.context(), "1");
-
-        UUID node1 = UUID.randomUUID();
-        UUID node2 = UUID.randomUUID();
-
-        GridCacheVersion ver1 = version(1);
-        GridCacheVersion ver2 = version(2);
-        GridCacheVersion ver3 = version(3);
-        GridCacheVersion ver4 = version(4);
-        GridCacheVersion ver5 = version(5);
-        GridCacheVersion ver6 = version(6);
-        GridCacheVersion ver7 = version(7);
-
-        // Don't add version 6, 7
-        entry.addRemote(node1, 2, ver2, 0, false, true);
-        entry.addRemote(node1, 3, ver3, 0, false, true);
-        entry.addRemote(node2, 4, ver4, 0, false, true);
-        entry.addRemote(node1, 5, ver5, 0, false, true);
-        entry.addRemote(node1, 6, ver6, 0, false, true);
-        entry.addRemote(node1, 7, ver7, 0, false, true);
-
-        List<GridCacheVersion> committed = Arrays.asList(ver2, ver3);
->>>>>>> 50fc5a9d
 
         checkOrder(entry.remoteMvccSnapshot(), ver2, ver3, ver1, ver5, ver4, ver6, ver7);
 
@@ -984,135 +676,6 @@
     }
 
     /**
-<<<<<<< HEAD
-=======
-     * Test local and remote candidates together.
-     */
-    public void testLocalAndRemote() {
-        GridCacheAdapter<String, String> cache = grid.internalCache();
-
-        GridCacheTestEntryEx entry = new GridCacheTestEntryEx(cache.context(), "1");
-
-        UUID node1 = UUID.randomUUID();
-        UUID node2 = UUID.randomUUID();
-
-        GridCacheVersion ver1 = version(1);
-        GridCacheVersion ver2 = version(2);
-        GridCacheVersion ver3 = version(3);
-        GridCacheVersion ver4 = version(4);
-        GridCacheVersion ver5 = version(5);
-
-        entry.addRemote(node1, 1, ver1, 0, false, false);
-        entry.addLocal(2, ver2, 0, true, true);
-
-        Collection<GridCacheMvccCandidate> cands = entry.remoteMvccSnapshot();
-
-        assert cands.size() == 1;
-        assert cands.iterator().next().version().equals(ver1);
-
-        entry.addRemote(node2, 5, ver5, 0, false, false);
-
-        cands = entry.remoteMvccSnapshot();
-
-        assert cands.size() == 2;
-
-        info(cands);
-
-        checkOrder(cands, ver1, ver5);
-        checkOrder(entry.localCandidates(true), ver2);
-
-        entry.addRemote(node1, 3, ver3, 0, false, true);
-        entry.addLocal(4, ver4, 0, /*reenter*/true, false);
-
-        cands = entry.remoteMvccSnapshot();
-
-        assert cands.size() == 3;
-
-        // Check order.
-        checkOrder(entry.remoteMvccSnapshot(), ver1, ver5, ver3);
-        checkOrder(entry.localCandidates(), ver2, ver4);
-
-        entry.orderCompleted(
-            ver2 /*local version.*/,
-            Arrays.asList(new GridCacheVersion(1, 0, 1, 2, 0), ver3, new GridCacheVersion(1, 0, 5, 6, 0)),
-            Collections.<GridCacheVersion>emptyList()
-        );
-
-        // Done ver3.
-        checkOrder(entry.remoteMvccSnapshot(), ver1, ver3, ver5);
-        checkOrder(entry.localCandidates(), ver2, ver4);
-
-        checkRemote(entry.candidate(ver1), ver1, false, false);
-        checkRemote(entry.candidate(ver3), ver3, true, false);
-        checkRemote(entry.candidate(ver5), ver5, false, false);
-
-        checkLocal(entry.candidate(ver2), ver2, false, false, false);
-        checkLocal(entry.candidate(ver4), ver4, false, false, false);
-
-        entry.readyLocal(ver2);
-
-        checkLocal(entry.candidate(ver2), ver2, true, false, false);
-        checkLocal(entry.candidate(ver4), ver4, false, false, false);
-
-        assert entry.anyOwner() == null;
-
-        entry.doneRemote(ver1);
-
-        checkRemoteOwner(entry.anyOwner(), ver1);
-
-        entry.removeLock(ver1);
-
-        checkOrder(entry.remoteMvccSnapshot(), ver3, ver5);
-
-        assert entry.anyOwner() == null;
-
-        entry.doneRemote(ver3);
-
-        checkRemoteOwner(entry.anyOwner(), ver3);
-
-        entry.removeLock(ver3);
-
-        checkLocalOwner(entry.anyOwner(), ver2, false);
-
-        entry.removeLock(ver2);
-
-        assert !entry.lockedByAny(ver4, ver5);
-
-        checkOrder(entry.remoteMvccSnapshot(), ver5);
-        checkOrder(entry.localCandidates(), ver4);
-
-        assert entry.anyOwner() == null;
-
-        entry.readyLocal(ver4);
-
-        checkLocalOwner(entry.anyOwner(), ver4, false);
-
-        entry.removeLock(ver4);
-
-        assert entry.anyOwner() == null;
-
-        GridCacheMvccCandidate c5 = entry.candidate(ver5);
-
-        assert c5 != null;
-
-        c5.setOwner();
-
-        assert entry.anyOwner() == null;
-
-        entry.doneRemote(ver5);
-
-        checkRemoteOwner(entry.anyOwner(), ver5);
-
-        assert !entry.lockedByAny(ver5);
-
-        entry.removeLock(ver5);
-
-        assert !entry.lockedByAny();
-        assert entry.anyOwner() == null;
-    }
-
-    /**
->>>>>>> 50fc5a9d
      * @throws Exception If test failed.
      */
     public void testMultipleLocalAndRemoteLocks1() throws Exception {
@@ -1632,13 +1195,8 @@
      * @param cands Candidates to check order for.
      * @param vers Ordered versions.
      */
-<<<<<<< HEAD
-    private void checkOrder(Collection<GridCacheMvccCandidate<String>> cands, GridCacheVersion... vers) {
+    private void checkOrder(Collection<GridCacheMvccCandidate> cands, GridCacheVersion... vers) {
         assertEquals(vers.length, cands.size());
-=======
-    private void checkOrder(Collection<GridCacheMvccCandidate> cands, GridCacheVersion... vers) {
-        assert cands.size() == vers.length;
->>>>>>> 50fc5a9d
 
         int i = 0;
 
