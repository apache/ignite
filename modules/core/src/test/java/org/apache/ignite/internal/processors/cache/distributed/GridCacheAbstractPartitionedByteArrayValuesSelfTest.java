/*
 * Licensed to the Apache Software Foundation (ASF) under one or more
 * contributor license agreements.  See the NOTICE file distributed with
 * this work for additional information regarding copyright ownership.
 * The ASF licenses this file to You under the Apache License, Version 2.0
 * (the "License"); you may not use this file except in compliance with
 * the License.  You may obtain a copy of the License at
 *
 *      http://www.apache.org/licenses/LICENSE-2.0
 *
 * Unless required by applicable law or agreed to in writing, software
 * distributed under the License is distributed on an "AS IS" BASIS,
 * WITHOUT WARRANTIES OR CONDITIONS OF ANY KIND, either express or implied.
 * See the License for the specific language governing permissions and
 * limitations under the License.
 */

package org.apache.ignite.internal.processors.cache.distributed;

import org.apache.ignite.configuration.CacheConfiguration;
import org.apache.ignite.configuration.NearCacheConfiguration;
<<<<<<< HEAD
=======
import org.apache.ignite.configuration.TransactionConfiguration;
import org.apache.ignite.testframework.MvccFeatureChecker;
>>>>>>> a79d1ec6

import static org.apache.ignite.cache.CacheAtomicityMode.TRANSACTIONAL;
import static org.apache.ignite.cache.CacheMode.PARTITIONED;
import static org.apache.ignite.cache.CacheWriteSynchronizationMode.FULL_SYNC;

/**
 * Tests for byte array values in PARTITIONED caches.
 */
public abstract class GridCacheAbstractPartitionedByteArrayValuesSelfTest extends
    GridCacheAbstractDistributedByteArrayValuesSelfTest {
<<<<<<< HEAD
=======

    /** {@inheritDoc} */
    @Override protected void beforeTestsStarted() throws Exception {
        if (nearConfiguration() != null)
            MvccFeatureChecker.failIfNotSupported(MvccFeatureChecker.Feature.NEAR_CACHE);

        super.beforeTestsStarted();
    }

    /** {@inheritDoc} */
    @Override protected IgniteConfiguration getConfiguration(String igniteInstanceName) throws Exception {
        IgniteConfiguration cfg = super.getConfiguration(igniteInstanceName);

        TransactionConfiguration tCfg = new TransactionConfiguration();

        tCfg.setTxSerializableEnabled(true);

        cfg.setTransactionConfiguration(tCfg);

        return cfg;
    }
>>>>>>> a79d1ec6

    /** {@inheritDoc} */
    @Override protected CacheConfiguration cacheConfiguration0() {
        CacheConfiguration cfg = new CacheConfiguration();

        cfg.setCacheMode(PARTITIONED);
        cfg.setAtomicityMode(TRANSACTIONAL);
        cfg.setNearConfiguration(nearConfiguration());
        cfg.setBackups(1);
        cfg.setWriteSynchronizationMode(FULL_SYNC);

        return cfg;
    }

    /**
     * @return Distribution mode.
     */
    protected abstract NearCacheConfiguration nearConfiguration();
}<|MERGE_RESOLUTION|>--- conflicted
+++ resolved
@@ -19,11 +19,8 @@
 
 import org.apache.ignite.configuration.CacheConfiguration;
 import org.apache.ignite.configuration.NearCacheConfiguration;
-<<<<<<< HEAD
-=======
 import org.apache.ignite.configuration.TransactionConfiguration;
 import org.apache.ignite.testframework.MvccFeatureChecker;
->>>>>>> a79d1ec6
 
 import static org.apache.ignite.cache.CacheAtomicityMode.TRANSACTIONAL;
 import static org.apache.ignite.cache.CacheMode.PARTITIONED;
@@ -34,31 +31,6 @@
  */
 public abstract class GridCacheAbstractPartitionedByteArrayValuesSelfTest extends
     GridCacheAbstractDistributedByteArrayValuesSelfTest {
-<<<<<<< HEAD
-=======
-
-    /** {@inheritDoc} */
-    @Override protected void beforeTestsStarted() throws Exception {
-        if (nearConfiguration() != null)
-            MvccFeatureChecker.failIfNotSupported(MvccFeatureChecker.Feature.NEAR_CACHE);
-
-        super.beforeTestsStarted();
-    }
-
-    /** {@inheritDoc} */
-    @Override protected IgniteConfiguration getConfiguration(String igniteInstanceName) throws Exception {
-        IgniteConfiguration cfg = super.getConfiguration(igniteInstanceName);
-
-        TransactionConfiguration tCfg = new TransactionConfiguration();
-
-        tCfg.setTxSerializableEnabled(true);
-
-        cfg.setTransactionConfiguration(tCfg);
-
-        return cfg;
-    }
->>>>>>> a79d1ec6
-
     /** {@inheritDoc} */
     @Override protected CacheConfiguration cacheConfiguration0() {
         CacheConfiguration cfg = new CacheConfiguration();
