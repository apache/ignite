--- conflicted
+++ resolved
@@ -38,10 +38,6 @@
 import org.apache.ignite.testframework.GridTestUtils;
 import org.apache.ignite.testframework.junits.common.GridCommonAbstractTest;
 import org.apache.ignite.transactions.Transaction;
-import org.junit.Assume;
-import org.junit.Test;
-import org.junit.runner.RunWith;
-import org.junit.runners.JUnit4;
 
 import static org.apache.ignite.cache.CacheAtomicityMode.TRANSACTIONAL;
 import static org.apache.ignite.cache.CacheWriteSynchronizationMode.FULL_SYNC;
@@ -51,7 +47,6 @@
 /**
  *
  */
-@RunWith(JUnit4.class)
 public class IgniteCacheIncrementTxTest extends GridCommonAbstractTest {
     /** */
     private static final TcpDiscoveryIpFinder IP_FINDER = new TcpDiscoveryVmIpFinder(true);
@@ -85,7 +80,6 @@
     /**
      * @throws Exception If failed.
      */
-    @Test
     public void testIncrementTxTopologyChange0() throws Exception {
         nodeJoin(cacheConfiguration(0));
     }
@@ -93,26 +87,14 @@
     /**
      * @throws Exception If failed.
      */
-    @Test
     public void testIncrementTxTopologyChange1() throws Exception {
-<<<<<<< HEAD
-        Assume.assumeFalse("https://issues.apache.org/jira/browse/IGNITE-10264", MvccFeatureChecker.forcedMvcc());
-
-=======
->>>>>>> 10ebf715
         nodeJoin(cacheConfiguration(1));
     }
 
     /**
      * @throws Exception If failed.
      */
-    @Test
     public void testIncrementTxTopologyChange2() throws Exception {
-<<<<<<< HEAD
-        Assume.assumeFalse("https://issues.apache.org/jira/browse/IGNITE-10264", MvccFeatureChecker.forcedMvcc());
-
-=======
->>>>>>> 10ebf715
         nodeJoin(cacheConfiguration(2));
     }
 
