--- conflicted
+++ resolved
@@ -93,10 +93,6 @@
         DataStorageConfiguration memCfg = new DataStorageConfiguration()
                 .setDefaultDataRegionConfiguration(
                  new DataRegionConfiguration().setMaxSize(2048L * 1024 * 1024).setPersistenceEnabled(true))
-<<<<<<< HEAD
-                .setWalFileIOFactory(new FailingFileIOFactory(canFail))
-=======
->>>>>>> 2cbda7b0
                 .setWalMode(WALMode.BACKGROUND)
                 .setWalBufferSize(128 * 1024)// Setting WAL Segment size to high values forces flushing by timeout.
                 .setWalSegmentSize(flushByTimeout ? 500_000 : 50_000);
