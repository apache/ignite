--- conflicted
+++ resolved
@@ -56,11 +56,7 @@
     private static final int SPLIT_COUNT = 5;
 
     /** */
-<<<<<<< HEAD
-    private static CountDownLatch taskLatch;
-=======
     private static volatile CountDownLatch taskLatch;
->>>>>>> 9db05f5f
 
     /** */
     protected GridSessionCheckpointAbstractSelfTest() {
