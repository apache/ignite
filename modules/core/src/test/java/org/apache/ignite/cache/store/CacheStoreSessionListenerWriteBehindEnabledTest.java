--- conflicted
+++ resolved
@@ -44,12 +44,6 @@
 import org.apache.ignite.internal.processors.cache.store.GridCacheWriteBehindStore;
 import org.apache.ignite.resources.CacheStoreSessionResource;
 import org.apache.ignite.testframework.GridTestUtils;
-<<<<<<< HEAD
-import org.junit.Test;
-import org.junit.runner.RunWith;
-import org.junit.runners.JUnit4;
-=======
->>>>>>> 10ebf715
 import org.apache.ignite.testframework.MvccFeatureChecker;
 
 /**
@@ -57,13 +51,12 @@
  * and {@link CacheStoreSessionListener#onSessionEnd(CacheStoreSession, boolean)} are executed from
  * {@link GridCacheWriteBehindStore} only.
  */
-@RunWith(JUnit4.class)
 public class CacheStoreSessionListenerWriteBehindEnabledTest extends GridCacheAbstractSelfTest {
     /** */
-    protected static final int CNT = 100;
+    protected final static int CNT = 100;
 
     /** */
-    private static final int WRITE_BEHIND_FLUSH_FREQUENCY = 1000;
+    private final static int WRITE_BEHIND_FLUSH_FREQUENCY = 1000;
 
     /** */
     private static final List<OperationType> operations = Collections.synchronizedList(new ArrayList<OperationType>());
@@ -121,7 +114,6 @@
      * Tests that there are no redundant calls of {@link CacheStoreSessionListener#onSessionStart(CacheStoreSession)}
      * while {@link IgniteCache#get(Object)} performed.
      */
-    @Test
     public void testLookup() {
         IgniteCache<Object, Object> cache = grid(0).getOrCreateCache(DEFAULT_CACHE_NAME);
 
@@ -135,7 +127,6 @@
      * Tests that there are no redundant calls of {@link CacheStoreSessionListener#onSessionStart(CacheStoreSession)}
      * while {@link IgniteCache#put(Object, Object)} performed.
      */
-    @Test
     public void testUpdate() {
         IgniteCache<Object, Object> cache = grid(0).getOrCreateCache(DEFAULT_CACHE_NAME);
 
@@ -149,7 +140,6 @@
      * Tests that there are no redundant calls of {@link CacheStoreSessionListener#onSessionStart(CacheStoreSession)}
      * while {@link IgniteCache#remove(Object)} performed.
      */
-    @Test
     public void testRemove() {
         IgniteCache<Object, Object> cache = grid(0).getOrCreateCache(DEFAULT_CACHE_NAME);
 
@@ -163,7 +153,6 @@
     /**
      * Tests that cache store session listeners are notified by write-behind store.
      */
-    @Test
     public void testFlushSingleValue() throws Exception {
         CacheConfiguration cfg = cacheConfiguration(getTestIgniteInstanceName());
 
