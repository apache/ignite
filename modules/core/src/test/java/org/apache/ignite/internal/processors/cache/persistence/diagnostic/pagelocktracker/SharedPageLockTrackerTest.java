--- conflicted
+++ resolved
@@ -305,15 +305,11 @@
     public void testMemoryLeakOnThreadTerminates() throws Exception {
         int threadLimits = 1000;
         int timeOutWorkerInterval = 10_000;
-<<<<<<< HEAD
-        Consumer<Set<SharedPageLockTracker.State>> hnd = (threads) -> {
-=======
         Consumer<Set<PageLockThreadState>> handler = (threads) -> {
->>>>>>> e70b66c5
         };
 
         SharedPageLockTracker sharedPageLockTracker = new SharedPageLockTracker(
-            threadLimits, timeOutWorkerInterval, hnd, new MemoryCalculator());
+            threadLimits, timeOutWorkerInterval, handler, new MemoryCalculator());
 
         int threads = 10_000;
 
