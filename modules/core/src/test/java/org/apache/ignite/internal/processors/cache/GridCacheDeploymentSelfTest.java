--- conflicted
+++ resolved
@@ -257,12 +257,8 @@
             for (int i = 0; i < 1000; i++) {
                 key = "1" + i;
 
-<<<<<<< HEAD
-                if (g1.affinity(null).mapKeyToNode(key).id().equals(g2.cluster().localNode().id()))
-=======
                 if (g1.cluster().mapKeyToNode(null, key).id().equals(g2.cluster().localNode().id()) &&
                     g1.affinity(null).isBackup((backupLeavesGrid ? g0 : g1).cluster().localNode(), key))
->>>>>>> 0d8e6a8e
                     break;
             }
 
