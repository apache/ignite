--- conflicted
+++ resolved
@@ -161,11 +161,7 @@
         for (int i = 0; i < 4; i++)
             startGrid(i);
 
-<<<<<<< HEAD
-        for (int i = 4 ; i < 6; i++)
-=======
         for (int i = 4; i < 6; i++)
->>>>>>> 1e84d448
             startClientGrid(i);
 
         ignite(4).services().deploy(serviceConfig(true));
