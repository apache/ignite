--- conflicted
+++ resolved
@@ -197,13 +197,8 @@
         TestSuite addedSuite;
 
         if (testedNodeCnt > 1)
-<<<<<<< HEAD
             addedSuite = createMultiNodeTestSuite((Class<? extends IgniteCacheConfigVariationsAbstractTest>)cls,
-                testCfg, testedNodeCnt, withClients);
-=======
-            addedSuite = createMultiNodeTestSuite((Class<? extends IgniteCacheConfigVariationsAbstractTest>)cls, 
                 testCfg, testedNodeCnt, withClients, skipWaitPartMapExchange);
->>>>>>> fd0714e8
         else
             addedSuite = new IgniteConfigVariationsTestSuite(cls, testCfg);
 
