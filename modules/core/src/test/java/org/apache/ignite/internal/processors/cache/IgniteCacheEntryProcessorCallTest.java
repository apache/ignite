/*
 * Licensed to the Apache Software Foundation (ASF) under one or more
 * contributor license agreements.  See the NOTICE file distributed with
 * this work for additional information regarding copyright ownership.
 * The ASF licenses this file to You under the Apache License, Version 2.0
 * (the "License"); you may not use this file except in compliance with
 * the License.  You may obtain a copy of the License at
 *
 *      http://www.apache.org/licenses/LICENSE-2.0
 *
 * Unless required by applicable law or agreed to in writing, software
 * distributed under the License is distributed on an "AS IS" BASIS,
 * WITHOUT WARRANTIES OR CONDITIONS OF ANY KIND, either express or implied.
 * See the License for the specific language governing permissions and
 * limitations under the License.
 */

package org.apache.ignite.internal.processors.cache;

import java.util.concurrent.atomic.AtomicInteger;
import javax.cache.processor.EntryProcessor;
import javax.cache.processor.MutableEntry;
import org.apache.ignite.Ignite;
import org.apache.ignite.IgniteCache;
import org.apache.ignite.cluster.ClusterNode;
import org.apache.ignite.configuration.CacheConfiguration;
import org.apache.ignite.configuration.IgniteConfiguration;
import org.apache.ignite.internal.util.typedef.internal.S;
import org.apache.ignite.spi.discovery.tcp.TcpDiscoverySpi;
import org.apache.ignite.spi.discovery.tcp.ipfinder.TcpDiscoveryIpFinder;
import org.apache.ignite.spi.discovery.tcp.ipfinder.vm.TcpDiscoveryVmIpFinder;
import org.apache.ignite.testframework.junits.common.GridCommonAbstractTest;
import org.apache.ignite.transactions.Transaction;
import org.apache.ignite.transactions.TransactionConcurrency;
import org.apache.ignite.transactions.TransactionIsolation;
import org.jetbrains.annotations.Nullable;
import org.junit.Test;
import org.junit.runner.RunWith;
import org.junit.runners.JUnit4;

import static org.apache.ignite.cache.CacheAtomicityMode.ATOMIC;
import static org.apache.ignite.cache.CacheAtomicityMode.TRANSACTIONAL;
import static org.apache.ignite.cache.CacheAtomicityMode.TRANSACTIONAL_SNAPSHOT;
import static org.apache.ignite.cache.CacheWriteSynchronizationMode.FULL_SYNC;
import static org.apache.ignite.internal.IgniteNodeAttributes.ATTR_IGNITE_INSTANCE_NAME;
import static org.apache.ignite.transactions.TransactionConcurrency.OPTIMISTIC;
import static org.apache.ignite.transactions.TransactionConcurrency.PESSIMISTIC;
import static org.apache.ignite.transactions.TransactionIsolation.REPEATABLE_READ;
import static org.apache.ignite.transactions.TransactionIsolation.SERIALIZABLE;

/**
 *
 */
@RunWith(JUnit4.class)
public class IgniteCacheEntryProcessorCallTest extends GridCommonAbstractTest {
    /** */
    private static final TcpDiscoveryIpFinder ipFinder = new TcpDiscoveryVmIpFinder(true);

    /** */
    static final AtomicInteger callCnt = new AtomicInteger();

    /** */
    private static final int SRV_CNT = 4;

    /** */
    private static final int NODES = 5;

    /** */
    private boolean client;

    /** */
    private static final int OP_UPDATE = 1;

    /** */
    private static final int OP_REMOVE = 2;

    /** */
    private static final int OP_GET = 3;

    /** {@inheritDoc} */
    @Override protected IgniteConfiguration getConfiguration(String igniteInstanceName) throws Exception {
        IgniteConfiguration cfg = super.getConfiguration(igniteInstanceName);

        ((TcpDiscoverySpi)cfg.getDiscoverySpi()).setIpFinder(ipFinder);

        cfg.setClientMode(client);

        return cfg;
    }

    /** {@inheritDoc} */
    @Override protected void beforeTestsStarted() throws Exception {
        super.beforeTestsStarted();

        startGridsMultiThreaded(SRV_CNT);

        client = true;

        Ignite client = startGrid(SRV_CNT);

        assertTrue(client.configuration().isClientMode());
    }

    /**
     * @throws Exception If failed.
     */
<<<<<<< HEAD
    @Test
=======
>>>>>>> 10ebf715
    public void testEntryProcessorCallOnAtomicCache() throws Exception {
        {
            CacheConfiguration<Integer, TestValue> ccfg = new CacheConfiguration<>(DEFAULT_CACHE_NAME);
            ccfg.setBackups(1);
            ccfg.setWriteSynchronizationMode(FULL_SYNC);
            ccfg.setAtomicityMode(ATOMIC);

            checkEntryProcessorCallCount(ccfg, 1);
        }

        {
            CacheConfiguration<Integer, TestValue> ccfg = new CacheConfiguration<>(DEFAULT_CACHE_NAME);
            ccfg.setBackups(0);
            ccfg.setWriteSynchronizationMode(FULL_SYNC);
            ccfg.setAtomicityMode(ATOMIC);

            checkEntryProcessorCallCount(ccfg, 1);
        }
    }

    /**
     * @throws Exception If failed.
     */
<<<<<<< HEAD
    @Test
=======
>>>>>>> 10ebf715
    public void testEntryProcessorCallOnTxCache() throws Exception {
        {
            CacheConfiguration<Integer, TestValue> ccfg = new CacheConfiguration<>(DEFAULT_CACHE_NAME);
            ccfg.setBackups(1);
            ccfg.setWriteSynchronizationMode(FULL_SYNC);
            ccfg.setAtomicityMode(TRANSACTIONAL);

            checkEntryProcessorCallCount(ccfg, 2);
        }

        {
            CacheConfiguration<Integer, TestValue> ccfg = new CacheConfiguration<>(DEFAULT_CACHE_NAME);
            ccfg.setBackups(0);
            ccfg.setWriteSynchronizationMode(FULL_SYNC);
            ccfg.setAtomicityMode(TRANSACTIONAL);

            checkEntryProcessorCallCount(ccfg, 1);
        }
    }

    /**
     * @throws Exception If failed.
     */
<<<<<<< HEAD
    @Test
=======
>>>>>>> 10ebf715
    public void testEntryProcessorCallOnMvccCache() throws Exception {
        {
            CacheConfiguration<Integer, TestValue> ccfg = new CacheConfiguration<>(DEFAULT_CACHE_NAME);
            ccfg.setBackups(1);
            ccfg.setWriteSynchronizationMode(FULL_SYNC);
            ccfg.setAtomicityMode(TRANSACTIONAL_SNAPSHOT);

            checkEntryProcessorCallCount(ccfg, 2);
        }

        {
            CacheConfiguration<Integer, TestValue> ccfg = new CacheConfiguration<>(DEFAULT_CACHE_NAME);
            ccfg.setBackups(0);
            ccfg.setWriteSynchronizationMode(FULL_SYNC);
            ccfg.setAtomicityMode(TRANSACTIONAL_SNAPSHOT);

            checkEntryProcessorCallCount(ccfg, 1);
        }
    }

    /**
     * @param ccfg Cache configuration.
     * @param expCallCnt Expected entry processor calls count.
     * @throws Exception If failed.
     */
    private void checkEntryProcessorCallCount(CacheConfiguration<Integer, TestValue> ccfg,
        int expCallCnt) throws Exception {
        Ignite client1 = ignite(SRV_CNT);

        IgniteCache<Integer, TestValue> clientCache1 = client1.createCache(ccfg);

        IgniteCache<Integer, TestValue> srvCache = ignite(0).cache(ccfg.getName());

        awaitPartitionMapExchange();

        int key = 0;

        // Call EntryProcessor on every node to ensure that binary metadata has been registered everywhere.
        for (int i = 0; i < 1_000; i++)
            ignite(i % SRV_CNT).<Integer, TestValue>cache(ccfg.getName())
                .invoke(key++, new TestEntryProcessor(OP_UPDATE), new TestValue(Integer.MIN_VALUE));

        checkEntryProcessCall(key++, clientCache1, null, null, expCallCnt);

        if (ccfg.getAtomicityMode() == TRANSACTIONAL) {
            checkEntryProcessCall(key++, clientCache1, OPTIMISTIC, REPEATABLE_READ, expCallCnt + 1);
            checkEntryProcessCall(key++, clientCache1, OPTIMISTIC, SERIALIZABLE, expCallCnt + 1);
            checkEntryProcessCall(key++, clientCache1, PESSIMISTIC, REPEATABLE_READ, expCallCnt + 1);
        }
        else if (ccfg.getAtomicityMode() == TRANSACTIONAL_SNAPSHOT)
            checkEntryProcessCall(key++, clientCache1, PESSIMISTIC, REPEATABLE_READ, expCallCnt);

        for (int i = 100; i < 110; i++) {
            checkEntryProcessCall(key++, srvCache, null, null, expCallCnt);

            if (ccfg.getAtomicityMode() == TRANSACTIONAL) {
                checkEntryProcessCall(key++, clientCache1, OPTIMISTIC, REPEATABLE_READ, expCallCnt + 1);
                checkEntryProcessCall(key++, clientCache1, OPTIMISTIC, SERIALIZABLE, expCallCnt + 1);
                checkEntryProcessCall(key++, clientCache1, PESSIMISTIC, REPEATABLE_READ, expCallCnt + 1);
            }
            else if (ccfg.getAtomicityMode() == TRANSACTIONAL_SNAPSHOT)
                checkEntryProcessCall(key++, clientCache1, PESSIMISTIC, REPEATABLE_READ, expCallCnt);
        }

        for (int i = 0; i < NODES; i++)
            ignite(i).destroyCache(ccfg.getName());
    }

    /**
     * @param key Key.
     * @param cache Cache.
     * @param concurrency Transaction concurrency.
     * @param isolation Transaction isolation.
     * @param expCallCnt Expected entry processor calls count.
     */
    private void checkEntryProcessCall(Integer key,
        IgniteCache<Integer, TestValue> cache,
        @Nullable TransactionConcurrency concurrency,
        @Nullable TransactionIsolation isolation,
        int expCallCnt) {
        Ignite ignite = cache.unwrap(Ignite.class);

        ClusterNode primary = ignite.affinity(cache.getName()).mapKeyToNode(key);

        assertNotNull(primary);

        log.info("Check call [key=" + key +
            ", primary=" + primary.attribute(ATTR_IGNITE_INSTANCE_NAME) +
            ", concurrency=" + concurrency +
            ", isolation=" + isolation + "]");

        int expCallCntOnGet = cache.getConfiguration(CacheConfiguration.class).getAtomicityMode() == TRANSACTIONAL_SNAPSHOT ?
            1 : expCallCnt;

        Transaction tx;
        TestReturnValue retVal;

        log.info("Invoke: " + key);

        // Update.
        callCnt.set(0);

        tx = startTx(cache, concurrency, isolation);

        retVal = cache.invoke(key, new TestEntryProcessor(OP_UPDATE), new TestValue(Integer.MIN_VALUE));

        if (tx != null)
            tx.commit();

        assertEquals(expCallCnt, callCnt.get());

        checkReturnValue(retVal, "null");
        checkCacheValue(cache.getName(), key, new TestValue(0));

        log.info("Invoke: " + key);

        // Get.
        callCnt.set(0);

        tx = startTx(cache, concurrency, isolation);

        retVal = cache.invoke(key, new TestEntryProcessor(OP_GET), new TestValue(Integer.MIN_VALUE));

        if (tx != null)
            tx.commit();

        assertEquals(expCallCntOnGet, callCnt.get());

        checkReturnValue(retVal, "0");
        checkCacheValue(cache.getName(), key, new TestValue(0));

        log.info("Invoke: " + key);

        // Update.
        callCnt.set(0);

        tx = startTx(cache, concurrency, isolation);

        retVal = cache.invoke(key, new TestEntryProcessor(OP_UPDATE), new TestValue(Integer.MIN_VALUE));

        if (tx != null)
            tx.commit();

        assertEquals(expCallCnt, callCnt.get());

        checkReturnValue(retVal, "0");
        checkCacheValue(cache.getName(), key, new TestValue(1));

        log.info("Invoke: " + key);

        // Remove.
        callCnt.set(0);

        tx = startTx(cache, concurrency, isolation);

        retVal = cache.invoke(key, new TestEntryProcessor(OP_REMOVE), new TestValue(Integer.MIN_VALUE));

        if (tx != null)
            tx.commit();

        assertEquals(expCallCnt, callCnt.get());

        checkReturnValue(retVal, "1");
        checkCacheValue(cache.getName(), key, null);
    }

    /**
     * @param retVal Return value.
     * @param expVal Expected value.
     */
    private void checkReturnValue(TestReturnValue retVal, String expVal) {
        assertNotNull(retVal);

        TestValue arg = (TestValue)retVal.argument();
        assertNotNull(arg);
        assertEquals(Integer.MIN_VALUE, (Object)arg.value());

        assertEquals(expVal, retVal.value());
    }

    /**
     * @param cacheName Cache name.
     * @param key Key.
     * @param expVal Expected value.
     */
    private void checkCacheValue(String cacheName, Integer key, TestValue expVal) {
        for (int i = 0; i < NODES; i++) {
            Ignite ignite = ignite(i);

            IgniteCache<Integer, TestValue> cache = ignite.cache(cacheName);

            assertEquals(expVal, cache.get(key));
        }
    }

    /**
     * @param cache Cache.
     * @param concurrency Transaction concurrency.
     * @param isolation Transaction isolation.
     * @return Started transaction.
     */
    @Nullable private Transaction startTx(IgniteCache<Integer, TestValue> cache,
        @Nullable TransactionConcurrency concurrency,
        @Nullable TransactionIsolation isolation) {
        if (concurrency != null) {
            assert isolation != null;

            return cache.unwrap(Ignite.class).transactions().txStart(concurrency, isolation);
        }

        return null;
    }

    /**
     *
     */
    static class TestEntryProcessor implements EntryProcessor<Integer, TestValue, TestReturnValue> {
        /** */
        private int op;

        /**
         * @param op Operation.
         */
        public TestEntryProcessor(int op) {
            this.op = op;
        }

        /** {@inheritDoc} */
        @Override public TestReturnValue process(MutableEntry<Integer, TestValue> entry,
            Object... args) {
            Ignite ignite = entry.unwrap(Ignite.class);

            ignite.log().info("TestEntryProcessor called [op=" + op + ", entry=" + entry + ']');

            callCnt.incrementAndGet();

            assertEquals(1, args.length);

            TestReturnValue retVal;

            TestValue val = entry.getValue();

            if (val == null)
                retVal = new TestReturnValue("null", args[0]);
            else
                retVal = new TestReturnValue(String.valueOf(val.value()), args[0]);

            switch (op) {
                case OP_GET:
                    return retVal;

                case OP_UPDATE: {
                    if (val == null)
                        val = new TestValue(0);
                    else
                        val = new TestValue(val.val + 1);

                    entry.setValue(val);

                    break;
                }

                case OP_REMOVE:
                    entry.remove();

                    break;

                default:
                    assert false;
            }

            return retVal;
        }
    }

    /**
     *
     */
    static class TestValue {
        /** */
        private Integer val;

        /**
         * @param val Value.
         */
        public TestValue(Integer val) {
            this.val = val;
        }

        /**
         * @return Value.
         */
        public Integer value() {
            return val;
        }

        /** {@inheritDoc} */
        @Override public boolean equals(Object o) {
            if (this == o)
                return true;

            if (o == null || getClass() != o.getClass())
                return false;

            TestValue testVal = (TestValue)o;

            return val.equals(testVal.val);

        }

        /** {@inheritDoc} */
        @Override public int hashCode() {
            return val.hashCode();
        }

        /** {@inheritDoc} */
        @Override public String toString() {
            return S.toString(TestValue.class, this);
        }
    }

    /**
     *
     */
    static class TestReturnValue {
        /** */
        private String val;

        /** */
        private Object arg;

        /**
         * @param val Value.
         * @param arg Entry processor argument.
         */
        public TestReturnValue(String val, Object arg) {
            this.val = val;
            this.arg = arg;
        }

        /**
         * @return Value.
         */
        public String value() {
            return val;
        }

        /**
         * @return Entry processor argument.
         */
        public Object argument() {
            return arg;
        }

        /** {@inheritDoc} */
        @Override public boolean equals(Object o) {
            if (this == o)
                return true;

            if (o == null || getClass() != o.getClass())
                return false;

            TestReturnValue testVal = (TestReturnValue)o;

            return val.equals(testVal.val);

        }

        /** {@inheritDoc} */
        @Override public int hashCode() {
            return val.hashCode();
        }

        /** {@inheritDoc} */
        @Override public String toString() {
            return S.toString(TestReturnValue.class, this);
        }
    }
}<|MERGE_RESOLUTION|>--- conflicted
+++ resolved
@@ -34,9 +34,6 @@
 import org.apache.ignite.transactions.TransactionConcurrency;
 import org.apache.ignite.transactions.TransactionIsolation;
 import org.jetbrains.annotations.Nullable;
-import org.junit.Test;
-import org.junit.runner.RunWith;
-import org.junit.runners.JUnit4;
 
 import static org.apache.ignite.cache.CacheAtomicityMode.ATOMIC;
 import static org.apache.ignite.cache.CacheAtomicityMode.TRANSACTIONAL;
@@ -51,7 +48,6 @@
 /**
  *
  */
-@RunWith(JUnit4.class)
 public class IgniteCacheEntryProcessorCallTest extends GridCommonAbstractTest {
     /** */
     private static final TcpDiscoveryIpFinder ipFinder = new TcpDiscoveryVmIpFinder(true);
@@ -104,10 +100,6 @@
     /**
      * @throws Exception If failed.
      */
-<<<<<<< HEAD
-    @Test
-=======
->>>>>>> 10ebf715
     public void testEntryProcessorCallOnAtomicCache() throws Exception {
         {
             CacheConfiguration<Integer, TestValue> ccfg = new CacheConfiguration<>(DEFAULT_CACHE_NAME);
@@ -131,10 +123,6 @@
     /**
      * @throws Exception If failed.
      */
-<<<<<<< HEAD
-    @Test
-=======
->>>>>>> 10ebf715
     public void testEntryProcessorCallOnTxCache() throws Exception {
         {
             CacheConfiguration<Integer, TestValue> ccfg = new CacheConfiguration<>(DEFAULT_CACHE_NAME);
@@ -158,10 +146,6 @@
     /**
      * @throws Exception If failed.
      */
-<<<<<<< HEAD
-    @Test
-=======
->>>>>>> 10ebf715
     public void testEntryProcessorCallOnMvccCache() throws Exception {
         {
             CacheConfiguration<Integer, TestValue> ccfg = new CacheConfiguration<>(DEFAULT_CACHE_NAME);
