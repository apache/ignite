/*
 * Licensed to the Apache Software Foundation (ASF) under one or more
 * contributor license agreements.  See the NOTICE file distributed with
 * this work for additional information regarding copyright ownership.
 * The ASF licenses this file to You under the Apache License, Version 2.0
 * (the "License"); you may not use this file except in compliance with
 * the License.  You may obtain a copy of the License at
 *
 *      http://www.apache.org/licenses/LICENSE-2.0
 *
 * Unless required by applicable law or agreed to in writing, software
 * distributed under the License is distributed on an "AS IS" BASIS,
 * WITHOUT WARRANTIES OR CONDITIONS OF ANY KIND, either express or implied.
 * See the License for the specific language governing permissions and
 * limitations under the License.
 */

package org.apache.ignite.internal.processors.cache;

import java.io.Serializable;
import java.util.concurrent.ConcurrentHashMap;
import javax.cache.Cache;
import javax.cache.configuration.Factory;
import javax.cache.integration.CacheLoaderException;
import javax.cache.integration.CacheWriterException;
import org.apache.ignite.Ignite;
import org.apache.ignite.IgniteCache;
import org.apache.ignite.cache.CacheAtomicityMode;
import org.apache.ignite.cache.CacheMode;
import org.apache.ignite.cache.store.CacheStoreAdapter;
import org.apache.ignite.cache.store.CacheStoreSession;
import org.apache.ignite.cluster.ClusterNode;
import org.apache.ignite.configuration.CacheConfiguration;
import org.apache.ignite.configuration.IgniteConfiguration;
import org.apache.ignite.resources.CacheStoreSessionResource;
import org.apache.ignite.resources.IgniteInstanceResource;
import org.apache.ignite.spi.discovery.tcp.TcpDiscoverySpi;
import org.apache.ignite.spi.discovery.tcp.ipfinder.TcpDiscoveryIpFinder;
import org.apache.ignite.spi.discovery.tcp.ipfinder.vm.TcpDiscoveryVmIpFinder;
import org.apache.ignite.testframework.junits.cache.TestCacheSession;
import org.apache.ignite.testframework.junits.common.GridCommonAbstractTest;
import org.apache.ignite.transactions.Transaction;
import org.apache.ignite.transactions.TransactionConcurrency;
import org.apache.ignite.transactions.TransactionIsolation;
import org.junit.Test;
import org.junit.runner.RunWith;
import org.junit.runners.JUnit4;

import static org.apache.ignite.transactions.TransactionConcurrency.OPTIMISTIC;
import static org.apache.ignite.transactions.TransactionConcurrency.PESSIMISTIC;
import static org.apache.ignite.transactions.TransactionIsolation.READ_COMMITTED;
import static org.apache.ignite.transactions.TransactionIsolation.REPEATABLE_READ;

/**
 *
 */
@RunWith(JUnit4.class)
public class CacheConnectionLeakStoreTxTest extends GridCommonAbstractTest {
    /** */
    private static final TcpDiscoveryIpFinder IP_FINDER = new TcpDiscoveryVmIpFinder(true);

    /** Cache name. */
    private static final String CACHE_NAME = "cache";

    /** */
    private static final int CLIENT_NODE = 1;

    /** */
    private static boolean client;

    /** */
    private static volatile boolean isLoadFromStore;

    /** {@inheritDoc} */
    @Override protected IgniteConfiguration getConfiguration(String gridName) throws Exception {
        IgniteConfiguration cfg = super.getConfiguration(gridName);

        TcpDiscoverySpi disco = new TcpDiscoverySpi();

        disco.setIpFinder(IP_FINDER);

        cfg.setDiscoverySpi(disco);
        cfg.setClientMode(client);

        return cfg;
    }

    /** {@inheritDoc} */
    @Override protected void beforeTestsStarted() throws Exception {
        startGrid(0);

        client = true;

        startGrid(CLIENT_NODE);
    }

    /** {@inheritDoc} */
    @Override protected void beforeTest() throws Exception {
        super.beforeTest();

        isLoadFromStore = false;
        TestStore.sessions.clear();
    }

    /**
     * @throws Exception If failed.
     */
    @Test
    public void testConnectionLeakOneBackupAtomic() throws Exception {
        checkConnectionLeak(CacheAtomicityMode.ATOMIC, null, null);
    }

    /**
     * @throws Exception If failed.
     */
    @Test
    public void testConnectionLeakOneBackupAtomicLoadFromStore() throws Exception {
        isLoadFromStore = true;

        checkConnectionLeak(CacheAtomicityMode.ATOMIC, null, null);
    }

    /**
     * @throws Exception If failed.
     */
    @Test
    public void testConnectionLeakOneBackupOptimisticRepeatableRead() throws Exception {
        checkConnectionLeak(CacheAtomicityMode.TRANSACTIONAL, OPTIMISTIC, REPEATABLE_READ);
    }

    /**
     * @throws Exception If failed.
     */
    @Test
    public void testConnectionLeakOneBackupOptimisticRepeatableReadLoadFromStore() throws Exception {
        isLoadFromStore = true;

        checkConnectionLeak(CacheAtomicityMode.TRANSACTIONAL, OPTIMISTIC, REPEATABLE_READ);
    }

    /**
     * @throws Exception If failed.
     */
    @Test
    public void testConnectionLeakOneBackupOptimisticReadCommitted() throws Exception {
        checkConnectionLeak(CacheAtomicityMode.TRANSACTIONAL, OPTIMISTIC, READ_COMMITTED);
    }

    /**
     * @throws Exception If failed.
     */
    @Test
    public void testConnectionLeakOneBackupOptimisticReadCommittedLoadFromStore() throws Exception {
        isLoadFromStore = true;

        checkConnectionLeak(CacheAtomicityMode.TRANSACTIONAL, OPTIMISTIC, READ_COMMITTED);
    }

    /**
     * @throws Exception If failed.
     */
    @Test
    public void testConnectionLeakOneBackupPessimisticRepeatableRead() throws Exception {
        checkConnectionLeak(CacheAtomicityMode.TRANSACTIONAL, PESSIMISTIC, REPEATABLE_READ);
    }

    /**
     * @throws Exception If failed.
     */
    @Test
    public void testConnectionLeakOneBackupPessimisticReadCommitted() throws Exception {
        checkConnectionLeak(CacheAtomicityMode.TRANSACTIONAL, PESSIMISTIC, READ_COMMITTED);
    }

    /**
     * @throws Exception If failed.
     */
    @Test
    public void testConnectionLeakOneBackupPessimisticReadCommittedLoadFromStore() throws Exception {
        isLoadFromStore = true;

        checkConnectionLeak(CacheAtomicityMode.TRANSACTIONAL, PESSIMISTIC, READ_COMMITTED);
    }

    /**
     * @throws Exception If failed.
     */
<<<<<<< HEAD
    @Test
=======
>>>>>>> 10ebf715
    public void testConnectionLeakOneBackupMvccPessimisticRepeatableRead() throws Exception {
        fail("https://issues.apache.org/jira/browse/IGNITE-8582");

        checkConnectionLeak(CacheAtomicityMode.TRANSACTIONAL_SNAPSHOT, PESSIMISTIC, REPEATABLE_READ);
    }

    /**
     * @throws Exception If failed.
     */
<<<<<<< HEAD
    @Test
=======
>>>>>>> 10ebf715
    public void testConnectionLeakOneBackupMvccPessimisticRepeatableReadLoadFromStore() throws Exception {
        fail("https://issues.apache.org/jira/browse/IGNITE-8582");

        isLoadFromStore = true;

        checkConnectionLeak(CacheAtomicityMode.TRANSACTIONAL_SNAPSHOT, PESSIMISTIC, REPEATABLE_READ);
    }

    /**
     * @param atomicityMode Atomicity mode.
     * @param txConcurrency Transaction concurrency.
     * @param txIsolation Transaction isolation.
     *
     * @throws Exception If failed.
     */
    private void checkConnectionLeak(
            CacheAtomicityMode atomicityMode,
            TransactionConcurrency txConcurrency,
            TransactionIsolation txIsolation
    ) throws Exception {
        CacheConfiguration<Integer, Integer> cacheCfg = new CacheConfiguration<>();

        cacheCfg.setName(CACHE_NAME);
        cacheCfg.setCacheMode(CacheMode.PARTITIONED);
        cacheCfg.setAtomicityMode(atomicityMode);
        cacheCfg.setCacheStoreFactory(new TestStoreFactory());
        cacheCfg.setReadThrough(true);
        cacheCfg.setWriteThrough(false);
        cacheCfg.setLoadPreviousValue(true);

        Ignite ignite = ignite(CLIENT_NODE);
        IgniteCache<Integer, Integer> cache = ignite.createCache(cacheCfg);

        try {
            assertEquals(0, cache.size());

            if (atomicityMode == CacheAtomicityMode.TRANSACTIONAL) {
                try (Transaction tx = ignite.transactions().txStart(txConcurrency, txIsolation)) {
                    cacheOp(cache);

                    tx.commit();
                }
            }
            else {
                cacheOp(cache);
            }

            assertTrue("Session was leak on nodes: " + TestStore.sessions, TestStore.sessions.isEmpty());
        }
        finally {
            cache.destroy();
        }
    }

    /**
     * @param cache Cache.
     */
    private void cacheOp(IgniteCache<Integer, Integer> cache) {
        boolean b = cache.putIfAbsent(42, 42);

        log.info("PutIfAbsent: " + b);

        Integer val = cache.get(42);

        log.info("Get: " + val);
    }

    /**
     *
     */
    private static class TestStoreFactory implements Factory<CacheStoreAdapter<Integer, Integer>> {
        /** {@inheritDoc} */
        @Override public CacheStoreAdapter<Integer, Integer> create() {
            return new TestStore();
        }
    }

    /**
     *
     */
    private static class TestStore extends CacheStoreAdapter<Integer, Integer> implements Serializable {
        /** */
        @IgniteInstanceResource
        private Ignite ignite;

        /** */
        @CacheStoreSessionResource
        private CacheStoreSession ses;

        /** */
        private CacheStoreSession NULL = new TestCacheSession();

        /** */
        public static ConcurrentHashMap<CacheStoreSession, ClusterNode> sessions = new ConcurrentHashMap<>();

        /** {@inheritDoc} */
        @Override public Integer load(Integer key) throws CacheLoaderException {
            addSession();

            return isLoadFromStore ? key : null;
        }

        /** {@inheritDoc} */
        @Override public void write(Cache.Entry<? extends Integer, ? extends Integer> e) throws CacheWriterException {
            addSession();
        }

        /** {@inheritDoc} */
        @Override public void delete(Object key) throws CacheWriterException {
            addSession();
        }

        /**  */
        private void addSession() {
            sessions.put(ses == null ? NULL : ses, ignite.cluster().localNode());
        }

        /** {@inheritDoc} */
        @Override public void sessionEnd(boolean commit) {
            sessions.remove(ses == null ? NULL : ses);
        }
    }
}<|MERGE_RESOLUTION|>--- conflicted
+++ resolved
@@ -42,9 +42,6 @@
 import org.apache.ignite.transactions.Transaction;
 import org.apache.ignite.transactions.TransactionConcurrency;
 import org.apache.ignite.transactions.TransactionIsolation;
-import org.junit.Test;
-import org.junit.runner.RunWith;
-import org.junit.runners.JUnit4;
 
 import static org.apache.ignite.transactions.TransactionConcurrency.OPTIMISTIC;
 import static org.apache.ignite.transactions.TransactionConcurrency.PESSIMISTIC;
@@ -54,7 +51,6 @@
 /**
  *
  */
-@RunWith(JUnit4.class)
 public class CacheConnectionLeakStoreTxTest extends GridCommonAbstractTest {
     /** */
     private static final TcpDiscoveryIpFinder IP_FINDER = new TcpDiscoveryVmIpFinder(true);
@@ -105,7 +101,6 @@
     /**
      * @throws Exception If failed.
      */
-    @Test
     public void testConnectionLeakOneBackupAtomic() throws Exception {
         checkConnectionLeak(CacheAtomicityMode.ATOMIC, null, null);
     }
@@ -113,7 +108,6 @@
     /**
      * @throws Exception If failed.
      */
-    @Test
     public void testConnectionLeakOneBackupAtomicLoadFromStore() throws Exception {
         isLoadFromStore = true;
 
@@ -123,7 +117,6 @@
     /**
      * @throws Exception If failed.
      */
-    @Test
     public void testConnectionLeakOneBackupOptimisticRepeatableRead() throws Exception {
         checkConnectionLeak(CacheAtomicityMode.TRANSACTIONAL, OPTIMISTIC, REPEATABLE_READ);
     }
@@ -131,7 +124,6 @@
     /**
      * @throws Exception If failed.
      */
-    @Test
     public void testConnectionLeakOneBackupOptimisticRepeatableReadLoadFromStore() throws Exception {
         isLoadFromStore = true;
 
@@ -141,7 +133,6 @@
     /**
      * @throws Exception If failed.
      */
-    @Test
     public void testConnectionLeakOneBackupOptimisticReadCommitted() throws Exception {
         checkConnectionLeak(CacheAtomicityMode.TRANSACTIONAL, OPTIMISTIC, READ_COMMITTED);
     }
@@ -149,7 +140,6 @@
     /**
      * @throws Exception If failed.
      */
-    @Test
     public void testConnectionLeakOneBackupOptimisticReadCommittedLoadFromStore() throws Exception {
         isLoadFromStore = true;
 
@@ -159,7 +149,6 @@
     /**
      * @throws Exception If failed.
      */
-    @Test
     public void testConnectionLeakOneBackupPessimisticRepeatableRead() throws Exception {
         checkConnectionLeak(CacheAtomicityMode.TRANSACTIONAL, PESSIMISTIC, REPEATABLE_READ);
     }
@@ -167,7 +156,6 @@
     /**
      * @throws Exception If failed.
      */
-    @Test
     public void testConnectionLeakOneBackupPessimisticReadCommitted() throws Exception {
         checkConnectionLeak(CacheAtomicityMode.TRANSACTIONAL, PESSIMISTIC, READ_COMMITTED);
     }
@@ -175,7 +163,6 @@
     /**
      * @throws Exception If failed.
      */
-    @Test
     public void testConnectionLeakOneBackupPessimisticReadCommittedLoadFromStore() throws Exception {
         isLoadFromStore = true;
 
@@ -185,10 +172,6 @@
     /**
      * @throws Exception If failed.
      */
-<<<<<<< HEAD
-    @Test
-=======
->>>>>>> 10ebf715
     public void testConnectionLeakOneBackupMvccPessimisticRepeatableRead() throws Exception {
         fail("https://issues.apache.org/jira/browse/IGNITE-8582");
 
@@ -198,10 +181,6 @@
     /**
      * @throws Exception If failed.
      */
-<<<<<<< HEAD
-    @Test
-=======
->>>>>>> 10ebf715
     public void testConnectionLeakOneBackupMvccPessimisticRepeatableReadLoadFromStore() throws Exception {
         fail("https://issues.apache.org/jira/browse/IGNITE-8582");
 
