--- conflicted
+++ resolved
@@ -86,13 +86,8 @@
             .setFailureHandler(hnd));
 
         grid0.getOrCreateCache(new CacheConfiguration<>()
-<<<<<<< HEAD
-            .setName(DEFAULT_CACHE_NAME)
-            .setCacheMode(CacheMode.REPLICATED))
-=======
                 .setName(DEFAULT_CACHE_NAME)
                 .setCacheMode(CacheMode.REPLICATED))
->>>>>>> 8d7a8eb5
             .put(1, 1);
 
         grid0.cluster().baselineAutoAdjustEnabled(false);
