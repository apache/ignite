--- conflicted
+++ resolved
@@ -23,14 +23,7 @@
 /**
  * Tests partition loss policies working for in-memory groups with multiple caches.
  */
-<<<<<<< HEAD
-public class IgniteCacheGroupsPartitionLossPolicySelfTest extends GridCommonAbstractTest {
-    /** */
-    private PartitionLossPolicy partLossPlc;
-
-=======
 public class IgniteCacheGroupsPartitionLossPolicySelfTest extends IgniteCachePartitionLossPolicySelfTest {
->>>>>>> 1e84d448
     /** */
     private static final String GROUP_NAME = "group";
 
@@ -38,218 +31,12 @@
     @Override protected IgniteConfiguration getConfiguration(String gridName) throws Exception {
         IgniteConfiguration cfg = super.getConfiguration(gridName);
 
-<<<<<<< HEAD
-        CacheConfiguration ccfg1 = new CacheConfiguration(CACHE_1)
-            .setGroupName(GROUP_NAME)
-            .setCacheMode(PARTITIONED)
-            .setBackups(0)
-            .setWriteSynchronizationMode(FULL_SYNC)
-            .setPartitionLossPolicy(partLossPlc)
-            .setAffinity(new RendezvousAffinityFunction(false, 32));
-
-        CacheConfiguration ccfg2 = new CacheConfiguration(ccfg1)
-            .setName(CACHE_2);
-
-        cfg.setCacheConfiguration(ccfg1, ccfg2);
-
-        cfg.setIncludeEventTypes(EventType.EVTS_ALL);
-
-        return cfg;
-    }
-
-    /** {@inheritDoc} */
-    @Override protected void afterTest() throws Exception {
-        stopAllGrids();
-    }
-
-    /**
-     * @throws Exception if failed.
-     */
-    @Test
-    public void testReadOnlySafe() throws Exception {
-        partLossPlc = PartitionLossPolicy.READ_ONLY_SAFE;
-
-        checkLostPartition(false, true);
-    }
-
-    /**
-     * @throws Exception if failed.
-     */
-    @Test
-    public void testReadOnlyAll() throws Exception {
-        partLossPlc = PartitionLossPolicy.READ_ONLY_ALL;
-
-        checkLostPartition(false, false);
-    }
-
-    /**
-     * @throws Exception if failed.
-     */
-    @Test
-    public void testReadWriteSafe() throws Exception {
-        partLossPlc = PartitionLossPolicy.READ_WRITE_SAFE;
-=======
         for (CacheConfiguration ccfg : cfg.getCacheConfiguration()) {
             assertNull(ccfg.getGroupName());
->>>>>>> 1e84d448
 
             ccfg.setGroupName(GROUP_NAME);
         }
 
-<<<<<<< HEAD
-        for (Ignite ig : G.allGrids())
-            verifyCacheOps(cacheName, canWrite, safe, part, ig);
-
-        ignite(0).resetLostPartitions(F.asList(CACHE_1, CACHE_2));
-
-        awaitPartitionMapExchange(true, true, null);
-
-        for (Ignite ig : G.allGrids()) {
-            IgniteCache<Integer, Integer> cache = ig.cache(cacheName);
-
-            assertTrue(cache.lostPartitions().isEmpty());
-
-            int parts = ig.affinity(cacheName).partitions();
-
-            for (int i = 0; i < parts; i++) {
-                cache.get(i);
-
-                cache.put(i, i);
-            }
-        }
-    }
-
-    /**
-     *
-     * @param canWrite {@code True} if writes are allowed.
-     * @param safe {@code True} if lost partition should trigger exception.
-     * @param part Lost partition ID.
-     * @param ig Ignite instance.
-     */
-    private void verifyCacheOps(String cacheName, boolean canWrite, boolean safe, int part, Ignite ig) {
-        IgniteCache<Integer, Integer> cache = ig.cache(cacheName);
-
-        Collection<Integer> lost = cache.lostPartitions();
-
-        assertTrue("Failed to find expected lost partition [exp=" + part + ", lost=" + lost + ']',
-            lost.contains(part));
-
-        int parts = ig.affinity(cacheName).partitions();
-
-        // Check read.
-        for (int i = 0; i < parts; i++) {
-            try {
-                Integer actual = cache.get(i);
-
-                if (cache.lostPartitions().contains(i)) {
-                    if (safe)
-                        fail("Reading from a lost partition should have failed: " + i);
-                    // else we could have read anything.
-                }
-                else
-                    assertEquals((Integer)i, actual);
-            }
-            catch (CacheException e) {
-                assertTrue("Read exception should only be triggered in safe mode: " + e, safe);
-                assertTrue("Read exception should only be triggered for a lost partition " +
-                    "[ex=" + e + ", part=" + i + ']', cache.lostPartitions().contains(i));
-            }
-        }
-
-        // Check write.
-        for (int i = 0; i < parts; i++) {
-            try {
-                cache.put(i, i);
-
-                assertTrue("Write in read-only mode should be forbidden: " + i, canWrite);
-
-                if (cache.lostPartitions().contains(i))
-                    assertFalse("Writing to a lost partition should have failed: " + i, safe);
-            }
-            catch (CacheException e) {
-                if (canWrite) {
-                    assertTrue("Write exception should only be triggered in safe mode: " + e, safe);
-                    assertTrue("Write exception should only be triggered for a lost partition: " + e,
-                        cache.lostPartitions().contains(i));
-                }
-                // else expected exception regardless of partition.
-            }
-        }
-    }
-
-    /**
-     * @return Lost partition ID.
-     * @throws Exception If failed.
-     */
-    private int prepareTopology() throws Exception {
-        startGrids(4);
-
-        final String cacheName = ThreadLocalRandom.current().nextBoolean() ? CACHE_1 : CACHE_2;
-
-        Affinity<Object> aff = ignite(0).affinity(cacheName);
-
-        for (int i = 0; i < aff.partitions(); i++) {
-            ignite(0).cache(CACHE_1).put(i, i);
-            ignite(0).cache(CACHE_2).put(i, i);
-        }
-
-        startClientGrid(4);
-
-        for (int i = 0; i < 5; i++)
-            info(">>> Node [idx=" + i + ", nodeId=" + ignite(i).cluster().localNode().id() + ']');
-
-        awaitPartitionMapExchange();
-
-        ClusterNode killNode = ignite(3).cluster().localNode();
-
-        int part = -1;
-
-        for (int i = 0; i < aff.partitions(); i++) {
-            if (aff.isPrimary(killNode, i)) {
-                part = i;
-
-                break;
-            }
-        }
-
-        if (part == -1)
-            throw new IllegalStateException("No partition on node: " + killNode);
-
-        final CountDownLatch[] partLost = new CountDownLatch[3];
-
-        // Check events.
-        for (int i = 0; i < 3; i++) {
-            final CountDownLatch latch = new CountDownLatch(1);
-            partLost[i] = latch;
-
-            final int part0 = part;
-
-            grid(i).events().localListen(new P1<Event>() {
-                @Override public boolean apply(Event evt) {
-                    assert evt.type() == EventType.EVT_CACHE_REBALANCE_PART_DATA_LOST;
-
-                    CacheRebalancingEvent cacheEvt = (CacheRebalancingEvent)evt;
-
-                    if (cacheEvt.partition() == part0 && F.eq(cacheName, cacheEvt.cacheName())) {
-                        latch.countDown();
-
-                        // Auto-unsubscribe.
-                        return false;
-                    }
-
-                    return true;
-                }
-            }, EventType.EVT_CACHE_REBALANCE_PART_DATA_LOST);
-        }
-
-        ignite(3).close();
-
-        for (CountDownLatch latch : partLost)
-            assertTrue("Failed to wait for partition LOST event", latch.await(10, TimeUnit.SECONDS));
-
-        return part;
-=======
         return cfg;
->>>>>>> 1e84d448
     }
 }