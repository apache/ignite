/*
 * Licensed to the Apache Software Foundation (ASF) under one or more
 * contributor license agreements. See the NOTICE file distributed with
 * this work for additional information regarding copyright ownership.
 * The ASF licenses this file to You under the Apache License, Version 2.0
 * (the "License"); you may not use this file except in compliance with
 * the License. You may obtain a copy of the License at
 *
 * http://www.apache.org/licenses/LICENSE-2.0
 *
 * Unless required by applicable law or agreed to in writing, software
 * distributed under the License is distributed on an "AS IS" BASIS,
 * WITHOUT WARRANTIES OR CONDITIONS OF ANY KIND, either express or implied.
 * See the License for the specific language governing permissions and
 * limitations under the License.
 */

package org.apache.ignite.internal.processors.cache.persistence.pagemem;

import java.nio.ByteBuffer;
import java.nio.ByteOrder;
import java.util.ArrayList;
import java.util.Collections;
import java.util.HashMap;
import java.util.List;
import java.util.Map;
import java.util.concurrent.ThreadLocalRandom;
import java.util.concurrent.atomic.AtomicBoolean;
import java.util.concurrent.atomic.AtomicInteger;
import java.util.concurrent.atomic.AtomicReference;
import org.apache.ignite.IgniteCheckedException;
import org.apache.ignite.configuration.DataStorageConfiguration;
import org.apache.ignite.configuration.IgniteConfiguration;
import org.apache.ignite.failure.NoOpFailureHandler;
import org.apache.ignite.internal.IgniteFutureTimeoutCheckedException;
import org.apache.ignite.internal.managers.encryption.GridEncryptionManager;
import org.apache.ignite.internal.managers.systemview.GridSystemViewManager;
<<<<<<< HEAD
=======
import org.apache.ignite.internal.managers.eventstorage.GridEventStorageManager;
>>>>>>> 1e84d448
import org.apache.ignite.internal.mem.DirectMemoryProvider;
import org.apache.ignite.internal.mem.IgniteOutOfMemoryException;
import org.apache.ignite.internal.mem.unsafe.UnsafeMemoryProvider;
import org.apache.ignite.internal.pagemem.FullPageId;
import org.apache.ignite.internal.pagemem.PageUtils;
import org.apache.ignite.internal.pagemem.store.IgnitePageStoreManager;
import org.apache.ignite.internal.processors.cache.GridCacheSharedContext;
import org.apache.ignite.internal.processors.cache.persistence.CheckpointLockStateChecker;
import org.apache.ignite.internal.processors.cache.persistence.checkpoint.CheckpointProgress;
import org.apache.ignite.internal.processors.cache.persistence.checkpoint.CheckpointProgressImpl;
import org.apache.ignite.internal.processors.cache.persistence.DataRegionMetricsImpl;
import org.apache.ignite.internal.processors.cache.persistence.DummyPageIO;
import org.apache.ignite.internal.processors.cache.persistence.IgniteCacheDatabaseSharedManager;
import org.apache.ignite.internal.processors.cache.persistence.PageStoreWriter;
import org.apache.ignite.internal.processors.cache.persistence.tree.io.PageIO;
import org.apache.ignite.internal.processors.failure.FailureProcessor;
import org.apache.ignite.internal.processors.metric.GridMetricManager;
import org.apache.ignite.internal.processors.metric.impl.LongAdderMetric;
import org.apache.ignite.internal.processors.plugin.IgnitePluginProcessor;
import org.apache.ignite.internal.processors.subscription.GridInternalSubscriptionProcessor;
import org.apache.ignite.internal.util.GridMultiCollectionWrapper;
import org.apache.ignite.internal.util.future.GridFinishedFuture;
import org.apache.ignite.internal.util.lang.GridInClosure3X;
import org.apache.ignite.internal.util.typedef.internal.U;
import org.apache.ignite.lang.IgniteInClosure;
<<<<<<< HEAD
=======
import org.apache.ignite.lang.IgniteOutClosure;
>>>>>>> 1e84d448
import org.apache.ignite.plugin.PluginProvider;
import org.apache.ignite.spi.encryption.noop.NoopEncryptionSpi;
import org.apache.ignite.spi.metric.noop.NoopMetricExporterSpi;
import org.apache.ignite.spi.systemview.jmx.JmxSystemViewExporterSpi;
<<<<<<< HEAD
=======
import org.apache.ignite.spi.eventstorage.NoopEventStorageSpi;
>>>>>>> 1e84d448
import org.apache.ignite.testframework.GridTestUtils;
import org.apache.ignite.testframework.junits.GridTestKernalContext;
import org.apache.ignite.testframework.junits.common.GridCommonAbstractTest;
import org.apache.ignite.testframework.junits.logger.GridTestLog4jLogger;
import org.jetbrains.annotations.Nullable;
import org.junit.Test;
import org.mockito.Mockito;

import static org.apache.ignite.internal.pagemem.PageIdAllocator.FLAG_IDX;
import static org.apache.ignite.internal.pagemem.PageIdAllocator.INDEX_PARTITION;
import static org.apache.ignite.internal.processors.cache.persistence.pagemem.PageMemoryImpl.CHECKPOINT_POOL_OVERFLOW_ERROR_MSG;
import static org.apache.ignite.internal.processors.database.DataRegionMetricsSelfTest.NO_OP_METRICS;

/**
 *
 */
public class PageMemoryImplTest extends GridCommonAbstractTest {
    /** Mb. */
    private static final long MB = 1024 * 1024;

    /** Page size. */
    private static final int PAGE_SIZE = 1024;

    /** Max memory size. */
    private static final int MAX_SIZE = 128;

    /**
     * @throws Exception if failed.
     */
    @Test
    public void testThatAllocationTooMuchPagesCauseToOOMException() throws Exception {
        PageMemoryImpl memory = createPageMemory(PageMemoryImpl.ThrottlingPolicy.DISABLED, null);

        try {
            while (!Thread.currentThread().isInterrupted())
                memory.allocatePage(1, INDEX_PARTITION, FLAG_IDX);
        }
        catch (IgniteOutOfMemoryException ignore) {
            //Success
        }

        assertFalse(memory.safeToUpdate());
    }

    /**
     * @throws Exception If failed.
     */
    @Test
    public void testCheckpointBufferOverusageDontCauseWriteLockLeak() throws Exception {
        PageMemoryImpl memory = createPageMemory(PageMemoryImpl.ThrottlingPolicy.DISABLED, null);

        List<FullPageId> pages = new ArrayList<>();

        try {
            while (!Thread.currentThread().isInterrupted()) {
                long pageId = memory.allocatePage(1, INDEX_PARTITION, FLAG_IDX);

                FullPageId fullPageId = new FullPageId(pageId, 1);

                pages.add(fullPageId);

                acquireAndReleaseWriteLock(memory, fullPageId); //to set page id, otherwise we would fail with assertion error
            }
        }
        catch (IgniteOutOfMemoryException ignore) {
            //Success
        }

        memory.beginCheckpoint(new GridFinishedFuture());

        final AtomicReference<FullPageId> lastPage = new AtomicReference<>();

        try {
            for (FullPageId fullPageId : pages) {
                lastPage.set(fullPageId);

                acquireAndReleaseWriteLock(memory, fullPageId);
            }
        }
        catch (Exception ex) {
            assertTrue(ex.getMessage().startsWith(CHECKPOINT_POOL_OVERFLOW_ERROR_MSG));
        }

        memory.finishCheckpoint();

        GridTestUtils.runAsync(new Runnable() {
            @Override public void run() {
                try {
                    acquireAndReleaseWriteLock(memory, lastPage.get()); //we should be able get lock again
                }
                catch (IgniteCheckedException e) {
                    throw new AssertionError(e);
                }
            }
        }).get(getTestTimeout());
    }

    /**
     * Tests that checkpoint buffer won't be overflowed with enabled CHECKPOINT_BUFFER_ONLY throttling.
     * @throws Exception If failed.
     */
    @Test
    public void testCheckpointBufferCantOverflowMixedLoad() throws Exception {
        testCheckpointBufferCantOverflowWithThrottlingMixedLoad(PageMemoryImpl.ThrottlingPolicy.CHECKPOINT_BUFFER_ONLY);
    }

    /**
     * Tests that checkpoint buffer won't be overflowed with enabled SPEED_BASED throttling.
     * @throws Exception If failed.
     */
    @Test
    public void testCheckpointBufferCantOverflowMixedLoadSpeedBased() throws Exception {
        testCheckpointBufferCantOverflowWithThrottlingMixedLoad(PageMemoryImpl.ThrottlingPolicy.SPEED_BASED);
    }

    /**
     * Tests that checkpoint buffer won't be overflowed with enabled TARGET_RATIO_BASED throttling.
     * @throws Exception If failed.
     */
    @Test
    public void testCheckpointBufferCantOverflowMixedLoadRatioBased() throws Exception {
        testCheckpointBufferCantOverflowWithThrottlingMixedLoad(PageMemoryImpl.ThrottlingPolicy.TARGET_RATIO_BASED);
    }

    /**
     * Tests that with throttling enabled emptify cp buffer primarily with enabled CHECKPOINT_BUFFER_ONLY throttling.
     * @throws Exception If failed.
     */
    @Test
    public void testThrottlingEmptifyCpBufFirst() throws Exception {
        runThrottlingEmptifyCpBufFirst(PageMemoryImpl.ThrottlingPolicy.CHECKPOINT_BUFFER_ONLY);
    }

    /**
     * Tests that with throttling enabled emptify cp buffer primarily with enabled SPEED_BASED throttling.
     * @throws Exception If failed.
     */
    @Test
    public void testThrottlingEmptifyCpBufFirstSpeedBased() throws Exception {
        runThrottlingEmptifyCpBufFirst(PageMemoryImpl.ThrottlingPolicy.SPEED_BASED);
    }

    /**
     * Tests that with throttling enabled emptify cp buffer primarily with enabled TARGET_RATIO_BASED throttling.
     * @throws Exception If failed.
     */
    @Test
    public void testThrottlingEmptifyCpBufFirstRatioBased() throws Exception {
        runThrottlingEmptifyCpBufFirst(PageMemoryImpl.ThrottlingPolicy.TARGET_RATIO_BASED);
    }

    /**
     * @throws Exception if failed.
     */
    @Test
    public void testCheckpointProtocolWriteDirtyPageAfterWriteUnlock() throws Exception {
        TestPageStoreManager pageStoreMgr = new TestPageStoreManager();

        // Create a 1 mb page memory.
        PageMemoryImpl memory = createPageMemory(
            1,
            PageMemoryImpl.ThrottlingPolicy.TARGET_RATIO_BASED,
            pageStoreMgr,
            pageStoreMgr,
            null
        );

        int initPageCnt = 10;

        List<FullPageId> allocated = new ArrayList<>(initPageCnt);

        for (int i = 0; i < initPageCnt; i++) {
            long id = memory.allocatePage(1, INDEX_PARTITION, FLAG_IDX);

            FullPageId fullId = new FullPageId(id, 1);

            allocated.add(fullId);

            writePage(memory, fullId, (byte)1);
        }

        doCheckpoint(memory.beginCheckpoint(new GridFinishedFuture()), memory, pageStoreMgr);

        FullPageId cowPageId = allocated.get(0);

        // Mark some pages as dirty.
        writePage(memory, cowPageId, (byte)2);

        GridMultiCollectionWrapper<FullPageId> cpPages = memory.beginCheckpoint(new GridFinishedFuture());

        assertEquals(1, cpPages.size());

        // At this point COW mechanics kicks in.
        writePage(memory, cowPageId, (byte)3);

        doCheckpoint(cpPages, memory, pageStoreMgr);

        byte[] data = pageStoreMgr.storedPages.get(cowPageId);

        for (int i = PageIO.COMMON_HEADER_END; i < PAGE_SIZE; i++)
            assertEquals(2, data[i]);
    }

    /**
     * @throws Exception if failed.
     */
    public void runThrottlingEmptifyCpBufFirst(PageMemoryImpl.ThrottlingPolicy plc) throws Exception {
        TestPageStoreManager pageStoreMgr = new TestPageStoreManager();

        final List<FullPageId> allocated = new ArrayList<>();

        int pagesForStartThrottling = 10;

        // Create a 1 mb page memory.
        PageMemoryImpl memory = createPageMemory(
            1,
            plc,
            pageStoreMgr,
            pageStoreMgr,
            new IgniteInClosure<FullPageId>() {
                @Override public void apply(FullPageId fullPageId) {
                    assertTrue(allocated.contains(fullPageId));
                }
            }
        );

        assert pagesForStartThrottling < memory.checkpointBufferPagesSize() / 3;

        for (int i = 0; i < pagesForStartThrottling + (memory.checkpointBufferPagesSize() * 2 / 3); i++) {
            long id = memory.allocatePage(1, INDEX_PARTITION, FLAG_IDX);

            FullPageId fullId = new FullPageId(id, 1);

            allocated.add(fullId);

            writePage(memory, fullId, (byte)1);
        }

        GridMultiCollectionWrapper<FullPageId> markedPages = memory.beginCheckpoint(new GridFinishedFuture());

        for (int i = 0; i < 10 + (memory.checkpointBufferPagesSize() * 2 / 3); i++)
            writePage(memory, allocated.get(i), (byte)1);

        doCheckpoint(markedPages, memory, pageStoreMgr);
    }

    /**
     * @param cpPages Checkpoint pages acuiqred by {@code beginCheckpoint()}.
     * @param memory Page memory.
     * @param pageStoreMgr Test page store manager.
     * @throws Exception If failed.
     */
    private void doCheckpoint(
        GridMultiCollectionWrapper<FullPageId> cpPages,
        PageMemoryImpl memory,
        TestPageStoreManager pageStoreMgr
    ) throws Exception {
        PageStoreWriter pageStoreWriter = (fullPageId, buf, tag) -> {
            assertNotNull(tag);

            pageStoreMgr.write(fullPageId.groupId(), fullPageId.pageId(), buf, 1);
        };

        for (FullPageId cpPage : cpPages) {
            byte[] data = new byte[PAGE_SIZE];

            ByteBuffer buf = ByteBuffer.wrap(data);

            memory.checkpointWritePage(cpPage, buf, pageStoreWriter, null);

            while (memory.shouldThrottle()) {
                FullPageId cpPageId = memory.pullPageFromCpBuffer();

                if (cpPageId.equals(FullPageId.NULL_PAGE))
                    break;

                ByteBuffer tmpWriteBuf = ByteBuffer.allocateDirect(memory.pageSize());

                tmpWriteBuf.order(ByteOrder.nativeOrder());

                tmpWriteBuf.rewind();

                memory.checkpointWritePage(cpPageId, tmpWriteBuf, pageStoreWriter, null);
            }
        }

        memory.finishCheckpoint();
    }

    /**
     * @throws Exception if failed.
     */
    @Test
    public void testCheckpointProtocolCannotReplaceUnwrittenPage() throws Exception {
        TestPageStoreManager pageStoreMgr = new TestPageStoreManager();

        // Create a 1 mb page memory.
        PageMemoryImpl memory = createPageMemory(
            1,
            PageMemoryImpl.ThrottlingPolicy.TARGET_RATIO_BASED,
            pageStoreMgr,
            pageStoreMgr,
            null);

        int initPageCnt = 500;

        List<FullPageId> allocated = new ArrayList<>(initPageCnt);

        for (int i = 0; i < initPageCnt; i++) {
            long id = memory.allocatePage(1, INDEX_PARTITION, FLAG_IDX);

            FullPageId fullId = new FullPageId(id, 1);
            allocated.add(fullId);

            writePage(memory, fullId, (byte)1);
        }

        // CP Write lock.
        memory.beginCheckpoint(new GridFinishedFuture());
        // CP Write unlock.

        byte[] buf = new byte[PAGE_SIZE];

        memory.checkpointWritePage(allocated.get(0), ByteBuffer.wrap(buf),
            (fullPageId, buf0, tag) -> {
                assertNotNull(tag);

                boolean oom = false;

                try {
                    // Try force page replacement.
                    while (true) {
                        memory.allocatePage(1, INDEX_PARTITION, FLAG_IDX);
                    }
                }
                catch (IgniteOutOfMemoryException ex) {
                    oom = true;
                }

                assertTrue("Should oom before check replaced page.", oom);

                assertTrue("Missing page: " + fullPageId, memory.hasLoadedPage(fullPageId));
<<<<<<< HEAD
            }
            , null);
=======
            }, null);
>>>>>>> 1e84d448
    }

    /**
     * @param mem Page memory.
     * @param fullPageId Full page ID to write.
     * @param val Value to write.
     * @throws Exception If failed.
     */
    private void writePage(PageMemoryImpl mem, FullPageId fullPageId, byte val) throws Exception {
        int grpId = fullPageId.groupId();
        long pageId = fullPageId.pageId();
        long page = mem.acquirePage(grpId, pageId);

        try {
            long ptr = mem.writeLock(grpId, pageId, page);

            try {
                DummyPageIO.VERSIONS.latest().initNewPage(ptr, pageId, PAGE_SIZE);

                for (int i = PageIO.COMMON_HEADER_END; i < mem.pageSize(); i++)
                    PageUtils.putByte(ptr, i, val);
            }
            finally {
                mem.writeUnlock(grpId, pageId, page, Boolean.FALSE, true);
            }
        }
        finally {
            mem.releasePage(grpId, pageId, page);
        }
    }

    /**
     * @throws Exception If failed.
     */
    private void testCheckpointBufferCantOverflowWithThrottlingMixedLoad(PageMemoryImpl.ThrottlingPolicy plc) throws Exception {
        PageMemoryImpl memory = createPageMemory(plc, null);

        List<FullPageId> pages = new ArrayList<>();

        for (int i = 0; i < (MAX_SIZE - 10) * MB / PAGE_SIZE / 2; i++) {
            long pageId = memory.allocatePage(1, INDEX_PARTITION, FLAG_IDX);

            FullPageId fullPageId = new FullPageId(pageId, 1);

            pages.add(fullPageId);

            acquireAndReleaseWriteLock(memory, fullPageId);
        }

        memory.beginCheckpoint(new GridFinishedFuture());

        CheckpointMetricsTracker mockTracker = Mockito.mock(CheckpointMetricsTracker.class);

        for (FullPageId checkpointPage : pages)
            memory.checkpointWritePage(checkpointPage, ByteBuffer.allocate(PAGE_SIZE),
                (fullPageId, buffer, tag) -> {
                    // No-op.
                }, mockTracker);

        memory.finishCheckpoint();

        for (int i = (int)((MAX_SIZE - 10) * MB / PAGE_SIZE / 2); i < (MAX_SIZE - 20) * MB / PAGE_SIZE; i++) {
            long pageId = memory.allocatePage(1, INDEX_PARTITION, FLAG_IDX);

            FullPageId fullPageId = new FullPageId(pageId, 1);

            pages.add(fullPageId);

            acquireAndReleaseWriteLock(memory, fullPageId);
        }

        memory.beginCheckpoint(new GridFinishedFuture());

        Collections.shuffle(pages); // Mix pages in checkpoint with clean pages

        AtomicBoolean stop = new AtomicBoolean(false);

        try {
            GridTestUtils.runAsync(new Runnable() {
                @Override public void run() {
                    for (FullPageId page : pages) {
                        if (ThreadLocalRandom.current().nextDouble() < 0.5) // Mark dirty 50% of pages
                            try {
                                acquireAndReleaseWriteLock(memory, page);

                                if (stop.get())
                                    break;
                            }
                            catch (IgniteCheckedException e) {
                                log.error("runAsync ended with exception", e);

                                fail();
                            }
                    }
                }
            }).get(5_000);
        }
        catch (IgniteFutureTimeoutCheckedException ex) {
            // Expected.
        }
        finally {
            stop.set(true);
        }

        memory.finishCheckpoint();

        LongAdderMetric totalThrottlingTime = U.field(memory.metrics(), "totalThrottlingTime");

        assertNotNull(totalThrottlingTime);

        assertTrue(totalThrottlingTime.value() > 0);
    }

    /**
     * @param memory Memory.
     * @param fullPageId Full page id.
     * @throws IgniteCheckedException If acquiring lock failed.
     */
    private void acquireAndReleaseWriteLock(PageMemoryImpl memory, FullPageId fullPageId) throws IgniteCheckedException {
        long page = memory.acquirePage(1, fullPageId.pageId());

        long address = memory.writeLock(1, fullPageId.pageId(), page);

        PageIO.setPageId(address, fullPageId.pageId());

        PageIO.setType(address, PageIO.T_BPLUS_META);

        PageUtils.putShort(address, PageIO.VER_OFF, (short)1);

        memory.writeUnlock(1, fullPageId.pageId(), page, Boolean.FALSE, true);

        memory.releasePage(1, fullPageId.pageId(), page);
    }

    /**
     * @param throttlingPlc Throttling Policy.
     * @throws Exception If creating mock failed.
     */
    private PageMemoryImpl createPageMemory(
        PageMemoryImpl.ThrottlingPolicy throttlingPlc,
        @Nullable IgniteInClosure<FullPageId> cpBufChecker) throws Exception {
        return createPageMemory(
            MAX_SIZE,
            throttlingPlc,
            new NoOpPageStoreManager(),
            (fullPageId, byteBuf, tag) -> {
                assert false : "No page replacement (rotation with disk) should happen during the test";
            },
            cpBufChecker);
    }

    /**
     * @param throttlingPlc Throttling Policy.
     * @throws Exception If creating mock failed.
     */
    private PageMemoryImpl createPageMemory(
        int maxSize,
        PageMemoryImpl.ThrottlingPolicy throttlingPlc,
        IgnitePageStoreManager mgr,
        PageStoreWriter replaceWriter,
        @Nullable IgniteInClosure<FullPageId> cpBufChecker
    ) throws Exception {
        long[] sizes = new long[5];

        for (int i = 0; i < sizes.length; i++)
            sizes[i] = maxSize * MB / 4;

        sizes[4] = maxSize * MB / 4;

        DirectMemoryProvider provider = new UnsafeMemoryProvider(log);

        IgniteConfiguration igniteCfg = new IgniteConfiguration();
        igniteCfg.setDataStorageConfiguration(new DataStorageConfiguration());
        igniteCfg.setFailureHandler(new NoOpFailureHandler());
        igniteCfg.setEncryptionSpi(new NoopEncryptionSpi());
        igniteCfg.setMetricExporterSpi(new NoopMetricExporterSpi());
        igniteCfg.setSystemViewExporterSpi(new JmxSystemViewExporterSpi());
<<<<<<< HEAD
=======
        igniteCfg.setEventStorageSpi(new NoopEventStorageSpi());
>>>>>>> 1e84d448

        GridTestKernalContext kernalCtx = new GridTestKernalContext(new GridTestLog4jLogger(), igniteCfg);

        kernalCtx.add(new IgnitePluginProcessor(kernalCtx, igniteCfg, Collections.<PluginProvider>emptyList()));
        kernalCtx.add(new GridInternalSubscriptionProcessor(kernalCtx));
        kernalCtx.add(new GridEncryptionManager(kernalCtx));
        kernalCtx.add(new GridMetricManager(kernalCtx));
        kernalCtx.add(new GridSystemViewManager(kernalCtx));
<<<<<<< HEAD
=======
        kernalCtx.add(new GridEventStorageManager(kernalCtx));
>>>>>>> 1e84d448

        FailureProcessor failureProc = new FailureProcessor(kernalCtx);

        failureProc.start();

        kernalCtx.add(failureProc);

        GridCacheSharedContext<Object, Object> sharedCtx = new GridCacheSharedContext<>(
            kernalCtx,
            null,
            null,
            null,
            mgr,
            new NoOpWALManager(),
            null,
            new IgniteCacheDatabaseSharedManager(),
            null,
            null,
            null,
            null,
            null,
            null,
            null,
            null,
            null,
            null,
            null,
<<<<<<< HEAD
=======
            null,
>>>>>>> 1e84d448
            null
        );

        CheckpointProgressImpl cl0 = Mockito.mock(CheckpointProgressImpl.class);

        IgniteOutClosure<CheckpointProgress> noThrottle = Mockito.mock(IgniteOutClosure.class);
        Mockito.when(noThrottle.apply()).thenReturn(cl0);

<<<<<<< HEAD
=======
        Mockito.when(cl0.currentCheckpointPagesCount()).thenReturn(1_000_000);
        Mockito.when(cl0.evictedPagesCounter()).thenReturn(new AtomicInteger(0));
        Mockito.when(cl0.syncedPagesCounter()).thenReturn(new AtomicInteger(1_000_000));
        Mockito.when(cl0.writtenPagesCounter()).thenReturn(new AtomicInteger(1_000_000));

>>>>>>> 1e84d448
        PageMemoryImpl mem = cpBufChecker == null ? new PageMemoryImpl(
            provider,
            sizes,
            sharedCtx,
            PAGE_SIZE,
            replaceWriter,
            new GridInClosure3X<Long, FullPageId, PageMemoryEx>() {
                @Override public void applyx(Long page, FullPageId fullId, PageMemoryEx pageMem) {
                }
            }, new CheckpointLockStateChecker() {
                @Override public boolean checkpointLockIsHeldByThread() {
                    return true;
                }
            },
            new DataRegionMetricsImpl(igniteCfg.getDataStorageConfiguration().getDefaultDataRegionConfiguration(),
                kernalCtx.metric(),
                NO_OP_METRICS),
            throttlingPlc,
            noThrottle
<<<<<<< HEAD
        ): new PageMemoryImpl(
=======
        ) : new PageMemoryImpl(
>>>>>>> 1e84d448
            provider,
            sizes,
            sharedCtx,
            PAGE_SIZE,
            replaceWriter,
            new GridInClosure3X<Long, FullPageId, PageMemoryEx>() {
                @Override public void applyx(Long page, FullPageId fullId, PageMemoryEx pageMem) {
                }
            }, new CheckpointLockStateChecker() {
            @Override public boolean checkpointLockIsHeldByThread() {
                return true;
            }
        },
            new DataRegionMetricsImpl(igniteCfg.getDataStorageConfiguration().getDefaultDataRegionConfiguration(),
                kernalCtx.metric(),
                NO_OP_METRICS),
            throttlingPlc,
            noThrottle
        ) {
            @Override public FullPageId pullPageFromCpBuffer() {
                FullPageId pageId = super.pullPageFromCpBuffer();

                cpBufChecker.apply(pageId);

                return pageId;
            }
        };

        mem.metrics().enableMetrics();

        mem.start();

        return mem;
    }

    /**
     *
     */
    private static class TestPageStoreManager extends NoOpPageStoreManager implements PageStoreWriter {
        /** */
        private Map<FullPageId, byte[]> storedPages = new HashMap<>();

        /** {@inheritDoc} */
        @Override public void read(int grpId, long pageId, ByteBuffer pageBuf) throws IgniteCheckedException {
            FullPageId fullPageId = new FullPageId(pageId, grpId);

            byte[] bytes = storedPages.get(fullPageId);

            if (bytes != null)
                pageBuf.put(bytes);
            else
                pageBuf.put(new byte[PAGE_SIZE]);
        }

        /** {@inheritDoc} */
        @Override public void write(int grpId, long pageId, ByteBuffer pageBuf, int tag) throws IgniteCheckedException {
            byte[] data = new byte[PAGE_SIZE];

            pageBuf.get(data);

            storedPages.put(new FullPageId(pageId, grpId), data);
        }

        /** {@inheritDoc} */
        @Override public void writePage(FullPageId fullPageId, ByteBuffer pageBuf, int tag) throws IgniteCheckedException {
            byte[] data = new byte[PAGE_SIZE];

            pageBuf.get(data);

            storedPages.put(fullPageId, data);
        }
    }
}<|MERGE_RESOLUTION|>--- conflicted
+++ resolved
@@ -35,10 +35,7 @@
 import org.apache.ignite.internal.IgniteFutureTimeoutCheckedException;
 import org.apache.ignite.internal.managers.encryption.GridEncryptionManager;
 import org.apache.ignite.internal.managers.systemview.GridSystemViewManager;
-<<<<<<< HEAD
-=======
 import org.apache.ignite.internal.managers.eventstorage.GridEventStorageManager;
->>>>>>> 1e84d448
 import org.apache.ignite.internal.mem.DirectMemoryProvider;
 import org.apache.ignite.internal.mem.IgniteOutOfMemoryException;
 import org.apache.ignite.internal.mem.unsafe.UnsafeMemoryProvider;
@@ -64,18 +61,12 @@
 import org.apache.ignite.internal.util.lang.GridInClosure3X;
 import org.apache.ignite.internal.util.typedef.internal.U;
 import org.apache.ignite.lang.IgniteInClosure;
-<<<<<<< HEAD
-=======
 import org.apache.ignite.lang.IgniteOutClosure;
->>>>>>> 1e84d448
 import org.apache.ignite.plugin.PluginProvider;
 import org.apache.ignite.spi.encryption.noop.NoopEncryptionSpi;
 import org.apache.ignite.spi.metric.noop.NoopMetricExporterSpi;
 import org.apache.ignite.spi.systemview.jmx.JmxSystemViewExporterSpi;
-<<<<<<< HEAD
-=======
 import org.apache.ignite.spi.eventstorage.NoopEventStorageSpi;
->>>>>>> 1e84d448
 import org.apache.ignite.testframework.GridTestUtils;
 import org.apache.ignite.testframework.junits.GridTestKernalContext;
 import org.apache.ignite.testframework.junits.common.GridCommonAbstractTest;
@@ -418,12 +409,7 @@
                 assertTrue("Should oom before check replaced page.", oom);
 
                 assertTrue("Missing page: " + fullPageId, memory.hasLoadedPage(fullPageId));
-<<<<<<< HEAD
-            }
-            , null);
-=======
             }, null);
->>>>>>> 1e84d448
     }
 
     /**
@@ -601,10 +587,7 @@
         igniteCfg.setEncryptionSpi(new NoopEncryptionSpi());
         igniteCfg.setMetricExporterSpi(new NoopMetricExporterSpi());
         igniteCfg.setSystemViewExporterSpi(new JmxSystemViewExporterSpi());
-<<<<<<< HEAD
-=======
         igniteCfg.setEventStorageSpi(new NoopEventStorageSpi());
->>>>>>> 1e84d448
 
         GridTestKernalContext kernalCtx = new GridTestKernalContext(new GridTestLog4jLogger(), igniteCfg);
 
@@ -613,10 +596,7 @@
         kernalCtx.add(new GridEncryptionManager(kernalCtx));
         kernalCtx.add(new GridMetricManager(kernalCtx));
         kernalCtx.add(new GridSystemViewManager(kernalCtx));
-<<<<<<< HEAD
-=======
         kernalCtx.add(new GridEventStorageManager(kernalCtx));
->>>>>>> 1e84d448
 
         FailureProcessor failureProc = new FailureProcessor(kernalCtx);
 
@@ -644,10 +624,7 @@
             null,
             null,
             null,
-<<<<<<< HEAD
-=======
-            null,
->>>>>>> 1e84d448
+            null,
             null
         );
 
@@ -656,14 +633,11 @@
         IgniteOutClosure<CheckpointProgress> noThrottle = Mockito.mock(IgniteOutClosure.class);
         Mockito.when(noThrottle.apply()).thenReturn(cl0);
 
-<<<<<<< HEAD
-=======
         Mockito.when(cl0.currentCheckpointPagesCount()).thenReturn(1_000_000);
         Mockito.when(cl0.evictedPagesCounter()).thenReturn(new AtomicInteger(0));
         Mockito.when(cl0.syncedPagesCounter()).thenReturn(new AtomicInteger(1_000_000));
         Mockito.when(cl0.writtenPagesCounter()).thenReturn(new AtomicInteger(1_000_000));
 
->>>>>>> 1e84d448
         PageMemoryImpl mem = cpBufChecker == null ? new PageMemoryImpl(
             provider,
             sizes,
@@ -683,11 +657,7 @@
                 NO_OP_METRICS),
             throttlingPlc,
             noThrottle
-<<<<<<< HEAD
-        ): new PageMemoryImpl(
-=======
         ) : new PageMemoryImpl(
->>>>>>> 1e84d448
             provider,
             sizes,
             sharedCtx,
