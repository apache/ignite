--- conflicted
+++ resolved
@@ -65,12 +65,6 @@
     @Override protected IgniteConfiguration getConfiguration(String igniteInstanceName) throws Exception {
         IgniteConfiguration cfg = super.getConfiguration(igniteInstanceName);
 
-<<<<<<< HEAD
-        ((TcpCommunicationSpi)cfg.getCommunicationSpi()).setSharedMemoryPort(-1);
-=======
-        cfg.setMarshaller(null);
->>>>>>> 9ae7f84b
-
         CacheConfiguration ccfg1 = cacheConfiguration(TX_CACHE, TRANSACTIONAL);
         CacheConfiguration ccfg2 = cacheConfiguration(ATOMIC_CACHE, ATOMIC);
 
