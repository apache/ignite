--- conflicted
+++ resolved
@@ -1420,14 +1420,10 @@
         if (persistenceEnabled())
             ignite.cluster().state(ACTIVE);
 
-<<<<<<< HEAD
-        checkMXBeanDeactivation(ignite, () -> mxBean.active(false), false);
-=======
         // Create a new cache in order to trigger all needed checks on deactivation.
         ignite.getOrCreateCache("test-partitioned-cache");
 
-        checkDeactivation(ignite, () -> mxBean.active(false), false);
->>>>>>> c4d3e5dd
+        checkMXBeanDeactivation(ignite, () -> mxBean.active(false), false);
 
         checkMXBeanDeactivation(ignite, () -> mxBean.clusterState(INACTIVE.name()), false);
 
