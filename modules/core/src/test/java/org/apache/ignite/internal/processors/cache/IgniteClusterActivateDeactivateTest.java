/*
 * Licensed to the Apache Software Foundation (ASF) under one or more
 * contributor license agreements.  See the NOTICE file distributed with
 * this work for additional information regarding copyright ownership.
 * The ASF licenses this file to You under the Apache License, Version 2.0
 * (the "License"); you may not use this file except in compliance with
 * the License.  You may obtain a copy of the License at
 *
 *      http://www.apache.org/licenses/LICENSE-2.0
 *
 * Unless required by applicable law or agreed to in writing, software
 * distributed under the License is distributed on an "AS IS" BASIS,
 * WITHOUT WARRANTIES OR CONDITIONS OF ANY KIND, either express or implied.
 * See the License for the specific language governing permissions and
 * limitations under the License.
 */

package org.apache.ignite.internal.processors.cache;

import java.util.ArrayList;
import java.util.Arrays;
import java.util.List;
import java.util.concurrent.Callable;
import java.util.concurrent.CyclicBarrier;
import java.util.concurrent.ThreadLocalRandom;
import java.util.concurrent.atomic.AtomicInteger;
import java.util.concurrent.atomic.AtomicReference;
import org.apache.ignite.Ignite;
import org.apache.ignite.IgniteCache;
import org.apache.ignite.IgniteCheckedException;
import org.apache.ignite.cache.CacheAtomicityMode;
import org.apache.ignite.cluster.ClusterNode;
import org.apache.ignite.cluster.ClusterState;
import org.apache.ignite.configuration.CacheConfiguration;
import org.apache.ignite.configuration.DataRegionConfiguration;
import org.apache.ignite.configuration.DataStorageConfiguration;
import org.apache.ignite.configuration.IgniteConfiguration;
import org.apache.ignite.configuration.WALMode;
import org.apache.ignite.internal.IgniteClientReconnectAbstractTest;
import org.apache.ignite.internal.IgniteEx;
import org.apache.ignite.internal.IgniteInternalFuture;
import org.apache.ignite.internal.IgniteInterruptedCheckedException;
import org.apache.ignite.internal.TestRecordingCommunicationSpi;
import org.apache.ignite.internal.managers.discovery.IgniteDiscoverySpi;
import org.apache.ignite.internal.processors.affinity.AffinityTopologyVersion;
import org.apache.ignite.internal.processors.cache.distributed.dht.IgniteClusterReadOnlyException;
import org.apache.ignite.internal.processors.cache.distributed.dht.preloader.GridDhtPartitionsFullMessage;
import org.apache.ignite.internal.processors.cache.distributed.dht.preloader.GridDhtPartitionsSingleMessage;
import org.apache.ignite.internal.processors.cluster.DiscoveryDataClusterState;
import org.apache.ignite.internal.util.typedef.F;
import org.apache.ignite.internal.util.typedef.G;
import org.apache.ignite.internal.util.typedef.internal.CU;
import org.apache.ignite.internal.util.typedef.internal.U;
import org.apache.ignite.lang.IgniteBiPredicate;
import org.apache.ignite.plugin.extensions.communication.Message;
import org.apache.ignite.spi.discovery.tcp.TcpDiscoverySpi;
import org.apache.ignite.testframework.GridTestUtils;
import org.apache.ignite.testframework.junits.common.GridCommonAbstractTest;
import org.junit.Test;

import static org.apache.ignite.cache.CacheAtomicityMode.ATOMIC;
import static org.apache.ignite.cache.CacheAtomicityMode.TRANSACTIONAL;
import static org.apache.ignite.cache.CacheWriteSynchronizationMode.FULL_SYNC;
import static org.apache.ignite.cluster.ClusterState.ACTIVE;
import static org.apache.ignite.cluster.ClusterState.ACTIVE_READ_ONLY;
import static org.apache.ignite.cluster.ClusterState.INACTIVE;
import static org.apache.ignite.cluster.ClusterState.lesserOf;
import static org.apache.ignite.testframework.GridTestUtils.assertActive;
import static org.apache.ignite.testframework.GridTestUtils.assertInactive;
import static org.apache.ignite.testframework.GridTestUtils.assertThrowsWithCause;
import static org.apache.ignite.testframework.GridTestUtils.runAsync;
import static org.apache.ignite.testframework.GridTestUtils.waitForCondition;

/**
 *
 */
public class IgniteClusterActivateDeactivateTest extends GridCommonAbstractTest {
    /** */
    static final String CACHE_NAME_PREFIX = "cache-";

    /** Non-persistent data region name. */
    private static final String NO_PERSISTENCE_REGION = "no-persistence-region";

    /** */
    private static final int DEFAULT_CACHES_COUNT = 2;

    /** */
<<<<<<< HEAD
    private boolean active = true;
=======
    boolean client;

    /** */
    private ClusterState stateOnStart;
>>>>>>> 25a645ee

    /** */
    CacheConfiguration[] ccfgs;

    /** */
    private boolean testSpi;

    /** */
    private boolean testReconnectSpi;

    /** */
    private Class[] testSpiRecord;

    /** {@inheritDoc} */
    @Override protected IgniteConfiguration getConfiguration(String igniteInstanceName) throws Exception {
        IgniteConfiguration cfg = super.getConfiguration(igniteInstanceName);

        if (testReconnectSpi) {
            TcpDiscoverySpi spi = new IgniteClientReconnectAbstractTest.TestTcpDiscoverySpi();

            cfg.setDiscoverySpi(spi);

            spi.setJoinTimeout(2 * 60_000);
        }

        ((TcpDiscoverySpi)cfg.getDiscoverySpi()).setIpFinder(sharedStaticIpFinder);

        cfg.setConsistentId(igniteInstanceName);

<<<<<<< HEAD
        cfg.setActiveOnStart(active);
=======
        cfg.setClientMode(client);

        if (stateOnStart != null)
            cfg.setClusterStateOnStart(stateOnStart);
>>>>>>> 25a645ee

        if (ccfgs != null) {
            cfg.setCacheConfiguration(ccfgs);

            ccfgs = null;
        }

        DataStorageConfiguration memCfg = new DataStorageConfiguration();
        memCfg.setDefaultDataRegionConfiguration(new DataRegionConfiguration()
            .setMaxSize(150L * 1024 * 1024)
            .setPersistenceEnabled(persistenceEnabled()));
        memCfg.setWalSegments(2);
        memCfg.setWalSegmentSize(512 * 1024);

        memCfg.setDataRegionConfigurations(new DataRegionConfiguration()
            .setMaxSize(150L * 1024 * 1024)
            .setName(NO_PERSISTENCE_REGION)
            .setPersistenceEnabled(false));

        if (persistenceEnabled())
            memCfg.setWalMode(WALMode.LOG_ONLY);

        cfg.setDataStorageConfiguration(memCfg);
        cfg.setFailureDetectionTimeout(60_000);

        if (testSpi) {
            TestRecordingCommunicationSpi spi = new TestRecordingCommunicationSpi();

            if (testSpiRecord != null)
                spi.record(testSpiRecord);

            cfg.setCommunicationSpi(spi);
        }

        return cfg;
    }

    /** {@inheritDoc} */
    @Override protected void afterTest() throws Exception {
        stopAllGrids();

        super.afterTest();
    }

    /**
     * @return {@code True} if test with persistence.
     */
    protected boolean persistenceEnabled() {
        return false;
    }

    /**
     * @throws Exception If failed.
     */
    @Test
    public void testEnableReadOnlyFromActivateSimple_SingleNode() throws Exception {
        changeActiveClusterStateSimple(1, 0, 0, ACTIVE, ACTIVE_READ_ONLY);
    }

    /**
     * @throws Exception If failed.
     */
    @Test
    public void testEnableReadOnlyFromActivateSimple_5_Servers() throws Exception {
        changeActiveClusterStateSimple(5, 0, 0, ACTIVE, ACTIVE_READ_ONLY);
    }

    /**
     * @throws Exception If failed.
     */
    @Test
    public void testEnableReadOnlyFromActivateSimple_5_Servers2() throws Exception {
        changeActiveClusterStateSimple(5, 0, 4, ACTIVE, ACTIVE_READ_ONLY);
    }

    /**
     * @throws Exception If failed.
     */
    @Test
    public void testEnableReadOnlyFromActivateSimple_5_Servers_5_Clients() throws Exception {
        changeActiveClusterStateSimple(5, 4, 0, ACTIVE, ACTIVE_READ_ONLY);
    }

    /**
     * @throws Exception If failed.
     */
    @Test
    public void testEnableReadOnlyFromActivateSimple_5_Servers_5_Clients_FromClient() throws Exception {
        changeActiveClusterStateSimple(5, 4, 6, ACTIVE, ACTIVE_READ_ONLY);
    }

    /**
     * @throws Exception If failed.
     */
    @Test
    public void testDisableReadOnlyFromActivateSimple_SingleNode() throws Exception {
        changeActiveClusterStateSimple(1, 0, 0, ACTIVE_READ_ONLY, ACTIVE);
    }

    /**
     * @throws Exception If failed.
     */
    @Test
    public void testDisableReadOnlyFromActivateSimple_5_Servers() throws Exception {
        changeActiveClusterStateSimple(5, 0, 0, ACTIVE_READ_ONLY, ACTIVE);
    }

<<<<<<< HEAD
        for (int i = 0; i < srvs + clients; i++) {
            boolean client = i >= srvs;
=======
    /**
     * @throws Exception If failed.
     */
    @Test
    public void testDisableReadOnlyFromActivateSimple_5_Servers2() throws Exception {
        changeActiveClusterStateSimple(5, 0, 4, ACTIVE_READ_ONLY, ACTIVE);
    }
>>>>>>> 25a645ee

    /**
     * @throws Exception If failed.
     */
    @Test
    public void testDisableReadOnlyFromActivateSimple_5_Servers_5_Clients() throws Exception {
        changeActiveClusterStateSimple(5, 4, 0, ACTIVE_READ_ONLY, ACTIVE);
    }

<<<<<<< HEAD
            if (client)
                startClientGrid(i);
            else
                startGrid(i);
=======
    /**
     * @throws Exception If failed.
     */
    @Test
    public void testDisableReadOnlyFromActivateSimple_5_Servers_5_Clients_FromClient() throws Exception {
        changeActiveClusterStateSimple(5, 4, 6, ACTIVE_READ_ONLY, ACTIVE);
    }
>>>>>>> 25a645ee

    /**
     * @throws Exception If failed.
     */
    @Test
    public void testActivateSimple_SingleNode() throws Exception {
        activateSimple(1, 0, 0, ACTIVE);
    }

    /**
     * @throws Exception If failed.
     */
    @Test
    public void testActivateInReadOnlySimple_SingleNode() throws Exception {
        activateSimple(1, 0, 0, ACTIVE_READ_ONLY);
    }

    /**
     * @throws Exception If failed.
     */
    @Test
    public void testActivateSimple_5_Servers() throws Exception {
        activateSimple(5, 0, 0, ACTIVE);
    }

    /**
     * @throws Exception If failed.
     */
    @Test
    public void testActivateInReadOnlySimple_5_Servers() throws Exception {
        activateSimple(5, 0, 0, ACTIVE_READ_ONLY);
    }

    /**
     * @throws Exception If failed.
     */
    @Test
    public void testActivateSimple_5_Servers2() throws Exception {
        activateSimple(5, 0, 4, ACTIVE);
    }

    /**
     * @throws Exception If failed.
     */
    @Test
    public void testActivateInReadOnlySimple_5_Servers2() throws Exception {
        activateSimple(5, 0, 4, ACTIVE_READ_ONLY);
    }

    /**
     * @throws Exception If failed.
     */
    @Test
    public void testActivateSimple_5_Servers_5_Clients() throws Exception {
        activateSimple(5, 4, 0, ACTIVE);
    }

    /**
     * @throws Exception If failed.
     */
    @Test
    public void testActivateInReadOnlySimple_5_Servers_5_Clients() throws Exception {
        activateSimple(5, 4, 0, ACTIVE_READ_ONLY);
    }

    /**
     * @throws Exception If failed.
     */
    @Test
    public void testActivateSimple_5_Servers_5_Clients_FromClient() throws Exception {
        activateSimple(5, 4, 6, ACTIVE);
    }

<<<<<<< HEAD
        startGrid(srvs + clients);
=======
    /**
     * @throws Exception If failed.
     */
    @Test
    public void testActivateInReadOnlySimple_5_Servers_5_Clients_FromClient() throws Exception {
        activateSimple(5, 4, 6, ACTIVE_READ_ONLY);
    }

    /**
     * @param srvs Number of servers.
     * @param clients Number of clients.
     * @param changeFrom Index of node stating activation.
     * @param state Activation state.
     * @throws Exception If failed.
     */
    private void activateSimple(int srvs, int clients, int changeFrom, ClusterState state) throws Exception {
        assertActive(state);
>>>>>>> 25a645ee

        changeStateSimple(srvs, clients, changeFrom, INACTIVE, state);
    }

    /**
     * @param srvs Number of servers.
     * @param clients Number of clients.
     * @param changeFrom Index of node stating deactivation.
     * @param initialState Initial cluster state.
     * @throws Exception If failed.
     */
    private void deactivateSimple(int srvs, int clients, int changeFrom, ClusterState initialState) throws Exception {
        assertActive(initialState);

<<<<<<< HEAD
        startClientGrid(srvs + clients + 1);
=======
        changeStateSimple(srvs, clients, changeFrom, initialState, INACTIVE);
    }

    /**
     * @param srvs Number of servers.
     * @param clients Number of clients.
     * @param deactivateFrom Index of node stating deactivation.
     * @param initialState Initial cluster state.
     * @param targetState Targer cluster state.
     * @throws Exception If failed.
     */
    private void changeActiveClusterStateSimple(
        int srvs,
        int clients,
        int deactivateFrom,
        ClusterState initialState,
        ClusterState targetState
    ) throws Exception {
        assertActive(initialState);
        assertActive(targetState);
>>>>>>> 25a645ee

        assertNotSame(initialState, targetState);

        changeStateSimple(srvs, clients, deactivateFrom, initialState, targetState);
    }

    /**
     * @throws Exception If failed.
     */
    @Test
    public void testReActivateSimple_5_Servers_4_Clients_FromClient() throws Exception {
        reactivateSimple(5, 4, 6, ACTIVE);
    }

    /**
     * @throws Exception If failed.
     */
    @Test
    public void testReActivateInReadOnlySimple_5_Servers_4_Clients_FromClient() throws Exception {
        reactivateSimple(5, 4, 6, ACTIVE_READ_ONLY);
    }

    /**
     * @throws Exception If failed.
     */
    @Test
    public void testReActivateSimple_5_Servers_4_Clients_FromServer() throws Exception {
        reactivateSimple(5, 4, 0, ACTIVE);
    }

    /**
     * @throws Exception If failed.
     */
    @Test
    public void testReActivateInReadOnlySimple_5_Servers_4_Clients_FromServer() throws Exception {
        reactivateSimple(5, 4, 0, ACTIVE_READ_ONLY);
    }

    /**
     * @param srvs Number of servers.
     * @param clients Number of clients.
     * @param activateFrom Index of node stating activation.
     * @param state Activation state.
     * @throws Exception If failed.
     */
    private void reactivateSimple(int srvs, int clients, int activateFrom, ClusterState state) throws Exception {
        activateSimple(srvs, clients, activateFrom, state);

        if (state == ACTIVE)
            rolloverSegmentAtLeastTwice(activateFrom);

        for (int i = 0; i < srvs + clients; i++)
            checkCachesOnNode(i, DEFAULT_CACHES_COUNT);

        ignite(activateFrom).cluster().state(INACTIVE);
        ignite(activateFrom).cluster().state(state);

        if (state == ACTIVE)
            rolloverSegmentAtLeastTwice(activateFrom);

        for (int i = 0; i < srvs + clients; i++)
            checkCachesOnNode(i, DEFAULT_CACHES_COUNT);
    }

    /**
     * Work directory have 2 segments by default. This method do full circle.
     */
    private void rolloverSegmentAtLeastTwice(int activateFrom) {
        for (int c = 0; c < DEFAULT_CACHES_COUNT; c++) {
            IgniteCache<Object, Object> cache = ignite(activateFrom).cache(CACHE_NAME_PREFIX + c);

            //this should be enough including free-,meta- page and etc.
            for (int i = 0; i < 1000; i++)
                cache.put(i, i);
        }
    }

    /**
     * @param nodes Number of nodes.
     * @param caches Number of caches.
     */
    final void checkCaches(int nodes, int caches) throws InterruptedException {
        checkCaches(nodes, caches, true);
    }

    /**
     * @param nodes Number of nodes.
     * @param caches Number of caches.
     */
    final void checkCaches(int nodes, int caches, boolean awaitExchange) throws InterruptedException {
        if (awaitExchange)
            awaitPartitionMapExchange();

        ClusterState state = ignite(0).cluster().state();

        assertActive(state);

        for (int i = 0; i < nodes; i++) {
            for (int c = 0; c < caches; c++) {
                IgniteCache<Integer, Integer> cache = ignite(i).cache(CACHE_NAME_PREFIX + c);

                for (int j = 0; j < 10; j++) {
                    Integer key = ThreadLocalRandom.current().nextInt(1000);
                    Integer value = j;

                    if (state == ACTIVE)
                        cache.put(key, j);
                    else
                        assertThrowsWithCause(() -> cache.put(key, value), IgniteClusterReadOnlyException.class);

                    assertEquals(state == ACTIVE ? value : null, cache.get(key));
                }
            }
        }
    }

    /**
     * @throws Exception If failed.
     */
    @Test
    public void testJoinWhileActivate1_Server() throws Exception {
        joinWhileActivate1(false, false, ACTIVE);
    }

    /**
     * @throws Exception If failed.
     */
    @Test
    public void testJoinWhileActivateInReadOnly1_Server() throws Exception {
        joinWhileActivate1(false, false, ACTIVE_READ_ONLY);
    }

    /**
     * @throws Exception If failed.
     */
    @Test
    public void testJoinWhileActivate1_WithCache_Server() throws Exception {
        joinWhileActivate1(false, true, ACTIVE);
    }

    /**
     * @throws Exception If failed.
     */
<<<<<<< HEAD
    private void joinWhileActivate1(final boolean startClient, final boolean withNewCache) throws Exception {
        IgniteInternalFuture<?> activeFut = startNodesAndBlockStatusChange(2, 0, 0, false);

        IgniteInternalFuture<?> startFut = GridTestUtils.runAsync((Callable<Void>)() -> {
            ccfgs = withNewCache ? cacheConfigurations2() : cacheConfigurations1();

            if (startClient)
                startClientGrid(2);
            else
                startGrid(2);

            return null;
        });

        TestRecordingCommunicationSpi spi1 = TestRecordingCommunicationSpi.spi(ignite(1));

        spi1.stopBlock();

        activeFut.get();
        startFut.get();

        for (int c = 0; c < DEFAULT_CACHES_COUNT; c++)
            checkCache(ignite(2), CACHE_NAME_PREFIX + c, true);

        if (withNewCache) {
            for (int i = 0; i < 3; i++) {
                for (int c = 0; c < 4; c++)
                    checkCache(ignite(i), CACHE_NAME_PREFIX + c, true);
            }
        }

        awaitPartitionMapExchange();

        checkCaches(3, withNewCache ? 4 : 2);

        startGrid(3);

        checkCaches(4, withNewCache ? 4 : 2);

        startClientGrid(4);
=======
    @Test
    public void testJoinWhileActivateInReadOnly1_WithCache_Server() throws Exception {
        joinWhileActivate1(false, true, ACTIVE_READ_ONLY);
    }

    /**
     * @throws Exception If failed.
     */
    @Test
    public void testJoinWhileActivate1_Client() throws Exception {
        joinWhileActivate1(true, false, ACTIVE);
    }
>>>>>>> 25a645ee

    /**
     * @throws Exception If failed.
     */
    @Test
    public void testJoinWhileActivateInReadOnly1_Client() throws Exception {
        joinWhileActivate1(true, false, ACTIVE_READ_ONLY);
    }

    /**
     * @param srvs Number of servers.
     * @param clients Number of clients.
     * @param stateChangeFrom Index of node initiating changes.
     * @param initialState Cluster state on start nodes.
     * @param targetState State of started cluster.
     * @param blockMsgNodes Nodes whcis block exchange messages.
     * @return State change future.
     * @throws Exception If failed.
     */
    private IgniteInternalFuture<?> startNodesAndBlockStatusChange(
        int srvs,
        int clients,
        final int stateChangeFrom,
        final ClusterState initialState,
        final ClusterState targetState,
        int... blockMsgNodes
    ) throws Exception {
        assertNotSame(initialState, targetState);

        if (!persistenceEnabled())
            stateOnStart = initialState;

        testSpi = true;

        startWithCaches1(srvs, clients);

        AffinityTopologyVersion affTopVer = new AffinityTopologyVersion(srvs + clients);

        if (ClusterState.active(initialState)) {
            ignite(0).cluster().state(initialState);

            awaitPartitionMapExchange();

            affTopVer = grid(0).cachex(CU.UTILITY_CACHE_NAME).context().topology().readyTopologyVersion();

            assertEquals(srvs + clients, affTopVer.topologyVersion());
        }

        if (blockMsgNodes.length == 0)
            blockMsgNodes = new int[] {1};

        final AffinityTopologyVersion STATE_CHANGE_TOP_VER = affTopVer.nextMinorVersion();

        List<TestRecordingCommunicationSpi> spis = new ArrayList<>();

        for (int idx : blockMsgNodes) {
            TestRecordingCommunicationSpi spi = TestRecordingCommunicationSpi.spi(ignite(idx));

            spis.add(spi);

            blockExchangeSingleMessage(spi, STATE_CHANGE_TOP_VER);
        }

        IgniteInternalFuture<?> stateChangeFut = runAsync(() -> ignite(stateChangeFrom).cluster().state(targetState));

        for (TestRecordingCommunicationSpi spi : spis)
            spi.waitForBlocked();

        U.sleep(500);

        assertFalse(stateChangeFut.isDone());

        return stateChangeFut;
    }

    /**
     * @param spi SPI.
     * @param topVer Exchange topology version.
     */
    private void blockExchangeSingleMessage(TestRecordingCommunicationSpi spi, final AffinityTopologyVersion topVer) {
        spi.blockMessages((IgniteBiPredicate<ClusterNode, Message>)(clusterNode, msg) -> {
            if (msg instanceof GridDhtPartitionsSingleMessage) {
                GridDhtPartitionsSingleMessage pMsg = (GridDhtPartitionsSingleMessage)msg;

                if (pMsg.exchangeId() != null && pMsg.exchangeId().topologyVersion().equals(topVer))
                    return true;
            }

            return false;
        });
    }

    /**
     * @throws Exception If failed.
     */
    @Test
    public void testJoinWhileDeactivate1_Server() throws Exception {
        joinWhileDeactivate1(false, false, ACTIVE);
    }

    /**
     * @throws Exception If failed.
     */
    @Test
    public void testJoinWhileDeactivateFromReadOnly1_Server() throws Exception {
        joinWhileDeactivate1(false, false, ACTIVE_READ_ONLY);
    }

    /**
     * @throws Exception If failed.
     */
    @Test
    public void testJoinWhileDeactivate1_WithCache_Server() throws Exception {
        joinWhileDeactivate1(false, true, ACTIVE);
    }

    /**
     * @throws Exception If failed.
     */
    @Test
    public void testJoinWhileDeactivateFromReadOnly1_WithCache_Server() throws Exception {
        joinWhileDeactivate1(false, true, ACTIVE_READ_ONLY);
    }

    /**
     * @throws Exception If failed.
     */
    @Test
    public void testJoinWhileDeactivate1_Client() throws Exception {
        joinWhileDeactivate1(true, false, ACTIVE);
    }

    /**
     * @throws Exception If failed.
     */
    @Test
    public void testJoinWhileDeactivateFromReadOnly1_Client() throws Exception {
        joinWhileDeactivate1(true, false, ACTIVE_READ_ONLY);
    }

    /**
     * @param startClient If {@code true} joins client node, otherwise server.
     * @param withNewCache If {@code true} joining node has new cache in configuration.
     * @param state Target cluster state.
     * @throws Exception If failed.
     */
    private void joinWhileActivate1(boolean startClient, boolean withNewCache, ClusterState state) throws Exception {
        joinWhileClusterStateChange(startClient, withNewCache, INACTIVE, state);
    }

    /**
     * @param startClient If {@code true} joins client node, otherwise server.
     * @param withNewCache If {@code true} joining node has new cache in configuration.
     * @param state Initial cluster state.
     * @throws Exception If failed.
     */
    private void joinWhileDeactivate1(boolean startClient, boolean withNewCache, ClusterState state) throws Exception {
        joinWhileClusterStateChange(startClient, withNewCache, state, INACTIVE);
    }

    /**
     * @param startClient If {@code true} joins client node, otherwise server.
     * @param withNewCache If {@code true} joining node has new cache in configuration.
     * @param initialState Initial cluster state.
     * @param targetState Target cluster state.
     * @throws Exception If failed.
     */
    private void joinWhileClusterStateChange(
        boolean startClient,
        boolean withNewCache,
        ClusterState initialState,
        ClusterState targetState
    ) throws Exception {
        checkStatesAreDifferent(initialState, targetState);

<<<<<<< HEAD
        IgniteInternalFuture<?> startFut = GridTestUtils.runAsync((Callable<Void>)() -> {
            ccfgs = withNewCache ? cacheConfigurations2() : cacheConfigurations1();

            if (startClient)
                startClientGrid(2);
            else
                startGrid(2);
=======
        int nodesCnt = 2;

        IgniteInternalFuture<?> activeFut = startNodesAndBlockStatusChange(nodesCnt, 0, 0, initialState, targetState);

        ccfgs = withNewCache ? cacheConfigurations2() : cacheConfigurations1();
>>>>>>> 25a645ee

        final int numberOfCaches = ccfgs.length;

        IgniteInternalFuture<?> startFut = startNodeAsync(nodesCnt++, startClient);

        TestRecordingCommunicationSpi.spi(ignite(1)).stopBlock();

        activeFut.get();
        startFut.get();

        if (ClusterState.active(targetState))
            checkCachesOnNode(nodesCnt - 1, DEFAULT_CACHES_COUNT);
        else {
            checkNoCaches(nodesCnt);

            ignite(nodesCnt - 1).cluster().state(initialState);

            for (int c = 0; c < DEFAULT_CACHES_COUNT; c++)
                checkCache(ignite(nodesCnt - 1), CACHE_NAME_PREFIX + c, true);
        }

        if (withNewCache) {
            for (int i = 0; i < nodesCnt; i++)
                checkCachesOnNode(i, numberOfCaches);
        }

        awaitPartitionMapExchange();

<<<<<<< HEAD
        checkCaches(3, withNewCache ? 4 : 2);

        startGrid(3);
=======
        checkCaches(nodesCnt, numberOfCaches);

        startGrid(nodesCnt++, false);
>>>>>>> 25a645ee

        checkCaches(nodesCnt, numberOfCaches);

<<<<<<< HEAD
        startClientGrid(4);

        checkCaches(5, withNewCache ? 4 : 2);
=======
        startGrid(nodesCnt++, true);

        checkCaches(nodesCnt, numberOfCaches);
>>>>>>> 25a645ee
    }

    /**
     * @throws Exception If failed.
     */
    @Test
    public void testConcurrentJoinAndActivate() throws Exception {
        testConcurrentJoinAndActivate(ACTIVE);
    }

    /**
     * @throws Exception If failed.
     */
    @Test
    public void testConcurrentJoinAndActivateInReadOnly() throws Exception {
        testConcurrentJoinAndActivate(ACTIVE_READ_ONLY);
    }

    /** */
    private void testConcurrentJoinAndActivate(ClusterState activateState) throws Exception {
        assertActive(activateState);

        for (int iter = 0; iter < 3; iter++) {
            log.info("Iteration: " + iter);

            stateOnStart = INACTIVE;

            final int START_NODES = 3;

            startWithCaches1(START_NODES, 0);

            final int numberOfCaches = cacheConfigurations1().length;

            final CyclicBarrier b = new CyclicBarrier(START_NODES + 1);

            IgniteInternalFuture<Void> fut1 = runAsync(() -> {
                b.await();

                U.sleep(ThreadLocalRandom.current().nextLong(100) + 1);

                ignite(0).cluster().state(activateState);

                return null;
            });

            final AtomicInteger nodeIdx = new AtomicInteger(START_NODES);

            IgniteInternalFuture<Long> fut2 = GridTestUtils.runMultiThreadedAsync((Callable<Void>)() -> {
                int idx = nodeIdx.getAndIncrement();

                b.await();

                startGrid(idx);

                return null;
            }, START_NODES, "start-node");

            fut1.get();
            fut2.get();

            checkCaches(2 * START_NODES, numberOfCaches);

            afterTest();
        }
    }

    /**
     * @throws Exception If failed.
     */
    @Test
    public void testDeactivateSimple_SingleNode() throws Exception {
        deactivateSimple(1, 0, 0, ACTIVE);
    }

    /**
     * @throws Exception If failed.
     */
    @Test
    public void testDeactivateFromReadOnlySimple_SingleNode() throws Exception {
        deactivateSimple(1, 0, 0, ACTIVE_READ_ONLY);
    }

    /**
     * @throws Exception If failed.
     */
    @Test
    public void testDeactivateSimple_5_Servers() throws Exception {
        deactivateSimple(5, 0, 0, ACTIVE);
    }

    /**
     * @throws Exception If failed.
     */
    @Test
    public void testDeactivateFromReadOnlySimple_5_Servers() throws Exception {
        deactivateSimple(5, 0, 0, ACTIVE_READ_ONLY);
    }

    /**
     * @throws Exception If failed.
     */
    @Test
    public void testDeactivateSimple_5_Servers2() throws Exception {
        deactivateSimple(5, 0, 4, ACTIVE);
    }

    /**
     * @throws Exception If failed.
     */
    @Test
    public void testDeactivateFromReadOnlySimple_5_Servers2() throws Exception {
        deactivateSimple(5, 0, 4, ACTIVE_READ_ONLY);
    }

    /**
     * @throws Exception If failed.
     */
    @Test
    public void testDeactivateSimple_5_Servers_5_Clients() throws Exception {
        deactivateSimple(5, 4, 0, ACTIVE);
    }

<<<<<<< HEAD
        for (int i = 0; i < srvs + clients; i++) {
            boolean client = i >= srvs;
=======
    /**
     * @throws Exception If failed.
     */
    @Test
    public void testDeactivateFromReadOnlySimple_5_Servers_5_Clients() throws Exception {
        deactivateSimple(5, 4, 0, ACTIVE_READ_ONLY);
    }
>>>>>>> 25a645ee

    /**
     * @throws Exception If failed.
     */
    @Test
    public void testDeactivateSimple_5_Servers_5_Clients_FromClient() throws Exception {
        deactivateSimple(5, 4, 6, ACTIVE);
    }

<<<<<<< HEAD
            if (client)
                startClientGrid(i);
            else
                startGrid(i);
        }
=======
    /**
     * @throws Exception If failed.
     */
    @Test
    public void testDeactivateFromReadOnlySimple_5_Servers_5_Clients_FromClient() throws Exception {
        deactivateSimple(5, 4, 6, ACTIVE_READ_ONLY);
    }

    /**
     * @param srvs Number of servers.
     * @param clients Number of clients.
     * @param changeFrom Index of node starting cluster state change from {@code initialState} to {@code targetState}.
     * @param initialState Initial cluster state.
     * @param targetState Target cluster state.
     * @throws Exception If failed.
     */
    private void changeStateSimple(
        int srvs,
        int clients,
        int changeFrom,
        ClusterState initialState,
        ClusterState targetState
    ) throws Exception {
        assertNotSame(initialState, targetState);
>>>>>>> 25a645ee

        stateOnStart = initialState;

        int nodesCnt = srvs + clients;

        startWithCaches1(srvs, clients);

        if (persistenceEnabled() && ClusterState.active(initialState))
            grid(0).cluster().state(initialState);

        checkClusterState(nodesCnt, initialState);

        if (!ClusterState.active(initialState))
            checkNoCaches(nodesCnt);

        ignite(changeFrom).cluster().state(initialState); // Should be no-op.

<<<<<<< HEAD
        startGrid(srvs + clients);
=======
        checkClusterState(nodesCnt, initialState);

        ignite(changeFrom).cluster().state(targetState);
>>>>>>> 25a645ee

        checkClusterState(nodesCnt, targetState);

<<<<<<< HEAD
        startClientGrid(srvs + clients + 1);
=======
        if (ClusterState.active(targetState)) {
            for (int i = 0; i < nodesCnt; i++)
                checkCachesOnNode(i, DEFAULT_CACHES_COUNT);

            checkCaches(nodesCnt, DEFAULT_CACHES_COUNT);
        }
        else
            checkNoCaches(nodesCnt);
>>>>>>> 25a645ee

        startNodeAndCheckCaches(nodesCnt++, false, DEFAULT_CACHES_COUNT);
        startNodeAndCheckCaches(nodesCnt++, true, DEFAULT_CACHES_COUNT);

        if (!ClusterState.active(targetState)) {
            checkNoCaches(nodesCnt);

            checkClusterState(nodesCnt, targetState);

            ignite(changeFrom).cluster().state(initialState);

            checkClusterState(nodesCnt, initialState);

            for (int i = 0; i < nodesCnt; i++) {
                if (ignite(i).configuration().isClientMode())
                    checkCache(ignite(i), CU.UTILITY_CACHE_NAME, true);
                else
                    checkCachesOnNode(i, DEFAULT_CACHES_COUNT);
            }
        }
    }

    /** */
    private void startNodeAndCheckCaches(int nodeIdx, boolean client, int cachesCount) throws Exception {
        startGrid(nodeIdx, client);

        ClusterState state = grid(0).cluster().state();

        if (ClusterState.active(state)) {
            checkCachesOnNode(nodeIdx, cachesCount, !client);

            checkCaches(nodeIdx + 1, cachesCount);
        }
    }

    /**
     * @param srvs Number of servers.
     * @param clients Number of clients.
     * @throws Exception If failed.
     */
    private void startWithCaches1(int srvs, int clients) throws Exception {
        for (int i = 0; i < srvs + clients; i++) {
            ccfgs = cacheConfigurations1();

<<<<<<< HEAD
            boolean client = i >= srvs;

            if (client)
                startClientGrid(i);
            else
                startGrid(i);
=======
            startGrid(i, i >= srvs);
>>>>>>> 25a645ee
        }
    }

    /**
     * @throws Exception If failed.
     */
    @Test
    public void testClientReconnectClusterActive() throws Exception {
<<<<<<< HEAD
        testReconnectSpi = true;

        ccfgs = cacheConfigurations1();

        final int SRVS = 3;
        final int CLIENTS = 3;

        startWithCaches1(SRVS, CLIENTS);

        if (persistenceEnabled())
            ignite(0).cluster().active(true);

        Ignite srv = ignite(0);
        Ignite client = ignite(SRVS);

        checkCache(client, CU.UTILITY_CACHE_NAME, true);

        checkCaches(SRVS + CLIENTS);

        IgniteClientReconnectAbstractTest.reconnectClientNode(log, client, srv, null);

        checkCaches(SRVS + CLIENTS);

        startGrid(SRVS + CLIENTS);

        startClientGrid(SRVS + CLIENTS + 1);
=======
        testClientReconnect(ACTIVE);
    }
>>>>>>> 25a645ee

    /**
     * @throws Exception If failed.
     */
    @Test
    public void testClientReconnectClusterActiveReadOnly() throws Exception {
        testClientReconnect(ACTIVE_READ_ONLY);
    }

    /**
     * @throws Exception If failed.
     */
    @Test
    public void testClientReconnectClusterInactive() throws Exception {
        testClientReconnect(INACTIVE);
    }

    /** */
    private void testClientReconnect(ClusterState initialState) throws Exception {
        testReconnectSpi = true;

        stateOnStart = initialState;

        ccfgs = cacheConfigurations1();

        final int SRVS = 3;
        final int CLIENTS = 3;
        int nodesCnt = SRVS + CLIENTS;

        startWithCaches1(SRVS, CLIENTS);

        if (persistenceEnabled() && ClusterState.active(initialState))
            ignite(0).cluster().state(initialState);

        Ignite srv = ignite(0);
        Ignite client = ignite(SRVS);

        if (ClusterState.active(initialState)) {
            checkCache(client, CU.UTILITY_CACHE_NAME, true);

            checkCaches(nodesCnt);
        }
        else
            checkNoCaches(nodesCnt);

        IgniteClientReconnectAbstractTest.reconnectClientNode(log, client, srv, null);

        if (!ClusterState.active(initialState)) {
            checkNoCaches(nodesCnt);

<<<<<<< HEAD
        startGrid(SRVS + CLIENTS);

        startClientGrid(SRVS + CLIENTS + 1);
=======
            srv.cluster().state(ACTIVE);

            checkCache(client, CU.UTILITY_CACHE_NAME, true);
        }

        checkCaches(nodesCnt);

        startGrid(nodesCnt++, false);
        startGrid(nodesCnt++, true);
>>>>>>> 25a645ee

        checkCaches(nodesCnt);
    }

    /**
     * @throws Exception If failed.
     */
    @Test
    public void testClientReconnectClusterDeactivated() throws Exception {
        clientReconnectClusterState(ACTIVE, INACTIVE, false);
    }

    /**
     * @throws Exception If failed.
     */
    @Test
    public void testClientReconnectClusterDeactivatedFromReadOnly() throws Exception {
        clientReconnectClusterState(ACTIVE_READ_ONLY, INACTIVE, false);
    }

    /**
     * @throws Exception If failed.
     */
<<<<<<< HEAD
    private void clientReconnectClusterDeactivated(final boolean transition) throws Exception {
        testReconnectSpi = true;
        testSpi = transition;

        final int SRVS = 3;
        final int CLIENTS = 3;

        startWithCaches1(SRVS, CLIENTS);

        final Ignite srv = ignite(0);
        IgniteEx client = grid(SRVS);

        if (persistenceEnabled())
            ignite(0).cluster().active(true);

        checkCache(client, CU.UTILITY_CACHE_NAME, true);

        checkCaches(SRVS + CLIENTS);

        // Wait for late affinity assignment to finish.
        awaitPartitionMapExchange();

        final AffinityTopologyVersion STATE_CHANGE_TOP_VER = new AffinityTopologyVersion(SRVS + CLIENTS + 1, 1);

        final TestRecordingCommunicationSpi spi1 = transition ? TestRecordingCommunicationSpi.spi(ignite(1)) : null;

        final AtomicReference<IgniteInternalFuture> stateFut = new AtomicReference<>();

        IgniteClientReconnectAbstractTest.reconnectClientNode(log, client, srv, () -> {
            if (transition) {
                blockExchangeSingleMessage(spi1, STATE_CHANGE_TOP_VER);

                stateFut.set(GridTestUtils.runAsync(() -> srv.cluster().active(false),
                    "deactivate"));

                try {
                    U.sleep(500);
                }
                catch (Exception e) {
                    e.printStackTrace();
                }
            }
            else
                srv.cluster().active(false);
        });

        if (transition) {
            assertFalse(stateFut.get().isDone());

            // Public API method would block forever because we blocked the exchange message.
            assertFalse(client.context().state().publicApiActiveState(false));

            spi1.waitForBlocked();

            spi1.stopBlock();

            stateFut.get().get();
        }

        checkNoCaches(SRVS + CLIENTS);

        ignite(0).cluster().active(true);

        checkCache(client, CU.UTILITY_CACHE_NAME, true);

        assertTrue(client.cluster().active());

        checkCaches(SRVS + CLIENTS);

        checkCache(client, CACHE_NAME_PREFIX + 0, true);

        startGrid(SRVS + CLIENTS);

        startClientGrid(SRVS + CLIENTS + 1);
=======
    @Test
    public void testClientReconnectClusterDeactivateInProgress() throws Exception {
        clientReconnectClusterState(ACTIVE, INACTIVE, true);
    }
>>>>>>> 25a645ee

    /**
     * @throws Exception If failed.
     */
    @Test
    public void testClientReconnectClusterDeactivateFromReadOnlyInProgress() throws Exception {
        clientReconnectClusterState(ACTIVE_READ_ONLY, INACTIVE, true);
    }

    /**
     * @throws Exception If failed.
     */
    @Test
    public void testClientReconnectClusterActivated() throws Exception {
        clientReconnectClusterState(INACTIVE, ACTIVE, false);
    }

    /**
     * @throws Exception If failed.
     */
    @Test
    public void testClientReconnectClusterActivatedReadOnly() throws Exception {
        clientReconnectClusterState(INACTIVE, ACTIVE_READ_ONLY, false);
    }

    /**
     * @throws Exception If failed.
     */
    @Test
    public void testClientReconnectClusterActivateInProgress() throws Exception {
        clientReconnectClusterState(INACTIVE, ACTIVE, true);
    }

    /**
     * @throws Exception If failed.
     */
    @Test
    public void testClientReconnectClusterActivateReadOnlyInProgress() throws Exception {
        clientReconnectClusterState(INACTIVE, ACTIVE_READ_ONLY, true);
    }

    /**
     * @param initialState Initial cluster state.
     * @param targetState Cluster state after transition.
     * @param transition If {@code true} client reconnects while cluster state transition is in progress.
     * @throws Exception If failed.
     */
    private void clientReconnectClusterState(
        ClusterState initialState,
        ClusterState targetState,
        final boolean transition
    ) throws Exception {
        assertNotSame(initialState, targetState);

        testReconnectSpi = true;
        testSpi = transition;
        stateOnStart = initialState;

        final int SRVS = 3;
        final int CLIENTS = 3;
        int nodesCnt = SRVS + CLIENTS;

        startWithCaches1(SRVS, CLIENTS);

        final Ignite srv = ignite(0);
        IgniteEx client = grid(SRVS);

        if (persistenceEnabled() && ClusterState.active(initialState))
            ignite(0).cluster().state(initialState);

        if (ClusterState.active(initialState)) {
            checkCache(client, CU.UTILITY_CACHE_NAME, true);

            checkCaches(nodesCnt);

            // Wait for late affinity assignment to finish.
            awaitPartitionMapExchange();
        }
        else
            checkNoCaches(nodesCnt);

        final AffinityTopologyVersion STATE_CHANGE_TOP_VER = new AffinityTopologyVersion(nodesCnt + 1, 1);

        final TestRecordingCommunicationSpi spi1 = transition ? TestRecordingCommunicationSpi.spi(ignite(1)) : null;

        final AtomicReference<IgniteInternalFuture> stateFut = new AtomicReference<>();

        IgniteClientReconnectAbstractTest.reconnectClientNode(log, client, srv, () -> {
            if (transition) {
                blockExchangeSingleMessage(spi1, STATE_CHANGE_TOP_VER);

                stateFut.set(runAsync(() -> srv.cluster().state(targetState), initialState + "->" + targetState));

                try {
                    U.sleep(500);
                }
                catch (IgniteInterruptedCheckedException e) {
                    U.error(log, e);
                }
            }
            else
                srv.cluster().state(targetState);
        });

        if (transition) {
            assertFalse(stateFut.get().isDone());

            assertTrue(client.context().state().clusterState().transition());

            // Public API method would block forever because we blocked the exchange message.
            assertEquals(lesserOf(initialState, targetState), client.context().state().publicApiState(false));

            spi1.waitForBlocked();

            spi1.stopBlock();

            stateFut.get().get();
        }

        if (!ClusterState.active(targetState)) {
            checkNoCaches(nodesCnt);

            ignite(0).cluster().state(initialState);

            checkClusterState(nodesCnt, initialState);
        }

<<<<<<< HEAD
        startGrid(SRVS + CLIENTS);

        startClientGrid(SRVS + CLIENTS + 1);
=======
        checkCache(client, CU.UTILITY_CACHE_NAME, true);

        checkCaches(nodesCnt);

        checkCache(client, CACHE_NAME_PREFIX + 0, true);

        startGrid(nodesCnt++, false);
        startGrid(nodesCnt++, true);
>>>>>>> 25a645ee

        checkCaches(nodesCnt);
    }

    /**
     * @throws Exception If failed.
     */
    @Test
    public void testInactiveTopologyChanges() throws Exception {
        checkInactiveTopologyChanges(ACTIVE);
    }

    /**
     * @throws Exception If failed.
     */
    @Test
    public void testInactiveTopologyChangesReadOnly() throws Exception {
        checkInactiveTopologyChanges(ACTIVE_READ_ONLY);
    }

    /** */
    private void checkInactiveTopologyChanges(ClusterState state) throws Exception {
        assertActive(state);

        testSpi = true;

        testSpiRecord = new Class[] {GridDhtPartitionsSingleMessage.class, GridDhtPartitionsFullMessage.class};

        stateOnStart = INACTIVE;

        final int SRVS = 4;
        final int CLIENTS = 4;
        int nodesCnt = SRVS + CLIENTS;

        startWithCaches1(SRVS, CLIENTS);

        checkRecordedMessages(false);

        for (int i = 0; i < 2; i++) {
            stopGrid(i);

<<<<<<< HEAD
            startGrid(i);
=======
            startGrid(i, false);
>>>>>>> 25a645ee
        }

        checkRecordedMessages(false);

        for (int i = 0; i < 2; i++) {
            stopGrid(SRVS + i);

<<<<<<< HEAD
            startClientGrid(SRVS + i);
=======
            startGrid(SRVS + i, true);
>>>>>>> 25a645ee
        }

        checkRecordedMessages(false);

        ignite(0).cluster().state(state);

        checkCaches(nodesCnt);

        checkRecordedMessages(true);

<<<<<<< HEAD
        startGrid(SRVS + CLIENTS);

        startClientGrid(SRVS + CLIENTS + 1);
=======
        startGrid(nodesCnt++, false);
        startGrid(nodesCnt++, true);
>>>>>>> 25a645ee

        checkRecordedMessages(true);

        checkCaches(nodesCnt);
    }

    /**
     * @throws Exception If failed.
     */
    @Test
    public void testActivateFailover1() throws Exception {
        stateChangeFailover1(INACTIVE, ACTIVE);
    }

    /**
     * @throws Exception If failed.
     */
    @Test
    public void testActivateWithReadOnlyFailover1() throws Exception {
        stateChangeFailover1(INACTIVE, ACTIVE_READ_ONLY);
    }

    /**
     * @throws Exception If failed.
     */
<<<<<<< HEAD
    private void stateChangeFailover1(boolean activate) throws Exception {
        // Nodes 1 and 4 do not reply to coordinator.
        IgniteInternalFuture<?> fut = startNodesAndBlockStatusChange(4, 4, 3, !activate, 1, 4);

        // Start one more node while transition is in progress.
        IgniteInternalFuture<Void> startFut = GridTestUtils.runAsync(() -> {
            startGrid(8);

            return null;
        }, "start-node");

        U.sleep(500);

        stopGrid(getTestIgniteInstanceName(1), true, false);
        stopGrid(getTestIgniteInstanceName(4), true, false);

        fut.get();

        startFut.get();

        startGrid(1);

        startClientGrid(4);
=======
    @Test
    public void testDeactivateFailover1() throws Exception {
        stateChangeFailover1(ACTIVE, INACTIVE);
    }
>>>>>>> 25a645ee

    /**
     * @throws Exception If failed.
     */
    @Test
    public void testDeactivateFromReadOnlyFailover1() throws Exception {
        stateChangeFailover1(ACTIVE_READ_ONLY, INACTIVE);
    }

    /**
     * @throws Exception If failed.
     */
    @Test
    public void testEnableReadOnlyFailover1() throws Exception {
        stateChangeFailover1(ACTIVE, ACTIVE_READ_ONLY);
    }

    /**
     * @throws Exception If failed.
     */
    @Test
    public void testDisableReadOnlyFailover1() throws Exception {
        stateChangeFailover1(ACTIVE_READ_ONLY, ACTIVE);
    }

    /**
     * @throws Exception If failed.
     */
    @Test
    public void testActivateFailover2() throws Exception {
        stateChangeFailover2(INACTIVE, ACTIVE);
    }

    /**
     * @throws Exception If failed.
     */
    @Test
    public void testActivateWithReadOnlyFailover2() throws Exception {
        stateChangeFailover2(INACTIVE, ACTIVE_READ_ONLY);
    }

    /**
     * @throws Exception If failed.
     */
<<<<<<< HEAD
    private void stateChangeFailover2(boolean activate) throws Exception {
        // Nodes 1 and 4 do not reply to coordinator.
        IgniteInternalFuture<?> fut = startNodesAndBlockStatusChange(4, 4, 3, !activate, 1, 4);

        // Start more nodes while transition is in progress.
        IgniteInternalFuture<Void> startFut1 = GridTestUtils.runAsync(() -> {
            startGrid(8);

            return null;
        }, "start-node1");

        IgniteInternalFuture<Void> startFut2 = GridTestUtils.runAsync(() -> {
            startGrid(9);

            return null;
        }, "start-node2");

        U.sleep(500);

        // Stop coordinator.
        stopGrid(getTestIgniteInstanceName(0), true, false);

        stopGrid(getTestIgniteInstanceName(1), true, false);
        stopGrid(getTestIgniteInstanceName(4), true, false);

        fut.get();

        startFut1.get();
        startFut2.get();

        startGrid(0);
        startGrid(1);

        startClientGrid(4);
=======
    @Test
    public void testDeactivateFailover2() throws Exception {
        stateChangeFailover2(ACTIVE, INACTIVE);
    }

    /**
     * @throws Exception If failed.
     */
    @Test
    public void testDeactivateFromReadOnlyFailover2() throws Exception {
        stateChangeFailover2(ACTIVE_READ_ONLY, INACTIVE);
    }

    /**
     * @throws Exception If failed.
     */
    @Test
    public void testEnableReadOnlyFailover2() throws Exception {
        stateChangeFailover2(ACTIVE, ACTIVE_READ_ONLY);
    }

    /**
     * @throws Exception If failed.
     */
    @Test
    public void testDisableReadOnlyFailover2() throws Exception {
        stateChangeFailover2(ACTIVE_READ_ONLY, ACTIVE);
    }

    /**
     * @throws Exception If failed.
     */
    @Test
    public void testActivateFailover3() throws Exception {
        stateChangeFailover3(INACTIVE, ACTIVE);
    }
>>>>>>> 25a645ee

    /**
     * @throws Exception If failed.
     */
    @Test
    public void testActivateWithReadOnlyFailover3() throws Exception {
        stateChangeFailover3(INACTIVE, ACTIVE_READ_ONLY);
    }

    /**
     * @throws Exception If failed.
     */
    @Test
    public void testDeactivateFailover3() throws Exception {
        stateChangeFailover3(ACTIVE, INACTIVE);
    }

    /**
     * @throws Exception If failed.
     */
    @Test
    public void testDeactivateFromReadOnlyFailover3() throws Exception {
        stateChangeFailover3(ACTIVE_READ_ONLY, INACTIVE);
    }

    /**
     * @throws Exception If failed.
     */
    @Test
    public void testEnableReadOnlyFailover3() throws Exception {
        stateChangeFailover3(ACTIVE, ACTIVE_READ_ONLY);
    }

    /**
     * @throws Exception If failed.
     */
    @Test
    public void testDisableReadOnlyFailover3() throws Exception {
        stateChangeFailover3(ACTIVE_READ_ONLY, ACTIVE);
    }

    /**
     * @param initialState Initial cluster state.
     * @param targetState Target cluster state.
     * @throws Exception If failed.
     */
    private void stateChangeFailover1(ClusterState initialState, ClusterState targetState) throws Exception {
        stateChangeFailover(initialState, targetState, 1, 1, 4);
    }

    /**
     * @param initialState Initial cluster state.
     * @param targetState Target cluster state.
     * @throws Exception If failed.
     */
    private void stateChangeFailover2(ClusterState initialState, ClusterState targetState) throws Exception {
        stateChangeFailover(initialState, targetState, 2, 0, 1, 4);
    }

    /**
     * @param initialState Initial cluster state.
     * @param targetState Target cluster state.
     * @throws Exception If failed.
     */
    private void stateChangeFailover3(ClusterState initialState, ClusterState targetState) throws Exception {
        assertNotSame(initialState, targetState);

<<<<<<< HEAD
        IgniteInternalFuture<?> startFut1 = GridTestUtils.runAsync(() -> {
            startGrid(4);
=======
        testReconnectSpi = true;

        final int servers = 4;
        final int clients = 0;
        int nodesCnt = servers + clients;
>>>>>>> 25a645ee

        startNodesAndBlockStatusChange(servers, clients, 0, initialState, targetState);

        IgniteInternalFuture<?> startFut1 = startNodeAsync(nodesCnt++, false);
        IgniteInternalFuture<?> startFut2 = startNodeAsync(nodesCnt++, false);

        final int expNodesCnt = nodesCnt;

        assertTrue(waitForCondition(() -> grid(0).cluster().nodes().size() == expNodesCnt, 30000L));

        // Stop all nodes participating in state change and not allow last node to finish exchange.
        for (int i = 0; i < servers; i++)
            ((IgniteDiscoverySpi)ignite(i).configuration().getDiscoverySpi()).simulateNodeFailure();

        for (int i = 0; i < servers; i++)
            stopGrid(getTestIgniteInstanceName(i), true, false);

        startFut1.get();
        startFut2.get();

        for (int i = servers; i < nodesCnt; i++)
            assertEquals(ignite(i).name(), INACTIVE, ignite(i).cluster().state());

        ignite(servers).cluster().state(ClusterState.active(initialState) ? initialState : targetState);

        doFinalChecks(servers, nodesCnt);
    }

    /**
     * @param initialState Initial cluster state.
     * @param targetState Target cluster state.
     * @param startExtraNodes Number of started server nodes during blocked status change.
     * @param restartNodes Indexes of ignite instances for restart.
     * @throws Exception If failed.
     */
    private void stateChangeFailover(
        ClusterState initialState,
        ClusterState targetState,
        int startExtraNodes,
        int... restartNodes
    ) throws Exception {
        assertNotSame(initialState, targetState);

        assertTrue(Arrays.toString(restartNodes) + " doesn't contain element 1", U.containsIntArray(restartNodes, 1));
        assertTrue(Arrays.toString(restartNodes) + " doesn't contain element 4", U.containsIntArray(restartNodes, 4));

        final int servers = 4;
        final int clients = 4;
        int nodesCnt = servers + clients;

        // Nodes 1 and 4 do not reply to coordinator.
        IgniteInternalFuture<?> fut = startNodesAndBlockStatusChange(servers, clients, 3, initialState, targetState, 1, 4);

        List<IgniteInternalFuture<?>> startFuts = new ArrayList<>();

        // Start more nodes while transition is in progress.
        for (int i = 0; i < startExtraNodes; i++)
            startFuts.add(startNodeAsync(nodesCnt++, false));

        final int exceptedNodesCnt = nodesCnt;

        assertTrue(waitForCondition(() -> grid(0).cluster().nodes().size() == exceptedNodesCnt, 30000L));

        for (int idx : restartNodes)
            stopGrid(getTestIgniteInstanceName(idx), true, false);

        fut.get();

        for (IgniteInternalFuture<?> startFut : startFuts)
            startFut.get();

        for (int idx : restartNodes)
            startGrid(idx, idx >= servers & idx < (servers + clients));

        if (!ClusterState.active(targetState)) {
            checkNoCaches(nodesCnt);

            ignite(0).cluster().state(initialState);
        }

        checkCaches(nodesCnt);
    }

    /** */
    protected void doFinalChecks(int startNodes, int nodesCnt) throws Exception {
        for (int i = 0; i < startNodes; i++)
            startGrid(i);

        checkCaches(nodesCnt);
    }

    /**
     * @throws Exception If failed.
     */
    @Test
    public void testClusterStateNotWaitForDeactivation() throws Exception {
        checkClusterStateNotWaitForDeactivation(ACTIVE);
    }

    /**
     * @throws Exception If failed.
     */
    @Test
    public void testReadOnlyClusterStateNotWaitForDeactivation() throws Exception {
        checkClusterStateNotWaitForDeactivation(ACTIVE_READ_ONLY);
    }

    /** */
    private void checkClusterStateNotWaitForDeactivation(ClusterState initialState) throws Exception {
        assertActive(initialState);

        testSpi = true;

        final int nodes = 2;

        IgniteEx crd = startGrids(nodes);

        crd.cluster().state(initialState);

        AffinityTopologyVersion curTopVer = crd.context().discovery().topologyVersionEx();

        AffinityTopologyVersion deactivationTopVer = new AffinityTopologyVersion(
            curTopVer.topologyVersion(),
            curTopVer.minorTopologyVersion() + 1
        );

        for (int gridIdx = 0; gridIdx < nodes; gridIdx++)
            blockExchangeSingleMessage(TestRecordingCommunicationSpi.spi(grid(gridIdx)), deactivationTopVer);

        IgniteInternalFuture deactivationFut = runAsync(() -> crd.cluster().state(INACTIVE));

        // Wait for deactivation start.
        assertTrue(GridTestUtils.waitForCondition(
            () -> {
                DiscoveryDataClusterState clusterState = crd.context().state().clusterState();

                return clusterState.transition() && !ClusterState.active(clusterState.state());
            },
            getTestTimeout()
        ));

        // Check that deactivation transition wait is not happened.
        ClusterState state = crd.context().state().publicApiState(true);

        assertInactive(state);

        for (int gridIdx = 0; gridIdx < nodes; gridIdx++)
            TestRecordingCommunicationSpi.spi(grid(gridIdx)).stopBlock();

        deactivationFut.get();
    }

    /**
     * @param exp If {@code true} there should be recorded messages.
     */
    private void checkRecordedMessages(boolean exp) {
        for (Ignite node : G.allGrids()) {
            List<Object> recorded = TestRecordingCommunicationSpi.spi(node).recordedMessages(false);

            if (exp)
                assertFalse(F.isEmpty(recorded));
            else
                assertTrue(F.isEmpty(recorded));
        }
    }

    /**
     * @return Cache configurations.
     */
    final CacheConfiguration[] cacheConfigurations1() {
        CacheConfiguration[] ccfgs = new CacheConfiguration[2];

        ccfgs[0] = cacheConfiguration(CACHE_NAME_PREFIX + 0, ATOMIC);
        ccfgs[1] = cacheConfiguration(CACHE_NAME_PREFIX + 1, TRANSACTIONAL);

        return ccfgs;
    }

    /**
     * @return Cache configurations.
     */
    final CacheConfiguration[] cacheConfigurations2() {
        CacheConfiguration[] ccfgs = new CacheConfiguration[5];

        ccfgs[0] = cacheConfiguration(CACHE_NAME_PREFIX + 0, ATOMIC);
        ccfgs[1] = cacheConfiguration(CACHE_NAME_PREFIX + 1, TRANSACTIONAL);
        ccfgs[2] = cacheConfiguration(CACHE_NAME_PREFIX + 2, ATOMIC);
        ccfgs[3] = cacheConfiguration(CACHE_NAME_PREFIX + 3, TRANSACTIONAL);
        ccfgs[4] = cacheConfiguration(CACHE_NAME_PREFIX + 4, TRANSACTIONAL);

        ccfgs[4].setDataRegionName(NO_PERSISTENCE_REGION);
        ccfgs[4].setDiskPageCompression(null);

        return ccfgs;
    }

    /**
     * @param name Cache name.
     * @param atomicityMode Atomicity mode.
     * @return Cache configuration.
     */
    protected final CacheConfiguration cacheConfiguration(String name, CacheAtomicityMode atomicityMode) {
        CacheConfiguration ccfg = new CacheConfiguration(name);

        ccfg.setWriteSynchronizationMode(FULL_SYNC);
        ccfg.setAtomicityMode(atomicityMode);
        ccfg.setBackups(1);

        return ccfg;
    }

    /**
     * @param cacheName Cache name.
     * @param node Node.
     * @param exp {@code True} if expect that cache is started on node.
     */
    void checkCache(Ignite node, String cacheName, boolean exp) throws IgniteCheckedException {
        GridTestUtils.waitForCondition(
            () -> ((IgniteEx)node).context().cache().context().exchange().lastTopologyFuture() != null,
            1000
        );

        ((IgniteEx)node).context().cache().context().exchange().lastTopologyFuture().get();

        ((IgniteEx)node).context().state().publicApiState(true);

        GridCacheAdapter cache = ((IgniteEx)node).context().cache().internalCache(cacheName);

        if (exp)
            assertNotNull("Cache not found [cache=" + cacheName + ", node=" + node.name() + ']', cache);
        else
            assertNull("Unexpected cache found [cache=" + cacheName + ", node=" + node.name() + ']', cache);
    }

    /**
     * @param nodes Number of nodes.
     */
    final void checkNoCaches(int nodes) {
        for (int i = 0; i < nodes; i++) {
            assertEquals(INACTIVE, grid(i).context().state().publicApiState(true));

            GridCacheProcessor cache = ignite(i).context().cache();

            assertTrue(cache.caches().isEmpty());
            assertTrue(cache.internalCaches().stream().allMatch(c -> c.context().isRecoveryMode()));
        }
    }


    /** */
    private void checkClusterState(int nodesCnt, ClusterState state) {
        for (int i = 0; i < nodesCnt; i++)
            assertEquals(ignite(i).name(), state, ignite(i).cluster().state());
    }

    /** */
    protected void checkCachesOnNode(int nodeNumber, int cachesCnt) throws IgniteCheckedException {
        checkCachesOnNode(nodeNumber, cachesCnt, true);
    }

    /** */
    protected void checkCachesOnNode(int nodeNumber, int cachesCnt, boolean expUserCaches) throws IgniteCheckedException {
        for (int c = 0; c < cachesCnt; c++)
            checkCache(ignite(nodeNumber), CACHE_NAME_PREFIX + c, expUserCaches);

        checkCache(ignite(nodeNumber), CU.UTILITY_CACHE_NAME, true);
    }

    /**
     * @param nodes Expected nodes number.
     */
    private void checkCaches(int nodes) throws InterruptedException {
        checkCaches(nodes, 2, false);
    }

    /** */
    private static void checkStatesAreDifferent(ClusterState state1, ClusterState state2) {
        assertTrue(state1 + " " + state2, ClusterState.active(state1) != ClusterState.active(state2));
    }

    /** */
    protected void startGrid(int nodeNumber, boolean client) throws Exception {
        startGrid(nodeNumber, client, null);
    }

    /** */
    protected void startGrid(int nodeNumber, boolean client, CacheConfiguration[] cacheConfigs) throws Exception {
        if (cacheConfigs != null)
            this.ccfgs = cacheConfigs;

        this.client = client;

        startGrid(nodeNumber);
    }

    /** */
    private IgniteInternalFuture<?> startNodeAsync(int nodeNumber, boolean client) {
        this.client = client;

        return runAsync(
            () -> startGrid(nodeNumber),
            "start" + "-" + (client ? "client" : "server") + "-node" + nodeNumber
        );
    }
}<|MERGE_RESOLUTION|>--- conflicted
+++ resolved
@@ -85,14 +85,10 @@
     private static final int DEFAULT_CACHES_COUNT = 2;
 
     /** */
-<<<<<<< HEAD
-    private boolean active = true;
-=======
     boolean client;
 
     /** */
     private ClusterState stateOnStart;
->>>>>>> 25a645ee
 
     /** */
     CacheConfiguration[] ccfgs;
@@ -122,14 +118,10 @@
 
         cfg.setConsistentId(igniteInstanceName);
 
-<<<<<<< HEAD
-        cfg.setActiveOnStart(active);
-=======
         cfg.setClientMode(client);
 
         if (stateOnStart != null)
             cfg.setClusterStateOnStart(stateOnStart);
->>>>>>> 25a645ee
 
         if (ccfgs != null) {
             cfg.setCacheConfiguration(ccfgs);
@@ -237,10 +229,6 @@
         changeActiveClusterStateSimple(5, 0, 0, ACTIVE_READ_ONLY, ACTIVE);
     }
 
-<<<<<<< HEAD
-        for (int i = 0; i < srvs + clients; i++) {
-            boolean client = i >= srvs;
-=======
     /**
      * @throws Exception If failed.
      */
@@ -248,7 +236,6 @@
     public void testDisableReadOnlyFromActivateSimple_5_Servers2() throws Exception {
         changeActiveClusterStateSimple(5, 0, 4, ACTIVE_READ_ONLY, ACTIVE);
     }
->>>>>>> 25a645ee
 
     /**
      * @throws Exception If failed.
@@ -258,12 +245,6 @@
         changeActiveClusterStateSimple(5, 4, 0, ACTIVE_READ_ONLY, ACTIVE);
     }
 
-<<<<<<< HEAD
-            if (client)
-                startClientGrid(i);
-            else
-                startGrid(i);
-=======
     /**
      * @throws Exception If failed.
      */
@@ -271,7 +252,6 @@
     public void testDisableReadOnlyFromActivateSimple_5_Servers_5_Clients_FromClient() throws Exception {
         changeActiveClusterStateSimple(5, 4, 6, ACTIVE_READ_ONLY, ACTIVE);
     }
->>>>>>> 25a645ee
 
     /**
      * @throws Exception If failed.
@@ -345,9 +325,6 @@
         activateSimple(5, 4, 6, ACTIVE);
     }
 
-<<<<<<< HEAD
-        startGrid(srvs + clients);
-=======
     /**
      * @throws Exception If failed.
      */
@@ -365,7 +342,6 @@
      */
     private void activateSimple(int srvs, int clients, int changeFrom, ClusterState state) throws Exception {
         assertActive(state);
->>>>>>> 25a645ee
 
         changeStateSimple(srvs, clients, changeFrom, INACTIVE, state);
     }
@@ -380,9 +356,6 @@
     private void deactivateSimple(int srvs, int clients, int changeFrom, ClusterState initialState) throws Exception {
         assertActive(initialState);
 
-<<<<<<< HEAD
-        startClientGrid(srvs + clients + 1);
-=======
         changeStateSimple(srvs, clients, changeFrom, initialState, INACTIVE);
     }
 
@@ -403,7 +376,6 @@
     ) throws Exception {
         assertActive(initialState);
         assertActive(targetState);
->>>>>>> 25a645ee
 
         assertNotSame(initialState, targetState);
 
@@ -547,48 +519,6 @@
     /**
      * @throws Exception If failed.
      */
-<<<<<<< HEAD
-    private void joinWhileActivate1(final boolean startClient, final boolean withNewCache) throws Exception {
-        IgniteInternalFuture<?> activeFut = startNodesAndBlockStatusChange(2, 0, 0, false);
-
-        IgniteInternalFuture<?> startFut = GridTestUtils.runAsync((Callable<Void>)() -> {
-            ccfgs = withNewCache ? cacheConfigurations2() : cacheConfigurations1();
-
-            if (startClient)
-                startClientGrid(2);
-            else
-                startGrid(2);
-
-            return null;
-        });
-
-        TestRecordingCommunicationSpi spi1 = TestRecordingCommunicationSpi.spi(ignite(1));
-
-        spi1.stopBlock();
-
-        activeFut.get();
-        startFut.get();
-
-        for (int c = 0; c < DEFAULT_CACHES_COUNT; c++)
-            checkCache(ignite(2), CACHE_NAME_PREFIX + c, true);
-
-        if (withNewCache) {
-            for (int i = 0; i < 3; i++) {
-                for (int c = 0; c < 4; c++)
-                    checkCache(ignite(i), CACHE_NAME_PREFIX + c, true);
-            }
-        }
-
-        awaitPartitionMapExchange();
-
-        checkCaches(3, withNewCache ? 4 : 2);
-
-        startGrid(3);
-
-        checkCaches(4, withNewCache ? 4 : 2);
-
-        startClientGrid(4);
-=======
     @Test
     public void testJoinWhileActivateInReadOnly1_WithCache_Server() throws Exception {
         joinWhileActivate1(false, true, ACTIVE_READ_ONLY);
@@ -601,7 +531,6 @@
     public void testJoinWhileActivate1_Client() throws Exception {
         joinWhileActivate1(true, false, ACTIVE);
     }
->>>>>>> 25a645ee
 
     /**
      * @throws Exception If failed.
@@ -777,21 +706,11 @@
     ) throws Exception {
         checkStatesAreDifferent(initialState, targetState);
 
-<<<<<<< HEAD
-        IgniteInternalFuture<?> startFut = GridTestUtils.runAsync((Callable<Void>)() -> {
-            ccfgs = withNewCache ? cacheConfigurations2() : cacheConfigurations1();
-
-            if (startClient)
-                startClientGrid(2);
-            else
-                startGrid(2);
-=======
         int nodesCnt = 2;
 
         IgniteInternalFuture<?> activeFut = startNodesAndBlockStatusChange(nodesCnt, 0, 0, initialState, targetState);
 
         ccfgs = withNewCache ? cacheConfigurations2() : cacheConfigurations1();
->>>>>>> 25a645ee
 
         final int numberOfCaches = ccfgs.length;
 
@@ -820,27 +739,15 @@
 
         awaitPartitionMapExchange();
 
-<<<<<<< HEAD
-        checkCaches(3, withNewCache ? 4 : 2);
-
-        startGrid(3);
-=======
         checkCaches(nodesCnt, numberOfCaches);
 
         startGrid(nodesCnt++, false);
->>>>>>> 25a645ee
 
         checkCaches(nodesCnt, numberOfCaches);
 
-<<<<<<< HEAD
-        startClientGrid(4);
-
-        checkCaches(5, withNewCache ? 4 : 2);
-=======
         startGrid(nodesCnt++, true);
 
         checkCaches(nodesCnt, numberOfCaches);
->>>>>>> 25a645ee
     }
 
     /**
@@ -963,10 +870,6 @@
         deactivateSimple(5, 4, 0, ACTIVE);
     }
 
-<<<<<<< HEAD
-        for (int i = 0; i < srvs + clients; i++) {
-            boolean client = i >= srvs;
-=======
     /**
      * @throws Exception If failed.
      */
@@ -974,7 +877,6 @@
     public void testDeactivateFromReadOnlySimple_5_Servers_5_Clients() throws Exception {
         deactivateSimple(5, 4, 0, ACTIVE_READ_ONLY);
     }
->>>>>>> 25a645ee
 
     /**
      * @throws Exception If failed.
@@ -984,13 +886,6 @@
         deactivateSimple(5, 4, 6, ACTIVE);
     }
 
-<<<<<<< HEAD
-            if (client)
-                startClientGrid(i);
-            else
-                startGrid(i);
-        }
-=======
     /**
      * @throws Exception If failed.
      */
@@ -1015,7 +910,6 @@
         ClusterState targetState
     ) throws Exception {
         assertNotSame(initialState, targetState);
->>>>>>> 25a645ee
 
         stateOnStart = initialState;
 
@@ -1033,19 +927,12 @@
 
         ignite(changeFrom).cluster().state(initialState); // Should be no-op.
 
-<<<<<<< HEAD
-        startGrid(srvs + clients);
-=======
         checkClusterState(nodesCnt, initialState);
 
         ignite(changeFrom).cluster().state(targetState);
->>>>>>> 25a645ee
 
         checkClusterState(nodesCnt, targetState);
 
-<<<<<<< HEAD
-        startClientGrid(srvs + clients + 1);
-=======
         if (ClusterState.active(targetState)) {
             for (int i = 0; i < nodesCnt; i++)
                 checkCachesOnNode(i, DEFAULT_CACHES_COUNT);
@@ -1054,7 +941,6 @@
         }
         else
             checkNoCaches(nodesCnt);
->>>>>>> 25a645ee
 
         startNodeAndCheckCaches(nodesCnt++, false, DEFAULT_CACHES_COUNT);
         startNodeAndCheckCaches(nodesCnt++, true, DEFAULT_CACHES_COUNT);
@@ -1099,16 +985,7 @@
         for (int i = 0; i < srvs + clients; i++) {
             ccfgs = cacheConfigurations1();
 
-<<<<<<< HEAD
-            boolean client = i >= srvs;
-
-            if (client)
-                startClientGrid(i);
-            else
-                startGrid(i);
-=======
             startGrid(i, i >= srvs);
->>>>>>> 25a645ee
         }
     }
 
@@ -1117,37 +994,8 @@
      */
     @Test
     public void testClientReconnectClusterActive() throws Exception {
-<<<<<<< HEAD
-        testReconnectSpi = true;
-
-        ccfgs = cacheConfigurations1();
-
-        final int SRVS = 3;
-        final int CLIENTS = 3;
-
-        startWithCaches1(SRVS, CLIENTS);
-
-        if (persistenceEnabled())
-            ignite(0).cluster().active(true);
-
-        Ignite srv = ignite(0);
-        Ignite client = ignite(SRVS);
-
-        checkCache(client, CU.UTILITY_CACHE_NAME, true);
-
-        checkCaches(SRVS + CLIENTS);
-
-        IgniteClientReconnectAbstractTest.reconnectClientNode(log, client, srv, null);
-
-        checkCaches(SRVS + CLIENTS);
-
-        startGrid(SRVS + CLIENTS);
-
-        startClientGrid(SRVS + CLIENTS + 1);
-=======
         testClientReconnect(ACTIVE);
     }
->>>>>>> 25a645ee
 
     /**
      * @throws Exception If failed.
@@ -1198,11 +1046,6 @@
         if (!ClusterState.active(initialState)) {
             checkNoCaches(nodesCnt);
 
-<<<<<<< HEAD
-        startGrid(SRVS + CLIENTS);
-
-        startClientGrid(SRVS + CLIENTS + 1);
-=======
             srv.cluster().state(ACTIVE);
 
             checkCache(client, CU.UTILITY_CACHE_NAME, true);
@@ -1212,7 +1055,6 @@
 
         startGrid(nodesCnt++, false);
         startGrid(nodesCnt++, true);
->>>>>>> 25a645ee
 
         checkCaches(nodesCnt);
     }
@@ -1236,87 +1078,10 @@
     /**
      * @throws Exception If failed.
      */
-<<<<<<< HEAD
-    private void clientReconnectClusterDeactivated(final boolean transition) throws Exception {
-        testReconnectSpi = true;
-        testSpi = transition;
-
-        final int SRVS = 3;
-        final int CLIENTS = 3;
-
-        startWithCaches1(SRVS, CLIENTS);
-
-        final Ignite srv = ignite(0);
-        IgniteEx client = grid(SRVS);
-
-        if (persistenceEnabled())
-            ignite(0).cluster().active(true);
-
-        checkCache(client, CU.UTILITY_CACHE_NAME, true);
-
-        checkCaches(SRVS + CLIENTS);
-
-        // Wait for late affinity assignment to finish.
-        awaitPartitionMapExchange();
-
-        final AffinityTopologyVersion STATE_CHANGE_TOP_VER = new AffinityTopologyVersion(SRVS + CLIENTS + 1, 1);
-
-        final TestRecordingCommunicationSpi spi1 = transition ? TestRecordingCommunicationSpi.spi(ignite(1)) : null;
-
-        final AtomicReference<IgniteInternalFuture> stateFut = new AtomicReference<>();
-
-        IgniteClientReconnectAbstractTest.reconnectClientNode(log, client, srv, () -> {
-            if (transition) {
-                blockExchangeSingleMessage(spi1, STATE_CHANGE_TOP_VER);
-
-                stateFut.set(GridTestUtils.runAsync(() -> srv.cluster().active(false),
-                    "deactivate"));
-
-                try {
-                    U.sleep(500);
-                }
-                catch (Exception e) {
-                    e.printStackTrace();
-                }
-            }
-            else
-                srv.cluster().active(false);
-        });
-
-        if (transition) {
-            assertFalse(stateFut.get().isDone());
-
-            // Public API method would block forever because we blocked the exchange message.
-            assertFalse(client.context().state().publicApiActiveState(false));
-
-            spi1.waitForBlocked();
-
-            spi1.stopBlock();
-
-            stateFut.get().get();
-        }
-
-        checkNoCaches(SRVS + CLIENTS);
-
-        ignite(0).cluster().active(true);
-
-        checkCache(client, CU.UTILITY_CACHE_NAME, true);
-
-        assertTrue(client.cluster().active());
-
-        checkCaches(SRVS + CLIENTS);
-
-        checkCache(client, CACHE_NAME_PREFIX + 0, true);
-
-        startGrid(SRVS + CLIENTS);
-
-        startClientGrid(SRVS + CLIENTS + 1);
-=======
     @Test
     public void testClientReconnectClusterDeactivateInProgress() throws Exception {
         clientReconnectClusterState(ACTIVE, INACTIVE, true);
     }
->>>>>>> 25a645ee
 
     /**
      * @throws Exception If failed.
@@ -1444,11 +1209,6 @@
             checkClusterState(nodesCnt, initialState);
         }
 
-<<<<<<< HEAD
-        startGrid(SRVS + CLIENTS);
-
-        startClientGrid(SRVS + CLIENTS + 1);
-=======
         checkCache(client, CU.UTILITY_CACHE_NAME, true);
 
         checkCaches(nodesCnt);
@@ -1457,7 +1217,6 @@
 
         startGrid(nodesCnt++, false);
         startGrid(nodesCnt++, true);
->>>>>>> 25a645ee
 
         checkCaches(nodesCnt);
     }
@@ -1499,11 +1258,7 @@
         for (int i = 0; i < 2; i++) {
             stopGrid(i);
 
-<<<<<<< HEAD
-            startGrid(i);
-=======
             startGrid(i, false);
->>>>>>> 25a645ee
         }
 
         checkRecordedMessages(false);
@@ -1511,11 +1266,7 @@
         for (int i = 0; i < 2; i++) {
             stopGrid(SRVS + i);
 
-<<<<<<< HEAD
-            startClientGrid(SRVS + i);
-=======
             startGrid(SRVS + i, true);
->>>>>>> 25a645ee
         }
 
         checkRecordedMessages(false);
@@ -1526,14 +1277,8 @@
 
         checkRecordedMessages(true);
 
-<<<<<<< HEAD
-        startGrid(SRVS + CLIENTS);
-
-        startClientGrid(SRVS + CLIENTS + 1);
-=======
         startGrid(nodesCnt++, false);
         startGrid(nodesCnt++, true);
->>>>>>> 25a645ee
 
         checkRecordedMessages(true);
 
@@ -1559,36 +1304,10 @@
     /**
      * @throws Exception If failed.
      */
-<<<<<<< HEAD
-    private void stateChangeFailover1(boolean activate) throws Exception {
-        // Nodes 1 and 4 do not reply to coordinator.
-        IgniteInternalFuture<?> fut = startNodesAndBlockStatusChange(4, 4, 3, !activate, 1, 4);
-
-        // Start one more node while transition is in progress.
-        IgniteInternalFuture<Void> startFut = GridTestUtils.runAsync(() -> {
-            startGrid(8);
-
-            return null;
-        }, "start-node");
-
-        U.sleep(500);
-
-        stopGrid(getTestIgniteInstanceName(1), true, false);
-        stopGrid(getTestIgniteInstanceName(4), true, false);
-
-        fut.get();
-
-        startFut.get();
-
-        startGrid(1);
-
-        startClientGrid(4);
-=======
     @Test
     public void testDeactivateFailover1() throws Exception {
         stateChangeFailover1(ACTIVE, INACTIVE);
     }
->>>>>>> 25a645ee
 
     /**
      * @throws Exception If failed.
@@ -1633,42 +1352,6 @@
     /**
      * @throws Exception If failed.
      */
-<<<<<<< HEAD
-    private void stateChangeFailover2(boolean activate) throws Exception {
-        // Nodes 1 and 4 do not reply to coordinator.
-        IgniteInternalFuture<?> fut = startNodesAndBlockStatusChange(4, 4, 3, !activate, 1, 4);
-
-        // Start more nodes while transition is in progress.
-        IgniteInternalFuture<Void> startFut1 = GridTestUtils.runAsync(() -> {
-            startGrid(8);
-
-            return null;
-        }, "start-node1");
-
-        IgniteInternalFuture<Void> startFut2 = GridTestUtils.runAsync(() -> {
-            startGrid(9);
-
-            return null;
-        }, "start-node2");
-
-        U.sleep(500);
-
-        // Stop coordinator.
-        stopGrid(getTestIgniteInstanceName(0), true, false);
-
-        stopGrid(getTestIgniteInstanceName(1), true, false);
-        stopGrid(getTestIgniteInstanceName(4), true, false);
-
-        fut.get();
-
-        startFut1.get();
-        startFut2.get();
-
-        startGrid(0);
-        startGrid(1);
-
-        startClientGrid(4);
-=======
     @Test
     public void testDeactivateFailover2() throws Exception {
         stateChangeFailover2(ACTIVE, INACTIVE);
@@ -1705,7 +1388,6 @@
     public void testActivateFailover3() throws Exception {
         stateChangeFailover3(INACTIVE, ACTIVE);
     }
->>>>>>> 25a645ee
 
     /**
      * @throws Exception If failed.
@@ -1773,16 +1455,11 @@
     private void stateChangeFailover3(ClusterState initialState, ClusterState targetState) throws Exception {
         assertNotSame(initialState, targetState);
 
-<<<<<<< HEAD
-        IgniteInternalFuture<?> startFut1 = GridTestUtils.runAsync(() -> {
-            startGrid(4);
-=======
         testReconnectSpi = true;
 
         final int servers = 4;
         final int clients = 0;
         int nodesCnt = servers + clients;
->>>>>>> 25a645ee
 
         startNodesAndBlockStatusChange(servers, clients, 0, initialState, targetState);
 
