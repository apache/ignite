/*
 * Licensed to the Apache Software Foundation (ASF) under one or more
 * contributor license agreements.  See the NOTICE file distributed with
 * this work for additional information regarding copyright ownership.
 * The ASF licenses this file to You under the Apache License, Version 2.0
 * (the "License"); you may not use this file except in compliance with
 * the License.  You may obtain a copy of the License at
 *
 *      http://www.apache.org/licenses/LICENSE-2.0
 *
 * Unless required by applicable law or agreed to in writing, software
 * distributed under the License is distributed on an "AS IS" BASIS,
 * WITHOUT WARRANTIES OR CONDITIONS OF ANY KIND, either express or implied.
 * See the License for the specific language governing permissions and
 * limitations under the License.
 */

package org.apache.ignite.testframework.junits.logger;

import java.io.File;
import java.net.URL;
import java.util.ArrayList;
import java.util.Collection;
import java.util.Enumeration;
import java.util.UUID;
import org.apache.ignite.IgniteCheckedException;
import org.apache.ignite.IgniteLogger;
import org.apache.ignite.internal.util.GridConcurrentHashSet;
import org.apache.ignite.internal.util.tostring.GridToStringExclude;
import org.apache.ignite.internal.util.typedef.C1;
import org.apache.ignite.internal.util.typedef.F;
import org.apache.ignite.internal.util.typedef.internal.A;
import org.apache.ignite.internal.util.typedef.internal.S;
import org.apache.ignite.internal.util.typedef.internal.U;
import org.apache.ignite.lang.IgniteClosure;
<<<<<<< HEAD
import org.apache.ignite.logger.LoggerPostfixAware;
=======
import org.apache.ignite.logger.LoggerNodeIdAndApplicationAware;
>>>>>>> 5f485a16
import org.apache.log4j.Appender;
import org.apache.log4j.Category;
import org.apache.log4j.ConsoleAppender;
import org.apache.log4j.FileAppender;
import org.apache.log4j.Level;
import org.apache.log4j.Logger;
import org.apache.log4j.PatternLayout;
import org.apache.log4j.varia.LevelRangeFilter;
import org.apache.log4j.xml.DOMConfigurator;
import org.jetbrains.annotations.Nullable;

import static org.apache.ignite.IgniteSystemProperties.IGNITE_CONSOLE_APPENDER;
import static org.apache.ignite.IgniteSystemProperties.IGNITE_QUIET;

/**
 * Log4j-based implementation for logging. This logger should be used
 * by loaders that have prefer <a target=_new href="http://logging.apache.org/log4j/1.2/">log4j</a>-based logging.
 * <p>
 * Here is a typical example of configuring log4j logger in Ignite configuration file:
 * <pre name="code" class="xml">
 *      &lt;property name="gridLogger"&gt;
 *          &lt;bean class="org.apache.ignite.logger.log4j.Log4JLogger"&gt;
 *              &lt;constructor-arg type="java.lang.String" value="config/ignite-log4j.xml"/&gt;
 *          &lt;/bean>
 *      &lt;/property&gt;
 * </pre>
 * and from your code:
 * <pre name="code" class="java">
 *      IgniteConfiguration cfg = new IgniteConfiguration();
 *      ...
 *      URL xml = U.resolveIgniteUrl("config/custom-log4j.xml");
 *      IgniteLogger log = new Log4JLogger(xml);
 *      ...
 *      cfg.setGridLogger(log);
 * </pre>
 *
 * Please take a look at <a target=_new href="http://logging.apache.org/log4j/1.2/index.html>Apache Log4j 1.2</a>
 * for additional information.
 * <p>
 * It's recommended to use Ignite logger injection instead of using/instantiating
 * logger in your task/job code. See {@link org.apache.ignite.resources.LoggerResource} annotation about logger
 * injection.
 */
<<<<<<< HEAD
public class GridTestLog4jLogger implements IgniteLogger, LoggerPostfixAware {
=======
public class GridTestLog4jLogger implements IgniteLogger, LoggerNodeIdAndApplicationAware {
>>>>>>> 5f485a16
    /** Appenders. */
    private static Collection<FileAppender> fileAppenders = new GridConcurrentHashSet<>();

    /** */
    private static volatile boolean inited;

    /** */
    private static volatile boolean quiet0;

    /** */
    private static final Object mux = new Object();

    /** Logger implementation. */
    @GridToStringExclude
    @SuppressWarnings("FieldAccessedSynchronizedAndUnsynchronized")
    private Logger impl;

    /** Path to configuration file. */
    @GridToStringExclude
    private final String cfg;

    /** Quiet flag. */
    private final boolean quiet;

    /** Postfix. */
    @GridToStringExclude
    private String postfix;

    /**
     * Creates new logger and automatically detects if root logger already
     * has appenders configured. If it does not, the root logger will be
     * configured with default appender (analogous to calling
     * {@link #GridTestLog4jLogger(boolean) Log4jLogger(boolean)}
     * with parameter {@code true}, otherwise, existing appenders will be used (analogous
     * to calling {@link #GridTestLog4jLogger(boolean) Log4jLogger(boolean)}
     * with parameter {@code false}).
     */
    public GridTestLog4jLogger() {
        this(!isConfigured());
    }

    /**
     * Creates new logger. If initialize parameter is {@code true} the Log4j
     * logger will be initialized with default console appender and {@code INFO}
     * log level.
     *
     * @param init If {@code true}, then a default console appender with
     *      following pattern layout will be created: {@code %d{ISO8601} %-5p [%c{1}] %m%n}.
     *      If {@code false}, then no implicit initialization will take place,
     *      and {@code Log4j} should be configured prior to calling this
     *      constructor.
     */
    public GridTestLog4jLogger(boolean init) {
        impl = Logger.getRootLogger();

        if (init) {
            // Implementation has already been inited, passing NULL.
            addConsoleAppenderIfNeeded(Level.INFO, null);

            quiet = quiet0;
        }
        else
            quiet = true;

        cfg = null;
    }

    /**
     * Creates new logger with given implementation.
     *
     * @param impl Log4j implementation to use.
     */
    protected GridTestLog4jLogger(final Logger impl) {
        assert impl != null;

        addConsoleAppenderIfNeeded(null, new C1<Boolean, Logger>() {
            @Override public Logger apply(Boolean init) {
                return impl;
            }
        });

        quiet = quiet0;
        cfg = null;
    }

    /**
     * Creates new logger with given configuration {@code path}.
     *
     * @param path Path to log4j configuration XML file.
     * @throws IgniteCheckedException Thrown in case logger can't be created.
     */
    public GridTestLog4jLogger(String path) throws IgniteCheckedException {
        if (path == null)
            throw new IgniteCheckedException("Configuration XML file for Log4j must be specified.");

        this.cfg = path;

        final URL cfgUrl = U.resolveIgniteUrl(path);

        if (cfgUrl == null)
            throw new IgniteCheckedException("Log4j configuration path was not found: " + path);

        addConsoleAppenderIfNeeded(null, new C1<Boolean, Logger>() {
            @Override public Logger apply(Boolean init) {
                if (init)
                    DOMConfigurator.configure(cfgUrl);

                return Logger.getRootLogger();
            }
        });

        quiet = quiet0;
    }

    /**
     * Creates new logger with given configuration {@code cfgFile}.
     *
     * @param cfgFile Log4j configuration XML file.
     * @throws IgniteCheckedException Thrown in case logger can't be created.
     */
    public GridTestLog4jLogger(File cfgFile) throws IgniteCheckedException {
        if (cfgFile == null)
            throw new IgniteCheckedException("Configuration XML file for Log4j must be specified.");

        if (!cfgFile.exists() || cfgFile.isDirectory())
            throw new IgniteCheckedException("Log4j configuration path was not found or is a directory: " + cfgFile);

        cfg = cfgFile.getAbsolutePath();

        addConsoleAppenderIfNeeded(null, new C1<Boolean, Logger>() {
            @Override public Logger apply(Boolean init) {
                if (init)
                    DOMConfigurator.configure(cfg);

                return Logger.getRootLogger();
            }
        });

        quiet = quiet0;
    }

    /**
     * Creates new logger with given configuration {@code cfgUrl}.
     *
     * @param cfgUrl URL for Log4j configuration XML file.
     * @throws IgniteCheckedException Thrown in case logger can't be created.
     */
    public GridTestLog4jLogger(final URL cfgUrl) throws IgniteCheckedException {
        if (cfgUrl == null)
            throw new IgniteCheckedException("Configuration XML file for Log4j must be specified.");

        cfg = cfgUrl.getPath();

        addConsoleAppenderIfNeeded(null, new C1<Boolean, Logger>() {
            @Override public Logger apply(Boolean init) {
                if (init)
                    DOMConfigurator.configure(cfgUrl);

                return Logger.getRootLogger();
            }
        });

        quiet = quiet0;
    }

    /**
     * Checks if Log4j is already configured within this VM or not.
     *
     * @return {@code True} if log4j was already configured, {@code false} otherwise.
     */
    public static boolean isConfigured() {
        return Logger.getRootLogger().getAllAppenders().hasMoreElements();
    }

    /**
     * Sets level for internal log4j implementation.
     *
     * @param level Log level to set.
     */
    public void setLevel(Level level) {
        impl.setLevel(level);
    }

    /** {@inheritDoc} */
    @Nullable @Override public String fileName() {
        FileAppender fapp = F.first(fileAppenders);

        return fapp != null ? fapp.getFile() : null;
    }

    /**
     * Adds console appender when needed with some default logging settings.
     *
     * @param logLevel Optional log level.
     * @param implInitC Optional log implementation init closure.
     */
    private void addConsoleAppenderIfNeeded(@Nullable Level logLevel,
        @Nullable IgniteClosure<Boolean, Logger> implInitC) {
        if (inited) {
            if (implInitC != null)
                // Do not init.
                impl = implInitC.apply(false);

            return;
        }

        synchronized (mux) {
            if (inited) {
                if (implInitC != null)
                    // Do not init.
                    impl = implInitC.apply(false);

                return;
            }

            if (implInitC != null)
                // Init logger impl.
                impl = implInitC.apply(true);

            boolean quiet = Boolean.valueOf(System.getProperty(IGNITE_QUIET, "true"));

            boolean consoleAppenderFound = false;
            Category rootCategory = null;
            ConsoleAppender errAppender = null;

            for (Category l = impl; l != null; ) {
                if (!consoleAppenderFound) {
                    for (Enumeration appenders = l.getAllAppenders(); appenders.hasMoreElements(); ) {
                        Appender appender = (Appender)appenders.nextElement();

                        if (appender instanceof ConsoleAppender) {
                            if ("CONSOLE_ERR".equals(appender.getName())) {
                                // Treat CONSOLE_ERR appender as a system one and don't count it.
                                errAppender = (ConsoleAppender)appender;

                                continue;
                            }

                            consoleAppenderFound = true;

                            break;
                        }
                    }
                }

                if (l.getParent() == null) {
                    rootCategory = l;

                    break;
                }
                else
                    l = l.getParent();
            }

            if (consoleAppenderFound && quiet)
                // User configured console appender, but log is quiet.
                quiet = false;

            if (!consoleAppenderFound && !quiet && Boolean.valueOf(System.getProperty(IGNITE_CONSOLE_APPENDER, "true"))) {
                // Console appender not found => we've looked through all categories up to root.
                assert rootCategory != null;

                // User launched ignite in verbose mode and did not add console appender with INFO level
                // to configuration and did not set IGNITE_CONSOLE_APPENDER to false.
                if (errAppender != null) {
                    rootCategory.addAppender(createConsoleAppender(Level.INFO));

                    if (errAppender.getThreshold() == Level.ERROR)
                        errAppender.setThreshold(Level.WARN);
                }
                else
                    // No error console appender => create console appender with no level limit.
                    rootCategory.addAppender(createConsoleAppender(Level.OFF));

                if (logLevel != null)
                    impl.setLevel(logLevel);
            }

            quiet0 = quiet;
            inited = true;
        }
    }

    /**
     * Creates console appender with some reasonable default logging settings.
     *
     * @param maxLevel Max logging level.
     * @return New console appender.
     */
    private Appender createConsoleAppender(Level maxLevel) {
        String fmt = "[%d{ISO8601}][%-5p][%t][%c{1}] %m%n";

        // Configure output that should go to System.out
        Appender app = new ConsoleAppender(new PatternLayout(fmt), ConsoleAppender.SYSTEM_OUT);

        LevelRangeFilter lvlFilter = new LevelRangeFilter();

        lvlFilter.setLevelMin(Level.TRACE);
        lvlFilter.setLevelMax(maxLevel);

        app.addFilter(lvlFilter);

        return app;
    }

    /**
     * Adds file appender.
     *
     * @param a Appender.
     */
    public static void addAppender(FileAppender a) {
        A.notNull(a, "a");

        fileAppenders.add(a);
    }

    /**
     * Removes file appender.
     *
     * @param a Appender.
     */
    public static void removeAppender(FileAppender a) {
        A.notNull(a, "a");

        fileAppenders.remove(a);
    }

    /** {@inheritDoc} */
<<<<<<< HEAD
    @Override public void setNodeId(UUID nodeId) {
        setPostfix(U.id8(nodeId));
    }

    /** {@inheritDoc} */
    @Override public void setPostfix(String postfix) {
        A.notNull(postfix, "postfix");
=======
    @Override public void setApplicationAndNode(@Nullable String application, UUID nodeId) {
        A.notNull(nodeId, "nodeId");
>>>>>>> 5f485a16

        this.postfix = postfix;

        for (FileAppender a : fileAppenders) {
<<<<<<< HEAD
            if (a instanceof LoggerPostfixAware) {
                ((LoggerPostfixAware)a).setPostfix(postfix);
=======
            if (a instanceof LoggerNodeIdAndApplicationAware) {
                ((LoggerNodeIdAndApplicationAware)a).setApplicationAndNode(application, nodeId);
>>>>>>> 5f485a16

                a.activateOptions();
            }
        }
    }

    /** {@inheritDoc} */
    @Override public UUID getNodeId() {
        throw new UnsupportedOperationException("getNodeId");
    }

    /**
     * Gets files for all registered file appenders.
     *
     * @return List of files.
     */
    public static Collection<String> logFiles() {
        Collection<String> res = new ArrayList<>(fileAppenders.size());

        for (FileAppender a : fileAppenders)
            res.add(a.getFile());

        return res;
    }

    /**
     * Gets {@link org.apache.ignite.IgniteLogger} wrapper around log4j logger for the given
     * category. If category is {@code null}, then root logger is returned. If
     * category is an instance of {@link Class} then {@code (Class)ctgr).getName()}
     * is used as category name.
     *
     * @param ctgr {@inheritDoc}
     * @return {@link org.apache.ignite.IgniteLogger} wrapper around log4j logger.
     */
    @Override public GridTestLog4jLogger getLogger(Object ctgr) {
        return new GridTestLog4jLogger(ctgr == null ? Logger.getRootLogger() :
            ctgr instanceof Class ? Logger.getLogger(((Class<?>)ctgr).getName()) :
                Logger.getLogger(ctgr.toString()));
    }

    /** {@inheritDoc} */
    @Override public void trace(String msg) {
        if (!impl.isTraceEnabled())
            warning("Logging at TRACE level without checking if TRACE level is enabled: " + msg);

            assert impl.isTraceEnabled() : "Logging at TRACE level without checking if TRACE level is enabled: " + msg;

        impl.trace(msg);
    }

    /** {@inheritDoc} */
    @Override public void debug(String msg) {
        if (!impl.isDebugEnabled())
            warning("Logging at DEBUG level without checking if DEBUG level is enabled: " + msg);

        assert impl.isDebugEnabled() : "Logging at DEBUG level without checking if DEBUG level is enabled: " + msg;

        impl.debug(msg);
    }

    /** {@inheritDoc} */
    @Override public void info(String msg) {
        if (!impl.isInfoEnabled())
            warning("Logging at INFO level without checking if INFO level is enabled: " + msg);

        assert impl.isInfoEnabled() : "Logging at INFO level without checking if INFO level is enabled: " + msg;

        impl.info(msg);
    }

    /** {@inheritDoc} */
    @Override public void warning(String msg) {
        impl.warn(msg);
    }

    /** {@inheritDoc} */
    @Override public void warning(String msg, @Nullable Throwable e) {
        impl.warn(msg, e);
    }

    /** {@inheritDoc} */
    @Override public void error(String msg) {
        impl.error(msg);
    }

    /** {@inheritDoc} */
    @Override public void error(String msg, @Nullable Throwable e) {
        impl.error(msg, e);
    }

    /** {@inheritDoc} */
    @Override public boolean isTraceEnabled() {
        return impl.isTraceEnabled();
    }

    /** {@inheritDoc} */
    @Override public boolean isDebugEnabled() {
        return impl.isDebugEnabled();
    }

    /** {@inheritDoc} */
    @Override public boolean isInfoEnabled() {
        return impl.isInfoEnabled();
    }

    /** {@inheritDoc} */
    @Override public boolean isQuiet() {
        return quiet;
    }

    /** {@inheritDoc} */
    @Override public String toString() {
        return S.toString(GridTestLog4jLogger.class, this, "config", cfg);
    }
}<|MERGE_RESOLUTION|>--- conflicted
+++ resolved
@@ -33,11 +33,7 @@
 import org.apache.ignite.internal.util.typedef.internal.S;
 import org.apache.ignite.internal.util.typedef.internal.U;
 import org.apache.ignite.lang.IgniteClosure;
-<<<<<<< HEAD
-import org.apache.ignite.logger.LoggerPostfixAware;
-=======
 import org.apache.ignite.logger.LoggerNodeIdAndApplicationAware;
->>>>>>> 5f485a16
 import org.apache.log4j.Appender;
 import org.apache.log4j.Category;
 import org.apache.log4j.ConsoleAppender;
@@ -81,11 +77,7 @@
  * logger in your task/job code. See {@link org.apache.ignite.resources.LoggerResource} annotation about logger
  * injection.
  */
-<<<<<<< HEAD
-public class GridTestLog4jLogger implements IgniteLogger, LoggerPostfixAware {
-=======
 public class GridTestLog4jLogger implements IgniteLogger, LoggerNodeIdAndApplicationAware {
->>>>>>> 5f485a16
     /** Appenders. */
     private static Collection<FileAppender> fileAppenders = new GridConcurrentHashSet<>();
 
@@ -110,9 +102,9 @@
     /** Quiet flag. */
     private final boolean quiet;
 
-    /** Postfix. */
+    /** Node ID. */
     @GridToStringExclude
-    private String postfix;
+    private UUID nodeId;
 
     /**
      * Creates new logger and automatically detects if root logger already
@@ -414,29 +406,14 @@
     }
 
     /** {@inheritDoc} */
-<<<<<<< HEAD
-    @Override public void setNodeId(UUID nodeId) {
-        setPostfix(U.id8(nodeId));
-    }
-
-    /** {@inheritDoc} */
-    @Override public void setPostfix(String postfix) {
-        A.notNull(postfix, "postfix");
-=======
     @Override public void setApplicationAndNode(@Nullable String application, UUID nodeId) {
         A.notNull(nodeId, "nodeId");
->>>>>>> 5f485a16
-
-        this.postfix = postfix;
+
+        this.nodeId = nodeId;
 
         for (FileAppender a : fileAppenders) {
-<<<<<<< HEAD
-            if (a instanceof LoggerPostfixAware) {
-                ((LoggerPostfixAware)a).setPostfix(postfix);
-=======
             if (a instanceof LoggerNodeIdAndApplicationAware) {
                 ((LoggerNodeIdAndApplicationAware)a).setApplicationAndNode(application, nodeId);
->>>>>>> 5f485a16
 
                 a.activateOptions();
             }
@@ -445,7 +422,7 @@
 
     /** {@inheritDoc} */
     @Override public UUID getNodeId() {
-        throw new UnsupportedOperationException("getNodeId");
+        return nodeId;
     }
 
     /**
