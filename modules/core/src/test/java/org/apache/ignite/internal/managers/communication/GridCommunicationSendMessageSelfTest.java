/*
 * Licensed to the Apache Software Foundation (ASF) under one or more
 * contributor license agreements.  See the NOTICE file distributed with
 * this work for additional information regarding copyright ownership.
 * The ASF licenses this file to You under the Apache License, Version 2.0
 * (the "License"); you may not use this file except in compliance with
 * the License.  You may obtain a copy of the License at
 *
 *      http://www.apache.org/licenses/LICENSE-2.0
 *
 * Unless required by applicable law or agreed to in writing, software
 * distributed under the License is distributed on an "AS IS" BASIS,
 * WITHOUT WARRANTIES OR CONDITIONS OF ANY KIND, either express or implied.
 * See the License for the specific language governing permissions and
 * limitations under the License.
 */

package org.apache.ignite.internal.managers.communication;

import java.nio.ByteBuffer;
import java.util.UUID;
import java.util.concurrent.CountDownLatch;
import org.apache.ignite.configuration.IgniteConfiguration;
import org.apache.ignite.internal.IgniteKernal;
import org.apache.ignite.internal.util.typedef.CO;
import org.apache.ignite.plugin.extensions.communication.Message;
import org.apache.ignite.plugin.extensions.communication.MessageReader;
import org.apache.ignite.plugin.extensions.communication.MessageWriter;
import org.apache.ignite.spi.communication.tcp.TcpCommunicationSpi;
import org.apache.ignite.spi.discovery.tcp.TcpDiscoverySpi;
import org.apache.ignite.spi.discovery.tcp.ipfinder.TcpDiscoveryIpFinder;
import org.apache.ignite.spi.discovery.tcp.ipfinder.vm.TcpDiscoveryVmIpFinder;
import org.apache.ignite.testframework.junits.common.GridCommonAbstractTest;

import static java.util.concurrent.TimeUnit.MILLISECONDS;
import static java.util.concurrent.TimeUnit.NANOSECONDS;
import static java.util.concurrent.TimeUnit.SECONDS;

/**
 * Send message test.
 */
public class GridCommunicationSendMessageSelfTest extends GridCommonAbstractTest {
    /** IP finder. */
    private static final TcpDiscoveryIpFinder ipFinder = new TcpDiscoveryVmIpFinder(true);

    /** Sample count. */
    private static final int SAMPLE_CNT = 1;

    /** */
<<<<<<< HEAD
    private static final short DIRECT_TYPE = 210;
=======
    private static final short DIRECT_TYPE = -127;
>>>>>>> ff0d3fdc

    /** */
    private int bufSize;

    static {
        GridIoMessageFactory.registerCustom(DIRECT_TYPE, new CO<Message>() {
            @Override public Message apply() {
                return new TestMessage();
            }
        });
    }

    /** {@inheritDoc} */
    @Override protected IgniteConfiguration getConfiguration(String igniteInstanceName) throws Exception {
        IgniteConfiguration c = super.getConfiguration(igniteInstanceName);

        TcpDiscoverySpi discoSpi = new TcpDiscoverySpi();

        discoSpi.setIpFinder(ipFinder);

        c.setDiscoverySpi(discoSpi);

        TcpCommunicationSpi commSpi = new TcpCommunicationSpi();

        commSpi.setConnectionBufferSize(bufSize);

        c.setCommunicationSpi(commSpi);

        return c;
    }

    /**
     * @throws Exception If failed.
     */
    public void testSendMessage() throws Exception {
        try {
            startGridsMultiThreaded(2);

            doSend();
        }
        finally {
            stopAllGrids();
        }
    }

    /**
     * @throws Exception If failed.
     */
    public void testSendMessageWithBuffer() throws Exception {
        bufSize = 8192;

        try {
            startGridsMultiThreaded(2);

            doSend();
        }
        finally {
            stopAllGrids();
        }
    }

    /**
     * @throws Exception If failed.
     */
    private void doSend() throws Exception {
        GridIoManager mgr0 = ((IgniteKernal)grid(0)).context().io();
        GridIoManager mgr1 = ((IgniteKernal)grid(1)).context().io();

        String topic = "test-topic";

        final CountDownLatch latch = new CountDownLatch(SAMPLE_CNT);

        mgr1.addMessageListener(topic, new GridMessageListener() {
            @Override public void onMessage(UUID nodeId, Object msg) {
                latch.countDown();
            }
        });

        long time = System.nanoTime();

        for (int i = 1; i <= SAMPLE_CNT; i++) {
            mgr0.sendToCustomTopic(grid(1).localNode(), topic, new TestMessage(), GridIoPolicy.PUBLIC_POOL);

            if (i % 500 == 0)
                info("Sent messages count: " + i);
        }

        assert latch.await(3, SECONDS);

        time = System.nanoTime() - time;

        info(">>>");
        info(">>> send() time (ms): " + MILLISECONDS.convert(time, NANOSECONDS));
        info(">>>");
    }

    /** */
    private static class TestMessage implements Message {
        /** {@inheritDoc} */
        @Override public boolean writeTo(ByteBuffer buf, MessageWriter writer) {
            writer.setBuffer(buf);

            return writer.writeShort(null, directType());
        }

        /** {@inheritDoc} */
        @Override public void onAckReceived() {
            // No-op.
        }

        /** {@inheritDoc} */
        @Override public boolean readFrom(ByteBuffer buf, MessageReader reader) {
            return true;
        }

        /** {@inheritDoc} */
        @Override public short directType() {
            return DIRECT_TYPE;
        }

        /** {@inheritDoc} */
        @Override public byte fieldsCount() {
            return 0;
        }
    }
}<|MERGE_RESOLUTION|>--- conflicted
+++ resolved
@@ -47,11 +47,7 @@
     private static final int SAMPLE_CNT = 1;
 
     /** */
-<<<<<<< HEAD
-    private static final short DIRECT_TYPE = 210;
-=======
     private static final short DIRECT_TYPE = -127;
->>>>>>> ff0d3fdc
 
     /** */
     private int bufSize;
