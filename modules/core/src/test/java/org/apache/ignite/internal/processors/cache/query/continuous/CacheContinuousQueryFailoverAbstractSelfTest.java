--- conflicted
+++ resolved
@@ -1203,8 +1203,8 @@
                 if (dup) {
                     for (List<CacheEntryEvent<?, ?>> e : lsnr.evts.values()) {
                         if (!e.isEmpty()) {
-                            for (CacheEntryEvent<?, ?> evt : e)
-                                log.error("Got duplicate event: " + evt);
+                            for (CacheEntryEvent<?, ?> event : e)
+                                log.error("Got duplicate event: " + event);
                         }
                     }
                 }
@@ -1696,7 +1696,7 @@
 
             boolean filtered = false;
 
-            boolean procPut = false;
+            boolean processorPut = false;
 
             while (System.currentTimeMillis() < stopTime) {
                 Integer key = rnd.nextInt(PARTS);
@@ -1751,20 +1751,11 @@
                 boolean updated = false;
 
                 while (!updated) {
-<<<<<<< HEAD
-                    try {
-                        if (procPut && prevVal != null) {
-                            qryClnCache.invoke(key, new CacheEntryProcessor<Object, Object, Void>() {
-                                @Override public Void process(MutableEntry<Object, Object> entry,
-                                    Object... arguments) throws EntryProcessorException {
-                                    entry.setValue(arguments[0]);
-=======
                     if (processorPut && prevVal != null) {
                         qryClnCache.invoke(key, new CacheEntryProcessor<Object, Object, Void>() {
                             @Override public Void process(MutableEntry<Object, Object> entry,
                                 Object... arguments) throws EntryProcessorException {
                                 entry.setValue(arguments[0]);
->>>>>>> e70b66c5
 
                                 return null;
                             }
@@ -1776,7 +1767,7 @@
                     updated = true;
                 }
 
-                procPut = !procPut;
+                processorPut = !processorPut;
 
                 vals.put(key, val);
 
