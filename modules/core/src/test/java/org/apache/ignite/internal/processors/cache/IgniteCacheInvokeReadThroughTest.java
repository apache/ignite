--- conflicted
+++ resolved
@@ -17,13 +17,11 @@
 
 package org.apache.ignite.internal.processors.cache;
 
-<<<<<<< HEAD
 import org.junit.Test;
 import org.junit.runner.RunWith;
 import org.junit.runners.JUnit4;
-=======
+
 import org.apache.ignite.testframework.MvccFeatureChecker;
->>>>>>> 4c56adcf
 
 import static org.apache.ignite.cache.CacheAtomicityMode.ATOMIC;
 import static org.apache.ignite.cache.CacheAtomicityMode.TRANSACTIONAL;
@@ -135,6 +133,7 @@
     /**
      * @throws Exception If failed.
      */
+    @Test
     public void testInvokeReadThroughMvccTx0() throws Exception {
         fail("https://issues.apache.org/jira/browse/IGNITE-8582");
 
@@ -144,6 +143,7 @@
     /**
      * @throws Exception If failed.
      */
+    @Test
     public void testInvokeReadThroughMvccTx1() throws Exception {
         fail("https://issues.apache.org/jira/browse/IGNITE-8582");
 
