/*
 * Licensed to the Apache Software Foundation (ASF) under one or more
 * contributor license agreements.  See the NOTICE file distributed with
 * this work for additional information regarding copyright ownership.
 * The ASF licenses this file to You under the Apache License, Version 2.0
 * (the "License"); you may not use this file except in compliance with
 * the License.  You may obtain a copy of the License at
 *
 *      http://www.apache.org/licenses/LICENSE-2.0
 *
 * Unless required by applicable law or agreed to in writing, software
 * distributed under the License is distributed on an "AS IS" BASIS,
 * WITHOUT WARRANTIES OR CONDITIONS OF ANY KIND, either express or implied.
 * See the License for the specific language governing permissions and
 * limitations under the License.
 */

package org.apache.ignite.internal.processors.cache.persistence.filename;

import java.io.File;
import java.util.ArrayList;
import java.util.Arrays;
import java.util.List;
import java.util.function.ObjIntConsumer;
import java.util.stream.Collectors;
import java.util.stream.IntStream;
import java.util.stream.Stream;
import org.apache.ignite.IgniteCache;
import org.apache.ignite.IgniteCheckedException;
import org.apache.ignite.cache.affinity.rendezvous.RendezvousAffinityFunction;
import org.apache.ignite.cluster.ClusterState;
import org.apache.ignite.configuration.CacheConfiguration;
import org.apache.ignite.configuration.DataStorageConfiguration;
import org.apache.ignite.configuration.IgniteConfiguration;
import org.apache.ignite.internal.IgniteEx;
import org.apache.ignite.internal.IgnitionEx;
import org.apache.ignite.internal.util.typedef.F;
import org.apache.ignite.internal.util.typedef.internal.U;
import org.apache.ignite.testframework.GridTestUtils;
import org.apache.ignite.testframework.junits.common.GridCommonAbstractTest;
import org.junit.runner.RunWith;
import org.junit.runners.Parameterized;

/**
 * Test cases when {@link CacheConfiguration#setStoragePaths(String...)} used to set custom data region storage path.
 */
@RunWith(Parameterized.class)
public abstract class AbstractDataRegionRelativeStoragePathTest extends GridCommonAbstractTest {
    /** Custom storage path . */
    static final String STORAGE_PATH = "storage";

    /** Second custom storage path. */
    static final String STORAGE_PATH_2 = "storage2";

    /** Custom indexes path. */
    static final String IDX_PATH = "idxs";

    /** */
    static final String SNP_PATH = "ex_snapshots";

    /** */
    protected static final int PARTS_CNT = 15;

    /** */
    protected static final int GRID_CNT = 3;

    /** */
    @Parameterized.Parameter()
    public PathMode pathMode;

    /** */
    @Parameterized.Parameter(1)
    public boolean severalCacheStorages;

    /** */
    @Parameterized.Parameter(2)
    public boolean idxStorage;

    /** */
<<<<<<< HEAD
    @Parameterized.Parameters(name = "absPath={0},severalCacheStorages={1},idxStorage={2}")
=======
    @Parameterized.Parameters(name = "path={0},severalCacheStorages={1},idxStorage={2}")
>>>>>>> a18c76b6
    public static List<Object[]> params() {
        List<Object[]> res = new ArrayList<>();

        for (PathMode absPathMode : PathMode.values()) {
            for (boolean severalCacheStorages : new boolean[]{true, false}) {
                for (boolean idxStorage : new boolean[]{true, false})
<<<<<<< HEAD
                    res.add(new Object[]{absPath, severalCacheStorages, idxStorage});
=======
                    res.add(new Object[]{absPathMode, severalCacheStorages, idxStorage});
>>>>>>> a18c76b6
            }
        }

        return res;
    }

    /** {@inheritDoc} */
    @Override protected IgniteConfiguration getConfiguration(String igniteInstanceName) throws Exception {
        DataStorageConfiguration dsCfg = dataStorageConfiguration();

        dsCfg.getDefaultDataRegionConfiguration()
            .setPersistenceEnabled(true);

        IgniteConfiguration cfg = super.getConfiguration(igniteInstanceName);

        return cfg
            .setConsistentId(consId(cfg))
            .setDataStorageConfiguration(dsCfg)
            .setCacheConfiguration(ccfgs())
            .setWorkDirectory(pathMode == PathMode.SEPARATE_ROOT
                ? new File(U.defaultWorkDirectory(), consId(cfg)).getAbsolutePath()
                : null);
    }

    /** {@inheritDoc} */
    @Override protected void afterTest() throws Exception {
        super.afterTest();

        stopAllGrids();

        cleanPersistenceDir();

        if (pathMode == PathMode.ABS) {
            U.delete(new File(storagePath(STORAGE_PATH)).getParentFile());
            U.delete(new File(storagePath(STORAGE_PATH_2)).getParentFile());
            U.delete(new File(storagePath(IDX_PATH)).getParentFile());
        }
        else if (pathMode == PathMode.RELATIVE) {
            U.delete(new File(U.defaultWorkDirectory(), STORAGE_PATH));
            U.delete(new File(U.defaultWorkDirectory(), STORAGE_PATH_2));
            U.delete(new File(U.defaultWorkDirectory(), IDX_PATH));
        }
        else if (pathMode == PathMode.SEPARATE_ROOT) {
            for (File f : new File(U.defaultWorkDirectory()).listFiles(f -> !f.getName().equals("log")))
                U.delete(f);
        }
        else
            throw new IllegalStateException("Unknown path mode");

        U.delete(new File(U.defaultWorkDirectory(), SNP_PATH));
    }

    /**
     * @param name Snapshot name
     * @param path Snapshot path.
     */
    void restoreAndCheck(String name, String path) throws Exception {
        List<NodeFileTree> fts = IgnitionEx.allGrids().stream()
            .map(ign -> ((IgniteEx)ign).context().pdsFolderResolver().fileTree())
            .collect(Collectors.toList());

        stopAllGrids();

        checkFileTrees(fts);

        fts.forEach(ft -> {
            U.delete(ft.nodeStorage());
            ft.extraStorages().values().forEach(U::delete);
        });

        fts.forEach(ft -> U.delete(ft.db()));

        IgniteEx srv = startAndActivate();

        checkDataNotExists();

        for (CacheConfiguration<?, ?> ccfg : ccfgs())
            grid(0).destroyCache(ccfg.getName());

        awaitPartitionMapExchange();

        assertTrue(GridTestUtils.waitForCondition(() -> {
            for (NodeFileTree ft : fts) {
                for (CacheConfiguration<?, ?> ccfg : ccfgs()) {
                    Stream<File> cacheFiles = Arrays.stream(ft.cacheStorages(ccfg)).flatMap(dir -> Arrays.stream(dir.listFiles()));

                    return cacheFiles.findAny().isEmpty();
                }
            }

            return true;
        }, getTestTimeout()));

        srv.context().cache().context().snapshotMgr().restoreSnapshot(name, path, null).get();

        checkDataExists();
    }

    /** */
    void putData() {
        forAllEntries((c, j) -> c.put(j, j));
    }

    /** */
    void checkDataExists() {
        forAllEntries((c, j) -> assertEquals((Integer)j, c.get(j)));
    }

    /** */
    private void checkDataNotExists() {
        forAllEntries((c, j) -> assertNull(c.get(j)));
    }

    /** */
    void forAllEntries(ObjIntConsumer<IgniteCache<Integer, Integer>> cnsmr) {
        for (CacheConfiguration<?, ?> ccfg : ccfgs()) {
            IgniteCache<Integer, Integer> c = grid(0).cache(ccfg.getName());

            IntStream.range(0, 100).forEach(j -> cnsmr.accept(c, j));
        }
    }

    /** */
    IgniteEx startAndActivate() throws Exception {
        IgniteEx srv = startGrids(GRID_CNT);

        srv.cluster().state(ClusterState.ACTIVE);

        return srv;
    }

    /** */
    File ensureExists(File file) {
        assertTrue(file.getAbsolutePath() + " must exists", file.exists());

        return file;
    }

    /** */
    CacheConfiguration<?, ?> ccfg(String name, String grp, String... storagePath) {
        CacheConfiguration<Object, Object> ccfg = new CacheConfiguration<>(name)
            .setGroupName(grp)
            .setAffinity(new RendezvousAffinityFunction().setPartitions(PARTS_CNT));

        if (!F.isEmpty(storagePath))
            ccfg.setStoragePaths(storagePath);

        if (idxStorage)
            ccfg.setIndexPath(storagePath(IDX_PATH));

        return ccfg;
    }

    /** */
    String[] storagePaths(String... storagePath) {
        if (severalCacheStorages) {
            String[] res = new String[storagePath.length];

            for (int i = 0; i < storagePath.length; i++)
                res[i] = storagePath(storagePath[i]);

            return res;
        }

        return new String[] {storagePath(storagePath[0])};
    }

    /** */
    String storagePath(String storagePath) {
        try {
            return pathMode == PathMode.ABS ? new File(U.defaultWorkDirectory(), "abs/" + storagePath).getAbsolutePath() : storagePath;
        }
        catch (IgniteCheckedException e) {
            throw new RuntimeException(e);
        }
    }

    /** @param fts Nodes file trees. */
    abstract void checkFileTrees(List<NodeFileTree> fts) throws IgniteCheckedException;

    /** Data storage configuration. */
    abstract DataStorageConfiguration dataStorageConfiguration();

    /** Cache configs. */
    abstract CacheConfiguration[] ccfgs();

    /** */
    public enum PathMode {
        /** Absolute path for custom directories. */
        ABS,

        /** Relative path for custom directories. Same root. */
        RELATIVE,

        /** Relative path for custom directories. Separate root for each node. */
        SEPARATE_ROOT
    }

    /** */
    static String consId(IgniteConfiguration cfg) {
        return U.maskForFileName(cfg.getIgniteInstanceName());
    }
}<|MERGE_RESOLUTION|>--- conflicted
+++ resolved
@@ -77,22 +77,14 @@
     public boolean idxStorage;
 
     /** */
-<<<<<<< HEAD
-    @Parameterized.Parameters(name = "absPath={0},severalCacheStorages={1},idxStorage={2}")
-=======
     @Parameterized.Parameters(name = "path={0},severalCacheStorages={1},idxStorage={2}")
->>>>>>> a18c76b6
     public static List<Object[]> params() {
         List<Object[]> res = new ArrayList<>();
 
         for (PathMode absPathMode : PathMode.values()) {
             for (boolean severalCacheStorages : new boolean[]{true, false}) {
                 for (boolean idxStorage : new boolean[]{true, false})
-<<<<<<< HEAD
-                    res.add(new Object[]{absPath, severalCacheStorages, idxStorage});
-=======
                     res.add(new Object[]{absPathMode, severalCacheStorages, idxStorage});
->>>>>>> a18c76b6
             }
         }
 
