/*
 * Licensed to the Apache Software Foundation (ASF) under one or more
 * contributor license agreements.  See the NOTICE file distributed with
 * this work for additional information regarding copyright ownership.
 * The ASF licenses this file to You under the Apache License, Version 2.0
 * (the "License"); you may not use this file except in compliance with
 * the License.  You may obtain a copy of the License at
 *
 *      http://www.apache.org/licenses/LICENSE-2.0
 *
 * Unless required by applicable law or agreed to in writing, software
 * distributed under the License is distributed on an "AS IS" BASIS,
 * WITHOUT WARRANTIES OR CONDITIONS OF ANY KIND, either express or implied.
 * See the License for the specific language governing permissions and
 * limitations under the License.
 */

package org.apache.ignite.internal.binary;

import java.io.Externalizable;
import java.io.IOException;
import java.io.ObjectInput;
import java.io.ObjectOutput;
import java.lang.reflect.Constructor;
import java.util.ArrayList;
import java.util.Arrays;
import java.util.HashMap;
import java.util.HashSet;
import com.google.common.collect.ImmutableMap;
import javassist.ClassPool;
import javassist.CtClass;
import javassist.CtField;
import javassist.CtNewConstructor;
import javassist.CtNewMethod;
import org.apache.ignite.IgniteCache;
import org.apache.ignite.configuration.CacheConfiguration;
import org.apache.ignite.internal.IgniteEx;
import org.junit.Test;

import static java.util.Collections.singletonList;

/** */
<<<<<<< HEAD
public class BinaryObjectToStringTest extends AbstractTypedArrayTest {
=======
public class BinaryObjectToStringTest extends AbstractBinaryArraysTest {
>>>>>>> 914c5dd1
    /** */
    @Test
    public void testToStringInaccessibleOptimizedMarshallerClass() throws Exception {
        IgniteEx ign = startGrid(0);

        ign.createCache(new CacheConfiguration<>(DEFAULT_CACHE_NAME));

        assertStringFormContains(new TestContainer(new CustomTestClass()), "CustomTestClass");
        assertStringFormContains(new TestContainer(new ArrayList<>(singletonList(new CustomTestClass()))),
            "ArrayList", "CustomTestClass");
        assertStringFormContains(new TestContainer("abc"), "x=abc");
        assertStringFormContains(new TestContainer(123), "x=123");
        assertStringFormContains(new TestIntContainer(123), "i=123");

        assertStringFormContains(new TestContainer(new int[]{1, 2}), "x=[1, 2]");
<<<<<<< HEAD
        assertStringFormContains(new TestContainer(new Integer[]{1, 2}), useTypedArrays ? "[1, 2]" : "x=[1, 2]");
=======
        assertStringFormContains(new TestContainer(new Integer[]{1, 2}), useBinaryArrays ? "[1, 2]" : "x=[1, 2]");
>>>>>>> 914c5dd1
        assertStringFormContains(new TestContainer(new ArrayList<>(Arrays.asList(1, 2))), "x=ArrayList {1, 2}");
        assertStringFormContains(new TestContainer(new HashSet<>(Arrays.asList(1, 2))), "x=HashSet {1, 2}");
        assertStringFormContains(new TestContainer(new HashMap<>(ImmutableMap.of(1, 2))), "x=HashMap {1=2}");

        ArrayList<Object> nestedList = new ArrayList<>(Arrays.asList(
            new ArrayList<>(Arrays.asList(1, 2)),
            new ArrayList<>(Arrays.asList(3, 4))
        ));
        assertStringFormContains(new TestContainer(nestedList), "x=ArrayList {ArrayList {1, 2}, ArrayList {3, 4}}");

        assertStringFormMatches(new TestContainer(newExtInstance1()), failedStrPattern("ExternalTestClass1"));
        assertStringFormMatches(new TestContainer(newExtInstance2()), failedStrPattern("ExternalTestClass2"));

        assertStringFormMatches(new TestContainer(new Object[] {newExtInstance1()}),
            failedStrPattern("ExternalTestClass1"));
        assertStringFormMatches(new TestContainer(new ArrayList<>(singletonList(newExtInstance1()))),
            failedStrPattern("ExternalTestClass1"));
        assertStringFormMatches(new TestContainer(new HashSet<>(singletonList(newExtInstance1()))),
            failedStrPattern("ExternalTestClass1"));
        assertStringFormMatches(new TestContainer(new HashMap<>(ImmutableMap.of(newExtInstance1(), newExtInstance2()))),
            failedStrPattern("ExternalTestClass1"));

        ArrayList<Object> nestedList2 = new ArrayList<>(singletonList(new ArrayList<>(singletonList(newExtInstance1()))));
        assertStringFormMatches(new TestContainer(nestedList2), failedStrPattern("ExternalTestClass1"));

        assertStringFormMatches(new TestContainer(new TestExternalizable(newExtInstance1())),
            failedStrPattern("ExternalTestClass1"));

        stopAllGrids();
    }

    /** */
    private String failedStrPattern(String className) {
        return "org.apache.ignite.internal.binary.BinaryObjectToStringTest\\$TestContainer " +
            "\\[idHash=-?\\d+, hash=-?\\d+, " +
            "x=\\(Failed to create a string representation: class not found " + className + "\\)]";
    }

    /** */
    private static class CustomTestClass {
    }

    /** */
    private static class TestExternalizable implements Externalizable {
        /** */
        private Object x;

        /** */
        private TestExternalizable() {
        }

        /** */
        private TestExternalizable(Object x) {
            this.x = x;
        }

        /** */
        @Override public void writeExternal(ObjectOutput out) throws IOException {
            out.writeObject(x);
        }

        /** */
        @Override public void readExternal(ObjectInput in) throws IOException, ClassNotFoundException {
            x = in.readObject();
        }
    }

    /** */
    private void assertStringFormContains(Object o, String s0, String... ss) {
        IgniteCache<Object, Object> cache = grid(0).cache(DEFAULT_CACHE_NAME);

        String str = asBinaryObjectString(cache, o);

        assertTrue(str.contains(s0));

        for (String s : ss)
            assertTrue(str.contains(s));
    }

    /** */
    private void assertStringFormMatches(Object o, String pattern) {
        IgniteCache<Object, Object> cache = grid(0).cache(DEFAULT_CACHE_NAME);

        assertTrue(asBinaryObjectString(cache, o).matches(pattern));
    }

    /** */
    private static String asBinaryObjectString(IgniteCache<Object, Object> cache, Object obj) {
        cache.put(1, obj);

        return cache.withKeepBinary().get(1).toString();
    }

    /** */
    private Object newExtInstance1() throws Exception {
        ClassPool classPool = new ClassPool(ClassPool.getDefault());

        CtClass aClass = classPool.makeClass("ExternalTestClass1");
        aClass.addInterface(classPool.get("java.io.Externalizable"));
        aClass.addField(CtField.make("private int x;", aClass));
        aClass.addConstructor(CtNewConstructor.make("public ExternalTestClass1() {}", aClass));
        aClass.addConstructor(CtNewConstructor.make("public ExternalTestClass1(int x0) { x = x0; }", aClass));
        aClass.addMethod(CtNewMethod.make(
            "public void writeExternal(java.io.ObjectOutput out) throws java.io.IOException { out.writeInt(x); }",
            aClass));
        aClass.addMethod(CtNewMethod.make(
            "public void readExternal(java.io.ObjectInput in) throws java.io.IOException { x = in.readInt(); }",
            aClass));

        ClassLoader extClsLdr = new ClassLoader() {{
            byte[] bytecode = aClass.toBytecode();

            defineClass("ExternalTestClass1", bytecode, 0, bytecode.length);
        }};

        Class<?> extClass = extClsLdr.loadClass("ExternalTestClass1");

        Constructor<?> ctor = extClass.getConstructor(int.class);

        return ctor.newInstance(42);
    }

    /** */
    private Object newExtInstance2() throws Exception {
        ClassPool classPool = new ClassPool(ClassPool.getDefault());

        CtClass aClass = classPool.makeClass("ExternalTestClass2");
        aClass.addInterface(classPool.get("java.io.Serializable"));
        aClass.addField(CtField.make("private int x;", aClass));
        aClass.addConstructor(CtNewConstructor.make("public ExternalTestClass2() {}", aClass));
        aClass.addConstructor(CtNewConstructor.make("public ExternalTestClass2(int x0) { x = x0; }", aClass));
        aClass.addMethod(CtNewMethod.make(
            "private void writeObject(java.io.ObjectOutputStream out) throws java.io.IOException { out.writeInt(x); }",
            aClass));
        aClass.addMethod(CtNewMethod.make(
            "private void readObject(java.io.ObjectInputStream in) throws java.io.IOException { x = in.readInt(); }",
            aClass));

        ClassLoader extClsLdr = new ClassLoader() {{
            byte[] bytecode = aClass.toBytecode();

            defineClass("ExternalTestClass2", bytecode, 0, bytecode.length);
        }};

        Class<?> extClass = extClsLdr.loadClass("ExternalTestClass2");

        Constructor<?> ctor = extClass.getConstructor(int.class);

        return ctor.newInstance(42);
    }

    /** */
    private static class TestContainer {
        /** */
        private final Object x;

        /** */
        private TestContainer(Object x) {
            this.x = x;
        }
    }

    /** */
    private static class TestIntContainer {
        /** */
        private final int i;

        /** */
        private TestIntContainer(int i) {
            this.i = i;
        }
    }

    /** {@inheritDoc} */
    @Override protected void afterTest() throws Exception {
        stopAllGrids();

        super.afterTest();
    }
}<|MERGE_RESOLUTION|>--- conflicted
+++ resolved
@@ -40,11 +40,7 @@
 import static java.util.Collections.singletonList;
 
 /** */
-<<<<<<< HEAD
-public class BinaryObjectToStringTest extends AbstractTypedArrayTest {
-=======
 public class BinaryObjectToStringTest extends AbstractBinaryArraysTest {
->>>>>>> 914c5dd1
     /** */
     @Test
     public void testToStringInaccessibleOptimizedMarshallerClass() throws Exception {
@@ -60,11 +56,7 @@
         assertStringFormContains(new TestIntContainer(123), "i=123");
 
         assertStringFormContains(new TestContainer(new int[]{1, 2}), "x=[1, 2]");
-<<<<<<< HEAD
-        assertStringFormContains(new TestContainer(new Integer[]{1, 2}), useTypedArrays ? "[1, 2]" : "x=[1, 2]");
-=======
         assertStringFormContains(new TestContainer(new Integer[]{1, 2}), useBinaryArrays ? "[1, 2]" : "x=[1, 2]");
->>>>>>> 914c5dd1
         assertStringFormContains(new TestContainer(new ArrayList<>(Arrays.asList(1, 2))), "x=ArrayList {1, 2}");
         assertStringFormContains(new TestContainer(new HashSet<>(Arrays.asList(1, 2))), "x=HashSet {1, 2}");
         assertStringFormContains(new TestContainer(new HashMap<>(ImmutableMap.of(1, 2))), "x=HashMap {1=2}");
@@ -92,8 +84,6 @@
 
         assertStringFormMatches(new TestContainer(new TestExternalizable(newExtInstance1())),
             failedStrPattern("ExternalTestClass1"));
-
-        stopAllGrids();
     }
 
     /** */
