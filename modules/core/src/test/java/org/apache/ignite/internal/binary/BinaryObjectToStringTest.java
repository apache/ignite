--- conflicted
+++ resolved
@@ -150,72 +150,62 @@
 
     /** */
     private Object newExtInstance1() throws Exception {
-        ClassPool clsPool = new ClassPool(ClassPool.getDefault());
-
-        CtClass aCls = clsPool.makeClass("ExternalTestClass1");
-        aCls.addInterface(clsPool.get("java.io.Externalizable"));
-        aCls.addField(CtField.make("private int x;", aCls));
-        aCls.addConstructor(CtNewConstructor.make("public ExternalTestClass1() {}", aCls));
-        aCls.addConstructor(CtNewConstructor.make("public ExternalTestClass1(int x0) { x = x0; }", aCls));
-        aCls.addMethod(CtNewMethod.make(
+        ClassPool classPool = new ClassPool(ClassPool.getDefault());
+
+        CtClass aClass = classPool.makeClass("ExternalTestClass1");
+        aClass.addInterface(classPool.get("java.io.Externalizable"));
+        aClass.addField(CtField.make("private int x;", aClass));
+        aClass.addConstructor(CtNewConstructor.make("public ExternalTestClass1() {}", aClass));
+        aClass.addConstructor(CtNewConstructor.make("public ExternalTestClass1(int x0) { x = x0; }", aClass));
+        aClass.addMethod(CtNewMethod.make(
             "public void writeExternal(java.io.ObjectOutput out) throws java.io.IOException { out.writeInt(x); }",
-            aCls));
-        aCls.addMethod(CtNewMethod.make(
+            aClass));
+        aClass.addMethod(CtNewMethod.make(
             "public void readExternal(java.io.ObjectInput in) throws java.io.IOException { x = in.readInt(); }",
-            aCls));
-
-<<<<<<< HEAD
-        ClassLoader extClsLdr = new ClassLoader() {{
-            byte[] bytecode = aCls.toBytecode();
-=======
+            aClass));
+
         ClassLoader extClsLdr = new ClassLoader() {
             {
                 byte[] bytecode = aClass.toBytecode();
->>>>>>> e70b66c5
 
                 defineClass("ExternalTestClass1", bytecode, 0, bytecode.length);
             }
         };
 
-        Class<?> extCls = extClsLdr.loadClass("ExternalTestClass1");
-
-        Constructor<?> ctor = extCls.getConstructor(int.class);
+        Class<?> extClass = extClsLdr.loadClass("ExternalTestClass1");
+
+        Constructor<?> ctor = extClass.getConstructor(int.class);
 
         return ctor.newInstance(42);
     }
 
     /** */
     private Object newExtInstance2() throws Exception {
-        ClassPool clsPool = new ClassPool(ClassPool.getDefault());
-
-        CtClass aCls = clsPool.makeClass("ExternalTestClass2");
-        aCls.addInterface(clsPool.get("java.io.Serializable"));
-        aCls.addField(CtField.make("private int x;", aCls));
-        aCls.addConstructor(CtNewConstructor.make("public ExternalTestClass2() {}", aCls));
-        aCls.addConstructor(CtNewConstructor.make("public ExternalTestClass2(int x0) { x = x0; }", aCls));
-        aCls.addMethod(CtNewMethod.make(
+        ClassPool classPool = new ClassPool(ClassPool.getDefault());
+
+        CtClass aClass = classPool.makeClass("ExternalTestClass2");
+        aClass.addInterface(classPool.get("java.io.Serializable"));
+        aClass.addField(CtField.make("private int x;", aClass));
+        aClass.addConstructor(CtNewConstructor.make("public ExternalTestClass2() {}", aClass));
+        aClass.addConstructor(CtNewConstructor.make("public ExternalTestClass2(int x0) { x = x0; }", aClass));
+        aClass.addMethod(CtNewMethod.make(
             "private void writeObject(java.io.ObjectOutputStream out) throws java.io.IOException { out.writeInt(x); }",
-            aCls));
-        aCls.addMethod(CtNewMethod.make(
+            aClass));
+        aClass.addMethod(CtNewMethod.make(
             "private void readObject(java.io.ObjectInputStream in) throws java.io.IOException { x = in.readInt(); }",
-            aCls));
-
-<<<<<<< HEAD
-        ClassLoader extClsLdr = new ClassLoader() {{
-            byte[] bytecode = aCls.toBytecode();
-=======
+            aClass));
+
         ClassLoader extClsLdr = new ClassLoader() {
             {
                 byte[] bytecode = aClass.toBytecode();
->>>>>>> e70b66c5
 
                 defineClass("ExternalTestClass2", bytecode, 0, bytecode.length);
             }
         };
 
-        Class<?> extCls = extClsLdr.loadClass("ExternalTestClass2");
-
-        Constructor<?> ctor = extCls.getConstructor(int.class);
+        Class<?> extClass = extClsLdr.loadClass("ExternalTestClass2");
+
+        Constructor<?> ctor = extClass.getConstructor(int.class);
 
         return ctor.newInstance(42);
     }
