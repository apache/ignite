--- conflicted
+++ resolved
@@ -95,10 +95,7 @@
             null,
             null,
             null,
-<<<<<<< HEAD
-=======
             null,
->>>>>>> 1e84d448
             new CacheDiagnosticManager()
         );
 
