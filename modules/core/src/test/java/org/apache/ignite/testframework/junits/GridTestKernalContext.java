--- conflicted
+++ resolved
@@ -63,14 +63,9 @@
                 null,
                 null,
                 null,
-<<<<<<< HEAD
-                U.allPluginProviders());
-=======
-                null,
                 null,
                 U.allPluginProviders()
         );
->>>>>>> 7d82d6a0
 
         GridTestUtils.setFieldValue(grid(), "cfg", config());
 
