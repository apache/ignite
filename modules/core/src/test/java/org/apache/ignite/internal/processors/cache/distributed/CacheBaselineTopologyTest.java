/*
 * Licensed to the Apache Software Foundation (ASF) under one or more
 * contributor license agreements.  See the NOTICE file distributed with
 * this work for additional information regarding copyright ownership.
 * The ASF licenses this file to You under the Apache License, Version 2.0
 * (the "License"); you may not use this file except in compliance with
 * the License.  You may obtain a copy of the License at
 *
 *      http://www.apache.org/licenses/LICENSE-2.0
 *
 * Unless required by applicable law or agreed to in writing, software
 * distributed under the License is distributed on an "AS IS" BASIS,
 * WITHOUT WARRANTIES OR CONDITIONS OF ANY KIND, either express or implied.
 * See the License for the specific language governing permissions and
 * limitations under the License.
 *
 */

package org.apache.ignite.internal.processors.cache.distributed;

import java.util.ArrayList;
import java.util.Collection;
import java.util.Collections;
import java.util.HashMap;
import java.util.HashSet;
import java.util.List;
import java.util.Map;
import java.util.Random;
import java.util.Set;
import java.util.UUID;
import org.apache.ignite.Ignite;
import org.apache.ignite.IgniteCache;
import org.apache.ignite.cache.CacheAtomicityMode;
import org.apache.ignite.cache.CacheMode;
import org.apache.ignite.cache.CachePeekMode;
import org.apache.ignite.cache.affinity.AffinityFunction;
import org.apache.ignite.cache.affinity.AffinityFunctionContext;
import org.apache.ignite.cache.affinity.rendezvous.RendezvousAffinityFunction;
import org.apache.ignite.cluster.BaselineNode;
import org.apache.ignite.cluster.ClusterNode;
import org.apache.ignite.configuration.CacheConfiguration;
import org.apache.ignite.configuration.DataRegionConfiguration;
import org.apache.ignite.configuration.DataStorageConfiguration;
import org.apache.ignite.configuration.IgniteConfiguration;
import org.apache.ignite.configuration.WALMode;
import org.apache.ignite.internal.IgniteEx;
import org.apache.ignite.internal.IgniteInternalFuture;
import org.apache.ignite.internal.IgniteInterruptedCheckedException;
<<<<<<< HEAD
import org.apache.ignite.internal.TestDelayingCommunicationSpi;
import org.apache.ignite.internal.managers.communication.GridIoMessage;
=======
>>>>>>> 65a4256a
import org.apache.ignite.internal.processors.affinity.AffinityTopologyVersion;
import org.apache.ignite.internal.processors.cache.distributed.dht.GridDhtPartitionState;
import org.apache.ignite.internal.processors.cache.distributed.dht.GridDhtPartitionTopology;
import org.apache.ignite.internal.processors.cache.distributed.dht.preloader.GridDhtPartitionFullMap;
<<<<<<< HEAD
import org.apache.ignite.internal.processors.cache.distributed.dht.preloader.GridDhtPartitionSupplyMessage;
import org.apache.ignite.internal.util.typedef.internal.CU;
=======
>>>>>>> 65a4256a
import org.apache.ignite.internal.util.typedef.internal.U;
import org.apache.ignite.lang.IgnitePredicate;
import org.apache.ignite.spi.discovery.tcp.TcpDiscoverySpi;
import org.apache.ignite.spi.discovery.tcp.ipfinder.vm.TcpDiscoveryVmIpFinder;
import org.apache.ignite.testframework.GridTestUtils;
import org.apache.ignite.testframework.junits.common.GridCommonAbstractTest;

import static org.apache.ignite.cache.CacheMode.PARTITIONED;
import static org.apache.ignite.cache.CacheWriteSynchronizationMode.FULL_SYNC;
import static org.apache.ignite.cache.PartitionLossPolicy.READ_ONLY_SAFE;

/**
 *
 */
public class CacheBaselineTopologyTest extends GridCommonAbstractTest {
    /** */
    private static final String CACHE_NAME = "cache";

    /** */
    private boolean client;

    /** */
    private static final int NODE_COUNT = 4;

    /** */
    private boolean disableAutoActivation;

    /** */
    private Map<String, Object> userAttrs;

    /** */
    private static final String DATA_NODE = "dataNodeUserAttr";

    /** */
    private static final TcpDiscoveryVmIpFinder IP_FINDER = new TcpDiscoveryVmIpFinder(true);

    /** {@inheritDoc} */
    @Override protected void beforeTest() throws Exception {
        super.beforeTest();

        cleanPersistenceDir();
    }

    /** {@inheritDoc} */
    @Override protected void afterTest() throws Exception {
        super.afterTest();

        stopAllGrids();

        cleanPersistenceDir();

        client = false;

        disableAutoActivation = false;
    }

    /** {@inheritDoc} */
    @Override protected IgniteConfiguration getConfiguration(String igniteInstanceName) throws Exception {
        IgniteConfiguration cfg = super.getConfiguration(igniteInstanceName);

        TcpDiscoverySpi discoSpi = new TcpDiscoverySpi();
        discoSpi.setIpFinder(IP_FINDER);

        cfg.setDiscoverySpi(discoSpi);

        cfg.setConsistentId(igniteInstanceName);

        if (disableAutoActivation)
            cfg.setAutoActivationEnabled(false);

        cfg.setDataStorageConfiguration(
            new DataStorageConfiguration().setDefaultDataRegionConfiguration(
                new DataRegionConfiguration()
                    .setPersistenceEnabled(true)
                    .setMaxSize(100 * 1024 * 1024)
                    .setInitialSize(100 * 1024 * 1024)
            )
            .setDataRegionConfigurations(
                new DataRegionConfiguration()
                .setName("memory")
                .setPersistenceEnabled(false)
                .setMaxSize(100 * 1024 * 1024)
                .setInitialSize(100 * 1024 * 1024)
            )
            .setWalMode(WALMode.LOG_ONLY)
        );

        if (userAttrs != null)
            cfg.setUserAttributes(userAttrs);

        if (client)
            cfg.setClientMode(true);

        return cfg;
    }

    /**
     * Verifies that rebalance on cache with Node Filter happens when BaselineTopology changes.
     *
     * @throws Exception If failed.
     */
    public void testRebalanceForCacheWithNodeFilter() throws Exception {
        try {
            final int EMPTY_NODE_IDX = 2;

            userAttrs = U.newHashMap(1);
            userAttrs.put(DATA_NODE, true);

            startGrids(2);

            userAttrs.put(DATA_NODE, false);

            IgniteEx ignite = startGrid(2);

            ignite.cluster().active(true);

            awaitPartitionMapExchange();

            IgniteCache<Integer, Integer> cache =
                ignite.createCache(
                    new CacheConfiguration<Integer, Integer>()
                        .setName(CACHE_NAME)
                        .setCacheMode(PARTITIONED)
                        .setBackups(1)
                        .setPartitionLossPolicy(READ_ONLY_SAFE)
                        .setAffinity(new RendezvousAffinityFunction(32, null))
                        .setNodeFilter(new DataNodeFilter())
                );

            for (int k = 0; k < 10_000; k++)
                cache.put(k, k);

            Thread.sleep(500);

            printSizesDataNodes(NODE_COUNT - 1, EMPTY_NODE_IDX);

            userAttrs.put(DATA_NODE, true);

            startGrid(3);

            ignite.cluster().setBaselineTopology(ignite.cluster().topologyVersion());

            awaitPartitionMapExchange();

            Thread.sleep(500);

            printSizesDataNodes(NODE_COUNT, EMPTY_NODE_IDX);
        }
        finally {
            userAttrs = null;
        }
    }

    /** */
    private void printSizesDataNodes(int nodesCnt, int emptyNodeIdx) {
        for (int i = 0; i < nodesCnt; i++) {
            IgniteEx ig = grid(i);

            int locSize = ig.cache(CACHE_NAME).localSize(CachePeekMode.PRIMARY);

            if (i == emptyNodeIdx)
                assertEquals("Cache local size on "
                    + i
                    + " node is expected to be zero", 0, locSize);
            else
                assertTrue("Cache local size on "
                    + i
                    + " node is expected to be non zero", locSize > 0);
        }
    }

    /** */
    private static class DataNodeFilter implements IgnitePredicate<ClusterNode> {

        @Override public boolean apply(ClusterNode clusterNode) {
            return clusterNode.attribute(DATA_NODE);
        }
    }

    /**
     * @throws Exception If failed.
     */
    public void testTopologyChangesWithFixedBaseline() throws Exception {
        startGrids(NODE_COUNT);

        IgniteEx ignite = grid(0);

        ignite.cluster().active(true);

        awaitPartitionMapExchange();

        Map<ClusterNode, Ignite> nodes = new HashMap<>();

        for (int i = 0; i < NODE_COUNT; i++) {
            Ignite ig = grid(i);

            nodes.put(ig.cluster().localNode(), ig);
        }

        IgniteCache<Integer, Integer> cache =
            ignite.createCache(
                new CacheConfiguration<Integer, Integer>()
                    .setName(CACHE_NAME)
                    .setCacheMode(PARTITIONED)
                    .setBackups(1)
                    .setPartitionLossPolicy(READ_ONLY_SAFE)
            );

        int key = -1;

        for (int k = 0; k < 100_000; k++) {
            if (!ignite.affinity(CACHE_NAME).mapKeyToPrimaryAndBackups(k).contains(ignite.localNode())) {
                key = k;
                break;
            }
        }

        assert key >= 0;

        int part = ignite.affinity(CACHE_NAME).partition(key);

        Collection<ClusterNode> initialMapping = ignite.affinity(CACHE_NAME).mapKeyToPrimaryAndBackups(key);

        assert initialMapping.size() == 2 : initialMapping;

        ignite.cluster().setBaselineTopology(baselineNodes(nodes.keySet()));

        awaitPartitionMapExchange();

        cache.put(key, 1);

        Collection<ClusterNode> mapping = ignite.affinity(CACHE_NAME).mapKeyToPrimaryAndBackups(key);

        assert initialMapping.size() == mapping.size() : mapping;
        assert initialMapping.containsAll(mapping) : mapping;

        IgniteEx newIgnite = startGrid(4);

        awaitPartitionMapExchange();

        mapping = ignite.affinity(CACHE_NAME).mapKeyToPrimaryAndBackups(key);

        assert initialMapping.size() == mapping.size() : mapping;
        assert initialMapping.containsAll(mapping) : mapping;

        mapping = newIgnite.affinity(CACHE_NAME).mapKeyToPrimaryAndBackups(key);

        assert initialMapping.size() == mapping.size() : mapping;
        assert initialMapping.containsAll(mapping) : mapping;

        Set<String> stoppedNodeNames = new HashSet<>();

        ClusterNode node = mapping.iterator().next();

        stoppedNodeNames.add(nodes.get(node).name());

        nodes.get(node).close();

        nodes.remove(node);

        awaitPartitionMapExchange(true, true, null);

        mapping = ignite.affinity(CACHE_NAME).mapKeyToPrimaryAndBackups(key);

        assert mapping.size() == 1 : mapping;
        assert initialMapping.containsAll(mapping);

        node = mapping.iterator().next();

        stoppedNodeNames.add(nodes.get(node).name());

        nodes.get(node).close();

        nodes.remove(node);

        awaitPartitionMapExchange();

        mapping = ignite.affinity(CACHE_NAME).mapKeyToPrimaryAndBackups(key);

        assert mapping.isEmpty() : mapping;

        GridDhtPartitionTopology topology = ignite.cachex(CACHE_NAME).context().topology();

        assert topology.lostPartitions().contains(part);

        for (String nodeName : stoppedNodeNames) {
            startGrid(nodeName);
        }

        assert ignite.cluster().nodes().size() == NODE_COUNT + 1;

        mapping = ignite.affinity(CACHE_NAME).mapKeyToPrimaryAndBackups(key);

        assert initialMapping.size() == mapping.size() : mapping;

        for (ClusterNode n1 : initialMapping) {
            boolean found = false;

            for (ClusterNode n2 : mapping) {
                if (n2.consistentId().equals(n1.consistentId())) {
                    found = true;

                    break;
                }
            }

            assert found;
        }

        ignite.resetLostPartitions(Collections.singleton(CACHE_NAME));

        cache.put(key, 2);
    }

    /**
     * @throws Exception If failed.
     */
    public void testBaselineTopologyChangesFromServer() throws Exception {
        testBaselineTopologyChanges(false);
    }

    /**
     * @throws Exception If failed.
     */
    public void testBaselineTopologyChangesFromClient() throws Exception {
        testBaselineTopologyChanges(true);
    }

    /**
     * @throws Exception if failed.
     */
    public void testClusterActiveWhileBaselineChanging() throws Exception {
        startGrids(NODE_COUNT);

        IgniteEx ig = grid(0);

        ig.cluster().active(true);

        assertTrue(ig.cluster().active());

        startGrid(NODE_COUNT);

        IgniteInternalFuture fut = GridTestUtils.runAsync(() -> {
            try {
                U.sleep(100);
            }
            catch (IgniteInterruptedCheckedException e) {
                e.printStackTrace();
            }
            ig.cluster().setBaselineTopology(NODE_COUNT + 1);
        });

        while (!fut.isDone()) {
            assertTrue(grid(0).cluster().active());
            assertTrue(grid(0).context().state().publicApiActiveState(false));
            assertTrue(grid(NODE_COUNT).cluster().active());
            assertTrue(grid(NODE_COUNT).context().state().publicApiActiveState(false));
        }

        assertNull(String.valueOf(fut.error()), fut.error());

        assertEquals(NODE_COUNT + 1, ig.cluster().currentBaselineTopology().size());
    }

    /**
     * @throws Exception If failed.
     */
    private void testBaselineTopologyChanges(boolean fromClient) throws Exception {
        startGrids(NODE_COUNT);

        IgniteEx ignite;

        if (fromClient) {
            client = true;

            ignite = startGrid(NODE_COUNT + 10);

            client = false;
        }
        else
            ignite = grid(0);

        ignite.cluster().active(true);

        awaitPartitionMapExchange();

        Map<ClusterNode, Ignite> nodes = new HashMap<>();

        for (int i = 0; i < NODE_COUNT; i++) {
            Ignite ig = grid(i);

            nodes.put(ig.cluster().localNode(), ig);
        }

        ignite.createCache(
            new CacheConfiguration<Integer, Integer>()
                .setName(CACHE_NAME)
                .setCacheMode(PARTITIONED)
                .setBackups(1)
                .setPartitionLossPolicy(READ_ONLY_SAFE)
        );

        for (int i = 0; i < NODE_COUNT; i++)
            grid(i).cache(CACHE_NAME).rebalance().get();

        int key = -1;

        for (int k = 0; k < 100_000; k++) {
            if (!ignite.affinity(CACHE_NAME).mapKeyToPrimaryAndBackups(k).contains(ignite.localNode())) {
                key = k;
                break;
            }
        }

        assert key >= 0;

        Collection<ClusterNode> initialMapping = ignite.affinity(CACHE_NAME).mapKeyToPrimaryAndBackups(key);

        assert initialMapping.size() == 2 : initialMapping;

        ignite.cluster().setBaselineTopology(baselineNodes(nodes.keySet()));

        Set<String> stoppedNodeNames = new HashSet<>();

        ClusterNode node = initialMapping.iterator().next();

        stoppedNodeNames.add(nodes.get(node).name());

        nodes.get(node).close();

        nodes.remove(node);

        awaitPartitionMapExchange();

        Collection<ClusterNode> mapping = ignite.affinity(CACHE_NAME).mapKeyToPrimaryAndBackups(key);

        assert mapping.size() == 1 : mapping;
        assert initialMapping.containsAll(mapping);

        Set<ClusterNode> blt2 = new HashSet<>(ignite.cluster().nodes());

        ignite.cluster().setBaselineTopology(baselineNodes(blt2));

        awaitPartitionMapExchange();

        Collection<ClusterNode> initialMapping2 = ignite.affinity(CACHE_NAME).mapKeyToPrimaryAndBackups(key);

        assert initialMapping2.size() == 2 : initialMapping2;

        Ignite newIgnite = startGrid(NODE_COUNT);

        awaitPartitionMapExchange();

        mapping = ignite.affinity(CACHE_NAME).mapKeyToPrimaryAndBackups(key);

        assert mapping.size() == initialMapping2.size() : mapping;
        assert mapping.containsAll(initialMapping2);

        assert ignite.affinity(CACHE_NAME).primaryPartitions(newIgnite.cluster().localNode()).length == 0;

        Set<ClusterNode> blt3 = new HashSet<>(ignite.cluster().nodes());

        ignite.cluster().setBaselineTopology(baselineNodes(blt3));

        awaitPartitionMapExchange();

        Collection<ClusterNode> initialMapping3 = ignite.affinity(CACHE_NAME).mapKeyToPrimaryAndBackups(key);

        assert initialMapping3.size() == 2;

        assert ignite.affinity(CACHE_NAME).primaryPartitions(newIgnite.cluster().localNode()).length > 0;

        newIgnite = startGrid(NODE_COUNT + 1);

        awaitPartitionMapExchange();

        mapping = ignite.affinity(CACHE_NAME).mapKeyToPrimaryAndBackups(key);

        assert mapping.size() == initialMapping3.size() : mapping;
        assert mapping.containsAll(initialMapping3);

        assert ignite.affinity(CACHE_NAME).primaryPartitions(newIgnite.cluster().localNode()).length == 0;

        ignite.cluster().setBaselineTopology(null);

        awaitPartitionMapExchange();

        assert ignite.affinity(CACHE_NAME).primaryPartitions(newIgnite.cluster().localNode()).length > 0;
    }

    /**
     * @throws Exception If failed.
     */
    public void testPrimaryLeft() throws Exception {
        startGrids(NODE_COUNT);

        IgniteEx ig = grid(0);

        ig.cluster().active(true);

        awaitPartitionMapExchange();

        IgniteCache<Integer, Integer> cache =
            ig.createCache(
                new CacheConfiguration<Integer, Integer>()
                    .setName(CACHE_NAME)
                    .setCacheMode(PARTITIONED)
                    .setBackups(1)
                    .setPartitionLossPolicy(READ_ONLY_SAFE)
                    .setReadFromBackup(true)
                    .setWriteSynchronizationMode(FULL_SYNC)
                    .setRebalanceDelay(-1)
            );

        int key = 1;

        List<ClusterNode> affNodes = (List<ClusterNode>) ig.affinity(CACHE_NAME).mapKeyToPrimaryAndBackups(key);

        assert affNodes.size() == 2;

        int primaryIdx = -1;

        IgniteEx primary = null;
        IgniteEx backup = null;

        for (int i = 0; i < NODE_COUNT; i++) {
            grid(i).cache(CACHE_NAME).rebalance().get();

            if (grid(i).localNode().equals(affNodes.get(0))) {
                primaryIdx = i;
                primary = grid(i);
            }
            else if (grid(i).localNode().equals(affNodes.get(1)))
                backup = grid(i);
        }

        assert primary != null;
        assert backup != null;

        Integer val1 = 1;
        Integer val2 = 2;

        cache.put(key, val1);

        assertEquals(val1, primary.cache(CACHE_NAME).get(key));
        assertEquals(val1, backup.cache(CACHE_NAME).get(key));

        if (ig == primary) {
            ig = backup;

            cache = ig.cache(CACHE_NAME);
        }

        primary.close();

<<<<<<< HEAD
        final IgniteInternalFuture<AffinityTopologyVersion> fut = ig.context().cache().
            cacheGroup(CU.cacheId(CACHE_NAME)).affinity().readyFuture(new AffinityTopologyVersion(NODE_COUNT + 1, 0));

        if (fut != null)
            fut.get(3000);
=======
        backup.context().cache().context().exchange().affinityReadyFuture(new AffinityTopologyVersion(5, 0)).get();
>>>>>>> 65a4256a

        assertEquals(backup.localNode(), ig.affinity(CACHE_NAME).mapKeyToNode(key));

        cache.put(key, val2);

        assertEquals(val2, backup.cache(CACHE_NAME).get(key));

        primary = startGrid(primaryIdx);

        assertEquals(backup.localNode(), ig.affinity(CACHE_NAME).mapKeyToNode(key));

        primary.cache(CACHE_NAME).rebalance().get();

        awaitPartitionMapExchange();

        assertEquals(primary.localNode(), ig.affinity(CACHE_NAME).mapKeyToNode(key));

        assertEquals(val2, primary.cache(CACHE_NAME).get(key));
        assertEquals(val2, backup.cache(CACHE_NAME).get(key));
    }

    /**
     * @throws Exception If failed.
     */
    public void testPrimaryLeftAndClusterRestart() throws Exception {
        startGrids(NODE_COUNT);

        IgniteEx ig = grid(0);

        ig.cluster().active(true);

        IgniteCache<Integer, Integer> cache =
            ig.createCache(
                new CacheConfiguration<Integer, Integer>()
                    .setName(CACHE_NAME)
                    .setWriteSynchronizationMode(FULL_SYNC)
                    .setCacheMode(PARTITIONED)
                    .setBackups(1)
                    .setPartitionLossPolicy(READ_ONLY_SAFE)
                    .setReadFromBackup(true)
                    .setRebalanceDelay(-1)
            );

        int key = 1;

        List<ClusterNode> affNodes = (List<ClusterNode>) ig.affinity(CACHE_NAME).mapKeyToPrimaryAndBackups(key);

        assert affNodes.size() == 2;

        int primaryIdx = -1;
        int backupIdx = -1;

        IgniteEx primary = null;
        IgniteEx backup = null;

        for (int i = 0; i < NODE_COUNT; i++) {
            grid(i).cache(CACHE_NAME).rebalance().get();

            if (grid(i).localNode().equals(affNodes.get(0))) {
                primaryIdx = i;
                primary = grid(i);
            }
            else if (grid(i).localNode().equals(affNodes.get(1))) {
                backupIdx = i;
                backup = grid(i);
            }
        }

        assert primary != null;
        assert backup != null;

        Integer val1 = 1;
        Integer val2 = 2;

        cache.put(key, val1);

        assertEquals(val1, primary.cache(CACHE_NAME).get(key));
        assertEquals(val1, backup.cache(CACHE_NAME).get(key));

        if (ig == primary) {
            ig = backup;

            cache = ig.cache(CACHE_NAME);
        }

        stopGrid(primaryIdx, false);

        backup.context().cache().context().exchange().affinityReadyFuture(new AffinityTopologyVersion(5, 0)).get();

        assertEquals(backup.localNode(), ig.affinity(CACHE_NAME).mapKeyToNode(key));

        cache.put(key, val2);

        assertEquals(val2, backup.cache(CACHE_NAME).get(key));

        stopAllGrids(false);

        startGrids(NODE_COUNT);

        ig = grid(0);
        primary = grid(primaryIdx);
        backup = grid(backupIdx);

        boolean activated = GridTestUtils.waitForCondition(() -> {
            for (int i = 0; i < NODE_COUNT; i++) {
                if (!grid(i).cluster().active())
                    return false;
            }

            return true;
        }, 10_000);

        assert activated;

//        assertEquals(backup.localNode(), ig.affinity(CACHE_NAME).mapKeyToNode(key));

        assertEquals(val2, primary.cache(CACHE_NAME).get(key));
        assertEquals(val2, backup.cache(CACHE_NAME).get(key));

        for (int i = 0; i < NODE_COUNT; i++)
            grid(i).cache(CACHE_NAME).rebalance().get();

        awaitPartitionMapExchange();

        affNodes = (List<ClusterNode>) ig.affinity(CACHE_NAME).mapKeyToPrimaryAndBackups(key);

        assertEquals(primary.localNode(), affNodes.get(0));
        assertEquals(backup.localNode(), affNodes.get(1));

        assertEquals(val2, primary.cache(CACHE_NAME).get(key));
        assertEquals(val2, backup.cache(CACHE_NAME).get(key));
    }

    /**
     * @throws Exception if failed.
     */
    public void testMetadataUpdate() throws Exception {
        startGrids(5);

        Ignite ignite3 = grid(3);

        ignite3.cluster().active(true);

        CacheConfiguration<Object, Object> repCacheCfg = new CacheConfiguration<>("replicated")
            .setCacheMode(CacheMode.REPLICATED)
            .setAtomicityMode(CacheAtomicityMode.TRANSACTIONAL);

        IgniteCache<Object, Object> cache = ignite3.getOrCreateCache(repCacheCfg);

        stopGrid(0);
        stopGrid(1);
        stopGrid(2);
        stopGrid(4);

        for (int i = 0; i < 100; i++)
            cache.put(i, new TestValue(i));

        stopAllGrids();

        startGrids(5);

        GridTestUtils.waitForCondition(() -> grid(0).cluster().active(), getTestTimeout());

        for (int g = 0; g < 5; g++) {
            for (int i = 0; i < 100; i++)
                assertEquals(new TestValue(i), grid(g).cache("replicated").get(i));
        }
    }

    /**
     * @throws Exception if failed.
     */
    public void testClusterRestoredOnRestart() throws Exception {
        startGrids(5);

        Ignite ignite3 = grid(3);

        ignite3.cluster().active(true);

        stopGrid(0);

        CacheConfiguration<Object, Object> cacheConfiguration = new CacheConfiguration<>("unknown_cache");

        cacheConfiguration.setBackups(3);

        IgniteCache<Object, Object> cache0 = ignite3.getOrCreateCache(cacheConfiguration);

        for (int i = 0; i < 2048; i++)
            cache0.put(i, 0);

        awaitPartitionMapExchange();

        stopAllGrids();

        startGrids(5);

        GridTestUtils.waitForCondition(() -> grid(0).cluster().active(), getTestTimeout());

        for (int g = 0; g < 5; g++) {
            for (int i = 0; i < 2048; i++)
                assertEquals("For key: " + i, 0, grid(g).cache("unknown_cache").get(i));
        }
    }

    /**
     * @throws Exception If failed.
     */
    public void testNonPersistentCachesIgnoreBaselineTopology() throws Exception {
        Ignite ig = startGrids(4);

        ig.cluster().active(true);

        IgniteCache persistentCache = ig.createCache(CACHE_NAME);

        IgniteCache inMemoryCache = ig.createCache(
            new CacheConfiguration<>().setName(CACHE_NAME + 2).setDataRegionName("memory"));

        Ignite newNode = startGrid(4);

        awaitPartitionMapExchange();

        assertEquals(0, ig.affinity(persistentCache.getName()).allPartitions(newNode.cluster().localNode()).length);
        assertTrue(ig.affinity(inMemoryCache.getName()).allPartitions(newNode.cluster().localNode()).length > 0);
    }

    /**
     * @throws Exception if failed.
     */
    public void testAffinityAssignmentChangedAfterRestart() throws Exception {
        int parts = 32;

        final List<Integer> partMapping = new ArrayList<>();

        for (int p = 0; p < parts; p++)
            partMapping.add(p);

        final AffinityFunction affFunc = new TestAffinityFunction(new RendezvousAffinityFunction(false, parts));

        TestAffinityFunction.partsAffMapping = partMapping;

        String cacheName = CACHE_NAME + 2;

        startGrids(4);

        IgniteEx ig = grid(0);

        ig.cluster().active(true);

        IgniteCache<Integer, Integer> cache = ig.createCache(
            new CacheConfiguration<Integer, Integer>()
                .setName(cacheName)
                .setCacheMode(PARTITIONED)
                .setBackups(1)
                .setPartitionLossPolicy(READ_ONLY_SAFE)
                .setReadFromBackup(true)
                .setWriteSynchronizationMode(FULL_SYNC)
                .setRebalanceDelay(-1)
                .setAffinity(affFunc));

        Map<Integer, String> keyToConsId = new HashMap<>();

        for (int k = 0; k < 1000; k++) {
            cache.put(k, k);

            keyToConsId.put(k, ig.affinity(cacheName).mapKeyToNode(k).consistentId().toString());
        }

        stopAllGrids();

        Collections.shuffle(TestAffinityFunction.partsAffMapping, new Random(1));

        /* There is a problem with handling simultaneous auto activation after restart and manual activation.
           To properly catch the moment when cluster activation has finished we temporary disable auto activation. */
        disableAutoActivation = true;

        startGrids(4);

        ig = grid(0);

        ig.cluster().active(true);

        cache = ig.cache(cacheName);

        GridDhtPartitionFullMap partMap = ig.cachex(cacheName).context().topology().partitionMap(false);

        for (int i = 1; i < 4; i++) {
            IgniteEx ig0 = grid(i);

            for (int p = 0; p < 32; p++)
                assertEqualsCollections(ig.affinity(cacheName).mapPartitionToPrimaryAndBackups(p), ig0.affinity(cacheName).mapPartitionToPrimaryAndBackups(p));
        }

        for (Map.Entry<Integer, String> e : keyToConsId.entrySet()) {
            int p = ig.affinity(cacheName).partition(e.getKey());

            assertEquals("p=" + p, GridDhtPartitionState.OWNING, partMap.get(ig.affinity(cacheName).mapKeyToNode(e.getKey()).id()).get(p));
        }

        for (int k = 0; k < 1000; k++)
            assertEquals("k=" + k, Integer.valueOf(k), cache.get(k));
    }

    /** */
    private Collection<BaselineNode> baselineNodes(Collection<ClusterNode> clNodes) {
        Collection<BaselineNode> res = new ArrayList<>(clNodes.size());

        res.addAll(clNodes);

        return res;
    }

    /**
     *
     */
    private static class TestValue {
        /** */
        int f1;

        /** */
        int f2;

        /** */
        int f3;

        /** */
        int f4;

        /**
         * @param a Init value.
         */
        private TestValue(int a) {
            f1 = f2 = f3 = f4 = a;
        }

        /** {@inheritDoc} */
        @Override public boolean equals(Object o) {
            if (this == o)
                return true;

            if (!(o instanceof TestValue))
                return false;

            TestValue other = (TestValue)o;

            return
                f1 == other.f1 &&
                f2 == other.f2 &&
                f3 == other.f3 &&
                f4 == other.f4;

        }

        /** {@inheritDoc} */
        @Override public int hashCode() {
            int result = f1;

            result = 31 * result + f2;
            result = 31 * result + f3;
            result = 31 * result + f4;

            return result;
        }
    }

    /**
     *
     */
    private static class TestAffinityFunction implements AffinityFunction {
        /** */
        private final AffinityFunction delegate;

        /** */
        private static List<Integer> partsAffMapping;

        /** */
        public TestAffinityFunction(AffinityFunction delegate) {
            this.delegate = delegate;
        }

        /** {@inheritDoc} */
        @Override public void reset() {
            delegate.reset();
        }

        /** {@inheritDoc} */
        @Override public int partitions() {
            return delegate.partitions();
        }

        /** {@inheritDoc} */
        @Override public int partition(Object key) {
            return delegate.partition(key);
        }

        /** {@inheritDoc} */
        @Override public List<List<ClusterNode>> assignPartitions(AffinityFunctionContext affCtx) {
            List<List<ClusterNode>> res0 = delegate.assignPartitions(affCtx);

            List<List<ClusterNode>> res = new ArrayList<>(res0.size());

            for (int p = 0; p < res0.size(); p++)
                res.add(p, null);

            for (int p = 0; p < res0.size(); p++)
                res.set(partsAffMapping.get(p), res0.get(p));

            return res;
        }

        /** {@inheritDoc} */
        @Override public void removeNode(UUID nodeId) {
            delegate.removeNode(nodeId);
        }
    }
}<|MERGE_RESOLUTION|>--- conflicted
+++ resolved
@@ -46,20 +46,10 @@
 import org.apache.ignite.internal.IgniteEx;
 import org.apache.ignite.internal.IgniteInternalFuture;
 import org.apache.ignite.internal.IgniteInterruptedCheckedException;
-<<<<<<< HEAD
-import org.apache.ignite.internal.TestDelayingCommunicationSpi;
-import org.apache.ignite.internal.managers.communication.GridIoMessage;
-=======
->>>>>>> 65a4256a
 import org.apache.ignite.internal.processors.affinity.AffinityTopologyVersion;
 import org.apache.ignite.internal.processors.cache.distributed.dht.GridDhtPartitionState;
 import org.apache.ignite.internal.processors.cache.distributed.dht.GridDhtPartitionTopology;
 import org.apache.ignite.internal.processors.cache.distributed.dht.preloader.GridDhtPartitionFullMap;
-<<<<<<< HEAD
-import org.apache.ignite.internal.processors.cache.distributed.dht.preloader.GridDhtPartitionSupplyMessage;
-import org.apache.ignite.internal.util.typedef.internal.CU;
-=======
->>>>>>> 65a4256a
 import org.apache.ignite.internal.util.typedef.internal.U;
 import org.apache.ignite.lang.IgnitePredicate;
 import org.apache.ignite.spi.discovery.tcp.TcpDiscoverySpi;
@@ -137,14 +127,14 @@
                     .setMaxSize(100 * 1024 * 1024)
                     .setInitialSize(100 * 1024 * 1024)
             )
-            .setDataRegionConfigurations(
-                new DataRegionConfiguration()
-                .setName("memory")
-                .setPersistenceEnabled(false)
-                .setMaxSize(100 * 1024 * 1024)
-                .setInitialSize(100 * 1024 * 1024)
-            )
-            .setWalMode(WALMode.LOG_ONLY)
+                .setDataRegionConfigurations(
+                    new DataRegionConfiguration()
+                        .setName("memory")
+                        .setPersistenceEnabled(false)
+                        .setMaxSize(100 * 1024 * 1024)
+                        .setInitialSize(100 * 1024 * 1024)
+                )
+                .setWalMode(WALMode.LOG_ONLY)
         );
 
         if (userAttrs != null)
@@ -615,15 +605,7 @@
 
         primary.close();
 
-<<<<<<< HEAD
-        final IgniteInternalFuture<AffinityTopologyVersion> fut = ig.context().cache().
-            cacheGroup(CU.cacheId(CACHE_NAME)).affinity().readyFuture(new AffinityTopologyVersion(NODE_COUNT + 1, 0));
-
-        if (fut != null)
-            fut.get(3000);
-=======
         backup.context().cache().context().exchange().affinityReadyFuture(new AffinityTopologyVersion(5, 0)).get();
->>>>>>> 65a4256a
 
         assertEquals(backup.localNode(), ig.affinity(CACHE_NAME).mapKeyToNode(key));
 
@@ -970,9 +952,9 @@
 
             return
                 f1 == other.f1 &&
-                f2 == other.f2 &&
-                f3 == other.f3 &&
-                f4 == other.f4;
+                    f2 == other.f2 &&
+                    f3 == other.f3 &&
+                    f4 == other.f4;
 
         }
 
@@ -1035,7 +1017,7 @@
 
         /** {@inheritDoc} */
         @Override public void removeNode(UUID nodeId) {
-            delegate.removeNode(nodeId);
+            delegate.removeNode(nodeId);        
         }
     }
 }