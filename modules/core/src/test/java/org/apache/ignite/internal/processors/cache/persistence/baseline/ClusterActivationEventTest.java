/*
 * Licensed to the Apache Software Foundation (ASF) under one or more
 * contributor license agreements.  See the NOTICE file distributed with
 * this work for additional information regarding copyright ownership.
 * The ASF licenses this file to You under the Apache License, Version 2.0
 * (the "License"); you may not use this file except in compliance with
 * the License.  You may obtain a copy of the License at
 *
 *      http://www.apache.org/licenses/LICENSE-2.0
 *
 * Unless required by applicable law or agreed to in writing, software
 * distributed under the License is distributed on an "AS IS" BASIS,
 * WITHOUT WARRANTIES OR CONDITIONS OF ANY KIND, either express or implied.
 * See the License for the specific language governing permissions and
 * limitations under the License.
 */

package org.apache.ignite.internal.processors.cache.persistence.baseline;

import java.util.Collection;
import java.util.Collections;
import java.util.HashMap;
import java.util.Map;
import java.util.stream.Collectors;
import java.util.stream.IntStream;
import org.apache.ignite.Ignite;
import org.apache.ignite.IgniteCluster;
import org.apache.ignite.cluster.ClusterState;
import org.apache.ignite.configuration.CacheConfiguration;
import org.apache.ignite.configuration.IgniteConfiguration;
import org.apache.ignite.events.Event;
import org.apache.ignite.events.EventType;
import org.apache.ignite.failure.StopNodeOrHaltFailureHandler;
import org.apache.ignite.internal.IgniteEx;
import org.apache.ignite.internal.IgniteInterruptedCheckedException;
import org.apache.ignite.internal.util.typedef.F;
import org.apache.ignite.internal.util.typedef.G;
import org.apache.ignite.internal.util.typedef.internal.U;
import org.apache.ignite.lang.IgniteFuture;
import org.apache.ignite.lang.IgnitePredicate;
import org.apache.ignite.testframework.junits.common.GridCommonAbstractTest;
import org.junit.Test;

import static java.util.Comparator.comparingLong;
import static org.apache.ignite.cluster.ClusterState.ACTIVE;
import static org.apache.ignite.cluster.ClusterState.INACTIVE;
import static org.apache.ignite.events.EventType.EVT_CLUSTER_ACTIVATED;
import static org.apache.ignite.events.EventType.EVT_CLUSTER_DEACTIVATED;

/**
 * Tests cluster activation events.
 */
public class ClusterActivationEventTest extends GridCommonAbstractTest {
    /** Nodes count. */
    private static final int NODES_CNT = 2;

    /** Listener delay. */
    private static final long DELAY = 1000L;

    /** Logger message format. */
    private static final String LOG_MESSAGE_FORMAT = "Received event [id=%s, type=%s], msg=%s";

    /** */
    private final IgnitePredicate<? extends Event> lsnr = (evt) -> {
        log.info(String.format(LOG_MESSAGE_FORMAT, evt.id(), evt.type(), evt.message()));

        return true;
    };

    /** */
    private final IgnitePredicate<? extends Event> delayLsnr = (evt) -> {
        log.info(String.format(LOG_MESSAGE_FORMAT, evt.id(), evt.type(), evt.message()));

        try {
            U.sleep(DELAY);
        }
        catch (IgniteInterruptedCheckedException e) {
            log.error("Sleep interrupted", e);
        }

        return true;
    };

    /** {@inheritDoc} */
    @Override protected IgniteConfiguration getConfiguration(String igniteInstanceName) throws Exception {
        return super.getConfiguration(igniteInstanceName)
            .setIncludeEventTypes(EventType.EVTS_ALL)
            .setCacheConfiguration(new CacheConfiguration(DEFAULT_CACHE_NAME))
            .setFailureHandler(new StopNodeOrHaltFailureHandler());
    }

    /** {@inheritDoc} */
    @Override protected void beforeTestsStarted() throws Exception {
        super.beforeTestsStarted();

        startGrids(NODES_CNT);

        startClientGrid(NODES_CNT);
    }

    /** {@inheritDoc} */
    @Override protected void afterTestsStopped() throws Exception {
        stopAllGrids();

        super.afterTestsStopped();
    }

    /** {@inheritDoc} */
    @Override protected void beforeTest() throws Exception {
        super.beforeTest();

        for (Ignite ignite : G.allGrids()) {
            ignite.events().stopLocalListen(lsnr);
            ignite.events().stopLocalListen(delayLsnr);
        }

        grid(0).cluster().state(ACTIVE);

        grid(0).cache(DEFAULT_CACHE_NAME).removeAll();

        Map<Integer, Integer> vals = IntStream.range(0, 100).boxed().collect(Collectors.toMap(i -> i, i -> i));

        grid(0).cachex(DEFAULT_CACHE_NAME).putAll(vals);
    }

    /** {@inheritDoc} */
    @Override protected void afterTest() throws Exception {
        for (Ignite ignite : G.allGrids()) {
            ignite.events().stopLocalListen(lsnr);
            ignite.events().stopLocalListen(delayLsnr);
        }

        super.afterTest();
    }

    /**
     * @throws Exception If failed.
     */
    @Test
    public void testClusterActivation() throws Exception {
        clusterChangeState(INACTIVE, ACTIVE, EVT_CLUSTER_ACTIVATED);
    }

    /**
     * @throws Exception If failed.
     */
    @Test
    public void testClusterDeactivation() throws Exception {
        clusterChangeState(ACTIVE, INACTIVE, EVT_CLUSTER_DEACTIVATED);
    }

    /**
     * @throws Exception If failed.
     */
    @Test
    public void testClusterDoubleActivation() throws Exception {
        clusterChangeStateTwice(INACTIVE, ACTIVE, EVT_CLUSTER_ACTIVATED);
    }

    /**
     * @throws Exception If failed.
     */
    @Test
    public void testClusterDoubleDeactivation() throws Exception {
        clusterChangeStateTwice(ACTIVE, INACTIVE, EVT_CLUSTER_DEACTIVATED);
    }

    /**
     * @throws Exception If failed.
     */
    @Test
    public void testClusterActivationListenerSleep() throws Exception {
        clusterChangeStateWithDelay(INACTIVE, ACTIVE, EVT_CLUSTER_ACTIVATED);
    }

    /**
     * @throws Exception If failed.
     */
    @Test
    public void testClusterDeactivationListenerSleep() throws Exception {
        clusterChangeStateWithDelay(ACTIVE, INACTIVE, EVT_CLUSTER_DEACTIVATED);
    }

    /**
     * Checks that change cluster state from {@code initState} to {@code state} generates correct number of events on
     * each node with {@code evtType} type.
     *
     * @param initState Initial cluster state.
     * @param state Target cluster state.
     * @param evtType Event type.
     * @throws Exception If failed.
     */
    private void clusterChangeState(ClusterState initState, ClusterState state, int evtType) throws Exception {
        assertNotSame(initState, state);

        checkClusterEvents(cluster -> cluster.state(state), lsnr, initState, evtType, 1);
    }

    /**
     * Checks that change cluster state from {@code initState} to {@code state} generates correct number of events on
     * each node with {@code evtType} type and delay on event listener doesn't breaks cluster.
     *
     * @param initState Initial cluster state.
     * @param state Target cluster state.
     * @param evtType Event type.
     * @throws Exception If failed.
     */
    private void clusterChangeStateWithDelay(ClusterState initState, ClusterState state, int evtType) throws Exception {
        assertNotSame(initState, state);

        checkClusterEvents(cluster -> cluster.state(state), delayLsnr, initState, evtType, 1);
    }

    /**
     * Checks that change cluster state from {@code initState} to {@code state} generates correct number of events on
     * each node with {@code evtType} type.
     *
     * @param initState Initial cluster state.
     * @param state Target cluster state.
     * @param evtType Event type.
     * @throws Exception If failed.
     */
    private void clusterChangeStateTwice(ClusterState initState, ClusterState state, int evtType) throws Exception {
        assertNotSame(initState, state);

        ClusterActivationTestTask task = new ClusterActivationTestTask() {
            @Override public void execute(IgniteCluster cluster) {
                cluster.state(state);
                cluster.state(state);
            }
        };

        checkClusterEvents(task, lsnr, initState, evtType, 1);
    }

    /**
     * @param task Test.
     * @param lsnr Listener.
     * @param evtType Event type.
     * @param evtCnt Events count.
     */
    private void checkClusterEvents(
        ClusterActivationTestTask task,
        IgnitePredicate<? extends Event> lsnr,
        ClusterState initState,
        int evtType,
        int evtCnt
    ) throws Exception {
        IgniteEx crd = grid(0);

        if (crd.cluster().state() != initState)
            crd.cluster().state(initState);

        for (Ignite ignite : G.allGrids())
            assertEquals(ignite.name(), initState, ignite.cluster().state());

        Map<Ignite, Long> maxLocEvtId = new HashMap<>();
        Map<Ignite, IgniteFuture<Event>> evtFuts = new HashMap<>();

        for (Ignite ignite : G.allGrids()) {
            Collection<Event> evts = ignite.events().localQuery(F.alwaysTrue(), evtType);

            long id = evts.isEmpty() ? 0 : Collections.max(evts, comparingLong(Event::localOrder)).localOrder();

            ignite.events().localListen(lsnr, evtType);

            maxLocEvtId.put(ignite, id);

            evtFuts.put(ignite, waitForLocalEvent(ignite.events(), e -> e.localOrder() > id, evtType));
        }

        task.execute(crd.cluster());

        for (Ignite ignite : maxLocEvtId.keySet()) {
            // We should wait received event on local node.
            evtFuts.get(ignite).get(2 * DELAY);

            Collection<Event> evts = ignite.events().localQuery(e -> e.localOrder() > maxLocEvtId.get(ignite), evtType);

            assertEquals(ignite.name() + " events: " + evts, evtCnt, evts.size());
        }
    }

    /**
     * Cluster activation test task interface
     */
    private interface ClusterActivationTestTask {
        /**
         * @param cluster Cluster
         */
<<<<<<< HEAD
        void execute(IgniteCluster cluster) ;
=======
        void execute(IgniteCluster cluster);
>>>>>>> 1e84d448
    }
}<|MERGE_RESOLUTION|>--- conflicted
+++ resolved
@@ -288,10 +288,6 @@
         /**
          * @param cluster Cluster
          */
-<<<<<<< HEAD
-        void execute(IgniteCluster cluster) ;
-=======
         void execute(IgniteCluster cluster);
->>>>>>> 1e84d448
     }
 }