--- conflicted
+++ resolved
@@ -341,20 +341,15 @@
             assertTrue("Renting partitions count when node returns not equals to moved partitions when node left",
                 GridTestUtils.waitForCondition(new GridAbsPredicate() {
                     @Override public boolean apply() {
-<<<<<<< HEAD
-                        IntMetric locNodeRentingPartitionsCnt =
-                            mxBean0Grp1.get2().findMetric("LocalNodeRentingPartitionsCount");
-=======
                         IntMetric localNodeRentingPartitionsCount =
                             mxBean0Grp1.findMetric("LocalNodeRentingPartitionsCount");
->>>>>>> e70b66c5
 
                         log.info("Renting partitions count: " +
-                            locNodeRentingPartitionsCnt.value());
+                            localNodeRentingPartitionsCount.value());
                         log.info("Renting entries count: " +
                             mxBean0Grp1.findMetric("LocalNodeRentingEntriesCount").getAsString());
 
-                        return locNodeRentingPartitionsCnt.value() == movingCnt;
+                        return localNodeRentingPartitionsCount.value() == movingCnt;
                     }
                 }, 10_000L)
             );
