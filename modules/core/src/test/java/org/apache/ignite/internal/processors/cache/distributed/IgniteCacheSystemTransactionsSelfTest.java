--- conflicted
+++ resolved
@@ -32,9 +32,6 @@
 import org.apache.ignite.testframework.MvccFeatureChecker;
 import org.apache.ignite.testframework.junits.common.GridCommonAbstractTest;
 import org.apache.ignite.transactions.Transaction;
-import org.junit.Test;
-import org.junit.runner.RunWith;
-import org.junit.runners.JUnit4;
 
 import static org.apache.ignite.cache.CacheAtomicityMode.TRANSACTIONAL;
 import static org.apache.ignite.transactions.TransactionConcurrency.OPTIMISTIC;
@@ -45,10 +42,6 @@
 /**
  * Tests that system transactions do not interact with user transactions.
  */
-<<<<<<< HEAD
-@RunWith(JUnit4.class)
-=======
->>>>>>> 10ebf715
 public class IgniteCacheSystemTransactionsSelfTest extends GridCommonAbstractTest {
     /** */
     private static final int NODES_CNT = 4;
@@ -87,7 +80,6 @@
     /**
      * @throws Exception If failed.
      */
-    @Test
     public void testSystemTxInsideUserTx() throws Exception {
         if (MvccFeatureChecker.forcedMvcc())
             fail("https://issues.apache.org/jira/browse/IGNITE-10473");
@@ -128,7 +120,6 @@
     /**
      * @throws Exception If failed.
      */
-    @Test
     public void testGridNearTxLocalDuplicateAsyncCommit() throws Exception {
         IgniteKernal ignite = (IgniteKernal)grid(0);
 
