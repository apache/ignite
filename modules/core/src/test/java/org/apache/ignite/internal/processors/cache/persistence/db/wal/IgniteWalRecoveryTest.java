/*
 * Licensed to the Apache Software Foundation (ASF) under one or more
 * contributor license agreements. See the NOTICE file distributed with
 * this work for additional information regarding copyright ownership.
 * The ASF licenses this file to You under the Apache License, Version 2.0
 * (the "License"); you may not use this file except in compliance with
 * the License. You may obtain a copy of the License at
 *
 * http://www.apache.org/licenses/LICENSE-2.0
 *
 * Unless required by applicable law or agreed to in writing, software
 * distributed under the License is distributed on an "AS IS" BASIS,
 * WITHOUT WARRANTIES OR CONDITIONS OF ANY KIND, either express or implied.
 * See the License for the specific language governing permissions and
 * limitations under the License.
 */

package org.apache.ignite.internal.processors.cache.persistence.db.wal;

import java.io.File;
import java.nio.ByteBuffer;
import java.nio.ByteOrder;
import java.util.Arrays;
import java.util.HashMap;
import java.util.HashSet;
import java.util.List;
import java.util.Map;
import java.util.Objects;
import java.util.Random;
import java.util.Set;
import java.util.UUID;
import java.util.concurrent.Callable;
import java.util.concurrent.ThreadLocalRandom;
import java.util.concurrent.TimeUnit;
import org.apache.ignite.Ignite;
import org.apache.ignite.IgniteCache;
import org.apache.ignite.IgniteCheckedException;
import org.apache.ignite.IgniteCompute;
import org.apache.ignite.IgniteException;
import org.apache.ignite.IgniteSystemProperties;
import org.apache.ignite.cache.CacheAtomicityMode;
import org.apache.ignite.cache.CacheMode;
import org.apache.ignite.cache.CacheRebalanceMode;
import org.apache.ignite.cache.CacheWriteSynchronizationMode;
import org.apache.ignite.cache.affinity.rendezvous.RendezvousAffinityFunction;
import org.apache.ignite.cache.query.SqlFieldsQuery;
import org.apache.ignite.cache.query.annotations.QuerySqlField;
import org.apache.ignite.cluster.ClusterNode;
import org.apache.ignite.configuration.BinaryConfiguration;
import org.apache.ignite.configuration.CacheConfiguration;
import org.apache.ignite.configuration.DataRegionConfiguration;
import org.apache.ignite.configuration.DataStorageConfiguration;
import org.apache.ignite.configuration.IgniteConfiguration;
import org.apache.ignite.configuration.WALMode;
import org.apache.ignite.internal.IgniteEx;
import org.apache.ignite.internal.IgniteInternalFuture;
import org.apache.ignite.internal.IgniteInterruptedCheckedException;
import org.apache.ignite.internal.pagemem.FullPageId;
import org.apache.ignite.internal.pagemem.PageUtils;
import org.apache.ignite.internal.pagemem.wal.WALIterator;
import org.apache.ignite.internal.pagemem.wal.WALPointer;
import org.apache.ignite.internal.pagemem.wal.record.DataEntry;
import org.apache.ignite.internal.pagemem.wal.record.DataRecord;
import org.apache.ignite.internal.pagemem.wal.record.MemoryRecoveryRecord;
import org.apache.ignite.internal.pagemem.wal.record.PageSnapshot;
import org.apache.ignite.internal.pagemem.wal.record.TxRecord;
import org.apache.ignite.internal.pagemem.wal.record.WALRecord;
import org.apache.ignite.internal.pagemem.wal.record.delta.PageDeltaRecord;
import org.apache.ignite.internal.processors.cache.GridCacheSharedContext;
import org.apache.ignite.internal.processors.cache.persistence.GridCacheDatabaseSharedManager;
import org.apache.ignite.internal.processors.cache.persistence.filename.PdsConsistentIdProcessor;
import org.apache.ignite.internal.processors.cache.persistence.metastorage.MetaStorage;
import org.apache.ignite.internal.processors.cache.persistence.pagemem.PageMemoryEx;
import org.apache.ignite.internal.processors.cache.persistence.tree.io.TrackingPageIO;
import org.apache.ignite.internal.processors.cache.version.GridCacheVersion;
import org.apache.ignite.internal.util.GridUnsafe;
import org.apache.ignite.internal.util.typedef.F;
import org.apache.ignite.internal.util.typedef.PA;
import org.apache.ignite.internal.util.typedef.PAX;
import org.apache.ignite.internal.util.typedef.X;
import org.apache.ignite.internal.util.typedef.internal.S;
import org.apache.ignite.internal.util.typedef.internal.U;
import org.apache.ignite.lang.IgniteBiTuple;
import org.apache.ignite.lang.IgniteCallable;
import org.apache.ignite.lang.IgnitePredicate;
import org.apache.ignite.lang.IgniteRunnable;
import org.apache.ignite.resources.IgniteInstanceResource;
import org.apache.ignite.testframework.GridTestUtils;
import org.apache.ignite.testframework.junits.common.GridCommonAbstractTest;
import org.apache.ignite.testframework.junits.multijvm.IgniteProcessProxy;
import org.apache.ignite.transactions.Transaction;
import org.apache.ignite.transactions.TransactionConcurrency;
import org.apache.ignite.transactions.TransactionIsolation;
import org.junit.Assert;

import static org.apache.ignite.internal.processors.cache.persistence.file.FilePageStoreManager.DFLT_STORE_DIR;

/**
 *
 */
public class IgniteWalRecoveryTest extends GridCommonAbstractTest {
    /** */
    private static final String HAS_CACHE = "HAS_CACHE";

    /** */
    private static final int LARGE_ARR_SIZE = 1025;

    /** */
    private boolean fork;

    /** */
    private String cacheName;

    /** */
    private int walSegmentSize;

    /** Log only. */
    private boolean logOnly;

    /** {@inheritDoc} */
    @Override protected boolean isMultiJvm() {
        return fork;
    }

    /** {@inheritDoc} */
    @Override protected IgniteConfiguration getConfiguration(String gridName) throws Exception {
        IgniteConfiguration cfg = super.getConfiguration(gridName);

        CacheConfiguration<Integer, IndexedObject> ccfg = new CacheConfiguration<>(cacheName);

        ccfg.setAtomicityMode(CacheAtomicityMode.ATOMIC);
        ccfg.setRebalanceMode(CacheRebalanceMode.SYNC);
        ccfg.setAffinity(new RendezvousAffinityFunction(false, 32));
        ccfg.setNodeFilter(new RemoteNodeFilter());
        ccfg.setIndexedTypes(Integer.class, IndexedObject.class);

        cfg.setCacheConfiguration(ccfg);

        DataStorageConfiguration dbCfg = new DataStorageConfiguration();

        dbCfg.setPageSize(4 * 1024);

        DataRegionConfiguration memPlcCfg = new DataRegionConfiguration();

        memPlcCfg.setName("dfltDataRegion");
        memPlcCfg.setInitialSize(1024 * 1024 * 1024);
        memPlcCfg.setMaxSize(1024 * 1024 * 1024);
        memPlcCfg.setPersistenceEnabled(true);

        dbCfg.setDefaultDataRegionConfiguration(memPlcCfg);

        dbCfg.setWalRecordIteratorBufferSize(1024 * 1024);

        dbCfg.setWalHistorySize(2);

        if (logOnly)
            dbCfg.setWalMode(WALMode.LOG_ONLY);

        if (walSegmentSize != 0)
            dbCfg.setWalSegmentSize(walSegmentSize);

        cfg.setDataStorageConfiguration(dbCfg);

        cfg.setMarshaller(null);

        BinaryConfiguration binCfg = new BinaryConfiguration();

        binCfg.setCompactFooter(false);

        cfg.setBinaryConfiguration(binCfg);

        if (!getTestIgniteInstanceName(0).equals(gridName))
            cfg.setUserAttributes(F.asMap(HAS_CACHE, true));

        return cfg;
    }

    /** {@inheritDoc} */
    @Override protected void beforeTest() throws Exception {
        stopAllGrids();

        deleteRecursively(U.resolveWorkDirectory(U.defaultWorkDirectory(), DFLT_STORE_DIR, false));

        cacheName = "partitioned";
    }

    /** {@inheritDoc} */
    @Override protected void afterTest() throws Exception {
        stopAllGrids();

        logOnly = false;

        deleteRecursively(U.resolveWorkDirectory(U.defaultWorkDirectory(), DFLT_STORE_DIR, false));
    }

    /**
     * @throws Exception if failed.
     */
    public void testWalBig() throws Exception {
        IgniteEx ignite = startGrid(1);

        ignite.active(true);

        IgniteCache<Object, Object> cache = ignite.cache("partitioned");

        Random rnd = new Random();

        Map<Integer, IndexedObject> map = new HashMap<>();

        for (int i = 0; i < 10_000; i++) {
            if (i % 1000 == 0)
                X.println(" >> " + i);

            int k = rnd.nextInt(300_000);
            IndexedObject v = new IndexedObject(rnd.nextInt(10_000));

            cache.put(k, v);
            map.put(k, v);
        }

        // Check.
        for (Integer k : map.keySet())
            assertEquals(map.get(k), cache.get(k));

        stopGrid(1);

        ignite = startGrid(1);

        ignite.active(true);

        cache = ignite.cache("partitioned");

        // Check.
        for (Integer k : map.keySet())
            assertEquals(map.get(k), cache.get(k));
    }

    /**
     * @throws Exception if failed.
     */
    public void testWalBigObjectNodeCancel() throws Exception {
        final int MAX_SIZE_POWER = 21;

        IgniteEx ignite = startGrid(1);

        ignite.active(true);

        IgniteCache<Object, Object> cache = ignite.cache("partitioned");

        for (int i = 0; i < MAX_SIZE_POWER; ++i) {
            int size = 1 << i;

            cache.put("key_" + i, createTestData(size));
        }

        stopGrid(1, true);

        ignite = startGrid(1);

        ignite.active(true);

        cache = ignite.cache("partitioned");

        // Check.
        for (int i = 0; i < MAX_SIZE_POWER; ++i) {
            int size = 1 << i;

            int[] data = createTestData(size);

            int[] val = (int[])cache.get("key_" + i);

            assertTrue("Invalid data. [key=key_" + i + ']', Arrays.equals(data, val));
        }
    }

    /**
     * @throws Exception If fail.
     */
    public void testSwitchClassLoader() throws Exception {
        try {
            final IgniteEx igniteEx = startGrid(1);

            // CustomDiscoveryMessage will trigger service tasks
            startGrid(2);

            igniteEx.active(true);

            IgniteCache<Integer, EnumVal> cache = igniteEx.cache("partitioned");

            // Creates LoadCacheJobV2
//            cache.loadCache(null);

            final ClassLoader oldCl = Thread.currentThread().getContextClassLoader();
            final ClassLoader newCl = getExternalClassLoader();

            Thread.currentThread().setContextClassLoader(newCl);

            for (int i = 0; i < 10; i++)
                cache.put(i, i % 2 == 0 ? EnumVal.VAL1 : EnumVal.VAL2);

            for (int i = 0; i < 10; i++)
                assert cache.containsKey(i);

            // Invokes ClearTask with new class loader
            cache.clear();

            Thread.currentThread().setContextClassLoader(oldCl);

            for (int i = 0; i < 10; i++)
                cache.put(i, i % 2 == 0 ? EnumVal.VAL1 : EnumVal.VAL2);

            for (int i = 0; i < 10; i++)
                assert cache.containsKey(i);
        }
        finally {
            stopAllGrids();
        }
    }

    /**
     * @throws Exception if failed.
     */
    public void testWalSimple() throws Exception {
        try {
            IgniteEx ignite = startGrid(1);

            ignite.active(true);

            IgniteCache<Object, Object> cache = ignite.cache("partitioned");

            info(" --> step1");

            for (int i = 0; i < 10_000; i += 2) {
//                X.println(" -> put: " + i);

                cache.put(i, new IndexedObject(i));
            }

            info(" --> step2");

            for (int i = 0; i < 10_000; i += 3)
                cache.put(i, new IndexedObject(i * 2));

            info(" --> step3");

            for (int i = 0; i < 10_000; i += 7)
                cache.put(i, new IndexedObject(i * 3));

            info(" --> check1");

            // Check.
            for (int i = 0; i < 10_000; i++) {
                IndexedObject o;

                if (i % 7 == 0)
                    o = new IndexedObject(i * 3);
                else if (i % 3 == 0)
                    o = new IndexedObject(i * 2);
                else if (i % 2 == 0)
                    o = new IndexedObject(i);
                else
                    o = null;

                assertEquals(o, cache.get(i));
            }

            stopGrid(1);

            ignite = startGrid(1);

            ignite.active(true);

            cache = ignite.cache("partitioned");

            info(" --> check2");

            // Check.
            for (int i = 0; i < 10_000; i++) {
                IndexedObject o;

                if (i % 7 == 0)
                    o = new IndexedObject(i * 3);
                else if (i % 3 == 0)
                    o = new IndexedObject(i * 2);
                else if (i % 2 == 0)
                    o = new IndexedObject(i);
                else
                    o = null;

                assertEquals(o, cache.get(i));
            }

            info(" --> ok");
        }
        finally {
            stopAllGrids();
        }
    }

    /**
     * @throws Exception If fail.
     */
    public void testWalLargeValue() throws Exception {
        try {
            IgniteEx ignite = startGrid(1);

            ignite.active(true);

            IgniteCache<Object, Object> cache = ignite.cache("partitioned");

            for (int i = 0; i < 10_000; i++) {
                final byte[] data = new byte[i];

                Arrays.fill(data, (byte)i);

                cache.put(i, data);

                if (i % 1000 == 0)
                    X.println(" ---> put: " + i);

//                Assert.assertArrayEquals(data, (byte[])cache.get(i));
            }

//            info(" --> check1");
//
//            for (int i = 0; i < 25_000; i++) {
//                final byte[] data = new byte[i];
//
//                Arrays.fill(data, (byte)i);
//
//                final byte[] loaded = (byte[]) cache.get(i);
//
//                Assert.assertArrayEquals(data, loaded);
//            }

            stopGrid(1);

            ignite = startGrid(1);

            ignite.active(true);

            cache = ignite.cache("partitioned");

            info(" --> check2");

            for (int i = 0; i < 10_000; i++) {
                final byte[] data = new byte[i];

                Arrays.fill(data, (byte)i);

                final byte[] loaded = (byte[]) cache.get(i);

                Assert.assertArrayEquals(data, loaded);

                if (i % 1000 == 0)
                    X.println(" ---> get: " + i);
            }
        }
        finally {
            stopAllGrids();
        }
    }

    /**
     * @throws Exception if failed.
     */
    public void testWalRolloverMultithreadedDefault() throws Exception {
        logOnly = false;

        checkWalRolloverMultithreaded();
    }

    /**
     * @throws Exception if failed.
     */
    public void testWalRolloverMultithreadedLogOnly() throws Exception {
        logOnly = true;

        checkWalRolloverMultithreaded();
    }

    /**
     * @throws Exception if failed.
     */
    public void testHugeCheckpointRecord() throws Exception {
        try {
            final IgniteEx ignite = startGrid(1);

            ignite.active(true);

            for (int i = 0; i < 50; i++) {
                CacheConfiguration<Object, Object> ccfg = new CacheConfiguration<>("cache-" + i);

                // We can get 'too many open files' with default number of partitions.
                ccfg.setAffinity(new RendezvousAffinityFunction(false, 128));

                IgniteCache<Object, Object> cache = ignite.getOrCreateCache(ccfg);

                cache.put(i, i);
            }

            final long endTime = System.currentTimeMillis() + 30_000;

            IgniteInternalFuture<Long> fut = GridTestUtils.runMultiThreadedAsync(new Callable<Void>() {
                @Override public Void call() throws Exception {
                    Random rnd = ThreadLocalRandom.current();

                    while (U.currentTimeMillis() < endTime) {
                        IgniteCache<Object, Object> cache = ignite.cache("cache-" + rnd.nextInt(50));

                        cache.put(rnd.nextInt(50_000), rnd.nextInt());
                    }

                    return null;
                }
            }, 16, "put-thread");

            while (System.currentTimeMillis() < endTime) {
                ignite.context().cache().context().database().wakeupForCheckpoint("test").get();

                U.sleep(500);
            }

            fut.get();
        }
        finally {
            stopAllGrids();
        }
    }

    /**
     * @throws Exception if failed.
     */
    private void checkWalRolloverMultithreaded() throws Exception {
        walSegmentSize = 2 * 1024 * 1024;

        final long endTime = System.currentTimeMillis() + 2 * 60 * 1000;

        try {
            IgniteEx ignite = startGrid(1);

            ignite.active(true);

            final IgniteCache<Object, Object> cache = ignite.cache("partitioned");

            GridTestUtils.runMultiThreaded(new Callable<Void>() {
                @Override public Void call() throws Exception {
                    Random rnd = ThreadLocalRandom.current();

                    while (U.currentTimeMillis() < endTime)
                        cache.put(rnd.nextInt(50_000), rnd.nextInt());

                    return null;
                }
            }, 16, "put-thread");
        }
        finally {
            stopAllGrids();
        }
    }

    /**
     * @throws Exception If fail.
     */
    public void testWalRenameDirSimple() throws Exception {
        try {
            IgniteEx ignite = startGrid(1);

            ignite.active(true);

            IgniteCache<Object, Object> cache = ignite.cache("partitioned");

            for (int i = 0; i < 100; i++)
                cache.put(i, new IndexedObject(i));

            final Object consistentId = ignite.cluster().localNode().consistentId();

            stopGrid(1);

            final File cacheDir = cacheDir("partitioned", consistentId.toString());

            final boolean renamed = cacheDir.renameTo(new File(cacheDir.getParent(), "cache-partitioned0"));

            assert renamed;

            cacheName = "partitioned0";

            ignite = startGrid(1);

            ignite.active(true);

            cache = ignite.cache(cacheName);

            for (int i = 0; i < 100; i++)
                assertEquals(new IndexedObject(i), cache.get(i));
        }
        finally {
            stopAllGrids();
        }
    }

    /**
     * @param cacheName Cache name.
     * @param consId Consistent ID.
     * @return Cache dir.
     * @throws IgniteCheckedException If fail.
     */
    private File cacheDir(final String cacheName, final String consId) throws IgniteCheckedException {
        final String subfolderName
            = PdsConsistentIdProcessor.genNewStyleSubfolderName(0, UUID.fromString(consId));

        final File dbDir = U.resolveWorkDirectory(U.defaultWorkDirectory(), DFLT_STORE_DIR, false);

        assert dbDir.exists();

        final File consIdDir = new File(dbDir.getAbsolutePath(), subfolderName);

        assert consIdDir.exists();

        final File cacheDir = new File(consIdDir.getAbsolutePath(), "cache-" + cacheName);

        assert cacheDir.exists();

        return cacheDir;
    }

    /**
     * @throws Exception if failed.
     */
    public void testRecoveryNoCheckpoint() throws Exception {
        try {
            IgniteEx ctrlGrid = startGrid(0);

            fork = true;

            IgniteEx cacheGrid = startGrid(1);

            ctrlGrid.active(true);

            ctrlGrid.compute(ctrlGrid.cluster().forRemotes()).run(new LoadRunnable(false));

            info("Killing remote process...");

            ((IgniteProcessProxy)cacheGrid).kill();

            final IgniteEx g0 = ctrlGrid;

            GridTestUtils.waitForCondition(new PA() {
                /** {@inheritDoc} */
                @Override public boolean apply() {
                    return g0.cluster().nodes().size() == 1;
                }
            }, getTestTimeout());

            fork = false;

            // Now start the grid and verify that updates were restored from WAL.
            cacheGrid = startGrid(1);

            IgniteCache<Object, Object> cache = cacheGrid.cache("partitioned");

            for (int i = 0; i < 10_000; i++)
                assertEquals(new IndexedObject(i), cache.get(i));

            List<List<?>> res = cache.query(new SqlFieldsQuery("select count(iVal) from IndexedObject")).getAll();

            assertEquals(1, res.size());
            assertEquals(10_000L, res.get(0).get(0));
        }
        finally {
            stopAllGrids();
        }
    }

    /**
     * @throws Exception if failed.
     */
    public void testRecoveryLargeNoCheckpoint() throws Exception {
        try {
            IgniteEx ctrlGrid = startGrid(0);

            fork = true;

            IgniteEx cacheGrid = startGrid(1);

            ctrlGrid.active(true);

            ctrlGrid.compute(ctrlGrid.cluster().forRemotes()).run(new LargeLoadRunnable(false));

            info("Killing remote process...");

            ((IgniteProcessProxy)cacheGrid).kill();

            final IgniteEx g0 = ctrlGrid;

            GridTestUtils.waitForCondition(new PA() {
                /** {@inheritDoc} */
                @Override public boolean apply() {
                    return g0.cluster().nodes().size() == 1;
                }
            }, getTestTimeout());

            fork = false;

            // Now start the grid and verify that updates were restored from WAL.
            cacheGrid = startGrid(1);

            IgniteCache<Object, Object> cache = cacheGrid.cache("partitioned");

            for (int i = 0; i < 1000; i++) {
                final long[] data = new long[LARGE_ARR_SIZE];

                Arrays.fill(data, i);

                final long[] loaded = (long[]) cache.get(i);

                Assert.assertArrayEquals(data, loaded);
            }
        }
        finally {
            stopAllGrids();
        }
    }

    /** {@inheritDoc} */
    @Override protected long getTestTimeout() {
        return TimeUnit.MINUTES.toMillis(20);
    }

    /**
     * @throws Exception if failed.
     */
    public void testRandomCrash() throws Exception {
        try {
            IgniteEx ctrlGrid = startGrid(0);

            fork = true;

            IgniteEx cacheGrid = startGrid(1);

            ctrlGrid.active(true);

            IgniteCompute rmt = ctrlGrid.compute(ctrlGrid.cluster().forRemotes());

            rmt.run(new LoadRunnable(false));

            info(">>> Finished cache population.");

            rmt.run(new AsyncLoadRunnable());

            Thread.sleep(20_000);

            info(">>> Killing remote process...");

            ((IgniteProcessProxy)cacheGrid).kill();

            startGrid(1);

            Boolean res = rmt.call(new VerifyCallable());

            assertTrue(res);
        }
        finally {
            stopAllGrids();
        }
    }

    /**
     * @throws Exception if failed.
     */
    public void testLargeRandomCrash() throws Exception {
        try {
            IgniteEx ctrlGrid = startGrid(0);

            fork = true;

            IgniteEx cacheGrid = startGrid(1);

            ctrlGrid.active(true);

            IgniteCompute rmt = ctrlGrid.compute(ctrlGrid.cluster().forRemotes());

            rmt.run(new LargeLoadRunnable(false));

            info(">>> Finished cache population.");

            rmt.run(new AsyncLargeLoadRunnable());

            Thread.sleep(20_000);

            info(">>> Killing remote process...");

            ((IgniteProcessProxy)cacheGrid).kill();

            startGrid(1);

            Boolean res = rmt.call(new VerifyLargeCallable());

            assertTrue(res);
        }
        finally {
            stopAllGrids();
        }
    }

    /**
     *
     */
    private static class RemoteNodeFilter implements IgnitePredicate<ClusterNode> {
        /** {@inheritDoc} */
        @Override public boolean apply(ClusterNode clusterNode) {
            return clusterNode.attribute(HAS_CACHE) != null;
        }
    }

    /**
     * @throws Exception If failed.
     */
    public void testDestroyCache() throws Exception {
        try {
            IgniteEx ignite = startGrid(1);

            ignite.active(true);

            IgniteCache<Object, Object> cache = ignite.getOrCreateCache("test");

            cache.put(1, new IndexedObject(1));

            ignite.destroyCache("test");

            cache = ignite.getOrCreateCache("test");

            // No entry available after cache destroy.
            assertNull(cache.get(1));
        }
        finally {
            stopAllGrids();
        }
    }

    /**
     * @throws Exception If fail.
     */
    public void testEvictPartition() throws Exception {
        try {
            Ignite ignite1 = startGrid("node1");

            ignite1.active(true);

            IgniteCache<Object, Object> cache1 = ignite1.cache(cacheName);

            for (int i = 0; i < 100; i++)
                cache1.put(i, new IndexedObject(i));

            Ignite ignite2 = startGrid("node2");

            IgniteCache<Object, Object> cache2 = ignite2.cache(cacheName);

            for (int i = 0; i < 100; i++) {
                assertEquals(new IndexedObject(i), cache1.get(i));
                assertEquals(new IndexedObject(i), cache2.get(i));
            }

            ignite1.close();
            ignite2.close();

            ignite1 = startGrid("node1");
            ignite2 = startGrid("node2");

            ignite1.active(true);

            cache1 = ignite1.cache(cacheName);
            cache2 = ignite2.cache(cacheName);

            for (int i = 0; i < 100; i++) {
                assertEquals(new IndexedObject(i), cache1.get(i));
                assertEquals(new IndexedObject(i), cache2.get(i));
            }
        }
        finally {
            stopAllGrids();
        }
    }

    /**
     * @throws Exception If fail.
     */
    public void testMetastorage() throws Exception {
        try {
            int cnt = 5000;

            IgniteEx ignite0 = (IgniteEx)startGrid("node1");
            IgniteEx ignite1 = (IgniteEx)startGrid("node2");

            ignite1.active(true);

            GridCacheSharedContext<Object, Object> sharedCtx0 = ignite0.context().cache().context();
            GridCacheSharedContext<Object, Object> sharedCtx1 = ignite1.context().cache().context();

            MetaStorage storage0 = sharedCtx0.database().metaStorage();
            MetaStorage storage1 = sharedCtx1.database().metaStorage();

            assert storage0 != null;

            for (int i = 0; i < cnt; i++) {
                sharedCtx0.database().checkpointReadLock();

                try {
                    storage0.putData(String.valueOf(i), new byte[]{(byte)(i % 256), 2, 3});
                }
                finally {
                    sharedCtx0.database().checkpointReadUnlock();
                }

                byte[] b1 = new byte[i + 3];
                b1[0] = 1;
                b1[1] = 2;
                b1[2] = 3;

                sharedCtx1.database().checkpointReadLock();

                try {
                    storage1.putData(String.valueOf(i), b1);
                }
                finally {
                    sharedCtx1.database().checkpointReadUnlock();
                }
            }

            for (int i = 0; i < cnt; i++) {
                byte[] d1 = storage0.getData(String.valueOf(i));
                assertEquals(3, d1.length);
                assertEquals((byte)(i % 256), d1[0]);
                assertEquals(2, d1[1]);
                assertEquals(3, d1[2]);

                byte[] d2 = storage1.getData(String.valueOf(i));
                assertEquals(i + 3, d2.length);
                assertEquals(1, d2[0]);
                assertEquals(2, d2[1]);
                assertEquals(3, d2[2]);
            }

        }
        finally {
            stopAllGrids();
        }
    }

    /**
     * @throws Exception If fail.
     */
    public void testMetastorageLargeArray() throws Exception {
        try {
            int cnt = 5000;
            int arraySize = 32_768;

            IgniteEx ignite = (IgniteEx)startGrid("node1");

            ignite.active(true);

            GridCacheSharedContext<Object, Object> sharedCtx = ignite.context().cache().context();

            MetaStorage storage = sharedCtx.database().metaStorage();

            for (int i = 0; i < cnt; i++) {
                byte[] b1 = new byte[arraySize];
                for (int k = 0; k < arraySize; k++) {
                    b1[k] = (byte) (k % 100);
                }

                sharedCtx.database().checkpointReadLock();

                try {
                    storage.putData(String.valueOf(i), b1);
                }
                finally {
                    sharedCtx.database().checkpointReadUnlock();
                }
            }

            for (int i = 0; i < cnt; i++) {
                byte[] d2 = storage.getData(String.valueOf(i));
                assertEquals(arraySize, d2.length);

                for (int k = 0; k < arraySize; k++) {
                    assertEquals((byte) (k % 100), d2[k]);
                }
            }

        }
        finally {
            stopAllGrids();
        }
    }

    /**
     * @throws Exception If fail.
     */
    public void testMetastorageRemove() throws Exception {
        try {
            int cnt = 400;

            IgniteEx ignite0 = (IgniteEx)startGrid("node1");

            ignite0.active(true);

            GridCacheSharedContext<Object, Object> sharedCtx0 = ignite0.context().cache().context();

            MetaStorage storage = sharedCtx0.database().metaStorage();

            assert storage != null;

            for (int i = 0; i < cnt; i++) {
                sharedCtx0.database().checkpointReadLock();

                try {
                    storage.putData(String.valueOf(i), new byte[]{1, 2, 3});
                }
                finally {
                    sharedCtx0.database().checkpointReadUnlock();
                }
            }

            for (int i = 0; i < 10; i++) {
                sharedCtx0.database().checkpointReadLock();

                try {
                    storage.removeData(String.valueOf(i));
                }
                finally {
                    sharedCtx0.database().checkpointReadUnlock();
                }
            }

            for (int i = 10; i < cnt; i++) {
                byte[] d1 = storage.getData(String.valueOf(i));
                assertEquals(3, d1.length);
                assertEquals(1, d1[0]);
                assertEquals(2, d1[1]);
                assertEquals(3, d1[2]);
            }

        }
        finally {
            stopAllGrids();
        }
    }

    /**
     * @throws Exception If fail.
     */
    public void testMetastorageUpdate() throws Exception {
        try {
            int cnt = 2000;

            IgniteEx ignite0 = (IgniteEx)startGrid("node1");

            ignite0.active(true);

            GridCacheSharedContext<Object, Object> sharedCtx0 = ignite0.context().cache().context();

            MetaStorage storage = sharedCtx0.database().metaStorage();

            assert storage != null;

            for (int i = 0; i < cnt; i++) {
                sharedCtx0.database().checkpointReadLock();

                try {
                    storage.putData(String.valueOf(i), new byte[]{1, 2, 3});
                }
                finally {
                    sharedCtx0.database().checkpointReadUnlock();
                }
            }

            for (int i = 0; i < cnt; i++) {
                sharedCtx0.database().checkpointReadLock();

                try {
                    storage.putData(String.valueOf(i), new byte[]{2, 2, 3, 4});
                }
                finally {
                    sharedCtx0.database().checkpointReadUnlock();
                }
            }

            for (int i = 0; i < cnt; i++) {
                byte[] d1 = storage.getData(String.valueOf(i));
                assertEquals(4, d1.length);
                assertEquals(2, d1[0]);
                assertEquals(2, d1[1]);
                assertEquals(3, d1[2]);
            }
        }
        finally {
            stopAllGrids();
        }
    }

    /**
     * @throws Exception If fail.
     */
    public void testMetastorageWalRestore() throws Exception {
        try {
            int cnt = 2000;

            IgniteEx ignite0 = (IgniteEx)startGrid(0);

            ignite0.active(true);

            GridCacheSharedContext<Object, Object> sharedCtx0 = ignite0.context().cache().context();

            MetaStorage storage = sharedCtx0.database().metaStorage();

            assert storage != null;

            for (int i = 0; i < cnt; i++) {
                sharedCtx0.database().checkpointReadLock();

                try {
                    storage.putData(String.valueOf(i), new byte[]{1, 2, 3});
                }
                finally {
                    sharedCtx0.database().checkpointReadUnlock();
                }
            }

            for (int i = 0; i < cnt; i++) {
                byte[] value = storage.getData(String.valueOf(i));
                assert value != null;
                assert value.length == 3;
            }

            stopGrid(0);

            ignite0 = startGrid(0);

            ignite0.active(true);

            sharedCtx0 = ignite0.context().cache().context();

            storage = sharedCtx0.database().metaStorage();

            assert storage != null;

            for (int i = 0; i < cnt; i++) {
                byte[] value = storage.getData(String.valueOf(i));
                assert value != null;
            }
        }
        finally {
            stopAllGrids();
        }
    }

    /**
     * @throws Exception if failed.
     */
    public void testApplyDeltaRecords() throws Exception {
        try {
            IgniteEx ignite0 = (IgniteEx)startGrid("node0");

            ignite0.active(true);

            IgniteCache<Object, Object> cache0 = ignite0.cache(cacheName);

            for (int i = 0; i < 1000; i++)
                cache0.put(i, new IndexedObject(i));

            GridCacheSharedContext<Object, Object> sharedCtx = ignite0.context().cache().context();

            GridCacheDatabaseSharedManager db = (GridCacheDatabaseSharedManager)sharedCtx.database();

            db.waitForCheckpoint("test");
            db.enableCheckpoints(false).get();

            // Log something to know where to start.
            WALPointer ptr = sharedCtx.wal().log(new MemoryRecoveryRecord(U.currentTimeMillis()));

            info("Replay marker: " + ptr);

            for (int i = 1000; i < 5000; i++)
                cache0.put(i, new IndexedObject(i));

            info("Done puts...");

            for (int i = 2000; i < 3000; i++)
                cache0.remove(i);

            info("Done removes...");

            for (int i = 5000; i < 6000; i++)
                cache0.put(i, new IndexedObject(i));

            info("Done puts...");

            Map<FullPageId, byte[]> rolledPages = new HashMap<>();

            int pageSize = sharedCtx.database().pageSize();

            ByteBuffer buf = ByteBuffer.allocateDirect(pageSize);

            // Now check that deltas can be correctly applied.
            try (WALIterator it = sharedCtx.wal().replay(ptr)) {
                while (it.hasNext()) {
                    IgniteBiTuple<WALPointer, WALRecord> tup = it.next();

                    WALRecord rec = tup.get2();

                    if (rec instanceof PageSnapshot) {
                        PageSnapshot page = (PageSnapshot)rec;

                        rolledPages.put(page.fullPageId(), page.pageData());
                    }
                    else if (rec instanceof PageDeltaRecord) {
                        PageDeltaRecord delta = (PageDeltaRecord)rec;

                        FullPageId fullId = new FullPageId(delta.pageId(), delta.groupId());

                        byte[] pageData = rolledPages.get(fullId);

                        if (pageData == null) {
                            pageData = new byte[pageSize];

                            rolledPages.put(fullId, pageData);
                        }

                        assertNotNull("Missing page snapshot [page=" + fullId + ", delta=" + delta + ']', pageData);

                        buf.order(ByteOrder.nativeOrder());

<<<<<<< HEAD
                        delta.applyDelta(sharedCtx
                                .database()
                                .memoryPolicy(null)
                                .pageMemory(),
                                ((DirectBuffer)buf1).address());
=======
                        buf.position(0);
                        buf.put(pageData);
                        buf.position(0);

                        delta.applyDelta(sharedCtx.database().dataRegion(null).pageMemory(),
                            GridUnsafe.bufferAddress(buf));
>>>>>>> 8f2045e3

                        buf.position(0);

                        buf.get(pageData);
                    }
                }
            }

            info("Done apply...");

            PageMemoryEx pageMem = (PageMemoryEx)db.dataRegion(null).pageMemory();

            for (Map.Entry<FullPageId, byte[]> entry : rolledPages.entrySet()) {
                FullPageId fullId = entry.getKey();

                ignite0.context().cache().context().database().checkpointReadLock();

                try {
                    long page = pageMem.acquirePage(fullId.groupId(), fullId.pageId(), true);

                    try {
                        long bufPtr = pageMem.writeLock(fullId.groupId(), fullId.pageId(), page, true);

                        try {
                            byte[] data = entry.getValue();

                            for (int i = 0; i < data.length; i++) {
                                if (fullId.pageId() == TrackingPageIO.VERSIONS.latest().trackingPageFor(fullId.pageId(), db.pageSize()))
                                    continue; // Skip tracking pages.

                                assertEquals("page=" + fullId + ", pos=" + i, PageUtils.getByte(bufPtr, i), data[i]);
                            }
                        }
                        finally {
                            pageMem.writeUnlock(fullId.groupId(), fullId.pageId(), page, null, false, true);
                        }
                    }
                    finally {
                        pageMem.releasePage(fullId.groupId(), fullId.pageId(), page);
                    }
                }
                finally {
                    ignite0.context().cache().context().database().checkpointReadUnlock();
                }
            }

            ignite0.close();
        }
        finally {
            stopAllGrids();
        }
    }

    /**
     * Test recovery from WAL on 3 nodes in case of transactional cache.
     *
     * @throws Exception If fail.
     */
    public void testRecoveryOnTransactionalAndPartitionedCache() throws Exception {
        IgniteEx ignite = (IgniteEx) startGrids(3);
        ignite.active(true);

        try {
            final String cacheName = "transactional";

            CacheConfiguration<Object, Object> cacheConfiguration = new CacheConfiguration<>(cacheName)
                    .setAtomicityMode(CacheAtomicityMode.TRANSACTIONAL)
                    .setAffinity(new RendezvousAffinityFunction(false, 32))
                    .setCacheMode(CacheMode.PARTITIONED)
                    .setRebalanceMode(CacheRebalanceMode.SYNC)
<<<<<<< HEAD
=======
                    .setWriteSynchronizationMode(CacheWriteSynchronizationMode.FULL_SYNC)
>>>>>>> 8f2045e3
                    .setBackups(2);

            ignite.createCache(cacheConfiguration);

            IgniteCache<Object, Object> cache = ignite.cache(cacheName);
            Map<Object, Object> map = new HashMap<>();

<<<<<<< HEAD
            final int transactions = 500;
            final int operationsPerTransaction = 20;
=======
            final int transactions = 100;
            final int operationsPerTransaction = 40;
>>>>>>> 8f2045e3

            Random random = new Random();

            for (int t = 1; t <= transactions; t++) {
                Transaction tx = ignite.transactions().txStart(
<<<<<<< HEAD
                        TransactionConcurrency.PESSIMISTIC, TransactionIsolation.READ_COMMITTED);
=======
                        TransactionConcurrency.OPTIMISTIC, TransactionIsolation.READ_COMMITTED);

                Map<Object, Object> changesInTransaction = new HashMap<>();
>>>>>>> 8f2045e3

                for (int op = 0; op < operationsPerTransaction; op++) {
                    int key = random.nextInt(1000) + 1;

                    Object value;
                    if (random.nextBoolean())
                        value = randomString(random) + key;
                    else
                        value = new BigObject(key);

<<<<<<< HEAD
                    map.put(key, value);
=======
                    changesInTransaction.put(key, value);
>>>>>>> 8f2045e3

                    cache.put(key, value);
                }

<<<<<<< HEAD
                tx.commit();
=======
                if (random.nextBoolean()) {
                    tx.commit();
                    map.putAll(changesInTransaction);
                }
                else {
                    tx.rollback();
                }
>>>>>>> 8f2045e3

                if (t % 50 == 0)
                    log.info("Finished transaction " + t);
            }

            stopAllGrids();

            ignite = (IgniteEx) startGrids(3);
            ignite.active(true);

            cache = ignite.cache(cacheName);

            for (Object key : map.keySet()) {
                Object expectedValue = map.get(key);
                Object actualValue = cache.get(key);
                Assert.assertEquals("Unexpected value for key " + key, expectedValue, actualValue);
            }
        }
        finally {
            stopAllGrids();
        }
    }

    /**
<<<<<<< HEAD
=======
     * Test that all DataRecord WAL records are within transaction boundaries - PREPARED and COMMITTED markers.
     *
     * @throws Exception If any fail.
     */
    public void testTxRecordsConsistency() throws Exception {
        System.setProperty(IgniteSystemProperties.IGNITE_WAL_LOG_TX_RECORDS, "true");

        IgniteEx ignite = (IgniteEx) startGrids(3);
        ignite.active(true);

        try {
            final String cacheName = "transactional";

            CacheConfiguration<Object, Object> cacheConfiguration = new CacheConfiguration<>(cacheName)
                    .setAtomicityMode(CacheAtomicityMode.TRANSACTIONAL)
                    .setAffinity(new RendezvousAffinityFunction(false, 32))
                    .setCacheMode(CacheMode.PARTITIONED)
                    .setRebalanceMode(CacheRebalanceMode.SYNC)
                    .setWriteSynchronizationMode(CacheWriteSynchronizationMode.FULL_SYNC)
                    .setBackups(0);

            ignite.createCache(cacheConfiguration);

            IgniteCache<Object, Object> cache = ignite.cache(cacheName);

            GridCacheSharedContext<Object, Object> sharedCtx = ignite.context().cache().context();

            GridCacheDatabaseSharedManager db = (GridCacheDatabaseSharedManager)sharedCtx.database();

            db.waitForCheckpoint("test");
            db.enableCheckpoints(false).get();

            // Log something to know where to start.
            WALPointer startPtr = sharedCtx.wal().log(new MemoryRecoveryRecord(U.currentTimeMillis()));

            final int transactions = 100;
            final int operationsPerTransaction = 40;

            Random random = new Random();

            for (int t = 1; t <= transactions; t++) {
                Transaction tx = ignite.transactions().txStart(
                        TransactionConcurrency.OPTIMISTIC, TransactionIsolation.READ_COMMITTED);

                for (int op = 0; op < operationsPerTransaction; op++) {
                    int key = random.nextInt(1000) + 1;

                    Object value;
                    if (random.nextBoolean())
                        value = randomString(random) + key;
                    else
                        value = new BigObject(key);

                    cache.put(key, value);
                }

                if (random.nextBoolean()) {
                    tx.commit();
                }
                else {
                    tx.rollback();
                }

                if (t % 50 == 0)
                    log.info("Finished transaction " + t);
            }

            Set<GridCacheVersion> activeTransactions = new HashSet<>();

            // Check that all DataRecords are within PREPARED and COMMITTED tx records.
            try (WALIterator it = sharedCtx.wal().replay(startPtr)) {
                while (it.hasNext()) {
                    IgniteBiTuple<WALPointer, WALRecord> tup = it.next();

                    WALRecord rec = tup.get2();

                    if (rec instanceof TxRecord) {
                        TxRecord txRecord = (TxRecord) rec;
                        GridCacheVersion txId = txRecord.nearXidVersion();

                        switch (txRecord.state()) {
                            case PREPARED:
                                assert !activeTransactions.contains(txId) : "Transaction is already present " + txRecord;

                                activeTransactions.add(txId);

                                break;
                            case COMMITTED:
                                assert activeTransactions.contains(txId) : "No PREPARE marker for transaction " + txRecord;

                                activeTransactions.remove(txId);

                                break;
                            case ROLLED_BACK:
                                activeTransactions.remove(txId);
                                break;

                            default:
                                throw new IllegalStateException("Unknown Tx state of record " + txRecord);
                        }
                    } else if (rec instanceof DataRecord) {
                        DataRecord dataRecord = (DataRecord) rec;

                        for (DataEntry entry : dataRecord.writeEntries()) {
                            GridCacheVersion txId = entry.nearXidVersion();

                            assert activeTransactions.contains(txId) : "No transaction for entry " + entry;
                        }
                    }
                }
            }
        }
        finally {
            System.clearProperty(IgniteSystemProperties.IGNITE_WAL_LOG_TX_RECORDS);
            stopAllGrids();
        }
    }

    /**
     * Generate random lowercase string for test purposes.
     */
    private String randomString(Random random) {
        int len = random.nextInt(50) + 1;

        StringBuilder sb = new StringBuilder();
        for (int i = 0; i < len; i++)
            sb.append(random.nextInt(26) + 'a');

        return sb.toString();
    }

    /**
     * BigObject for test purposes that don't fit in page size.
     */
    private static class BigObject {
        private final int index;

        private final byte[] payload = new byte[4096];

        BigObject(int index) {
            this.index = index;
            // Create pseudo-random array.
            for (int i = 0; i < payload.length; i++)
                if (i % index == 0)
                    payload[i] = (byte) index;
        }

        @Override
        public boolean equals(Object o) {
            if (this == o) return true;
            if (o == null || getClass() != o.getClass()) return false;
            BigObject bigObject = (BigObject) o;
            return index == bigObject.index &&
                    Arrays.equals(payload, bigObject.payload);
        }

        @Override
        public int hashCode() {
            return Objects.hash(index, payload);
        }
    }

    /**
>>>>>>> 8f2045e3
     * @param size Size of data.
     * @return Test data.
     */
    private int[] createTestData(int size) {
        int[] data = new int[size];

        for (int d = 0; d < size; ++d)
            data[d] = d;

        return data;
    }

    /**
     *
     */
    private static class LoadRunnable implements IgniteRunnable {
        /** */
        @IgniteInstanceResource
        private Ignite ignite;

        /** */
        private boolean disableCheckpoints;

        /**
         * @param disableCheckpoints Disable checkpoints flag.
         */
        private LoadRunnable(boolean disableCheckpoints) {
            this.disableCheckpoints = disableCheckpoints;
        }

        /** {@inheritDoc} */
        @Override public void run() {
            ignite.log().info("Started load.");

            if (disableCheckpoints) {
                GridCacheDatabaseSharedManager dbMgr = (GridCacheDatabaseSharedManager)((IgniteEx)ignite).context()
                    .cache().context().database();

                try {
                    dbMgr.enableCheckpoints(false).get();
                }
                catch (IgniteCheckedException e) {
                    throw new IgniteException(e);
                }
            }

            try {
                boolean successfulWaiting = GridTestUtils.waitForCondition(new PAX() {
                    @Override public boolean applyx() {
                        return ignite.cache("partitioned") != null;
                    }
                }, 10_000);

                assertTrue(successfulWaiting);
            }
            catch (IgniteInterruptedCheckedException e) {
                throw new RuntimeException(e);
            }

            IgniteCache<Object, Object> cache = ignite.cache("partitioned");

            for (int i = 0; i < 10_000; i++)
                cache.put(i, new IndexedObject(i));

            ignite.log().info("Finished load.");
        }
    }

    /**
     *
     */
    private static class AsyncLoadRunnable implements IgniteRunnable {
        /** */
        @IgniteInstanceResource
        private Ignite ignite;

        /** {@inheritDoc} */
        @Override public void run() {
            try {
                boolean successfulWaiting = GridTestUtils.waitForCondition(new PAX() {
                    @Override public boolean applyx() {
                        return ignite.cache("partitioned") != null;
                    }
                }, 10_000);

                assertTrue(successfulWaiting);
            }
            catch (IgniteInterruptedCheckedException e) {
                throw new RuntimeException(e);
            }

            ignite.log().info(">>>>>>> Started load.");

            for (int i = 0; i < 4; i++) {
                ignite.scheduler().callLocal(new Callable<Object>() {
                    @Override public Object call() throws Exception {
                        IgniteCache<Object, Object> cache = ignite.cache("partitioned");

                        ThreadLocalRandom rnd = ThreadLocalRandom.current();

                        int cnt = 0;

                        while (!Thread.currentThread().isInterrupted()) {
                            cache.put(rnd.nextInt(10_000), new IndexedObject(rnd.nextInt()));

                            cnt++;

                            if (cnt > 0 && cnt % 1_000 == 0)
                                ignite.log().info(">>>> Updated: " + cnt);
                        }

                        return null;
                    }
                });
            }
        }
    }

    /**
     *
     */
    private static class VerifyCallable implements IgniteCallable<Boolean> {
        /** */
        @IgniteInstanceResource
        private Ignite ignite;

        /** {@inheritDoc} */
        @Override public Boolean call() throws Exception {
            try {
                boolean successfulWaiting = GridTestUtils.waitForCondition(new PAX() {
                    @Override public boolean applyx() {
                        return ignite.cache("partitioned") != null;
                    }
                }, 10_000);

                assertTrue(successfulWaiting);
            }
            catch (IgniteInterruptedCheckedException e) {
                throw new RuntimeException(e);
            }

            IgniteCache<Object, Object> cache = ignite.cache("partitioned");

            for (int i = 0; i < 10_000; i++) {
                Object val = cache.get(i);

                if (val == null) {
                    ignite.log().warning("Failed to find a value for key: " + i);

                    return false;
                }
            }

            return true;
        }
    }

    /**
     *
     */
    private static class LargeLoadRunnable implements IgniteRunnable {
        /** */
        @IgniteInstanceResource
        private Ignite ignite;

        /** */
        private boolean disableCheckpoints;

        /**
         * @param disableCheckpoints Disable checkpoints flag.
         */
        private LargeLoadRunnable(boolean disableCheckpoints) {
            this.disableCheckpoints = disableCheckpoints;
        }

        /** {@inheritDoc} */
        @Override public void run() {
            try {
                boolean successfulWaiting = GridTestUtils.waitForCondition(new PAX() {
                    @Override public boolean applyx() {
                        return ignite.cache("partitioned") != null;
                    }
                }, 10_000);

                assertTrue(successfulWaiting);
            }
            catch (IgniteInterruptedCheckedException e) {
                throw new RuntimeException(e);
            }

            ignite.log().info("Started load.");

            if (disableCheckpoints) {
                GridCacheDatabaseSharedManager dbMgr = (GridCacheDatabaseSharedManager)((IgniteEx)ignite).context()
                    .cache().context().database();

                dbMgr.enableCheckpoints(false);
            }

            IgniteCache<Object, Object> cache = ignite.cache("partitioned");

            for (int i = 0; i < 1000; i++) {
                final long[] data = new long[LARGE_ARR_SIZE];

                Arrays.fill(data, i);

                cache.put(i, data);
            }

            ignite.log().info("Finished load.");
        }
    }

    /**
     *
     */
    private static class AsyncLargeLoadRunnable implements IgniteRunnable {
        /** */
        @IgniteInstanceResource
        private Ignite ignite;

        /** {@inheritDoc} */
        @Override public void run() {
            try {
                boolean successfulWaiting = GridTestUtils.waitForCondition(new PAX() {
                    @Override public boolean applyx() {
                        return ignite.cache("partitioned") != null;
                    }
                }, 10_000);

                assertTrue(successfulWaiting);
            }
            catch (IgniteInterruptedCheckedException e) {
                throw new RuntimeException(e);
            }

            ignite.log().info(">>>>>>> Started load.");

            for (int i = 0; i < 1; i++) {
                ignite.scheduler().callLocal(new Callable<Object>() {
                    @Override public Object call() throws Exception {
                        IgniteCache<Object, Object> cache = ignite.cache("partitioned");

                        ThreadLocalRandom rnd = ThreadLocalRandom.current();

                        int cnt = 0;

                        while (!Thread.currentThread().isInterrupted()) {
                            final long[] data = new long[LARGE_ARR_SIZE];

                            final int key = rnd.nextInt(1000);

                            Arrays.fill(data, key);

//                            System.out.println("> " + key);

                            cache.put(key, data);

                            cnt++;

                            if (cnt > 0 && cnt % 1_000 == 0)
                                ignite.log().info(">>>> Updated: " + cnt);
                        }

                        return null;
                    }
                });
            }
        }
    }

    /**
     *
     */
    private static class VerifyLargeCallable implements IgniteCallable<Boolean> {
        /** */
        @IgniteInstanceResource
        private Ignite ignite;

        /** {@inheritDoc} */
        @Override public Boolean call() throws Exception {
            try {
                boolean successfulWaiting = GridTestUtils.waitForCondition(new PAX() {
                    @Override public boolean applyx() {
                        return ignite.cache("partitioned") != null;
                    }
                }, 10_000);

                assertTrue(successfulWaiting);
            }
            catch (IgniteInterruptedCheckedException e) {
                throw new RuntimeException(e);
            }

            IgniteCache<Object, Object> cache = ignite.cache("partitioned");

            for (int i = 0; i < 1000; i++) {
                final long[] data = new long[LARGE_ARR_SIZE];

                Arrays.fill(data, i);

                final Object val = cache.get(i);

                if (val == null) {
                    ignite.log().warning("Failed to find a value for key: " + i);

                    return false;
                }

                assertTrue(Arrays.equals(data, (long[])val));
            }

            return true;
        }
    }

    /**
     * Generate random lowercase string for test purposes.
     */
    private String randomString(Random random) {
        int len = random.nextInt(50) + 1;

        StringBuilder sb = new StringBuilder();
        for (int i = 0; i < len; i++)
            sb.append(random.nextInt(26) + 'a');

        return sb.toString();
    }

    /**
     * BigObject for test purposes that don't fit in page size.
     */
    private static class BigObject {
        private final int index;

        private final byte[] payload = new byte[4096];

        BigObject(int index) {
            this.index = index;
            // Create pseudo-random array.
            for (int i = 0; i < payload.length; i++)
                if (i % index == 0)
                    payload[i] = (byte) index;
        }

        @Override
        public boolean equals(Object o) {
            if (this == o) return true;
            if (o == null || getClass() != o.getClass()) return false;
            BigObject bigObject = (BigObject) o;
            return index == bigObject.index &&
                    Arrays.equals(payload, bigObject.payload);
        }

        @Override
        public int hashCode() {
            return Objects.hash(index, payload);
        }
    }

    /**
     *
     */
    private static class IndexedObject {
        /** */
        @QuerySqlField(index = true)
        private int iVal;

        /**
         * @param iVal Integer value.
         */
        private IndexedObject(int iVal) {
            this.iVal = iVal;
        }

        /** {@inheritDoc} */
        @Override public boolean equals(Object o) {
            if (this == o)
                return true;

            if (!(o instanceof IndexedObject))
                return false;

            IndexedObject that = (IndexedObject)o;

            return iVal == that.iVal;
        }

        /** {@inheritDoc} */
        @Override public int hashCode() {
            return iVal;
        }

        /** {@inheritDoc} */
        @Override public String toString() {
            return S.toString(IndexedObject.class, this);
        }
    }

    /**
     *
     */
    private enum EnumVal {
        /** */
        VAL1,

        /** */
        VAL2,

        /** */
        VAL3
    }
}<|MERGE_RESOLUTION|>--- conflicted
+++ resolved
@@ -1231,20 +1231,16 @@
 
                         buf.order(ByteOrder.nativeOrder());
 
-<<<<<<< HEAD
-                        delta.applyDelta(sharedCtx
-                                .database()
-                                .memoryPolicy(null)
-                                .pageMemory(),
-                                ((DirectBuffer)buf1).address());
-=======
                         buf.position(0);
                         buf.put(pageData);
                         buf.position(0);
 
-                        delta.applyDelta(sharedCtx.database().dataRegion(null).pageMemory(),
-                            GridUnsafe.bufferAddress(buf));
->>>>>>> 8f2045e3
+                        delta.applyDelta(sharedCtx
+                                .database()
+                                .dataRegion(null)
+                                .pageMemory(),
+
+                                GridUnsafe.bufferAddress(buf));
 
                         buf.position(0);
 
@@ -1315,10 +1311,7 @@
                     .setAffinity(new RendezvousAffinityFunction(false, 32))
                     .setCacheMode(CacheMode.PARTITIONED)
                     .setRebalanceMode(CacheRebalanceMode.SYNC)
-<<<<<<< HEAD
-=======
                     .setWriteSynchronizationMode(CacheWriteSynchronizationMode.FULL_SYNC)
->>>>>>> 8f2045e3
                     .setBackups(2);
 
             ignite.createCache(cacheConfiguration);
@@ -1326,25 +1319,16 @@
             IgniteCache<Object, Object> cache = ignite.cache(cacheName);
             Map<Object, Object> map = new HashMap<>();
 
-<<<<<<< HEAD
-            final int transactions = 500;
-            final int operationsPerTransaction = 20;
-=======
             final int transactions = 100;
             final int operationsPerTransaction = 40;
->>>>>>> 8f2045e3
 
             Random random = new Random();
 
             for (int t = 1; t <= transactions; t++) {
                 Transaction tx = ignite.transactions().txStart(
-<<<<<<< HEAD
-                        TransactionConcurrency.PESSIMISTIC, TransactionIsolation.READ_COMMITTED);
-=======
                         TransactionConcurrency.OPTIMISTIC, TransactionIsolation.READ_COMMITTED);
 
                 Map<Object, Object> changesInTransaction = new HashMap<>();
->>>>>>> 8f2045e3
 
                 for (int op = 0; op < operationsPerTransaction; op++) {
                     int key = random.nextInt(1000) + 1;
@@ -1355,18 +1339,11 @@
                     else
                         value = new BigObject(key);
 
-<<<<<<< HEAD
-                    map.put(key, value);
-=======
                     changesInTransaction.put(key, value);
->>>>>>> 8f2045e3
 
                     cache.put(key, value);
                 }
 
-<<<<<<< HEAD
-                tx.commit();
-=======
                 if (random.nextBoolean()) {
                     tx.commit();
                     map.putAll(changesInTransaction);
@@ -1374,7 +1351,6 @@
                 else {
                     tx.rollback();
                 }
->>>>>>> 8f2045e3
 
                 if (t % 50 == 0)
                     log.info("Finished transaction " + t);
@@ -1399,8 +1375,6 @@
     }
 
     /**
-<<<<<<< HEAD
-=======
      * Test that all DataRecord WAL records are within transaction boundaries - PREPARED and COMMITTED markers.
      *
      * @throws Exception If any fail.
@@ -1564,7 +1538,77 @@
     }
 
     /**
->>>>>>> 8f2045e3
+     * Test recovery from WAL on 3 nodes in case of transactional cache.
+     *
+     * @throws Exception If fail.
+     */
+    public void testRecoveryOnTransactionalAndPartitionedCache() throws Exception {
+        IgniteEx ignite = (IgniteEx) startGrids(3);
+        ignite.active(true);
+
+        try {
+            final String cacheName = "transactional";
+
+            CacheConfiguration<Object, Object> cacheConfiguration = new CacheConfiguration<>(cacheName)
+                    .setAtomicityMode(CacheAtomicityMode.TRANSACTIONAL)
+                    .setAffinity(new RendezvousAffinityFunction(false, 32))
+                    .setCacheMode(CacheMode.PARTITIONED)
+                    .setRebalanceMode(CacheRebalanceMode.SYNC)
+                    .setBackups(2);
+
+            ignite.createCache(cacheConfiguration);
+
+            IgniteCache<Object, Object> cache = ignite.cache(cacheName);
+            Map<Object, Object> map = new HashMap<>();
+
+            final int transactions = 500;
+            final int operationsPerTransaction = 20;
+
+            Random random = new Random();
+
+            for (int t = 1; t <= transactions; t++) {
+                Transaction tx = ignite.transactions().txStart(
+                        TransactionConcurrency.PESSIMISTIC, TransactionIsolation.READ_COMMITTED);
+
+                for (int op = 0; op < operationsPerTransaction; op++) {
+                    int key = random.nextInt(1000) + 1;
+
+                    Object value;
+                    if (random.nextBoolean())
+                        value = randomString(random) + key;
+                    else
+                        value = new BigObject(key);
+
+                    map.put(key, value);
+
+                    cache.put(key, value);
+                }
+
+                tx.commit();
+
+                if (t % 50 == 0)
+                    log.info("Finished transaction " + t);
+            }
+
+            stopAllGrids();
+
+            ignite = (IgniteEx) startGrids(3);
+            ignite.active(true);
+
+            cache = ignite.cache(cacheName);
+
+            for (Object key : map.keySet()) {
+                Object expectedValue = map.get(key);
+                Object actualValue = cache.get(key);
+                Assert.assertEquals("Unexpected value for key " + key, expectedValue, actualValue);
+            }
+        }
+        finally {
+            stopAllGrids();
+        }
+    }
+
+    /**
      * @param size Size of data.
      * @return Test data.
      */
