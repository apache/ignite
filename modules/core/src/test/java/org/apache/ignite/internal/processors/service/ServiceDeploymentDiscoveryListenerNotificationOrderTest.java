--- conflicted
+++ resolved
@@ -17,47 +17,6 @@
 
 package org.apache.ignite.internal.processors.service;
 
-<<<<<<< HEAD
- import java.util.Collection;
- import java.util.EventListener;
- import java.util.List;
- import java.util.concurrent.ConcurrentMap;
- import org.apache.ignite.internal.IgniteEx;
- import org.apache.ignite.internal.events.DiscoveryCustomEvent;
- import org.apache.ignite.internal.managers.eventstorage.GridEventStorageManager;
- import org.apache.ignite.internal.processors.cache.GridCachePartitionExchangeManager;
- import org.apache.ignite.internal.processors.cache.distributed.dht.preloader.GridDhtPartitionsExchangeFuture;
- import org.apache.ignite.internal.util.GridConcurrentLinkedHashSet;
- import org.apache.ignite.testframework.GridTestUtils;
- import org.apache.ignite.testframework.junits.common.GridCommonAbstractTest;
- import org.junit.Test;
-
- /**
-  * <b>Tests in the class strongly depend on implementation of {@link GridEventStorageManager} and internal logic of
-  * services and PME discovery listeners.</b>
-  * <p/>
-  * Tests that discovery listener registered by {@link ServiceDeploymentManager} will be notified earlier than discovery
-  * listener registered by {@link GridCachePartitionExchangeManager}. It allows service manager capture custom message
-  * because it may be nullified in PME process at the end of exchange in {@link GridDhtPartitionsExchangeFuture#onDone()}.
-  */
- public class ServiceDeploymentDiscoveryListenerNotificationOrderTest extends GridCommonAbstractTest {
-     /**
-      * <b>Strongly depends on internal implementation of {@link GridEventStorageManager}.</b>
-      * <p/>
-      * Tests that discovery listener registered by {@link ServiceDeploymentManager} is in collection of hight priority
-      * listeners, at the same time discovery listener registered by {@link GridCachePartitionExchangeManager} is in
-      * collection of usual listeners.
-      * <p/>
-      * This guarantees that service deployment discovery listener will be notified earlier that PME's discovery listener
-      * and will be able to capture custom messages which may be nullified in PME process.
-      *
-      * @throws Exception In case of an error.
-      */
-     @Test
-     public void testServiceDiscoveryListenerNotifiedEarlierThanPME() throws Exception {
-         try {
-             IgniteEx ignite = startGrid(0);
-=======
 import java.util.Collection;
 import java.util.EventListener;
 import java.util.List;
@@ -100,7 +59,6 @@
 
             ConcurrentMap<Integer, Object> lsnrs = GridTestUtils
                 .getFieldValue(ignite.context().event(), "lsnrs");
->>>>>>> 9cf06362
 
             Object customLsnrs = lsnrs.get(DiscoveryCustomEvent.EVT_DISCOVERY_CUSTOM_EVT);
 
