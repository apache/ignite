/*
 * Licensed to the Apache Software Foundation (ASF) under one or more
 * contributor license agreements.  See the NOTICE file distributed with
 * this work for additional information regarding copyright ownership.
 * The ASF licenses this file to You under the Apache License, Version 2.0
 * (the "License"); you may not use this file except in compliance with
 * the License.  You may obtain a copy of the License at
 *
 *      http://www.apache.org/licenses/LICENSE-2.0
 *
 * Unless required by applicable law or agreed to in writing, software
 * distributed under the License is distributed on an "AS IS" BASIS,
 * WITHOUT WARRANTIES OR CONDITIONS OF ANY KIND, either express or implied.
 * See the License for the specific language governing permissions and
 * limitations under the License.
 */

package org.apache.ignite.internal;

import java.io.Serializable;
import java.util.Arrays;
import java.util.HashMap;
import java.util.HashSet;
import java.util.List;
import java.util.Map;
import java.util.Set;
import java.util.concurrent.CountDownLatch;
import java.util.concurrent.atomic.AtomicInteger;
import java.util.concurrent.atomic.AtomicReference;
import org.apache.ignite.Ignite;
import org.apache.ignite.IgniteCompute;
import org.apache.ignite.IgniteException;
import org.apache.ignite.IgniteLogger;
import org.apache.ignite.cluster.ClusterNode;
import org.apache.ignite.compute.ComputeJob;
import org.apache.ignite.compute.ComputeJobAdapter;
import org.apache.ignite.compute.ComputeJobResult;
import org.apache.ignite.compute.ComputeTaskAdapter;
import org.apache.ignite.configuration.IgniteConfiguration;
import org.apache.ignite.internal.util.GridConcurrentHashSet;
import org.apache.ignite.internal.util.typedef.G;
import org.apache.ignite.resources.IgniteInstanceResource;
import org.apache.ignite.resources.LoggerResource;
import org.apache.ignite.spi.collision.jobstealing.JobStealingCollisionSpi;
import org.apache.ignite.spi.failover.jobstealing.JobStealingFailoverSpi;
import org.apache.ignite.testframework.GridTestUtils;
import org.apache.ignite.testframework.junits.common.GridCommonAbstractTest;
import org.apache.ignite.testframework.junits.common.GridCommonTest;
import org.jetbrains.annotations.NotNull;
import org.jetbrains.annotations.Nullable;
import org.junit.Test;

/**
 * Multithreaded job stealing test.
 */
@GridCommonTest(group = "Kernal Self")
public class GridMultithreadedJobStealingSelfTest extends GridCommonAbstractTest {
    /** */
    private Ignite ignite;

    /** */
    private static volatile CountDownLatch jobExecutedLatch;

    /** */
    public GridMultithreadedJobStealingSelfTest() {
        super(false /* don't start grid*/);
    }

    /** {@inheritDoc} */
    @Override protected void beforeTest() throws Exception {
        super.beforeTest();

        stopAllGrids();

        ignite = startGridsMultiThreaded(2);

        // We are changing it because compute jobs fall asleep.
        assertTrue(computeJobWorkerInterruptTimeout(ignite).propagate(10L));
    }

    /** {@inheritDoc} */
    @Override protected void afterTest() throws Exception {
        super.afterTest();

        stopAllGrids();

        ignite = null;
    }

    /** {@inheritDoc} */
    @Override protected IgniteConfiguration getConfiguration(String igniteInstanceName) throws Exception {
        IgniteConfiguration cfg = super.getConfiguration(igniteInstanceName);

        JobStealingCollisionSpi colSpi = new JobStealingCollisionSpi();

        // One job at a time.
        colSpi.setActiveJobsThreshold(1);
        colSpi.setWaitJobsThreshold(0);

        JobStealingFailoverSpi failSpi = new JobStealingFailoverSpi();

        // Verify defaults.
        assert failSpi.getMaximumFailoverAttempts() == JobStealingFailoverSpi.DFLT_MAX_FAILOVER_ATTEMPTS;

        cfg.setCollisionSpi(colSpi);
        cfg.setFailoverSpi(failSpi);

        return cfg;
    }

    /**
     * Test 2 jobs on 2 nodes.
     *
     * @throws Exception If test failed.
     */
    @Test
    public void testTwoJobsMultithreaded() throws Exception {
        final AtomicReference<Exception> fail = new AtomicReference<>(null);

        final AtomicInteger stolen = new AtomicInteger(0);
        final AtomicInteger noneStolen = new AtomicInteger(0);
        final GridConcurrentHashSet nodes = new GridConcurrentHashSet();

        int threadsNum = 10;

        GridTestUtils.runMultiThreaded(new Runnable() {
            /**
             *
             */
            @Override public void run() {
                try {
                    JobStealingResult res = ignite.compute().execute(new JobStealingTask(2), null);

                    info("Task result: " + res);

                    stolen.addAndGet(res.stolen);
                    noneStolen.addAndGet(res.nonStolen);
                    nodes.addAll(res.nodes);
                }
                catch (IgniteException e) {
                    log.error("Failed to execute task.", e);

                    fail.getAndSet(e);
                }
            }
        }, threadsNum, "JobStealingThread");

        for (Ignite g : G.allGrids())
            info("Metrics [nodeId=" + g.cluster().localNode().id() +
                ", metrics=" + g.cluster().localNode().metrics() + ']');

        assertNull("Test failed with exception: ", fail.get());

        // Total jobs number is threadsNum * 2
        assertEquals("Incorrect processed jobs number", threadsNum * 2, stolen.get() + noneStolen.get());

        assertFalse("No jobs were stolen.", stolen.get() == 0);

        for (Ignite g : G.allGrids())
            assertTrue("Node get no jobs.", nodes.contains(g.name()));

        // Under these circumstances we should not have  more than 2 jobs
        // difference.
        //(but muted to 4 due to very rare fails and low priority of fix)
        assertTrue("Stats [stolen=" + stolen + ", noneStolen=" + noneStolen + ']',
            Math.abs(stolen.get() - noneStolen.get()) <= 4);
    }

    /**
     * Test newly joined node can steal jobs.
     *
     * @throws Exception If test failed.
     */
    @Test
    public void testJoinedNodeCanStealJobs() throws Exception {
        final AtomicReference<Exception> fail = new AtomicReference<>(null);

        final AtomicInteger stolen = new AtomicInteger(0);
        final AtomicInteger noneStolen = new AtomicInteger(0);
        final GridConcurrentHashSet nodes = new GridConcurrentHashSet();

        int threadsNum = 10;

        final int jobsPerTask = 4;

        jobExecutedLatch = new CountDownLatch(threadsNum);

<<<<<<< HEAD
        final IgniteInternalFuture<Long> fut = GridTestUtils.runMultiThreadedAsync(new Runnable() {
            /** */
=======
        final IgniteInternalFuture<Long> future = GridTestUtils.runMultiThreadedAsync(new Runnable() {
            /**
             *
             */
>>>>>>> e70b66c5
            @Override public void run() {
                try {
                    final IgniteCompute compute = ignite.compute().withAsync();

                    compute.execute(new JobStealingTask(jobsPerTask), null);

                    JobStealingResult res = (JobStealingResult)compute.future().get();

                    info("Task result: " + res);

                    stolen.addAndGet(res.stolen);
                    noneStolen.addAndGet(res.nonStolen);
                    nodes.addAll(res.nodes);
                }
                catch (IgniteException e) {
                    log.error("Failed to execute task.", e);

                    fail.getAndSet(e);
                }
            }
        }, threadsNum, "JobStealingThread");

        //Wait for first job begin execution.
        jobExecutedLatch.await();

        startGrid(2);

        for (Ignite g : G.allGrids())
            info("Metrics [nodeId=" + g.cluster().localNode().id() +
                ", metrics=" + g.cluster().localNode().metrics() + ']');

        fut.get();

        assertNull("Test failed with exception: ", fail.get());

        // Total jobs number is threadsNum * 4
        assertEquals("Incorrect processed jobs number", threadsNum * jobsPerTask, stolen.get() + noneStolen.get());

        assertFalse("No jobs were stolen.", stolen.get() == 0);

        for (Ignite g : G.allGrids())
            assertTrue("Node get no jobs.", nodes.contains(g.name()));

        assertTrue("Stats [stolen=" + stolen + ", noneStolen=" + noneStolen + ']',
            Math.abs(stolen.get() - 2 * noneStolen.get()) <= 8);
    }

    /**
     * Job stealing task.
     */
    private static class JobStealingTask extends ComputeTaskAdapter<Object, JobStealingResult> {
        /** Grid. */
        @IgniteInstanceResource
        private Ignite ignite;

        /** Logger. */
        @LoggerResource
        private IgniteLogger log;

        /** */
        private int jobsToRun;

        /** */
        public JobStealingTask(int jobsToRun) {
            this.jobsToRun = jobsToRun;
        }

        /** {@inheritDoc} */
        @NotNull @Override public Map<? extends ComputeJob, ClusterNode> map(List<ClusterNode> subgrid,
            @Nullable Object arg) {
            assert subgrid.size() == 2 : "Invalid subgrid size: " + subgrid.size();

            Map<ComputeJobAdapter, ClusterNode> map = new HashMap<>(subgrid.size());

            // Put all jobs onto local node.
            for (int i = 0; i < jobsToRun; i++)
                map.put(new GridJobStealingJob(3000L), ignite.cluster().localNode());

            return map;
        }

        /** {@inheritDoc} */
        @Override public JobStealingResult reduce(List<ComputeJobResult> results) {
            int stolen = 0;
            int nonStolen = 0;

            Set<String> nodes = new HashSet<>(results.size());

            for (ComputeJobResult res : results) {
                String data = res.getData();

                log.info("Job result: " + data);

                nodes.add(data);

                if (!data.equals(ignite.name()))
                    stolen++;
                else
                    nonStolen++;
            }

            return new JobStealingResult(stolen, nonStolen, nodes);
        }
    }

    /**
     * Job stealing job.
     */
    private static final class GridJobStealingJob extends ComputeJobAdapter {
        /** Injected grid. */
        @IgniteInstanceResource
        private Ignite ignite;

        /**
         * @param arg Job argument.
         */
        GridJobStealingJob(Long arg) {
            super(arg);
        }

        /** {@inheritDoc} */
        @Override public Serializable execute() {
            try {
                CountDownLatch latch = jobExecutedLatch;

                if (latch != null)
                    latch.countDown();

                Long sleep = argument(0);

                assert sleep != null;

                Thread.sleep(sleep);
            }
            catch (InterruptedException e) {
                throw new IgniteException("Job got interrupted.", e);
            }

            return ignite.name();
        }
    }

    /**
     * Job stealing result.
     */
    private static class JobStealingResult {
        /** */
        int stolen;

        /** */
        int nonStolen;

        /** */
        Set nodes;

        /** */
        public JobStealingResult(int stolen, int nonStolen, Set nodes) {
            this.stolen = stolen;
            this.nonStolen = nonStolen;
            this.nodes = nodes;
        }

        /** {@inheritDoc} */
        @Override public String toString() {
            return "JobStealingResult{" +
                "stolen=" + stolen +
                ", nonStolen=" + nonStolen +
                ", nodes=" + Arrays.toString(nodes.toArray()) +
                '}';
        }
    }
}<|MERGE_RESOLUTION|>--- conflicted
+++ resolved
@@ -185,15 +185,10 @@
 
         jobExecutedLatch = new CountDownLatch(threadsNum);
 
-<<<<<<< HEAD
-        final IgniteInternalFuture<Long> fut = GridTestUtils.runMultiThreadedAsync(new Runnable() {
-            /** */
-=======
         final IgniteInternalFuture<Long> future = GridTestUtils.runMultiThreadedAsync(new Runnable() {
             /**
              *
              */
->>>>>>> e70b66c5
             @Override public void run() {
                 try {
                     final IgniteCompute compute = ignite.compute().withAsync();
@@ -225,7 +220,7 @@
             info("Metrics [nodeId=" + g.cluster().localNode().id() +
                 ", metrics=" + g.cluster().localNode().metrics() + ']');
 
-        fut.get();
+        future.get();
 
         assertNull("Test failed with exception: ", fail.get());
 
