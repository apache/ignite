/*
 * Licensed to the Apache Software Foundation (ASF) under one or more
 * contributor license agreements.  See the NOTICE file distributed with
 * this work for additional information regarding copyright ownership.
 * The ASF licenses this file to You under the Apache License, Version 2.0
 * (the "License"); you may not use this file except in compliance with
 * the License.  You may obtain a copy of the License at
 *
 *      http://www.apache.org/licenses/LICENSE-2.0
 *
 * Unless required by applicable law or agreed to in writing, software
 * distributed under the License is distributed on an "AS IS" BASIS,
 * WITHOUT WARRANTIES OR CONDITIONS OF ANY KIND, either express or implied.
 * See the License for the specific language governing permissions and
 * limitations under the License.
 */

package org.apache.ignite.internal.util.tostring;

import java.lang.reflect.Array;
import java.util.ArrayList;
import java.util.Arrays;
import java.util.List;
import java.util.Map;
import java.util.TreeMap;
import java.util.UUID;
import java.util.concurrent.locks.ReadWriteLock;
import org.apache.ignite.IgniteLogger;
import org.apache.ignite.IgniteSystemProperties;
import static org.apache.ignite.IgniteSystemProperties.IGNITE_TO_STRING_COLLECTION_LIMIT;
import static org.apache.ignite.IgniteSystemProperties.IGNITE_TO_STRING_MAX_LENGTH;
import org.apache.ignite.internal.util.typedef.internal.S;
import org.apache.ignite.testframework.junits.common.GridCommonAbstractTest;
import org.apache.ignite.testframework.junits.common.GridCommonTest;
<<<<<<< HEAD
import org.junit.Ignore;
import org.junit.Test;
import org.junit.runner.RunWith;
import org.junit.runners.JUnit4;
=======
>>>>>>> 9c2ba403

/**
 * Tests for {@link GridToStringBuilder}.
 */
@GridCommonTest(group = "Utils")
@RunWith(JUnit4.class)
public class GridToStringBuilderSelfTest extends GridCommonAbstractTest {
    /**
     * @throws Exception If failed.
     */
    @Test
    public void testToString() throws Exception {
        TestClass1 obj = new TestClass1();

        IgniteLogger log = log();

        log.info(obj.toStringManual());
        log.info(obj.toStringAutomatic());

        assertEquals (obj.toStringManual(), obj.toStringAutomatic());
    }

    /**
     * @throws Exception If failed.
     */
    @Test
    public void testToStringWithAdditions() throws Exception {
        TestClass1 obj = new TestClass1();

        IgniteLogger log = log();

        String manual = obj.toStringWithAdditionalManual();
        log.info(manual);

        String automatic = obj.toStringWithAdditionalAutomatic();
        log.info(automatic);

        assertEquals(manual, automatic);
    }

    /**
     * @throws Exception If failed.
     */
<<<<<<< HEAD
    @Test
    public void testToStringCheckSimpleListRecursionPrevention() throws Exception {
=======
    public void testToStringCheckSimpleRecursionPrevention() throws Exception {
>>>>>>> 9c2ba403
        ArrayList<Object> list1 = new ArrayList<>();
        ArrayList<Object> list2 = new ArrayList<>();

        list2.add(list1);
        list1.add(list2);


        GridToStringBuilder.toString(ArrayList.class, list1);
        GridToStringBuilder.toString(ArrayList.class, list2);
    }

    /**
     * @throws Exception If failed.
     */
<<<<<<< HEAD
    @Ignore("https://issues.apache.org/jira/browse/IGNITE-602")
    @Test
    public void testToStringCheckAdvancedRecursionPrevention() throws Exception {
=======
    public void testToStringCheckAdvancedRecursionPrevention() throws Exception {
        fail("https://issues.apache.org/jira/browse/IGNITE-602");

>>>>>>> 9c2ba403
        ArrayList<Object> list1 = new ArrayList<>();
        ArrayList<Object> list2 = new ArrayList<>();

        list2.add(list1);
        list1.add(list2);

        GridToStringBuilder.toString(ArrayList.class, list1, "name", list2);
        GridToStringBuilder.toString(ArrayList.class, list2, "name", list1);
    }

    /**
     * JUnit.
     */
    @Test
    public void testToStringPerformance() {
        TestClass1 obj = new TestClass1();

        IgniteLogger log = log();

        // Warm up.
        obj.toStringAutomatic();

        long start = System.currentTimeMillis();

        for (int i = 0; i < 100000; i++)
            obj.toStringManual();

        log.info("Manual toString() took: " + (System.currentTimeMillis() - start) + "ms");

        start = System.currentTimeMillis();

        for (int i = 0; i < 100000; i++)
            obj.toStringAutomatic();

        log.info("Automatic toString() took: " + (System.currentTimeMillis() - start) + "ms");
    }

    /**
     * Test array print.
     * @param v value to get array class and fill array.
     * @param limit value of IGNITE_TO_STRING_COLLECTION_LIMIT.
     * @throws Exception if failed.
     */
    private <T, V> void testArr(V v, int limit) throws Exception {
        T[] arrOf = (T[]) Array.newInstance(v.getClass(), limit + 1);
        Arrays.fill(arrOf, v);
        T[] arr = Arrays.copyOf(arrOf, limit);

        String arrStr = GridToStringBuilder.arrayToString(arr.getClass(), arr);
        String arrOfStr = GridToStringBuilder.arrayToString(arrOf.getClass(), arrOf);

        // Simulate overflow
        StringBuilder resultSB = new StringBuilder(arrStr);
            resultSB.deleteCharAt(resultSB.length()-1);
            resultSB.append("... and ").append(arrOf.length - limit).append(" more]");
            arrStr = resultSB.toString();

        assertTrue("Collection limit error in array of type " + arrOf.getClass().getName()
            + " error, normal arr: <" + arrStr + ">, overflowed arr: <" + arrOfStr + ">", arrStr.equals(arrOfStr));
    }

    /**
     * @throws Exception If failed.
     */
    @Test
    public void testToStringCollectionLimits() throws Exception {
        int limit = IgniteSystemProperties.getInteger(IGNITE_TO_STRING_COLLECTION_LIMIT, 100);

        Object vals[] = new Object[] {Byte.MIN_VALUE, Boolean.TRUE, Short.MIN_VALUE, Integer.MIN_VALUE, Long.MIN_VALUE,
            Float.MIN_VALUE, Double.MIN_VALUE, Character.MIN_VALUE, new TestClass1()};
        for (Object val : vals)
            testArr(val, limit);

        byte[] byteArr = new byte[1];
        byteArr[0] = 1;
        assertEquals(Arrays.toString(byteArr), GridToStringBuilder.arrayToString(byteArr.getClass(), byteArr));
        byteArr = Arrays.copyOf(byteArr, 101);
        assertTrue("Can't find \"... and 1 more\" in overflowed array string!",
            GridToStringBuilder.arrayToString(byteArr.getClass(), byteArr).contains("... and 1 more"));

        boolean[] boolArr = new boolean[1];
        boolArr[0] = true;
        assertEquals(Arrays.toString(boolArr), GridToStringBuilder.arrayToString(boolArr.getClass(), boolArr));
        boolArr = Arrays.copyOf(boolArr, 101);
        assertTrue("Can't find \"... and 1 more\" in overflowed array string!",
            GridToStringBuilder.arrayToString(boolArr.getClass(), boolArr).contains("... and 1 more"));

        short[] shortArr = new short[1];
        shortArr[0] = 100;
        assertEquals(Arrays.toString(shortArr), GridToStringBuilder.arrayToString(shortArr.getClass(), shortArr));
        shortArr = Arrays.copyOf(shortArr, 101);
        assertTrue("Can't find \"... and 1 more\" in overflowed array string!",
            GridToStringBuilder.arrayToString(shortArr.getClass(), shortArr).contains("... and 1 more"));

        int[] intArr = new int[1];
        intArr[0] = 10000;
        assertEquals(Arrays.toString(intArr), GridToStringBuilder.arrayToString(intArr.getClass(), intArr));
        intArr = Arrays.copyOf(intArr, 101);
        assertTrue("Can't find \"... and 1 more\" in overflowed array string!",
            GridToStringBuilder.arrayToString(intArr.getClass(), intArr).contains("... and 1 more"));

        long[] longArr = new long[1];
        longArr[0] = 10000000;
        assertEquals(Arrays.toString(longArr), GridToStringBuilder.arrayToString(longArr.getClass(), longArr));
        longArr = Arrays.copyOf(longArr, 101);
        assertTrue("Can't find \"... and 1 more\" in overflowed array string!",
            GridToStringBuilder.arrayToString(longArr.getClass(), longArr).contains("... and 1 more"));

        float[] floatArr = new float[1];
        floatArr[0] = 1.f;
        assertEquals(Arrays.toString(floatArr), GridToStringBuilder.arrayToString(floatArr.getClass(), floatArr));
        floatArr = Arrays.copyOf(floatArr, 101);
        assertTrue("Can't find \"... and 1 more\" in overflowed array string!",
            GridToStringBuilder.arrayToString(floatArr.getClass(), floatArr).contains("... and 1 more"));

        double[] doubleArr = new double[1];
        doubleArr[0] = 1.;
        assertEquals(Arrays.toString(doubleArr), GridToStringBuilder.arrayToString(doubleArr.getClass(), doubleArr));
        doubleArr = Arrays.copyOf(doubleArr, 101);
        assertTrue("Can't find \"... and 1 more\" in overflowed array string!",
            GridToStringBuilder.arrayToString(doubleArr.getClass(), doubleArr).contains("... and 1 more"));

        char[] charArr = new char[1];
        charArr[0] = 'a';
        assertEquals(Arrays.toString(charArr), GridToStringBuilder.arrayToString(charArr.getClass(), charArr));
        charArr = Arrays.copyOf(charArr, 101);
        assertTrue("Can't find \"... and 1 more\" in overflowed array string!",
            GridToStringBuilder.arrayToString(charArr.getClass(), charArr).contains("... and 1 more"));

        Map<String, String> strMap = new TreeMap<>();
        List<String> strList = new ArrayList<>(limit+1);

        TestClass1 testClass = new TestClass1();
        testClass.strMap = strMap;
        testClass.strListIncl = strList;

        for (int i = 0; i < limit; i++) {
            strMap.put("k" + i, "v");
            strList.add("e");
        }
        String testClassStr = GridToStringBuilder.toString(TestClass1.class, testClass);

        strMap.put("kz", "v"); // important to add last element in TreeMap here
        strList.add("e");

        String testClassStrOf = GridToStringBuilder.toString(TestClass1.class, testClass);

        String testClassStrOfR = testClassStrOf.replaceAll("... and 1 more","");

        assertTrue("Collection limit error in Map or List, normal: <" + testClassStr + ">, overflowed: <"
            +"testClassStrOf", testClassStr.length() == testClassStrOfR.length());

    }

    /**
     * @throws Exception If failed.
     */
    @Test
    public void testToStringSizeLimits() throws Exception {
        int limit = IgniteSystemProperties.getInteger(IGNITE_TO_STRING_MAX_LENGTH, 10_000);
        int tailLen = limit / 10 * 2;
        StringBuilder sb = new StringBuilder(limit + 10);
        for (int i = 0; i < limit - 100; i++) {
            sb.append('a');
        }
        String actual = GridToStringBuilder.toString(TestClass2.class, new TestClass2(sb.toString()));
        String expected = "TestClass2 [str=" + sb.toString() + ", nullArr=null]";
        assertEquals(expected, actual);

        for (int i = 0; i < 110; i++) {
            sb.append('b');
        }
        actual = GridToStringBuilder.toString(TestClass2.class, new TestClass2(sb.toString()));
        expected = "TestClass2 [str=" + sb.toString() + ", nullArr=null]";
        assertEquals(expected.substring(0, limit - tailLen), actual.substring(0, limit - tailLen));
        assertEquals(expected.substring(expected.length() - tailLen), actual.substring(actual.length() - tailLen));
        assertTrue(actual.contains("... and"));
        assertTrue(actual.contains("skipped ..."));
    }

    /**
     * Test class.
     */
    private static class TestClass1 {
        /** */
        @SuppressWarnings("unused")
        @GridToStringOrder(0)
        private String id = "1234567890";

        /** */
        @SuppressWarnings("unused")
        private int intVar;

        /** */
        @SuppressWarnings("unused")
        @GridToStringInclude(sensitive = true)
        private long longVar;

        /** */
        @SuppressWarnings("unused")
        @GridToStringOrder(1)
        private final UUID uuidVar = UUID.randomUUID();

        /** */
        @SuppressWarnings("unused")
        private boolean boolVar;

        /** */
        @SuppressWarnings("unused")
        private byte byteVar;

        /** */
        @SuppressWarnings("unused")
        private String name = "qwertyuiopasdfghjklzxcvbnm";

        /** */
        @SuppressWarnings("unused")
        private final Integer finalInt = 2;

        /** */
        @SuppressWarnings("unused")
        private List<String> strList;

        /** */
        @SuppressWarnings("unused")
        @GridToStringInclude
        private Map<String, String> strMap;

        /** */
        @SuppressWarnings("unused")
        @GridToStringInclude
        private List<String> strListIncl;


        /** */
        @SuppressWarnings("unused")
        private final Object obj = new Object();

        /** */
        @SuppressWarnings("unused")
        private ReadWriteLock lock;

        /**
         * @return Manual string.
         */
        String toStringManual() {
            StringBuilder buf = new StringBuilder();

            buf.append(getClass().getSimpleName()).append(" [");

            buf.append("id=").append(id).append(", ");
            buf.append("uuidVar=").append(uuidVar).append(", ");
            buf.append("intVar=").append(intVar).append(", ");
            if (S.INCLUDE_SENSITIVE)
                buf.append("longVar=").append(longVar).append(", ");
            buf.append("boolVar=").append(boolVar).append(", ");
            buf.append("byteVar=").append(byteVar).append(", ");
            buf.append("name=").append(name).append(", ");
            buf.append("finalInt=").append(finalInt).append(", ");
            buf.append("strMap=").append(strMap).append(", ");
            buf.append("strListIncl=").append(strListIncl);

            buf.append("]");

            return buf.toString();
        }

        /**
         * @return Automatic string.
         */
        String toStringAutomatic() {
            return S.toString(TestClass1.class, this);
        }

        /**
         * @return Automatic string with additional parameters.
         */
        String toStringWithAdditionalAutomatic() {
            return S.toString(TestClass1.class, this, "newParam1", 1, false, "newParam2", 2, true);
        }

        /**
         * @return Manual string with additional parameters.
         */
        String toStringWithAdditionalManual() {
            StringBuilder s = new StringBuilder(toStringManual());
            s.setLength(s.length() - 1);
            s.append(", newParam1=").append(1);
            if (S.INCLUDE_SENSITIVE)
                s.append(", newParam2=").append(2);
            s.append(']');
            return s.toString();
        }
    }

    /**
     *
     */
    private static class TestClass2{
        /** */
        @SuppressWarnings("unused")
        @GridToStringInclude
        private String str;

        /** */
        @GridToStringInclude
        private Object[] nullArr;

        /**
         * @param str String.
         */
        public TestClass2(String str) {
            this.str = str;
        }
    }
}<|MERGE_RESOLUTION|>--- conflicted
+++ resolved
@@ -32,13 +32,11 @@
 import org.apache.ignite.internal.util.typedef.internal.S;
 import org.apache.ignite.testframework.junits.common.GridCommonAbstractTest;
 import org.apache.ignite.testframework.junits.common.GridCommonTest;
-<<<<<<< HEAD
 import org.junit.Ignore;
 import org.junit.Test;
 import org.junit.runner.RunWith;
 import org.junit.runners.JUnit4;
-=======
->>>>>>> 9c2ba403
+
 
 /**
  * Tests for {@link GridToStringBuilder}.
@@ -82,12 +80,8 @@
     /**
      * @throws Exception If failed.
      */
-<<<<<<< HEAD
     @Test
     public void testToStringCheckSimpleListRecursionPrevention() throws Exception {
-=======
-    public void testToStringCheckSimpleRecursionPrevention() throws Exception {
->>>>>>> 9c2ba403
         ArrayList<Object> list1 = new ArrayList<>();
         ArrayList<Object> list2 = new ArrayList<>();
 
@@ -102,15 +96,10 @@
     /**
      * @throws Exception If failed.
      */
-<<<<<<< HEAD
     @Ignore("https://issues.apache.org/jira/browse/IGNITE-602")
     @Test
     public void testToStringCheckAdvancedRecursionPrevention() throws Exception {
-=======
-    public void testToStringCheckAdvancedRecursionPrevention() throws Exception {
-        fail("https://issues.apache.org/jira/browse/IGNITE-602");
-
->>>>>>> 9c2ba403
+
         ArrayList<Object> list1 = new ArrayList<>();
         ArrayList<Object> list2 = new ArrayList<>();
 
