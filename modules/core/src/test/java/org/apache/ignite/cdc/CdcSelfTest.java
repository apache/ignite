/*
 * Licensed to the Apache Software Foundation (ASF) under one or more
 * contributor license agreements.  See the NOTICE file distributed with
 * this work for additional information regarding copyright ownership.
 * The ASF licenses this file to You under the Apache License, Version 2.0
 * (the "License"); you may not use this file except in compliance with
 * the License.  You may obtain a copy of the License at
 *
 *      http://www.apache.org/licenses/LICENSE-2.0
 *
 * Unless required by applicable law or agreed to in writing, software
 * distributed under the License is distributed on an "AS IS" BASIS,
 * WITHOUT WARRANTIES OR CONDITIONS OF ANY KIND, either express or implied.
 * See the License for the specific language governing permissions and
 * limitations under the License.
 */

package org.apache.ignite.cdc;

import java.io.File;
import java.io.Serializable;
import java.util.ArrayList;
import java.util.Arrays;
import java.util.Collection;
import java.util.Collections;
import java.util.EnumSet;
import java.util.HashSet;
import java.util.Iterator;
import java.util.List;
import java.util.Map;
import java.util.Set;
import java.util.TreeMap;
import java.util.concurrent.CountDownLatch;
import java.util.concurrent.ThreadLocalRandom;
import java.util.concurrent.atomic.AtomicBoolean;
import java.util.concurrent.atomic.AtomicInteger;
import java.util.function.Supplier;
import java.util.stream.Collectors;
import org.apache.ignite.Ignite;
import org.apache.ignite.IgniteCache;
import org.apache.ignite.IgniteCheckedException;
import org.apache.ignite.binary.BinaryType;
import org.apache.ignite.configuration.CacheConfiguration;
import org.apache.ignite.configuration.DataRegionConfiguration;
import org.apache.ignite.configuration.DataStorageConfiguration;
import org.apache.ignite.configuration.IgniteConfiguration;
import org.apache.ignite.configuration.WALMode;
import org.apache.ignite.internal.IgniteEx;
import org.apache.ignite.internal.IgniteInternalFuture;
import org.apache.ignite.internal.cdc.CdcMain;
import org.apache.ignite.internal.management.cdc.CdcDeleteLostSegmentsTask;
import org.apache.ignite.internal.pagemem.FullPageId;
import org.apache.ignite.internal.pagemem.wal.IgniteWriteAheadLogManager;
import org.apache.ignite.internal.pagemem.wal.WALIterator;
import org.apache.ignite.internal.pagemem.wal.record.DataRecord;
import org.apache.ignite.internal.pagemem.wal.record.PageSnapshot;
import org.apache.ignite.internal.pagemem.wal.record.WALRecord;
import org.apache.ignite.internal.processors.cache.persistence.filename.NodeFileTree;
import org.apache.ignite.internal.processors.cache.persistence.wal.FileWriteAheadLogManager;
import org.apache.ignite.internal.processors.cache.persistence.wal.reader.IgniteWalIteratorFactory;
import org.apache.ignite.internal.processors.cache.persistence.wal.reader.IgniteWalIteratorFactory.IteratorParametersBuilder;
import org.apache.ignite.internal.processors.configuration.distributed.DistributedChangeableProperty;
import org.apache.ignite.internal.processors.platform.cache.expiry.PlatformExpiryPolicy;
import org.apache.ignite.internal.util.lang.GridAbsPredicate;
import org.apache.ignite.internal.util.lang.RunnableX;
import org.apache.ignite.internal.util.typedef.F;
import org.apache.ignite.internal.util.typedef.internal.CU;
import org.apache.ignite.internal.util.typedef.internal.U;
import org.apache.ignite.internal.visor.VisorTaskArgument;
import org.apache.ignite.metric.MetricRegistry;
import org.apache.ignite.spi.metric.HistogramMetric;
import org.apache.ignite.testframework.junits.WithSystemProperty;
import org.junit.Test;
import org.junit.runner.RunWith;
import org.junit.runners.Parameterized;

import static java.util.concurrent.TimeUnit.MILLISECONDS;
import static org.apache.ignite.IgniteSystemProperties.IGNITE_DATA_STORAGE_FOLDER_BY_CONSISTENT_ID;
import static org.apache.ignite.cache.CacheAtomicityMode.TRANSACTIONAL;
import static org.apache.ignite.cdc.AbstractCdcTest.ChangeEventType.DELETE;
import static org.apache.ignite.cdc.AbstractCdcTest.ChangeEventType.UPDATE;
import static org.apache.ignite.cluster.ClusterState.ACTIVE;
import static org.apache.ignite.configuration.DataStorageConfiguration.DFLT_CDC_WAL_DIRECTORY_MAX_SIZE;
import static org.apache.ignite.configuration.DataStorageConfiguration.DFLT_PAGE_SIZE;
import static org.apache.ignite.configuration.DataStorageConfiguration.DFLT_WAL_ARCHIVE_PATH;
import static org.apache.ignite.internal.cdc.CdcMain.SEGMENT_CONSUMING_TIME;
import static org.apache.ignite.internal.processors.cache.GridCacheUtils.cacheId;
import static org.apache.ignite.testframework.GridTestUtils.assertThrows;
import static org.apache.ignite.testframework.GridTestUtils.getFieldValue;
import static org.apache.ignite.testframework.GridTestUtils.runAsync;
import static org.apache.ignite.testframework.GridTestUtils.waitForCondition;
import static org.junit.Assume.assumeTrue;

/** */
@RunWith(Parameterized.class)
public class CdcSelfTest extends AbstractCdcTest {
    /** */
    public static final String TX_CACHE_NAME = "tx-cache";

    /** */
    public static final long CREATE_TTL = 500_000L;

    /** */
    public static final long UPDATE_TTL = 60_000L;

    /** */
    private static final String CUSTOM_CACHE_DATA_ROOT = "storage";

    /** */
    private String storagePath;

    /** */
    @Parameterized.Parameter
    public boolean specificConsistentId;

    /** */
    @Parameterized.Parameter(1)
    public WALMode walMode;

    /** */
    @Parameterized.Parameter(2)
    public boolean persistenceEnabled;

    /** */
    private long cdcWalDirMaxSize = DFLT_CDC_WAL_DIRECTORY_MAX_SIZE;

    /** */
    @Parameterized.Parameters(name = "consistentId={0}, wal={1}, persistence={2}")
    public static Collection<?> parameters() {
        List<Object[]> params = new ArrayList<>();

        for (WALMode mode : EnumSet.of(WALMode.FSYNC, WALMode.LOG_ONLY, WALMode.BACKGROUND))
            for (boolean specificConsistentId : new boolean[] {false, true})
                for (boolean persistenceEnabled : new boolean[] {true, false})
                    params.add(new Object[] {specificConsistentId, mode, persistenceEnabled});

        return params;
    }

    /** {@inheritDoc} */
    @Override protected IgniteConfiguration getConfiguration(String igniteInstanceName) throws Exception {
        IgniteConfiguration cfg = super.getConfiguration(igniteInstanceName);

        if (specificConsistentId)
            cfg.setConsistentId(igniteInstanceName);

        cfg.setDataStorageConfiguration(new DataStorageConfiguration()
             // Check custom storage dir for some cases.
            .setStoragePath(storagePath)
            .setWalMode(walMode)
            .setWalForceArchiveTimeout(WAL_ARCHIVE_TIMEOUT)
            .setDefaultDataRegionConfiguration(new DataRegionConfiguration()
                .setPersistenceEnabled(persistenceEnabled)
                .setCdcEnabled(true))
            .setWalArchivePath(DFLT_WAL_ARCHIVE_PATH + "/" + U.maskForFileName(igniteInstanceName))
            .setCdcWalDirectoryMaxSize(cdcWalDirMaxSize));

        cfg.setCacheConfiguration(
            new CacheConfiguration<>(TX_CACHE_NAME)
                .setAtomicityMode(TRANSACTIONAL)
                .setBackups(1)
        );

        return cfg;
    }

    /** {@inheritDoc} */
    @Override protected void beforeTest() throws Exception {
        super.beforeTest();

        U.delete(new File(U.defaultWorkDirectory(), CUSTOM_CACHE_DATA_ROOT));

        storagePath = ThreadLocalRandom.current().nextBoolean() ? CUSTOM_CACHE_DATA_ROOT : null;
    }

    /** Simplest CDC test. */
    @Test
    public void testReadAllKeysCommitAll() throws Exception {
        // Read all records from iterator.
        readAll(new UserCdcConsumer(), true);
    }

    /** Simplest CDC test but read one event at a time to check correct iterator work. */
    @Test
    public void testReadAllKeysWithoutCommit() throws Exception {
        // Read one record per call.
        readAll(new UserCdcConsumer() {
            @Override public boolean onEvents(Iterator<CdcEvent> evts) {
                if (evts.hasNext())
                    super.onEvents(Collections.singleton(evts.next()).iterator());

                return false;
            }
        }, false);
    }

    /** Simplest CDC test but commit every event to check correct state restore. */
    @Test
    public void testReadAllKeysCommitEachEvent() throws Exception {
        // Read one record per call and commit.
        readAll(new UserCdcConsumer() {
            @Override public boolean onEvents(Iterator<CdcEvent> evts) {
                if (evts.hasNext())
                    super.onEvents(Collections.singleton(evts.next()).iterator());

                return true;
            }
        }, true);
    }

    /** */
    @Test
    public void testReadExpireTime() throws Exception {
        IgniteConfiguration cfg = getConfiguration("ignite-0");

        Ignite ign = startGrid(cfg);

        ign.cluster().state(ACTIVE);

        IgniteCache<Integer, User> cache = ign.getOrCreateCache(DEFAULT_CACHE_NAME);

        IgniteCache<Integer, User> withExpiry =
            cache.withExpiryPolicy(new PlatformExpiryPolicy(CREATE_TTL, UPDATE_TTL, 0L));

        for (int i = 0; i < KEYS_CNT; i++) {
            if (i % 2 == 0) {
                withExpiry.put(i, createUser(i)); // Create.
                withExpiry.put(i, createUser(i)); // Update.
            }
            else {
                cache.put(i, createUser(i)); // Create.
                cache.put(i, createUser(i)); // Update.
            }
        }

        removeData(cache, 0, KEYS_CNT);

        Set<Integer> seen = new HashSet<>();

        UserCdcConsumer cnsmr = new UserCdcConsumer() {
            /** {@inheritDoc} */
            @Override public void checkEvent(CdcEvent evt) {
                super.checkEvent(evt);

                Integer key = (Integer)evt.key();

                if (evt.value() == null || key % 2 != 0) {
                    assertEquals("Expire time must not be set [key=" + key + ']', CU.EXPIRE_TIME_ETERNAL, evt.expireTime());

                    return;
                }

                assertTrue(
                    "Expire must be set [key=" + key + ']',
                    evt.expireTime() != CU.EXPIRE_TIME_ETERNAL
                );

                long ttl = evt.expireTime() - System.currentTimeMillis();

                assertTrue("Expire for operation", ttl <= (seen.contains(key) ? UPDATE_TTL : CREATE_TTL));

                seen.add(key);
            }
        };

        CdcMain cdcMain = createCdc(cnsmr, cfg);

        IgniteInternalFuture<?> cdcFut = runAsync(cdcMain);

        waitForSize(KEYS_CNT * 2, DEFAULT_CACHE_NAME, UPDATE, cnsmr);
        waitForSize(KEYS_CNT, DEFAULT_CACHE_NAME, DELETE, cnsmr);

        cdcFut.cancel();

        assertTrue(cnsmr.stopped());

        assertEquals(KEYS_CNT / 2, seen.size());

        stopAllGrids();

        cleanPersistenceDir();
    }

    /** */
    private void readAll(UserCdcConsumer cnsmr, boolean offsetCommit) throws Exception {
        IgniteConfiguration cfg = getConfiguration("ignite-0");

        Ignite ign = startGrid(cfg);

        ign.cluster().state(ACTIVE);

        IgniteCache<Integer, User> cache = ign.getOrCreateCache(DEFAULT_CACHE_NAME);
        IgniteCache<Integer, User> txCache = ign.getOrCreateCache(TX_CACHE_NAME);

        addAndWaitForConsumption(
            cnsmr,
            cfg,
            cache,
            txCache,
            CdcSelfTest::addData,
            0,
            KEYS_CNT + 3,
            offsetCommit
        );

        removeData(cache, 0, KEYS_CNT);

        CdcMain cdcMain = createCdc(cnsmr, cfg);

        IgniteInternalFuture<?> rmvFut = runAsync(cdcMain);

        waitForSize(KEYS_CNT, DEFAULT_CACHE_NAME, DELETE, cnsmr);

        checkMetrics(cdcMain, offsetCommit ? KEYS_CNT : ((KEYS_CNT + 3) * 2 + KEYS_CNT));

        // Metric check awaits the CDC consumer to finish.
        long[] segmentConsumingTime = ((MetricRegistry)getFieldValue(cdcMain, "mreg"))
            .<HistogramMetric>findMetric(SEGMENT_CONSUMING_TIME).value();

        assertFalse(F.isEmpty(segmentConsumingTime));
        assertTrue(Arrays.stream(segmentConsumingTime).sum() > 0);

        rmvFut.cancel();

        assertTrue(cnsmr.stopped());

        stopAllGrids();

        cleanPersistenceDir();
    }

    /** */
    @Test
    public void testReadOneByOneForBackup() throws Exception {
        assumeTrue("CDC with 2 local nodes can't determine correct PDS directory without specificConsistentId.",
            specificConsistentId);

        IgniteEx ign = startGrids(2);

        ign.cluster().state(ACTIVE);

        IgniteCache<Integer, Integer> txCache = ign.cache(TX_CACHE_NAME);

        awaitPartitionMapExchange();

        int keysCnt = 3;

        Map<Integer, Integer> batch = primaryKeys(txCache, keysCnt).stream()
            .collect(Collectors.toMap(key -> key, val -> val, (a, b) -> a, TreeMap::new));

        // Put data in batch because it will be logged in form of `DataRecord(List<DataEntry)` on backup node.
        txCache.putAll(batch);

        // Check `DataRecord(List<DataEntry>)` logged.
        File archive = grid(1).context().pdsFolderResolver().fileTree().walArchive();

        IteratorParametersBuilder param = new IteratorParametersBuilder().filesOrDirs(archive)
            .filter((type, pointer) -> type == WALRecord.RecordType.DATA_RECORD_V2);

        assertTrue("DataRecord(List<DataEntry>) should be logged.", waitForCondition(() -> {
            try (WALIterator iter = new IgniteWalIteratorFactory(log).iterator(param)) {
                while (iter.hasNext()) {
                    DataRecord rec = (DataRecord)iter.next().get2();

                    if (rec.entryCount() > 1)
                        return true;
                }
            }
            catch (IgniteCheckedException e) {
                throw U.convertException(e);
            }

            return false;
        }, getTestTimeout()));

        for (int i = 0; i < 2; i++) {
            IgniteEx grid = grid(i);

            Set<Integer> data = new HashSet<>();

            AtomicBoolean firstEvt = new AtomicBoolean(true);

            CdcConsumer cnsmr = new CdcConsumer() {
                @Override public boolean onEvents(Iterator<CdcEvent> evts) {
                    if (!evts.hasNext())
                        return true;

                    if (!firstEvt.get())
                        throw new RuntimeException("Expected fail.");

                    data.add((Integer)evts.next().key());

                    firstEvt.set(false);

                    if (data.size() == keysCnt)
                        throw new RuntimeException("Expected fail.");

                    return true;
                }

                @Override public void onTypes(Iterator<BinaryType> types) {
                    types.forEachRemaining(t -> assertNotNull(t));
                }

                @Override public void onMappings(Iterator<TypeMapping> mappings) {
                    mappings.forEachRemaining(m -> assertNotNull(m));
                }

                @Override public void onCacheChange(Iterator<CdcCacheEvent> cacheEvents) {
                    cacheEvents.forEachRemaining(ce -> assertNotNull(ce));
                }

                /** {@inheritDoc} */
                @Override public void onCacheDestroy(Iterator<Integer> caches) {
                    caches.forEachRemaining(ce -> assertNotNull(ce));
                }

                @Override public void stop() {
                    // No-op.
                }

                @Override public void start(MetricRegistry mreg) {
                    // No-op.
                }
            };

            for (int j = 0; j < keysCnt; j++) {
                CdcMain cdc = createCdc(cnsmr, getConfiguration(grid.name()));

                IgniteInternalFuture<?> fut = runAsync(cdc);

                // Restart CDC after read and commit single key.
                assertTrue(waitForCondition(fut::isDone, getTestTimeout()));
                assertEquals(j + 1, data.size());

                firstEvt.set(true);
            }

            assertTrue(F.eqNotOrdered(batch.keySet(), data));
        }
    }

    /** Test check that state restored correctly and next event read by CDC on each restart. */
    @Test
    public void testReadFromNextEntry() throws Exception {
        IgniteConfiguration cfg = getConfiguration("ignite-0");

        IgniteEx ign = startGrid(cfg);

        ign.cluster().state(ACTIVE);

        IgniteCache<Integer, User> cache = ign.getOrCreateCache(DEFAULT_CACHE_NAME);

        int keysCnt = 10;

        addData(cache, 0, keysCnt / 2);

        long segIdx = ign.context().cache().context().wal(true).lastArchivedSegment();

        waitForCondition(() -> ign.context().cache().context().wal(true).lastArchivedSegment() > segIdx, getTestTimeout());

        addData(cache, keysCnt / 2, keysCnt);

        AtomicInteger expKey = new AtomicInteger();
        int lastKey = 0;

        while (expKey.get() != keysCnt) {
            String errMsg = "Expected fail";

            IgniteInternalFuture<?> fut = runAsync(createCdc(new CdcConsumer() {
                boolean oneConsumed;

                @Override public boolean onEvents(Iterator<CdcEvent> evts) {
                    if (!evts.hasNext())
                        return true;

                    // Fail application after one event read AND state committed.
                    if (oneConsumed)
                        throw new RuntimeException(errMsg);

                    CdcEvent evt = evts.next();

                    assertEquals(expKey.get(), evt.key());

                    expKey.incrementAndGet();

                    // Fail application if all expected data read e.g. next event doesn't exist.
                    if (expKey.get() == keysCnt)
                        throw new RuntimeException(errMsg);

                    oneConsumed = true;

                    return true;
                }

                @Override public void onTypes(Iterator<BinaryType> types) {
                    types.forEachRemaining(t -> assertNotNull(t));
                }

                @Override public void onMappings(Iterator<TypeMapping> mappings) {
                    mappings.forEachRemaining(m -> assertNotNull(m));
                }

                @Override public void onCacheChange(Iterator<CdcCacheEvent> cacheEvents) {
                    cacheEvents.forEachRemaining(ce -> assertNotNull(ce));
                }

                @Override public void onCacheDestroy(Iterator<Integer> caches) {
                    caches.forEachRemaining(ce -> assertNotNull(ce));
                }

                @Override public void stop() {
                    // No-op.
                }

                @Override public void start(MetricRegistry mreg) {
                    // No-op.
                }
            }, cfg));

            assertTrue(waitForCondition(fut::isDone, getTestTimeout()));

            if (!errMsg.equals(fut.error().getMessage()))
                throw new RuntimeException(fut.error());

            assertEquals(1, expKey.get() - lastKey);

            lastKey = expKey.get();
        }
    }

    /** */
    @Test
    public void testReadBeforeGracefulShutdown() throws Exception {
        Ignite ign = startGrid(getConfiguration("ignite-0"));

        ign.cluster().state(ACTIVE);

        CountDownLatch cnsmrStarted = new CountDownLatch(1);
        CountDownLatch startProcEvts = new CountDownLatch(1);

        UserCdcConsumer cnsmr = new UserCdcConsumer() {
            @Override public boolean onEvents(Iterator<CdcEvent> evts) {
                cnsmrStarted.countDown();

                try {
                    startProcEvts.await(getTestTimeout(), MILLISECONDS);
                }
                catch (InterruptedException e) {
                    throw new RuntimeException(e);
                }

                return super.onEvents(evts);
            }
        };

        CdcMain cdc = createCdc(cnsmr, getConfiguration(ign.name()));

        runAsync(cdc);

        IgniteCache<Integer, User> cache = ign.getOrCreateCache(DEFAULT_CACHE_NAME);

        addData(cache, 0, KEYS_CNT);

        // Make sure all streamed data will become available for consumption.
        Thread.sleep(2 * WAL_ARCHIVE_TIMEOUT);

        cnsmrStarted.await(getTestTimeout(), MILLISECONDS);

        // Initiate graceful shutdown.
        cdc.stop();

        startProcEvts.countDown();

        waitForSize(KEYS_CNT, DEFAULT_CACHE_NAME, UPDATE, cnsmr);

        assertTrue(waitForCondition(cnsmr::stopped, getTestTimeout()));

        List<Integer> keys = cnsmr.data(UPDATE, cacheId(DEFAULT_CACHE_NAME));

        assertEquals(KEYS_CNT, keys.size());

        for (int i = 0; i < KEYS_CNT; i++)
            assertTrue(keys.contains(i));
    }

    /** */
    @Test
    @WithSystemProperty(key = IGNITE_DATA_STORAGE_FOLDER_BY_CONSISTENT_ID, value = "true")
    public void testMultiNodeConsumption() throws Exception {
        IgniteEx ign1 = startGrid(0);

        IgniteEx ign2 = startGrid(1);

        ign1.cluster().state(ACTIVE);

        IgniteCache<Integer, User> cache = ign1.getOrCreateCache(DEFAULT_CACHE_NAME);

        // Calculate expected count of key for each node.
        int[] keysCnt = new int[2];

        for (int i = 0; i < KEYS_CNT * 2; i++) {
            Ignite primary = primaryNode(i, DEFAULT_CACHE_NAME);

            assertTrue(primary == ign1 || primary == ign2);

            keysCnt[primary == ign1 ? 0 : 1]++;
        }

        // Adds data concurrently with CDC start.
        IgniteInternalFuture<?> addDataFut = runAsync(() -> addData(cache, 0, KEYS_CNT));

        UserCdcConsumer cnsmr1 = new UserCdcConsumer();
        UserCdcConsumer cnsmr2 = new UserCdcConsumer();

        IgniteConfiguration cfg1 = getConfiguration(ign1.name());
        IgniteConfiguration cfg2 = getConfiguration(ign2.name());

        // Always run CDC with consistent id to ensure instance read data for specific node.
        if (!specificConsistentId) {
            cfg1.setConsistentId((Serializable)ign1.localNode().consistentId());
            cfg2.setConsistentId((Serializable)ign2.localNode().consistentId());
        }

        CountDownLatch latch = new CountDownLatch(2);

        GridAbsPredicate sizePredicate1 = sizePredicate(keysCnt[0], DEFAULT_CACHE_NAME, UPDATE, cnsmr1);
        GridAbsPredicate sizePredicate2 = sizePredicate(keysCnt[1], DEFAULT_CACHE_NAME, UPDATE, cnsmr2);

        CdcMain cdc1 = createCdc(cnsmr1, cfg1, latch, sizePredicate1);
        CdcMain cdc2 = createCdc(cnsmr2, cfg2, latch, sizePredicate2);

        IgniteInternalFuture<?> fut1 = runAsync(cdc1);
        IgniteInternalFuture<?> fut2 = runAsync(cdc2);

        addDataFut.get(getTestTimeout());

        runAsync(() -> addData(cache, KEYS_CNT, KEYS_CNT * 2)).get(getTestTimeout());

        // Wait while predicate will become true and state saved on the disk for both cdc.
        assertTrue(latch.await(getTestTimeout(), MILLISECONDS));

        checkMetrics(cdc1, keysCnt[0]);
        checkMetrics(cdc2, keysCnt[1]);

        assertFalse(cnsmr1.stopped());
        assertFalse(cnsmr2.stopped());

        fut1.cancel();
        fut2.cancel();

        assertTrue(cnsmr1.stopped());
        assertTrue(cnsmr2.stopped());

        removeData(cache, 0, KEYS_CNT * 2);

        cdc1 = createCdc(cnsmr1, cfg1);
        cdc2 = createCdc(cnsmr2, cfg2);

        IgniteInternalFuture<?> rmvFut1 = runAsync(cdc1);
        IgniteInternalFuture<?> rmvFut2 = runAsync(cdc2);

        waitForSize(KEYS_CNT * 2, DEFAULT_CACHE_NAME, DELETE, cnsmr1, cnsmr2);

        checkMetrics(cdc1, keysCnt[0]);
        checkMetrics(cdc2, keysCnt[1]);

        rmvFut1.cancel();
        rmvFut2.cancel();

        assertTrue(cnsmr1.stopped());
        assertTrue(cnsmr2.stopped());
    }

    /** */
    @Test
    public void testCdcSingleton() throws Exception {
        IgniteEx ign = startGrid(0);

        UserCdcConsumer cnsmr1 = new UserCdcConsumer();
        UserCdcConsumer cnsmr2 = new UserCdcConsumer();

        IgniteInternalFuture<?> fut1 = runAsync(createCdc(cnsmr1, getConfiguration(ign.name())));
        IgniteInternalFuture<?> fut2 = runAsync(createCdc(cnsmr2, getConfiguration(ign.name())));

        assertTrue(waitForCondition(() -> fut1.isDone() || fut2.isDone(), getTestTimeout()));

        assertEquals(fut1.error() == null, fut2.error() != null);

        if (fut1.isDone()) {
            fut2.cancel();

            assertTrue(cnsmr2.stopped());
        }
        else {
            fut1.cancel();

            assertTrue(cnsmr1.stopped());
        }
    }

    /** */
    @Test
    public void testReReadWhenStateWasNotStored() throws Exception {
        Supplier<IgniteEx> restart = () -> {
            stopAllGrids(false);

            try {
                IgniteEx ign = startGrid(getConfiguration("ignite-0"));

                ign.cluster().state(ACTIVE);

                return ign;
            }
            catch (Exception e) {
                throw new RuntimeException(e);
            }
        };

        IgniteEx ign = restart.get();

        IgniteCache<Integer, User> cache = ign.getOrCreateCache(DEFAULT_CACHE_NAME);

        addData(cache, 0, KEYS_CNT / 2);

        ign = restart.get();

        cache = ign.getOrCreateCache(DEFAULT_CACHE_NAME);

        addData(cache, KEYS_CNT / 2, KEYS_CNT);

        UserCdcConsumer cnsmr = new UserCdcConsumer() {
            @Override protected boolean commit() {
                return false;
            }
        };

        for (int i = 0; i < 3; i++) {
            CdcMain cdc = createCdc(cnsmr, getConfiguration(ign.name()));

            IgniteInternalFuture<?> fut = runAsync(cdc);

            waitForSize(KEYS_CNT, DEFAULT_CACHE_NAME, UPDATE, cnsmr);

            checkMetrics(cdc, KEYS_CNT);

            fut.cancel();

            assertTrue(cnsmr.stopped());

            cnsmr.data.clear();
        }

        AtomicBoolean consumeHalf = new AtomicBoolean(true);
        AtomicBoolean halfCommitted = new AtomicBoolean(false);

        int half = KEYS_CNT / 2;

        cnsmr = new UserCdcConsumer() {
            @Override public boolean onEvents(Iterator<CdcEvent> evts) {
                if (consumeHalf.get() && F.size(data(UPDATE, cacheId(DEFAULT_CACHE_NAME))) == half) {
                    // This means that state committed as a result of the previous call.
                    halfCommitted.set(true);

                    return false;
                }

                while (evts.hasNext()) {
                    CdcEvent evt = evts.next();

                    if (!evt.primary())
                        continue;

                    data.computeIfAbsent(
                        F.t(evt.value() == null ? DELETE : UPDATE, evt.cacheId()),
                        k -> new ArrayList<>()).add((Integer)evt.key()
                    );

                    if (consumeHalf.get())
                        return F.size(data(UPDATE, cacheId(DEFAULT_CACHE_NAME))) == half;
                }

                return true;
            }
        };

        CdcMain cdc = createCdc(cnsmr, getConfiguration(ign.name()));

        IgniteInternalFuture<?> fut = runAsync(cdc);

        waitForSize(half, DEFAULT_CACHE_NAME, UPDATE, cnsmr);

        checkMetrics(cdc, half);

        waitForCondition(halfCommitted::get, getTestTimeout());

        fut.cancel();

        assertTrue(cnsmr.stopped());

        removeData(cache, 0, KEYS_CNT);

        consumeHalf.set(false);

        cdc = createCdc(cnsmr, getConfiguration(ign.name()));

        fut = runAsync(cdc);

        waitForSize(KEYS_CNT, DEFAULT_CACHE_NAME, UPDATE, cnsmr);
        waitForSize(KEYS_CNT, DEFAULT_CACHE_NAME, DELETE, cnsmr);

        checkMetrics(cdc, KEYS_CNT * 2 - half);

        fut.cancel();

        assertTrue(cnsmr.stopped());
    }

    /** */
    @Test
    public void testDisable() throws Exception {
        IgniteEx ign = startGrid(0);

        ign.cluster().state(ACTIVE);

        IgniteCache<Integer, User> cache = ign.getOrCreateCache(DEFAULT_CACHE_NAME);

        addData(cache, 0, 1);

<<<<<<< HEAD
        NodeFileTree ft = ign.context().pdsFolderResolver().fileTree();
=======
        File walCdcDir = ign.context().pdsFolderResolver().fileTree().walCdc();
>>>>>>> ae1cad65

        assertTrue(waitForCondition(() -> 1 == ft.walCdc().list().length, 2 * WAL_ARCHIVE_TIMEOUT));

        DistributedChangeableProperty<Serializable> disabled = ign.context().distributedConfiguration()
            .property(FileWriteAheadLogManager.CDC_DISABLED);

        disabled.propagate(true);

        addData(cache, 0, 1);

        Thread.sleep(2 * WAL_ARCHIVE_TIMEOUT);

        assertEquals(1, ft.walCdc().list().length);

        disabled.propagate(false);

        addData(cache, 0, 1);

        assertTrue(waitForCondition(() -> 2 == ft.walCdc().list().length, 2 * WAL_ARCHIVE_TIMEOUT));
    }

    /** */
    @Test
    public void testCdcDirectoryMaxSize() throws Exception {
        cdcWalDirMaxSize = 10 * U.MB;
        int segmentSize = (int)(cdcWalDirMaxSize / 2);

        IgniteEx ign = startGrid(0);

        ign.cluster().state(ACTIVE);

        IgniteCache<Integer, User> cache = ign.getOrCreateCache(DEFAULT_CACHE_NAME);
        IgniteWriteAheadLogManager wal = ign.context().cache().context().wal(true);
<<<<<<< HEAD
        NodeFileTree ft = ign.context().pdsFolderResolver().fileTree();
=======
        File walCdcDir = ign.context().pdsFolderResolver().fileTree().walCdc();
>>>>>>> ae1cad65

        RunnableX writeSgmnt = () -> {
            int sgmnts = wal.walArchiveSegments();
            int dataSize = (int)(segmentSize * 0.8);

            for (int i = 0; i < dataSize / DFLT_PAGE_SIZE; i++)
                wal.log(new PageSnapshot(new FullPageId(-1, -1), new byte[DFLT_PAGE_SIZE], 1));

            addData(cache, 0, 1);

            waitForCondition(() -> wal.walArchiveSegments() > sgmnts, 2 * WAL_ARCHIVE_TIMEOUT);
        };

        // Write to the WAL to exceed the configured max size.
        writeSgmnt.run();
        writeSgmnt.run();

        // The segment link creation should be skipped.
        writeSgmnt.run();

        assertTrue(cdcWalDirMaxSize >= Arrays.stream(ft.walCdc().listFiles()).mapToLong(File::length).sum());

        UserCdcConsumer cnsmr = new UserCdcConsumer();

        CdcMain cdc = createCdc(cnsmr, getConfiguration(ign.name()));

        IgniteInternalFuture<?> fut = runAsync(cdc);

        waitForSize(2, DEFAULT_CACHE_NAME, UPDATE, cnsmr);

        assertFalse(fut.isDone());

        // Write next segment after skipped.
        writeSgmnt.run();

        assertThrows(log, () -> fut.get(getTestTimeout()), IgniteCheckedException.class,
            "Found missed segments. Some events are missed.");

        ign.compute().execute(CdcDeleteLostSegmentsTask.class, new VisorTaskArgument<>(ign.localNode().id(), false));

        cnsmr.data.clear();

        cdc = createCdc(cnsmr, getConfiguration(ign.name()));

        IgniteInternalFuture<?> f = runAsync(cdc);

        waitForSize(1, DEFAULT_CACHE_NAME, UPDATE, cnsmr);

        assertFalse(f.isDone());

        f.cancel();
    }

    /** */
    public static void addData(IgniteCache<Integer, User> cache, int from, int to) {
        for (int i = from; i < to; i++)
            cache.put(i, createUser(i));
    }

    /** */
    private void removeData(IgniteCache<Integer, ?> cache, int from, int to) {
        for (int i = from; i < to; i++)
            cache.remove(i);
    }
}<|MERGE_RESOLUTION|>--- conflicted
+++ resolved
@@ -827,11 +827,7 @@
 
         addData(cache, 0, 1);
 
-<<<<<<< HEAD
-        NodeFileTree ft = ign.context().pdsFolderResolver().fileTree();
-=======
         File walCdcDir = ign.context().pdsFolderResolver().fileTree().walCdc();
->>>>>>> ae1cad65
 
         assertTrue(waitForCondition(() -> 1 == ft.walCdc().list().length, 2 * WAL_ARCHIVE_TIMEOUT));
 
@@ -865,11 +861,7 @@
 
         IgniteCache<Integer, User> cache = ign.getOrCreateCache(DEFAULT_CACHE_NAME);
         IgniteWriteAheadLogManager wal = ign.context().cache().context().wal(true);
-<<<<<<< HEAD
-        NodeFileTree ft = ign.context().pdsFolderResolver().fileTree();
-=======
         File walCdcDir = ign.context().pdsFolderResolver().fileTree().walCdc();
->>>>>>> ae1cad65
 
         RunnableX writeSgmnt = () -> {
             int sgmnts = wal.walArchiveSegments();
