--- conflicted
+++ resolved
@@ -175,11 +175,7 @@
 
             for (int i = 0; i < gridCount(); i++) {
                 Iterator<GridCacheMapEntry> entries =
-<<<<<<< HEAD
-                    ((IgniteKernal)grid(i)).context().cache().internalCache().map().entries().iterator();
-=======
                     grid(i).context().cache().internalCache().map().entries().iterator();
->>>>>>> 3be3d16b
 
                 while (entries.hasNext()) {
                     GridCacheEntryEx entry = entries.next();
