/*
 * Licensed to the Apache Software Foundation (ASF) under one or more
 * contributor license agreements.  See the NOTICE file distributed with
 * this work for additional information regarding copyright ownership.
 * The ASF licenses this file to You under the Apache License, Version 2.0
 * (the "License"); you may not use this file except in compliance with
 * the License.  You may obtain a copy of the License at
 *
 *      http://www.apache.org/licenses/LICENSE-2.0
 *
 * Unless required by applicable law or agreed to in writing, software
 * distributed under the License is distributed on an "AS IS" BASIS,
 * WITHOUT WARRANTIES OR CONDITIONS OF ANY KIND, either express or implied.
 * See the License for the specific language governing permissions and
 * limitations under the License.
 */

package org.apache.ignite.internal.processors.cache.persistence;

import java.io.File;
import java.io.IOException;
import java.nio.ByteBuffer;
import java.nio.MappedByteBuffer;
import java.nio.file.OpenOption;
import java.util.Collection;
import java.util.Collections;
import java.util.Set;
import java.util.TreeSet;
import java.util.concurrent.CountDownLatch;
import java.util.concurrent.ThreadLocalRandom;
import java.util.concurrent.atomic.AtomicReference;
import org.apache.ignite.Ignite;
import org.apache.ignite.IgniteCache;
import org.apache.ignite.IgniteCheckedException;
import org.apache.ignite.IgniteException;
import org.apache.ignite.IgniteSystemProperties;
import org.apache.ignite.cache.CacheAtomicityMode;
import org.apache.ignite.cache.CacheMode;
import org.apache.ignite.cache.affinity.rendezvous.RendezvousAffinityFunction;
import org.apache.ignite.cluster.ClusterNode;
import org.apache.ignite.configuration.CacheConfiguration;
import org.apache.ignite.configuration.DataRegionConfiguration;
import org.apache.ignite.configuration.DataStorageConfiguration;
import org.apache.ignite.configuration.IgniteConfiguration;
import org.apache.ignite.configuration.WALMode;
import org.apache.ignite.internal.IgniteEx;
import org.apache.ignite.internal.managers.communication.GridIoMessage;
import org.apache.ignite.internal.processors.cache.CacheGroupContext;
import org.apache.ignite.internal.processors.cache.distributed.dht.preloader.GridDhtPartitionSupplyMessage;
import org.apache.ignite.internal.processors.cache.persistence.checkpoint.CheckpointHistory;
import org.apache.ignite.internal.processors.cache.persistence.file.AbstractFileIO;
import org.apache.ignite.internal.processors.cache.persistence.file.FileIO;
import org.apache.ignite.internal.processors.cache.persistence.file.FileIOFactory;
import org.apache.ignite.internal.util.lang.GridAbsPredicate;
import org.apache.ignite.internal.util.typedef.G;
import org.apache.ignite.internal.util.typedef.internal.CU;
import org.apache.ignite.internal.util.typedef.internal.U;
import org.apache.ignite.lang.IgniteInClosure;
import org.apache.ignite.plugin.extensions.communication.Message;
import org.apache.ignite.spi.IgniteSpiException;
import org.apache.ignite.spi.communication.tcp.TcpCommunicationSpi;
import org.apache.ignite.testframework.GridTestUtils;
import org.apache.ignite.testframework.MvccFeatureChecker;
import org.apache.ignite.testframework.junits.common.GridCommonAbstractTest;
import org.junit.Assert;
import org.junit.Test;

import static org.apache.ignite.testframework.GridTestUtils.waitForCondition;

/**
 *
 */
public class LocalWalModeChangeDuringRebalancingSelfTest extends GridCommonAbstractTest {
    /** */
    private static boolean disableWalDuringRebalancing = true;

    /** */
    private static boolean enablePendingTxTracker = false;

    /** */
    private static int dfltCacheBackupCnt = 0;

    /** */
    private static final AtomicReference<CountDownLatch> supplyMessageLatch = new AtomicReference<>();

    /** */
    private static final AtomicReference<CountDownLatch> fileIOLatch = new AtomicReference<>();

    /** Replicated cache name. */
    private static final String REPL_CACHE = "cache";

    /** {@inheritDoc} */
    @Override protected IgniteConfiguration getConfiguration(String igniteInstanceName) throws Exception {
        IgniteConfiguration cfg = super.getConfiguration(igniteInstanceName);

        cfg.setDataStorageConfiguration(
            new DataStorageConfiguration()
                .setDefaultDataRegionConfiguration(
                    new DataRegionConfiguration()
                        .setPersistenceEnabled(true)
                        .setInitialSize(DataStorageConfiguration.DFLT_DATA_REGION_INITIAL_SIZE)
                        .setMaxSize(DataStorageConfiguration.DFLT_DATA_REGION_INITIAL_SIZE)
                )
<<<<<<< HEAD
                    // Test verifies checkpoint count, so it is essencial that no checkpoint is triggered by timeout
=======
                // Test verifies checkpoint count, so it is essential that no checkpoint is triggered by timeout
>>>>>>> 1e84d448
                .setCheckpointFrequency(999_999_999_999L)
                .setWalMode(WALMode.LOG_ONLY)
                .setFileIOFactory(new TestFileIOFactory(new DataStorageConfiguration().getFileIOFactory()))
        );

        cfg.setCacheConfiguration(
            new CacheConfiguration(DEFAULT_CACHE_NAME)
                .setAtomicityMode(CacheAtomicityMode.TRANSACTIONAL)
                    // Test checks internal state before and after rebalance, so it is configured to be triggered manually
                .setRebalanceDelay(-1)
                .setBackups(dfltCacheBackupCnt),

            new CacheConfiguration(REPL_CACHE)
                .setAtomicityMode(CacheAtomicityMode.TRANSACTIONAL)
                .setRebalanceDelay(-1)
                .setCacheMode(CacheMode.REPLICATED)
        );

        cfg.setCommunicationSpi(new TcpCommunicationSpi() {
            @Override public void sendMessage(ClusterNode node, Message msg) throws IgniteSpiException {
                if (msg instanceof GridIoMessage && ((GridIoMessage)msg).message() instanceof GridDhtPartitionSupplyMessage) {
                    int grpId = ((GridDhtPartitionSupplyMessage)((GridIoMessage)msg).message()).groupId();

                    if (grpId == CU.cacheId(DEFAULT_CACHE_NAME)) {
                        CountDownLatch latch0 = supplyMessageLatch.get();

                        if (latch0 != null)
                            try {
                                latch0.await();
                            }
                            catch (InterruptedException ex) {
                                throw new IgniteException(ex);
                            }
                    }
                }

                super.sendMessage(node, msg);
            }

            @Override public void sendMessage(ClusterNode node, Message msg,
                IgniteInClosure<IgniteException> ackC) throws IgniteSpiException {
                if (msg instanceof GridIoMessage && ((GridIoMessage)msg).message() instanceof GridDhtPartitionSupplyMessage) {
                    int grpId = ((GridDhtPartitionSupplyMessage)((GridIoMessage)msg).message()).groupId();

                    if (grpId == CU.cacheId(DEFAULT_CACHE_NAME)) {
                        CountDownLatch latch0 = supplyMessageLatch.get();

                        if (latch0 != null)
                            try {
                                latch0.await();
                            }
                            catch (InterruptedException ex) {
                                throw new IgniteException(ex);
                            }
                    }
                }

                super.sendMessage(node, msg, ackC);
            }
        });

        cfg.setConsistentId(igniteInstanceName);

        System.setProperty(IgniteSystemProperties.IGNITE_DISABLE_WAL_DURING_REBALANCING,
            Boolean.toString(disableWalDuringRebalancing));

        System.setProperty(IgniteSystemProperties.IGNITE_PENDING_TX_TRACKER_ENABLED,
            Boolean.toString(enablePendingTxTracker));

        return cfg;
    }

    /** {@inheritDoc} */
    @Override protected void beforeTestsStarted() throws Exception {
        super.beforeTestsStarted();

        cleanPersistenceDir();
    }

    /** {@inheritDoc} */
    @Override protected void afterTest() throws Exception {
        super.afterTest();

        CountDownLatch msgLatch = supplyMessageLatch.get();

        if (msgLatch != null) {
            while (msgLatch.getCount() > 0)
                msgLatch.countDown();

            supplyMessageLatch.set(null);
        }

        CountDownLatch fileLatch = fileIOLatch.get();

        if (fileLatch != null) {
            while (fileLatch.getCount() > 0)
                fileLatch.countDown();

            fileIOLatch.set(null);
        }

        stopAllGrids();

        cleanPersistenceDir();

        disableWalDuringRebalancing = true;
        enablePendingTxTracker = false;
        dfltCacheBackupCnt = 0;
    }

    /** {@inheritDoc} */
    @Override protected void afterTestsStopped() throws Exception {
        super.afterTestsStopped();

        System.clearProperty(IgniteSystemProperties.IGNITE_DISABLE_WAL_DURING_REBALANCING);

        System.clearProperty(IgniteSystemProperties.IGNITE_PENDING_TX_TRACKER_ENABLED);
    }

    /**
     * @return Count of entries to be processed within test.
     */
    protected int getKeysCount() {
        return 10_000;
    }

    /**
     * @throws Exception If failed.
     */
    @Test
    public void testWalDisabledDuringRebalancing() throws Exception {
        doTestSimple();
    }

    /**
     * @throws Exception If failed.
     */
    @Test
    public void testWalNotDisabledIfParameterSetToFalse() throws Exception {
        disableWalDuringRebalancing = false;

        doTestSimple();
    }

    /**
     * @throws Exception If failed.
     */
    private void doTestSimple() throws Exception {
        Ignite ignite = startGrids(3);

        ignite.cluster().baselineAutoAdjustEnabled(false);
        ignite.cluster().active(true);

        IgniteCache<Integer, Integer> cache = ignite.cache(DEFAULT_CACHE_NAME);

        int keysCnt = getKeysCount();

        for (int k = 0; k < keysCnt; k++)
            cache.put(k, k);

        IgniteEx newIgnite = startGrid(3);

        final CheckpointHistory cpHist =
            ((GridCacheDatabaseSharedManager)newIgnite.context().cache().context().database()).checkpointHistory();

        waitForCondition(new GridAbsPredicate() {
            @Override public boolean apply() {
                return !cpHist.checkpoints().isEmpty();
            }
        }, 10_000);

        U.sleep(10); // To ensure timestamp granularity.

        long newIgniteStartedTimestamp = System.currentTimeMillis();

        newIgnite.cluster().setBaselineTopology(4);

        awaitExchange(newIgnite);

        CacheGroupContext grpCtx = newIgnite.cachex(DEFAULT_CACHE_NAME).context().group();

        assertEquals(!disableWalDuringRebalancing, grpCtx.walEnabled());

        U.sleep(10); // To ensure timestamp granularity.

        long rebalanceStartedTimestamp = System.currentTimeMillis();

        for (Ignite g : G.allGrids())
            g.cache(DEFAULT_CACHE_NAME).rebalance();

        awaitPartitionMapExchange();

        assertTrue(grpCtx.walEnabled());

        U.sleep(10); // To ensure timestamp granularity.

        long rebalanceFinishedTimestamp = System.currentTimeMillis();

        for (Integer k = 0; k < keysCnt; k++)
            assertEquals("k=" + k, k, cache.get(k));

        int checkpointsBeforeNodeStarted = 0;
        int checkpointsBeforeRebalance = 0;
        int checkpointsAfterRebalance = 0;

        for (Long timestamp : cpHist.checkpoints()) {
            if (timestamp < newIgniteStartedTimestamp)
                checkpointsBeforeNodeStarted++;
            else if (timestamp >= newIgniteStartedTimestamp && timestamp < rebalanceStartedTimestamp)
                checkpointsBeforeRebalance++;
            else if (timestamp >= rebalanceStartedTimestamp && timestamp <= rebalanceFinishedTimestamp)
                checkpointsAfterRebalance++;
        }

        assertEquals(1, checkpointsBeforeNodeStarted); // checkpoint on start
        assertEquals(0, checkpointsBeforeRebalance);
        assertEquals(disableWalDuringRebalancing ? 1 : 0, checkpointsAfterRebalance); // checkpoint if WAL was re-activated
    }

    /**
     * @throws Exception If failed.
     */
    @Test
    public void testWalDisabledDuringRebalancingWithPendingTxTracker() throws Exception {
        enablePendingTxTracker = true;
        dfltCacheBackupCnt = 2;

        Ignite ignite = startGrids(3);

        ignite.cluster().baselineAutoAdjustEnabled(false);
        ignite.cluster().active(true);

        ignite.cluster().setBaselineTopology(3);

        IgniteCache<Integer, Integer> cache = ignite.cache(DEFAULT_CACHE_NAME);

        stopGrid(2);

        awaitExchange((IgniteEx)ignite);

        // Ensure each partition has received an update.
        for (int k = 0; k < RendezvousAffinityFunction.DFLT_PARTITION_COUNT; k++)
            cache.put(k, k);

        IgniteEx newIgnite = startGrid(2);

        awaitExchange(newIgnite);

        CacheGroupContext grpCtx = newIgnite.cachex(DEFAULT_CACHE_NAME).context().group();

        assertFalse(grpCtx.walEnabled());

        long rebalanceStartedTs = System.currentTimeMillis();

        for (Ignite g : G.allGrids())
            g.cache(DEFAULT_CACHE_NAME).rebalance();

        awaitPartitionMapExchange();

        assertTrue(grpCtx.walEnabled());

        long rebalanceFinishedTs = System.currentTimeMillis();

        CheckpointHistory cpHist =
            ((GridCacheDatabaseSharedManager)newIgnite.context().cache().context().database()).checkpointHistory();

        assertNotNull(cpHist);

        // Ensure there was a checkpoint on WAL re-activation.
        assertEquals(
            1,
            cpHist.checkpoints()
                .stream()
                .filter(ts -> rebalanceStartedTs <= ts && ts <= rebalanceFinishedTs)
                .count());
    }

    /**
     * @throws Exception If failed.
     */
    @Test
    public void testLocalAndGlobalWalStateInterdependence() throws Exception {
        Ignite ignite = startGrids(3);

        ignite.cluster().baselineAutoAdjustEnabled(false);
        ignite.cluster().active(true);

        IgniteCache<Integer, Integer> cache = ignite.cache(DEFAULT_CACHE_NAME);

        for (int k = 0; k < getKeysCount(); k++)
            cache.put(k, k);

        IgniteEx newIgnite = startGrid(3);

        newIgnite.cluster().setBaselineTopology(ignite.cluster().nodes());

        awaitExchange(newIgnite);

        CacheGroupContext grpCtx = newIgnite.cachex(DEFAULT_CACHE_NAME).context().group();

        assertFalse(grpCtx.walEnabled());

        ignite.cluster().disableWal(DEFAULT_CACHE_NAME);

        for (Ignite g : G.allGrids())
            g.cache(DEFAULT_CACHE_NAME).rebalance();

        awaitPartitionMapExchange();

        assertFalse(grpCtx.walEnabled()); // WAL is globally disabled

        ignite.cluster().enableWal(DEFAULT_CACHE_NAME);

        assertTrue(grpCtx.walEnabled());
    }

    /**
     * Test that local WAL mode changing works well with exchanges merge.
     *
     * @throws Exception If failed.
     */
    @Test
    public void testWithExchangesMerge() throws Exception {
        final int nodeCnt = 4;
        final int keyCnt = getKeysCount();

        Ignite ignite = startGrids(nodeCnt);

        ignite.cluster().active(true);

        IgniteCache<Integer, Integer> cache = ignite.cache(REPL_CACHE);

        for (int k = 0; k < keyCnt; k++)
            cache.put(k, k);

        stopGrid(2);
        stopGrid(3);

        // Rewrite data to trigger further rebalance.
        for (int k = 0; k < keyCnt; k++)
            cache.put(k, k * 2);

        // Start several grids in parallel to trigger exchanges merge.
        startGridsMultiThreaded(2, 2);

        for (int nodeIdx = 2; nodeIdx < nodeCnt; nodeIdx++) {
            CacheGroupContext grpCtx = grid(nodeIdx).cachex(REPL_CACHE).context().group();

            assertTrue(GridTestUtils.waitForCondition(new GridAbsPredicate() {
                @Override public boolean apply() {
                    return !grpCtx.walEnabled();
                }
            }, 5_000));
        }

        // Invoke rebalance manually.
        for (Ignite g : G.allGrids())
            g.cache(REPL_CACHE).rebalance();

        awaitPartitionMapExchange(false, false, null, false, Collections.singleton(REPL_CACHE));

        for (int nodeIdx = 2; nodeIdx < nodeCnt; nodeIdx++) {
            CacheGroupContext grpCtx = grid(nodeIdx).cachex(REPL_CACHE).context().group();

            assertTrue(grpCtx.walEnabled());
        }

        // Check no data loss.
        for (int nodeIdx = 2; nodeIdx < nodeCnt; nodeIdx++) {
            IgniteCache<Integer, Integer> cache0 = grid(nodeIdx).cache(REPL_CACHE);

            for (int k = 0; k < keyCnt; k++)
                Assert.assertEquals("nodeIdx=" + nodeIdx + ", key=" + k, (Integer)(2 * k), cache0.get(k));
        }
    }

    /**
     * @throws Exception If failed.
     */
    @Test
    public void testParallelExchangeDuringRebalance() throws Exception {
        doTestParallelExchange(supplyMessageLatch);
    }

    /**
     * @throws Exception If failed.
     */
    @Test
    public void testParallelExchangeDuringCheckpoint() throws Exception {
        doTestParallelExchange(fileIOLatch);
    }

    /**
     * @throws Exception If failed.
     */
    private void doTestParallelExchange(AtomicReference<CountDownLatch> latchRef) throws Exception {
        Ignite ignite = startGrids(3);

        ignite.cluster().baselineAutoAdjustEnabled(false);
        ignite.cluster().active(true);

        IgniteCache<Integer, Integer> cache = ignite.cache(DEFAULT_CACHE_NAME);

        for (int k = 0; k < getKeysCount(); k++)
            cache.put(k, k);

        IgniteEx newIgnite = startGrid(3);

        CacheGroupContext grpCtx = newIgnite.cachex(DEFAULT_CACHE_NAME).context().group();

        CountDownLatch latch = new CountDownLatch(1);

        latchRef.set(latch);

        ignite.cluster().setBaselineTopology(ignite.cluster().nodes());

        // Await fully exchange complete.
        awaitExchange(newIgnite);

        assertFalse(grpCtx.walEnabled());

        // TODO : test with client node as well
        startGrid(4); // Trigger exchange

        assertFalse(grpCtx.walEnabled());

        latch.countDown();

        assertFalse(grpCtx.walEnabled());

        for (Ignite g : G.allGrids())
            g.cache(DEFAULT_CACHE_NAME).rebalance();

        awaitPartitionMapExchange();

        assertTrue(waitForCondition(grpCtx::walEnabled, 2_000));
    }

    /**
     * @throws Exception If failed.
     */
    @Test
    public void testDataClearedAfterRestartWithDisabledWal() throws Exception {
        Ignite ignite = startGrid(0);

        ignite.cluster().baselineAutoAdjustEnabled(false);
        ignite.cluster().active(true);

        IgniteCache<Integer, Integer> cache = ignite.cache(DEFAULT_CACHE_NAME);

        int keysCnt = getKeysCount();

        for (int k = 0; k < keysCnt; k++)
            cache.put(k, k);

        IgniteEx newIgnite = startGrid(1);

        newIgnite.cluster().setBaselineTopology(2);

        // Await fully exchange complete.
        awaitExchange(newIgnite);

        CacheGroupContext grpCtx = newIgnite.cachex(DEFAULT_CACHE_NAME).context().group();

        assertFalse(grpCtx.localWalEnabled());

        stopGrid(1);
        stopGrid(0);

        newIgnite = startGrid(1);

        newIgnite.cluster().active(true);

        newIgnite.cluster().setBaselineTopology(newIgnite.cluster().nodes());

        cache = newIgnite.cache(DEFAULT_CACHE_NAME);

        for (int k = 0; k < keysCnt; k++)
            assertFalse("k=" + k + ", v=" + cache.get(k), cache.containsKey(k));

        Collection<Integer> lostParts = cache.lostPartitions();

        Set<Integer> keys = new TreeSet<>();

        for (int k = 0; k < keysCnt; k++) {
            // Skip lost partitions.
            if (lostParts.contains(newIgnite.affinity(DEFAULT_CACHE_NAME).partition(k)))
                continue;

            keys.add(k);
        }

        for (Integer k : keys)
            assertFalse("k=" + k + ", v=" + cache.get(k), cache.containsKey(k));

        assertFalse(cache.containsKeys(keys));
    }

    /**
     * @throws Exception If failed.
     */
    @Test
    public void testWalNotDisabledAfterShrinkingBaselineTopology() throws Exception {
        Ignite ignite = startGrids(4);

        ignite.cluster().baselineAutoAdjustEnabled(false);
        ignite.cluster().active(true);

        IgniteCache<Integer, Integer> cache = ignite.cache(DEFAULT_CACHE_NAME);

        int keysCnt = getKeysCount();

        for (int k = 0; k < keysCnt; k++)
            cache.put(k, k);

        for (Ignite g : G.allGrids()) {
            CacheGroupContext grpCtx = ((IgniteEx)g).cachex(DEFAULT_CACHE_NAME).context().group();

            assertTrue(grpCtx.walEnabled());
        }

        stopGrid(2);

        ignite.cluster().setBaselineTopology(5);

        ignite.resetLostPartitions(Collections.singleton(DEFAULT_CACHE_NAME));

        // Await fully exchange complete.
        awaitExchange((IgniteEx)ignite);

        for (Ignite g : G.allGrids()) {
            CacheGroupContext grpCtx = ((IgniteEx)g).cachex(DEFAULT_CACHE_NAME).context().group();

            assertTrue(grpCtx.walEnabled());

            g.cache(DEFAULT_CACHE_NAME).rebalance();
        }

        awaitPartitionMapExchange();

        for (Ignite g : G.allGrids()) {
            CacheGroupContext grpCtx = ((IgniteEx)g).cachex(DEFAULT_CACHE_NAME).context().group();

            assertTrue(grpCtx.walEnabled());
        }
    }

    /**
     *
     * @param ig Ignite.
     */
    private void awaitExchange(IgniteEx ig) throws IgniteCheckedException {
        ig.context().cache().context().exchange().lastTopologyFuture().get();
    }

    /**
     * Put random values to cache in multiple threads until time interval given expires.
     *
     * @param cache Cache to modify.
     * @param threadCnt Number ot threads to be used.
     * @param duration Time interval in milliseconds.
     * @throws Exception When something goes wrong.
     */
    private void doLoad(IgniteCache<Integer, Integer> cache, int threadCnt, long duration) throws Exception {
        GridTestUtils.runMultiThreaded(() -> {
            long stopTs = U.currentTimeMillis() + duration;

            int keysCnt = getKeysCount();

            ThreadLocalRandom rnd = ThreadLocalRandom.current();

            do {
                try {
                    cache.put(rnd.nextInt(keysCnt), rnd.nextInt());
                }
                catch (Exception ex) {
                    MvccFeatureChecker.assertMvccWriteConflict(ex);
                }
            }
            while (U.currentTimeMillis() < stopTs);
        }, threadCnt, "load-cache");
    }

    /**
     *
     */
    private static class TestFileIOFactory implements FileIOFactory {
        /** */
        private final FileIOFactory delegate;

        /**
         * @param delegate Delegate.
         */
        TestFileIOFactory(FileIOFactory delegate) {
            this.delegate = delegate;
        }

        /** {@inheritDoc} */
        @Override public FileIO create(File file, OpenOption... modes) throws IOException {
            return new TestFileIO(delegate.create(file, modes));
        }
    }

    /**
     *
     */
    private static class TestFileIO extends AbstractFileIO {
        /** */
        private final FileIO delegate;

        /**
         * @param delegate Delegate.
         */
        TestFileIO(FileIO delegate) {
            this.delegate = delegate;
        }

        /** {@inheritDoc} */
        @Override public int getFileSystemBlockSize() {
            return delegate.getFileSystemBlockSize();
        }

        /** {@inheritDoc} */
        @Override public long getSparseSize() {
            return delegate.getSparseSize();
        }

        /** {@inheritDoc} */
        @Override public int punchHole(long position, int len) {
            return delegate.punchHole(position, len);
        }

        /** {@inheritDoc} */
        @Override public long position() throws IOException {
            return delegate.position();
        }

        /** {@inheritDoc} */
        @Override public void position(long newPosition) throws IOException {
            delegate.position(newPosition);
        }

        /** {@inheritDoc} */
        @Override public int read(ByteBuffer destBuf) throws IOException {
            return delegate.read(destBuf);
        }

        /** {@inheritDoc} */
        @Override public int read(ByteBuffer destBuf, long position) throws IOException {
            return delegate.read(destBuf, position);
        }

        /** {@inheritDoc} */
        @Override public int read(byte[] buf, int off, int len) throws IOException {
            return delegate.read(buf, off, len);
        }

        /** {@inheritDoc} */
        @Override public int write(ByteBuffer srcBuf) throws IOException {
            CountDownLatch latch = fileIOLatch.get();

            if (latch != null && Thread.currentThread().getName().contains("checkpoint"))
                try {
                    latch.await();
                }
                catch (InterruptedException ex) {
                    throw new IgniteException(ex);
                }

            return delegate.write(srcBuf);
        }

        /** {@inheritDoc} */
        @Override public int write(ByteBuffer srcBuf, long position) throws IOException {
            CountDownLatch latch = fileIOLatch.get();

            if (latch != null && Thread.currentThread().getName().contains("checkpoint"))
                try {
                    latch.await();
                }
                catch (InterruptedException ex) {
                    throw new IgniteException(ex);
                }

            return delegate.write(srcBuf, position);
        }

        /** {@inheritDoc} */
        @Override public int write(byte[] buf, int off, int len) throws IOException {
            CountDownLatch latch = fileIOLatch.get();

            if (latch != null && Thread.currentThread().getName().contains("checkpoint"))
                try {
                    latch.await();
                }
                catch (InterruptedException ex) {
                    throw new IgniteException(ex);
                }

            return delegate.write(buf, off, len);
        }

        /** {@inheritDoc} */
        @Override public MappedByteBuffer map(int maxWalSegmentSize) throws IOException {
            return delegate.map(maxWalSegmentSize);
        }

        /** {@inheritDoc} */
        @Override public void force() throws IOException {
            delegate.force();
        }

        /** {@inheritDoc} */
        @Override public void force(boolean withMetadata) throws IOException {
            delegate.force(withMetadata);
        }

        /** {@inheritDoc} */
        @Override public long size() throws IOException {
            return delegate.size();
        }

        /** {@inheritDoc} */
        @Override public void clear() throws IOException {
            delegate.clear();
        }

        /** {@inheritDoc} */
        @Override public void close() throws IOException {
            delegate.close();
        }
    }

    /** {@inheritDoc} */
    @Override protected long getPartitionMapExchangeTimeout() {
        return super.getPartitionMapExchangeTimeout() * 2;
    }
}<|MERGE_RESOLUTION|>--- conflicted
+++ resolved
@@ -101,11 +101,7 @@
                         .setInitialSize(DataStorageConfiguration.DFLT_DATA_REGION_INITIAL_SIZE)
                         .setMaxSize(DataStorageConfiguration.DFLT_DATA_REGION_INITIAL_SIZE)
                 )
-<<<<<<< HEAD
-                    // Test verifies checkpoint count, so it is essencial that no checkpoint is triggered by timeout
-=======
                 // Test verifies checkpoint count, so it is essential that no checkpoint is triggered by timeout
->>>>>>> 1e84d448
                 .setCheckpointFrequency(999_999_999_999L)
                 .setWalMode(WALMode.LOG_ONLY)
                 .setFileIOFactory(new TestFileIOFactory(new DataStorageConfiguration().getFileIOFactory()))
@@ -114,7 +110,7 @@
         cfg.setCacheConfiguration(
             new CacheConfiguration(DEFAULT_CACHE_NAME)
                 .setAtomicityMode(CacheAtomicityMode.TRANSACTIONAL)
-                    // Test checks internal state before and after rebalance, so it is configured to be triggered manually
+                // Test checks internal state before and after rebalance, so it is configured to be triggered manually
                 .setRebalanceDelay(-1)
                 .setBackups(dfltCacheBackupCnt),
 
