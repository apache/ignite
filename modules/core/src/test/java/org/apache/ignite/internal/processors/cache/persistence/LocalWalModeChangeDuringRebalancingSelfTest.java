/*
 * Licensed to the Apache Software Foundation (ASF) under one or more
 * contributor license agreements.  See the NOTICE file distributed with
 * this work for additional information regarding copyright ownership.
 * The ASF licenses this file to You under the Apache License, Version 2.0
 * (the "License"); you may not use this file except in compliance with
 * the License.  You may obtain a copy of the License at
 *
 *      http://www.apache.org/licenses/LICENSE-2.0
 *
 * Unless required by applicable law or agreed to in writing, software
 * distributed under the License is distributed on an "AS IS" BASIS,
 * WITHOUT WARRANTIES OR CONDITIONS OF ANY KIND, either express or implied.
 * See the License for the specific language governing permissions and
 * limitations under the License.
 */

package org.apache.ignite.internal.processors.cache.persistence;

import java.io.File;
import java.io.IOException;
import java.nio.ByteBuffer;
import java.nio.MappedByteBuffer;
import java.nio.file.OpenOption;
import java.util.concurrent.CountDownLatch;
import java.util.concurrent.ThreadLocalRandom;
import java.util.concurrent.atomic.AtomicReference;
import org.apache.ignite.Ignite;
import org.apache.ignite.IgniteCache;
import org.apache.ignite.IgniteCheckedException;
import org.apache.ignite.IgniteException;
import org.apache.ignite.IgniteSystemProperties;
import org.apache.ignite.cache.CacheMode;
import org.apache.ignite.cluster.ClusterNode;
import org.apache.ignite.configuration.CacheConfiguration;
import org.apache.ignite.configuration.DataRegionConfiguration;
import org.apache.ignite.configuration.DataStorageConfiguration;
import org.apache.ignite.configuration.IgniteConfiguration;
import org.apache.ignite.internal.IgniteEx;
import org.apache.ignite.internal.managers.communication.GridIoMessage;
import org.apache.ignite.internal.processors.cache.CacheGroupContext;
import org.apache.ignite.internal.processors.cache.distributed.dht.preloader.GridDhtPartitionSupplyMessage;
import org.apache.ignite.internal.processors.cache.persistence.checkpoint.CheckpointHistory;
import org.apache.ignite.internal.processors.cache.persistence.file.AbstractFileIO;
import org.apache.ignite.internal.processors.cache.persistence.file.FileIO;
import org.apache.ignite.internal.processors.cache.persistence.file.FileIOFactory;
import org.apache.ignite.internal.util.lang.GridAbsPredicate;
import org.apache.ignite.internal.util.typedef.G;
import org.apache.ignite.internal.util.typedef.internal.CU;
import org.apache.ignite.internal.util.typedef.internal.U;
import org.apache.ignite.lang.IgniteInClosure;
import org.apache.ignite.plugin.extensions.communication.Message;
import org.apache.ignite.spi.IgniteSpiException;
import org.apache.ignite.spi.communication.tcp.TcpCommunicationSpi;
import org.apache.ignite.testframework.GridTestUtils;
import org.apache.ignite.testframework.junits.common.GridCommonAbstractTest;
import org.junit.Assert;
import org.junit.Test;
import org.junit.runner.RunWith;
import org.junit.runners.JUnit4;

import static org.apache.ignite.testframework.GridTestUtils.waitForCondition;

/**
 *
 */
@RunWith(JUnit4.class)
public class LocalWalModeChangeDuringRebalancingSelfTest extends GridCommonAbstractTest {
    /** */
    private static boolean disableWalDuringRebalancing = true;

    /** */
    private static boolean enablePendingTxTracker = false;

    /** */
    private static int dfltCacheBackupCnt = 0;

    /** */
    private static final AtomicReference<CountDownLatch> supplyMessageLatch = new AtomicReference<>();

    /** */
    private static final AtomicReference<CountDownLatch> fileIOLatch = new AtomicReference<>();

    /** Replicated cache name. */
    private static final String REPL_CACHE = "cache";

    /** {@inheritDoc} */
    @Override protected IgniteConfiguration getConfiguration(String igniteInstanceName) throws Exception {
        IgniteConfiguration cfg = super.getConfiguration(igniteInstanceName);

        cfg.setDataStorageConfiguration(
            new DataStorageConfiguration()
                .setDefaultDataRegionConfiguration(
                    new DataRegionConfiguration()
                        .setPersistenceEnabled(true)
                        .setInitialSize(DataStorageConfiguration.DFLT_DATA_REGION_INITIAL_SIZE)
                        .setMaxSize(DataStorageConfiguration.DFLT_DATA_REGION_INITIAL_SIZE)
                )
                // Test verifies checkpoint count, so it is essencial that no checkpoint is triggered by timeout
                .setCheckpointFrequency(999_999_999_999L)
                .setFileIOFactory(new TestFileIOFactory(new DataStorageConfiguration().getFileIOFactory()))
        );

        cfg.setCacheConfiguration(
            new CacheConfiguration(DEFAULT_CACHE_NAME)
                // Test checks internal state before and after rebalance, so it is configured to be triggered manually
                .setRebalanceDelay(-1)
                .setBackups(dfltCacheBackupCnt),

            new CacheConfiguration(REPL_CACHE)
                .setRebalanceDelay(-1)
                .setCacheMode(CacheMode.REPLICATED)
        );

        cfg.setCommunicationSpi(new TcpCommunicationSpi() {
            @Override public void sendMessage(ClusterNode node, Message msg) throws IgniteSpiException {
                if (msg instanceof GridIoMessage && ((GridIoMessage)msg).message() instanceof GridDhtPartitionSupplyMessage) {
                    int grpId = ((GridDhtPartitionSupplyMessage)((GridIoMessage)msg).message()).groupId();

                    if (grpId == CU.cacheId(DEFAULT_CACHE_NAME)) {
                        CountDownLatch latch0 = supplyMessageLatch.get();

                        if (latch0 != null)
                            try {
                                latch0.await();
                            }
                            catch (InterruptedException ex) {
                                throw new IgniteException(ex);
                            }
                    }
                }

                super.sendMessage(node, msg);
            }

            @Override public void sendMessage(ClusterNode node, Message msg,
                IgniteInClosure<IgniteException> ackC) throws IgniteSpiException {
                if (msg instanceof GridIoMessage && ((GridIoMessage)msg).message() instanceof GridDhtPartitionSupplyMessage) {
                    int grpId = ((GridDhtPartitionSupplyMessage)((GridIoMessage)msg).message()).groupId();

                    if (grpId == CU.cacheId(DEFAULT_CACHE_NAME)) {
                        CountDownLatch latch0 = supplyMessageLatch.get();

                        if (latch0 != null)
                            try {
                                latch0.await();
                            }
                            catch (InterruptedException ex) {
                                throw new IgniteException(ex);
                            }
                    }
                }

                super.sendMessage(node, msg, ackC);
            }
        });

        cfg.setConsistentId(igniteInstanceName);

        System.setProperty(IgniteSystemProperties.IGNITE_DISABLE_WAL_DURING_REBALANCING,
            Boolean.toString(disableWalDuringRebalancing));

        System.setProperty(IgniteSystemProperties.IGNITE_PENDING_TX_TRACKER_ENABLED,
            Boolean.toString(enablePendingTxTracker));

        return cfg;
    }

    /** {@inheritDoc} */
    @Override protected void beforeTestsStarted() throws Exception {
        super.beforeTestsStarted();

        cleanPersistenceDir();
    }

    /** {@inheritDoc} */
    @Override protected void afterTest() throws Exception {
        super.afterTest();

        CountDownLatch msgLatch = supplyMessageLatch.get();

        if (msgLatch != null) {
            while (msgLatch.getCount() > 0)
                msgLatch.countDown();

            supplyMessageLatch.set(null);
        }

        CountDownLatch fileLatch = fileIOLatch.get();

        if (fileLatch != null) {
            while (fileLatch.getCount() > 0)
                fileLatch.countDown();

            fileIOLatch.set(null);
        }

        stopAllGrids();

        cleanPersistenceDir();

        disableWalDuringRebalancing = true;
        enablePendingTxTracker = false;
        dfltCacheBackupCnt = 0;
    }

    /** {@inheritDoc} */
    @Override protected void afterTestsStopped() throws Exception {
        super.afterTestsStopped();

        System.clearProperty(IgniteSystemProperties.IGNITE_DISABLE_WAL_DURING_REBALANCING);

        System.clearProperty(IgniteSystemProperties.IGNITE_PENDING_TX_TRACKER_ENABLED);
    }

    /**
     * @return Count of entries to be processed within test.
     */
    protected int getKeysCount() {
        return 10_000;
    }

    /**
     * @throws Exception If failed.
     */
    @Test
    public void testWalDisabledDuringRebalancing() throws Exception {
        doTestSimple();
    }

    /**
     * @throws Exception If failed.
     */
    @Test
    public void testWalNotDisabledIfParameterSetToFalse() throws Exception {
        disableWalDuringRebalancing = false;

        doTestSimple();
    }

    /**
     * @throws Exception If failed.
     */
    private void doTestSimple() throws Exception {
        Ignite ignite = startGrids(3);

        ignite.cluster().active(true);

        IgniteCache<Integer, Integer> cache = ignite.cache(DEFAULT_CACHE_NAME);

        int keysCnt = getKeysCount();

        for (int k = 0; k < keysCnt; k++)
            cache.put(k, k);

        IgniteEx newIgnite = startGrid(3);

        final CheckpointHistory cpHist =
            ((GridCacheDatabaseSharedManager)newIgnite.context().cache().context().database()).checkpointHistory();

        waitForCondition(new GridAbsPredicate() {
            @Override public boolean apply() {
                return !cpHist.checkpoints().isEmpty();
            }
        }, 10_000);

        U.sleep(10); // To ensure timestamp granularity.

        long newIgniteStartedTimestamp = System.currentTimeMillis();

        newIgnite.cluster().setBaselineTopology(4);

        awaitExchange(newIgnite);

        CacheGroupContext grpCtx = newIgnite.cachex(DEFAULT_CACHE_NAME).context().group();

        assertEquals(!disableWalDuringRebalancing, grpCtx.walEnabled());

        U.sleep(10); // To ensure timestamp granularity.

        long rebalanceStartedTimestamp = System.currentTimeMillis();

        for (Ignite g : G.allGrids())
            g.cache(DEFAULT_CACHE_NAME).rebalance();

        awaitPartitionMapExchange();

        assertTrue(grpCtx.walEnabled());

        U.sleep(10); // To ensure timestamp granularity.

        long rebalanceFinishedTimestamp = System.currentTimeMillis();

        for (Integer k = 0; k < keysCnt; k++)
            assertEquals("k=" + k, k, cache.get(k));

        int checkpointsBeforeNodeStarted = 0;
        int checkpointsBeforeRebalance = 0;
        int checkpointsAfterRebalance = 0;

        for (Long timestamp : cpHist.checkpoints()) {
            if (timestamp < newIgniteStartedTimestamp)
                checkpointsBeforeNodeStarted++;
            else if (timestamp >= newIgniteStartedTimestamp && timestamp < rebalanceStartedTimestamp)
                checkpointsBeforeRebalance++;
            else if (timestamp >= rebalanceStartedTimestamp && timestamp <= rebalanceFinishedTimestamp)
                checkpointsAfterRebalance++;
        }

        assertEquals(1, checkpointsBeforeNodeStarted); // checkpoint on start
        assertEquals(0, checkpointsBeforeRebalance);
        assertEquals(disableWalDuringRebalancing ? 1 : 0, checkpointsAfterRebalance); // checkpoint if WAL was re-activated
    }

    /**
     * @throws Exception If failed.
     */
<<<<<<< HEAD
    @Test
=======
    public void testWalDisabledDuringRebalancingWithPendingTxTracker() throws Exception {
        enablePendingTxTracker = true;
        dfltCacheBackupCnt = 2;

        Ignite ignite = startGrids(3);

        ignite.cluster().active(true);

        ignite.cluster().setBaselineTopology(3);

        IgniteCache<Integer, Integer> cache = ignite.cache(DEFAULT_CACHE_NAME);

        stopGrid(2);

        awaitExchange((IgniteEx)ignite);

        doLoad(cache, 4, 10_000);

        IgniteEx newIgnite = startGrid(2);

        awaitExchange(newIgnite);

        CacheGroupContext grpCtx = newIgnite.cachex(DEFAULT_CACHE_NAME).context().group();

        assertFalse(grpCtx.walEnabled());

        long rebalanceStartedTs = System.currentTimeMillis();

        for (Ignite g : G.allGrids())
            g.cache(DEFAULT_CACHE_NAME).rebalance();

        awaitPartitionMapExchange();

        assertTrue(grpCtx.walEnabled());

        long rebalanceFinishedTs = System.currentTimeMillis();

        CheckpointHistory cpHist =
            ((GridCacheDatabaseSharedManager)newIgnite.context().cache().context().database()).checkpointHistory();

        assertNotNull(cpHist);

        // Ensure there was a checkpoint on WAL re-activation.
        assertEquals(
            1,
            cpHist.checkpoints()
                .stream()
                .filter(ts -> rebalanceStartedTs <= ts && ts <= rebalanceFinishedTs)
                .count());
    }

    /**
     * @throws Exception If failed.
     */
>>>>>>> ee5a8f32
    public void testLocalAndGlobalWalStateInterdependence() throws Exception {
        Ignite ignite = startGrids(3);

        ignite.cluster().active(true);

        IgniteCache<Integer, Integer> cache = ignite.cache(DEFAULT_CACHE_NAME);

        for (int k = 0; k < getKeysCount(); k++)
            cache.put(k, k);

        IgniteEx newIgnite = startGrid(3);

        newIgnite.cluster().setBaselineTopology(ignite.cluster().nodes());

        awaitExchange(newIgnite);

        CacheGroupContext grpCtx = newIgnite.cachex(DEFAULT_CACHE_NAME).context().group();

        assertFalse(grpCtx.walEnabled());

        ignite.cluster().disableWal(DEFAULT_CACHE_NAME);

        for (Ignite g : G.allGrids())
            g.cache(DEFAULT_CACHE_NAME).rebalance();

        awaitPartitionMapExchange();

        assertFalse(grpCtx.walEnabled()); // WAL is globally disabled

        ignite.cluster().enableWal(DEFAULT_CACHE_NAME);

        assertTrue(grpCtx.walEnabled());
    }

    /**
     * Test that local WAL mode changing works well with exchanges merge.
     *
     * @throws Exception If failed.
     */
    @Test
    public void testWithExchangesMerge() throws Exception {
        final int nodeCnt = 4;
        final int keyCnt = getKeysCount();

        Ignite ignite = startGrids(nodeCnt);

        ignite.cluster().active(true);

        IgniteCache<Integer, Integer> cache = ignite.cache(REPL_CACHE);

        for (int k = 0; k < keyCnt; k++)
            cache.put(k, k);

        stopGrid(2);
        stopGrid(3);

        // Rewrite data to trigger further rebalance.
        for (int k = 0; k < keyCnt; k++)
            cache.put(k, k * 2);

        // Start several grids in parallel to trigger exchanges merge.
        startGridsMultiThreaded(2, 2);

        for (int nodeIdx = 2; nodeIdx < nodeCnt; nodeIdx++) {
            CacheGroupContext grpCtx = grid(nodeIdx).cachex(REPL_CACHE).context().group();

            assertFalse(grpCtx.walEnabled());
        }

        // Invoke rebalance manually.
        for (Ignite g : G.allGrids())
            g.cache(REPL_CACHE).rebalance();

        awaitPartitionMapExchange();

        for (int nodeIdx = 2; nodeIdx < nodeCnt; nodeIdx++) {
            CacheGroupContext grpCtx = grid(nodeIdx).cachex(REPL_CACHE).context().group();

            assertTrue(grpCtx.walEnabled());
        }

        // Check no data loss.
        for (int nodeIdx = 2; nodeIdx < nodeCnt; nodeIdx++) {
            IgniteCache<Integer, Integer> cache0 = grid(nodeIdx).cache(REPL_CACHE);

            for (int k = 0; k < keyCnt; k++)
                Assert.assertEquals("nodeIdx=" + nodeIdx + ", key=" + k, (Integer)(2 * k), cache0.get(k));
        }
    }

    /**
     * @throws Exception If failed.
     */
    @Test
    public void testParallelExchangeDuringRebalance() throws Exception {
        doTestParallelExchange(supplyMessageLatch);
    }

    /**
     * @throws Exception If failed.
     */
    @Test
    public void testParallelExchangeDuringCheckpoint() throws Exception {
        doTestParallelExchange(fileIOLatch);
    }

    /**
     * @throws Exception If failed.
     */
    private void doTestParallelExchange(AtomicReference<CountDownLatch> latchRef) throws Exception {
        Ignite ignite = startGrids(3);

        ignite.cluster().active(true);

        IgniteCache<Integer, Integer> cache = ignite.cache(DEFAULT_CACHE_NAME);

        for (int k = 0; k < getKeysCount(); k++)
            cache.put(k, k);

        IgniteEx newIgnite = startGrid(3);

        CacheGroupContext grpCtx = newIgnite.cachex(DEFAULT_CACHE_NAME).context().group();

        CountDownLatch latch = new CountDownLatch(1);

        latchRef.set(latch);

        ignite.cluster().setBaselineTopology(ignite.cluster().nodes());

        // Await fully exchange complete.
        awaitExchange(newIgnite);

        for (Ignite g : G.allGrids())
            g.cache(DEFAULT_CACHE_NAME).rebalance();

        assertFalse(grpCtx.walEnabled());

        // TODO : test with client node as well
        startGrid(4); // Trigger exchange

        assertFalse(grpCtx.walEnabled());

        latch.countDown();

        assertFalse(grpCtx.walEnabled());

        for (Ignite g : G.allGrids())
            g.cache(DEFAULT_CACHE_NAME).rebalance();

        awaitPartitionMapExchange();

        assertTrue(waitForCondition(grpCtx::walEnabled, 2_000));
    }

    /**
     * @throws Exception If failed.
     */
    @Test
    public void testDataClearedAfterRestartWithDisabledWal() throws Exception {
        Ignite ignite = startGrid(0);

        ignite.cluster().active(true);

        IgniteCache<Integer, Integer> cache = ignite.cache(DEFAULT_CACHE_NAME);

        int keysCnt = getKeysCount();

        for (int k = 0; k < keysCnt; k++)
            cache.put(k, k);

        IgniteEx newIgnite = startGrid(1);

        newIgnite.cluster().setBaselineTopology(2);

        // Await fully exchange complete.
        awaitExchange(newIgnite);

        CacheGroupContext grpCtx = newIgnite.cachex(DEFAULT_CACHE_NAME).context().group();

        assertFalse(grpCtx.localWalEnabled());

        stopGrid(1);
        stopGrid(0);

        newIgnite = startGrid(1);

        newIgnite.cluster().active(true);

        newIgnite.cluster().setBaselineTopology(newIgnite.cluster().nodes());

        cache = newIgnite.cache(DEFAULT_CACHE_NAME);

        for (int k = 0; k < keysCnt; k++)
            assertFalse("k=" + k +", v=" + cache.get(k), cache.containsKey(k));
    }

    /**
     * @throws Exception If failed.
     */
    @Test
    public void testWalNotDisabledAfterShrinkingBaselineTopology() throws Exception {
        Ignite ignite = startGrids(4);

        ignite.cluster().active(true);

        IgniteCache<Integer, Integer> cache = ignite.cache(DEFAULT_CACHE_NAME);

        int keysCnt = getKeysCount();

        for (int k = 0; k < keysCnt; k++)
            cache.put(k, k);

        for (Ignite g : G.allGrids()) {
            CacheGroupContext grpCtx = ((IgniteEx)g).cachex(DEFAULT_CACHE_NAME).context().group();

            assertTrue(grpCtx.walEnabled());
        }

        stopGrid(2);

        ignite.cluster().setBaselineTopology(5);

        // Await fully exchange complete.
        awaitExchange((IgniteEx)ignite);

        for (Ignite g : G.allGrids()) {
            CacheGroupContext grpCtx = ((IgniteEx)g).cachex(DEFAULT_CACHE_NAME).context().group();

            assertTrue(grpCtx.walEnabled());

            g.cache(DEFAULT_CACHE_NAME).rebalance();
        }

        awaitPartitionMapExchange();

        for (Ignite g : G.allGrids()) {
            CacheGroupContext grpCtx = ((IgniteEx)g).cachex(DEFAULT_CACHE_NAME).context().group();

            assertTrue(grpCtx.walEnabled());
        }
    }

    /**
     *
     * @param ig Ignite.
     */
    private void awaitExchange(IgniteEx ig) throws IgniteCheckedException {
        ig.context().cache().context().exchange().lastTopologyFuture().get();
    }

    /**
     * Put random values to cache in multiple threads until time interval given expires.
     *
     * @param cache Cache to modify.
     * @param threadCnt Number ot threads to be used.
     * @param duration Time interval in milliseconds.
     * @throws Exception When something goes wrong.
     */
    private void doLoad(IgniteCache<Integer, Integer> cache, int threadCnt, long duration) throws Exception {
        GridTestUtils.runMultiThreaded(() -> {
            long stopTs = U.currentTimeMillis() + duration;

            int keysCnt = getKeysCount();

            ThreadLocalRandom rnd = ThreadLocalRandom.current();

            do {
                cache.put(rnd.nextInt(keysCnt), rnd.nextInt());
            }
            while (U.currentTimeMillis() < stopTs);
        }, threadCnt, "load-cache");
    }

    /**
     *
     */
    private static class TestFileIOFactory implements FileIOFactory {
        /** */
        private final FileIOFactory delegate;

        /**
         * @param delegate Delegate.
         */
        TestFileIOFactory(FileIOFactory delegate) {
            this.delegate = delegate;
        }

        /** {@inheritDoc} */
        @Override public FileIO create(File file, OpenOption... modes) throws IOException {
            return new TestFileIO(delegate.create(file, modes));
        }
    }

    /**
     *
     */
    private static class TestFileIO extends AbstractFileIO {
        /** */
        private final FileIO delegate;

        /**
         * @param delegate Delegate.
         */
        TestFileIO(FileIO delegate) {
            this.delegate = delegate;
        }

        /** {@inheritDoc} */
        @Override public int getFileSystemBlockSize() {
            return delegate.getFileSystemBlockSize();
        }

        /** {@inheritDoc} */
        @Override public long getSparseSize() {
            return delegate.getSparseSize();
        }

        /** {@inheritDoc} */
        @Override public int punchHole(long position, int len) {
            return delegate.punchHole(position, len);
        }

        /** {@inheritDoc} */
        @Override public long position() throws IOException {
            return delegate.position();
        }

        /** {@inheritDoc} */
        @Override public void position(long newPosition) throws IOException {
            delegate.position(newPosition);
        }

        /** {@inheritDoc} */
        @Override public int read(ByteBuffer destBuf) throws IOException {
            return delegate.read(destBuf);
        }

        /** {@inheritDoc} */
        @Override public int read(ByteBuffer destBuf, long position) throws IOException {
            return delegate.read(destBuf, position);
        }

        /** {@inheritDoc} */
        @Override public int read(byte[] buf, int off, int len) throws IOException {
            return delegate.read(buf, off, len);
        }

        /** {@inheritDoc} */
        @Override public int write(ByteBuffer srcBuf) throws IOException {
            CountDownLatch latch = fileIOLatch.get();

            if (latch != null && Thread.currentThread().getName().contains("checkpoint"))
                try {
                    latch.await();
                }
                catch (InterruptedException ex) {
                    throw new IgniteException(ex);
                }

            return delegate.write(srcBuf);
        }

        /** {@inheritDoc} */
        @Override public int write(ByteBuffer srcBuf, long position) throws IOException {
            CountDownLatch latch = fileIOLatch.get();

            if (latch != null && Thread.currentThread().getName().contains("checkpoint"))
                try {
                    latch.await();
                }
                catch (InterruptedException ex) {
                    throw new IgniteException(ex);
                }

            return delegate.write(srcBuf, position);
        }

        /** {@inheritDoc} */
        @Override public int write(byte[] buf, int off, int len) throws IOException {
            CountDownLatch latch = fileIOLatch.get();

            if (latch != null && Thread.currentThread().getName().contains("checkpoint"))
                try {
                    latch.await();
                }
                catch (InterruptedException ex) {
                    throw new IgniteException(ex);
                }

            return delegate.write(buf, off, len);
        }

        /** {@inheritDoc} */
        @Override public MappedByteBuffer map(int maxWalSegmentSize) throws IOException {
            return delegate.map(maxWalSegmentSize);
        }

        /** {@inheritDoc} */
        @Override public void force() throws IOException {
            delegate.force();
        }

        /** {@inheritDoc} */
        @Override public void force(boolean withMetadata) throws IOException {
            delegate.force(withMetadata);
        }

        /** {@inheritDoc} */
        @Override public long size() throws IOException {
            return delegate.size();
        }

        /** {@inheritDoc} */
        @Override public void clear() throws IOException {
            delegate.clear();
        }

        /** {@inheritDoc} */
        @Override public void close() throws IOException {
            delegate.close();
        }
    }
}<|MERGE_RESOLUTION|>--- conflicted
+++ resolved
@@ -315,9 +315,6 @@
     /**
      * @throws Exception If failed.
      */
-<<<<<<< HEAD
-    @Test
-=======
     public void testWalDisabledDuringRebalancingWithPendingTxTracker() throws Exception {
         enablePendingTxTracker = true;
         dfltCacheBackupCnt = 2;
@@ -372,7 +369,7 @@
     /**
      * @throws Exception If failed.
      */
->>>>>>> ee5a8f32
+    @Test
     public void testLocalAndGlobalWalStateInterdependence() throws Exception {
         Ignite ignite = startGrids(3);
 
