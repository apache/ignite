/*
 * Licensed to the Apache Software Foundation (ASF) under one or more
 * contributor license agreements.  See the NOTICE file distributed with
 * this work for additional information regarding copyright ownership.
 * The ASF licenses this file to You under the Apache License, Version 2.0
 * (the "License"); you may not use this file except in compliance with
 * the License.  You may obtain a copy of the License at
 *
 *      http://www.apache.org/licenses/LICENSE-2.0
 *
 * Unless required by applicable law or agreed to in writing, software
 * distributed under the License is distributed on an "AS IS" BASIS,
 * WITHOUT WARRANTIES OR CONDITIONS OF ANY KIND, either express or implied.
 * See the License for the specific language governing permissions and
 * limitations under the License.
 */

package org.apache.ignite.internal.processors.cache.persistence;

import java.io.Serializable;
import java.util.ArrayList;
import java.util.Collections;
import java.util.HashMap;
import java.util.LinkedHashMap;
import java.util.List;
import java.util.Map;
import java.util.Objects;
import java.util.Random;
import java.util.concurrent.Callable;
import java.util.concurrent.ConcurrentHashMap;
import java.util.concurrent.ConcurrentMap;
import java.util.concurrent.ThreadLocalRandom;
import java.util.concurrent.atomic.AtomicBoolean;
import java.util.concurrent.atomic.AtomicInteger;
import java.util.concurrent.atomic.AtomicLong;
import javax.cache.Cache;
import com.google.common.collect.Lists;
import org.apache.ignite.Ignite;
import org.apache.ignite.IgniteCache;
import org.apache.ignite.IgniteDataStreamer;
import org.apache.ignite.cache.CachePeekMode;
import org.apache.ignite.cache.CacheRebalanceMode;
import org.apache.ignite.cache.CacheWriteSynchronizationMode;
import org.apache.ignite.cache.PartitionLossPolicy;
import org.apache.ignite.cache.QueryEntity;
import org.apache.ignite.cache.QueryIndex;
import org.apache.ignite.cache.affinity.rendezvous.RendezvousAffinityFunction;
import org.apache.ignite.cache.query.ScanQuery;
import org.apache.ignite.cluster.ClusterNode;
import org.apache.ignite.cluster.ClusterState;
import org.apache.ignite.configuration.CacheConfiguration;
import org.apache.ignite.configuration.DataRegionConfiguration;
import org.apache.ignite.configuration.DataStorageConfiguration;
import org.apache.ignite.configuration.IgniteConfiguration;
import org.apache.ignite.configuration.WALMode;
import org.apache.ignite.internal.IgniteEx;
import org.apache.ignite.internal.IgniteInternalFuture;
import org.apache.ignite.internal.IgniteNodeAttributes;
import org.apache.ignite.internal.processors.cache.IgniteInternalCache;
import org.apache.ignite.internal.processors.cache.distributed.dht.topology.GridDhtLocalPartition;
import org.apache.ignite.internal.util.typedef.internal.U;
import org.apache.ignite.lang.IgnitePredicate;
import org.apache.ignite.testframework.GridTestUtils;
import org.apache.ignite.testframework.GridTestUtils.SF;
import org.apache.ignite.testframework.junits.common.GridCommonAbstractTest;
import org.apache.ignite.transactions.Transaction;
import org.junit.Test;

import static org.apache.ignite.testframework.GridTestUtils.runMultiThreadedAsync;

/**
 * Test for rebalancing and persistence integration.
 */
public abstract class IgnitePdsCacheRebalancingAbstractTest extends GridCommonAbstractTest {
    /** Default cache. */
    private static final String CACHE = "cache";

    /** Cache with node filter. */
    private static final String FILTERED_CACHE = "filtered";

    /** Cache with enabled indexes. */
    private static final String INDEXED_CACHE = "indexed";

    /** Cache with enabled indexes. */
    private static final String INDEXED_CACHE_IN_MEMORY = "indexed-in-memory";

    /** In memory region. */
    private static final String IN_MEMORY_REGION = "in-memory-region";

    /** */
    protected boolean explicitTx;

    /** Set to enable filtered cache on topology. */
    private boolean filteredCacheEnabled;

    /** {@inheritDoc} */
    @Override protected IgniteConfiguration getConfiguration(String gridName) throws Exception {
        IgniteConfiguration cfg = super.getConfiguration(gridName);

        cfg.setConsistentId(gridName);

        cfg.setRebalanceThreadPoolSize(2);

        CacheConfiguration ccfg1 = cacheConfiguration(CACHE)
            .setPartitionLossPolicy(PartitionLossPolicy.READ_WRITE_SAFE)
            .setBackups(2)
            .setRebalanceMode(CacheRebalanceMode.ASYNC)
            .setIndexedTypes(Integer.class, Integer.class)
            .setAffinity(new RendezvousAffinityFunction(false, 32))
            .setRebalanceBatchesPrefetchCount(2)
            .setWriteSynchronizationMode(CacheWriteSynchronizationMode.FULL_SYNC);

        CacheConfiguration ccfg2 = cacheConfiguration(INDEXED_CACHE)
            .setBackups(2)
            .setAffinity(new RendezvousAffinityFunction(false, 32))
            .setWriteSynchronizationMode(CacheWriteSynchronizationMode.FULL_SYNC);

        CacheConfiguration ccfg3 = cacheConfiguration(INDEXED_CACHE_IN_MEMORY)
            .setBackups(2)
            .setDataRegionName(IN_MEMORY_REGION);

        QueryEntity qryEntity = new QueryEntity(Integer.class.getName(), TestValue.class.getName());

        LinkedHashMap<String, String> fields = new LinkedHashMap<>();

        fields.put("v1", Integer.class.getName());
        fields.put("v2", Integer.class.getName());

        qryEntity.setFields(fields);

        QueryIndex qryIdx = new QueryIndex("v1", true);

        qryEntity.setIndexes(Collections.singleton(qryIdx));

        ccfg2.setQueryEntities(Collections.singleton(qryEntity));
        ccfg3.setQueryEntities(Collections.singleton(qryEntity));

        List<CacheConfiguration> cacheCfgs = new ArrayList<>();
        cacheCfgs.add(ccfg1);
        cacheCfgs.add(ccfg2);
        cacheCfgs.add(ccfg3);

        if (filteredCacheEnabled && !gridName.endsWith("0")) {
            CacheConfiguration ccfg4 = cacheConfiguration(FILTERED_CACHE)
                .setPartitionLossPolicy(PartitionLossPolicy.READ_ONLY_SAFE)
                .setBackups(2)
                .setWriteSynchronizationMode(CacheWriteSynchronizationMode.FULL_SYNC)
                .setNodeFilter(new CoordinatorNodeFilter());

            cacheCfgs.add(ccfg4);
        }

        cfg.setCacheConfiguration(asArray(cacheCfgs));

        DataStorageConfiguration dsCfg = new DataStorageConfiguration()
            .setConcurrencyLevel(Runtime.getRuntime().availableProcessors() * 4)
            .setCheckpointFrequency(checkpointFrequency())
            .setWalMode(WALMode.LOG_ONLY)
            .setPageSize(1024)
            .setWalSegmentSize(8 * 1024 * 1024) // For faster node restarts with enabled persistence.
            .setDefaultDataRegionConfiguration(new DataRegionConfiguration()
                .setName("dfltDataRegion")
                .setPersistenceEnabled(true)
                .setMaxSize(256 * 1024 * 1024)
            ).setDataRegionConfigurations(new DataRegionConfiguration()
                .setName(IN_MEMORY_REGION)
                .setMaxSize(256 * 1024 * 1024)
            );

        cfg.setDataStorageConfiguration(dsCfg);

        return cfg;
    }

    /**
     * @param cacheCfgs Cache cfgs.
     */
    private static CacheConfiguration[] asArray(List<CacheConfiguration> cacheCfgs) {
        CacheConfiguration[] res = new CacheConfiguration[cacheCfgs.size()];
        for (int i = 0; i < res.length; i++)
            res[i] = cacheCfgs.get(i);

        return res;
    }

    /**
     * @return Checkpoint frequency;
     */
    protected long checkpointFrequency() {
        return DataStorageConfiguration.DFLT_CHECKPOINT_FREQ;
    }

    /** {@inheritDoc} */
    @Override protected long getTestTimeout() {
        return 20 * 60 * 1000;
    }

    /** {@inheritDoc} */
    @Override protected long getPartitionMapExchangeTimeout() {
        return 60 * 1000;
    }

    /**
     * @param cacheName Cache name.
     * @return Cache configuration.
     */
    protected abstract CacheConfiguration cacheConfiguration(String cacheName);

    /** {@inheritDoc} */
    @Override protected void beforeTestsStarted() throws Exception {
        stopAllGrids();

        cleanPersistenceDir();
    }

    /** {@inheritDoc} */
    @Override protected void afterTest() throws Exception {
        stopAllGrids();

        cleanPersistenceDir();
    }

    /**
     * Test that outdated partitions on restarted nodes are correctly replaced with newer versions.
     *
     * @throws Exception If fails.
     */
    @Test
    public void testRebalancingOnRestart() throws Exception {
        Ignite ignite0 = startGrid(0);

        startGrid(1);

        IgniteEx ignite2 = startGrid(2);

        ignite0.cluster().state(ClusterState.ACTIVE);

        awaitPartitionMapExchange();

        IgniteCache<Integer, Integer> cache1 = ignite0.cache(CACHE);

        for (int i = 0; i < 5000; i++)
            cache1.put(i, i);

        ignite2.close();

        awaitPartitionMapExchange();

        ignite0.resetLostPartitions(Collections.singletonList(cache1.getName()));

        assert cache1.lostPartitions().isEmpty();

        for (int i = 0; i < 5000; i++)
            cache1.put(i, i * 2);

        info(">>>>>>>>>>>>>>>>>");
        info(">>>>>>>>>>>>>>>>>");
        info(">>>>>>>>>>>>>>>>>");
        info(">>>>>>>>>>>>>>>>>");
        info(">>>>>>>>>>>>>>>>>");
        info(">>>>>>>>>>>>>>>>>");

        info(">>> Done puts...");

        ignite2 = startGrid(2);

        awaitPartitionMapExchange();

        IgniteCache<Integer, Integer> cache3 = ignite2.cache(CACHE);

        for (int i = 0; i < 100; i++)
            assertEquals(String.valueOf(i), (Integer)(i * 2), cache3.get(i));
    }

    /**
     * Test that outdated partitions on restarted nodes are correctly replaced with newer versions.
     *
     * @throws Exception If fails.
     */
    @Test
    public void testRebalancingOnRestartAfterCheckpoint() throws Exception {
        IgniteEx ignite0 = startGrid(0);

        IgniteEx ignite1 = startGrid(1);

        IgniteEx ignite2 = startGrid(2);
        IgniteEx ignite3 = startGrid(3);

        ignite0.cluster().state(ClusterState.ACTIVE);

        awaitPartitionMapExchange();

        IgniteCache<Integer, Integer> cache1 = ignite0.cache(CACHE);

        for (int i = 0; i < 1000; i++)
            cache1.put(i, i);

        forceCheckpoint(ignite0);
        forceCheckpoint(ignite1);

        info("++++++++++ After checkpoint");

        ignite2.close();
        ignite3.close();

        ignite0.resetLostPartitions(Collections.singletonList(cache1.getName()));

        assert cache1.lostPartitions().isEmpty();

        for (int i = 0; i < 1000; i++)
            cache1.put(i, i * 2);

        info(">>>>>>>>>>>>>>>>>");
        info(">>>>>>>>>>>>>>>>>");
        info(">>>>>>>>>>>>>>>>>");
        info(">>>>>>>>>>>>>>>>>");
        info(">>>>>>>>>>>>>>>>>");
        info(">>>>>>>>>>>>>>>>>");

        info(">>> Done puts...");

        startGrid(2);
        startGrid(3);

        awaitPartitionMapExchange();

        ignite2 = grid(2);
        ignite3 = grid(3);

        IgniteCache<Integer, Integer> cache2 = ignite2.cache(CACHE);
        IgniteCache<Integer, Integer> cache3 = ignite3.cache(CACHE);

        for (int i = 0; i < 100; i++) {
            assertEquals(String.valueOf(i), (Integer)(i * 2), cache2.get(i));
            assertEquals(String.valueOf(i), (Integer)(i * 2), cache3.get(i));
        }
    }

    /**
     * @throws Exception If failed.
     */
    @Test
    public void testTopologyChangesWithConstantLoad() throws Exception {
        final long timeOut = U.currentTimeMillis() + 5 * 60 * 1000;

        final int entriesCnt = 10_000;
        final int maxNodesCnt = 4;
        final int topChanges = SF.applyLB(15, 5);
        final boolean allowRemoves = true;

        final AtomicBoolean stop = new AtomicBoolean();
        final AtomicBoolean suspend = new AtomicBoolean();
        final AtomicBoolean suspended = new AtomicBoolean();

        final ConcurrentMap<Integer, TestValue> map = new ConcurrentHashMap<>();

        Ignite ignite = startGridsMultiThreaded(4);

        ignite.cluster().state(ClusterState.ACTIVE);

        try (IgniteDataStreamer<Integer, TestValue> ds = ignite.dataStreamer(INDEXED_CACHE)) {
            for (int i = 0; i < entriesCnt; i++) {
                ds.addData(i, new TestValue(i, i, i));
                map.put(i, new TestValue(i, i, i));
            }
        }

        IgniteCache<Integer, TestValue> cache = ignite.cache(INDEXED_CACHE);

        final AtomicLong orderCounter = new AtomicLong(entriesCnt);

        final AtomicInteger nodesCnt = new AtomicInteger(4);

        IgniteInternalFuture fut = runMultiThreadedAsync(new Callable<Void>() {
            /**
             * @param chance Chance of remove operation in percents.
             * @return {@code true} if it should be remove operation.
             */
            private boolean removeOp(int chance) {
                return ThreadLocalRandom.current().nextInt(100) + 1 <= chance;
            }

            @Override public Void call() throws Exception {
                Random rnd = ThreadLocalRandom.current();

                while (true) {
                    if (stop.get())
                        return null;

                    if (suspend.get()) {
                        suspended.set(true);

                        U.sleep(10);

                        continue;
                    }

                    int k = rnd.nextInt(entriesCnt);
                    long order = orderCounter.get();

                    int v1 = 0, v2 = 0;
                    boolean remove = false;

                    if (removeOp(allowRemoves ? 20 : 0))
                        remove = true;
                    else {
                        v1 = rnd.nextInt();
                        v2 = rnd.nextInt();
                    }

                    int nodes = nodesCnt.get();

                    Ignite ignite;

                    try {
                        ignite = grid(rnd.nextInt(nodes));
                    }
                    catch (Exception ignored) {
                        continue;
                    }

                    Transaction tx = null;
                    boolean success = true;

                    if (explicitTx)
                        tx = ignite.transactions().txStart();

                    try {
                        IgniteCache<Object, Object> cache = ignite.cache(INDEXED_CACHE);

                        if (remove)
                            cache.remove(k);
                        else
                            cache.put(k, new TestValue(order, v1, v2));
                    }
                    catch (Exception ignored) {
                        success = false;
                    }
                    finally {
                        if (tx != null) {
                            try {
                                tx.commit();
                            }
                            catch (Exception ignored) {
                                success = false;
                            }
                        }
                    }

                    if (success) {
                        map.put(k, new TestValue(order, v1, v2, remove));

                        orderCounter.incrementAndGet();
                    }
                }
            }
        }, 1, "load-runner");

        // "False" means stop last started node, "True" - start new node.
        List<Boolean> predefinedChanges = Lists.newArrayList(false, false, true, true);

        List<Boolean> topChangesHistory = new ArrayList<>();

        try {
            for (int it = 0; it < topChanges; it++) {
                if (U.currentTimeMillis() > timeOut)
                    break;

                U.sleep(SF.applyLB(3_000, 500));

                boolean addNode;

                if (it < predefinedChanges.size())
                    addNode = predefinedChanges.get(it);
                else if (nodesCnt.get() <= maxNodesCnt / 2)
                    addNode = true;
                else if (nodesCnt.get() >= maxNodesCnt)
                    addNode = false;
                else // More chance that node will be added
                    addNode = ThreadLocalRandom.current().nextInt(3) <= 1;

                if (addNode)
                    startGrid(nodesCnt.getAndIncrement());
                else
                    stopGrid(nodesCnt.decrementAndGet());

                topChangesHistory.add(addNode);

                awaitPartitionMapExchange();

                if (fut.error() != null)
                    break;

                // Suspend loader and wait for last operation completion.
                suspend.set(true);
                GridTestUtils.waitForCondition(suspended::get, 5_000);

                // Fix last successful cache operation to skip operations that can be performed during check.
                long maxOrder = orderCounter.get();

                for (Map.Entry<Integer, TestValue> entry : map.entrySet()) {
                    final String assertMsg = "Iteration: " + it + ". Changes: " + Objects.toString(topChangesHistory)
                            + ". Key: " + Integer.toString(entry.getKey());

                    TestValue expected = entry.getValue();

                    if (expected.order < maxOrder)
                        continue;

                    TestValue actual = cache.get(entry.getKey());

                    if (expected.removed) {
                        assertNull(assertMsg + " should be removed.", actual);

                        continue;
                    }

                    if (entry.getValue().order < maxOrder)
                        continue;

                    assertEquals(assertMsg, expected, actual);
                }

                // Resume progress for loader.
                suspend.set(false);
                suspended.set(false);
            }
        }
        finally {
            stop.set(true);
        }

        fut.get();
    }

    /**
     * @throws Exception If failed.
     */
    @Test
    public void testForceRebalance() throws Exception {
        testForceRebalance(CACHE);
    }

    /**
     * @throws Exception If failed.
     */
    @Test
    public void testForceRebalanceClientTopology() throws Exception {
        filteredCacheEnabled = true;

        try {
            testForceRebalance(FILTERED_CACHE);
        }
        finally {
            filteredCacheEnabled = false;
        }
    }

    /**
     * @throws Exception If failed.
     */
    private void testForceRebalance(String cacheName) throws Exception {
        startGrids(4);

        final Ignite ig = grid(1);

        ig.cluster().state(ClusterState.ACTIVE);

        awaitPartitionMapExchange();

        IgniteCache<Object, Object> c = ig.cache(cacheName);

        Integer val = 0;

        for (int i = 0; i < 5; i++) {
            info("Iteration: " + i);

            Integer key = primaryKey(ignite(3).cache(cacheName));

            c.put(key, val);

            stopGrid(3);

            val++;

            c.put(key, val);

            assertEquals(val, c.get(key));

            startGrid(3);

            awaitPartitionMapExchange();

            Object val0 = ignite(3).cache(cacheName).get(key);

            assertEquals(val, val0);
        }
    }

    /**
     * @throws Exception If failed
     */
    @Test
    public void testPartitionCounterConsistencyOnUnstableTopology() throws Exception {
        Ignite ig = startGridsMultiThreaded(4);

        ig.cluster().state(ClusterState.ACTIVE);

        int keys = 0;

        try (IgniteDataStreamer<Object, Object> ds = ig.dataStreamer(CACHE)) {
            ds.allowOverwrite(true);

            for (; keys < 10_000; keys++)
                ds.addData(keys, keys);
        }

        assertPartitionsSame(idleVerify(grid(0), CACHE));

        for (int it = 0; it < SF.applyLB(10, 3); it++) {
            final int it0 = it;

            IgniteInternalFuture fut = GridTestUtils.runAsync(() -> {
                try {
                    int dataLoadTimeout = SF.applyLB(500, 250);

                    stopGrid(3);

                    U.sleep(dataLoadTimeout); // Wait for data load.

                    startGrid(3);

                    U.sleep(dataLoadTimeout); // Wait for data load.

                    if (it0 % 2 != 0) {
                        stopGrid(2);

                        U.sleep(dataLoadTimeout); // Wait for data load.

                        startGrid(2);
                    }

                    awaitPartitionMapExchange();
                }
                catch (Exception e) {
                    error("Unable to start/stop grid", e);

                    throw new RuntimeException(e);
                }
            });

            IgniteCache<Object, Object> cache = ig.cache(CACHE);

            while (!fut.isDone()) {
                int nextKeys = keys + 10;

                for (; keys < nextKeys; keys++)
                    cache.put(keys, keys);
            }

            fut.get();

            log.info("Checking data...");

            Map<Integer, Long> cntrs = new HashMap<>();

            for (int g = 0; g < 4; g++) {
                IgniteEx ig0 = grid(g);

                for (GridDhtLocalPartition part : ig0.cachex(CACHE).context().topology().currentLocalPartitions()) {
                    if (cntrs.containsKey(part.id()))
                        assertEquals(String.valueOf(part.id()), (long)cntrs.get(part.id()), part.updateCounter());
                    else
                        cntrs.put(part.id(), part.updateCounter());
                }

                IgniteCache<Integer, String> ig0cache = ig0.cache(CACHE);

                for (Cache.Entry<Integer, String> entry : ig0cache.query(new ScanQuery<Integer, String>()))
                    assertEquals(entry.getKey() + " " + g, entry.getKey(), entry.getValue());
            }

            assertEquals(ig.affinity(CACHE).partitions(), cntrs.size());
        }
    }

    /**
     * Test rebalancing of in-memory cache on the node with mixed data region configurations.
     *
     * @throws Exception If failed.
     */
    @Test
    public void testRebalancingWithMixedDataRegionConfigurations() throws Exception {
        int entriesCnt = 10_000;

        Ignite ignite0 = startGrids(2);

        ignite0.cluster().state(ClusterState.ACTIVE);

        IgniteCache<Integer, TestValue> cachePds = ignite0.cache(INDEXED_CACHE);
        IgniteCache<Integer, TestValue> cacheInMem = ignite0.cache(INDEXED_CACHE_IN_MEMORY);

        for (int i = 0; i < entriesCnt / 2; i++) {
            TestValue val = new TestValue(i, i * 2, i * 3);

            cachePds.put(i, val);
            cacheInMem.put(i, val);
        }

        forceCheckpoint();

        stopGrid(1);

        for (int i = entriesCnt / 2; i < entriesCnt; i++) {
            TestValue val = new TestValue(i, i * 2, i * 3);

            cachePds.put(i, val);
            cacheInMem.put(i, val);
        }

        IgniteEx ignite1 = startGrid(1);

        awaitPartitionMapExchange();

        IgniteInternalCache<Integer, TestValue> cachePds1 = ignite1.cachex(INDEXED_CACHE);
        IgniteInternalCache<Integer, TestValue> cacheInMem1 = ignite1.cachex(INDEXED_CACHE_IN_MEMORY);

        CachePeekMode[] peekAll = new CachePeekMode[] {CachePeekMode.ALL};

        assertEquals(entriesCnt, cachePds1.localSize(peekAll));
        assertEquals(entriesCnt, cacheInMem1.localSize(peekAll));

        for (int i = 0; i < entriesCnt; i++) {
            TestValue val = new TestValue(i, i * 2, i * 3);

            assertEquals(val, cachePds1.localPeek(i, peekAll));
            assertEquals(val, cacheInMem1.localPeek(i, peekAll));
        }
    }

    /**
     *
     */
    private static class TestValue implements Serializable {
        /** Operation order. */
        private final long order;

        /** V 1. */
        private final int v1;

        /** V 2. */
        private final int v2;

        /** Flag indicates that value has removed. */
        private final boolean removed;

        /** */
        private TestValue(long order, int v1, int v2) {
            this(order, v1, v2, false);
        }

        /** */
        private TestValue(long order, int v1, int v2, boolean removed) {
            this.order = order;
            this.v1 = v1;
            this.v2 = v2;
            this.removed = removed;
        }

        /** {@inheritDoc} */
        @Override public boolean equals(Object o) {
            if (this == o) return true;

            if (o == null || getClass() != o.getClass()) return false;

<<<<<<< HEAD
            TestValue testVal = (TestValue) o;
=======
            TestValue testValue = (TestValue)o;
>>>>>>> e70b66c5

            return order == testVal.order &&
                v1 == testVal.v1 &&
                v2 == testVal.v2;
        }

        /** {@inheritDoc} */
        @Override public int hashCode() {
            return Objects.hash(order, v1, v2);
        }

        /** {@inheritDoc} */
        @Override public String toString() {
            return "TestValue{" +
                "order=" + order +
                ", v1=" + v1 +
                ", v2=" + v2 +
                '}';
        }
    }

    /**
     *
     */
    private static class CoordinatorNodeFilter implements IgnitePredicate<ClusterNode> {
        /** {@inheritDoc} */
        @Override public boolean apply(ClusterNode node) {
            // Do not start cache on coordinator.
            return !node.<String>attribute(IgniteNodeAttributes.ATTR_IGNITE_INSTANCE_NAME).endsWith("0");
        }
    }
}<|MERGE_RESOLUTION|>--- conflicted
+++ resolved
@@ -691,7 +691,7 @@
      */
     @Test
     public void testRebalancingWithMixedDataRegionConfigurations() throws Exception {
-        int entriesCnt = 10_000;
+        int entriesCount = 10_000;
 
         Ignite ignite0 = startGrids(2);
 
@@ -700,22 +700,22 @@
         IgniteCache<Integer, TestValue> cachePds = ignite0.cache(INDEXED_CACHE);
         IgniteCache<Integer, TestValue> cacheInMem = ignite0.cache(INDEXED_CACHE_IN_MEMORY);
 
-        for (int i = 0; i < entriesCnt / 2; i++) {
-            TestValue val = new TestValue(i, i * 2, i * 3);
-
-            cachePds.put(i, val);
-            cacheInMem.put(i, val);
+        for (int i = 0; i < entriesCount / 2; i++) {
+            TestValue value = new TestValue(i, i * 2, i * 3);
+
+            cachePds.put(i, value);
+            cacheInMem.put(i, value);
         }
 
         forceCheckpoint();
 
         stopGrid(1);
 
-        for (int i = entriesCnt / 2; i < entriesCnt; i++) {
-            TestValue val = new TestValue(i, i * 2, i * 3);
-
-            cachePds.put(i, val);
-            cacheInMem.put(i, val);
+        for (int i = entriesCount / 2; i < entriesCount; i++) {
+            TestValue value = new TestValue(i, i * 2, i * 3);
+
+            cachePds.put(i, value);
+            cacheInMem.put(i, value);
         }
 
         IgniteEx ignite1 = startGrid(1);
@@ -727,14 +727,14 @@
 
         CachePeekMode[] peekAll = new CachePeekMode[] {CachePeekMode.ALL};
 
-        assertEquals(entriesCnt, cachePds1.localSize(peekAll));
-        assertEquals(entriesCnt, cacheInMem1.localSize(peekAll));
-
-        for (int i = 0; i < entriesCnt; i++) {
-            TestValue val = new TestValue(i, i * 2, i * 3);
-
-            assertEquals(val, cachePds1.localPeek(i, peekAll));
-            assertEquals(val, cacheInMem1.localPeek(i, peekAll));
+        assertEquals(entriesCount, cachePds1.localSize(peekAll));
+        assertEquals(entriesCount, cacheInMem1.localSize(peekAll));
+
+        for (int i = 0; i < entriesCount; i++) {
+            TestValue value = new TestValue(i, i * 2, i * 3);
+
+            assertEquals(value, cachePds1.localPeek(i, peekAll));
+            assertEquals(value, cacheInMem1.localPeek(i, peekAll));
         }
     }
 
@@ -773,15 +773,11 @@
 
             if (o == null || getClass() != o.getClass()) return false;
 
-<<<<<<< HEAD
-            TestValue testVal = (TestValue) o;
-=======
             TestValue testValue = (TestValue)o;
->>>>>>> e70b66c5
-
-            return order == testVal.order &&
-                v1 == testVal.v1 &&
-                v2 == testVal.v2;
+
+            return order == testValue.order &&
+                v1 == testValue.v1 &&
+                v2 == testValue.v2;
         }
 
         /** {@inheritDoc} */
