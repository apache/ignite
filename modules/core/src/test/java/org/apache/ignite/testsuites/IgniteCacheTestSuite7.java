--- conflicted
+++ resolved
@@ -18,7 +18,6 @@
 package org.apache.ignite.testsuites;
 
 import java.util.Set;
-import junit.framework.JUnit4TestAdapter;
 import junit.framework.TestSuite;
 import org.apache.ignite.internal.processors.authentication.Authentication1kUsersNodeRestartTest;
 import org.apache.ignite.internal.processors.authentication.AuthenticationConfigurationClusterTest;
@@ -53,57 +52,20 @@
 public class IgniteCacheTestSuite7 extends TestSuite {
     /**
      * @return IgniteCache test suite.
+     * @throws Exception Thrown in case of the failure.
      */
-    public static TestSuite suite() {
+    public static TestSuite suite() throws Exception {
         return suite(null);
     }
 
     /**
      * @param ignoredTests Tests to ignore.
      * @return Test suite.
+     * @throws Exception Thrown in case of the failure.
      */
     public static TestSuite suite(Set<Class> ignoredTests) {
         TestSuite suite = new TestSuite("IgniteCache With Persistence Test Suite");
 
-<<<<<<< HEAD
-        suite.addTest(new JUnit4TestAdapter(CheckpointBufferDeadlockTest.class));
-        suite.addTest(new JUnit4TestAdapter(IgniteCacheStartWithLoadTest.class));
-
-        suite.addTest(new JUnit4TestAdapter(AuthenticationConfigurationClusterTest.class));
-        suite.addTest(new JUnit4TestAdapter(AuthenticationProcessorSelfTest.class));
-        suite.addTest(new JUnit4TestAdapter(AuthenticationOnNotActiveClusterTest.class));
-        suite.addTest(new JUnit4TestAdapter(AuthenticationProcessorNodeRestartTest.class));
-        suite.addTest(new JUnit4TestAdapter(AuthenticationProcessorNPEOnStartTest.class));
-        suite.addTest(new JUnit4TestAdapter(Authentication1kUsersNodeRestartTest.class));
-
-        suite.addTest(new JUnit4TestAdapter(CacheDataRegionConfigurationTest.class));
-
-        suite.addTest(new JUnit4TestAdapter(WalModeChangeAdvancedSelfTest.class));
-        suite.addTest(new JUnit4TestAdapter(WalModeChangeSelfTest.class));
-        suite.addTest(new JUnit4TestAdapter(WalModeChangeCoordinatorNotAffinityNodeSelfTest.class));
-
-        suite.addTest(new JUnit4TestAdapter(Cache64kPartitionsTest.class));
-        suite.addTest(new JUnit4TestAdapter(GridCacheRebalancingPartitionCountersTest.class));
-        suite.addTest(new JUnit4TestAdapter(GridCacheRebalancingWithAsyncClearingTest.class));
-
-        suite.addTest(new JUnit4TestAdapter(IgnitePdsCacheAssignmentNodeRestartsTest.class));
-        suite.addTest(new JUnit4TestAdapter(TxRollbackAsyncWithPersistenceTest.class));
-
-        suite.addTest(new JUnit4TestAdapter(CacheGroupMetricsMBeanTest.class));
-        suite.addTest(new JUnit4TestAdapter(CacheMetricsManageTest.class));
-        suite.addTest(new JUnit4TestAdapter(PageEvictionMultinodeMixedRegionsTest.class));
-
-        suite.addTest(new JUnit4TestAdapter(IgniteDynamicCacheStartFailWithPersistenceTest.class));
-
-        suite.addTest(new JUnit4TestAdapter(TxWithSmallTimeoutAndContentionOneKeyTest.class));
-
-        suite.addTest(new JUnit4TestAdapter(CacheRentingStateRepairTest.class));
-
-        suite.addTest(new JUnit4TestAdapter(TransactionIntegrityWithPrimaryIndexCorruptionTest.class));
-        suite.addTest(new JUnit4TestAdapter(CacheDataLossOnPartitionMoveTest.class));
-
-        suite.addTest(new JUnit4TestAdapter(CachePageWriteLockUnlockTest.class));
-=======
         GridTestUtils.addTestIfNeeded(suite, CheckpointBufferDeadlockTest.class, ignoredTests);
         GridTestUtils.addTestIfNeeded(suite, IgniteCacheStartWithLoadTest.class, ignoredTests);
 
@@ -139,7 +101,6 @@
 
         GridTestUtils.addTestIfNeeded(suite, TransactionIntegrityWithPrimaryIndexCorruptionTest.class, ignoredTests);
         GridTestUtils.addTestIfNeeded(suite, CacheDataLossOnPartitionMoveTest.class, ignoredTests);
->>>>>>> 10ebf715
 
         return suite;
     }
