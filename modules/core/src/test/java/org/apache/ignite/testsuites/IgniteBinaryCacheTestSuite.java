--- conflicted
+++ resolved
@@ -67,25 +67,6 @@
 
         suite.addTest(IgniteCacheTestSuite.suite(ignoredTests));
 
-<<<<<<< HEAD
-        // TODO GG-11148
-        // suite.addTest(new JUnit4TestAdapter(GridCacheMemoryModeBinarySelfTest.class);
-
-        suite.addTest(new JUnit4TestAdapter(GridCacheBinariesPartitionedOnlyByteArrayValuesSelfTest.class));
-        suite.addTest(new JUnit4TestAdapter(GridCacheBinariesNearPartitionedByteArrayValuesSelfTest.class));
-
-        suite.addTest(new JUnit4TestAdapter(GridDataStreamerImplSelfTest.class));
-        suite.addTest(new JUnit4TestAdapter(DataStreamProcessorBinarySelfTest.class));
-        suite.addTest(new JUnit4TestAdapter(GridCacheAtomicPartitionedOnlyBinaryDataStreamerMultiNodeSelfTest.class));
-        suite.addTest(new JUnit4TestAdapter(GridCacheAtomicPartitionedOnlyBinaryDataStreamerMultithreadedSelfTest.class));
-
-        suite.addTest(new JUnit4TestAdapter(GridCacheAtomicPartitionedOnlyBinaryMultiNodeSelfTest.class));
-        suite.addTest(new JUnit4TestAdapter(GridCacheAtomicPartitionedOnlyBinaryMultithreadedSelfTest.class));
-
-        suite.addTest(new JUnit4TestAdapter(GridCacheAffinityRoutingBinarySelfTest.class));
-        suite.addTest(new JUnit4TestAdapter(GridBinaryCacheEntryMemorySizeSelfTest.class));
-        suite.addTest(new JUnit4TestAdapter(CacheKeepBinaryWithInterceptorTest.class));
-=======
         GridTestUtils.addTestIfNeeded(suite, GridCacheBinariesPartitionedOnlyByteArrayValuesSelfTest.class, ignoredTests);
         GridTestUtils.addTestIfNeeded(suite, GridCacheBinariesNearPartitionedByteArrayValuesSelfTest.class, ignoredTests);
 
@@ -101,7 +82,6 @@
         GridTestUtils.addTestIfNeeded(suite, GridCacheAffinityRoutingBinarySelfTest.class, ignoredTests);
         GridTestUtils.addTestIfNeeded(suite, GridBinaryCacheEntryMemorySizeSelfTest.class, ignoredTests);
         GridTestUtils.addTestIfNeeded(suite, CacheKeepBinaryWithInterceptorTest.class, ignoredTests);
->>>>>>> 2b2f50ca
 
         return suite;
     }
