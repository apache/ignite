/*
 * Licensed to the Apache Software Foundation (ASF) under one or more
 * contributor license agreements.  See the NOTICE file distributed with
 * this work for additional information regarding copyright ownership.
 * The ASF licenses this file to You under the Apache License, Version 2.0
 * (the "License"); you may not use this file except in compliance with
 * the License.  You may obtain a copy of the License at
 *
 *      http://www.apache.org/licenses/LICENSE-2.0
 *
 * Unless required by applicable law or agreed to in writing, software
 * distributed under the License is distributed on an "AS IS" BASIS,
 * WITHOUT WARRANTIES OR CONDITIONS OF ANY KIND, either express or implied.
 * See the License for the specific language governing permissions and
 * limitations under the License.
 *
 */

package org.apache.ignite.internal.processors.cache;

import java.util.List;
import java.util.stream.Collectors;
import java.util.stream.IntStream;
import org.apache.ignite.cluster.ClusterState;
import org.apache.ignite.configuration.CacheConfiguration;
import org.apache.ignite.configuration.IgniteConfiguration;
import org.apache.ignite.internal.IgniteEx;
import org.apache.ignite.testframework.junits.common.GridCommonAbstractTest;
import org.junit.Test;

import static org.apache.ignite.cluster.ClusterState.ACTIVE;
import static org.apache.ignite.cluster.ClusterState.INACTIVE;
import static org.apache.ignite.cluster.ClusterState.ACTIVE_READ_ONLY;

/**
 *
 */
public abstract class ClusterStateAbstractTest extends GridCommonAbstractTest {
    /** */
    protected static final int GRID_CNT = 2;

    /** */
    protected static final String CACHE_NAME = "cache1";

    /** {@inheritDoc} */
    @Override protected IgniteConfiguration getConfiguration(String gridName) throws Exception {
        IgniteConfiguration cfg = super.getConfiguration(gridName);

        cfg.setClusterStateOnStart(INACTIVE);

        cfg.setCacheConfiguration(cacheConfiguration(CACHE_NAME));

        return cfg;
    }

    /** {@inheritDoc} */
    @Override protected void beforeTestsStarted() throws Exception {
        super.beforeTestsStarted();

        stopAllGrids();

        startGridsMultiThreaded(GRID_CNT);
    }

    /** {@inheritDoc} */
    @Override protected void afterTestsStopped() throws Exception {
        stopAllGrids();

        super.afterTestsStopped();
    }

    /** {@inheritDoc} */
    @Override protected void beforeTest() throws Exception {
        super.beforeTest();

        grid(0).cluster().state(INACTIVE);

        checkInactive(nodesCount());
    }

    /** {@inheritDoc} */
    @Override protected void afterTest() throws Exception {
        grid(0).cluster().state(INACTIVE);

        checkInactive(nodesCount());

        super.afterTest();
    }

    /** */
    @Test
    public void testActivation() {
        changeStateAndCheckBehaviour(INACTIVE, ACTIVE);
    }

    /** */
    @Test
    public void testActivationWithReadOnly() {
        changeStateAndCheckBehaviour(INACTIVE, ACTIVE_READ_ONLY);
    }

    /** */
    @Test
    public void testEnablingReadOnly() {
        changeStateAndCheckBehaviour(ACTIVE, ACTIVE_READ_ONLY);
    }

    /** */
    @Test
    public void testDisablingReadOnly() {
        changeStateAndCheckBehaviour(ACTIVE_READ_ONLY, ACTIVE);
    }

    /** */
    @Test
    public void testDeactivation() {
        changeStateAndCheckBehaviour(ACTIVE, INACTIVE);
    }

    /** */
    @Test
    public void testDeactivationFromReadOnly() {
        changeStateAndCheckBehaviour(ACTIVE_READ_ONLY, INACTIVE);
    }

    /**
     * @param cacheName Cache name.
     * @return Cache configuration.
     */
    protected abstract CacheConfiguration cacheConfiguration(String cacheName);

    /** */
    protected abstract void changeState(ClusterState state);

    /**
     * Changes cluster state from {@code initialState} to {@code targetState}.
     *
     * @param initialState Initial state.
     * @param targetState Target state.
     */
    private void changeStateAndCheckBehaviour(ClusterState initialState, ClusterState targetState) {
        assertNotSame(initialState, targetState);

        IgniteEx crd = grid(0);

        checkInactive(nodesCount());

        long timeOnStart = crd.context().state().lastStateChangeTime();

        assertNotSame(0, timeOnStart);
        assertTrue(String.valueOf(timeOnStart), timeOnStart > 0);

        crd.cluster().state(initialState);

        if (initialState == INACTIVE)
            assertEquals(timeOnStart, crd.context().state().lastStateChangeTime());
        else {
            long activationTime = crd.context().state().lastStateChangeTime();

            assertNotSame(timeOnStart, activationTime);
            assertTrue(activationTime + " " + timeOnStart, activationTime > timeOnStart);
        }

        checkClusterState(nodesCount(), initialState);

        changeState(targetState);

        checkClusterState(nodesCount(), targetState);

        List<IgniteEx> nodes = IntStream.range(0, nodesCount())
            .mapToObj(this::grid)
            .collect(Collectors.toList());

        ClusterStateTestUtils.putSomeDataAndCheck(log, nodes, CACHE_NAME);
    }

    /** */
    protected int nodesCount() {
        return GRID_CNT;
    }

    /** */
    private void checkClusterState(int nodesCnt, ClusterState state) {
<<<<<<< HEAD
        for (int g = 0; g < nodesCnt ; g++)
=======
        for (int g = 0; g < nodesCnt; g++)
>>>>>>> 1e84d448
            assertEquals(grid(g).name(), state, grid(g).cluster().state());
    }

    /** */
    private void checkInactive(int cnt) {
        checkClusterState(cnt, INACTIVE);
    }
}<|MERGE_RESOLUTION|>--- conflicted
+++ resolved
@@ -181,11 +181,7 @@
 
     /** */
     private void checkClusterState(int nodesCnt, ClusterState state) {
-<<<<<<< HEAD
-        for (int g = 0; g < nodesCnt ; g++)
-=======
         for (int g = 0; g < nodesCnt; g++)
->>>>>>> 1e84d448
             assertEquals(grid(g).name(), state, grid(g).cluster().state());
     }
 
