/*
 * Licensed to the Apache Software Foundation (ASF) under one or more
 * contributor license agreements.  See the NOTICE file distributed with
 * this work for additional information regarding copyright ownership.
 * The ASF licenses this file to You under the Apache License, Version 2.0
 * (the "License"); you may not use this file except in compliance with
 * the License.  You may obtain a copy of the License at
 *
 *      http://www.apache.org/licenses/LICENSE-2.0
 *
 * Unless required by applicable law or agreed to in writing, software
 * distributed under the License is distributed on an "AS IS" BASIS,
 * WITHOUT WARRANTIES OR CONDITIONS OF ANY KIND, either express or implied.
 * See the License for the specific language governing permissions and
 * limitations under the License.
 *
 */

package org.apache.ignite.internal.processors.cache;

import java.util.List;
import java.util.stream.Collectors;
import java.util.stream.IntStream;
import org.apache.ignite.cluster.ClusterState;
import org.apache.ignite.configuration.CacheConfiguration;
import org.apache.ignite.configuration.IgniteConfiguration;
import org.apache.ignite.internal.IgniteEx;
import org.apache.ignite.testframework.junits.common.GridCommonAbstractTest;
import org.junit.Test;

import static org.apache.ignite.cluster.ClusterState.ACTIVE;
import static org.apache.ignite.cluster.ClusterState.INACTIVE;
import static org.apache.ignite.cluster.ClusterState.ACTIVE_READ_ONLY;

/**
 *
 */
public abstract class ClusterStateAbstractTest extends GridCommonAbstractTest {
    /** */
    protected static final int GRID_CNT = 2;

    /** */
<<<<<<< HEAD
    private static final String CACHE_NAME = "cache1";

    /** */
    private static final Collection<Class> forbidden = new GridConcurrentHashSet<>();

    /** */
    private static AtomicReference<Exception> errEncountered = new AtomicReference<>();

    /** */
    private boolean activeOnStart = true;
=======
    protected static final String CACHE_NAME = "cache1";
>>>>>>> 25a645ee

    /** {@inheritDoc} */
    @Override protected IgniteConfiguration getConfiguration(String gridName) throws Exception {
        IgniteConfiguration cfg = super.getConfiguration(gridName);

<<<<<<< HEAD
        cfg.setActiveOnStart(activeOnStart);
        cfg.setCacheConfiguration(cacheConfiguration(CACHE_NAME));
        cfg.setCommunicationSpi(new TestCommunicationSpi());
=======
        cfg.setClusterStateOnStart(INACTIVE);

        cfg.setCacheConfiguration(cacheConfiguration(CACHE_NAME));
>>>>>>> 25a645ee

        return cfg;
    }

    /** {@inheritDoc} */
    @Override protected void beforeTestsStarted() throws Exception {
        super.beforeTestsStarted();

        stopAllGrids();

        startGridsMultiThreaded(GRID_CNT);
    }

    /** {@inheritDoc} */
    @Override protected void afterTestsStopped() throws Exception {
        stopAllGrids();

        super.afterTestsStopped();
    }

    /** {@inheritDoc} */
    @Override protected void beforeTest() throws Exception {
        super.beforeTest();

        grid(0).cluster().state(INACTIVE);

        checkInactive(nodesCount());
    }

    /** {@inheritDoc} */
    @Override protected void afterTest() throws Exception {
        grid(0).cluster().state(INACTIVE);

        checkInactive(nodesCount());

        super.afterTest();
    }

    /** */
    @Test
    public void testActivation() {
        changeStateAndCheckBehaviour(INACTIVE, ACTIVE);
    }

    /** */
    @Test
<<<<<<< HEAD
    public void testActivationFromClient() throws Exception {
        forbidden.add(GridDhtPartitionSupplyMessage.class);
        forbidden.add(GridDhtPartitionDemandMessage.class);

        activeOnStart = false;

        startGrids(GRID_CNT);

        startClientGrid(GRID_CNT);

        checkInactive(GRID_CNT + 1);

        Ignite cl = grid(GRID_CNT);

        forbidden.clear();

        cl.cluster().active(true);

        awaitPartitionMapExchange();

        IgniteCache<Object, Object> cache = cl.cache(CACHE_NAME);

        for (int k = 0; k < ENTRY_CNT; k++)
            cache.put(k, k);

        for (int g = 0; g < GRID_CNT + 1; g++) {
            // Tests that state changes are propagated to existing and new nodes.
            assertTrue(grid(g).cluster().active());

            IgniteCache<Object, Object> cache0 = grid(g).cache(CACHE_NAME);

            for (int k = 0; k < ENTRY_CNT; k++)
                assertEquals(k,  cache0.get(k));
        }
=======
    public void testActivationWithReadOnly() {
        changeStateAndCheckBehaviour(INACTIVE, ACTIVE_READ_ONLY);
    }
>>>>>>> 25a645ee

    /** */
    @Test
    public void testEnablingReadOnly() {
        changeStateAndCheckBehaviour(ACTIVE, ACTIVE_READ_ONLY);
    }

    /** */
    @Test
    public void testDisablingReadOnly() {
        changeStateAndCheckBehaviour(ACTIVE_READ_ONLY, ACTIVE);
    }

    /** */
    @Test
    public void testDeactivation() {
        changeStateAndCheckBehaviour(ACTIVE, INACTIVE);
    }

    /** */
    @Test
    public void testDeactivationFromReadOnly() {
        changeStateAndCheckBehaviour(ACTIVE_READ_ONLY, INACTIVE);
    }

    /**
     * @param cacheName Cache name.
     * @return Cache configuration.
     */
    protected abstract CacheConfiguration cacheConfiguration(String cacheName);

    /** */
    protected abstract void changeState(ClusterState state);

    /**
     * Changes cluster state from {@code initialState} to {@code targetState}.
     *
     * @param initialState Initial state.
     * @param targetState Target state.
     */
    private void changeStateAndCheckBehaviour(ClusterState initialState, ClusterState targetState) {
        assertNotSame(initialState, targetState);

        IgniteEx crd = grid(0);

        checkInactive(nodesCount());

        long timeOnStart = crd.context().state().lastStateChangeTime();

        assertNotSame(0, timeOnStart);
        assertTrue(String.valueOf(timeOnStart), timeOnStart > 0);

        crd.cluster().state(initialState);

        if (initialState == INACTIVE)
            assertEquals(timeOnStart, crd.context().state().lastStateChangeTime());
        else {
            long activationTime = crd.context().state().lastStateChangeTime();

            assertNotSame(timeOnStart, activationTime);
            assertTrue(activationTime + " " + timeOnStart, activationTime > timeOnStart);
        }

        checkClusterState(nodesCount(), initialState);

        changeState(targetState);

        checkClusterState(nodesCount(), targetState);

        List<IgniteEx> nodes = IntStream.range(0, nodesCount())
            .mapToObj(this::grid)
            .collect(Collectors.toList());

        ClusterStateTestUtils.putSomeDataAndCheck(log, nodes, CACHE_NAME);
    }

    /** */
    protected int nodesCount() {
        return GRID_CNT;
    }

    /** */
    private void checkClusterState(int nodesCnt, ClusterState state) {
        for (int g = 0; g < nodesCnt ; g++)
            assertEquals(grid(g).name(), state, grid(g).cluster().state());
    }

    /** */
    private void checkInactive(int cnt) {
        checkClusterState(cnt, INACTIVE);
    }
}<|MERGE_RESOLUTION|>--- conflicted
+++ resolved
@@ -40,34 +40,15 @@
     protected static final int GRID_CNT = 2;
 
     /** */
-<<<<<<< HEAD
-    private static final String CACHE_NAME = "cache1";
-
-    /** */
-    private static final Collection<Class> forbidden = new GridConcurrentHashSet<>();
-
-    /** */
-    private static AtomicReference<Exception> errEncountered = new AtomicReference<>();
-
-    /** */
-    private boolean activeOnStart = true;
-=======
     protected static final String CACHE_NAME = "cache1";
->>>>>>> 25a645ee
 
     /** {@inheritDoc} */
     @Override protected IgniteConfiguration getConfiguration(String gridName) throws Exception {
         IgniteConfiguration cfg = super.getConfiguration(gridName);
 
-<<<<<<< HEAD
-        cfg.setActiveOnStart(activeOnStart);
-        cfg.setCacheConfiguration(cacheConfiguration(CACHE_NAME));
-        cfg.setCommunicationSpi(new TestCommunicationSpi());
-=======
         cfg.setClusterStateOnStart(INACTIVE);
 
         cfg.setCacheConfiguration(cacheConfiguration(CACHE_NAME));
->>>>>>> 25a645ee
 
         return cfg;
     }
@@ -114,46 +95,9 @@
 
     /** */
     @Test
-<<<<<<< HEAD
-    public void testActivationFromClient() throws Exception {
-        forbidden.add(GridDhtPartitionSupplyMessage.class);
-        forbidden.add(GridDhtPartitionDemandMessage.class);
-
-        activeOnStart = false;
-
-        startGrids(GRID_CNT);
-
-        startClientGrid(GRID_CNT);
-
-        checkInactive(GRID_CNT + 1);
-
-        Ignite cl = grid(GRID_CNT);
-
-        forbidden.clear();
-
-        cl.cluster().active(true);
-
-        awaitPartitionMapExchange();
-
-        IgniteCache<Object, Object> cache = cl.cache(CACHE_NAME);
-
-        for (int k = 0; k < ENTRY_CNT; k++)
-            cache.put(k, k);
-
-        for (int g = 0; g < GRID_CNT + 1; g++) {
-            // Tests that state changes are propagated to existing and new nodes.
-            assertTrue(grid(g).cluster().active());
-
-            IgniteCache<Object, Object> cache0 = grid(g).cache(CACHE_NAME);
-
-            for (int k = 0; k < ENTRY_CNT; k++)
-                assertEquals(k,  cache0.get(k));
-        }
-=======
     public void testActivationWithReadOnly() {
         changeStateAndCheckBehaviour(INACTIVE, ACTIVE_READ_ONLY);
     }
->>>>>>> 25a645ee
 
     /** */
     @Test
