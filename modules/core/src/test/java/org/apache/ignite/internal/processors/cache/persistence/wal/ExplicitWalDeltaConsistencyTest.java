/*
 * Licensed to the Apache Software Foundation (ASF) under one or more
 * contributor license agreements.  See the NOTICE file distributed with
 * this work for additional information regarding copyright ownership.
 * The ASF licenses this file to You under the Apache License, Version 2.0
 * (the "License"); you may not use this file except in compliance with
 * the License.  You may obtain a copy of the License at
 *
 *      http://www.apache.org/licenses/LICENSE-2.0
 *
 * Unless required by applicable law or agreed to in writing, software
 * distributed under the License is distributed on an "AS IS" BASIS,
 * WITHOUT WARRANTIES OR CONDITIONS OF ANY KIND, either express or implied.
 * See the License for the specific language governing permissions and
 * limitations under the License.
 */

package org.apache.ignite.internal.processors.cache.persistence.wal;

import org.apache.ignite.IgniteCache;
import org.apache.ignite.internal.IgniteEx;
import org.apache.ignite.internal.processors.cache.persistence.wal.memtracker.PageMemoryTrackerPluginProvider;
import org.apache.ignite.testframework.MvccFeatureChecker;
import org.junit.Test;
import org.junit.runner.RunWith;
import org.junit.runners.JUnit4;

/**
 * WAL delta records consistency test with explicit checks.
 */
@RunWith(JUnit4.class)
public class ExplicitWalDeltaConsistencyTest extends AbstractWalDeltaConsistencyTest {
    /** {@inheritDoc} */
    @Override protected void afterTest() throws Exception {
        stopAllGrids();

        super.afterTest();
    }

    /**
     * @throws Exception If failed.
     */
    @Test
    public final void testPutRemoveAfterCheckpoint() throws Exception {
        if (MvccFeatureChecker.forcedMvcc())
            fail("https://issues.apache.org/jira/browse/IGNITE-10584");

        IgniteEx ignite = startGrid(0);

        ignite.cluster().active(true);

<<<<<<< HEAD
        IgniteCache<Integer, Object> cache = ignite.getOrCreateCache(defaultCacheConfiguration());
=======
        IgniteCache<Integer, Object> cache = ignite.createCache(cacheConfiguration(DEFAULT_CACHE_NAME));
>>>>>>> 00b58c04

        for (int i = 0; i < 5_000; i++)
            cache.put(i, "Cache value " + i);

        for (int i = 1_000; i < 2_000; i++)
            cache.put(i, i);

        for (int i = 500; i < 1_500; i++)
            cache.remove(i);

        assertTrue(PageMemoryTrackerPluginProvider.tracker(ignite).checkPages(true));

        forceCheckpoint();

        for (int i = 3_000; i < 10_000; i++)
            cache.put(i, "Changed cache value " + i);

        for (int i = 4_000; i < 7_000; i++)
            cache.remove(i);

        assertTrue(PageMemoryTrackerPluginProvider.tracker(ignite).checkPages(true));
    }

    /**
     * @throws Exception If failed.
     */
    public final void testNotEmptyPds() throws Exception {
        if (MvccFeatureChecker.forcedMvcc())
            fail("https://issues.apache.org/jira/browse/IGNITE-10584");

        IgniteEx ignite = startGrid(0);

        ignite.cluster().active(true);

<<<<<<< HEAD
        IgniteCache<Integer, Object> cache = ignite.getOrCreateCache(defaultCacheConfiguration());
=======
        IgniteCache<Integer, Object> cache = ignite.createCache(cacheConfiguration(DEFAULT_CACHE_NAME));
>>>>>>> 00b58c04

        for (int i = 0; i < 3_000; i++)
            cache.put(i, "Cache value " + i);

        forceCheckpoint();

        stopGrid(0);

        ignite = startGrid(0);

        ignite.cluster().active(true);

<<<<<<< HEAD
        cache = ignite.getOrCreateCache(defaultCacheConfiguration());
=======
        cache = ignite.getOrCreateCache(cacheConfiguration(DEFAULT_CACHE_NAME));
>>>>>>> 00b58c04

        for (int i = 2_000; i < 5_000; i++)
            cache.put(i, "Changed cache value " + i);

        for (int i = 1_000; i < 4_000; i++)
            cache.remove(i);

        assertTrue(PageMemoryTrackerPluginProvider.tracker(ignite).checkPages(true));
    }
}<|MERGE_RESOLUTION|>--- conflicted
+++ resolved
@@ -31,6 +31,7 @@
 @RunWith(JUnit4.class)
 public class ExplicitWalDeltaConsistencyTest extends AbstractWalDeltaConsistencyTest {
     /** {@inheritDoc} */
+    @After
     @Override protected void afterTest() throws Exception {
         stopAllGrids();
 
@@ -49,11 +50,7 @@
 
         ignite.cluster().active(true);
 
-<<<<<<< HEAD
-        IgniteCache<Integer, Object> cache = ignite.getOrCreateCache(defaultCacheConfiguration());
-=======
         IgniteCache<Integer, Object> cache = ignite.createCache(cacheConfiguration(DEFAULT_CACHE_NAME));
->>>>>>> 00b58c04
 
         for (int i = 0; i < 5_000; i++)
             cache.put(i, "Cache value " + i);
@@ -81,18 +78,11 @@
      * @throws Exception If failed.
      */
     public final void testNotEmptyPds() throws Exception {
-        if (MvccFeatureChecker.forcedMvcc())
-            fail("https://issues.apache.org/jira/browse/IGNITE-10584");
-
         IgniteEx ignite = startGrid(0);
 
         ignite.cluster().active(true);
 
-<<<<<<< HEAD
-        IgniteCache<Integer, Object> cache = ignite.getOrCreateCache(defaultCacheConfiguration());
-=======
         IgniteCache<Integer, Object> cache = ignite.createCache(cacheConfiguration(DEFAULT_CACHE_NAME));
->>>>>>> 00b58c04
 
         for (int i = 0; i < 3_000; i++)
             cache.put(i, "Cache value " + i);
@@ -105,11 +95,7 @@
 
         ignite.cluster().active(true);
 
-<<<<<<< HEAD
-        cache = ignite.getOrCreateCache(defaultCacheConfiguration());
-=======
         cache = ignite.getOrCreateCache(cacheConfiguration(DEFAULT_CACHE_NAME));
->>>>>>> 00b58c04
 
         for (int i = 2_000; i < 5_000; i++)
             cache.put(i, "Changed cache value " + i);
