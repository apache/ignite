--- conflicted
+++ resolved
@@ -121,11 +121,6 @@
      */
     @Test
     public void testMultipleDynamicCaches() throws Exception {
-<<<<<<< HEAD
-=======
-        Assume.assumeFalse("https://issues.apache.org/jira/browse/IGNITE-10421", MvccFeatureChecker.forcedMvcc());
-
->>>>>>> 0d8a7c0b
         int caches = 10;
 
         int entries = 10;
