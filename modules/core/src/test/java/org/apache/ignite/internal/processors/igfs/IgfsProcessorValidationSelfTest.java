/*
 * Licensed to the Apache Software Foundation (ASF) under one or more
 * contributor license agreements.  See the NOTICE file distributed with
 * this work for additional information regarding copyright ownership.
 * The ASF licenses this file to You under the Apache License, Version 2.0
 * (the "License"); you may not use this file except in compliance with
 * the License.  You may obtain a copy of the License at
 *
 *      http://www.apache.org/licenses/LICENSE-2.0
 *
 * Unless required by applicable law or agreed to in writing, software
 * distributed under the License is distributed on an "AS IS" BASIS,
 * WITHOUT WARRANTIES OR CONDITIONS OF ANY KIND, either express or implied.
 * See the License for the specific language governing permissions and
 * limitations under the License.
 */

package org.apache.ignite.internal.processors.igfs;

import org.apache.ignite.IgniteCheckedException;
import org.apache.ignite.IgniteException;
import org.apache.ignite.configuration.CacheConfiguration;
import org.apache.ignite.configuration.FileSystemConfiguration;
import org.apache.ignite.configuration.IgniteConfiguration;
import org.apache.ignite.igfs.IgfsGroupDataBlocksKeyMapper;
import org.apache.ignite.igfs.IgfsIpcEndpointConfiguration;
import org.apache.ignite.internal.processors.cache.GridCacheDefaultAffinityKeyMapper;
import org.apache.ignite.internal.util.typedef.F;
import org.apache.ignite.internal.util.typedef.G;
import org.apache.ignite.spi.discovery.tcp.TcpDiscoverySpi;
import org.apache.ignite.spi.discovery.tcp.ipfinder.TcpDiscoveryIpFinder;
import org.apache.ignite.spi.discovery.tcp.ipfinder.vm.TcpDiscoveryVmIpFinder;

import java.lang.reflect.Array;
import java.util.ArrayList;
import java.util.Arrays;
import java.util.Collection;
import java.util.Collections;

import static org.apache.ignite.cache.CacheAtomicityMode.TRANSACTIONAL;
import static org.apache.ignite.igfs.IgfsMode.DUAL_ASYNC;
import static org.apache.ignite.igfs.IgfsMode.DUAL_SYNC;
import static org.apache.ignite.igfs.IgfsMode.PROXY;

/**
 * Tests for node validation logic in {@link IgfsProcessor}.
 * <p>
 * Tests starting with "testLocal" are checking
 * {@link IgfsProcessor#validateLocalIgfsConfigurations(org.apache.ignite.configuration.FileSystemConfiguration[])}.
 * <p>
 * Tests starting with "testRemote" are checking {@link IgfsProcessor#checkIgfsOnRemoteNode(org.apache.ignite.cluster.ClusterNode)}.
 */
public class IgfsProcessorValidationSelfTest extends IgfsCommonAbstractTest {
    /** IP finder. */
    private static final TcpDiscoveryIpFinder IP_FINDER = new TcpDiscoveryVmIpFinder(true);

    /** Grid #1 config. */
    private IgniteConfiguration g1Cfg;

    /** Data cache 1 name. */
    private static final String dataCache1Name = "dataCache1";

    /** Data cache 2 name. */
    private static final String dataCache2Name = "dataCache2";

    /** Meta cache 1 name. */
    private static final String metaCache1Name = "metaCache1";

    /** Meta cache 2 name. */
    private static final String metaCache2Name = "metaCache2";

    /** First IGFS config in grid #1. */
    private FileSystemConfiguration g1IgfsCfg1 = new FileSystemConfiguration();

    /** Second IGFS config in grid#1. */
    private FileSystemConfiguration g1IgfsCfg2 = new FileSystemConfiguration();

    /** {@inheritDoc} */
    @Override protected void beforeTest() throws Exception {
        g1Cfg = getConfiguration("g1");
    }

    /** {@inheritDoc} */
    @Override protected IgniteConfiguration getConfiguration(String gridName) throws Exception {
        IgniteConfiguration cfg = super.getConfiguration(gridName);

        TcpDiscoverySpi discoSpi = new TcpDiscoverySpi();

        discoSpi.setIpFinder(IP_FINDER);

        cfg.setDiscoverySpi(discoSpi);

        g1IgfsCfg1.setName("g1IgfsCfg1");
        g1IgfsCfg1.setDataCacheName(dataCache1Name);
        g1IgfsCfg1.setMetaCacheName(metaCache1Name);

        g1IgfsCfg2.setName("g1IgfsCfg2");
        g1IgfsCfg2.setDataCacheName(dataCache2Name);
        g1IgfsCfg2.setMetaCacheName(metaCache2Name);

        cfg.setFileSystemConfiguration(g1IgfsCfg1, g1IgfsCfg2);

        cfg.setLocalHost("127.0.0.1");

        return cfg;
    }

    /** {@inheritDoc} */
    @Override protected void afterTest() throws Exception {
        stopAllGrids();
    }

    /**
     * Returns a new array that contains the concatenated contents of two arrays.
     *
     * @param first the first array of elements to concatenate.
     * @param second the second array of elements to concatenate.
     * @param cls
     * @return Concatenated array.
     */
    private <T> T[] concat(T[] first, T[] second, Class<?> cls) {
        Collection<T> res = new ArrayList<>();

        res.addAll(Arrays.asList(first));
        res.addAll(Arrays.asList(second));

        return res.toArray((T[]) Array.newInstance(cls, res.size()));
    }


    /**
     * @throws Exception If failed.
     */
    public void testLocalIfNoCacheIsConfigured() throws Exception {
        checkGridStartFails(g1Cfg, "Data cache is not configured locally for IGFS", true);
    }

    /**
     * @throws Exception If failed.
     */
    public void testLocalIfNoDataCacheIsConfigured() throws Exception {
        CacheConfiguration cc = defaultCacheConfiguration();

        cc.setName("someName");

        g1Cfg.setCacheConfiguration(cc);

        checkGridStartFails(g1Cfg, "Data cache is not configured locally for IGFS", true);
    }

    /**
     * @throws Exception If failed.
     */
    public void testLocalIfNoMetadataCacheIsConfigured() throws Exception {
        CacheConfiguration cc = defaultCacheConfiguration();

        cc.setName(dataCache1Name);

        g1Cfg.setCacheConfiguration(cc);

        checkGridStartFails(g1Cfg, "Metadata cache is not configured locally for IGFS", true);
    }

    /**
     * @throws Exception If failed.
     */
    public void testLocalIfAffinityMapperIsWrongClass() throws Exception {
        g1Cfg.setCacheConfiguration(concat(dataCaches(1024), metaCaches(), CacheConfiguration.class));

        for (CacheConfiguration cc : g1Cfg.getCacheConfiguration())
            cc.setAffinityMapper(new GridCacheDefaultAffinityKeyMapper());

        checkGridStartFails(g1Cfg, "Invalid IGFS data cache configuration (key affinity mapper class should be", true);
    }

    /**
     * @throws Exception If failed.
     */
    public void testLocalIfIgfsConfigsHaveDifferentNames() throws Exception {
        g1Cfg.setCacheConfiguration(concat(dataCaches(1024), metaCaches(), CacheConfiguration.class));

        String igfsCfgName = "igfs-cfg";

        g1IgfsCfg1.setName(igfsCfgName);
        g1IgfsCfg2.setName(igfsCfgName);

        checkGridStartFails(g1Cfg, "Duplicate IGFS name found (check configuration and assign unique name", true);
    }

    /**
     * @throws Exception If failed.
     */
    public void testLocalIfQueryIndexingEnabledForDataCache() throws Exception {
        CacheConfiguration[] dataCaches = dataCaches(1024);

        dataCaches[0].setIndexedTypes(Integer.class, String.class);

        g1Cfg.setCacheConfiguration(concat(dataCaches, metaCaches(), CacheConfiguration.class));

        checkGridStartFails(g1Cfg, "IGFS data cache cannot start with enabled query indexing", true);
    }

    /**
     * @throws Exception If failed.
     */
    public void testLocalIfQueryIndexingEnabledForMetaCache() throws Exception {
        CacheConfiguration[] metaCaches = metaCaches();

        metaCaches[0].setIndexedTypes(Integer.class, String.class);

        g1Cfg.setCacheConfiguration(concat(dataCaches(1024), metaCaches, CacheConfiguration.class));

        checkGridStartFails(g1Cfg, "IGFS metadata cache cannot start with enabled query indexing", true);
    }

    /**
     * @throws Exception If failed.
     */
    @SuppressWarnings("NullableProblems")
    public void testLocalNullIgfsNameIsSupported() throws Exception {
        g1Cfg.setCacheConfiguration(concat(dataCaches(1024), metaCaches(), CacheConfiguration.class));

        g1IgfsCfg1.setName(null);

        assertFalse(G.start(g1Cfg).cluster().nodes().isEmpty());
    }

    /**
     * @throws Exception If failed.
     */
    public void testLocalIfOffheapIsDisabledAndMaxSpaceSizeIsGreater() throws Exception {
        g1Cfg.setCacheConfiguration(concat(dataCaches(1024), metaCaches(), CacheConfiguration.class));

        g1IgfsCfg2.setMaxSpaceSize(999999999999999999L);

        checkGridStartFails(g1Cfg, "Maximum IGFS space size cannot be greater that size of available heap", true);
    }

    /**
     * @throws Exception If failed.
     */
    public void testLocalIfOffheapIsEnabledAndMaxSpaceSizeIsGreater() throws Exception {
        g1Cfg.setCacheConfiguration(concat(dataCaches(1024), metaCaches(), CacheConfiguration.class));

        for (CacheConfiguration cc : g1Cfg.getCacheConfiguration())
            cc.setOffHeapMaxMemory(1000000);

        g1IgfsCfg2.setMaxSpaceSize(999999999999999999L);

        checkGridStartFails(g1Cfg,
            "Maximum IGFS space size cannot be greater than size of available heap memory and offheap storage", true);
    }

    /**
     * @throws Exception If failed.
     */
    public void testLocalIfNonPrimaryModeAndHadoopFileSystemUriIsNull() throws Exception {
        g1Cfg.setCacheConfiguration(concat(dataCaches(1024), metaCaches(), CacheConfiguration.class));

        g1IgfsCfg2.setDefaultMode(PROXY);

        checkGridStartFails(g1Cfg, "secondaryFileSystem cannot be null when mode is not PRIMARY", true);
    }

    /**
     * @throws Exception If failed.
     */
    public void testRemoteIfDataBlockSizeDiffers() throws Exception {
        IgniteConfiguration g2Cfg = getConfiguration("g2");

        g1Cfg.setCacheConfiguration(concat(dataCaches(1024), metaCaches(), CacheConfiguration.class));
        g2Cfg.setCacheConfiguration(concat(dataCaches(1024), metaCaches(), CacheConfiguration.class));

        FileSystemConfiguration g2IgfsCfg1 = new FileSystemConfiguration(g1IgfsCfg1);

        g2IgfsCfg1.setBlockSize(g2IgfsCfg1.getBlockSize() + 100);

        g2Cfg.setFileSystemConfiguration(g2IgfsCfg1, g1IgfsCfg2);

        G.start(g1Cfg);

        checkGridStartFails(g2Cfg, "Data block size should be the same on all nodes in grid for IGFS", false);
    }

    /**
     * @throws Exception If failed.
     */
    public void testRemoteIfAffinityMapperGroupSizeDiffers() throws Exception {
        IgniteConfiguration g2Cfg = getConfiguration("g2");

        g1Cfg.setCacheConfiguration(concat(dataCaches(1024), metaCaches(), CacheConfiguration.class));
        g2Cfg.setCacheConfiguration(concat(dataCaches(4021), metaCaches(), CacheConfiguration.class));

        G.start(g1Cfg);

        checkGridStartFails(g2Cfg, "Affinity mapper group size should be the same on all nodes in grid for IGFS",
            false);
    }

    /**
     * @throws Exception If failed.
     */
    public void testRemoteIfMetaCacheNameDiffers() throws Exception {
        IgniteConfiguration g2Cfg = getConfiguration("g2");

        FileSystemConfiguration g2IgfsCfg1 = new FileSystemConfiguration(g1IgfsCfg1);
        FileSystemConfiguration g2IgfsCfg2 = new FileSystemConfiguration(g1IgfsCfg2);

        g2IgfsCfg1.setMetaCacheName("g2MetaCache1");
        g2IgfsCfg2.setMetaCacheName("g2MetaCache2");

        g1Cfg.setCacheConfiguration(concat(dataCaches(1024), metaCaches(), CacheConfiguration.class));
        g2Cfg.setCacheConfiguration(concat(dataCaches(1024), metaCaches("g2MetaCache1", "g2MetaCache2"),
             CacheConfiguration.class));

        g2Cfg.setFileSystemConfiguration(g2IgfsCfg1, g2IgfsCfg2);

        G.start(g1Cfg);

        checkGridStartFails(g2Cfg, "Meta cache name should be the same on all nodes in grid for IGFS", false);
    }

    /**
     * @throws Exception If failed.
     */
    public void testRemoteIfMetaCacheNameEquals() throws Exception {
        IgniteConfiguration g2Cfg = getConfiguration("g2");

        FileSystemConfiguration g2IgfsCfg1 = new FileSystemConfiguration(g1IgfsCfg1);
        FileSystemConfiguration g2IgfsCfg2 = new FileSystemConfiguration(g1IgfsCfg2);

        g2IgfsCfg1.setName("g2IgfsCfg1");
        g2IgfsCfg2.setName("g2IgfsCfg2");

        g2IgfsCfg1.setDataCacheName("g2DataCache1");
        g2IgfsCfg2.setDataCacheName("g2DataCache2");

        g1Cfg.setCacheConfiguration(concat(dataCaches(1024), metaCaches(), CacheConfiguration.class));
        g2Cfg.setCacheConfiguration(concat(dataCaches(1024, "g2DataCache1", "g2DataCache2"), metaCaches(),
             CacheConfiguration.class));

        g2Cfg.setFileSystemConfiguration(g2IgfsCfg1, g2IgfsCfg2);

        G.start(g1Cfg);

        checkGridStartFails(g2Cfg, "Meta cache names should be different for different IGFS instances", false);
    }

    /**
     * @throws Exception If failed.
     */
    public void testRemoteIfDataCacheNameDiffers() throws Exception {
        IgniteConfiguration g2Cfg = getConfiguration("g2");

        FileSystemConfiguration g2IgfsCfg1 = new FileSystemConfiguration(g1IgfsCfg1);
        FileSystemConfiguration g2IgfsCfg2 = new FileSystemConfiguration(g1IgfsCfg2);

        g2IgfsCfg1.setDataCacheName("g2DataCache1");
        g2IgfsCfg2.setDataCacheName("g2DataCache2");

        g1Cfg.setCacheConfiguration(concat(dataCaches(1024), metaCaches(), CacheConfiguration.class));
        g2Cfg.setCacheConfiguration(concat(dataCaches(1024, "g2DataCache1", "g2DataCache2"), metaCaches(),
             CacheConfiguration.class));

        g2Cfg.setFileSystemConfiguration(g2IgfsCfg1, g2IgfsCfg2);

        G.start(g1Cfg);

        checkGridStartFails(g2Cfg, "Data cache name should be the same on all nodes in grid for IGFS", false);
    }

    /**
     * @throws Exception If failed.
     */
    public void testRemoteIfDataCacheNameEquals() throws Exception {
        IgniteConfiguration g2Cfg = getConfiguration("g2");

        FileSystemConfiguration g2IgfsCfg1 = new FileSystemConfiguration(g1IgfsCfg1);
        FileSystemConfiguration g2IgfsCfg2 = new FileSystemConfiguration(g1IgfsCfg2);

        g2IgfsCfg1.setName("g2IgfsCfg1");
        g2IgfsCfg2.setName("g2IgfsCfg2");

        g2IgfsCfg1.setMetaCacheName("g2MetaCache1");
        g2IgfsCfg2.setMetaCacheName("g2MetaCache2");

        g1Cfg.setCacheConfiguration(concat(dataCaches(1024), metaCaches(), CacheConfiguration.class));
        g2Cfg.setCacheConfiguration(concat(dataCaches(1024), metaCaches("g2MetaCache1", "g2MetaCache2"),
             CacheConfiguration.class));

        g2Cfg.setFileSystemConfiguration(g2IgfsCfg1, g2IgfsCfg2);

        G.start(g1Cfg);

        checkGridStartFails(g2Cfg, "Data cache names should be different for different IGFS instances", false);
    }

    /**
     * @throws Exception If failed.
     */
    public void testRemoteIfDefaultModeDiffers() throws Exception {
        IgniteConfiguration g2Cfg = getConfiguration("g2");

        FileSystemConfiguration g2IgfsCfg1 = new FileSystemConfiguration(g1IgfsCfg1);
        FileSystemConfiguration g2IgfsCfg2 = new FileSystemConfiguration(g1IgfsCfg2);

        g1IgfsCfg1.setDefaultMode(DUAL_ASYNC);
        g1IgfsCfg2.setDefaultMode(DUAL_ASYNC);

        g2IgfsCfg1.setDefaultMode(DUAL_SYNC);
        g2IgfsCfg2.setDefaultMode(DUAL_SYNC);

        g1Cfg.setCacheConfiguration(concat(dataCaches(1024), metaCaches(), CacheConfiguration.class));
        g2Cfg.setCacheConfiguration(concat(dataCaches(1024), metaCaches(), CacheConfiguration.class));

        g2Cfg.setFileSystemConfiguration(g2IgfsCfg1, g2IgfsCfg2);

        G.start(g1Cfg);

        checkGridStartFails(g2Cfg, "Default mode should be the same on all nodes in grid for IGFS", false);
    }

    /**
     * @throws Exception If failed.
     */
    public void testRemoteIfPathModeDiffers() throws Exception {
        IgniteConfiguration g2Cfg = getConfiguration("g2");

        FileSystemConfiguration g2IgfsCfg1 = new FileSystemConfiguration(g1IgfsCfg1);
        FileSystemConfiguration g2IgfsCfg2 = new FileSystemConfiguration(g1IgfsCfg2);

        g2IgfsCfg1.setPathModes(Collections.singletonMap("/somePath", DUAL_SYNC));
        g2IgfsCfg2.setPathModes(Collections.singletonMap("/somePath", DUAL_SYNC));

        g1Cfg.setCacheConfiguration(concat(dataCaches(1024), metaCaches(), CacheConfiguration.class));
        g2Cfg.setCacheConfiguration(concat(dataCaches(1024), metaCaches(), CacheConfiguration.class));

        g2Cfg.setFileSystemConfiguration(g2IgfsCfg1, g2IgfsCfg2);

        G.start(g1Cfg);

        checkGridStartFails(g2Cfg, "Path modes should be the same on all nodes in grid for IGFS", false);
    }

    /**
     * @throws Exception If failed.
     */
    public void testInvalidEndpointTcpPort() throws Exception {
<<<<<<< HEAD
        final String failMsg = "IGFS endpoint TCP port must be in range";
=======
        final String failMsg = "IGFS endpoint TCP port is out of range";
>>>>>>> 0491a5f8
        g1Cfg.setCacheConfiguration(concat(dataCaches(1024), metaCaches(), CacheConfiguration.class));

        final String igfsCfgName = "igfs-cfg";
        final IgfsIpcEndpointConfiguration igfsEndpointCfg = new IgfsIpcEndpointConfiguration();
        igfsEndpointCfg.setPort(0);
        g1IgfsCfg1.setName(igfsCfgName);
        g1IgfsCfg1.setIpcEndpointConfiguration(igfsEndpointCfg);

        checkGridStartFails(g1Cfg, failMsg, true);

        igfsEndpointCfg.setPort(-1);
        g1IgfsCfg1.setIpcEndpointConfiguration(igfsEndpointCfg);

        checkGridStartFails(g1Cfg, failMsg, true);

        igfsEndpointCfg.setPort(65536);
        g1IgfsCfg1.setIpcEndpointConfiguration(igfsEndpointCfg);

        checkGridStartFails(g1Cfg, failMsg, true);
    }

    /**
     * Checks that the given grid configuration will lead to {@link IgniteCheckedException} upon grid startup.
     *
     * @param cfg Grid configuration to check.
     * @param excMsgSnippet Root cause (assertion) exception message snippet.
     * @param testLoc {@code True} if checking is done for "testLocal" tests.
     */
    private void checkGridStartFails(IgniteConfiguration cfg, CharSequence excMsgSnippet, boolean testLoc) {
        assertNotNull(cfg);
        assertNotNull(excMsgSnippet);

        try {
            G.start(cfg);

            fail("No exception has been thrown.");
        }
        catch (IgniteException e) {
            if (testLoc) {
                if ("Failed to start processor: GridProcessorAdapter []".equals(e.getMessage()) &&
                    (e.getCause().getMessage().contains(excMsgSnippet) ||
                     e.getCause().getCause().getMessage().contains(excMsgSnippet)))
                    return; // Expected exception.
            }
            else if (e.getMessage().contains(excMsgSnippet))
                return; // Expected exception.

            error("Caught unexpected exception.", e);

            fail();
        }
    }

    /**
     * @param grpSize Group size to use in {@link org.apache.ignite.igfs.IgfsGroupDataBlocksKeyMapper}.
     * @param cacheNames 2 Optional caches names.
     * @return 2 preconfigured data caches.
     */
    private CacheConfiguration[] dataCaches(int grpSize, String... cacheNames) {
        assertTrue(F.isEmpty(cacheNames) || cacheNames.length == 2);

        if (F.isEmpty(cacheNames))
            cacheNames = new String[] {dataCache1Name, dataCache2Name};

        CacheConfiguration[] res = new CacheConfiguration[cacheNames.length];

        for (int i = 0; i < cacheNames.length; i++) {
            CacheConfiguration dataCache = defaultCacheConfiguration();

            dataCache.setName(cacheNames[i]);
            dataCache.setAffinityMapper(new IgfsGroupDataBlocksKeyMapper(grpSize));
            dataCache.setAtomicityMode(TRANSACTIONAL);

            res[i] = dataCache;
        }

        return res;
    }

    /**
     * @param cacheNames 2 Optional caches names.
     * @return 2 preconfigured meta caches.
     */
    private CacheConfiguration[] metaCaches(String... cacheNames) {
        assertTrue(F.isEmpty(cacheNames) || cacheNames.length == 2);

        if (F.isEmpty(cacheNames))
            cacheNames = new String[] {metaCache1Name, metaCache2Name};

        CacheConfiguration[] res = new CacheConfiguration[cacheNames.length];

        for (int i = 0; i < cacheNames.length; i++) {
            CacheConfiguration metaCache = defaultCacheConfiguration();

            metaCache.setName(cacheNames[i]);
            metaCache.setAtomicityMode(TRANSACTIONAL);

            res[i] = metaCache;
        }

        return res;
    }
}<|MERGE_RESOLUTION|>--- conflicted
+++ resolved
@@ -446,11 +446,7 @@
      * @throws Exception If failed.
      */
     public void testInvalidEndpointTcpPort() throws Exception {
-<<<<<<< HEAD
-        final String failMsg = "IGFS endpoint TCP port must be in range";
-=======
         final String failMsg = "IGFS endpoint TCP port is out of range";
->>>>>>> 0491a5f8
         g1Cfg.setCacheConfiguration(concat(dataCaches(1024), metaCaches(), CacheConfiguration.class));
 
         final String igfsCfgName = "igfs-cfg";
