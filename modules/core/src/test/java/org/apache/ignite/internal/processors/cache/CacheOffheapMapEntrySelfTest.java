/*
 * Licensed to the Apache Software Foundation (ASF) under one or more
 * contributor license agreements.  See the NOTICE file distributed with
 * this work for additional information regarding copyright ownership.
 * The ASF licenses this file to You under the Apache License, Version 2.0
 * (the "License"); you may not use this file except in compliance with
 * the License.  You may obtain a copy of the License at
 *
 *      http://www.apache.org/licenses/LICENSE-2.0
 *
 * Unless required by applicable law or agreed to in writing, software
 * distributed under the License is distributed on an "AS IS" BASIS,
 * WITHOUT WARRANTIES OR CONDITIONS OF ANY KIND, either express or implied.
 * See the License for the specific language governing permissions and
 * limitations under the License.
 */

package org.apache.ignite.internal.processors.cache;

import org.apache.ignite.IgniteCache;
import org.apache.ignite.cache.CacheAtomicityMode;
import org.apache.ignite.cache.CacheMode;
import org.apache.ignite.configuration.CacheConfiguration;
import org.apache.ignite.internal.IgniteKernal;
import org.apache.ignite.internal.processors.cache.distributed.dht.GridDhtCacheEntry;
import org.apache.ignite.internal.processors.cache.distributed.near.GridNearCacheEntry;
import org.apache.ignite.internal.processors.cache.local.GridLocalCacheEntry;
<<<<<<< HEAD
import org.junit.Test;
import org.junit.runner.RunWith;
import org.junit.runners.JUnit4;
=======
>>>>>>> 10ebf715
import org.apache.ignite.testframework.MvccFeatureChecker;

import static org.apache.ignite.cache.CacheAtomicityMode.ATOMIC;
import static org.apache.ignite.cache.CacheAtomicityMode.TRANSACTIONAL;
import static org.apache.ignite.cache.CacheAtomicityMode.TRANSACTIONAL_SNAPSHOT;
import static org.apache.ignite.cache.CacheMode.LOCAL;
import static org.apache.ignite.cache.CacheMode.PARTITIONED;
import static org.apache.ignite.cache.CacheMode.REPLICATED;

/**
 * Cache map entry self test.
 */
@RunWith(JUnit4.class)
public class CacheOffheapMapEntrySelfTest extends GridCacheAbstractSelfTest {
    /** {@inheritDoc} */
    @Override protected int gridCount() {
        return 0;
    }

    /** {@inheritDoc} */
    @Override protected void beforeTestsStarted() throws Exception {
        // No-op.
    }

    /** {@inheritDoc} */
    @Override protected void beforeTest() throws Exception {
        startGrids(1);
    }

    /** {@inheritDoc} */
    @Override protected void afterTest() throws Exception {
        // No-op.
    }

    /**
     * @param gridName Grid name.
     * @param atomicityMode Atomicity mode.
     * @param cacheMode Cache mode.
     * @param cacheName Cache name.
     * @return Cache configuration.
     * @throws Exception If failed.
     */
    private CacheConfiguration cacheConfiguration(String gridName,
        CacheAtomicityMode atomicityMode,
        CacheMode cacheMode,
        String cacheName)
        throws Exception
    {
        CacheConfiguration cfg = super.cacheConfiguration(gridName);

        cfg.setCacheMode(cacheMode);
        cfg.setAtomicityMode(atomicityMode);
        cfg.setName(cacheName);

        if (atomicityMode == TRANSACTIONAL_SNAPSHOT && !MvccFeatureChecker.isSupported(MvccFeatureChecker.Feature.NEAR_CACHE))
            cfg.setNearConfiguration(null);

        return cfg;
    }

    /**
     * @throws Exception If failed.
     */
    @Test
    public void testCacheMapEntry() throws Exception {
        checkCacheMapEntry(ATOMIC, LOCAL, GridLocalCacheEntry.class);

        checkCacheMapEntry(TRANSACTIONAL, LOCAL, GridLocalCacheEntry.class);

        if (MvccFeatureChecker.isSupported(MvccFeatureChecker.Feature.LOCAL_CACHE))
            checkCacheMapEntry(TRANSACTIONAL_SNAPSHOT, LOCAL, GridLocalCacheEntry.class);

        checkCacheMapEntry(ATOMIC, PARTITIONED, GridNearCacheEntry.class);

        checkCacheMapEntry(TRANSACTIONAL, PARTITIONED, GridNearCacheEntry.class);

        if (MvccFeatureChecker.isSupported(MvccFeatureChecker.Feature.CACHE_STORE))
            checkCacheMapEntry(TRANSACTIONAL_SNAPSHOT, PARTITIONED, GridDhtCacheEntry.class);

        checkCacheMapEntry(ATOMIC, REPLICATED, GridDhtCacheEntry.class);

        checkCacheMapEntry(TRANSACTIONAL, REPLICATED, GridDhtCacheEntry.class);

        if (MvccFeatureChecker.isSupported(MvccFeatureChecker.Feature.CACHE_STORE))
            checkCacheMapEntry(TRANSACTIONAL_SNAPSHOT, REPLICATED, GridDhtCacheEntry.class);
    }

    /**
     * @param atomicityMode Cache atomicity mode.
     * @param cacheMode Cache mode.
     * @param entryCls Class of cache map entry.
     * @throws Exception If failed.
     */
    private void checkCacheMapEntry(CacheAtomicityMode atomicityMode,
        CacheMode cacheMode,
        Class<?> entryCls)
        throws Exception
    {
        log.info("Test cache [atomicityMode=" + atomicityMode + ", cacheMode=" + cacheMode + ']');

        CacheConfiguration cfg = cacheConfiguration(grid(0).name(),
            atomicityMode,
            cacheMode,
            "Cache");

        IgniteCache jcache = grid(0).getOrCreateCache(cfg);

        try {
            GridCacheAdapter<Integer, String> cache = ((IgniteKernal)grid(0)).internalCache(jcache.getName());

            Integer key = primaryKey(grid(0).cache(DEFAULT_CACHE_NAME));

            cache.put(key, "val");

            GridCacheEntryEx entry = cache.entryEx(key);

            entry.unswap(true);

            assertNotNull(entry);

            assertEquals(entryCls, entry.getClass());
        }
        finally {
            jcache.destroy();
        }
    }
}<|MERGE_RESOLUTION|>--- conflicted
+++ resolved
@@ -25,12 +25,6 @@
 import org.apache.ignite.internal.processors.cache.distributed.dht.GridDhtCacheEntry;
 import org.apache.ignite.internal.processors.cache.distributed.near.GridNearCacheEntry;
 import org.apache.ignite.internal.processors.cache.local.GridLocalCacheEntry;
-<<<<<<< HEAD
-import org.junit.Test;
-import org.junit.runner.RunWith;
-import org.junit.runners.JUnit4;
-=======
->>>>>>> 10ebf715
 import org.apache.ignite.testframework.MvccFeatureChecker;
 
 import static org.apache.ignite.cache.CacheAtomicityMode.ATOMIC;
@@ -43,7 +37,6 @@
 /**
  * Cache map entry self test.
  */
-@RunWith(JUnit4.class)
 public class CacheOffheapMapEntrySelfTest extends GridCacheAbstractSelfTest {
     /** {@inheritDoc} */
     @Override protected int gridCount() {
@@ -94,7 +87,6 @@
     /**
      * @throws Exception If failed.
      */
-    @Test
     public void testCacheMapEntry() throws Exception {
         checkCacheMapEntry(ATOMIC, LOCAL, GridLocalCacheEntry.class);
 
