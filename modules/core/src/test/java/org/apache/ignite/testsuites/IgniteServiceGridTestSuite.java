/*
 * Licensed to the Apache Software Foundation (ASF) under one or more
 * contributor license agreements.  See the NOTICE file distributed with
 * this work for additional information regarding copyright ownership.
 * The ASF licenses this file to You under the Apache License, Version 2.0
 * (the "License"); you may not use this file except in compliance with
 * the License.  You may obtain a copy of the License at
 *
 *      http://www.apache.org/licenses/LICENSE-2.0
 *
 * Unless required by applicable law or agreed to in writing, software
 * distributed under the License is distributed on an "AS IS" BASIS,
 * WITHOUT WARRANTIES OR CONDITIONS OF ANY KIND, either express or implied.
 * See the License for the specific language governing permissions and
 * limitations under the License.
 */

package org.apache.ignite.testsuites;

import org.apache.ignite.internal.ComputeJobCancelWithServiceSelfTest;
import org.apache.ignite.internal.processors.service.ClosureServiceClientsNodesTest;
import org.apache.ignite.internal.processors.service.GridServiceClientNodeTest;
import org.apache.ignite.internal.processors.service.GridServiceClusterReadOnlyModeTest;
import org.apache.ignite.internal.processors.service.GridServiceContinuousQueryRedeployTest;
import org.apache.ignite.internal.processors.service.GridServiceDeployClusterReadOnlyModeTest;
import org.apache.ignite.internal.processors.service.GridServiceDeploymentCompoundFutureSelfTest;
import org.apache.ignite.internal.processors.service.GridServiceDeploymentExceptionPropagationTest;
import org.apache.ignite.internal.processors.service.GridServiceMetricsTest;
import org.apache.ignite.internal.processors.service.GridServicePackagePrivateSelfTest;
import org.apache.ignite.internal.processors.service.GridServiceProcessorBatchDeploySelfTest;
import org.apache.ignite.internal.processors.service.GridServiceProcessorMultiNodeConfigSelfTest;
import org.apache.ignite.internal.processors.service.GridServiceProcessorMultiNodeSelfTest;
import org.apache.ignite.internal.processors.service.GridServiceProcessorProxySelfTest;
import org.apache.ignite.internal.processors.service.GridServiceProcessorSingleNodeSelfTest;
import org.apache.ignite.internal.processors.service.GridServiceProcessorStopSelfTest;
import org.apache.ignite.internal.processors.service.GridServiceProxyClientReconnectSelfTest;
import org.apache.ignite.internal.processors.service.GridServiceProxyNodeStopSelfTest;
import org.apache.ignite.internal.processors.service.GridServiceProxyTopologyInitializationTest;
import org.apache.ignite.internal.processors.service.GridServiceReassignmentSelfTest;
import org.apache.ignite.internal.processors.service.GridServiceSerializationSelfTest;
import org.apache.ignite.internal.processors.service.IgniteServiceCallContextTest;
import org.apache.ignite.internal.processors.service.IgniteServiceDeployment2ClassLoadersDefaultMarshallerTest;
import org.apache.ignite.internal.processors.service.IgniteServiceDeployment2ClassLoadersJdkMarshallerTest;
import org.apache.ignite.internal.processors.service.IgniteServiceDeployment2ClassLoadersOptimizedMarshallerTest;
import org.apache.ignite.internal.processors.service.IgniteServiceDeploymentClassLoadingDefaultMarshallerTest;
import org.apache.ignite.internal.processors.service.IgniteServiceDeploymentClassLoadingJdkMarshallerTest;
import org.apache.ignite.internal.processors.service.IgniteServiceDeploymentClassLoadingOptimizedMarshallerTest;
import org.apache.ignite.internal.processors.service.IgniteServiceDynamicCachesSelfTest;
import org.apache.ignite.internal.processors.service.IgniteServiceProxyTimeoutInitializedTest;
import org.apache.ignite.internal.processors.service.IgniteServiceReassignmentTest;
import org.apache.ignite.internal.processors.service.ServiceDeploymentDiscoveryListenerNotificationOrderTest;
import org.apache.ignite.internal.processors.service.ServiceDeploymentNonSerializableStaticConfigurationTest;
import org.apache.ignite.internal.processors.service.ServiceDeploymentOnActivationTest;
import org.apache.ignite.internal.processors.service.ServiceDeploymentOnClientDisconnectTest;
import org.apache.ignite.internal.processors.service.ServiceDeploymentOutsideBaselineTest;
import org.apache.ignite.internal.processors.service.ServiceDeploymentProcessIdSelfTest;
import org.apache.ignite.internal.processors.service.ServiceDeploymentProcessingOnCoordinatorFailTest;
import org.apache.ignite.internal.processors.service.ServiceDeploymentProcessingOnCoordinatorLeftTest;
import org.apache.ignite.internal.processors.service.ServiceDeploymentProcessingOnNodesFailTest;
import org.apache.ignite.internal.processors.service.ServiceDeploymentProcessingOnNodesLeftTest;
import org.apache.ignite.internal.processors.service.ServiceHotRedeploymentViaDeploymentSpiTest;
import org.apache.ignite.internal.processors.service.ServiceInfoSelfTest;
import org.apache.ignite.internal.processors.service.ServicePredicateAccessCacheTest;
import org.apache.ignite.internal.processors.service.ServiceReassignmentFunctionSelfTest;
import org.apache.ignite.internal.processors.service.SystemCacheNotConfiguredTest;
import org.apache.ignite.services.ServiceThreadPoolSelfTest;
import org.apache.ignite.tools.junit.JUnitTeamcityReporter;
import org.junit.BeforeClass;
import org.junit.runner.RunWith;
import org.junit.runners.Suite;

/**
 * Contains Service Grid related tests.
 */
@RunWith(Suite.class)
@Suite.SuiteClasses({
    ComputeJobCancelWithServiceSelfTest.class,
    GridServiceProcessorSingleNodeSelfTest.class,
    GridServiceProcessorMultiNodeSelfTest.class,
    GridServiceProcessorMultiNodeConfigSelfTest.class,
    GridServiceProcessorProxySelfTest.class,
    GridServiceReassignmentSelfTest.class,
    GridServiceClientNodeTest.class,
    GridServiceProcessorStopSelfTest.class,
    ServicePredicateAccessCacheTest.class,
    GridServicePackagePrivateSelfTest.class,
    GridServiceSerializationSelfTest.class,
    GridServiceProxyNodeStopSelfTest.class,
    GridServiceProxyClientReconnectSelfTest.class,
    IgniteServiceReassignmentTest.class,
    IgniteServiceProxyTimeoutInitializedTest.class,
    IgniteServiceDynamicCachesSelfTest.class,
    GridServiceContinuousQueryRedeployTest.class,
    ServiceThreadPoolSelfTest.class,
    GridServiceProcessorBatchDeploySelfTest.class,
    GridServiceDeploymentCompoundFutureSelfTest.class,
    SystemCacheNotConfiguredTest.class,
    ClosureServiceClientsNodesTest.class,
    ServiceDeploymentOnActivationTest.class,
    ServiceDeploymentOutsideBaselineTest.class,

    IgniteServiceDeploymentClassLoadingDefaultMarshallerTest.class,
    IgniteServiceDeploymentClassLoadingJdkMarshallerTest.class,
    IgniteServiceDeploymentClassLoadingOptimizedMarshallerTest.class,
    IgniteServiceDeployment2ClassLoadersDefaultMarshallerTest.class,
    IgniteServiceDeployment2ClassLoadersJdkMarshallerTest.class,
    IgniteServiceDeployment2ClassLoadersOptimizedMarshallerTest.class,

    GridServiceDeploymentExceptionPropagationTest.class,
    ServiceDeploymentProcessingOnCoordinatorLeftTest.class,
    ServiceDeploymentProcessingOnCoordinatorFailTest.class,
    ServiceDeploymentProcessingOnNodesLeftTest.class,
    ServiceDeploymentProcessingOnNodesFailTest.class,
    ServiceDeploymentOnClientDisconnectTest.class,
    ServiceDeploymentDiscoveryListenerNotificationOrderTest.class,
    ServiceDeploymentNonSerializableStaticConfigurationTest.class,
    ServiceReassignmentFunctionSelfTest.class,
    ServiceInfoSelfTest.class,
    ServiceDeploymentProcessIdSelfTest.class,
    ServiceHotRedeploymentViaDeploymentSpiTest.class,
    GridServiceProxyTopologyInitializationTest.class,
    GridServiceDeployClusterReadOnlyModeTest.class,
    GridServiceClusterReadOnlyModeTest.class,
    IgniteServiceCallContextTest.class,
<<<<<<< HEAD
=======
    GridServiceMetricsTest.class
>>>>>>> 9cf06362
})
public class IgniteServiceGridTestSuite {
    /** */
    @BeforeClass
    public static void init() {
        JUnitTeamcityReporter.suite = IgniteServiceGridTestSuite.class.getName();
    }
}<|MERGE_RESOLUTION|>--- conflicted
+++ resolved
@@ -122,10 +122,7 @@
     GridServiceDeployClusterReadOnlyModeTest.class,
     GridServiceClusterReadOnlyModeTest.class,
     IgniteServiceCallContextTest.class,
-<<<<<<< HEAD
-=======
     GridServiceMetricsTest.class
->>>>>>> 9cf06362
 })
 public class IgniteServiceGridTestSuite {
     /** */
