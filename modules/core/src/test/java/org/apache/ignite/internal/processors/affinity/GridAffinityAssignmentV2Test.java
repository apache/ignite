--- conflicted
+++ resolved
@@ -73,16 +73,6 @@
     private ClusterNode clusterNode6 = node(metrics, ver, "6");
 
     /** */
-<<<<<<< HEAD
-    private List<ClusterNode> clusterNodes = new ArrayList<ClusterNode>() {{
-        add(clusterNode1);
-        add(clusterNode2);
-        add(clusterNode3);
-        add(clusterNode4);
-        add(clusterNode5);
-        add(clusterNode6);
-    }};
-=======
     private List<ClusterNode> clusterNodes = new ArrayList<>();
 
     {
@@ -93,7 +83,6 @@
         clusterNodes.add(clusterNode5);
         clusterNodes.add(clusterNode6);
     }
->>>>>>> 9cf06362
 
     /**
      * Test GridAffinityAssignment logic when backup threshold is not reached.
