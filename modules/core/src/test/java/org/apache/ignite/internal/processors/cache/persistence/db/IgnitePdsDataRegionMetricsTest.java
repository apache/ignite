--- conflicted
+++ resolved
@@ -318,16 +318,10 @@
 
         assert pageStoreMgr != null : "Persistence is not enabled";
 
-<<<<<<< HEAD
-        File cacheWorkDir = pageStoreMgr.cacheWorkDir(
-            node.cache(cacheName).getConfiguration(CacheConfiguration.class)
-        );
-=======
         boolean metaStore = METASTORAGE_CACHE_NAME.equals(cacheName);
 
         File cacheWorkDir = metaStore ? new File(pageStoreMgr.workDir(), META_STORAGE_NAME) :
             pageStoreMgr.cacheWorkDir(node.cachex(cacheName).configuration());
->>>>>>> 2bf36865
 
         long totalPersistenceSize = 0;
 
