--- conflicted
+++ resolved
@@ -358,11 +358,7 @@
                     cctx.affinity().partition(i), i, new MvccVersionImpl(1000L, 10L, i + 1 /* Non-zero */)) :
                 new DataEntry(cctx.cacheId(), key, val, op, null, cctx.cache().nextVersion(),
                     0L,
-<<<<<<< HEAD
-                    cctx.affinity().partition(i), i, false));
-=======
                     cctx.affinity().partition(i), i, DataEntry.EMPTY_FLAGS));
->>>>>>> 5f485a16
         }
 
         UUID cpId = UUID.randomUUID();
