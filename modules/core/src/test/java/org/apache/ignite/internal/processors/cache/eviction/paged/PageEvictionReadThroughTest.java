/*
* Licensed to the Apache Software Foundation (ASF) under one or more
* contributor license agreements.  See the NOTICE file distributed with
* this work for additional information regarding copyright ownership.
* The ASF licenses this file to You under the Apache License, Version 2.0
* (the "License"); you may not use this file except in compliance with
* the License.  You may obtain a copy of the License at
*
*      http://www.apache.org/licenses/LICENSE-2.0
*
* Unless required by applicable law or agreed to in writing, software
* distributed under the License is distributed on an "AS IS" BASIS,
* WITHOUT WARRANTIES OR CONDITIONS OF ANY KIND, either express or implied.
* See the License for the specific language governing permissions and
* limitations under the License.
*/
package org.apache.ignite.internal.processors.cache.eviction.paged;

import java.util.concurrent.ThreadLocalRandom;
import javax.cache.Cache;
import javax.cache.configuration.Factory;
import javax.cache.integration.CacheLoaderException;
import org.apache.ignite.IgniteCache;
import org.apache.ignite.cache.CacheAtomicityMode;
import org.apache.ignite.cache.CacheMode;
import org.apache.ignite.cache.CachePeekMode;
import org.apache.ignite.cache.CacheWriteSynchronizationMode;
import org.apache.ignite.cache.store.CacheStoreAdapter;
import org.apache.ignite.configuration.CacheConfiguration;
import org.apache.ignite.configuration.DataPageEvictionMode;
import org.apache.ignite.configuration.IgniteConfiguration;
import org.junit.Test;
import org.junit.runner.RunWith;
import org.junit.runners.JUnit4;

/**
 *
 */
@RunWith(JUnit4.class)
public class PageEvictionReadThroughTest extends PageEvictionAbstractTest {
    /** {@inheritDoc} */
    @Override protected IgniteConfiguration getConfiguration(String gridName) throws Exception {
        return setEvictionMode(DataPageEvictionMode.RANDOM_LRU, super.getConfiguration(gridName));
    }

    /**
     * @throws Exception If failed.
     */
    @Test
    public void testEvictionWithReadThroughAtomicReplicated() throws Exception {
        testEvictionWithReadThrough(CacheAtomicityMode.ATOMIC, CacheMode.REPLICATED);
    }

    /**
     * @throws Exception If failed.
     */
    @Test
    public void testEvictionWithReadThroughAtomicLocal() throws Exception {
        testEvictionWithReadThrough(CacheAtomicityMode.ATOMIC, CacheMode.LOCAL);
    }

    /**
     * @throws Exception If failed.
     */
    @Test
    public void testEvictionWithReadThroughTxReplicated() throws Exception {
        testEvictionWithReadThrough(CacheAtomicityMode.TRANSACTIONAL, CacheMode.REPLICATED);
    }

    /**
     * @throws Exception If failed.
     */
    @Test
    public void testEvictionWithReadThroughTxLocal() throws Exception {
        testEvictionWithReadThrough(CacheAtomicityMode.TRANSACTIONAL, CacheMode.LOCAL);
    }

    /**
     * @throws Exception If failed.
     */
<<<<<<< HEAD
    @Test
=======
>>>>>>> 10ebf715
    public void testEvictionWithReadThroughMvccTxReplicated() throws Exception {
        fail("https://issues.apache.org/jira/browse/IGNITE-8582");
        fail("https://issues.apache.org/jira/browse/IGNITE-7956");

        testEvictionWithReadThrough(CacheAtomicityMode.TRANSACTIONAL_SNAPSHOT, CacheMode.REPLICATED);
    }

    /**
     * @throws Exception If failed.
     */
<<<<<<< HEAD
    @Test
=======
>>>>>>> 10ebf715
    public void testEvictionWithReadThroughMvccTxPartitioned() throws Exception {
        fail("https://issues.apache.org/jira/browse/IGNITE-8582");
        fail("https://issues.apache.org/jira/browse/IGNITE-7956");

        testEvictionWithReadThrough(CacheAtomicityMode.TRANSACTIONAL_SNAPSHOT, CacheMode.PARTITIONED);
    }

    /**
     * @throws Exception If failed.
     */
<<<<<<< HEAD
    @Test
=======
>>>>>>> 10ebf715
    public void testEvictionWithReadThroughMvccTxLocal() throws Exception {
        fail("https://issues.apache.org/jira/browse/IGNITE-7956");
        fail("https://issues.apache.org/jira/browse/IGNITE-8582");
        fail("https://issues.apache.org/jira/browse/IGNITE-9530");

        testEvictionWithReadThrough(CacheAtomicityMode.TRANSACTIONAL_SNAPSHOT, CacheMode.LOCAL);
    }

    /**
     * @param atomicityMode Atomicity mode.
     * @param cacheMode Cache mode.
     * @throws Exception If failed.
     */
    private void testEvictionWithReadThrough(CacheAtomicityMode atomicityMode, CacheMode cacheMode) throws Exception {
        startGrid(0);

        CacheConfiguration<Object, Object> cfg = cacheConfig("evict-rebalance", null, cacheMode, atomicityMode,
            CacheWriteSynchronizationMode.PRIMARY_SYNC);
        cfg.setReadThrough(true);
        cfg.setCacheStoreFactory(new TestStoreFactory());

        IgniteCache<Object, Object> cache = ignite(0).getOrCreateCache(cfg);

        for (int i = 1; i <= ENTRIES; i++) {
            cache.get(i);

            if (i % (ENTRIES / 10) == 0)
                System.out.println(">>> Entries: " + i);
        }

        int size = cache.size(CachePeekMode.PRIMARY);

        System.out.println(">>> Resulting size: " + size);

        assertTrue(size > 0);

        assertTrue(size < ENTRIES);
    }

    /** {@inheritDoc} */
    @Override protected void afterTest() throws Exception {
        stopAllGrids();
    }

    /**
     *
     */
    private static class TestStoreFactory implements Factory<TestCacheStore> {
        /** {@inheritDoc} */
        @Override public TestCacheStore create() {
            return new TestCacheStore();
        }
    }

    /**
     *
     */
    private static class TestCacheStore extends CacheStoreAdapter<Object, Object> {
        /** {@inheritDoc} */
        @Override public Object load(Object key) throws CacheLoaderException {
            ThreadLocalRandom r = ThreadLocalRandom.current();

            if (r.nextInt() % 5 == 0)
                return new TestObject(PAGE_SIZE / 4 - 50 + r.nextInt(5000)); // Fragmented object.
            else
                return new TestObject(r.nextInt(PAGE_SIZE / 4 - 50)); // Fits in one page.
        }

        /** {@inheritDoc} */
        @Override public void write(Cache.Entry<?, ?> entry) {
            throw new UnsupportedOperationException();
        }

        /** {@inheritDoc} */
        @Override public void delete(Object key) {
            // No-op.
        }
    }
}<|MERGE_RESOLUTION|>--- conflicted
+++ resolved
@@ -29,14 +29,10 @@
 import org.apache.ignite.configuration.CacheConfiguration;
 import org.apache.ignite.configuration.DataPageEvictionMode;
 import org.apache.ignite.configuration.IgniteConfiguration;
-import org.junit.Test;
-import org.junit.runner.RunWith;
-import org.junit.runners.JUnit4;
 
 /**
  *
  */
-@RunWith(JUnit4.class)
 public class PageEvictionReadThroughTest extends PageEvictionAbstractTest {
     /** {@inheritDoc} */
     @Override protected IgniteConfiguration getConfiguration(String gridName) throws Exception {
@@ -46,7 +42,6 @@
     /**
      * @throws Exception If failed.
      */
-    @Test
     public void testEvictionWithReadThroughAtomicReplicated() throws Exception {
         testEvictionWithReadThrough(CacheAtomicityMode.ATOMIC, CacheMode.REPLICATED);
     }
@@ -54,7 +49,6 @@
     /**
      * @throws Exception If failed.
      */
-    @Test
     public void testEvictionWithReadThroughAtomicLocal() throws Exception {
         testEvictionWithReadThrough(CacheAtomicityMode.ATOMIC, CacheMode.LOCAL);
     }
@@ -62,7 +56,6 @@
     /**
      * @throws Exception If failed.
      */
-    @Test
     public void testEvictionWithReadThroughTxReplicated() throws Exception {
         testEvictionWithReadThrough(CacheAtomicityMode.TRANSACTIONAL, CacheMode.REPLICATED);
     }
@@ -70,7 +63,6 @@
     /**
      * @throws Exception If failed.
      */
-    @Test
     public void testEvictionWithReadThroughTxLocal() throws Exception {
         testEvictionWithReadThrough(CacheAtomicityMode.TRANSACTIONAL, CacheMode.LOCAL);
     }
@@ -78,10 +70,6 @@
     /**
      * @throws Exception If failed.
      */
-<<<<<<< HEAD
-    @Test
-=======
->>>>>>> 10ebf715
     public void testEvictionWithReadThroughMvccTxReplicated() throws Exception {
         fail("https://issues.apache.org/jira/browse/IGNITE-8582");
         fail("https://issues.apache.org/jira/browse/IGNITE-7956");
@@ -92,10 +80,6 @@
     /**
      * @throws Exception If failed.
      */
-<<<<<<< HEAD
-    @Test
-=======
->>>>>>> 10ebf715
     public void testEvictionWithReadThroughMvccTxPartitioned() throws Exception {
         fail("https://issues.apache.org/jira/browse/IGNITE-8582");
         fail("https://issues.apache.org/jira/browse/IGNITE-7956");
@@ -106,10 +90,6 @@
     /**
      * @throws Exception If failed.
      */
-<<<<<<< HEAD
-    @Test
-=======
->>>>>>> 10ebf715
     public void testEvictionWithReadThroughMvccTxLocal() throws Exception {
         fail("https://issues.apache.org/jira/browse/IGNITE-7956");
         fail("https://issues.apache.org/jira/browse/IGNITE-8582");
