--- conflicted
+++ resolved
@@ -130,11 +130,7 @@
 
                 caches.add(cache.getName());
 
-<<<<<<< HEAD
-                cntrs.add(startListener(cache));
-=======
                 cntrs.add(startListener(cache).get1());
->>>>>>> f270533b
             }
         }
         else {
@@ -147,11 +143,7 @@
 
             caches.add(cache.getName());
 
-<<<<<<< HEAD
-            cntrs.add(startListener(cache));
-=======
             cntrs.add(startListener(cache).get1());
->>>>>>> f270533b
         }
 
         Affinity<Integer> aff = srv.affinity(caches.get(0));
@@ -215,11 +207,7 @@
      * @param cache Cache.
      * @return Event counter.
      */
-<<<<<<< HEAD
-    private AtomicInteger startListener(IgniteCache<Object, Object> cache) {
-=======
     private T2<AtomicInteger, QueryCursor> startListener(IgniteCache<Object, Object> cache) {
->>>>>>> f270533b
         final AtomicInteger evtCnt = new AtomicInteger();
 
         ContinuousQuery<Object, Object> qry = new ContinuousQuery<>();
@@ -230,16 +218,6 @@
                     assertNotNull(evt.getKey());
                     assertNotNull(evt.getValue());
 
-<<<<<<< HEAD
-                    evtCnt.incrementAndGet();
-                }
-            }
-        });
-
-        cache.query(qry);
-
-        return evtCnt;
-=======
                     if ((Integer)evt.getValue() >= 0)
                         evtCnt.incrementAndGet();
                 }
@@ -249,7 +227,6 @@
         QueryCursor cur = cache.query(qry);
 
         return new T2<>(evtCnt, cur);
->>>>>>> f270533b
     }
 
     /**
