/*
 * Licensed to the Apache Software Foundation (ASF) under one or more
 * contributor license agreements.  See the NOTICE file distributed with
 * this work for additional information regarding copyright ownership.
 * The ASF licenses this file to You under the Apache License, Version 2.0
 * (the "License"); you may not use this file except in compliance with
 * the License.  You may obtain a copy of the License at
 *
 *      http://www.apache.org/licenses/LICENSE-2.0
 *
 * Unless required by applicable law or agreed to in writing, software
 * distributed under the License is distributed on an "AS IS" BASIS,
 * WITHOUT WARRANTIES OR CONDITIONS OF ANY KIND, either express or implied.
 * See the License for the specific language governing permissions and
 * limitations under the License.
 */

package org.apache.ignite.internal.processors.igfs;

import org.apache.ignite.Ignite;
import org.apache.ignite.IgniteFileSystem;
import org.apache.ignite.cache.CacheWriteSynchronizationMode;
import org.apache.ignite.compute.ComputeJobContext;
import org.apache.ignite.compute.ComputeJobResult;
import org.apache.ignite.compute.ComputeTaskSession;
import org.apache.ignite.configuration.CacheConfiguration;
import org.apache.ignite.configuration.FileSystemConfiguration;
import org.apache.ignite.configuration.IgniteConfiguration;
import org.apache.ignite.igfs.IgfsGroupDataBlocksKeyMapper;
import org.apache.ignite.igfs.IgfsInputStream;
import org.apache.ignite.igfs.IgfsPath;
import org.apache.ignite.igfs.mapreduce.IgfsFileRange;
import org.apache.ignite.igfs.mapreduce.IgfsJob;
import org.apache.ignite.igfs.mapreduce.IgfsTask;
import org.apache.ignite.igfs.mapreduce.IgfsTaskArgs;
import org.apache.ignite.igfs.mapreduce.records.IgfsStringDelimiterRecordResolver;
import org.apache.ignite.internal.util.typedef.F;
import org.apache.ignite.internal.util.typedef.G;
import org.apache.ignite.lang.IgniteBiTuple;
import org.apache.ignite.resources.IgniteInstanceResource;
import org.apache.ignite.resources.JobContextResource;
import org.apache.ignite.resources.TaskSessionResource;
import org.apache.ignite.spi.discovery.tcp.TcpDiscoverySpi;
import org.apache.ignite.spi.discovery.tcp.ipfinder.TcpDiscoveryIpFinder;
import org.apache.ignite.spi.discovery.tcp.ipfinder.vm.TcpDiscoveryVmIpFinder;

import java.io.IOException;
import java.io.OutputStreamWriter;
import java.io.Serializable;
import java.util.Collections;
import java.util.List;
import java.util.Random;

import static org.apache.ignite.cache.CacheAtomicityMode.TRANSACTIONAL;
import static org.apache.ignite.cache.CacheMode.PARTITIONED;
import static org.apache.ignite.cache.CacheMode.REPLICATED;
import static org.apache.ignite.cache.CacheWriteSynchronizationMode.FULL_SYNC;
import static org.apache.ignite.igfs.IgfsMode.PRIMARY;

/**
 * Tests for {@link IgfsTask}.
 */
public class IgfsTaskSelfTest extends IgfsCommonAbstractTest {
    /** Predefined words dictionary. */
    private static final String[] DICTIONARY = new String[] {"word0", "word1", "word2", "word3", "word4", "word5",
        "word6", "word7"};

    /** File path. */
    private static final IgfsPath FILE = new IgfsPath("/file");

    /** Shared IP finder. */
    private static final TcpDiscoveryIpFinder IP_FINDER = new TcpDiscoveryVmIpFinder(true);

    /** Block size: 64 Kb. */
    private static final int BLOCK_SIZE = 64 * 1024;

    /** Total words in file. */
    private static final int TOTAL_WORDS = 1024 * 1024;

    /** Node count */
    private static final int NODE_CNT = 3;

    /** IGFS. */
    private static IgniteFileSystem igfs;

    /** {@inheritDoc} */
    @Override protected void beforeTestsStarted() throws Exception {
        for (int i = 0; i < NODE_CNT; i++) {
            Ignite g = G.start(config(i));

            if (i + 1 == NODE_CNT)
                igfs = g.fileSystem("igfs");
        }
    }

    /** {@inheritDoc} */
    @Override protected void afterTestsStopped() throws Exception {
        stopAllGrids(false);
    }

    /** {@inheritDoc} */
    @Override protected void beforeTest() throws Exception {
        igfs.format();
    }

    /**
     * Create grid configuration.
     *
     * @param idx Node index.
     * @return Grid configuration
     */
    private IgniteConfiguration config(int idx) {
        FileSystemConfiguration igfsCfg = new FileSystemConfiguration();

        igfsCfg.setDataCacheName("dataCache");
        igfsCfg.setMetaCacheName("metaCache");
        igfsCfg.setName("igfs");
        igfsCfg.setBlockSize(BLOCK_SIZE);
        igfsCfg.setDefaultMode(PRIMARY);
        igfsCfg.setFragmentizerEnabled(false);

        CacheConfiguration dataCacheCfg = new CacheConfiguration();

        dataCacheCfg.setName("dataCache");
        dataCacheCfg.setCacheMode(PARTITIONED);
        dataCacheCfg.setAtomicityMode(TRANSACTIONAL);
        dataCacheCfg.setWriteSynchronizationMode(FULL_SYNC);
        dataCacheCfg.setAffinityMapper(new IgfsGroupDataBlocksKeyMapper(1));
        dataCacheCfg.setBackups(0);

        CacheConfiguration metaCacheCfg = new CacheConfiguration();

        metaCacheCfg.setName("metaCache");
        metaCacheCfg.setCacheMode(REPLICATED);
        metaCacheCfg.setAtomicityMode(TRANSACTIONAL);
        metaCacheCfg.setWriteSynchronizationMode(CacheWriteSynchronizationMode.FULL_SYNC);

        IgniteConfiguration cfg = new IgniteConfiguration();

        TcpDiscoverySpi discoSpi = new TcpDiscoverySpi();

        discoSpi.setIpFinder(IP_FINDER);

        cfg.setDiscoverySpi(discoSpi);
        cfg.setCacheConfiguration(dataCacheCfg, metaCacheCfg);
        cfg.setFileSystemConfiguration(igfsCfg);

        cfg.setGridName("node-" + idx);

        return cfg;
    }

    /**
     * Test task.
     *
     * @throws Exception If failed.
     */
    @SuppressWarnings("ConstantConditions")
    public void testTask() throws Exception {
<<<<<<< HEAD
        U.sleep(3000); // TODO: Sleep in order to wait for fragmentizing to finish.

        for (int i = 0; i < REPEAT_CNT; i++) {
            String arg = DICTIONARY[new Random(System.currentTimeMillis()).nextInt(DICTIONARY.length)];

            generateFile(TOTAL_WORDS);
            Long genLen = igfs.info(FILE).length();

            IgniteBiTuple<Long, Integer> taskRes = igfs.execute(new Task(),
                new IgfsStringDelimiterRecordResolver(" "), Collections.singleton(FILE), arg);

            assert F.eq(genLen, taskRes.getKey());
            assert F.eq(TOTAL_WORDS, taskRes.getValue());
        }
    }

    /**
     * Test task.
     *
     * @throws Exception If failed.
     */
    public void testTaskAsyncOld() throws Exception {
        U.sleep(3000);

        assertFalse(igfs.isAsync());

        IgniteFileSystem igfsAsync = igfs.withAsync();

        assertTrue(igfsAsync.isAsync());

        for (int i = 0; i < REPEAT_CNT; i++) {
            String arg = DICTIONARY[new Random(System.currentTimeMillis()).nextInt(DICTIONARY.length)];

            generateFile(TOTAL_WORDS);
            Long genLen = igfs.info(FILE).length();

            assertNull(igfsAsync.execute(
                new Task(), new IgfsStringDelimiterRecordResolver(" "), Collections.singleton(FILE), arg));

            IgniteFuture<IgniteBiTuple<Long, Integer>> fut = igfsAsync.future();

            assertNotNull(fut);

            IgniteBiTuple<Long, Integer> taskRes = fut.get();

            assert F.eq(genLen, taskRes.getKey());
            assert F.eq(TOTAL_WORDS, taskRes.getValue());
        }

        igfsAsync.format();
=======
        String arg = DICTIONARY[new Random(System.currentTimeMillis()).nextInt(DICTIONARY.length)];
>>>>>>> 82aa4730

        generateFile(TOTAL_WORDS);
        Long genLen = igfs.info(FILE).length();

        IgniteBiTuple<Long, Integer> taskRes = igfs.execute(new Task(),
            new IgfsStringDelimiterRecordResolver(" "), Collections.singleton(FILE), arg);

        assert F.eq(genLen, taskRes.getKey());
        assert F.eq(TOTAL_WORDS, taskRes.getValue());
    }

    /**
     * Test task async.
     *
     * @throws Exception If failed.
     */
    public void testTaskAsync() throws Exception {
        U.sleep(3000);

        assertFalse(igfs.isAsync());

        for (int i = 0; i < REPEAT_CNT; i++) {
            String arg = DICTIONARY[new Random(System.currentTimeMillis()).nextInt(DICTIONARY.length)];

            generateFile(TOTAL_WORDS);
            Long genLen = igfs.info(FILE).length();

            IgniteFuture<IgniteBiTuple<Long, Integer>> fut = igfs.executeAsync(
                new Task(), new IgfsStringDelimiterRecordResolver(" "), Collections.singleton(FILE), arg);

            assertNotNull(fut);

            IgniteBiTuple<Long, Integer> taskRes = fut.get();

            assert F.eq(genLen, taskRes.getKey());
            assert F.eq(TOTAL_WORDS, taskRes.getValue());
        }

        IgniteFuture<?> fut = igfs.formatAsync();

        assertNotNull(fut);

        fut.get();
    }

    /**
     * Generate file with random data and provided argument.
     *
     * @param wordCnt Word count.
     * @throws Exception If failed.
     */
    private void generateFile(int wordCnt)
        throws Exception {
        Random rnd = new Random(System.currentTimeMillis());

        try (OutputStreamWriter writer = new OutputStreamWriter(igfs.create(FILE, true))) {
            int cnt = 0;

            while (cnt < wordCnt) {
                String word = DICTIONARY[rnd.nextInt(DICTIONARY.length)];

                writer.write(word + " ");

                cnt++;
            }
        }
    }

    /**
     * Task.
     */
    private static class Task extends IgfsTask<String, IgniteBiTuple<Long, Integer>> {
        /** {@inheritDoc} */
        @Override public IgfsJob createJob(IgfsPath path, IgfsFileRange range,
            IgfsTaskArgs<String> args) {
            return new Job();
        }

        /** {@inheritDoc} */
        @SuppressWarnings("ConstantConditions")
        @Override public IgniteBiTuple<Long, Integer> reduce(List<ComputeJobResult> ress) {
            long totalLen = 0;
            int argCnt = 0;

            for (ComputeJobResult res : ress) {
                IgniteBiTuple<Long, Integer> res0 = res.getData();

                if (res0 != null) {
                    totalLen += res0.getKey();
                    argCnt += res0.getValue();
                }
            }

            return F.t(totalLen, argCnt);
        }
    }

    /**
     * Job.
     */
    @SuppressWarnings("unused")
    private static class Job implements IgfsJob, Serializable {
        @IgniteInstanceResource
        private Ignite ignite;

        @TaskSessionResource
        private ComputeTaskSession ses;

        @JobContextResource
        private ComputeJobContext ctx;

        /** {@inheritDoc} */
        @Override public Object execute(IgniteFileSystem igfs, IgfsFileRange range, IgfsInputStream in)
            throws IOException {
            assert ignite != null;
            assert ses != null;
            assert ctx != null;

            in.seek(range.start());

            byte[] buf = new byte[(int)range.length()];

            int totalRead = 0;

            while (totalRead < buf.length) {
                int b = in.read();

                assert b != -1;

                buf[totalRead++] = (byte)b;
            }

            String str = new String(buf);

            String[] chunks = str.split(" ");

            int ctr = 0;

            for (String chunk : chunks) {
                if (!chunk.isEmpty())
                    ctr++;
            }

            return F.t(range.length(), ctr);
        }

        /** {@inheritDoc} */
        @Override public void cancel() {
            // No-op.
        }
    }
}<|MERGE_RESOLUTION|>--- conflicted
+++ resolved
@@ -157,60 +157,7 @@
      */
     @SuppressWarnings("ConstantConditions")
     public void testTask() throws Exception {
-<<<<<<< HEAD
-        U.sleep(3000); // TODO: Sleep in order to wait for fragmentizing to finish.
-
-        for (int i = 0; i < REPEAT_CNT; i++) {
-            String arg = DICTIONARY[new Random(System.currentTimeMillis()).nextInt(DICTIONARY.length)];
-
-            generateFile(TOTAL_WORDS);
-            Long genLen = igfs.info(FILE).length();
-
-            IgniteBiTuple<Long, Integer> taskRes = igfs.execute(new Task(),
-                new IgfsStringDelimiterRecordResolver(" "), Collections.singleton(FILE), arg);
-
-            assert F.eq(genLen, taskRes.getKey());
-            assert F.eq(TOTAL_WORDS, taskRes.getValue());
-        }
-    }
-
-    /**
-     * Test task.
-     *
-     * @throws Exception If failed.
-     */
-    public void testTaskAsyncOld() throws Exception {
-        U.sleep(3000);
-
-        assertFalse(igfs.isAsync());
-
-        IgniteFileSystem igfsAsync = igfs.withAsync();
-
-        assertTrue(igfsAsync.isAsync());
-
-        for (int i = 0; i < REPEAT_CNT; i++) {
-            String arg = DICTIONARY[new Random(System.currentTimeMillis()).nextInt(DICTIONARY.length)];
-
-            generateFile(TOTAL_WORDS);
-            Long genLen = igfs.info(FILE).length();
-
-            assertNull(igfsAsync.execute(
-                new Task(), new IgfsStringDelimiterRecordResolver(" "), Collections.singleton(FILE), arg));
-
-            IgniteFuture<IgniteBiTuple<Long, Integer>> fut = igfsAsync.future();
-
-            assertNotNull(fut);
-
-            IgniteBiTuple<Long, Integer> taskRes = fut.get();
-
-            assert F.eq(genLen, taskRes.getKey());
-            assert F.eq(TOTAL_WORDS, taskRes.getValue());
-        }
-
-        igfsAsync.format();
-=======
         String arg = DICTIONARY[new Random(System.currentTimeMillis()).nextInt(DICTIONARY.length)];
->>>>>>> 82aa4730
 
         generateFile(TOTAL_WORDS);
         Long genLen = igfs.info(FILE).length();
@@ -223,37 +170,22 @@
     }
 
     /**
-     * Test task async.
+     * Test task.
      *
      * @throws Exception If failed.
      */
+    @SuppressWarnings("ConstantConditions")
     public void testTaskAsync() throws Exception {
-        U.sleep(3000);
-
-        assertFalse(igfs.isAsync());
-
-        for (int i = 0; i < REPEAT_CNT; i++) {
-            String arg = DICTIONARY[new Random(System.currentTimeMillis()).nextInt(DICTIONARY.length)];
-
-            generateFile(TOTAL_WORDS);
-            Long genLen = igfs.info(FILE).length();
-
-            IgniteFuture<IgniteBiTuple<Long, Integer>> fut = igfs.executeAsync(
-                new Task(), new IgfsStringDelimiterRecordResolver(" "), Collections.singleton(FILE), arg);
-
-            assertNotNull(fut);
-
-            IgniteBiTuple<Long, Integer> taskRes = fut.get();
-
-            assert F.eq(genLen, taskRes.getKey());
-            assert F.eq(TOTAL_WORDS, taskRes.getValue());
-        }
-
-        IgniteFuture<?> fut = igfs.formatAsync();
-
-        assertNotNull(fut);
-
-        fut.get();
+        String arg = DICTIONARY[new Random(System.currentTimeMillis()).nextInt(DICTIONARY.length)];
+
+        generateFile(TOTAL_WORDS);
+        Long genLen = igfs.info(FILE).length();
+
+        IgniteBiTuple<Long, Integer> taskRes = igfs.executeAsync(new Task(),
+            new IgfsStringDelimiterRecordResolver(" "), Collections.singleton(FILE), arg).get();
+
+        assert F.eq(genLen, taskRes.getKey());
+        assert F.eq(TOTAL_WORDS, taskRes.getValue());
     }
 
     /**
