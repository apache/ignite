/*
 * Licensed to the Apache Software Foundation (ASF) under one or more
 * contributor license agreements.  See the NOTICE file distributed with
 * this work for additional information regarding copyright ownership.
 * The ASF licenses this file to You under the Apache License, Version 2.0
 * (the "License"); you may not use this file except in compliance with
 * the License.  You may obtain a copy of the License at
 *
 *      http://www.apache.org/licenses/LICENSE-2.0
 *
 * Unless required by applicable law or agreed to in writing, software
 * distributed under the License is distributed on an "AS IS" BASIS,
 * WITHOUT WARRANTIES OR CONDITIONS OF ANY KIND, either express or implied.
 * See the License for the specific language governing permissions and
 * limitations under the License.
 */

package org.apache.ignite.testframework.junits.logger;

import java.io.File;
import java.io.IOException;
import java.util.UUID;
import org.apache.ignite.IgniteSystemProperties;
import org.apache.ignite.internal.util.typedef.internal.A;
import org.apache.ignite.internal.util.typedef.internal.U;
<<<<<<< HEAD
import org.apache.ignite.logger.LoggerPostfixAware;
=======
import org.apache.ignite.logger.LoggerNodeIdAndApplicationAware;
>>>>>>> 5f485a16
import org.apache.log4j.Layout;
import org.apache.log4j.RollingFileAppender;
import org.jetbrains.annotations.Nullable;

/**
 * Log4J {@link org.apache.log4j.RollingFileAppender} with added support for grid node IDs.
 */
<<<<<<< HEAD
public class GridLog4jRollingFileAppender extends RollingFileAppender implements LoggerPostfixAware {
    /** Postfix. */
    private String postfix;
=======
public class GridLog4jRollingFileAppender extends RollingFileAppender implements LoggerNodeIdAndApplicationAware {
    /** Node ID. */
    private UUID nodeId;
>>>>>>> 5f485a16

    /** Basic log file name. */
    private String baseFileName;

    /**
     * Default constructor (does not do anything).
     */
    public GridLog4jRollingFileAppender() {
        init();
    }

    /**
     * Instantiate a FileAppender with given parameters.
     *
     * @param layout Layout.
     * @param filename File name.
     * @throws java.io.IOException If failed.
     */
    public GridLog4jRollingFileAppender(Layout layout, String filename) throws IOException {
        super(layout, filename);

        init();
    }

    /**
     * Instantiate a FileAppender with given parameters.
     *
     * @param layout Layout.
     * @param filename File name.
     * @param append Append flag.
     * @throws java.io.IOException If failed.
     */
    public GridLog4jRollingFileAppender(Layout layout, String filename, boolean append) throws IOException {
        super(layout, filename, append);

        init();
    }

    /**
     * Initializes appender.
     */
    private void init() {
        GridTestLog4jLogger.addAppender(this);
    }

    /** {@inheritDoc} */
<<<<<<< HEAD
    @Override public void setNodeId(UUID nodeId) {
        setPostfix(U.id8(nodeId));
    }

    /** {@inheritDoc} */
    @SuppressWarnings("NonPrivateFieldAccessedInSynchronizedContext")
    @Override public synchronized void setPostfix(String postfix) {
        A.notNull(postfix, "postfix");
=======
    @Override public synchronized void setApplicationAndNode(@Nullable String application, UUID nodeId) {
        A.notNull(nodeId, "nodeId");
>>>>>>> 5f485a16

        this.postfix = postfix;

        if (fileName != null) { // fileName could be null if IGNITE_HOME is not defined.
            if (baseFileName == null)
                baseFileName = fileName;

            fileName = U.logFileName(postfix, baseFileName);
        }
        else {
            String tmpDir = IgniteSystemProperties.getString("java.io.tmpdir");

            if (tmpDir != null) {
                baseFileName = new File(tmpDir, "ignite.log").getAbsolutePath();

                fileName = U.logFileName(postfix, baseFileName);
            }
        }
    }

    /** {@inheritDoc} */
    @Override public synchronized UUID getNodeId() {
        throw new UnsupportedOperationException("getNodeId");
    }

    /** {@inheritDoc} */
    @Override public synchronized void setFile(String fileName, boolean fileAppend, boolean bufIO, int bufSize)
        throws IOException {
        if (postfix != null)
            super.setFile(fileName, fileAppend, bufIO, bufSize);
    }
}<|MERGE_RESOLUTION|>--- conflicted
+++ resolved
@@ -23,11 +23,7 @@
 import org.apache.ignite.IgniteSystemProperties;
 import org.apache.ignite.internal.util.typedef.internal.A;
 import org.apache.ignite.internal.util.typedef.internal.U;
-<<<<<<< HEAD
-import org.apache.ignite.logger.LoggerPostfixAware;
-=======
 import org.apache.ignite.logger.LoggerNodeIdAndApplicationAware;
->>>>>>> 5f485a16
 import org.apache.log4j.Layout;
 import org.apache.log4j.RollingFileAppender;
 import org.jetbrains.annotations.Nullable;
@@ -35,15 +31,9 @@
 /**
  * Log4J {@link org.apache.log4j.RollingFileAppender} with added support for grid node IDs.
  */
-<<<<<<< HEAD
-public class GridLog4jRollingFileAppender extends RollingFileAppender implements LoggerPostfixAware {
-    /** Postfix. */
-    private String postfix;
-=======
 public class GridLog4jRollingFileAppender extends RollingFileAppender implements LoggerNodeIdAndApplicationAware {
     /** Node ID. */
     private UUID nodeId;
->>>>>>> 5f485a16
 
     /** Basic log file name. */
     private String baseFileName;
@@ -90,27 +80,16 @@
     }
 
     /** {@inheritDoc} */
-<<<<<<< HEAD
-    @Override public void setNodeId(UUID nodeId) {
-        setPostfix(U.id8(nodeId));
-    }
-
-    /** {@inheritDoc} */
-    @SuppressWarnings("NonPrivateFieldAccessedInSynchronizedContext")
-    @Override public synchronized void setPostfix(String postfix) {
-        A.notNull(postfix, "postfix");
-=======
     @Override public synchronized void setApplicationAndNode(@Nullable String application, UUID nodeId) {
         A.notNull(nodeId, "nodeId");
->>>>>>> 5f485a16
 
-        this.postfix = postfix;
+        this.nodeId = nodeId;
 
         if (fileName != null) { // fileName could be null if IGNITE_HOME is not defined.
             if (baseFileName == null)
                 baseFileName = fileName;
 
-            fileName = U.logFileName(postfix, baseFileName);
+            fileName = U.nodeIdLogFileName(nodeId, baseFileName);
         }
         else {
             String tmpDir = IgniteSystemProperties.getString("java.io.tmpdir");
@@ -118,20 +97,20 @@
             if (tmpDir != null) {
                 baseFileName = new File(tmpDir, "ignite.log").getAbsolutePath();
 
-                fileName = U.logFileName(postfix, baseFileName);
+                fileName = U.nodeIdLogFileName(nodeId, baseFileName);
             }
         }
     }
 
     /** {@inheritDoc} */
     @Override public synchronized UUID getNodeId() {
-        throw new UnsupportedOperationException("getNodeId");
+        return nodeId;
     }
 
     /** {@inheritDoc} */
     @Override public synchronized void setFile(String fileName, boolean fileAppend, boolean bufIO, int bufSize)
         throws IOException {
-        if (postfix != null)
+        if (nodeId != null)
             super.setFile(fileName, fileAppend, bufIO, bufSize);
     }
 }