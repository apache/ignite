/*
 * Licensed to the Apache Software Foundation (ASF) under one or more
 * contributor license agreements.  See the NOTICE file distributed with
 * this work for additional information regarding copyright ownership.
 * The ASF licenses this file to You under the Apache License, Version 2.0
 * (the "License"); you may not use this file except in compliance with
 * the License.  You may obtain a copy of the License at
 *
 *      http://www.apache.org/licenses/LICENSE-2.0
 *
 * Unless required by applicable law or agreed to in writing, software
 * distributed under the License is distributed on an "AS IS" BASIS,
 * WITHOUT WARRANTIES OR CONDITIONS OF ANY KIND, either express or implied.
 * See the License for the specific language governing permissions and
 * limitations under the License.
 */

package org.apache.ignite.internal.processors.cache;

import java.util.HashMap;
import java.util.Map;
import java.util.concurrent.atomic.AtomicInteger;
import org.apache.ignite.IgniteException;
import org.apache.ignite.cache.affinity.Affinity;
import org.apache.ignite.cluster.ClusterNode;
import org.apache.ignite.configuration.CacheConfiguration;
import org.apache.ignite.configuration.IgniteConfiguration;
import org.apache.ignite.internal.managers.communication.GridIoMessage;
import org.apache.ignite.internal.processors.cache.distributed.dht.atomic.GridDhtAtomicSingleUpdateRequest;
import org.apache.ignite.internal.processors.cache.distributed.dht.atomic.GridDhtAtomicUpdateRequest;
import org.apache.ignite.internal.processors.cache.distributed.dht.atomic.GridNearAtomicFullUpdateRequest;
import org.apache.ignite.internal.processors.cache.distributed.dht.atomic.GridNearAtomicSingleUpdateRequest;
import org.apache.ignite.lang.IgniteInClosure;
import org.apache.ignite.plugin.extensions.communication.Message;
import org.apache.ignite.spi.IgniteSpiException;
import org.apache.ignite.spi.communication.tcp.TcpCommunicationSpi;
import org.apache.ignite.spi.discovery.tcp.TcpDiscoverySpi;
import org.apache.ignite.spi.discovery.tcp.ipfinder.TcpDiscoveryIpFinder;
import org.apache.ignite.spi.discovery.tcp.ipfinder.vm.TcpDiscoveryVmIpFinder;
import org.apache.ignite.testframework.junits.common.GridCommonAbstractTest;

import static org.apache.ignite.cache.CacheMode.PARTITIONED;
import static org.apache.ignite.cache.CacheWriteSynchronizationMode.FULL_SYNC;

/**
 * Tests messages being sent between nodes in ATOMIC mode.
 */
public class GridCacheAtomicMessageCountSelfTest extends GridCommonAbstractTest {
    /** VM ip finder for TCP discovery. */
    private static TcpDiscoveryIpFinder ipFinder = new TcpDiscoveryVmIpFinder(true);

    /** Starting grid index. */
    private int idx;

    /** Client mode flag. */
    private boolean client;

    /** {@inheritDoc} */
    @Override protected IgniteConfiguration getConfiguration(String igniteInstanceName) throws Exception {
        IgniteConfiguration cfg = super.getConfiguration(igniteInstanceName);

        TcpDiscoverySpi discoSpi = new TcpDiscoverySpi();

        discoSpi.setForceServerMode(true);
        discoSpi.setIpFinder(ipFinder);

        cfg.setDiscoverySpi(discoSpi);

        CacheConfiguration cCfg = new CacheConfiguration();

        cCfg.setCacheMode(PARTITIONED);
        cCfg.setBackups(1);
        cCfg.setWriteSynchronizationMode(FULL_SYNC);

        if (idx == 0 && client)
            cfg.setClientMode(true);

        idx++;

        cfg.setCacheConfiguration(cCfg);

        cfg.setCommunicationSpi(new TestCommunicationSpi());

        return cfg;
    }

    /**
     * @throws Exception If failed.
     */
<<<<<<< HEAD
    public void testPartitionedPrimary() throws Exception {
        checkMessages(false, PRIMARY);
=======
    public void testPartitioned() throws Exception {
        checkMessages(false);
>>>>>>> 530075bc
    }

    /**
     * @throws Exception If failed.
     */
<<<<<<< HEAD
    public void testClientPrimary() throws Exception {
        checkMessages(true, PRIMARY);
=======
    public void testClient() throws Exception {
        checkMessages(true);
>>>>>>> 530075bc
    }

    /**
     * @param clientMode Client mode flag.
     * @throws Exception If failed.
     */
    protected void checkMessages(boolean clientMode) throws Exception {

        client = clientMode;

        startGrids(4);

        ignite(0).cache(null);

        try {
            awaitPartitionMapExchange();

            TestCommunicationSpi commSpi = (TestCommunicationSpi)grid(0).configuration().getCommunicationSpi();

            commSpi.registerMessage(GridNearAtomicSingleUpdateRequest.class);
            commSpi.registerMessage(GridNearAtomicFullUpdateRequest.class);
            commSpi.registerMessage(GridDhtAtomicUpdateRequest.class);
            commSpi.registerMessage(GridDhtAtomicSingleUpdateRequest.class);

            int putCnt = 15;

            int expNearSingleCnt = 0;
            int expNearCnt = 0;
            int expDhtCnt = 0;

            for (int i = 0; i < putCnt; i++) {
                ClusterNode locNode = grid(0).localNode();

                Affinity<Object> affinity = ignite(0).affinity(null);

                if (affinity.isPrimary(locNode, i))
                    expDhtCnt++;
                else
                    expNearSingleCnt++;

                jcache(0).put(i, i);
            }

            assertEquals(expNearCnt, commSpi.messageCount(GridNearAtomicFullUpdateRequest.class));
            assertEquals(expNearSingleCnt, commSpi.messageCount(GridNearAtomicSingleUpdateRequest.class));
            assertEquals(expDhtCnt, commSpi.messageCount(GridDhtAtomicSingleUpdateRequest.class));

            for (int i = 1; i < 4; i++) {
                commSpi = (TestCommunicationSpi)grid(i).configuration().getCommunicationSpi();

                assertEquals(0, commSpi.messageCount(GridNearAtomicSingleUpdateRequest.class));
                assertEquals(0, commSpi.messageCount(GridNearAtomicFullUpdateRequest.class));
            }

        }
        finally {
            stopAllGrids();
        }
    }

    /**
     * Test communication SPI.
     */
    private static class TestCommunicationSpi extends TcpCommunicationSpi {
        /** Counters map. */
        private Map<Class<?>, AtomicInteger> cntMap = new HashMap<>();

        /** {@inheritDoc} */
        @Override public void sendMessage(ClusterNode node, Message msg, IgniteInClosure<IgniteException> ackC)
            throws IgniteSpiException {
            AtomicInteger cntr = cntMap.get(((GridIoMessage)msg).message().getClass());

            if (cntr != null)
                cntr.incrementAndGet();

            super.sendMessage(node, msg, ackC);
        }

        /**
         * Registers message for counting.
         *
         * @param cls Class to count.
         */
        void registerMessage(Class<?> cls) {
            AtomicInteger cntr = cntMap.get(cls);

            if (cntr == null)
                cntMap.put(cls, new AtomicInteger());
        }

        /**
         * @param cls Message type to get count.
         * @return Number of messages of given class.
         */
        int messageCount(Class<?> cls) {
            AtomicInteger cntr = cntMap.get(cls);

            return cntr == null ? 0 : cntr.get();
        }

        /**
         * Resets counter to zero.
         */
        public void resetCount() {
            cntMap.clear();
        }
    }
}<|MERGE_RESOLUTION|>--- conflicted
+++ resolved
@@ -87,25 +87,15 @@
     /**
      * @throws Exception If failed.
      */
-<<<<<<< HEAD
-    public void testPartitionedPrimary() throws Exception {
-        checkMessages(false, PRIMARY);
-=======
     public void testPartitioned() throws Exception {
         checkMessages(false);
->>>>>>> 530075bc
     }
 
     /**
      * @throws Exception If failed.
      */
-<<<<<<< HEAD
-    public void testClientPrimary() throws Exception {
-        checkMessages(true, PRIMARY);
-=======
     public void testClient() throws Exception {
         checkMessages(true);
->>>>>>> 530075bc
     }
 
     /**
