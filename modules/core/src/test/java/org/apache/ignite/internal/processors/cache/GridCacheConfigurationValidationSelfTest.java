--- conflicted
+++ resolved
@@ -102,14 +102,6 @@
         namedCacheCfg.setWriteSynchronizationMode(FULL_SYNC);
         namedCacheCfg.setAffinity(new RendezvousAffinityFunction());
 
-<<<<<<< HEAD
-        // Local cache configuration.
-        CacheConfiguration locCacheCfg = defaultCacheConfiguration();
-
-        locCacheCfg.setCacheMode(LOCAL);
-
-=======
->>>>>>> e70b66c5
         // Modify cache config according to test parameters.
         if (igniteInstanceName.contains(WRONG_PRELOAD_MODE_IGNITE_INSTANCE_NAME))
             dfltCacheCfg.setRebalanceMode(SYNC);
@@ -127,11 +119,7 @@
         else {
             // Normal configuration.
             if (!cfg.isClientMode())
-<<<<<<< HEAD
-                cfg.setCacheConfiguration(dfltCacheCfg, namedCacheCfg, locCacheCfg);
-=======
                 cfg.setCacheConfiguration(dfltCacheCfg, namedCacheCfg);
->>>>>>> e70b66c5
         }
 
         if (igniteInstanceName.contains(RESERVED_FOR_DATASTRUCTURES_CACHE_NAME_IGNITE_INSTANCE_NAME))
