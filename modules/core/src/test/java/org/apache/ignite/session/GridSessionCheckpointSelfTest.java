--- conflicted
+++ resolved
@@ -93,8 +93,6 @@
 
         cfg.setCheckpointSpi(spi);
 
-<<<<<<< HEAD
-=======
         BinaryMarshaller marsh = (BinaryMarshaller)cfg.getMarshaller();
 
         BinaryContext ctx = new BinaryContext(BinaryCachingMetadataHandler.create(), cfg, new NullLogger());
@@ -103,7 +101,6 @@
 
         marsh.setBinaryContext(ctx, cfg);
 
->>>>>>> a3732918
         GridSessionCheckpointSelfTest.spi = spi;
 
         checkCheckpoints(cfg);
