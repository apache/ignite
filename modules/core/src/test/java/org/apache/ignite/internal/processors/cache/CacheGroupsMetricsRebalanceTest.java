/*
 * Licensed to the Apache Software Foundation (ASF) under one or more
 * contributor license agreements.  See the NOTICE file distributed with
 * this work for additional information regarding copyright ownership.
 * The ASF licenses this file to You under the Apache License, Version 2.0
 * (the "License"); you may not use this file except in compliance with
 * the License.  You may obtain a copy of the License at
 *
 *      http://www.apache.org/licenses/LICENSE-2.0
 *
 * Unless required by applicable law or agreed to in writing, software
 * distributed under the License is distributed on an "AS IS" BASIS,
 * WITHOUT WARRANTIES OR CONDITIONS OF ANY KIND, either express or implied.
 * See the License for the specific language governing permissions and
 * limitations under the License.
 */

package org.apache.ignite.internal.processors.cache;

import java.util.Collections;
import java.util.Random;
import java.util.concurrent.CountDownLatch;
import java.util.concurrent.TimeUnit;
import org.apache.ignite.Ignite;
import org.apache.ignite.IgniteCache;
import org.apache.ignite.IgniteDataStreamer;
import org.apache.ignite.cache.CacheAtomicityMode;
import org.apache.ignite.cache.CacheMetrics;
import org.apache.ignite.cache.CacheMode;
import org.apache.ignite.cache.CacheRebalanceMode;
import org.apache.ignite.configuration.CacheConfiguration;
import org.apache.ignite.configuration.IgniteConfiguration;
import org.apache.ignite.events.CacheRebalancingEvent;
import org.apache.ignite.events.Event;
import org.apache.ignite.events.EventType;
import org.apache.ignite.internal.IgniteEx;
import org.apache.ignite.internal.util.lang.GridAbsPredicate;
import org.apache.ignite.internal.util.typedef.PA;
import org.apache.ignite.internal.util.typedef.internal.U;
import org.apache.ignite.internal.visor.VisorTaskArgument;
import org.apache.ignite.internal.visor.node.VisorNodeDataCollectorTask;
import org.apache.ignite.internal.visor.node.VisorNodeDataCollectorTaskArg;
import org.apache.ignite.internal.visor.node.VisorNodeDataCollectorTaskResult;
import org.apache.ignite.lang.IgnitePredicate;
import org.apache.ignite.spi.discovery.tcp.TcpDiscoverySpi;
import org.apache.ignite.spi.discovery.tcp.ipfinder.TcpDiscoveryIpFinder;
import org.apache.ignite.spi.discovery.tcp.ipfinder.vm.TcpDiscoveryVmIpFinder;
import org.apache.ignite.testframework.GridTestUtils;
import org.apache.ignite.testframework.junits.common.GridCommonAbstractTest;
import org.junit.Test;
import org.junit.runner.RunWith;
import org.junit.runners.JUnit4;

import static org.apache.ignite.IgniteSystemProperties.IGNITE_REBALANCE_STATISTICS_TIME_INTERVAL;
import static org.apache.ignite.testframework.GridTestUtils.runAsync;
import static org.apache.ignite.testframework.GridTestUtils.waitForCondition;

/**
 *
 */
@RunWith(JUnit4.class)
public class CacheGroupsMetricsRebalanceTest extends GridCommonAbstractTest {
    /** */
    private static final TcpDiscoveryIpFinder ipFinder = new TcpDiscoveryVmIpFinder(true);

    /** */
    private static final String CACHE1 = "cache1";

    /** */
    private static final String CACHE2 = "cache2";

    /** */
    private static final String CACHE3 = "cache3";

    /** */
    private static final long REBALANCE_DELAY = 5_000;

    /** */
    private static final String GROUP = "group1";

    /** {@inheritDoc} */
    @Override protected void afterTest() throws Exception {
        super.afterTest();

        stopAllGrids();
    }

    /** {@inheritDoc} */
    @Override protected long getTestTimeout() {
        return 10 * 60 * 1000;
    }

    /** {@inheritDoc} */
    @SuppressWarnings("unchecked")
    @Override protected IgniteConfiguration getConfiguration(String igniteInstanceName) throws Exception {
        IgniteConfiguration cfg = super.getConfiguration(igniteInstanceName);

        ((TcpDiscoverySpi)cfg.getDiscoverySpi()).setIpFinder(ipFinder);

        CacheConfiguration cfg1 = new CacheConfiguration()
            .setName(CACHE1)
            .setGroupName(GROUP)
            .setCacheMode(CacheMode.PARTITIONED)
            .setAtomicityMode(CacheAtomicityMode.ATOMIC)
            .setRebalanceMode(CacheRebalanceMode.ASYNC)
            .setRebalanceBatchSize(100)
            .setStatisticsEnabled(true);

        CacheConfiguration cfg2 = new CacheConfiguration(cfg1)
            .setName(CACHE2);

        CacheConfiguration cfg3 = new CacheConfiguration()
            .setName(CACHE3)
            .setCacheMode(CacheMode.PARTITIONED)
            .setAtomicityMode(CacheAtomicityMode.ATOMIC)
            .setRebalanceMode(CacheRebalanceMode.ASYNC)
            .setRebalanceBatchSize(100)
            .setStatisticsEnabled(true)
            .setRebalanceDelay(REBALANCE_DELAY);

        cfg.setCacheConfiguration(cfg1, cfg2, cfg3);

        return cfg;
    }

    /**
     * @throws Exception If failed.
     */
    @Test
    public void testRebalance() throws Exception {
        Ignite ignite = startGrids(4);

        IgniteCache<Object, Object> cache1 = ignite.cache(CACHE1);
        IgniteCache<Object, Object> cache2 = ignite.cache(CACHE2);

        for (int i = 0; i < 10000; i++) {
            cache1.put(i, CACHE1 + "-" + i);

            if (i % 2 == 0)
                cache2.put(i, CACHE2 + "-" + i);
        }

        final CountDownLatch l1 = new CountDownLatch(1);
        final CountDownLatch l2 = new CountDownLatch(1);

        startGrid(4).events().localListen(new IgnitePredicate<Event>() {
            @Override public boolean apply(Event evt) {
                l1.countDown();

                try {
                    assertTrue(l2.await(5, TimeUnit.SECONDS));
                }
                catch (InterruptedException e) {
                    throw new AssertionError();
                }

                return false;
            }
        }, EventType.EVT_CACHE_REBALANCE_STOPPED);

        assertTrue(l1.await(5, TimeUnit.SECONDS));

        ignite = ignite(4);

        CacheMetrics metrics1 = ignite.cache(CACHE1).localMetrics();
        CacheMetrics metrics2 = ignite.cache(CACHE2).localMetrics();

        l2.countDown();

        long rate1 = metrics1.getRebalancingKeysRate();
        long rate2 = metrics2.getRebalancingKeysRate();

        assertTrue(rate1 > 0);
        assertTrue(rate2 > 0);

        // rate1 has to be roughly the same as rate2
        double ratio = ((double)rate2 / rate1);

        log.info("Ratio: " + ratio);

        assertTrue(ratio > 0.9 && ratio < 1.1);
    }

    /**
     * @throws Exception If failed.
     */
<<<<<<< HEAD
    @Test
=======
    public void testRebalanceProgressUnderLoad() throws Exception {
        Ignite ignite = startGrids(4);

        IgniteCache<Object, Object> cache1 = ignite.cache(CACHE1);

        Random r = new Random();

        GridTestUtils.runAsync(new Runnable() {
            @Override public void run() {
                for (int i = 0; i < 100_000; i++) {
                    int next = r.nextInt();

                    cache1.put(next, CACHE1 + "-" + next);
                }
            }
        });

        IgniteEx ig = startGrid(4);

        GridTestUtils.runAsync(new Runnable() {
            @Override public void run() {
                for (int i = 0; i < 100_000; i++) {
                    int next = r.nextInt();

                    cache1.put(next, CACHE1 + "-" + next);
                }
            }
        });

        CountDownLatch latch = new CountDownLatch(1);

        ig.events().localListen(new IgnitePredicate<Event>() {
            @Override public boolean apply(Event evt) {
                latch.countDown();

                return false;
            }
        }, EventType.EVT_CACHE_REBALANCE_STOPPED);

        latch.await();

        VisorNodeDataCollectorTaskArg taskArg = new VisorNodeDataCollectorTaskArg();
        taskArg.setCacheGroups(Collections.emptySet());

        VisorTaskArgument<VisorNodeDataCollectorTaskArg> arg = new VisorTaskArgument<>(
            Collections.singletonList(ignite.cluster().localNode().id()),
            taskArg,
            false
        );

        GridTestUtils.waitForCondition(new GridAbsPredicate() {
            @Override public boolean apply() {
                VisorNodeDataCollectorTaskResult res = ignite.compute().execute(VisorNodeDataCollectorTask.class, arg);

                CacheMetrics snapshot = ig.cache(CACHE1).metrics();

                return snapshot.getRebalancedKeys() > snapshot.getEstimatedRebalancingKeys()
                    && res.getRebalance().get(ignite.cluster().localNode().id()) == 1.0
                    && snapshot.getRebalancingPartitionsCount() == 0;
            }
        }, 5000);
    }

    /**
     * @throws Exception If failed.
     */
>>>>>>> e43765fe
    public void testRebalanceEstimateFinishTime() throws Exception {
        System.setProperty(IGNITE_REBALANCE_STATISTICS_TIME_INTERVAL, String.valueOf(1000));

        Ignite ig1 = startGrid(1);

        final int KEYS = 4_000_000;

        try (IgniteDataStreamer<Integer, String> st = ig1.dataStreamer(CACHE1)) {
            for (int i = 0; i < KEYS; i++)
                st.addData(i, CACHE1 + "-" + i);
        }

        final CountDownLatch finishRebalanceLatch = new CountDownLatch(1);

        final Ignite ig2 = startGrid(2);

        ig2.events().localListen(new IgnitePredicate<Event>() {
            @Override public boolean apply(Event evt) {
                CacheRebalancingEvent rebEvent = (CacheRebalancingEvent)evt;

                if (rebEvent.cacheName().equals(CACHE1)) {
                    log.info("CountDown rebalance stop latch: " + rebEvent.cacheName());

                    finishRebalanceLatch.countDown();
                }

                return false;
            }
        }, EventType.EVT_CACHE_REBALANCE_STOPPED);

        waitForCondition(new PA() {
            @Override public boolean apply() {
                return ig2.cache(CACHE1).localMetrics().getRebalancingStartTime() != -1L;
            }
        }, 5_000);

        CacheMetrics metrics = ig2.cache(CACHE1).localMetrics();

        long startTime = metrics.getRebalancingStartTime();
        long currTime = U.currentTimeMillis();

        assertTrue("Invalid start time [startTime=" + startTime + ", currTime=" + currTime + ']',
            startTime > 0L && (currTime - startTime) >= 0L && (currTime - startTime) <= 5000L);

        final CountDownLatch latch = new CountDownLatch(1);

        runAsync(new Runnable() {
            @Override public void run() {
                // Waiting 25% keys will be rebalanced.
                int partKeys = KEYS / 2;

                final long keysLine = partKeys * 3L / 4L;

                log.info("Wait until keys left will be less than: " + keysLine);

                while (true) {
                    CacheMetrics m = ig2.cache(CACHE1).localMetrics();

                    long keyLeft = m.getKeysToRebalanceLeft();

                    if (keyLeft > 0 && keyLeft < keysLine) {
                        latch.countDown();

                        break;
                    }

                    log.info("Keys left: " + m.getKeysToRebalanceLeft());

                    try {
                        Thread.sleep(1_000);
                    }
                    catch (InterruptedException e) {
                        log.warning("Interrupt thread", e);

                        Thread.currentThread().interrupt();
                    }
                }
            }
        });

        assertTrue(latch.await(getTestTimeout(), TimeUnit.MILLISECONDS));

        waitForCondition(new PA() {
            @Override public boolean apply() {
                return ig2.cache(CACHE1).localMetrics().getEstimatedRebalancingFinishTime() != -1L;
            }
        }, 5_000L);

        long finishTime = ig2.cache(CACHE1).localMetrics().getEstimatedRebalancingFinishTime();

        assertTrue("Not a positive estimation of rebalancing finish time: " + finishTime,
            finishTime > 0L);

        currTime = U.currentTimeMillis();

        long timePassed = currTime - startTime;
        long timeLeft = finishTime - currTime;

        // TODO: finishRebalanceLatch gets countdown much earlier because of ForceRebalanceExchangeTask triggered by cache with delay
//        assertTrue("Got timeout while waiting for rebalancing. Estimated left time: " + timeLeft,
//            finishRebalanceLatch.await(timeLeft + 10_000L, TimeUnit.MILLISECONDS));

        waitForCondition(new GridAbsPredicate() {
            @Override public boolean apply() {
                return ig2.cache(CACHE1).localMetrics().getKeysToRebalanceLeft() == 0;
            }
        }, timeLeft + 10_000L);

        log.info("[timePassed=" + timePassed + ", timeLeft=" + timeLeft +
                ", Time to rebalance=" + (finishTime - startTime) +
                ", startTime=" + startTime + ", finishTime=" + finishTime + ']'
        );

        System.clearProperty(IGNITE_REBALANCE_STATISTICS_TIME_INTERVAL);

        currTime = U.currentTimeMillis();

        log.info("Rebalance time: " + (currTime - startTime));

        long diff = finishTime - currTime;

        assertTrue("Expected less than 10000, but actual: " + diff, Math.abs(diff) < 10_000L);
    }

    /**
     * @throws Exception If failed.
     */
    @Test
    public void testRebalanceDelay() throws Exception {
        Ignite ig1 = startGrid(1);

        final IgniteCache<Object, Object> cache = ig1.cache(CACHE3);

        for (int i = 0; i < 10000; i++)
            cache.put(i, CACHE3 + "-" + i);

        long beforeStartTime = U.currentTimeMillis();

        startGrid(2);
        startGrid(3);

        waitForCondition(new PA() {
            @Override public boolean apply() {
                return cache.localMetrics().getRebalancingStartTime() != -1L;
            }
        }, 5_000);

        assert(cache.localMetrics().getRebalancingStartTime() < U.currentTimeMillis() + REBALANCE_DELAY);
        assert(cache.localMetrics().getRebalancingStartTime() > beforeStartTime + REBALANCE_DELAY);
    }
}<|MERGE_RESOLUTION|>--- conflicted
+++ resolved
@@ -47,9 +47,6 @@
 import org.apache.ignite.spi.discovery.tcp.ipfinder.vm.TcpDiscoveryVmIpFinder;
 import org.apache.ignite.testframework.GridTestUtils;
 import org.apache.ignite.testframework.junits.common.GridCommonAbstractTest;
-import org.junit.Test;
-import org.junit.runner.RunWith;
-import org.junit.runners.JUnit4;
 
 import static org.apache.ignite.IgniteSystemProperties.IGNITE_REBALANCE_STATISTICS_TIME_INTERVAL;
 import static org.apache.ignite.testframework.GridTestUtils.runAsync;
@@ -58,7 +55,6 @@
 /**
  *
  */
-@RunWith(JUnit4.class)
 public class CacheGroupsMetricsRebalanceTest extends GridCommonAbstractTest {
     /** */
     private static final TcpDiscoveryIpFinder ipFinder = new TcpDiscoveryVmIpFinder(true);
@@ -126,7 +122,6 @@
     /**
      * @throws Exception If failed.
      */
-    @Test
     public void testRebalance() throws Exception {
         Ignite ignite = startGrids(4);
 
@@ -184,9 +179,6 @@
     /**
      * @throws Exception If failed.
      */
-<<<<<<< HEAD
-    @Test
-=======
     public void testRebalanceProgressUnderLoad() throws Exception {
         Ignite ignite = startGrids(4);
 
@@ -253,7 +245,6 @@
     /**
      * @throws Exception If failed.
      */
->>>>>>> e43765fe
     public void testRebalanceEstimateFinishTime() throws Exception {
         System.setProperty(IGNITE_REBALANCE_STATISTICS_TIME_INTERVAL, String.valueOf(1000));
 
@@ -381,7 +372,6 @@
     /**
      * @throws Exception If failed.
      */
-    @Test
     public void testRebalanceDelay() throws Exception {
         Ignite ig1 = startGrid(1);
 
