--- conflicted
+++ resolved
@@ -55,10 +55,7 @@
 
         return new ArrayList<>(IgniteCacheTestSuite9.suite(ignoredTests));
     }
-<<<<<<< HEAD
-=======
 
->>>>>>> f76acd70
     /** */
     public static class DynamicSuite extends Suite {
         /** */
