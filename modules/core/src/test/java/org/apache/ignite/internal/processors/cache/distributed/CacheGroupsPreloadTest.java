--- conflicted
+++ resolved
@@ -26,15 +26,10 @@
 import org.apache.ignite.spi.discovery.tcp.ipfinder.TcpDiscoveryIpFinder;
 import org.apache.ignite.spi.discovery.tcp.ipfinder.vm.TcpDiscoveryVmIpFinder;
 import org.apache.ignite.testframework.junits.common.GridCommonAbstractTest;
-import org.junit.Ignore;
-import org.junit.Test;
-import org.junit.runner.RunWith;
-import org.junit.runners.JUnit4;
 
 /**
  *
  */
-@RunWith(JUnit4.class)
 public class CacheGroupsPreloadTest extends GridCommonAbstractTest {
     /** */
     private static final TcpDiscoveryIpFinder ipFinder = new TcpDiscoveryVmIpFinder(true);
@@ -95,7 +90,6 @@
     /**
      * @throws Exception If failed.
      */
-    @Test
     public void testCachePreload1() throws Exception {
         cachePreloadTest();
     }
@@ -103,7 +97,6 @@
     /**
      * @throws Exception If failed.
      */
-    @Test
     public void testCachePreload2() throws Exception {
         atomicityMode = CacheAtomicityMode.TRANSACTIONAL;
 
@@ -113,27 +106,17 @@
     /**
      * @throws Exception If failed.
      */
-<<<<<<< HEAD
-    @Ignore("https://issues.apache.org/jira/browse/IGNITE-7187")
-    @Test
-    public void testCachePreloadMvcc2() throws Exception {
-=======
     public void testCachePreloadMvcc2() throws Exception {
         fail("https://issues.apache.org/jira/browse/IGNITE-7187");
 
->>>>>>> 10ebf715
-        atomicityMode = CacheAtomicityMode.TRANSACTIONAL_SNAPSHOT;
-
-        cachePreloadTest();
-    }
-
-    /**
-     * @throws Exception If failed.
-     */
-<<<<<<< HEAD
-    @Test
-=======
->>>>>>> 10ebf715
+        atomicityMode = CacheAtomicityMode.TRANSACTIONAL_SNAPSHOT;
+
+        cachePreloadTest();
+    }
+
+    /**
+     * @throws Exception If failed.
+     */
     public void testCachePreload3() throws Exception {
         cacheMode = CacheMode.REPLICATED;
 
@@ -143,7 +126,6 @@
     /**
      * @throws Exception If failed.
      */
-    @Test
     public void testCachePreload4() throws Exception {
         cacheMode = CacheMode.REPLICATED;
         atomicityMode = CacheAtomicityMode.TRANSACTIONAL;
@@ -154,10 +136,6 @@
     /**
      * @throws Exception If failed.
      */
-<<<<<<< HEAD
-    @Test
-=======
->>>>>>> 10ebf715
     public void testCachePreloadMvcc4() throws Exception {
         cacheMode = CacheMode.REPLICATED;
         atomicityMode = CacheAtomicityMode.TRANSACTIONAL_SNAPSHOT;
@@ -168,10 +146,6 @@
     /**
      * @throws Exception If failed.
      */
-<<<<<<< HEAD
-    @Test
-=======
->>>>>>> 10ebf715
     public void testCachePreload5() throws Exception {
         sameGrp = false;
 
@@ -181,7 +155,6 @@
     /**
      * @throws Exception If failed.
      */
-    @Test
     public void testCachePreload6() throws Exception {
         sameGrp = false;
         atomicityMode = CacheAtomicityMode.TRANSACTIONAL;
@@ -192,28 +165,18 @@
     /**
      * @throws Exception If failed.
      */
-<<<<<<< HEAD
-    @Ignore("https://issues.apache.org/jira/browse/IGNITE-7187")
-    @Test
-    public void testCachePreloadMvcc6() throws Exception {
-=======
     public void testCachePreloadMvcc6() throws Exception {
         fail("https://issues.apache.org/jira/browse/IGNITE-7187");
 
->>>>>>> 10ebf715
-        sameGrp = false;
-        atomicityMode = CacheAtomicityMode.TRANSACTIONAL_SNAPSHOT;
-
-        cachePreloadTest();
-    }
-
-    /**
-     * @throws Exception If failed.
-     */
-<<<<<<< HEAD
-    @Test
-=======
->>>>>>> 10ebf715
+        sameGrp = false;
+        atomicityMode = CacheAtomicityMode.TRANSACTIONAL_SNAPSHOT;
+
+        cachePreloadTest();
+    }
+
+    /**
+     * @throws Exception If failed.
+     */
     public void testCachePreload7() throws Exception {
         sameGrp = false;
         cacheMode = CacheMode.REPLICATED;
@@ -224,7 +187,6 @@
     /**
      * @throws Exception If failed.
      */
-    @Test
     public void testCachePreload8() throws Exception {
         sameGrp = false;
         cacheMode = CacheMode.REPLICATED;
@@ -236,10 +198,6 @@
     /**
      * @throws Exception If failed.
      */
-<<<<<<< HEAD
-    @Test
-=======
->>>>>>> 10ebf715
     public void testCachePreloadMvcc8() throws Exception {
         sameGrp = false;
         cacheMode = CacheMode.REPLICATED;
