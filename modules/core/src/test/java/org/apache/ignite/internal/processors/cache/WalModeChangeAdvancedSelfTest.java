--- conflicted
+++ resolved
@@ -42,13 +42,10 @@
 
 import static org.apache.ignite.cache.CacheAtomicityMode.TRANSACTIONAL;
 import static org.apache.ignite.cache.CacheMode.PARTITIONED;
-<<<<<<< HEAD
-import static org.apache.ignite.testframework.GridTestUtils.assertThrowsWithCause;
-=======
 import static org.apache.ignite.cluster.ClusterState.ACTIVE;
 import static org.apache.ignite.internal.processors.cache.persistence.file.FilePageStoreManager.CACHE_DATA_FILENAME;
 import static org.apache.ignite.internal.processors.cache.persistence.file.FilePageStoreManager.CORRUPTED_DATA_FILES_MNTC_TASK_NAME;
->>>>>>> a7417059
+import static org.apache.ignite.testframework.GridTestUtils.assertThrowsWithCause;
 
 /**
  * Concurrent and advanced tests for WAL state change.
@@ -294,6 +291,127 @@
         assertEquals(0, cache2.size());
     }
 
+    /**
+     * Test cache cleanup on restart.
+     *
+     * @throws Exception If failed.
+     */
+    @Test
+    public void testCacheGroupCleanup() throws Exception {
+        Ignite srv = startGrid(config(SRV_1, false, false));
+
+        srv.cluster().state(ACTIVE);
+
+        IgniteCache cache1 = srv.getOrCreateCache(cacheConfig(CACHE_NAME, CACHE_GROUP, PARTITIONED, TRANSACTIONAL));
+        IgniteCache cache2 = srv.getOrCreateCache(cacheConfig(CACHE_NAME_2, CACHE_GROUP, PARTITIONED, TRANSACTIONAL));
+
+        assertForAllNodes(CACHE_NAME, true);
+        assertForAllNodes(CACHE_NAME_2, true);
+
+        for (int i = 0; i < 10; i++) {
+            cache1.put(i, i);
+            cache2.put(i, i);
+        }
+
+        final Ignite finalSrv = srv;
+        assertThrowsWithCause(() -> finalSrv.cluster().disableWal(CACHE_NAME), IgniteException.class);
+        srv.cluster().disableWal(Arrays.asList(CACHE_NAME,CACHE_NAME_2));
+
+        assertForAllNodes(CACHE_NAME, false);
+        assertForAllNodes(CACHE_NAME_2, false);
+
+        for (int i = 10; i < 20; i++) {
+            cache1.put(i, i);
+            cache2.put(i, i);
+        }
+
+        assertEquals(cache1.size(), 20);
+        assertEquals(cache2.size(), 20);
+
+        assertThrowsWithCause(()-> finalSrv.cluster().enableWal(CACHE_NAME), IgniteException.class);
+        srv.cluster().enableWal(Arrays.asList(CACHE_NAME,CACHE_NAME_2));
+
+        assertForAllNodes(CACHE_NAME, true);
+        assertForAllNodes(CACHE_NAME_2, true);
+
+        assertEquals(cache1.size(), 20);
+        assertEquals(cache2.size(), 20);
+
+        stopAllGrids(true);
+
+        srv = startGrid(config(SRV_1, false, false));
+
+        srv.cluster().active(true);
+
+        cache1 = srv.cache(CACHE_NAME);
+        cache2 = srv.cache(CACHE_NAME_2);
+
+        assertForAllNodes(CACHE_NAME, true);
+        assertForAllNodes(CACHE_NAME_2, true);
+
+        assertEquals(20, cache1.size());
+        assertEquals(20, cache2.size());
+    }
+
+    /**
+     * Test cache cleanup on restart.
+     *
+     * @throws Exception If failed.
+     */
+    @Test
+    public void testCacheAllCleanup() throws Exception {
+        Ignite srv = startGrid(config(SRV_1, false, false));
+
+        srv.cluster().active(true);
+
+        IgniteCache cache1 = srv.getOrCreateCache(cacheConfig(CACHE_NAME, PARTITIONED, TRANSACTIONAL));
+        IgniteCache cache2 = srv.getOrCreateCache(cacheConfig(CACHE_NAME_2, PARTITIONED, TRANSACTIONAL));
+
+        assertForAllNodes(CACHE_NAME, true);
+        assertForAllNodes(CACHE_NAME_2, true);
+
+        for (int i = 0; i < 10; i++) {
+            cache1.put(i, i);
+            cache2.put(i, i);
+        }
+
+        srv.cluster().disableWal();
+
+        assertForAllNodes(CACHE_NAME, false);
+        assertForAllNodes(CACHE_NAME_2, false);
+
+        for (int i = 10; i < 20; i++) {
+            cache1.put(i, i);
+            cache2.put(i, i);
+        }
+
+        assertEquals(cache1.size(), 20);
+        assertEquals(cache2.size(), 20);
+
+        srv.cluster().enableWal();
+
+        assertForAllNodes(CACHE_NAME, true);
+        assertForAllNodes(CACHE_NAME_2, true);
+
+        assertEquals(cache1.size(), 20);
+        assertEquals(cache2.size(), 20);
+
+        stopAllGrids(true);
+
+        srv = startGrid(config(SRV_1, false, false));
+
+        srv.cluster().state(ACTIVE);
+
+        cache1 = srv.cache(CACHE_NAME);
+        cache2 = srv.cache(CACHE_NAME_2);
+
+        assertForAllNodes(CACHE_NAME, true);
+        assertForAllNodes(CACHE_NAME_2, true);
+
+        assertEquals(20, cache1.size());
+        assertEquals(20, cache2.size());
+    }
+
     /** */
     private File cacheDir(Ignite ig, String cacheName) throws IgniteCheckedException {
         String igFolder = ((IgniteEx)ig).context().pdsFolderResolver().resolveFolders().folderName();
@@ -310,127 +428,6 @@
             if (!f.getName().equals(CACHE_DATA_FILENAME))
                 f.delete();
         }
-    }
-
-    /**
-     * Test cache cleanup on restart.
-     *
-     * @throws Exception If failed.
-     */
-    @Test
-    public void testCacheGroupCleanup() throws Exception {
-        Ignite srv = startGrid(config(SRV_1, false, false));
-
-        srv.cluster().active(true);
-
-        IgniteCache cache1 = srv.getOrCreateCache(cacheConfig(CACHE_NAME, CACHE_GROUP, PARTITIONED, TRANSACTIONAL));
-        IgniteCache cache2 = srv.getOrCreateCache(cacheConfig(CACHE_NAME_2, CACHE_GROUP, PARTITIONED, TRANSACTIONAL));
-
-        assertForAllNodes(CACHE_NAME, true);
-        assertForAllNodes(CACHE_NAME_2, true);
-
-        for (int i = 0; i < 10; i++) {
-            cache1.put(i, i);
-            cache2.put(i, i);
-        }
-
-        final Ignite finalSrv = srv;
-        assertThrowsWithCause(() -> finalSrv.cluster().disableWal(CACHE_NAME), IgniteException.class);
-        srv.cluster().disableWal(Arrays.asList(CACHE_NAME,CACHE_NAME_2));
-
-        assertForAllNodes(CACHE_NAME, false);
-        assertForAllNodes(CACHE_NAME_2, false);
-
-        for (int i = 10; i < 20; i++) {
-            cache1.put(i, i);
-            cache2.put(i, i);
-        }
-
-        assertEquals(cache1.size(), 20);
-        assertEquals(cache2.size(), 20);
-
-        assertThrowsWithCause(()-> finalSrv.cluster().enableWal(CACHE_NAME), IgniteException.class);
-        srv.cluster().enableWal(Arrays.asList(CACHE_NAME,CACHE_NAME_2));
-
-        assertForAllNodes(CACHE_NAME, true);
-        assertForAllNodes(CACHE_NAME_2, true);
-
-        assertEquals(cache1.size(), 20);
-        assertEquals(cache2.size(), 20);
-
-        stopAllGrids(true);
-
-        srv = startGrid(config(SRV_1, false, false));
-
-        srv.cluster().active(true);
-
-        cache1 = srv.cache(CACHE_NAME);
-        cache2 = srv.cache(CACHE_NAME_2);
-
-        assertForAllNodes(CACHE_NAME, true);
-        assertForAllNodes(CACHE_NAME_2, true);
-
-        assertEquals(20, cache1.size());
-        assertEquals(20, cache2.size());
-    }
-
-    /**
-     * Test cache cleanup on restart.
-     *
-     * @throws Exception If failed.
-     */
-    @Test
-    public void testCacheAllCleanup() throws Exception {
-        Ignite srv = startGrid(config(SRV_1, false, false));
-
-        srv.cluster().active(true);
-
-        IgniteCache cache1 = srv.getOrCreateCache(cacheConfig(CACHE_NAME, PARTITIONED, TRANSACTIONAL));
-        IgniteCache cache2 = srv.getOrCreateCache(cacheConfig(CACHE_NAME_2, PARTITIONED, TRANSACTIONAL));
-
-        assertForAllNodes(CACHE_NAME, true);
-        assertForAllNodes(CACHE_NAME_2, true);
-
-        for (int i = 0; i < 10; i++) {
-            cache1.put(i, i);
-            cache2.put(i, i);
-        }
-
-        srv.cluster().disableWal();
-
-        assertForAllNodes(CACHE_NAME, false);
-        assertForAllNodes(CACHE_NAME_2, false);
-
-        for (int i = 10; i < 20; i++) {
-            cache1.put(i, i);
-            cache2.put(i, i);
-        }
-
-        assertEquals(cache1.size(), 20);
-        assertEquals(cache2.size(), 20);
-
-        srv.cluster().enableWal();
-
-        assertForAllNodes(CACHE_NAME, true);
-        assertForAllNodes(CACHE_NAME_2, true);
-
-        assertEquals(cache1.size(), 20);
-        assertEquals(cache2.size(), 20);
-
-        stopAllGrids(true);
-
-        srv = startGrid(config(SRV_1, false, false));
-
-        srv.cluster().active(true);
-
-        cache1 = srv.cache(CACHE_NAME);
-        cache2 = srv.cache(CACHE_NAME_2);
-
-        assertForAllNodes(CACHE_NAME, true);
-        assertForAllNodes(CACHE_NAME_2, true);
-
-        assertEquals(20, cache1.size());
-        assertEquals(20, cache2.size());
     }
 
     /**
