--- conflicted
+++ resolved
@@ -156,13 +156,7 @@
     public void testMaintenanceIsSkippedIfWasFixedManuallyOnDowntime() throws Exception {
         IgniteEx srv = startGrid(config(SRV_1, false, false));
 
-<<<<<<< HEAD
-        File cacheToClean = srv.context().pdsFolderResolver().fileTree().cacheStorage(srv.cachex(CACHE_NAME).configuration());
-
-        NodeFileTree ft0 = srv.context().pdsFolderResolver().fileTree();
-=======
         NodeFileTree ft = srv.context().pdsFolderResolver().fileTree();
->>>>>>> 8ac328cf
 
         srv.cluster().state(ACTIVE);
 
@@ -226,11 +220,6 @@
     public void testCacheCleanup() throws Exception {
         IgniteEx srv = startGrid(config(SRV_1, false, false));
 
-<<<<<<< HEAD
-        File cacheToClean = srv.context().pdsFolderResolver().fileTree().cacheStorage(srv.cachex(CACHE_NAME_2).configuration());
-
-=======
->>>>>>> 8ac328cf
         srv.cluster().state(ACTIVE);
 
         IgniteCache cache1 = srv.getOrCreateCache(cacheConfig(CACHE_NAME, PARTITIONED, TRANSACTIONAL));
