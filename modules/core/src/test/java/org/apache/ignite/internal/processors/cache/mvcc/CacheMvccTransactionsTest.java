/*
 * Licensed to the Apache Software Foundation (ASF) under one or more
 * contributor license agreements.  See the NOTICE file distributed with
 * this work for additional information regarding copyright ownership.
 * The ASF licenses this file to You under the Apache License, Version 2.0
 * (the "License"); you may not use this file except in compliance with
 * the License.  You may obtain a copy of the License at
 *
 *      http://www.apache.org/licenses/LICENSE-2.0
 *
 * Unless required by applicable law or agreed to in writing, software
 * distributed under the License is distributed on an "AS IS" BASIS,
 * WITHOUT WARRANTIES OR CONDITIONS OF ANY KIND, either express or implied.
 * See the License for the specific language governing permissions and
 * limitations under the License.
 */

package org.apache.ignite.internal.processors.cache.mvcc;

import java.io.Serializable;
import java.util.ArrayList;
import java.util.Arrays;
import java.util.Collections;
import java.util.HashMap;
import java.util.HashSet;
import java.util.LinkedHashMap;
import java.util.LinkedHashSet;
import java.util.List;
import java.util.Map;
import java.util.Set;
import java.util.TreeMap;
import java.util.TreeSet;
import java.util.concurrent.Callable;
import java.util.concurrent.CountDownLatch;
import java.util.concurrent.CyclicBarrier;
import java.util.concurrent.ThreadLocalRandom;
import java.util.concurrent.TimeUnit;
import java.util.concurrent.atomic.AtomicBoolean;
import java.util.concurrent.atomic.AtomicInteger;
import java.util.stream.Collectors;
import javax.cache.Cache;
import javax.cache.expiry.Duration;
import javax.cache.expiry.TouchedExpiryPolicy;
import javax.cache.processor.EntryProcessorException;
import javax.cache.processor.MutableEntry;
import org.apache.ignite.Ignite;
import org.apache.ignite.IgniteCache;
import org.apache.ignite.IgniteCheckedException;
import org.apache.ignite.IgniteDataStreamer;
import org.apache.ignite.IgniteException;
import org.apache.ignite.IgniteTransactions;
import org.apache.ignite.cache.CacheEntryProcessor;
import org.apache.ignite.cache.CacheMode;
import org.apache.ignite.cache.affinity.Affinity;
import org.apache.ignite.cache.query.ScanQuery;
import org.apache.ignite.cluster.ClusterNode;
import org.apache.ignite.cluster.ClusterTopologyException;
import org.apache.ignite.configuration.CacheConfiguration;
import org.apache.ignite.internal.IgniteEx;
import org.apache.ignite.internal.IgniteInternalFuture;
import org.apache.ignite.internal.IgniteKernal;
import org.apache.ignite.internal.TestRecordingCommunicationSpi;
import org.apache.ignite.internal.processors.cache.CacheObject;
import org.apache.ignite.internal.processors.cache.GridCacheContext;
import org.apache.ignite.internal.processors.cache.GridCacheMapEntry;
import org.apache.ignite.internal.processors.cache.KeyCacheObject;
import org.apache.ignite.internal.processors.cache.distributed.TestCacheNodeExcludingFilter;
import org.apache.ignite.internal.processors.cache.distributed.near.GridNearGetRequest;
import org.apache.ignite.internal.processors.cache.distributed.near.GridNearGetResponse;
import org.apache.ignite.internal.processors.cache.distributed.near.GridNearTxFinishRequest;
import org.apache.ignite.internal.processors.cache.distributed.near.GridNearTxFinishResponse;
import org.apache.ignite.internal.processors.cache.distributed.near.GridNearTxPrepareResponse;
import org.apache.ignite.internal.processors.cache.mvcc.msg.MvccAckRequestQueryCntr;
import org.apache.ignite.internal.processors.cache.mvcc.msg.MvccAckRequestTx;
import org.apache.ignite.internal.processors.cache.mvcc.msg.MvccSnapshotResponse;
import org.apache.ignite.internal.processors.cache.persistence.CacheDataRow;
import org.apache.ignite.internal.util.lang.GridAbsPredicate;
import org.apache.ignite.internal.util.lang.GridInClosure3;
import org.apache.ignite.internal.util.typedef.CI1;
import org.apache.ignite.internal.util.typedef.F;
import org.apache.ignite.internal.util.typedef.G;
import org.apache.ignite.internal.util.typedef.X;
import org.apache.ignite.internal.util.typedef.internal.CU;
import org.apache.ignite.internal.util.typedef.internal.S;
import org.apache.ignite.internal.util.typedef.internal.U;
import org.apache.ignite.lang.IgniteBiInClosure;
import org.apache.ignite.lang.IgniteBiPredicate;
import org.apache.ignite.lang.IgniteBiTuple;
import org.apache.ignite.lang.IgniteInClosure;
import org.apache.ignite.plugin.extensions.communication.Message;
import org.apache.ignite.testframework.GridTestUtils;
import org.apache.ignite.transactions.Transaction;
import org.apache.ignite.transactions.TransactionIsolation;
import org.jetbrains.annotations.Nullable;
import org.junit.Assert;

import static org.apache.ignite.cache.CacheMode.PARTITIONED;
import static org.apache.ignite.cache.CacheWriteSynchronizationMode.FULL_SYNC;
import static org.apache.ignite.internal.processors.cache.mvcc.CacheMvccAbstractTest.ReadMode.GET;
import static org.apache.ignite.internal.processors.cache.mvcc.CacheMvccAbstractTest.ReadMode.SCAN;
import static org.apache.ignite.internal.processors.cache.mvcc.CacheMvccAbstractTest.WriteMode.PUT;
import static org.apache.ignite.internal.processors.cache.mvcc.MvccQueryTracker.MVCC_TRACKER_ID_NA;
import static org.apache.ignite.transactions.TransactionConcurrency.PESSIMISTIC;
import static org.apache.ignite.transactions.TransactionIsolation.REPEATABLE_READ;

/**
 * TODO IGNITE-6739: tests reload
 * TODO IGNITE-6739: extend tests to use single/mutiple nodes, all tx types.
 * TODO IGNITE-6739: test with cache groups.
 */
@SuppressWarnings("unchecked")
public class CacheMvccTransactionsTest extends CacheMvccAbstractTest {
    /** {@inheritDoc} */
    @Override protected CacheMode cacheMode() {
        return PARTITIONED;
    }

    /**
     * @throws Exception if failed.
     */
    public void testEmptyTx() throws Exception {
        Ignite node = startGrids(2);

        IgniteCache cache = node.createCache(cacheConfiguration(PARTITIONED, FULL_SYNC, 1, DFLT_PARTITION_COUNT));

        cache.putAll(Collections.emptyMap());

        IgniteTransactions txs = node.transactions();
        try (Transaction tx = txs.txStart(PESSIMISTIC, REPEATABLE_READ)) {
            tx.commit();
        }
        finally {
            stopAllGrids();
        }
    }

    /**
     * @throws Exception if failed.
     */
    public void testImplicitTxOps() throws Exception {
        checkTxWithAllCaches(new CI1<IgniteCache<Integer, Integer>>() {
            @Override public void apply(IgniteCache<Integer, Integer> cache) {
                try {
                    List<Integer> keys = testKeys(cache);

                    for (Integer key : keys) {
                        log.info("Test key: " + key);

                        Integer val = cache.get(key);

                        assertNull(val);

                        assertFalse(cache.containsKey(key));

                        cache.put(key, -1);

                        val = (Integer)checkAndGet(true, cache, key, GET, SCAN);

                        assertEquals(Integer.valueOf(-1), val);

                        assertTrue(cache.containsKey(key));

                        cache.put(key, key);

                        val = (Integer)checkAndGet(true, cache, key, GET, SCAN);

                        assertEquals(key, val);

                        cache.remove(key);

                        val = cache.get(key);

                        assertNull(val);

                        val = (Integer)checkAndGet(false, cache, key, SCAN, GET);

                        assertNull(val);

                        assertTrue(cache.putIfAbsent(key, key));

                        val = (Integer)checkAndGet(true, cache, key, GET, SCAN);

                        assertEquals(key, val);

                        val = cache.getAndReplace(key, -1);

                        assertEquals(key, val);

                        val = (Integer)checkAndGet(true, cache, key, GET, SCAN);

                        assertEquals(Integer.valueOf(-1), val);

                        val = cache.getAndRemove(key);

                        assertEquals(Integer.valueOf(-1), val);

                        val = cache.get(key);

                        assertNull(val);

                        val = (Integer)checkAndGet(false, cache, key, SCAN, GET);

                        assertNull(val);
                    }
                }
                catch (Exception e) {
                    throw new IgniteException(e);
                }
            }
        });
    }

    /**
     * @throws Exception If failed.
     */
    public void testPessimisticTx1() throws Exception {
        checkTxWithAllCaches(new CI1<IgniteCache<Integer, Integer>>() {
            @Override public void apply(IgniteCache<Integer, Integer> cache) {
                try {
                    IgniteTransactions txs = cache.unwrap(Ignite.class).transactions();

                    List<Integer> keys = testKeys(cache);

                    for (Integer key : keys) {
                        log.info("Test key: " + key);

                        try (Transaction tx = txs.txStart(PESSIMISTIC, REPEATABLE_READ)) {
                            Integer val = cache.get(key);

                            assertNull(val);

                            cache.put(key, key);

                            val = (Integer)checkAndGet(true, cache, key, GET, SCAN);

                            assertEquals(key, val);

                            tx.commit();
                        }

                        Integer val = (Integer)checkAndGet(false, cache, key, SCAN, GET);

                        assertEquals(key, val);
                    }
                }
                catch (Exception e) {
                    throw new IgniteException(e);
                }
            }
        });
    }

    /**
     * @throws Exception If failed.
     */
    public void testPessimisticTx2() throws Exception {
        checkTxWithAllCaches(new CI1<IgniteCache<Integer, Integer>>() {
            @Override public void apply(IgniteCache<Integer, Integer> cache) {
                try {
                    IgniteTransactions txs = cache.unwrap(Ignite.class).transactions();

                    List<Integer> keys = testKeys(cache);

                    for (Integer key : keys) {
                        log.info("Test key: " + key);

                        try (Transaction tx = txs.txStart(PESSIMISTIC, REPEATABLE_READ)) {
                            cache.put(key, key);
                            cache.put(key + 1, key + 1);

                            assertEquals(key, checkAndGet(true, cache, key, GET, SCAN));
                            assertEquals(key + 1, checkAndGet(true, cache, key + 1, GET, SCAN));

                            tx.commit();
                        }

                        assertEquals(key, checkAndGet(false, cache, key, GET, SCAN));
                        assertEquals(key + 1, checkAndGet(false, cache, key + 1, GET, SCAN));
                    }
                }
                catch (Exception e) {
                    throw new IgniteException(e);
                }
            }
        });
    }

    /**
     * @throws Exception If failed.
     */
    public void testPessimisticTx3() throws Exception {
        checkTxWithAllCaches(new CI1<IgniteCache<Integer, Integer>>() {
            @Override public void apply(IgniteCache<Integer, Integer> cache) {
                try {
                    IgniteTransactions txs = cache.unwrap(Ignite.class).transactions();

                    List<Integer> keys = testKeys(cache);

                    for (Integer key : keys) {
                        log.info("Test key: " + key);

                        try (Transaction tx = txs.txStart(PESSIMISTIC, REPEATABLE_READ)) {
                            Integer val = cache.get(key);

                            assertNull(val);

                            Integer res = cache.invoke(key, new CacheEntryProcessor<Integer, Integer, Integer>() {
                                @Override public Integer process(MutableEntry<Integer, Integer> entry,
                                    Object... arguments) throws EntryProcessorException {

                                    entry.setValue(key);

                                    return -key;
                                }
                            });

                            assertEquals(Integer.valueOf(-key), res);

                            val = (Integer)checkAndGet(true, cache, key, GET, SCAN);

                            assertEquals(key, val);

                            tx.commit();
                        }

                        Integer val = (Integer)checkAndGet(false, cache, key, SCAN, GET);

                        assertEquals(key, val);
                    }
                }
                catch (Exception e) {
                    throw new IgniteException(e);
                }
            }
        });
    }

    /**
     * @param c Closure to run.
     * @throws Exception If failed.
     */
    private void checkTxWithAllCaches(IgniteInClosure<IgniteCache<Integer, Integer>> c) throws Exception {
        client = false;

        startGridsMultiThreaded(SRVS);

        client = true;

        startGrid(SRVS);

        try {
            for (CacheConfiguration<Object, Object> ccfg : cacheConfigurations()) {
                logCacheInfo(ccfg);

                ignite(0).createCache(ccfg);

                try {
                    Ignite node = ignite(0);

                    IgniteCache<Integer, Integer> cache = node.cache(ccfg.getName());

                    c.apply(cache);
                }
                finally {
                    ignite(0).destroyCache(ccfg.getName());
                }
            }

            verifyCoordinatorInternalState();
        }
        finally {
            stopAllGrids();
        }
    }

    /**
     * @throws Exception If failed.
     */
    public void testWithCacheGroups() throws Exception {
        Ignite srv0 = startGrid(0);

        List<CacheConfiguration> ccfgs = new ArrayList<>();

        for (int c = 0; c < 3; c++) {
            CacheConfiguration ccfg = cacheConfiguration(PARTITIONED, FULL_SYNC, 0, DFLT_PARTITION_COUNT);

            ccfg.setName("cache-" + c);
            ccfg.setGroupName("grp1");

            ccfgs.add(ccfg);
        }

        srv0.createCaches(ccfgs);

        final int PUTS = 5;

        for (int i = 0; i < PUTS; i++) {
            for (int c = 0; c < 3; c++) {
                IgniteCache cache = srv0.cache("cache-" + c);

                Map<Integer, Integer> vals = new HashMap<>();

                for (int k = 0; k < 10; k++) {
                    cache.put(k, i);

                    vals.put(k, i);

                    assertEquals(i, checkAndGet(false, cache, k, SCAN, GET));
                }

                assertEquals(vals, checkAndGetAll(false, cache, vals.keySet(), GET, SCAN));
            }
        }

        for (int c = 0; c < 3; c++) {
            IgniteCache cache = srv0.cache("cache-" + c);

            Map<Integer, Integer> vals = new HashMap<>();

            for (int k = 0; k < 10; k++) {
                if (k % 2 == 0)
                    vals.put(k, PUTS - 1);
                else {
                    cache.remove(k);

                    assertNull(checkAndGet(false, cache, k, SCAN, GET));
                }
            }

            assertEquals(vals, checkAndGetAll(false, cache, vals.keySet(), GET, SCAN));
        }
    }

    /**
     * @throws Exception If failed.
     */
    public void testCacheRecreate() throws Exception {
        cacheRecreate(null);
    }

    /**
     * @throws Exception If failed.
     */
    public void testActiveQueriesCleanup() throws Exception {
        activeQueriesCleanup(false);
    }

    /**
     * @throws Exception If failed.
     */
    public void testActiveQueriesCleanupTx() throws Exception {
        activeQueriesCleanup(true);
    }

    /**
     * @param tx If {@code true} tests reads inside transaction.
     * @throws Exception If failed.
     */
    private void activeQueriesCleanup(final boolean tx) throws Exception {
        startGridsMultiThreaded(SRVS);

        client = true;

        Ignite client = startGrid(SRVS);

        final int NODES = SRVS + 1;

        CacheConfiguration ccfg = cacheConfiguration(PARTITIONED, FULL_SYNC, 1, 512);

        client.createCache(ccfg);

        final long stopTime = System.currentTimeMillis() + 5000;

        GridTestUtils.runMultiThreaded(new IgniteInClosure<Integer>() {
            @Override public void apply(Integer idx) {
                ThreadLocalRandom rnd = ThreadLocalRandom.current();

                Ignite node = ignite(idx % NODES);

                IgniteTransactions txs = node.transactions();

                IgniteCache cache = node.cache(DEFAULT_CACHE_NAME);

                while (System.currentTimeMillis() < stopTime) {
                    int keyCnt = rnd.nextInt(10) + 1;

                    Set<Integer> keys = new HashSet<>();

                    for (int i = 0; i < keyCnt; i++)
                        keys.add(rnd.nextInt());

                    if (tx) {
                        try (Transaction tx = txs.txStart(PESSIMISTIC, REPEATABLE_READ)) {
                            cache.getAll(keys);

                            if (rnd.nextBoolean())
                                tx.commit();
                            else
                                tx.rollback();
                        }
                    }
                    else
                        cache.getAll(keys);
                }
            }
        }, NODES * 2, "get-thread");

        for (Ignite node : G.allGrids())
            checkActiveQueriesCleanup(node);
    }

    /**
     * @throws Exception If failed.
     */
    public void testTxReadIsolationSimple() throws Exception {
        Ignite srv0 = startGrids(4);

        client = true;

        startGrid(4);

        for (CacheConfiguration ccfg : cacheConfigurations()) {
            IgniteCache<Object, Object> cache0 = srv0.createCache(ccfg);

            final Map<Integer, Integer> startVals = new HashMap<>();

            final int KEYS = 10;

            for (int i = 0; i < KEYS; i++)
                startVals.put(i, 0);

            for (final TransactionIsolation isolation : TransactionIsolation.values()) {
                for (final Ignite node : G.allGrids()) {
                    info("Run test [node=" + node.name() + ", isolation=" + isolation + ']');

                    try (Transaction tx = srv0.transactions().txStart(PESSIMISTIC, REPEATABLE_READ)) {
                        cache0.putAll(startVals);

                        tx.commit();
                    }

                    final CountDownLatch readStart = new CountDownLatch(1);

                    final CountDownLatch readProceed = new CountDownLatch(1);

                    IgniteInternalFuture fut = GridTestUtils.runAsync(new Callable<Void>() {
                        @Override public Void call() throws Exception {
                            IgniteCache<Object, Object> cache = node.cache(DEFAULT_CACHE_NAME);

                            try (Transaction tx = node.transactions().txStart(PESSIMISTIC, REPEATABLE_READ)) {
                                assertEquals(0, checkAndGet(false, cache, 0, SCAN, GET));

                                readStart.countDown();

                                assertTrue(readProceed.await(5, TimeUnit.SECONDS));

                                assertEquals(0, checkAndGet(true, cache, 1, GET, SCAN));

                                assertEquals(0, checkAndGet(true, cache, 2, GET, SCAN));

                                Map<Object, Object> res = checkAndGetAll(true, cache, startVals.keySet(), GET, SCAN);

                                assertEquals(startVals.size(), res.size());

                                for (Map.Entry<Object, Object> e : res.entrySet())
                                    assertEquals("Invalid value for key: " + e.getKey(), 0, e.getValue());

                                tx.rollback();
                            }

                            return null;
                        }
                    });

                    assertTrue(readStart.await(5, TimeUnit.SECONDS));

                    for (int i = 0; i < KEYS; i++) {
                        try (Transaction tx = srv0.transactions().txStart(PESSIMISTIC, REPEATABLE_READ)) {
                            if (i % 2 == 0)
                                cache0.put(i, 1);
                            else
                                cache0.remove(i);

                            tx.commit();
                        }
                    }

                    readProceed.countDown();

                    fut.get();
                }
            }

            srv0.destroyCache(cache0.getName());
        }
    }

    /**
     * @throws Exception If failed.
     */
    public void testPutGetAllSimple() throws Exception {
        Ignite node = startGrid(0);

        IgniteTransactions txs = node.transactions();

        final IgniteCache<Object, Object> cache = node.createCache(cacheConfiguration(PARTITIONED, FULL_SYNC, 0, 1));

        final int KEYS = 10_000;

        Set<Integer> keys = new HashSet<>();

        for (int k = 0; k < KEYS; k++)
            keys.add(k);

        Map<Object, Object> map = checkAndGetAll(false, cache, keys, SCAN, GET);

        assertTrue(map.isEmpty());

        for (int v = 0; v < 3; v++) {
            try (Transaction tx = txs.txStart(PESSIMISTIC, REPEATABLE_READ)) {
                for (int k = 0; k < KEYS; k++) {
                    if (k % 2 == 0)
                        cache.put(k, v);
                }

                tx.commit();
            }

            map = checkAndGetAll(false, cache, keys, SCAN, GET);

            for (int k = 0; k < KEYS; k++) {
                if (k % 2 == 0)
                    assertEquals(v, map.get(k));
                else
                    assertNull(map.get(k));
            }

            assertEquals(KEYS / 2, map.size());

            try (Transaction tx = txs.txStart(PESSIMISTIC, REPEATABLE_READ)) {
                map = checkAndGetAll(true, cache, keys, SCAN, GET);

                for (int k = 0; k < KEYS; k++) {
                    if (k % 2 == 0)
                        assertEquals(v, map.get(k));
                    else
                        assertNull(map.get(k));
                }

                assertEquals(KEYS / 2, map.size());

                tx.commit();
            }
        }
    }

    /**
     * @throws Exception If failed.
     */
    public void testPutRemoveSimple() throws Exception {
        putRemoveSimple(false);
    }

    /**
     * @throws Exception If failed.
     */
    public void testPutRemoveSimple_LargeKeys() throws Exception {
        putRemoveSimple(true);
    }

    /**
     * @param largeKeys {@code True} to use large keys (not fitting in single page).
     * @throws Exception If failed.
     */
    private void putRemoveSimple(boolean largeKeys) throws Exception {
        Ignite node = startGrid(0);

        IgniteTransactions txs = node.transactions();

        final IgniteCache<Object, Object> cache = node.createCache(cacheConfiguration(PARTITIONED, FULL_SYNC, 0, 1));

        final int KEYS = 100;

        checkValues(new HashMap<>(), cache);

        try (Transaction tx = txs.txStart(PESSIMISTIC, REPEATABLE_READ)) {
            for (int k = 0; k < KEYS; k++)
                cache.remove(testKey(largeKeys, k));

            tx.commit();
        }

        checkValues(new HashMap<>(), cache);

        Map<Object, Object> expVals = new HashMap<>();

        try (Transaction tx = txs.txStart(PESSIMISTIC, REPEATABLE_READ)) {
            for (int k = 0; k < KEYS; k++) {
                Object key = testKey(largeKeys, k);

                expVals.put(key, k);

                cache.put(key, k);
            }

            tx.commit();
        }

        checkValues(expVals, cache);

        try (Transaction tx = txs.txStart(PESSIMISTIC, REPEATABLE_READ)) {
            for (int k = 0; k < KEYS; k++) {
                if (k % 2 == 0) {
                    Object key = testKey(largeKeys, k);

                    cache.remove(key);

                    expVals.remove(key);
                }
            }

            tx.commit();
        }

        checkValues(expVals, cache);

        ThreadLocalRandom rnd = ThreadLocalRandom.current();

        Object key = testKey(largeKeys, 0);

        for (int i = 0; i < 500; i++) {
            boolean rmvd;

            try (Transaction tx = txs.txStart(PESSIMISTIC, REPEATABLE_READ)) {
                if (rnd.nextBoolean()) {
                    cache.remove(key);

                    rmvd = true;
                }
                else {
                    cache.put(key, i);

                    rmvd = false;
                }

                tx.commit();
            }

            if (rmvd) {
                assertNull(checkAndGet(false, cache, key, SCAN, GET));
                assertTrue(checkAndGetAll(false, cache, F.asSet(key), SCAN, GET).isEmpty());
            }
            else {
                assertEquals(i, checkAndGet(false, cache, key, SCAN, GET));

                Map<Object, Object> res = checkAndGetAll(false, cache, F.asSet(key), SCAN, GET);

                assertEquals(i, res.get(key));
            }
        }
    }

    /**
     * @param largeKeys {@code True} to use large keys (not fitting in single page).
     * @param idx Index.
     * @return Key instance.
     */
    private static Object testKey(boolean largeKeys, int idx) {
        if (largeKeys) {
            int payloadSize = PAGE_SIZE + ThreadLocalRandom.current().nextInt(PAGE_SIZE * 10);

            return new TestKey(idx, payloadSize);
        }
        else
            return idx;
    }

    /**
     * @param expVals Expected values.
     * @param cache Cache.
     */
    private void checkValues(Map<Object, Object> expVals, IgniteCache<Object, Object> cache) {
        for (Map.Entry<Object, Object> e : expVals.entrySet())
            assertEquals(e.getValue(), checkAndGet(false, cache, e.getKey(), SCAN, GET));

        Map<Object, Object> res = checkAndGetAll(false, cache, expVals.keySet(), SCAN, GET);

        assertEquals(expVals, res);

        res = new HashMap<>();

        for (IgniteCache.Entry<Object, Object> e : cache)
            res.put(e.getKey(), e.getValue());

        assertEquals(expVals, res);
    }

    /**
     * @throws Exception If failed.
     */
    public void testThreadUpdatesAreVisibleForThisThread() throws Exception {
        final Ignite ignite = startGrid(0);

        final IgniteCache<Object, Object> cache = ignite.createCache(cacheConfiguration(PARTITIONED, FULL_SYNC, 0, 1));

        final int THREADS = Runtime.getRuntime().availableProcessors() * 2;

        final int KEYS = 10;

        final CyclicBarrier b = new CyclicBarrier(THREADS);

        GridTestUtils.runMultiThreaded(new IgniteInClosure<Integer>() {
            @Override public void apply(Integer idx) {
                try {
                    int min = idx * KEYS;
                    int max = min + KEYS;

                    Set<Integer> keys = new HashSet<>();

                    for (int k = min; k < max; k++)
                        keys.add(k);

                    b.await();

                    for (int i = 0; i < 100; i++) {
                        try (Transaction tx = ignite.transactions().txStart(PESSIMISTIC, REPEATABLE_READ)) {
                            for (int k = min; k < max; k++)
                                cache.put(k, i);

                            tx.commit();
                        }

                        Map<Object, Object> res = checkAndGetAll(false, cache, keys, SCAN, GET);

                        for (Integer key : keys)
                            assertEquals(i, res.get(key));

                        assertEquals(KEYS, res.size());
                    }
                }
                catch (Exception e) {
                    error("Unexpected error: " + e, e);

                    fail("Unexpected error: " + e);
                }
            }
        }, THREADS, "test-thread");
    }

    /**
     * @throws Exception If failed.
     */
    public void testWaitPreviousTxAck() throws Exception {
        fail("https://issues.apache.org/jira/browse/IGNITE-9470");

        testSpi = true;

        startGrid(0);

        client = true;

        final Ignite ignite = startGrid(1);

        final IgniteCache<Object, Object> cache =
            ignite.createCache(cacheConfiguration(PARTITIONED, FULL_SYNC, 0, 16));

        try (Transaction tx = ignite.transactions().txStart(PESSIMISTIC, REPEATABLE_READ)) {
            cache.put(1, 1);
            cache.put(2, 1);
            cache.put(3, 1);

            tx.commit();
        }

        TestRecordingCommunicationSpi clientSpi = TestRecordingCommunicationSpi.spi(ignite);

        clientSpi.blockMessages(new IgniteBiPredicate<ClusterNode, Message>() {
            /** */
            boolean block = true;

            @Override public boolean apply(ClusterNode node, Message msg) {
                if (block && msg instanceof MvccAckRequestTx) {
                    block = false;

                    return true;
                }

                return false;
            }
        });

        IgniteInternalFuture<?> txFut1 = GridTestUtils.runAsync(new Callable<Void>() {
            @Override public Void call() throws Exception {
                try (Transaction tx = ignite.transactions().txStart(PESSIMISTIC, REPEATABLE_READ)) {
                    cache.put(2, 2);
                    cache.put(3, 2);

                    tx.commit();
                }

                return null;
            }
        });

        IgniteInternalFuture<?> txFut2 = GridTestUtils.runAsync(new Callable<Void>() {
            @Override public Void call() throws Exception {
                try (Transaction tx = ignite.transactions().txStart(PESSIMISTIC, REPEATABLE_READ)) {
                    cache.put(1, 3);
                    cache.put(2, 3);

                    tx.commit();
                }

                // Should see changes mady by both tx1 and tx2.
                Map<Object, Object> res = checkAndGetAll(false, cache, F.asSet(1, 2, 3), SCAN, GET);

                assertEquals(3, res.get(1));
                assertEquals(3, res.get(2));
                assertEquals(2, res.get(3));

                return null;
            }
        });

        clientSpi.waitForBlocked();

        Thread.sleep(1000);

        clientSpi.stopBlock(true);

        txFut1.get();
        txFut2.get();

        Map<Object, Object> res = checkAndGetAll(false, cache, F.asSet(1, 2, 3), SCAN, GET);

        assertEquals(3, res.get(1));
        assertEquals(3, res.get(2));
        assertEquals(2, res.get(3));
    }

    /**
     * @throws Exception If failed.
     */
    public void testPartialCommitResultNoVisible() throws Exception {
        testSpi = true;

        startGrids(2);

        client = true;

        final Ignite ignite = startGrid(2);

        awaitPartitionMapExchange();

        final IgniteCache<Object, Object> cache =
            ignite.createCache(cacheConfiguration(PARTITIONED, FULL_SYNC, 0, 16));

        final Integer key1 = primaryKey(ignite(0).cache(cache.getName()));
        final Integer key2 = primaryKey(ignite(1).cache(cache.getName()));

        info("Test keys [key1=" + key1 + ", key2=" + key2 + ']');

        try (Transaction tx = ignite.transactions().txStart(PESSIMISTIC, REPEATABLE_READ)) {
            cache.put(key1, 1);
            cache.put(key2, 1);

            tx.commit();
        }

        Integer val = 1;

        // Allow finish update for key1 and block update for key2.

        TestRecordingCommunicationSpi clientSpi = TestRecordingCommunicationSpi.spi(ignite);
        TestRecordingCommunicationSpi srvSpi = TestRecordingCommunicationSpi.spi(ignite(0));

        for (int i = 0; i < 10; i++) {
            info("Iteration: " + i);

            clientSpi.blockMessages(GridNearTxFinishRequest.class, getTestIgniteInstanceName(1));

            srvSpi.record(GridNearTxFinishResponse.class);

            final Integer newVal = val + 1;

            IgniteInternalFuture<?> fut = GridTestUtils.runAsync(new Callable<Void>() {
                @Override public Void call() throws Exception {
                    try (Transaction tx = ignite.transactions().txStart(PESSIMISTIC, REPEATABLE_READ)) {
                        cache.put(key1, newVal);
                        cache.put(key2, newVal);

                        tx.commit();
                    }

                    return null;
                }
            });

            try {
                srvSpi.waitForRecorded();

                srvSpi.recordedMessages(true);

                assertFalse(fut.isDone());

                if (i % 2 == 1) {
                    // Execute one more update to increase counter.
                    try (Transaction tx = ignite.transactions().txStart(PESSIMISTIC, REPEATABLE_READ)) {
                        cache.put(primaryKeys(jcache(0), 1, 100_000).get(0), 1);

                        tx.commit();
                    }
                }

                Set<Integer> keys = new HashSet<>();

                keys.add(key1);
                keys.add(key2);

                Map<Object, Object> res;

                res = checkAndGetAll(false, cache, keys, SCAN, GET);

                assertEquals(val, res.get(key1));
                assertEquals(val, res.get(key2));

                clientSpi.stopBlock(true);

                fut.get();

                res = checkAndGetAll(false, cache, keys, SCAN, GET);

                assertEquals(newVal, res.get(key1));
                assertEquals(newVal, res.get(key2));

                val = newVal;
            }
            finally {
                clientSpi.stopBlock(true);
            }
        }
    }

    /**
     * @throws Exception If failed.
     */
    public void testCleanupWaitsForGet1() throws Exception {
        boolean vals[] = {true, false};

        for (boolean otherPuts : vals) {
            for (boolean putOnStart : vals) {
                for (boolean inTx : vals) {
                    cleanupWaitsForGet1(otherPuts, putOnStart, inTx);

                    afterTest();
                }
            }
        }
    }

    /**
     * @param otherPuts {@code True} to update unrelated keys to increment mvcc counter.
     * @param putOnStart {@code True} to put data in cache before getAll.
     * @param inTx {@code True} to read inside transaction.
     * @throws Exception If failed.
     */
    private void cleanupWaitsForGet1(boolean otherPuts, final boolean putOnStart, final boolean inTx) throws Exception {
        info("cleanupWaitsForGet [otherPuts=" + otherPuts +
            ", putOnStart=" + putOnStart +
            ", inTx=" + inTx + "]");

        testSpi = true;

        client = false;

        final Ignite srv = startGrid(0);

        client = true;

        final Ignite client = startGrid(1);

        awaitPartitionMapExchange();

        final IgniteCache<Object, Object> srvCache =
            srv.createCache(cacheConfiguration(PARTITIONED, FULL_SYNC, 0, 16));

        final Integer key1 = 1;
        final Integer key2 = 2;

        if (putOnStart) {
            try (Transaction tx = srv.transactions().txStart(PESSIMISTIC, REPEATABLE_READ)) {
                srvCache.put(key1, 0);
                srvCache.put(key2, 0);

                tx.commit();
            }
        }

        if (otherPuts) {
            for (int i = 0; i < 3; i++) {
                try (Transaction tx = srv.transactions().txStart(PESSIMISTIC, REPEATABLE_READ)) {
                    srvCache.put(1_000_000 + i, 99);

                    tx.commit();
                }
            }
        }

        TestRecordingCommunicationSpi clientSpi = TestRecordingCommunicationSpi.spi(client);

        clientSpi.blockMessages(GridNearGetRequest.class, getTestIgniteInstanceName(0));

        IgniteInternalFuture<?> getFut = GridTestUtils.runAsync(new Callable<Void>() {
            @Override public Void call() throws Exception {
                IgniteCache<Integer, Integer> cache = client.cache(srvCache.getName());

                Map<Integer, Integer> vals;

                if (inTx) {
                    try (Transaction tx = client.transactions().txStart(PESSIMISTIC, REPEATABLE_READ)) {
                        vals = checkAndGetAll(false, cache, F.asSet(key1, key2), SCAN, GET);

                        tx.rollback();
                    }
                }
                else
                    vals = checkAndGetAll(false, cache, F.asSet(key1, key2), SCAN, GET);

                if (putOnStart) {
                    assertEquals(2, vals.size());
                    assertEquals(0, (Object)vals.get(key1));
                    assertEquals(0, (Object)vals.get(key2));
                }
                else
                    assertEquals(0, vals.size());

                return null;
            }
        }, "get-thread");

        clientSpi.waitForBlocked();

        for (int i = 0; i < 5; i++) {
            try (Transaction tx = srv.transactions().txStart(PESSIMISTIC, REPEATABLE_READ)) {
                srvCache.put(key1, i + 1);
                srvCache.put(key2, i + 1);

                tx.commit();
            }
        }

        clientSpi.stopBlock(true);

        getFut.get();

        IgniteCache<Integer, Integer> cache = client.cache(srvCache.getName());

        Map<Integer, Integer> vals = checkAndGetAll(false, cache, F.asSet(key1, key2), SCAN, GET);

        assertEquals(2, vals.size());
        assertEquals(5, (Object)vals.get(key1));
        assertEquals(5, (Object)vals.get(key2));
    }

    /**
     * @throws Exception If failed.
     */
    public void testCleanupWaitsForGet2() throws Exception {
        fail("https://issues.apache.org/jira/browse/IGNITE-9470");
        /*
        Simulate case when there are two active transactions modifying the same key
        (it is possible if key lock is released but ack message is delayed), and at this moment
        query is started.
         */
        testSpi = true;

        client = false;

        startGrids(2);

        client = true;

        final Ignite client = startGrid(2);

        awaitPartitionMapExchange();

        final IgniteCache<Object, Object> cache = client.createCache(cacheConfiguration(PARTITIONED, FULL_SYNC, 0, 16).
            setNodeFilter(new TestCacheNodeExcludingFilter(ignite(0).name())));

        final Integer key1 = 1;
        final Integer key2 = 2;

        try (Transaction tx = client.transactions().txStart(PESSIMISTIC, REPEATABLE_READ)) {
            cache.put(key1, 0);
            cache.put(key2, 0);

            tx.commit();
        }

        TestRecordingCommunicationSpi crdSpi = TestRecordingCommunicationSpi.spi(grid(0));

        TestRecordingCommunicationSpi clientSpi = TestRecordingCommunicationSpi.spi(client);

        final CountDownLatch getLatch = new CountDownLatch(1);

        clientSpi.closure(new IgniteBiInClosure<ClusterNode, Message>() {
            @Override public void apply(ClusterNode node, Message msg) {
                if (msg instanceof MvccAckRequestTx)
                    doSleep(2000);
            }
        });

        crdSpi.closure(new IgniteBiInClosure<ClusterNode, Message>() {
            /** */
            private AtomicInteger cntr = new AtomicInteger();

            @Override public void apply(ClusterNode node, Message msg) {
                if (msg instanceof MvccSnapshotResponse) {
                    if (cntr.incrementAndGet() == 2) {
                        getLatch.countDown();

                        doSleep(1000);
                    }
                }
            }
        });

        final IgniteInternalFuture<?> putFut1 = GridTestUtils.runAsync(new Callable<Void>() {
            @Override public Void call() throws Exception {
                try (Transaction tx = client.transactions().txStart(PESSIMISTIC, REPEATABLE_READ)) {
                    cache.put(key1, 1);

                    tx.commit();
                }

                return null;
            }
        }, "put1");

        final IgniteInternalFuture<?> putFut2 = GridTestUtils.runAsync(new Callable<Void>() {
            @Override public Void call() throws Exception {
                try (Transaction tx = client.transactions().txStart(PESSIMISTIC, REPEATABLE_READ)) {
                    cache.put(key1, 2);

                    tx.commit();
                }

                return null;
            }
        }, "put2");

        IgniteInternalFuture<?> getFut = GridTestUtils.runMultiThreadedAsync(new Callable<Void>() {
            @Override public Void call() throws Exception {
                U.await(getLatch);

                while (!putFut1.isDone() || !putFut2.isDone()) {
                    Map<Object, Object> vals1 = checkAndGetAll(false, cache, F.asSet(key1, key2), SCAN);
                    Map<Object, Object> vals2 = checkAndGetAll(false, cache, F.asSet(key1, key2), GET);

                    assertEquals(2, vals1.size());
                    assertEquals(2, vals2.size());
                }

                return null;
            }
        }, 4, "get-thread");

        putFut1.get();
        putFut2.get();
        getFut.get();
    }

    /**
     * @throws Exception If failed.
     */
    public void testCleanupWaitsForGet3() throws Exception {
        for (int i = 0; i < 4; i++) {
            cleanupWaitsForGet3(i + 1);

            afterTest();
        }
    }

    /**
     * @param updates Number of updates.
     * @throws Exception If failed.
     */
    private void cleanupWaitsForGet3(int updates) throws Exception {
        /*
        Simulate case when coordinator assigned query version has active transaction,
        query is delayed, after this active transaction finish and the same key is
        updated several more times before query starts.
         */
        testSpi = true;

        client = false;

        startGrids(1);

        client = true;

        final Ignite client = startGrid(1);

        awaitPartitionMapExchange();

        final IgniteCache<Object, Object> cache = client.createCache(cacheConfiguration(PARTITIONED, FULL_SYNC, 0, 16));

        final Integer key1 = 1;
        final Integer key2 = 2;

        for (int i = 0; i < updates; i++) {
            try (Transaction tx = client.transactions().txStart(PESSIMISTIC, REPEATABLE_READ)) {
                cache.put(key1, i);
                cache.put(key2, i);

                tx.commit();
            }
        }

        TestRecordingCommunicationSpi crdSpi = TestRecordingCommunicationSpi.spi(grid(0));

        TestRecordingCommunicationSpi clientSpi = TestRecordingCommunicationSpi.spi(client);

        clientSpi.blockMessages(new IgniteBiPredicate<ClusterNode, Message>() {
            /** */
            private boolean blocked;

            @Override public boolean apply(ClusterNode node, Message msg) {
                if (!blocked && (msg instanceof MvccAckRequestTx)) {
                    blocked = true;

                    return true;
                }
                return false;
            }
        });

        final IgniteInternalFuture<?> putFut = GridTestUtils.runAsync(new Callable<Void>() {
            @Override public Void call() throws Exception {
                try (Transaction tx = client.transactions().txStart(PESSIMISTIC, REPEATABLE_READ)) {
                    cache.put(key2, 3);

                    tx.commit();
                }

                return null;
            }
        }, "put");

        clientSpi.waitForBlocked();

        for (int i = 0; i < updates; i++) {
            try (Transaction tx = client.transactions().txStart(PESSIMISTIC, REPEATABLE_READ)) {
                cache.put(key1, i + 3);

                tx.commit();
            }
        }

        // Delay version for getAll.
        crdSpi.blockMessages(new IgniteBiPredicate<ClusterNode, Message>() {
            /** */
            private boolean blocked;

            @Override public boolean apply(ClusterNode node, Message msg) {
                if (!blocked && (msg instanceof MvccSnapshotResponse)) {
                    blocked = true;

                    return true;
                }
                return false;
            }
        });

        final IgniteInternalFuture<?> getFut = GridTestUtils.runAsync(new Callable<Void>() {
            @Override public Void call() throws Exception {
                final Map<Object, Object> res1 = checkAndGetAll(false, cache, F.asSet(key1, key2), SCAN);
                final Map<Object, Object> res2 = checkAndGetAll(false, cache, F.asSet(key1, key2), GET);

                assertEquals(2, res1.size());
                assertEquals(2, res2.size());

                return null;
            }
        }, "get");

        crdSpi.waitForBlocked();

        clientSpi.stopBlock(true);

        putFut.get();

        for (int i = 0; i < updates; i++) {
            try (Transaction tx = client.transactions().txStart(PESSIMISTIC, REPEATABLE_READ)) {
                cache.put(key2, i + 4);

                tx.commit();
            }
        }

        crdSpi.stopBlock(true);

        getFut.get();
    }

    /**
     * @throws Exception If failed.
     */
    public void testPutAllGetAll_SingleNode_GetAll() throws Exception {
        putAllGetAll(null, 1, 0, 0, 64, null, GET, PUT);
    }

    /**
     * @throws Exception If failed.
     */
    public void testPutAllGetAll_SingleNode_SinglePartition_GetAll() throws Exception {
        putAllGetAll(null, 1, 0, 0, 1, null, GET, PUT);
    }

    /**
     * @throws Exception If failed.
     */
    public void testPutAllGetAll_ClientServer_Backups0_GetAll() throws Exception {
        putAllGetAll(null, 4, 2, 0, 64, null, GET, PUT);
    }

    /**
     * @throws Exception If failed.
     */
    public void testPutAllGetAll_ClientServer_Backups0_Persistence_GetAll() throws Exception {
        persistence = true;

        testPutAllGetAll_ClientServer_Backups0_GetAll();
    }

    /**
     * @throws Exception If failed.
     */
    public void testPutAllGetAll_ClientServer_Backups1_GetAll() throws Exception {
        putAllGetAll(null, 4, 2, 1, 64, null, GET, PUT);
    }

    /**
     * @throws Exception If failed.
     */
    public void testPutAllGetAll_ClientServer_Backups2_GetAll() throws Exception {
        putAllGetAll(null, 4, 2, 2, 64, null, GET, PUT);
    }

    /**
     * @throws Exception If failed.
     */
    public void testPutAllGetAll_ClientServer_Backups1_RestartCoordinator_GetAll() throws Exception {
        putAllGetAll(RestartMode.RESTART_CRD, 4, 2, 1, 64, null, GET, PUT);
    }

    /**
     * @throws Exception If failed.
     */
    public void testPutAllGetAll_SingleNode_Scan() throws Exception {
        putAllGetAll(null, 1, 0, 0, 64, null, SCAN, PUT);
    }

    /**
     * @throws Exception If failed.
     */
    public void testPutAllGetAll_SingleNode_SinglePartition_Scan() throws Exception {
        putAllGetAll(null, 1, 0, 0, 1, null, SCAN, PUT);
    }

    /**
     * @throws Exception If failed.
     */
    public void testPutAllGetAll_ClientServer_Backups0_Scan() throws Exception {
        putAllGetAll(null, 4, 2, 0, 64, null, SCAN, PUT);
    }

    /**
     * @throws Exception If failed.
     */
    public void testPutAllGetAll_ClientServer_Backups0_Persistence_Scan() throws Exception {
        persistence = true;

        testPutAllGetAll_ClientServer_Backups0_Scan();
    }

    /**
     * @throws Exception If failed.
     */
    public void testPutAllGetAll_ClientServer_Backups1_Scan() throws Exception {
        putAllGetAll(null, 4, 2, 1, 64, null, SCAN, PUT);
    }

    /**
     * @throws Exception If failed.
     */
    public void testPutAllGetAll_ClientServer_Backups2_Scan() throws Exception {
        putAllGetAll(null, 4, 2, 2, 64, null, SCAN, PUT);
    }

    /**
     * @throws Exception If failed.
     */
    public void testPutAllGetAll_ClientServer_Backups1_RestartCoordinator_Scan() throws Exception {
        putAllGetAll(RestartMode.RESTART_CRD, 4, 2, 1, 64, null, SCAN, PUT);
    }

    /**
     * @throws Exception If failed.
     */
    public void testPutAllGetAll_ClientServer_Backups1_Restart_Scan() throws Exception {
        putAllGetAll(RestartMode.RESTART_RND_SRV, 4, 2, 1, 64, null, SCAN, PUT);
    }

    /**
     * @throws Exception If failed.
     */
    public void testAccountsTxGetAll_SingleNode() throws Exception {
        accountsTxReadAll(1, 0, 0, 64, null, false, GET, PUT);
    }

    /**
     * @throws Exception If failed.
     */
    public void testAccountsTxGetAll_WithRemoves_SingleNode() throws Exception {
        accountsTxReadAll(1, 0, 0, 64, null, true, GET, PUT);
    }

    /**
     * @throws Exception If failed.
     */
    public void testAccountsTxGetAll_SingleNode_SinglePartition() throws Exception {
        accountsTxReadAll(1, 0, 0, 1, null, false, GET, PUT);
    }

    /**
     * @throws Exception If failed.
     */
    public void testAccountsTxGetAll_WithRemoves_SingleNode_SinglePartition() throws Exception {
        accountsTxReadAll(1, 0, 0, 1, null, true, GET, PUT);
    }

    /**
     * @throws Exception If failed.
     */
    public void testAccountsTxGetAll_ClientServer_Backups0() throws Exception {
        accountsTxReadAll(4, 2, 0, 64, null, false, GET, PUT);
    }

    /**
     * @throws Exception If failed.
     */
    public void testAccountsTxGetAll_WithRemoves_ClientServer_Backups0() throws Exception {
        accountsTxReadAll(4, 2, 0, 64, null, true, GET, PUT);
    }

    /**
     * @throws Exception If failed.
     */
    public void testAccountsTxGetAll_ClientServer_Backups1() throws Exception {
        accountsTxReadAll(4, 2, 1, 64, null, false, GET, PUT);
    }

    /**
     * @throws Exception If failed.
     */
    public void testAccountsTxGetAll_WithRemoves_ClientServer_Backups1() throws Exception {
        accountsTxReadAll(4, 2, 1, 64, null, true, GET, PUT);
    }

    /**
     * @throws Exception If failed.
     */
    public void testAccountsTxGetAll_ClientServer_Backups2() throws Exception {
        accountsTxReadAll(4, 2, 2, 64, null, false, GET, PUT);
    }

    /**
     * @throws Exception If failed.
     */
    public void testAccountsTxGetAll_WithRemoves_ClientServer_Backups2() throws Exception {
        accountsTxReadAll(4, 2, 2, 64, null, true, GET, PUT);
    }

    /**
     * @throws Exception If failed.
     */
    public void testAccountsTxScan_SingleNode_SinglePartition() throws Exception {
        accountsTxReadAll(1, 0, 0, 1, null, false, SCAN, PUT);
    }

    /**
     * @throws Exception If failed.
     */
    public void testAccountsTxScan_WithRemoves_SingleNode_SinglePartition() throws Exception {
        accountsTxReadAll(1, 0, 0, 1, null, true, SCAN, PUT);
    }

    /**
     * @throws Exception If failed.
     */
    public void testAccountsTxScan_SingleNode() throws Exception {
        accountsTxReadAll(1, 0, 0, 64, null, false, SCAN, PUT);
    }

    /**
     * @throws Exception If failed.
     */
    public void testAccountsTxScan_WithRemoves_SingleNode() throws Exception {
        accountsTxReadAll(1, 0, 0, 64, null, true, SCAN, PUT);
    }

    /**
     * @throws Exception If failed.
     */
    public void testAccountsTxScan_ClientServer_Backups0() throws Exception {
        accountsTxReadAll(4, 2, 0, 64, null, false, SCAN, PUT);
    }

    /**
     * @throws Exception If failed.
     */
    public void testAccountsTxScan_WithRemoves_ClientServer_Backups0() throws Exception {
        accountsTxReadAll(4, 2, 0, 64, null, true, SCAN, PUT);
    }

    /**
     * @throws Exception If failed.
     */
    public void testAccountsTxScan_ClientServer_Backups1() throws Exception {
        accountsTxReadAll(4, 2, 1, 64, null, false, SCAN, PUT);
    }

    /**
     * @throws Exception If failed.
     */
    public void testAccountsTxScan_WithRemoves_ClientServer_Backups1() throws Exception {
        accountsTxReadAll(4, 2, 1, 64, null, true, SCAN, PUT);
    }

    /**
     * @throws Exception If failed.
     */
    public void testAccountsTxScan_ClientServer_Backups2() throws Exception {
        accountsTxReadAll(4, 2, 2, 64, null, false, SCAN, PUT);
    }

    /**
     * @throws Exception If failed.
     */
    public void testAccountsTxScan_WithRemoves_ClientServer_Backups2() throws Exception {
        accountsTxReadAll(4, 2, 2, 64, null, true, SCAN, PUT);
    }

    /**
     * @throws Exception If failed.
     */
    public void testPessimisticTxGetAllReadsSnapshot_SingleNode_SinglePartition() throws Exception {
        txReadsSnapshot(1, 0, 0, 1, GET);
    }

    /**
     * @throws Exception If failed.
     */
    public void testPessimisticTxGetAllReadsSnapshot_ClientServer() throws Exception {
        txReadsSnapshot(4, 2, 1, 64, GET);
<<<<<<< HEAD
=======
    }

    /**
     * @throws Exception If failed.
     */
    public void testPessimisticTxScanReadsSnapshot_SingleNode_SinglePartition() throws Exception {
        txReadsSnapshot(1, 0, 0, 1, SCAN);
>>>>>>> 9ab8ebd7
    }

    /**
     * @throws Exception If failed.
     */
<<<<<<< HEAD
    public void testPessimisticTxScanReadsSnapshot_SingleNode_SinglePartition() throws Exception {
        txReadsSnapshot(1, 0, 0, 1, SCAN);
    }

    /**
     * @throws Exception If failed.
     */
    public void testPessimisticTxScanReadsSnapshot_ClientServer() throws Exception {
        txReadsSnapshot(4, 2, 1, 64, SCAN);
    }

    /**
=======
    public void testPessimisticTxScanReadsSnapshot_ClientServer() throws Exception {
        txReadsSnapshot(4, 2, 1, 64, SCAN);
    }

    /**
>>>>>>> 9ab8ebd7
     * @param srvs Number of server nodes.
     * @param clients Number of client nodes.
     * @param cacheBackups Number of cache backups.
     * @param cacheParts Number of cache partitions.
     * @param readMode Read mode.
     * @throws Exception If failed.
     */
    private void txReadsSnapshot(
        final int srvs,
        final int clients,
        int cacheBackups,
        int cacheParts,
        ReadMode readMode
    ) throws Exception {
        fail("https://issues.apache.org/jira/browse/IGNITE-9470");

        final int ACCOUNTS = 20;

        final int ACCOUNT_START_VAL = 1000;

        final int writers = 4;

        final int readers = 4;

        final IgniteInClosure<IgniteCache<Object, Object>> init = new IgniteInClosure<IgniteCache<Object, Object>>() {
            @Override public void apply(IgniteCache<Object, Object> cache) {
                final IgniteTransactions txs = cache.unwrap(Ignite.class).transactions();

                Map<Integer, MvccTestAccount> accounts = new HashMap<>();

                for (int i = 0; i < ACCOUNTS; i++)
                    accounts.put(i, new MvccTestAccount(ACCOUNT_START_VAL, 1));

                try (Transaction tx = txs.txStart(PESSIMISTIC, REPEATABLE_READ)) {
                    cache.putAll(accounts);

                    tx.commit();
                }
            }
        };

        GridInClosure3<Integer, List<TestCache>, AtomicBoolean> writer =
            new GridInClosure3<Integer, List<TestCache>, AtomicBoolean>() {
                @Override public void apply(Integer idx, List<TestCache> caches, AtomicBoolean stop) {
                    ThreadLocalRandom rnd = ThreadLocalRandom.current();

                    int cnt = 0;

                    while (!stop.get()) {
                        TestCache<Integer, MvccTestAccount> cache = randomCache(caches, rnd);

                        try {
                            IgniteTransactions txs = cache.cache.unwrap(Ignite.class).transactions();

                            cnt++;

                            Integer id1 = rnd.nextInt(ACCOUNTS);
                            Integer id2 = rnd.nextInt(ACCOUNTS);

                            while (id1.equals(id2))
                                id2 = rnd.nextInt(ACCOUNTS);

                            if(id1 > id2) {
                                int tmp = id1;
                                id1 = id2;
                                id2 = tmp;
                            }

                            Set<Integer> keys = new HashSet<>();

                            keys.add(id1);
                            keys.add(id2);

                            try (Transaction tx = txs.txStart(PESSIMISTIC, REPEATABLE_READ)) {
                                MvccTestAccount a1;
                                MvccTestAccount a2;

                                Map<Integer, MvccTestAccount> accounts = checkAndGetAll(false, cache.cache, keys, readMode);

                                a1 = accounts.get(id1);
                                a2 = accounts.get(id2);

                                assertNotNull(a1);
                                assertNotNull(a2);

                                cache.cache.put(id1, new MvccTestAccount(a1.val + 1, 1));
                                cache.cache.put(id2, new MvccTestAccount(a2.val - 1, 1));

                                tx.commit();
                            }
                        }
                        finally {
                            cache.readUnlock();
                        }
                    }

                    info("Writer finished, updates: " + cnt);
                }
            };

        GridInClosure3<Integer, List<TestCache>, AtomicBoolean> reader =
            new GridInClosure3<Integer, List<TestCache>, AtomicBoolean>() {
                @Override public void apply(Integer idx, List<TestCache> caches, AtomicBoolean stop) {
                    ThreadLocalRandom rnd = ThreadLocalRandom.current();

                    int cnt = 0;

                    while (!stop.get()) {
                        TestCache<Integer, MvccTestAccount> cache = randomCache(caches, rnd);
                        IgniteTransactions txs = cache.cache.unwrap(Ignite.class).transactions();

                        Map<Integer, MvccTestAccount> accounts = new HashMap<>();

                        try (Transaction tx = txs.txStart(PESSIMISTIC, REPEATABLE_READ)) {
                            int remaining = ACCOUNTS;
<<<<<<< HEAD

                            do {
                                int readCnt = rnd.nextInt(remaining) + 1;

                                Set<Integer> readKeys = new TreeSet<>();

                                for (int i = 0; i < readCnt; i++)
                                    readKeys.add(accounts.size() + i);

                                Map<Integer, MvccTestAccount> readRes =
                                    checkAndGetAll(false, cache.cache, readKeys, readMode);

                                assertEquals(readCnt, readRes.size());

                                accounts.putAll(readRes);

=======

                            do {
                                int readCnt = rnd.nextInt(remaining) + 1;

                                Set<Integer> readKeys = new TreeSet<>();

                                for (int i = 0; i < readCnt; i++)
                                    readKeys.add(accounts.size() + i);

                                Map<Integer, MvccTestAccount> readRes =
                                    checkAndGetAll(false, cache.cache, readKeys, readMode);

                                assertEquals(readCnt, readRes.size());

                                accounts.putAll(readRes);

>>>>>>> 9ab8ebd7
                                remaining = ACCOUNTS - accounts.size();
                            }
                            while (remaining > 0);

                            validateSum(accounts);

                            tx.commit();

                            cnt++;
                        }
                        finally {
                            cache.readUnlock();
                        }
                    }

                    info("Reader finished, txs: " + cnt);
                }

                /**
                 * @param accounts Read accounts.
                 */
                private void validateSum(Map<Integer, MvccTestAccount> accounts) {
                    int sum = 0;

                    for (int i = 0; i < ACCOUNTS; i++) {
                        MvccTestAccount account = accounts.get(i);

                        assertNotNull(account);

                        sum += account.val;
                    }

                    assertEquals(ACCOUNTS * ACCOUNT_START_VAL, sum);
                }
            };

        readWriteTest(
            null,
            srvs,
            clients,
            cacheBackups,
            cacheParts,
            writers,
            readers,
            DFLT_TEST_TIME,
            null,
            init,
            writer,
            reader);
    }

    /**
     * @throws Exception If failed
     */
    public void testOperationsSequenceScanConsistency_SingleNode_SinglePartition() throws Exception {
        operationsSequenceConsistency(1, 0, 0, 1, SCAN);
    }

    /**
     * @throws Exception If failed
     */
    public void testOperationsSequenceScanConsistency_SingleNode() throws Exception {
        operationsSequenceConsistency(1, 0, 0, 64, SCAN);
    }

    /**
     * @throws Exception If failed
     */
    public void testOperationsSequenceScanConsistency_ClientServer_Backups0() throws Exception {
        operationsSequenceConsistency(4, 2, 0, 64, SCAN);
    }

    /**
     * @throws Exception If failed
     */
    public void testOperationsSequenceScanConsistency_ClientServer_Backups1() throws Exception {
        operationsSequenceConsistency(4, 2, 1, 64, SCAN);
    }

    /**
     * @throws Exception If failed
     */
    public void testOperationsSequenceGetConsistency_SingleNode_SinglePartition() throws Exception {
        operationsSequenceConsistency(1, 0, 0, 1, GET);
    }

    /**
     * @throws Exception If failed
     */
    public void testOperationsSequenceGetConsistency_SingleNode() throws Exception {
        operationsSequenceConsistency(1, 0, 0, 64, GET);
    }

    /**
     * @throws Exception If failed
     */
    public void testOperationsSequenceGetConsistency_ClientServer_Backups0() throws Exception {
        operationsSequenceConsistency(4, 2, 0, 64, GET);
    }

    /**
     * @throws Exception If failed
     */
    public void testOperationsSequenceGetConsistency_ClientServer_Backups1() throws Exception {
        operationsSequenceConsistency(4, 2, 1, 64, GET);
    }

    /**
     * @param srvs Number of server nodes.
     * @param clients Number of client nodes.
     * @param cacheBackups Number of cache backups.
     * @param cacheParts Number of cache partitions.
     * @param readMode Read mode.
     * @throws Exception If failed.
     */
    private void operationsSequenceConsistency(
        final int srvs,
        final int clients,
        int cacheBackups,
        int cacheParts,
        ReadMode readMode
    ) throws Exception {
        final int writers = 4;

        final int readers = 4;

        final long time = 10_000;

        final AtomicInteger keyCntr = new AtomicInteger();

        GridInClosure3<Integer, List<TestCache>, AtomicBoolean> writer =
            new GridInClosure3<Integer, List<TestCache>, AtomicBoolean>() {
                @Override public void apply(Integer idx, List<TestCache> caches, AtomicBoolean stop) {
                    ThreadLocalRandom rnd = ThreadLocalRandom.current();

                    int cnt = 0;

                    while (!stop.get()) {
                        TestCache<Integer, Value> cache = randomCache(caches, rnd);

                        try {
                            IgniteTransactions txs = cache.cache.unwrap(Ignite.class).transactions();

                            Integer key = keyCntr.incrementAndGet();

                            try (Transaction tx = txs.txStart(PESSIMISTIC, REPEATABLE_READ)) {
                                cache.cache.put(key, new Value(idx, cnt++));

                                tx.commit();
                            }

                            if (key > 100_000)
                                break;
                        }
                        finally {
                            cache.readUnlock();
                        }
                    }

                    info("Writer finished, updates: " + cnt);
                }
            };

        GridInClosure3<Integer, List<TestCache>, AtomicBoolean> reader =
            new GridInClosure3<Integer, List<TestCache>, AtomicBoolean>() {
                @Override public void apply(Integer idx, List<TestCache> caches, AtomicBoolean stop) {
                    ThreadLocalRandom rnd = ThreadLocalRandom.current();

                    Set keys = new HashSet();

                    while (!stop.get()) {
                        TestCache<Integer, Value> cache = randomCache(caches, rnd);

                        try {
                            Map<Integer, TreeSet<Integer>> vals = new HashMap<>();

                            switch (readMode) {
                                case SCAN:
                                    for (Cache.Entry<Integer, Value> e : cache.cache) {
                                        Value val = e.getValue();

                                        assertNotNull(val);

                                        TreeSet<Integer> cntrs = vals.get(val.key);

                                        if (cntrs == null)
                                            vals.put(val.key, cntrs = new TreeSet<>());

                                        boolean add = cntrs.add(val.cnt);

                                        assertTrue(add);
                                    }

                                    break;

                                case GET:
                                    for (int i = keys.size(); i < keyCntr.get(); i++)
                                        keys.add(i);

                                    Iterable<Map.Entry<Integer, Value>> entries = cache.cache.getAll(keys).entrySet();

                                    for (Map.Entry<Integer, Value> e : entries) {
                                        Value val = e.getValue();

                                        assertNotNull(val);

                                        TreeSet<Integer> cntrs = vals.get(val.key);

                                        if (cntrs == null)
                                            vals.put(val.key, cntrs = new TreeSet<>());

                                        boolean add = cntrs.add(val.cnt);

                                        assertTrue(add);
                                    }

                                    break;

                                default:
                                    fail("Unsupported read mode: " + readMode.name() + '.');
                            }

                            for (TreeSet<Integer> readCntrs : vals.values()) {
                                for (int i = 0; i < readCntrs.size(); i++)
                                    assertTrue(readCntrs.contains(i));
                            }
                        }
                        finally {
                            cache.readUnlock();
                        }
                    }
                }
            };

        readWriteTest(
            null,
            srvs,
            clients,
            cacheBackups,
            cacheParts,
            writers,
            readers,
            time,
            null,
            null,
            writer,
            reader);
    }

    /**
     * TODO IGNITE-5935 enable when recovery is implemented.
     *
     * @throws Exception If failed.
     */
    public void _testNodesRestartNoHang() throws Exception {
        final int srvs = 4;
        final int clients = 4;
        final int writers = 6;
        final int readers = 2;

        final int KEYS = 100_000;

        GridInClosure3<Integer, List<TestCache>, AtomicBoolean> writer =
            new GridInClosure3<Integer, List<TestCache>, AtomicBoolean>() {
                @Override public void apply(Integer idx, List<TestCache> caches, AtomicBoolean stop) {
                    ThreadLocalRandom rnd = ThreadLocalRandom.current();

                    Map<Integer, Integer> map = new TreeMap<>();
                    Set<Integer> keys = new LinkedHashSet();

                    int cnt = 0;

                    while (!stop.get()) {
                        int keysCnt = rnd.nextInt(32) + 1;
<<<<<<< HEAD

                        while (keys.size() < keysCnt) {
                            int key = rnd.nextInt(KEYS);

=======

                        while (keys.size() < keysCnt) {
                            int key = rnd.nextInt(KEYS);

>>>>>>> 9ab8ebd7
                            if(keys.add(key))
                                map.put(key, cnt);
                        }

                        TestCache<Integer, Integer> cache = randomCache(caches, rnd);

                        try {
                            IgniteTransactions txs = cache.cache.unwrap(Ignite.class).transactions();

                            try (Transaction tx = txs.txStart(PESSIMISTIC, REPEATABLE_READ)) {
                                if (rnd.nextBoolean()) {
                                    Map<Integer, Integer> res = checkAndGetAll(false, cache.cache, map.keySet(),
                                        rnd.nextBoolean() ? GET : SCAN);

                                    assertNotNull(res);
                                }

                                cache.cache.putAll(map);

                                tx.commit();
                            }
                            catch (Exception e) {
                                Assert.assertTrue("Unexpected error: " + e, X.hasCause(e, ClusterTopologyException.class));
                            }
                        }
                        finally {
                            cache.readUnlock();

                            keys.clear();
                            map.clear();
                        }

                        cnt++;
                    }

                    info("Writer done, updates: " + cnt);
                }
            };

        GridInClosure3<Integer, List<TestCache>, AtomicBoolean> reader =
            new GridInClosure3<Integer, List<TestCache>, AtomicBoolean>() {
                @Override public void apply(Integer idx, List<TestCache> caches, AtomicBoolean stop) {
                    ThreadLocalRandom rnd = ThreadLocalRandom.current();

                    Set<Integer> keys = new LinkedHashSet<>();

                    while (!stop.get()) {
                        int keyCnt = rnd.nextInt(64) + 1;

                        while (keys.size() < keyCnt)
                            keys.add(rnd.nextInt(KEYS));

                        TestCache<Integer, Integer> cache = randomCache(caches, rnd);

                        Map<Integer, Integer> map;

                        try {
                            map = checkAndGetAll(false, cache.cache, keys, rnd.nextBoolean() ? GET : SCAN);

                            assertNotNull(map);
                        }
                        finally {
                            cache.readUnlock();
                        }

                        keys.clear();
                    }
                }
            };

        readWriteTest(
            RestartMode.RESTART_RND_SRV,
            srvs,
            clients,
            1,
            256,
            writers,
            readers,
            DFLT_TEST_TIME,
            null,
            null,
            writer,
            reader);

        for (Ignite node : G.allGrids())
            checkActiveQueriesCleanup(node);
    }

    /**
     * @throws Exception If failed.
     */
    public void testActiveQueryCleanupOnNodeFailure() throws Exception {
        testSpi = true;

        final Ignite srv = startGrid(0);

        srv.createCache(cacheConfiguration(PARTITIONED, FULL_SYNC, 0, 1024));

        client = true;

        final Ignite client = startGrid(1);

        TestRecordingCommunicationSpi srvSpi = TestRecordingCommunicationSpi.spi(srv);

        srvSpi.blockMessages(GridNearGetResponse.class, getTestIgniteInstanceName(1));

        TestRecordingCommunicationSpi.spi(client).blockMessages(MvccAckRequestQueryCntr.class,
            getTestIgniteInstanceName(0));

        IgniteInternalFuture<?> fut = GridTestUtils.runAsync(new Callable<Void>() {
            @Override public Void call() throws Exception {
                IgniteCache cache = client.cache(DEFAULT_CACHE_NAME);

                cache.getAll(F.asSet(1, 2, 3));

                return null;
            }
        });

        srvSpi.waitForBlocked();

        assertFalse(fut.isDone());

        stopGrid(1);

        checkActiveQueriesCleanup(ignite(0));

        try {
            fut.get();
        }
        catch (Exception ignore) {
            // No-op.
        }
    }

    /**
     * @throws Exception If failed.
     */
    public void testRebalanceSimple() throws Exception {
        fail("https://issues.apache.org/jira/browse/IGNITE-9451");

        Ignite srv0 = startGrid(0);

        IgniteCache<Integer, Integer> cache = (IgniteCache)srv0.createCache(
            cacheConfiguration(PARTITIONED, FULL_SYNC, 0, DFLT_PARTITION_COUNT));

        Map<Integer, Integer> map;
        Map<Integer, Integer> resMap;

        try (Transaction tx = srv0.transactions().txStart(PESSIMISTIC, REPEATABLE_READ)) {
            map = new HashMap<>();

            for (int i = 0; i < DFLT_PARTITION_COUNT * 3; i++)
                map.put(i, i);

            cache.putAll(map);

            tx.commit();
        }

        startGrid(1);

        awaitPartitionMapExchange();

        resMap = checkAndGetAll(false, cache, map.keySet(), GET, SCAN);

        assertEquals(map.size(), resMap.size());

        for (int i = 0; i < map.size(); i++)
            assertEquals(i, (Object)resMap.get(i));

        try (Transaction tx = srv0.transactions().txStart(PESSIMISTIC, REPEATABLE_READ)) {
            for (int i = 0; i < DFLT_PARTITION_COUNT * 3; i++)
                map.put(i, i + 1);

            cache.putAll(map);

            tx.commit();
        }
        try (Transaction tx = srv0.transactions().txStart(PESSIMISTIC, REPEATABLE_READ)) {
            for (int i = 0; i < DFLT_PARTITION_COUNT * 3; i++)
                map.put(i, i + 2);

            cache.putAll(map);

            tx.commit();
        }

        startGrid(2);

        awaitPartitionMapExchange();

        resMap = checkAndGetAll(false, cache, map.keySet(), GET, SCAN);

        assertEquals(map.size(), map.size());

        for (int i = 0; i < map.size(); i++)
            assertEquals(i + 2, (Object)resMap.get(i));

        // Run fake transaction
        try (Transaction tx = srv0.transactions().txStart(PESSIMISTIC, REPEATABLE_READ)) {
            Integer val = cache.get(0);

            cache.put(0, val);

            tx.commit();
        }

        resMap = checkAndGetAll(false, cache, map.keySet(), GET, SCAN);

        assertEquals(map.size(), map.size());

        for (int i = 0; i < map.size(); i++)
            assertEquals(i + 2, (Object)resMap.get(i));
    }

    /**
     * @throws Exception If failed.
     */
    public void testRebalanceWithRemovedValuesSimple() throws Exception {
        fail("https://issues.apache.org/jira/browse/IGNITE-9451");

        Ignite node = startGrid(0);

        IgniteTransactions txs = node.transactions();

        final IgniteCache<Object, Object> cache = node.createCache(cacheConfiguration(PARTITIONED, FULL_SYNC, 1, 64));

        try (Transaction tx = txs.txStart(PESSIMISTIC, REPEATABLE_READ)) {
            for (int k = 0; k < 100; k++)
                cache.remove(k);

            tx.commit();
        }

        Map<Object, Object> expVals = new HashMap<>();

        try (Transaction tx = txs.txStart(PESSIMISTIC, REPEATABLE_READ)) {
            for (int k = 100; k < 200; k++) {
                cache.put(k, k);

                expVals.put(k, k);
            }

            tx.commit();
        }

        try (Transaction tx = txs.txStart(PESSIMISTIC, REPEATABLE_READ)) {
            for (int k = 100; k < 200; k++) {
                if (k % 2 == 0) {
                    cache.remove(k);

                    expVals.remove(k);
                }
            }

            tx.commit();
        }

        startGrid(1);

        awaitPartitionMapExchange();

        checkValues(expVals, jcache(1));

        stopGrid(0);

        checkValues(expVals, jcache(1));
    }

    /**
     * @throws Exception If failed.
     */
    public void testTxPrepareFailureSimplePessimisticTx() throws Exception {
        testSpi = true;

        startGrids(3);

        client = true;

        final Ignite client = startGrid(3);

        final IgniteCache cache = client.createCache(
            cacheConfiguration(PARTITIONED, FULL_SYNC, 0, DFLT_PARTITION_COUNT));

        final Integer key1 = primaryKey(jcache(1));
        final Integer key2 = primaryKey(jcache(2));

        TestRecordingCommunicationSpi srv1Spi = TestRecordingCommunicationSpi.spi(ignite(1));

        srv1Spi.blockMessages(GridNearTxPrepareResponse.class, client.name());

        IgniteInternalFuture fut = GridTestUtils.runAsync(new Callable() {
            @Override public Object call() throws Exception {
                try {
                    try (Transaction tx = client.transactions().txStart(PESSIMISTIC, REPEATABLE_READ)) {
                        cache.put(key1, 1);
                        cache.put(key2, 2);

                        tx.commit();
                    }

                    fail();
                }
                catch (ClusterTopologyException e) {
                    info("Expected exception: " + e);
                }

                return null;
            }
        }, "tx-thread");

        GridTestUtils.waitForCondition(
            new GridAbsPredicate() {
                @Override public boolean apply() {
                    return srv1Spi.hasBlockedMessages() || fut.isDone() && fut.error() != null;
                }
            }, 10_000
        );

        if (fut.isDone())
            fut.get(); // Just to fail with future error.

        assertFalse(fut.isDone());

        stopGrid(1);

        fut.get();

        assertNull(cache.get(key1));
        assertNull(cache.get(key2));

        try (Transaction tx = client.transactions().txStart(PESSIMISTIC, REPEATABLE_READ)) {
            cache.put(key1, 1);
            cache.put(key2, 2);

            tx.commit();
        }

        assertEquals(1, checkAndGet(false, cache, key1, GET, SCAN));
        assertEquals(2, checkAndGet(false, cache, key2, GET, SCAN));
    }

    /**
     * @throws Exception If failed.
     */
    public void testMvccCoordinatorChangeSimple() throws Exception {
        fail("https://issues.apache.org/jira/browse/IGNITE-9722");

        Ignite srv0 = startGrid(0);

        final List<String> cacheNames = new ArrayList<>();

        for (CacheConfiguration ccfg : cacheConfigurations()) {
            ccfg.setName("cache-" + cacheNames.size());

            cacheNames.add(ccfg.getName());

            srv0.createCache(ccfg);
        }

        checkPutGet(cacheNames);

        for (int i = 0; i < 3; i++) {
            startGrid(i + 1);

            checkPutGet(cacheNames);

            checkCoordinatorsConsistency(null);
        }

        client = true;

        for (int i = 0; i < 3; i++) {
            Ignite node = startGrid(i + 4);

            // Init client caches outside of transactions.
            for (String cacheName : cacheNames)
                node.cache(cacheName);

            checkPutGet(cacheNames);

            checkCoordinatorsConsistency(null);
        }

        for (int i = 0; i < 3; i++) {
            stopGrid(i);

            awaitPartitionMapExchange();

            checkPutGet(cacheNames);

            checkCoordinatorsConsistency(null);
        }
    }

    /**
     * @param cacheNames Cache names.
     */
    private void checkPutGet(List<String> cacheNames) {
        List<Ignite> nodes = G.allGrids();

        assertFalse(nodes.isEmpty());

        Ignite putNode = nodes.get(ThreadLocalRandom.current().nextInt(nodes.size()));

        Map<Integer, Integer> vals = new HashMap();

        Integer val = ThreadLocalRandom.current().nextInt();

        for (int i = 0; i < 10; i++)
            vals.put(i, val);

        try (Transaction tx = putNode.transactions().txStart(PESSIMISTIC, REPEATABLE_READ)) {
            for (String cacheName : cacheNames)
                putNode.cache(cacheName).putAll(vals);

            tx.commit();
        }

        for (Ignite node : nodes) {
            for (String cacheName : cacheNames) {
                Map<Object, Object> res = checkAndGetAll(false, node.cache(cacheName), vals.keySet(), SCAN, GET);

                assertEquals(vals, res);
            }
        }
    }

    /**
     * @throws Exception If failed.
     */
    public void testMvccCoordinatorInfoConsistency() throws Exception {
        for (int i = 0; i < 4; i++) {
            startGrid(i);

            if (persistence && i == 0)
                ignite(i).active(true);

            checkCoordinatorsConsistency(i + 1);
        }

        client = true;

        startGrid(4);

        checkCoordinatorsConsistency(5);

        startGrid(5);

        checkCoordinatorsConsistency(6);

        client = false;

        stopGrid(0);

        awaitPartitionMapExchange();

        checkCoordinatorsConsistency(5);
    }

    /**
     * @throws Exception If failed.
     */
    public void testMvccCoordinatorInfoConsistency_Persistence() throws Exception {
        persistence = true;

        testMvccCoordinatorInfoConsistency();
    }

    /**
     * @param expNodes Expected nodes number.
     */
    private void checkCoordinatorsConsistency(@Nullable Integer expNodes) {
        List<Ignite> nodes = G.allGrids();

        if (expNodes != null)
            assertEquals(expNodes, (Integer)nodes.size());

        MvccCoordinator crd = null;

        for (Ignite node : G.allGrids()) {
            MvccCoordinator crd0 = mvccProcessor(node).currentCoordinator();

            if (crd != null)
                assertEquals(crd, crd0);
            else
                crd = crd0;
        }
    }

    /**
     * @throws Exception If failed.
     */
    public void testGetVersionRequestFailover() throws Exception {
        final int NODES = 5;

        testSpi = true;

        startGridsMultiThreaded(NODES - 1);

        client = true;

        Ignite client = startGrid(NODES - 1);

        final List<String> cacheNames = new ArrayList<>();

        final Map<Integer, Integer> vals = new HashMap<>();

        for (int i = 0; i < 100; i++)
            vals.put(i, i);

        for (CacheConfiguration ccfg : cacheConfigurations()) {
            ccfg.setName("cache-" + cacheNames.size());

            ccfg.setNodeFilter(new TestCacheNodeExcludingFilter(getTestIgniteInstanceName(0)));

            cacheNames.add(ccfg.getName());

            IgniteCache cache = client.createCache(ccfg);

            try (Transaction tx = client.transactions().txStart(PESSIMISTIC, REPEATABLE_READ)) {
                writeAllByMode(cache, vals, PUT, INTEGER_CODEC);

                tx.commit();
            }
        }

        final AtomicInteger nodeIdx = new AtomicInteger(1);

        final AtomicBoolean done = new AtomicBoolean();

        try {
            IgniteInternalFuture getFut = GridTestUtils.runMultiThreadedAsync(new Callable<Void>() {
                @Override public Void call() throws Exception {
                    Ignite node = ignite(nodeIdx.getAndIncrement());

                    int cnt = 0;

                    while (!done.get()) {
                        for (String cacheName : cacheNames) {
                            // TODO IGNITE-6754 add SQL and SCAN support.
                            Map<Integer, Integer> res = readAllByMode(node.cache(cacheName), vals.keySet(), GET, INTEGER_CODEC);

                            assertEquals(vals, res);
                        }

                        cnt++;
                    }

                    log.info("Finished [node=" + node.name() + ", cnt=" + cnt + ']');

                    return null;
                }
            }, NODES - 1, "get-thread");

            doSleep(1000);

            TestRecordingCommunicationSpi crdSpi = TestRecordingCommunicationSpi.spi(ignite(0));

            crdSpi.blockMessages(new IgniteBiPredicate<ClusterNode, Message>() {
                @Override public boolean apply(ClusterNode node, Message msg) {
                    return msg instanceof MvccSnapshotResponse;
                }
            });

            crdSpi.waitForBlocked();

            stopGrid(0);

            doSleep(1000);

            done.set(true);

            getFut.get();
        }
        finally {
            done.set(true);
        }
    }

    /**
     * @throws Exception If failed.
     */
    public void testLoadWithStreamer() throws Exception {
        startGridsMultiThreaded(5);

        client = true;

        startGrid(5);

        Ignite node = ignite(0);

        IgniteCache cache = node.createCache(cacheConfiguration(PARTITIONED, FULL_SYNC, 2, 64));

        final int KEYS = 1_000;

        Map<Object, Object> data = new HashMap<>();

        try (IgniteDataStreamer<Integer, Integer> streamer = node.dataStreamer(cache.getName())) {
            for (int i = 0; i < KEYS; i++) {
                streamer.addData(i, i);

                data.put(i, i);
            }
        }

        checkValues(data, cache);

        checkCacheData(data, cache.getName());

        checkPutGet(F.asList(cache.getName()));
    }

    /**
     * @throws Exception If failed.
     */
    public void testUpdate_N_Objects_SingleNode_SinglePartition_Get() throws Exception {
        int[] nValues = {3, 5, 10};

        for (int n : nValues) {
            updateNObjectsTest(n, 1, 0, 0, 1, 10_000, null, GET, PUT, null);

            afterTest();
        }
    }

    /**
     * @throws Exception If failed.
     */
    public void testUpdate_N_Objects_SingleNode_Get() throws Exception {
        int[] nValues = {3, 5, 10};

        for (int n : nValues) {
            updateNObjectsTest(n, 1, 0, 0, 64, 10_000, null, GET, PUT, null);

            afterTest();
        }
    }

    /**
     * @throws Exception If failed.
     */
    public void testUpdate_N_Objects_SingleNode_SinglePartition_Scan() throws Exception {
        int[] nValues = {3, 5, 10};

        for (int n : nValues) {
            updateNObjectsTest(n, 1, 0, 0, 1, 10_000, null, SCAN, PUT, null);

            afterTest();
        }
    }

    /**
     * @throws Exception If failed.
     */
    public void testUpdate_N_Objects_SingleNode_Scan() throws Exception {
        int[] nValues = {3, 5, 10};

        for (int n : nValues) {
            updateNObjectsTest(n, 1, 0, 0, 64, 10_000, null, SCAN, PUT, null);

            afterTest();
        }
    }

    /**
     * @throws Exception If failed.
     */
    public void testUpdate_N_Objects_ClientServer_Backups2_Get() throws Exception {
        int[] nValues = {3, 5, 10};

        for (int n : nValues) {
            updateNObjectsTest(n, 4, 2, 2, DFLT_PARTITION_COUNT, 10_000, null, GET, PUT, null);

            afterTest();
        }
    }

    /**
     * @throws Exception If failed.
     */
    public void testUpdate_N_Objects_ClientServer_Backups1_Scan() throws Exception {
        int[] nValues = {3, 5, 10};

        for (int n : nValues) {
            updateNObjectsTest(n, 2, 1, 1, DFLT_PARTITION_COUNT, 10_000, null, SCAN, PUT, null);

            afterTest();
        }
    }

    /**
     * @throws Exception If failed.
     */
    public void testImplicitPartsScan_SingleNode_SinglePartition() throws Exception {
        doImplicitPartsScanTest(1, 0, 0, 1, 10_000);
    }

    /**
     * @throws Exception If failed.
     */
    public void testImplicitPartsScan_SingleNode() throws Exception {
        doImplicitPartsScanTest(1, 0, 0, 64, 10_000);
    }

    /**
     * @throws Exception If failed.
     */
    public void testImplicitPartsScan_ClientServer_Backups0() throws Exception {
        doImplicitPartsScanTest(4, 2, 0, 64, 10_000);
    }

    /**
     * @throws Exception If failed.
     */
    public void testImplicitPartsScan_ClientServer_Backups1() throws Exception {
        doImplicitPartsScanTest(4, 2, 1, 64, 10_000);
    }

    /**
     * @throws Exception If failed.
     */
    public void testImplicitPartsScan_ClientServer_Backups2() throws Exception {
        doImplicitPartsScanTest(4, 2, 2, 64, 10_000);
    }

    /**
     * @param srvs Number of server nodes.
     * @param clients Number of client nodes.
     * @param cacheBackups Number of cache backups.
     * @param cacheParts Number of cache partitions.
     * @param time Test time.
     * @throws Exception If failed.
     */
    private void doImplicitPartsScanTest(
        final int srvs,
        final int clients,
        int cacheBackups,
        int cacheParts,
        long time) throws Exception {
        fail("https://issues.apache.org/jira/browse/IGNITE-9470");

        final int KEYS_PER_PART = 20;

        final int writers = 4;

        final int readers = 4;

        Map<Integer, List<Integer>> keysByParts = new HashMap<>();

        final IgniteInClosure<IgniteCache<Object, Object>> init = new IgniteInClosure<IgniteCache<Object, Object>>() {
            @Override public void apply(IgniteCache<Object, Object> cache) {
                final IgniteTransactions txs = cache.unwrap(Ignite.class).transactions();

                for (int i = 0; i < cacheParts; i++) {
                    List<Integer> keys = new ArrayList<>();

                    keysByParts.put(i, keys);
                }

                Affinity aff = affinity(cache);

                int cntr = 0;
                int key = 0;

                while (cntr < KEYS_PER_PART * cacheParts) {
                    int part = aff.partition(key);

                    List<Integer> keys = keysByParts.get(part);

                    if (keys.size() < KEYS_PER_PART) {
                        keys.add(key);

                        cntr++;
                    }

                    key++;
                }

                try (Transaction tx = txs.txStart(PESSIMISTIC, REPEATABLE_READ)) {
                    for (List<Integer> keys : keysByParts.values())
                        for (Integer k : keys)
                            cache.put(k, new MvccTestAccount(0, 1));

                    tx.commit();
                }
            }
        };

        GridInClosure3<Integer, List<TestCache>, AtomicBoolean> writer =
            new GridInClosure3<Integer, List<TestCache>, AtomicBoolean>() {
                @Override public void apply(Integer idx, List<TestCache> caches, AtomicBoolean stop) {
                    ThreadLocalRandom rnd = ThreadLocalRandom.current();

                    while (!stop.get()) {
                        int part = rnd.nextInt(cacheParts);

                        List<Integer> partKeys = keysByParts.get(part);

                        TestCache<Integer, MvccTestAccount> cache = randomCache(caches, rnd);
                        IgniteTransactions txs = cache.cache.unwrap(Ignite.class).transactions();

                        Integer k1 = partKeys.get(rnd.nextInt(KEYS_PER_PART));
                        Integer k2 = partKeys.get(rnd.nextInt(KEYS_PER_PART));

                        while (k1.equals(k2))
                            k2 = partKeys.get(rnd.nextInt(KEYS_PER_PART));

                        if(k1 > k2) {
                            int tmp = k1;
                            k1 = k2;
                            k2 = tmp;
                        }

                        TreeSet<Integer> keys = new TreeSet<>();

                        keys.add(k1);
                        keys.add(k2);

                        try (Transaction tx = txs.txStart(PESSIMISTIC, REPEATABLE_READ)) {
                            Map<Integer, MvccTestAccount> accs = cache.cache.getAll(keys);

                            MvccTestAccount acc1 = accs.get(k1);
                            MvccTestAccount acc2 = accs.get(k2);

                            assertNotNull(acc1);
                            assertNotNull(acc2);

                            cache.cache.put(k1, new MvccTestAccount(acc1.val + 1, acc1.updateCnt + 1));
                            cache.cache.put(k2, new MvccTestAccount(acc2.val - 1, acc2.updateCnt + 1));

                            tx.commit();
                        }
                        finally {
                            cache.readUnlock();
                        }
                    }
                }
            };

        GridInClosure3<Integer, List<TestCache>, AtomicBoolean> reader =
            new GridInClosure3<Integer, List<TestCache>, AtomicBoolean>() {
                @Override public void apply(Integer idx, List<TestCache> caches, AtomicBoolean stop) {
                    ThreadLocalRandom rnd = ThreadLocalRandom.current();

                    while (!stop.get()) {
                        int part = rnd.nextInt(cacheParts);

                        TestCache<Integer, Integer> cache = randomCache(caches, rnd);

                        try {
                            Affinity aff = affinity(cache.cache);

                            ScanQuery<Integer, MvccTestAccount> qry = new ScanQuery<>(part);

                            List<Cache.Entry<Integer, MvccTestAccount>> res = cache.cache.query(qry).getAll();

                            int sum = 0;

                            for (Cache.Entry<Integer, MvccTestAccount> entry : res) {
                                Integer key = entry.getKey();
                                MvccTestAccount acc = entry.getValue();

                                assertEquals(part, aff.partition(key));

                                sum += acc.val;
                            }

                            assertEquals(0, sum);

                        }
                        finally {
                            cache.readUnlock();
                        }

                        if (idx == 0) {
                            cache = randomCache(caches, rnd);

                            try {
                                ScanQuery<Integer, MvccTestAccount> qry = new ScanQuery<>();

                                List<Cache.Entry<Integer, MvccTestAccount>> res = cache.cache.query(qry).getAll();

                                int sum = 0;

                                for (Cache.Entry<Integer, MvccTestAccount> entry : res) {
                                    Integer key = entry.getKey();
                                    MvccTestAccount acc = entry.getValue();

                                    sum += acc.val;
                                }

                                assertEquals(0, sum);
                            }
                            finally {
                                cache.readUnlock();
                            }
                        }
                    }
                }
            };

        readWriteTest(
            null,
            srvs,
            clients,
            cacheBackups,
            cacheParts,
            writers,
            readers,
            time,
            null,
            init,
            writer,
            reader);
    }

    /**
     * @throws IgniteCheckedException If failed.
     */
    public void testSize() throws Exception {
        Ignite node = startGrid(0);

        IgniteCache cache = node.createCache(cacheConfiguration(PARTITIONED, FULL_SYNC, 0, 1));

        assertEquals(cache.size(), 0);

        final int KEYS = 10;

        // Initial put.
        for (int i = 0; i < KEYS; i++) {
            final Integer key = i;

            try (Transaction tx = node.transactions().txStart(PESSIMISTIC, REPEATABLE_READ)) {
                cache.put(key, i);

                tx.commit();
            }

            assertEquals(i + 1, cache.size());
        }

        // Update.
        for (int i = 0; i < KEYS; i++) {
            final Integer key = i;

            try (Transaction tx = node.transactions().txStart(PESSIMISTIC, REPEATABLE_READ)) {
                cache.put(key, i);

                tx.commit();
            }

            assertEquals(KEYS, cache.size());
        }

        int size = KEYS;

        // Remove.
        for (int i = 0; i < KEYS; i++) {
            if (i % 2 == 0) {
                final Integer key = i;

                try (Transaction tx = node.transactions().txStart(PESSIMISTIC, REPEATABLE_READ)) {
                    cache.remove(key);

                    tx.commit();
                }

                size--;

                assertEquals(size, cache.size());
            }
        }

        // Check size does not change if remove already removed keys.
        for (int i = 0; i < KEYS; i++) {
            if (i % 2 == 0) {
                final Integer key = i;

                try (Transaction tx = node.transactions().txStart(PESSIMISTIC, REPEATABLE_READ)) {
                    cache.remove(key);

                    tx.commit();
                }

                assertEquals(size, cache.size());
            }
        }

        // Check rollback create.
        for (int i = 0; i < KEYS; i++) {
            if (i % 2 == 0) {
                final Integer key = i;

                try (Transaction tx = node.transactions().txStart(PESSIMISTIC, REPEATABLE_READ)) {
                    cache.put(key, i);

                    tx.rollback();
                }

                assertEquals(size, cache.size());
            }
        }

        // Check rollback update.
        for (int i = 0; i < KEYS; i++) {
            final Integer key = i;

            try (Transaction tx = node.transactions().txStart(PESSIMISTIC, REPEATABLE_READ)) {
                cache.put(key, -1);

                tx.rollback();
            }

            assertEquals(size, cache.size());
        }

        // Check rollback remove.
        for (int i = 0; i < KEYS; i++) {
            final Integer key = i;

            try (Transaction tx = node.transactions().txStart(PESSIMISTIC, REPEATABLE_READ)) {
                cache.remove(key);

                tx.rollback();
            }

            assertEquals(size, cache.size());
        }

        // Restore original state.
        for (int i = 0; i < KEYS; i++) {
            if (i % 2 == 0) {
                final Integer key = i;

                try (Transaction tx = node.transactions().txStart(PESSIMISTIC, REPEATABLE_READ)) {
                    cache.put(key, i);

                    tx.commit();
                }

                size++;

                assertEquals(size, cache.size());
            }
        }

        // Check state.
        for (int i = 0; i < KEYS; i++)
            assertEquals(i, cache.get(i));
    }

    /**
     * @throws IgniteCheckedException If failed.
     */
    public void testInternalApi() throws Exception {
        Ignite node = startGrid(0);

        IgniteCache cache = node.createCache(cacheConfiguration(PARTITIONED, FULL_SYNC, 0, 1));

        GridCacheContext cctx =
            ((IgniteKernal)node).context().cache().context().cacheContext(CU.cacheId(cache.getName()));

        MvccProcessorImpl crd = mvccProcessor(node);

        // Start query to prevent cleanup.
        IgniteInternalFuture<MvccSnapshot> fut = crd.requestSnapshotAsync();

        fut.get();

        final int KEYS = 1000;

        for (int i = 0; i < 10; i++) {
            for (int k = 0; k < KEYS; k++) {
                final Integer key = k;

                try (Transaction tx = node.transactions().txStart(PESSIMISTIC, REPEATABLE_READ)) {
                    cache.put(key, i);

                    tx.commit();
                }
            }
        }

        for (int k = 0; k < KEYS; k++) {
            final Integer key = k;

            KeyCacheObject key0 = cctx.toCacheKeyObject(key);

            List<IgniteBiTuple<Object, MvccVersion>> vers = cctx.offheap().mvccAllVersions(cctx, key0);

            assertEquals(10, vers.size());

            CacheDataRow row = cctx.offheap().read(cctx, key0);

            Object val = ((CacheObject)vers.get(0).get1()).value(cctx.cacheObjectContext(), false);

            checkRow(cctx, row, key0, val);

            for (IgniteBiTuple<Object, MvccVersion> ver : vers) {
                MvccVersion cntr = ver.get2();

                MvccSnapshot readVer =
                    new MvccSnapshotWithoutTxs(cntr.coordinatorVersion(), cntr.counter(), Integer.MAX_VALUE, 0);

                row = cctx.offheap().mvccRead(cctx, key0, readVer);

                Object verVal = ((CacheObject)ver.get1()).value(cctx.cacheObjectContext(), false);

                checkRow(cctx, row, key0, verVal);
            }

            checkRow(cctx,
                cctx.offheap().mvccRead(cctx, key0, version(vers.get(0).get2().coordinatorVersion() + 1, 1)),
                key0,
                val);

            checkRow(cctx,
                cctx.offheap().mvccRead(cctx, key0, version(vers.get(0).get2().coordinatorVersion(), vers.get(0).get2().counter() + 1)),
                key0,
                val);

            MvccSnapshotResponse ver = version(vers.get(0).get2().coordinatorVersion(), 100000);

            for (int v = 0; v < vers.size(); v++) {
                MvccVersion cntr = vers.get(v).get2();

                ver.addTx(cntr.counter());

                row = cctx.offheap().mvccRead(cctx, key0, ver);

                if (v == vers.size() - 1)
                    assertNull(row);
                else {
                    Object nextVal = ((CacheObject)vers.get(v + 1).get1()).value(cctx.cacheObjectContext(), false);

                    checkRow(cctx, row, key0, nextVal);
                }
            }
        }

        KeyCacheObject key = cctx.toCacheKeyObject(KEYS);

        cache.put(key, 0);

        cache.remove(key);

        cctx.offheap().mvccRemoveAll((GridCacheMapEntry)cctx.cache().entryEx(key));

        crd.ackQueryDone(fut.get(), MVCC_TRACKER_ID_NA);
    }

    /**
     * @throws Exception If failed.
     */
    public void testExpiration() throws Exception {
        fail("https://issues.apache.org/jira/browse/IGNITE-7311");

        final IgniteEx node = startGrid(0);

        IgniteCache cache = node.createCache(cacheConfiguration(PARTITIONED, FULL_SYNC, 1, 64));

        final IgniteCache expiryCache =
            cache.withExpiryPolicy(new TouchedExpiryPolicy(new Duration(TimeUnit.SECONDS, 1)));

        for (int i = 0; i < 10; i++)
            expiryCache.put(1, i);

        assertTrue("Failed to wait for expiration", GridTestUtils.waitForCondition(new GridAbsPredicate() {
            @Override public boolean apply() {
                return expiryCache.localPeek(1) == null;
            }
        }, 5000));

        for (int i = 0; i < 11; i++) {
            if (i % 2 == 0)
                expiryCache.put(1, i);
            else
                expiryCache.remove(1);
        }

        assertTrue("Failed to wait for expiration", GridTestUtils.waitForCondition(new GridAbsPredicate() {
            @Override public boolean apply() {
                return expiryCache.localPeek(1) == null;
            }
        }, 5000));

        expiryCache.put(1, 1);

        assertTrue("Failed to wait for expiration", GridTestUtils.waitForCondition(new GridAbsPredicate() {
            @Override public boolean apply() {
                try {
                    GridCacheContext cctx = node.context().cache().context().cacheContext(CU.cacheId(DEFAULT_CACHE_NAME));

                    KeyCacheObject key = cctx.toCacheKeyObject(1);

                    return cctx.offheap().read(cctx, key) == null;
                }
                catch (Exception e) {
                    fail();

                    return false;
                }
            }
        }, 5000));
    }

    /**
     * @throws Exception If failed.
     */
    public void testChangeExpireTime() throws Exception {
        fail("https://issues.apache.org/jira/browse/IGNITE-7311");

        final IgniteEx node = startGrid(0);

        IgniteCache cache = node.createCache(cacheConfiguration(PARTITIONED, FULL_SYNC, 1, 64));

        cache.put(1, 1);

        final IgniteCache expiryCache =
            cache.withExpiryPolicy(new TouchedExpiryPolicy(new Duration(TimeUnit.SECONDS, 1)));

        expiryCache.get(1);
    }

    /**
     * @param cctx Context.
     * @param row Row.
     * @param expKey Expected row key.
     * @param expVal Expected row value.
     */
    private void checkRow(GridCacheContext cctx, CacheDataRow row, KeyCacheObject expKey, Object expVal) {
        assertNotNull(row);
        assertEquals(expKey, row.key());
        assertEquals(expVal, row.value().value(cctx.cacheObjectContext(), false));
    }

    /**
     * @param crdVer Coordinator version.
     * @param cntr Counter.
     * @return Version.
     */
    private MvccSnapshotResponse version(long crdVer, long cntr) {
        MvccSnapshotResponse res = new MvccSnapshotResponse();

        res.init(0, crdVer, cntr, MvccUtils.MVCC_START_OP_CNTR, MvccUtils.MVCC_COUNTER_NA, 0);

        return res;
    }

    /**
     * @param ccfg Cache configuration.
     */
    private void logCacheInfo(CacheConfiguration<?, ?> ccfg) {
        log.info("Test cache [mode=" + ccfg.getCacheMode() +
            ", sync=" + ccfg.getWriteSynchronizationMode() +
            ", backups=" + ccfg.getBackups() +
            ", near=" + (ccfg.getNearConfiguration() != null) +
            ']');
    }

    /**
     * @param cache Cache.
     * @return Test keys.
     * @throws Exception If failed.
     */
    private List<Integer> testKeys(IgniteCache<Integer, Integer> cache) throws Exception {
        CacheConfiguration ccfg = cache.getConfiguration(CacheConfiguration.class);

        List<Integer> keys = new ArrayList<>();

        if (ccfg.getCacheMode() == PARTITIONED)
            keys.add(nearKey(cache));

        keys.add(primaryKey(cache));

        if (ccfg.getBackups() != 0)
            keys.add(backupKey(cache));

        return keys;
    }

    /**
     * Checks values obtained with different read modes.
     * And returns value in case of it's equality for all read modes.
     * Do not use in tests with writers contention.
     *
     * // TODO remove inTx flag in IGNITE-6938
     * @param inTx Flag whether current read is inside transaction.
     * This is because reads can't see writes made in current transaction.
     * @param cache Cache.
     * @param key Key.
     * @param readModes Read modes to check.
     * @return Value.
     */
    private Object checkAndGet(boolean inTx, IgniteCache cache, Object key, ReadMode... readModes) {
        assert readModes != null && readModes.length > 0;

        if (inTx)
            return getByReadMode(inTx, cache, key, GET);

        Object prevVal = null;

        for (int i = 0; i < readModes.length; i++) {
            ReadMode readMode = readModes[i];

            Object curVal = getByReadMode(inTx, cache, key, readMode);

            if (i == 0)
                prevVal = curVal;
            else {
                assertEquals("Different results on " + readModes[i - 1].name() + " and " +
                    readMode.name() + " read modes.", prevVal, curVal);

                prevVal = curVal;
            }
        }

        return prevVal;
    }

    /**
     * Reads value from cache for the given key using given read mode.
     *
     * // TODO IGNITE-6938 remove inTx flag
     * // TODO IGNITE-6739 add SQL-get support "select _key, _val from cache where _key = key"
     * @param inTx Flag whether current read is inside transaction.
     * This is because reads can't see writes made in current transaction.
     * @param cache Cache.
     * @param key Key.
     * @param readMode Read mode.
     * @return Value.
     */
    private Object getByReadMode(boolean inTx, IgniteCache cache, final Object key, ReadMode readMode) {

        // TODO Remove in IGNITE-6938
        if (inTx)
            readMode = GET;

        switch (readMode) {
            case GET:
                return cache.get(key);

            case SCAN:
                List res = cache.query(new ScanQuery(new IgniteBiPredicate() {
                    @Override public boolean apply(Object k, Object v) {
                        return k.equals(key);
                    }
                })).getAll();

                assertTrue(res.size() <= 1);

                return res.isEmpty() ? null : ((IgniteBiTuple)res.get(0)).getValue();

            default:
                throw new IgniteException("Unsupported read mode: " + readMode);
        }
    }

    /**
     * Checks values obtained with different read modes.
     * And returns value in case of it's equality for all read modes.
     * Do not use in tests with writers contention.
     *
     * // TODO remove inTx flag in IGNITE-6938
     * @param inTx Flag whether current read is inside transaction.
     * This is because reads can't see writes made in current transaction.
     * @param cache Cache.
     * @param keys Key.
     * @param readModes Read modes to check.
     * @return Value.
     */
    private Map checkAndGetAll(boolean inTx, IgniteCache cache, Set keys, ReadMode... readModes) {
        assert readModes != null && readModes.length > 0;

        if (inTx)
            return getAllByReadMode(inTx, cache, keys, GET);

        Map prevVal = null;

        for (int i = 0; i < readModes.length; i++) {
            ReadMode readMode = readModes[i];

            Map curVal = getAllByReadMode(inTx, cache, keys, readMode);

            if (i == 0)
                prevVal = curVal;
            else {
                assertEquals("Different results on read modes " + readModes[i - 1] + " and " +
                    readMode.name(), prevVal, curVal);

                prevVal = curVal;
            }
        }

        return prevVal;
    }

    /**
     * Reads value from cache for the given key using given read mode.
     *
     * // TODO IGNITE-6938 remove inTx flag
     * // TODO IGNITE-6739 add SQL-get support "select _key, _val from cache where _key in ... keySet"
     * @param inTx Flag whether current read is inside transaction.
     * This is because reads can't see writes made in current transaction.
     * @param cache Cache.
     * @param keys Key.
     * @param readMode Read mode.
     * @return Value.
     */
    private Map getAllByReadMode(boolean inTx, IgniteCache cache, Set keys, ReadMode readMode) {

        // TODO Remove in IGNITE-6938
        if (inTx)
            readMode = GET;

        switch (readMode) {
            case GET:
                return cache.getAll(keys);

            case SCAN:
                Map res = (Map)cache.query(new ScanQuery(new IgniteBiPredicate() {
                    @Override public boolean apply(Object k, Object v) {
                        return keys.contains(k);
                    }
                })).getAll()
                    .stream()
                    .collect(Collectors.toMap(v -> ((IgniteBiTuple)v).getKey(), v -> ((IgniteBiTuple)v).getValue()));

                assertTrue(res.size() <= keys.size());

                return res;

            default:
                throw new IgniteException("Unsupported read mode: " + readMode);
        }
    }

    /**
     *
     */
    static class Value {
        /** */
        int key;

        /** */
        int cnt;

        /**
         * @param key Key.
         * @param cnt Update count.
         */
        Value(int key, int cnt) {
            this.key = key;
            this.cnt = cnt;
        }

        /** {@inheritDoc} */
        @Override public String toString() {
            return S.toString(Value.class, this);
        }
    }

    /**
     *
     */
    static class TestKey implements Serializable {
        /** */
        private final int key;

        /** */
        private final byte[] payload;

        /**
         * @param key Key.
         * @param payloadSize Payload size.
         */
        public TestKey(int key, int payloadSize) {
            this.key = key;
            this.payload = new byte[payloadSize];
        }

        /** {@inheritDoc} */
        @Override public boolean equals(Object o) {
            if (this == o)
                return true;

            if (o == null || getClass() != o.getClass())
                return false;

            TestKey testKey = (TestKey)o;

            if (key != testKey.key)
                return false;

            return Arrays.equals(payload, testKey.payload);
        }

        /** {@inheritDoc} */
        @Override public int hashCode() {
            int res = key;

            res = 31 * res + Arrays.hashCode(payload);

            return res;
        }

        /** {@inheritDoc} */
        @Override public String toString() {
            return "TestKey [k=" + key + ", payloadLen=" + payload.length + ']';
        }
    }
}<|MERGE_RESOLUTION|>--- conflicted
+++ resolved
@@ -1664,8 +1664,6 @@
      */
     public void testPessimisticTxGetAllReadsSnapshot_ClientServer() throws Exception {
         txReadsSnapshot(4, 2, 1, 64, GET);
-<<<<<<< HEAD
-=======
     }
 
     /**
@@ -1673,15 +1671,6 @@
      */
     public void testPessimisticTxScanReadsSnapshot_SingleNode_SinglePartition() throws Exception {
         txReadsSnapshot(1, 0, 0, 1, SCAN);
->>>>>>> 9ab8ebd7
-    }
-
-    /**
-     * @throws Exception If failed.
-     */
-<<<<<<< HEAD
-    public void testPessimisticTxScanReadsSnapshot_SingleNode_SinglePartition() throws Exception {
-        txReadsSnapshot(1, 0, 0, 1, SCAN);
     }
 
     /**
@@ -1692,13 +1681,6 @@
     }
 
     /**
-=======
-    public void testPessimisticTxScanReadsSnapshot_ClientServer() throws Exception {
-        txReadsSnapshot(4, 2, 1, 64, SCAN);
-    }
-
-    /**
->>>>>>> 9ab8ebd7
      * @param srvs Number of server nodes.
      * @param clients Number of client nodes.
      * @param cacheBackups Number of cache backups.
@@ -1814,7 +1796,6 @@
 
                         try (Transaction tx = txs.txStart(PESSIMISTIC, REPEATABLE_READ)) {
                             int remaining = ACCOUNTS;
-<<<<<<< HEAD
 
                             do {
                                 int readCnt = rnd.nextInt(remaining) + 1;
@@ -1831,24 +1812,6 @@
 
                                 accounts.putAll(readRes);
 
-=======
-
-                            do {
-                                int readCnt = rnd.nextInt(remaining) + 1;
-
-                                Set<Integer> readKeys = new TreeSet<>();
-
-                                for (int i = 0; i < readCnt; i++)
-                                    readKeys.add(accounts.size() + i);
-
-                                Map<Integer, MvccTestAccount> readRes =
-                                    checkAndGetAll(false, cache.cache, readKeys, readMode);
-
-                                assertEquals(readCnt, readRes.size());
-
-                                accounts.putAll(readRes);
-
->>>>>>> 9ab8ebd7
                                 remaining = ACCOUNTS - accounts.size();
                             }
                             while (remaining > 0);
@@ -2123,17 +2086,10 @@
 
                     while (!stop.get()) {
                         int keysCnt = rnd.nextInt(32) + 1;
-<<<<<<< HEAD
 
                         while (keys.size() < keysCnt) {
                             int key = rnd.nextInt(KEYS);
 
-=======
-
-                        while (keys.size() < keysCnt) {
-                            int key = rnd.nextInt(KEYS);
-
->>>>>>> 9ab8ebd7
                             if(keys.add(key))
                                 map.put(key, cnt);
                         }
@@ -3152,6 +3108,34 @@
             assertEquals(size, cache.size());
         }
 
+        // Check rollback create.
+        for (int i = 0; i < KEYS; i++) {
+            if (i % 2 == 0) {
+                final Integer key = i;
+
+                try (Transaction tx = node.transactions().txStart(PESSIMISTIC, REPEATABLE_READ)) {
+                    cache.put(key, i);
+
+                    tx.rollback();
+                }
+
+                assertEquals(size, cache.size());
+            }
+        }
+
+        // Check rollback update.
+        for (int i = 0; i < KEYS; i++) {
+            final Integer key = i;
+
+            try (Transaction tx = node.transactions().txStart(PESSIMISTIC, REPEATABLE_READ)) {
+                cache.put(key, -1);
+
+                tx.rollback();
+            }
+
+            assertEquals(size, cache.size());
+        }
+
         // Check rollback remove.
         for (int i = 0; i < KEYS; i++) {
             final Integer key = i;
