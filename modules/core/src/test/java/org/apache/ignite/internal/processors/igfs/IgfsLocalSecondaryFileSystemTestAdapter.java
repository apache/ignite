--- conflicted
+++ resolved
@@ -97,12 +97,9 @@
         Path p = path(path);
         PosixFileAttributeView attrView = Files.getFileAttributeView(p, PosixFileAttributeView.class);
 
-<<<<<<< HEAD
-=======
         if (attrView == null)
             throw new UnsupportedOperationException("Posix file attributes not available");
 
->>>>>>> 28beff02
         int perm = 0;
         for(PosixFilePermission pfp : attrView.readAttributes().permissions())
             perm |= (1 << 8 - pfp.ordinal());
