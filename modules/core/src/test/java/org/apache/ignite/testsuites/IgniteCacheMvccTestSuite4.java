/*
 * Licensed to the Apache Software Foundation (ASF) under one or more
 * contributor license agreements.  See the NOTICE file distributed with
 * this work for additional information regarding copyright ownership.
 * The ASF licenses this file to You under the Apache License, Version 2.0
 * (the "License"); you may not use this file except in compliance with
 * the License.  You may obtain a copy of the License at
 *
 *      http://www.apache.org/licenses/LICENSE-2.0
 *
 * Unless required by applicable law or agreed to in writing, software
 * distributed under the License is distributed on an "AS IS" BASIS,
 * WITHOUT WARRANTIES OR CONDITIONS OF ANY KIND, either express or implied.
 * See the License for the specific language governing permissions and
 * limitations under the License.
 */

package org.apache.ignite.testsuites;

import java.util.ArrayList;
import java.util.HashSet;
import java.util.List;
import org.apache.ignite.IgniteSystemProperties;
import org.apache.ignite.cache.store.CacheStoreListenerRWThroughDisabledAtomicCacheTest;
import org.apache.ignite.internal.processors.cache.CacheConnectionLeakStoreTxTest;
import org.apache.ignite.internal.processors.cache.CacheGetEntryOptimisticReadCommittedSelfTest;
import org.apache.ignite.internal.processors.cache.CacheGetEntryOptimisticRepeatableReadSelfTest;
import org.apache.ignite.internal.processors.cache.CacheGetEntryOptimisticSerializableSelfTest;
import org.apache.ignite.internal.processors.cache.CacheGetEntryPessimisticReadCommittedSelfTest;
import org.apache.ignite.internal.processors.cache.CacheGetEntryPessimisticRepeatableReadSelfTest;
import org.apache.ignite.internal.processors.cache.CacheGetEntryPessimisticSerializableSelfTest;
import org.apache.ignite.internal.processors.cache.CacheOffheapMapEntrySelfTest;
import org.apache.ignite.internal.processors.cache.CacheReadThroughAtomicRestartSelfTest;
import org.apache.ignite.internal.processors.cache.CacheReadThroughLocalAtomicRestartSelfTest;
import org.apache.ignite.internal.processors.cache.CacheReadThroughReplicatedAtomicRestartSelfTest;
import org.apache.ignite.internal.processors.cache.CacheStoreUsageMultinodeDynamicStartAtomicTest;
import org.apache.ignite.internal.processors.cache.CacheStoreUsageMultinodeStaticStartAtomicTest;
import org.apache.ignite.internal.processors.cache.CacheTxNotAllowReadFromBackupTest;
import org.apache.ignite.internal.processors.cache.GridCacheMultinodeUpdateAtomicNearEnabledSelfTest;
import org.apache.ignite.internal.processors.cache.GridCacheMultinodeUpdateAtomicSelfTest;
import org.apache.ignite.internal.processors.cache.GridCacheVersionMultinodeTest;
import org.apache.ignite.internal.processors.cache.IgniteCacheAtomicCopyOnReadDisabledTest;
import org.apache.ignite.internal.processors.cache.IgniteCacheAtomicLocalPeekModesTest;
import org.apache.ignite.internal.processors.cache.IgniteCacheAtomicLocalStoreValueTest;
import org.apache.ignite.internal.processors.cache.IgniteCacheAtomicNearEnabledStoreValueTest;
import org.apache.ignite.internal.processors.cache.IgniteCacheAtomicNearPeekModesTest;
import org.apache.ignite.internal.processors.cache.IgniteCacheAtomicPeekModesTest;
import org.apache.ignite.internal.processors.cache.IgniteCacheAtomicReplicatedPeekModesTest;
import org.apache.ignite.internal.processors.cache.IgniteCacheAtomicStoreValueTest;
import org.apache.ignite.internal.processors.cache.IgniteCacheConfigurationDefaultTemplateTest;
import org.apache.ignite.internal.processors.cache.IgniteCacheContainsKeyAtomicTest;
import org.apache.ignite.internal.processors.cache.IgniteCacheInvokeReadThroughSingleNodeTest;
import org.apache.ignite.internal.processors.cache.IgniteCacheInvokeReadThroughTest;
import org.apache.ignite.internal.processors.cache.IgniteCacheStartTest;
import org.apache.ignite.internal.processors.cache.IgniteClientCacheInitializationFailTest;
import org.apache.ignite.internal.processors.cache.IgniteDynamicCacheStartNoExchangeTimeoutTest;
import org.apache.ignite.internal.processors.cache.IgniteDynamicCacheStartSelfTest;
import org.apache.ignite.internal.processors.cache.IgniteDynamicCacheStartStopConcurrentTest;
import org.apache.ignite.internal.processors.cache.IgniteDynamicClientCacheStartSelfTest;
import org.apache.ignite.internal.processors.cache.IgniteExchangeFutureHistoryTest;
import org.apache.ignite.internal.processors.cache.IgniteInternalCacheTypesTest;
import org.apache.ignite.internal.processors.cache.IgniteStartCacheInTransactionAtomicSelfTest;
import org.apache.ignite.internal.processors.cache.IgniteSystemCacheOnClientTest;
import org.apache.ignite.internal.processors.cache.MarshallerCacheJobRunNodeRestartTest;
import org.apache.ignite.internal.processors.cache.distributed.CacheDiscoveryDataConcurrentJoinTest;
import org.apache.ignite.internal.processors.cache.distributed.CacheGetFutureHangsSelfTest;
import org.apache.ignite.internal.processors.cache.distributed.CacheGroupsPreloadTest;
import org.apache.ignite.internal.processors.cache.distributed.CacheNoValueClassOnServerNodeTest;
import org.apache.ignite.internal.processors.cache.distributed.CacheResultIsNotNullOnPartitionLossTest;
import org.apache.ignite.internal.processors.cache.distributed.IgniteCacheCreatePutTest;
import org.apache.ignite.internal.processors.cache.distributed.IgniteCacheFailedUpdateResponseTest;
import org.apache.ignite.internal.processors.cache.distributed.IgniteCacheReadFromBackupTest;
import org.apache.ignite.internal.processors.cache.distributed.IgniteCacheSingleGetMessageTest;
import org.apache.ignite.internal.processors.cache.distributed.dht.IgniteCrossCacheMvccTxSelfTest;
import org.apache.ignite.internal.processors.cache.distributed.dht.IgniteCrossCacheTxSelfTest;
import org.apache.ignite.internal.processors.cache.integration.IgniteCacheAtomicLoadAllTest;
import org.apache.ignite.internal.processors.cache.integration.IgniteCacheAtomicLoaderWriterTest;
import org.apache.ignite.internal.processors.cache.integration.IgniteCacheAtomicLocalLoadAllTest;
import org.apache.ignite.internal.processors.cache.integration.IgniteCacheAtomicLocalNoLoadPreviousValueTest;
import org.apache.ignite.internal.processors.cache.integration.IgniteCacheAtomicLocalNoReadThroughTest;
import org.apache.ignite.internal.processors.cache.integration.IgniteCacheAtomicLocalNoWriteThroughTest;
import org.apache.ignite.internal.processors.cache.integration.IgniteCacheAtomicNearEnabledNoLoadPreviousValueTest;
import org.apache.ignite.internal.processors.cache.integration.IgniteCacheAtomicNearEnabledNoReadThroughTest;
import org.apache.ignite.internal.processors.cache.integration.IgniteCacheAtomicNearEnabledNoWriteThroughTest;
import org.apache.ignite.internal.processors.cache.integration.IgniteCacheAtomicNoLoadPreviousValueTest;
import org.apache.ignite.internal.processors.cache.integration.IgniteCacheAtomicNoReadThroughTest;
import org.apache.ignite.internal.processors.cache.integration.IgniteCacheAtomicNoWriteThroughTest;
import org.apache.ignite.internal.processors.cache.integration.IgniteCacheAtomicStoreSessionTest;
import org.apache.ignite.internal.processors.cache.integration.IgniteCacheAtomicStoreSessionWriteBehindTest;
import org.apache.ignite.internal.processors.cache.integration.IgniteCacheJdbcBlobStoreNodeRestartTest;
import org.apache.ignite.internal.processors.cache.version.CacheVersionedEntryLocalAtomicSwapDisabledSelfTest;
import org.apache.ignite.internal.processors.cache.version.CacheVersionedEntryPartitionedAtomicSelfTest;
import org.apache.ignite.internal.processors.cache.version.CacheVersionedEntryReplicatedAtomicSelfTest;
import org.apache.ignite.testframework.junits.DynamicSuite;
import org.junit.runner.RunWith;

<<<<<<< HEAD
/**
 *
 */
@RunWith(Suite.class)
@Suite.SuiteClasses({})
//@RunWith(IgniteCacheMvccTestSuite4.DynamicSuite.class)
=======
/** */
@RunWith(DynamicSuite.class)
>>>>>>> efc6b965
public class IgniteCacheMvccTestSuite4 {
    /**
     * @return IgniteCache test suite.
     */
    public static List<Class<?>> suite() {
        System.setProperty(IgniteSystemProperties.IGNITE_FORCE_MVCC_MODE_IN_TESTS, "true");

        HashSet<Class> ignoredTests = new HashSet<>(128);

        // Skip classes that already contains Mvcc tests
        ignoredTests.add(GridCacheVersionMultinodeTest.class);
        ignoredTests.add(IgniteCacheCreatePutTest.class);
        ignoredTests.add(IgniteClientCacheInitializationFailTest.class);
        ignoredTests.add(IgniteCacheFailedUpdateResponseTest.class);
        ignoredTests.add(CacheGetEntryPessimisticRepeatableReadSelfTest.class);
        ignoredTests.add(CacheTxNotAllowReadFromBackupTest.class);
        ignoredTests.add(CacheOffheapMapEntrySelfTest.class);
        ignoredTests.add(CacheGroupsPreloadTest.class);
        ignoredTests.add(CacheConnectionLeakStoreTxTest.class);
        ignoredTests.add(IgniteCacheInvokeReadThroughTest.class);
        ignoredTests.add(IgniteCacheInvokeReadThroughSingleNodeTest.class);
        ignoredTests.add(IgniteDynamicCacheStartSelfTest.class);
        ignoredTests.add(IgniteDynamicClientCacheStartSelfTest.class);
        ignoredTests.add(IgniteDynamicCacheStartNoExchangeTimeoutTest.class);
        ignoredTests.add(IgniteCacheSingleGetMessageTest.class);
        ignoredTests.add(IgniteCacheReadFromBackupTest.class);

        // Optimistic tx tests.
        ignoredTests.add(CacheGetEntryOptimisticReadCommittedSelfTest.class);
        ignoredTests.add(CacheGetEntryOptimisticRepeatableReadSelfTest.class);
        ignoredTests.add(CacheGetEntryOptimisticSerializableSelfTest.class);

        // Irrelevant Tx tests.
        ignoredTests.add(CacheGetEntryPessimisticReadCommittedSelfTest.class);
        ignoredTests.add(CacheGetEntryPessimisticSerializableSelfTest.class);

        // Atomic cache tests.
        ignoredTests.add(GridCacheMultinodeUpdateAtomicSelfTest.class);
        ignoredTests.add(GridCacheMultinodeUpdateAtomicNearEnabledSelfTest.class);
        ignoredTests.add(IgniteCacheAtomicLoadAllTest.class);
        ignoredTests.add(IgniteCacheAtomicLocalLoadAllTest.class);
        ignoredTests.add(IgniteCacheAtomicLoaderWriterTest.class);
        ignoredTests.add(IgniteCacheAtomicStoreSessionTest.class);
        ignoredTests.add(IgniteCacheAtomicStoreSessionWriteBehindTest.class);
        ignoredTests.add(IgniteCacheAtomicNoReadThroughTest.class);
        ignoredTests.add(IgniteCacheAtomicNearEnabledNoReadThroughTest.class);
        ignoredTests.add(IgniteCacheAtomicLocalNoReadThroughTest.class);
        ignoredTests.add(IgniteCacheAtomicNoLoadPreviousValueTest.class);
        ignoredTests.add(IgniteCacheAtomicNearEnabledNoLoadPreviousValueTest.class);
        ignoredTests.add(IgniteCacheAtomicLocalNoLoadPreviousValueTest.class);
        ignoredTests.add(IgniteCacheAtomicNoWriteThroughTest.class);
        ignoredTests.add(IgniteCacheAtomicNearEnabledNoWriteThroughTest.class);
        ignoredTests.add(IgniteCacheAtomicLocalNoWriteThroughTest.class);
        ignoredTests.add(IgniteCacheAtomicPeekModesTest.class);
        ignoredTests.add(IgniteCacheAtomicNearPeekModesTest.class);
        ignoredTests.add(IgniteCacheAtomicReplicatedPeekModesTest.class);
        ignoredTests.add(IgniteCacheAtomicLocalPeekModesTest.class);
        ignoredTests.add(IgniteCacheAtomicCopyOnReadDisabledTest.class);
        ignoredTests.add(IgniteCacheAtomicLocalStoreValueTest.class);
        ignoredTests.add(IgniteCacheAtomicStoreValueTest.class);
        ignoredTests.add(IgniteCacheAtomicNearEnabledStoreValueTest.class);
        ignoredTests.add(CacheStoreListenerRWThroughDisabledAtomicCacheTest.class);
        ignoredTests.add(CacheStoreUsageMultinodeStaticStartAtomicTest.class);
        ignoredTests.add(CacheStoreUsageMultinodeDynamicStartAtomicTest.class);
        ignoredTests.add(IgniteStartCacheInTransactionAtomicSelfTest.class);
        ignoredTests.add(CacheReadThroughReplicatedAtomicRestartSelfTest.class);
        ignoredTests.add(CacheReadThroughLocalAtomicRestartSelfTest.class);
        ignoredTests.add(CacheReadThroughAtomicRestartSelfTest.class);
        ignoredTests.add(CacheVersionedEntryLocalAtomicSwapDisabledSelfTest.class);
        ignoredTests.add(CacheVersionedEntryPartitionedAtomicSelfTest.class);
        ignoredTests.add(CacheGetFutureHangsSelfTest.class);
        ignoredTests.add(IgniteCacheContainsKeyAtomicTest.class);
        ignoredTests.add(CacheVersionedEntryReplicatedAtomicSelfTest.class);
        ignoredTests.add(CacheResultIsNotNullOnPartitionLossTest.class);

        // Other non-tx tests.
        ignoredTests.add(IgniteDynamicCacheStartStopConcurrentTest.class);
        ignoredTests.add(IgniteCacheConfigurationDefaultTemplateTest.class);
        ignoredTests.add(IgniteCacheStartTest.class);
        ignoredTests.add(CacheDiscoveryDataConcurrentJoinTest.class);
        ignoredTests.add(IgniteCacheJdbcBlobStoreNodeRestartTest.class);
        ignoredTests.add(IgniteInternalCacheTypesTest.class);
        ignoredTests.add(IgniteExchangeFutureHistoryTest.class);
        ignoredTests.add(CacheNoValueClassOnServerNodeTest.class);
        ignoredTests.add(IgniteSystemCacheOnClientTest.class);
        ignoredTests.add(MarshallerCacheJobRunNodeRestartTest.class);

        // Skip classes which Mvcc implementations are added in this method below.
        // TODO IGNITE-10175: refactor these tests (use assume) to support both mvcc and non-mvcc modes after moving to JUnit4/5.
        ignoredTests.add(IgniteCrossCacheTxSelfTest.class);

        List<Class<?>> suite = new ArrayList<>(IgniteCacheTestSuite4.suite(ignoredTests));

        // Add Mvcc clones.
        suite.add(IgniteCrossCacheMvccTxSelfTest.class);

        return suite;
    }
}<|MERGE_RESOLUTION|>--- conflicted
+++ resolved
@@ -94,17 +94,8 @@
 import org.apache.ignite.testframework.junits.DynamicSuite;
 import org.junit.runner.RunWith;
 
-<<<<<<< HEAD
-/**
- *
- */
-@RunWith(Suite.class)
-@Suite.SuiteClasses({})
-//@RunWith(IgniteCacheMvccTestSuite4.DynamicSuite.class)
-=======
 /** */
 @RunWith(DynamicSuite.class)
->>>>>>> efc6b965
 public class IgniteCacheMvccTestSuite4 {
     /**
      * @return IgniteCache test suite.
