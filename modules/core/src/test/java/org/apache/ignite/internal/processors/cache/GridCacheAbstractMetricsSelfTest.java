/*
 * Licensed to the Apache Software Foundation (ASF) under one or more
 * contributor license agreements.  See the NOTICE file distributed with
 * this work for additional information regarding copyright ownership.
 * The ASF licenses this file to You under the Apache License, Version 2.0
 * (the "License"); you may not use this file except in compliance with
 * the License.  You may obtain a copy of the License at
 *
 *      http://www.apache.org/licenses/LICENSE-2.0
 *
 * Unless required by applicable law or agreed to in writing, software
 * distributed under the License is distributed on an "AS IS" BASIS,
 * WITHOUT WARRANTIES OR CONDITIONS OF ANY KIND, either express or implied.
 * See the License for the specific language governing permissions and
 * limitations under the License.
 */

package org.apache.ignite.internal.processors.cache;

import java.util.HashMap;
import java.util.LinkedHashSet;
import java.util.Map;
import java.util.Set;
import java.util.TreeSet;
import java.util.concurrent.TimeUnit;
import javax.cache.expiry.Duration;
import javax.cache.expiry.ExpiryPolicy;
import javax.cache.expiry.TouchedExpiryPolicy;
import javax.cache.processor.EntryProcessorException;
import javax.cache.processor.EntryProcessorResult;
import javax.cache.processor.MutableEntry;
import com.google.common.collect.ImmutableMap;
import org.apache.ignite.Ignite;
import org.apache.ignite.IgniteCache;
import org.apache.ignite.IgniteCheckedException;
import org.apache.ignite.cache.CacheAtomicityMode;
import org.apache.ignite.cache.CacheEntryProcessor;
import org.apache.ignite.cache.CacheMetrics;
import org.apache.ignite.cache.CacheMode;
import org.apache.ignite.cache.CachePeekMode;
import org.apache.ignite.configuration.CacheConfiguration;
import org.apache.ignite.configuration.IgniteConfiguration;
import org.apache.ignite.internal.IgniteEx;
import org.apache.ignite.internal.IgniteKernal;
import org.apache.ignite.internal.processors.metric.MetricRegistry;
import org.apache.ignite.internal.processors.metric.impl.HistogramMetricImpl;
import org.apache.ignite.internal.util.lang.GridAbsPredicateX;
import org.apache.ignite.internal.util.typedef.F;
import org.apache.ignite.internal.util.typedef.internal.U;
import org.apache.ignite.lang.IgniteFuture;
import org.apache.ignite.spi.metric.LongMetric;
import org.apache.ignite.spi.metric.Metric;
import org.apache.ignite.transactions.Transaction;
import org.junit.Test;

import static java.util.Arrays.stream;
import static java.util.Collections.singleton;
import static java.util.concurrent.TimeUnit.MILLISECONDS;
import static org.apache.ignite.internal.processors.metric.impl.MetricUtils.cacheMetricsRegistryName;
import static org.apache.ignite.testframework.GridTestUtils.waitForCondition;

/**
 * Cache metrics test.
 */
public abstract class GridCacheAbstractMetricsSelfTest extends GridCacheAbstractSelfTest {
    /** */
    private static final int KEY_CNT = 500;

    /** {@inheritDoc} */
    @Override protected IgniteConfiguration getConfiguration(String igniteInstanceName) throws Exception {
        IgniteConfiguration configuration = super.getConfiguration(igniteInstanceName);
        configuration.setMetricsUpdateFrequency(2000);
        return configuration;
    }

    /** {@inheritDoc} */
    @Override protected CacheConfiguration cacheConfiguration(String igniteInstanceName) throws Exception {
        CacheConfiguration configuration = super.cacheConfiguration(igniteInstanceName);
        configuration.setStatisticsEnabled(true);
        return configuration;
    }

    /** Entry processor, performing removal. */
    private final CacheEntryProcessor<Integer, Integer, Object> removingProcessor =
        new CacheEntryProcessor<Integer, Integer, Object>() {
            @Override public Object process(
                    MutableEntry<Integer, Integer> entry,
                    Object... arguments
            ) throws EntryProcessorException {

                entry.remove();

                return null;
            }
        };

    /** Entry processor, performing reading. */
    private final CacheEntryProcessor<Integer, Integer, Object> readingProcessor =
        new CacheEntryProcessor<Integer, Integer, Object>() {
            @Override public Object process(
                    MutableEntry<Integer, Integer> entry,
                    Object... arguments
            ) throws EntryProcessorException {

                entry.getValue();

                return null;
            }
        };

    /** Entry processor, performing updating. */
    private final CacheEntryProcessor<Integer, Integer, Object> updatingProcessor =
        new CacheEntryProcessor<Integer, Integer, Object>() {
            @Override public Object process(
                    MutableEntry<Integer, Integer> entry,
                    Object... arguments
            ) throws EntryProcessorException {

                entry.setValue(1);

                return null;
            }
        };

    /** {@inheritDoc} */
    @Override protected boolean swapEnabled() {
        return false;
    }

    /**
     * @return Key count.
     */
    protected int keyCount() {
        return KEY_CNT;
    }

    /**
     * Gets number of inner reads per "put" operation.
     *
     * @param isPrimary {@code true} if local node is primary for current key, {@code false} otherwise.
     * @return Expected number of inner reads.
     */
    protected int expectedReadsPerPut(boolean isPrimary) {
        return 1;
    }

    /**
     * Gets number of missed per "put" operation.
     *
     * @param isPrimary {@code true} if local node is primary for current key, {@code false} otherwise.
     * @return Expected number of misses.
     */
    protected int expectedMissesPerPut(boolean isPrimary) {
        return 1;
    }

    /** {@inheritDoc} */
    @Override protected void afterTest() throws Exception {
        super.afterTest();

        for (int i = 0; i < gridCount(); i++) {
            Ignite g = grid(i);

            g.cache(DEFAULT_CACHE_NAME).removeAll();

            assert g.cache(DEFAULT_CACHE_NAME).localSize() == 0;
        }

        for (int i = 0; i < gridCount(); i++) {
            Ignite g = grid(i);

            g.cache(DEFAULT_CACHE_NAME).localMxBean().clear();

            g.transactions().resetMetrics();
        }
    }

    /** {@inheritDoc} */
    @Override protected void beforeTest() throws Exception {
        super.beforeTest();

        for (int i = 0; i < gridCount(); i++) {
            Ignite g = grid(i);

            IgniteCache cache = g.cache(DEFAULT_CACHE_NAME);

            cache.enableStatistics(true);
        }
    }

    /**
     * @throws Exception If failed.
     */
    @Test
    public void testGetMetricsDisable() throws Exception {
        // Disable statistics.
        for (int i = 0; i < gridCount(); i++) {
            Ignite g = grid(i);

            IgniteCache cache = g.cache(DEFAULT_CACHE_NAME);

            cache.enableStatistics(false);
        }

        IgniteCache<Object, Object> jcache = grid(0).cache(DEFAULT_CACHE_NAME);

        // Write to cache.
        for (int i = 0; i < KEY_CNT; i++)
            jcache.put(i, i);

        // Invoke update on cache.
        for (int i = 0; i < KEY_CNT; i++)
            jcache.invoke(i, new CacheEntryProcessor<Object, Object, Object>() {
                @Override public Object process(
                    MutableEntry<Object, Object> entry,
                    Object... arguments
                ) throws EntryProcessorException {
                    Object key = entry.getKey();

                    entry.setValue(key);

                    return null;
                }
            });

        // Read-only invoke on cache.
        for (int i = 0; i < KEY_CNT; i++)
            jcache.invoke(i, new CacheEntryProcessor<Object, Object, Object>() {
                @Override public Object process(MutableEntry<Object, Object> entry,
                                      Object... arguments) throws EntryProcessorException {

                    entry.getKey();

                    return null;
                }
            });

        // Remove invoke on cache.
        for (int i = 0; i < KEY_CNT; i++)
            jcache.invoke(i, new CacheEntryProcessor<Object, Object, Object>() {
                @Override public Object process(MutableEntry<Object, Object> entry,
                                      Object... arguments) throws EntryProcessorException {

                    entry.remove();

                    return null;
                }
            });

        // Get from cache.
        for (int i = 0; i < KEY_CNT; i++)
            jcache.get(i);

        // Remove from cache.
        for (int i = 0; i < KEY_CNT; i++)
            jcache.remove(i);

        // Assert that statistics is clear.
        for (int i = 0; i < gridCount(); i++) {
            CacheMetrics m = grid(i).cache(DEFAULT_CACHE_NAME).localMetrics();

            assertEquals(m.getCacheGets(), 0);
            assertEquals(m.getCachePuts(), 0);
            assertEquals(m.getCacheRemovals(), 0);
            assertEquals(m.getCacheHits(), 0);
            assertEquals(m.getCacheMisses(), 0);
            assertEquals(m.getAverageGetTime(), 0f);
            assertEquals(m.getAverageRemoveTime(), 0f);
            assertEquals(m.getAveragePutTime(), 0f);
            assertEquals(m.getAverageTxCommitTime(), 0f);
            assertEquals(m.getAverageTxRollbackTime(), 0f);

            assertEquals(m.getEntryProcessorPuts(), 0);
            assertEquals(m.getEntryProcessorRemovals(), 0);
            assertEquals(m.getEntryProcessorReadOnlyInvocations(), 0);
            assertEquals(m.getEntryProcessorMinInvocationTime(), 0f);
            assertEquals(m.getEntryProcessorMaxInvocationTime(), 0f);
            assertEquals(m.getEntryProcessorAverageInvocationTime(), 0f);
            assertEquals(m.getEntryProcessorInvocations(), 0);
        }
    }

    /**
     * @throws Exception If failed.
     */
    @Test
    public void testGetMetricsSnapshot() throws Exception {
        IgniteCache<Object, Object> cache = grid(0).cache(DEFAULT_CACHE_NAME);

        assertNotSame("Method metrics() should return snapshot.", cache.localMetrics(), cache.localMetrics());
    }

    /**
     * @throws Exception If failed.
     */
    @Test
    public void testGetAndRemoveAsyncAvgTime() throws Exception {
        IgniteCache<Object, Object> cache = grid(0).cache(DEFAULT_CACHE_NAME);

        for (int i = 0; i < KEY_CNT; i++)
            cache.put(i, i);

        assertEquals(0.0, cache.localMetrics().getAverageRemoveTime(), 0.0);

        for (int i = 0; i < KEY_CNT; i++)
            cache.getAndRemoveAsync(i).get();

        assert cache.localMetrics().getAverageRemoveTime() > 0;
    }

    /**
     * @throws Exception If failed.
     */
    @Test
    public void testRemoveAsyncValAvgTime() throws Exception {
        IgniteCache<Object, Object> cache = grid(0).cache(DEFAULT_CACHE_NAME);

        Integer key = 0;

        for (int i = 0; i < 1000; i++) {
            if (affinity(cache).isPrimary(grid(0).localNode(), i)) {
                key = i;

                break;
            }
        }

        assertEquals(cache.localMetrics().getAverageRemoveTime(), 0.0, 0.0);

        cache.put(key, key);

        IgniteFuture<Boolean> fut = cache.removeAsync(key, key);

        assertTrue(fut.get());

        assert cache.localMetrics().getAverageRemoveTime() >= 0;
    }

    /**
     * @throws Exception If failed.
     */
    @Test
    public void testRemoveAvgTime() throws Exception {
        IgniteCache<Integer, Integer> cache = grid(0).cache(DEFAULT_CACHE_NAME);

        for (int i = 0; i < KEY_CNT; i++)
            cache.put(i, i);

        assertEquals(0.0, cache.localMetrics().getAverageRemoveTime(), 0.0);

        for (int i = 0; i < KEY_CNT; i++)
            cache.remove(i);

        assert cache.localMetrics().getAverageRemoveTime() > 0;
    }

    /**
     * @throws Exception If failed.
     */
    @Test
    public void testRemoveAllAvgTime() throws Exception {
        IgniteCache<Integer, Integer> cache = grid(0).cache(DEFAULT_CACHE_NAME);

        cache.put(1, 1);
        cache.put(2, 2);
        cache.put(3, 3);

        assertEquals(0.0, cache.localMetrics().getAverageRemoveTime(), 0.0);

        Set<Integer> keys = new TreeSet<>();
        keys.add(1);
        keys.add(2);
        keys.add(3);

        cache.removeAll(keys);

        float averageRmvTime = cache.localMetrics().getAverageRemoveTime();

        assert averageRmvTime >= 0;
    }

    /**
     * @throws Exception If failed.
     */
    @Test
    public void testRemoveAllAsyncAvgTime() throws Exception {
        IgniteCache<Object, Object> cache = grid(0).cache(DEFAULT_CACHE_NAME);

        Set<Integer> keys = new LinkedHashSet<>();

        for (int i = 0; i < 1000; i++) {
            if (affinity(cache).isPrimary(grid(0).localNode(), i)) {
                keys.add(i);

                cache.put(i, i);

                if (keys.size() == 3)
                    break;
            }
        }

        assertEquals(0.0, cache.localMetrics().getAverageRemoveTime(), 0.0);

        IgniteFuture<?> fut = cache.removeAllAsync(keys);

        fut.get();

        assert cache.localMetrics().getAverageRemoveTime() >= 0;
    }


    /**
     * @throws Exception If failed.
     */
    @Test
    public void testGetAvgTime() throws Exception {
        IgniteCache<Integer, Integer> cache = grid(0).cache(DEFAULT_CACHE_NAME);

        cache.put(1, 1);

        assertEquals(0.0, cache.localMetrics().getAverageGetTime(), 0.0);

        cache.get(1);

        float averageGetTime = cache.localMetrics().getAverageGetTime();

        assert averageGetTime > 0;

        cache.get(2);

        assert cache.localMetrics().getAverageGetTime() > 0;
    }

    /**
     * @throws Exception If failed.
     */
    @Test
    public void testGetAllAvgTime() throws Exception {
        IgniteCache<Integer, Integer> cache = grid(0).cache(DEFAULT_CACHE_NAME);

        assertEquals(0.0, cache.localMetrics().getAverageGetTime(), 0.0);

        cache.put(1, 1);
        cache.put(2, 2);
        cache.put(3, 3);

        assertEquals(0.0, cache.localMetrics().getAverageGetTime(), 0.0);

        Set<Integer> keys = new TreeSet<>();
        keys.add(1);
        keys.add(2);
        keys.add(3);

        cache.getAll(keys);

        assert cache.localMetrics().getAverageGetTime() > 0;
    }

    /**
     * @throws Exception If failed.
     */
    @Test
    public void testGetAllAsyncAvgTime() throws Exception {
        IgniteCache<Object, Object> cache = grid(0).cache(DEFAULT_CACHE_NAME);

        assertEquals(0.0, cache.localMetrics().getAverageGetTime(), 0.0);

        cache.put(1, 1);
        cache.put(2, 2);
        cache.put(3, 3);

        assertEquals(0.0, cache.localMetrics().getAverageGetTime(), 0.0);

        Set<Integer> keys = new TreeSet<>();
        keys.add(1);
        keys.add(2);
        keys.add(3);

        IgniteFuture<Map<Object, Object>> fut = cache.getAllAsync(keys);

        fut.get();

        TimeUnit.MILLISECONDS.sleep(100L);

        assert cache.localMetrics().getAverageGetTime() > 0;
    }

    /**
     * @throws Exception If failed.
     */
    @Test
    public void testPutAvgTime() throws Exception {
        final IgniteCache<Integer, Integer> cache = grid(0).cache(DEFAULT_CACHE_NAME);

        assertEquals(0.0, cache.localMetrics().getAveragePutTime(), 0.0);
        assertEquals(0, cache.localMetrics().getCachePuts());

        for (int i = 0; i < KEY_CNT; i++)
            cache.put(i, i);

        assert cache.localMetrics().getAveragePutTime() > 0;

        assertEquals(KEY_CNT, cache.localMetrics().getCachePuts());
    }

    /**
     * @throws Exception If failed.
     */
    @Test
    public void testPutAsyncAvgTime() throws Exception {
        IgniteCache<Object, Object> cache = grid(0).cache(DEFAULT_CACHE_NAME);

        assertEquals(0.0, cache.localMetrics().getAveragePutTime(), 0.0);
        assertEquals(0, cache.localMetrics().getCachePuts());

        cache.putAsync(1, 1).get();

        TimeUnit.MILLISECONDS.sleep(100L);

        assert cache.localMetrics().getAveragePutTime() > 0;
    }

    /**
     * @throws Exception If failed.
     */
    @Test
    public void testGetAndPutAsyncAvgTime() throws Exception {
        IgniteCache<Object, Object> cache = grid(0).cache(DEFAULT_CACHE_NAME);

        Integer key = null;

        for (int i = 0; i < 1000; i++) {
            if (affinity(cache).isPrimary(grid(0).localNode(), i)) {
                key = i;

                break;
            }
        }

        assertEquals(0.0, cache.localMetrics().getAveragePutTime(), 0.0);
        assertEquals(0.0, cache.localMetrics().getAverageGetTime(), 0.0);

        cache.getAndPutAsync(key, key).get();

        TimeUnit.MILLISECONDS.sleep(100L);

        assert cache.localMetrics().getAveragePutTime() > 0;
        assert cache.localMetrics().getAverageGetTime() > 0;
    }

    /**
     * @throws Exception If failed.
     */
    @Test
    public void testPutIfAbsentAsyncAvgTime() throws Exception {
        IgniteCache<Object, Object> cache = grid(0).cache(DEFAULT_CACHE_NAME);

        Integer key = null;

        for (int i = 0; i < 1000; i++) {
            if (affinity(cache).isPrimary(grid(0).localNode(), i)) {
                key = i;

                break;
            }
        }

        assertEquals(0.0f, cache.localMetrics().getAveragePutTime());

        cache.putIfAbsentAsync(key, key).get();

        TimeUnit.MILLISECONDS.sleep(100L);

        assert cache.localMetrics().getAveragePutTime() > 0;
    }

    /**
     * @throws Exception If failed.
     */
    @Test
    public void testGetAndPutIfAbsentAsyncAvgTime() throws Exception {
        IgniteCache<Object, Object> cache = grid(0).cache(DEFAULT_CACHE_NAME);

        Integer key = null;

        for (int i = 0; i < 1000; i++) {
            if (affinity(cache).isPrimary(grid(0).localNode(), i)) {
                key = i;

                break;
            }
        }

        assertEquals(0.0f, cache.localMetrics().getAveragePutTime());

        cache.getAndPutIfAbsentAsync(key, key).get();

        TimeUnit.MILLISECONDS.sleep(100L);

        assert cache.localMetrics().getAveragePutTime() > 0;
    }

    /**
     * @throws Exception If failed.
     */
    @Test
    public void testPutAllAvgTime() throws Exception {
        IgniteCache<Integer, Integer> cache = grid(0).cache(DEFAULT_CACHE_NAME);

        assertEquals(0.0, cache.localMetrics().getAveragePutTime(), 0.0);
        assertEquals(0, cache.localMetrics().getCachePuts());

        Map<Integer, Integer> values = new HashMap<>();

        values.put(1, 1);
        values.put(2, 2);
        values.put(3, 3);

        cache.putAll(values);

        float averagePutTime = cache.localMetrics().getAveragePutTime();

        assert averagePutTime >= 0;
        assertEquals(values.size(), cache.localMetrics().getCachePuts());
    }

    /** @throws Exception If failed. */
    @Test
    public void testPutAllAsyncAvgTime() throws Exception {
        IgniteCache<Integer, Integer> cache = grid(0).cache(DEFAULT_CACHE_NAME);

        assertEquals(0.0, cache.localMetrics().getAveragePutTime(), 0.0);
        assertEquals(0, cache.localMetrics().getCachePuts());

        Map<Integer, Integer> values = new HashMap<>();

        values.put(1, 1);
        values.put(2, 2);
        values.put(3, 3);

        IgniteFuture<Void> fut = cache.putAllAsync(values);

        fut.get();

        assertTrue(waitForCondition(() -> cache.localMetrics().getAveragePutTime() > 0, 30_000));

        assertEquals(values.size(), cache.localMetrics().getCachePuts());
    }

    /**
     * @throws Exception If failed.
     */
    @Test
    public void testPutsReads() throws Exception {
        IgniteCache<Integer, Integer> cache0 = grid(0).cache(DEFAULT_CACHE_NAME);

        int keyCnt = keyCount();

        int expReads = 0;
        int expMisses = 0;

        // Put and get a few keys.
        for (int i = 0; i < keyCnt; i++) {
            cache0.getAndPut(i, i); // +1 put

            boolean isPrimary = affinity(cache0).isPrimary(grid(0).localNode(), i);

            expReads += expectedReadsPerPut(isPrimary);
            expMisses += expectedMissesPerPut(isPrimary);

            info("Puts: " + cache0.localMetrics().getCachePuts());

            for (int j = 0; j < gridCount(); j++) {
                IgniteCache<Integer, Integer> cache = grid(j).cache(DEFAULT_CACHE_NAME);

                int cacheWrites = (int)cache.localMetrics().getCachePuts();

                assertEquals("Wrong cache metrics [i=" + i + ", grid=" + j + ']', i + 1, cacheWrites);
            }

            assertEquals("Wrong value for key: " + i, Integer.valueOf(i), cache0.get(i)); // +1 read

            expReads++;
        }

        // Check metrics for the whole cache.
        int puts = 0;
        int reads = 0;
        int hits = 0;
        int misses = 0;

        for (int i = 0; i < gridCount(); i++) {
            CacheMetrics m = grid(i).cache(DEFAULT_CACHE_NAME).localMetrics();

            puts += m.getCachePuts();
            reads += m.getCacheGets();
            hits += m.getCacheHits();
            misses += m.getCacheMisses();
        }

        info("Stats [reads=" + reads + ", hits=" + hits + ", misses=" + misses + ']');

        assertEquals(keyCnt * gridCount(), puts);
        assertEquals(expReads, reads);
        assertEquals(keyCnt, hits);
        assertEquals(expMisses, misses);
    }

    /**
     * @throws Exception If failed.
     */
    @Test
    public void testMissHitPercentage() throws Exception {
        IgniteCache<Integer, Integer> cache0 = grid(0).cache(DEFAULT_CACHE_NAME);

        final int keyCnt = keyCount();

        // Put and get a few keys.
        for (int i = 0; i < keyCnt; i++) {
            cache0.getAndPut(i, i); // +1 read

            info("Puts: " + cache0.localMetrics().getCachePuts());

            for (int j = 0; j < gridCount(); j++) {
                IgniteCache<Integer, Integer> cache = grid(j).cache(DEFAULT_CACHE_NAME);

                long cacheWrites = cache.localMetrics().getCachePuts();

                assertEquals("Wrong cache metrics [i=" + i + ", grid=" + j + ']', i + 1, cacheWrites);
            }

            assertEquals("Wrong value for key: " + i, Integer.valueOf(i), cache0.get(i)); // +1 read
        }

        // Check metrics for the whole cache.
        for (int i = 0; i < gridCount(); i++) {
            CacheMetrics m = grid(i).cache(DEFAULT_CACHE_NAME).localMetrics();

            assertEquals(m.getCacheHits() * 100f / m.getCacheGets(), m.getCacheHitPercentage(), 0.1f);
            assertEquals(m.getCacheMisses() * 100f / m.getCacheGets(), m.getCacheMissPercentage(), 0.1f);
        }
    }

    /**
     * @throws Exception If failed.
     */
    @Test
    public void testMisses() throws Exception {
        IgniteCache<Integer, Integer> cache = grid(0).cache(DEFAULT_CACHE_NAME);

        int keyCnt = keyCount();

        int expReads = 0;

        // Get a few keys missed keys.
        for (int i = 0; i < keyCnt; i++) {
            assertNull("Value is not null for key: " + i, cache.get(i));

            if (cache.getConfiguration(CacheConfiguration.class).getCacheMode() == CacheMode.REPLICATED ||
                affinity(cache).isPrimary(grid(0).localNode(), i))
                expReads++;
            else
                expReads += 2;
        }

        // Check metrics for the whole cache.
        long puts = 0;
        long reads = 0;
        long hits = 0;
        long misses = 0;

        for (int i = 0; i < gridCount(); i++) {
            CacheMetrics m = grid(i).cache(DEFAULT_CACHE_NAME).localMetrics();

            puts += m.getCachePuts();
            reads += m.getCacheGets();
            hits += m.getCacheHits();
            misses += m.getCacheMisses();
        }

        assertEquals(0, puts);
        assertEquals(expReads, reads);
        assertEquals(0, hits);
        assertEquals(expReads, misses);
    }

    /**
     * @throws Exception If failed.
     */
    @Test
    public void testMissesOnEmptyCache() throws Exception {
        IgniteCache<Integer, Integer> cache = grid(0).cache(DEFAULT_CACHE_NAME);

        assertEquals("Expected 0 read", 0, cache.localMetrics().getCacheGets());
        assertEquals("Expected 0 miss", 0, cache.localMetrics().getCacheMisses());

        Integer key = null;

        for (int i = 0; i < 1000; i++) {
            if (affinity(cache).isPrimary(grid(0).localNode(), i)) {
                key = i;

                break;
            }
        }

        assertNotNull(key);

        cache.get(key);

        assertEquals("Expected 1 read", 1, cache.localMetrics().getCacheGets());
        assertEquals("Expected 1 miss", 1, cache.localMetrics().getCacheMisses());

        cache.getAndPut(key, key); // +1 read, +1 miss.

        assertEquals("Expected 2 reads", 2, cache.localMetrics().getCacheGets());

        cache.get(key);

        assertEquals("Expected 1 write", 1, cache.localMetrics().getCachePuts());
        assertEquals("Expected 3 reads", 3, cache.localMetrics().getCacheGets());
        assertEquals("Expected 2 misses", 2, cache.localMetrics().getCacheMisses());
        assertEquals("Expected 1 hit", 1, cache.localMetrics().getCacheHits());
    }

    /**
     * @throws Exception If failed.
     */
    @Test
    public void testRemoves() throws Exception {
        IgniteCache<Integer, Integer> cache = grid(0).cache(DEFAULT_CACHE_NAME);

        cache.put(1, 1);

        // +1 remove
        cache.remove(1);

        assertEquals(1L, cache.localMetrics().getCacheRemovals());
    }

    /**
     * Test {@link CacheMetrics#getSize()} and {@link CacheMetrics#getCacheSize()} work equally.
     *
     * @throws Exception If failed.
     */
    @Test
    public void testCacheSizeWorksAsSize() throws Exception {
        IgniteCache<Integer, Integer> cache = grid(0).cache(DEFAULT_CACHE_NAME);

        cache.clear();

        awaitMetricsUpdate(1);

        assertEquals(0, cache.metrics().getCacheSize());

        for (int i = 0; i < KEY_CNT; i++)
            cache.put(i, i);

        awaitMetricsUpdate(1);

        assertEquals(KEY_CNT, cache.metrics().getCacheSize());

        assertEquals(cache.localSizeLong(CachePeekMode.PRIMARY), cache.localMetrics().getCacheSize());

        for (int i = 0; i < KEY_CNT / 2; i++)
            cache.remove(i, i);

        awaitMetricsUpdate(1);

        assertEquals(KEY_CNT / 2, cache.metrics().getCacheSize());

        assertEquals(cache.localSizeLong(CachePeekMode.PRIMARY), cache.localMetrics().getCacheSize());

        cache.removeAll();

        awaitMetricsUpdate(1);

        assertEquals(0, cache.metrics().getCacheSize());

        assertEquals(0, cache.localMetrics().getCacheSize());
    }

    /**
     * @throws Exception If failed.
     */
    @Test
    public void testTxEvictions() throws Exception {
        if (grid(0).cache(DEFAULT_CACHE_NAME).getConfiguration(CacheConfiguration.class).getAtomicityMode() != CacheAtomicityMode.ATOMIC)
            checkTtl(true);
    }

    /**
     * @throws Exception If failed.
     */
    @Test
    public void testNonTxEvictions() throws Exception {
        if (grid(0).cache(DEFAULT_CACHE_NAME).getConfiguration(CacheConfiguration.class).getAtomicityMode() == CacheAtomicityMode.ATOMIC)
            checkTtl(false);
    }

    /**
     * @param inTx {@code true} for tx.
     * @throws Exception If failed.
     */
    private void checkTtl(boolean inTx) throws Exception {
        int ttl = 1000;

        final ExpiryPolicy expiry = new TouchedExpiryPolicy(new Duration(MILLISECONDS, ttl));

        final IgniteCache<Integer, Integer> c = grid(0).cache(DEFAULT_CACHE_NAME);

        final Integer key = primaryKeys(jcache(0), 1, 0).get(0);

        c.put(key, 1);

        GridCacheAdapter<Object, Object> c0 = ((IgniteKernal)grid(0)).internalCache(DEFAULT_CACHE_NAME);

        if (c0.isNear())
            c0 = c0.context().near().dht();

        GridCacheEntryEx entry = c0.entryEx(key);

        assert entry != null;

        assertEquals(0, entry.ttl());
        assertEquals(0, entry.expireTime());

        long startTime = U.currentTimeMillis();

        if (inTx) {
            // Rollback transaction for the first time.
            Transaction tx = grid(0).transactions().txStart();

            try {
                grid(0).cache(DEFAULT_CACHE_NAME).withExpiryPolicy(expiry).put(key, 1);
            }
            finally {
                tx.rollback();
            }

            entry = ((IgniteKernal)grid(0)).internalCache(DEFAULT_CACHE_NAME).entryEx(key);

            assertEquals(0, entry.ttl());
            assertEquals(0, entry.expireTime());
        }

        // Now commit transaction and check that ttl and expire time have been saved.
        Transaction tx = inTx ? grid(0).transactions().txStart() : null;

        try {
            grid(0).cache(DEFAULT_CACHE_NAME).withExpiryPolicy(expiry).put(key, 1);
        }
        finally {
            if (tx != null)
                tx.commit();
        }

        long[] expireTimes = new long[gridCount()];

        for (int i = 0; i < gridCount(); i++) {
            if (grid(i).affinity(DEFAULT_CACHE_NAME).isPrimaryOrBackup(grid(i).localNode(), key)) {
                c0 = ((IgniteKernal)grid(i)).internalCache(DEFAULT_CACHE_NAME);

                if (c0.isNear())
                    c0 = c0.context().near().dht();

                GridCacheEntryEx curEntry = c0.entryEx(key);

                curEntry.unswap();

                assertTrue(curEntry.expireTime() >= startTime);

                expireTimes[i] = curEntry.expireTime();
            }
        }

        // One more update from the same cache entry to ensure that expire time is shifted forward.
        U.sleep(100);

        tx = inTx ? grid(0).transactions().txStart() : null;

        try {
            grid(0).cache(DEFAULT_CACHE_NAME).withExpiryPolicy(expiry).put(key, 2);
        }
        finally {
            if (tx != null)
                tx.commit();
        }

        for (int i = 0; i < gridCount(); i++) {
            if (grid(i).affinity(DEFAULT_CACHE_NAME).isPrimaryOrBackup(grid(i).localNode(), key)) {
                c0 = ((IgniteKernal)grid(i)).internalCache(DEFAULT_CACHE_NAME);

                if (c0.isNear())
                    c0 = c0.context().near().dht();

                GridCacheEntryEx curEntry = c0.entryEx(key);

                curEntry.unswap();

                assertTrue(curEntry.expireTime() >= startTime);

                expireTimes[i] = curEntry.expireTime();
            }
        }

        // And one more direct update to ensure that expire time is shifted forward.
        U.sleep(100);

        tx = inTx ? grid(0).transactions().txStart() : null;

        try {
            grid(0).cache(DEFAULT_CACHE_NAME).withExpiryPolicy(expiry).put(key, 3);
        }
        finally {
            if (tx != null)
                tx.commit();
        }

        for (int i = 0; i < gridCount(); i++) {
            if (grid(i).affinity(DEFAULT_CACHE_NAME).isPrimaryOrBackup(grid(i).localNode(), key)) {
                c0 = ((IgniteKernal)grid(i)).internalCache(DEFAULT_CACHE_NAME);

                if (c0.isNear())
                    c0 = c0.context().near().dht();

                GridCacheEntryEx curEntry = c0.entryEx(key);

                curEntry.unswap();

                assertTrue(curEntry.expireTime() >= startTime);

                expireTimes[i] = curEntry.expireTime();
            }
        }

        // And one more update to ensure that ttl is not changed and expire time is not shifted forward.
        U.sleep(100);

        log.info("Put 4");

        tx = inTx ? grid(0).transactions().txStart() : null;

        try {
            c.put(key, 4);
        }
        finally {
            if (tx != null)
                tx.commit();
        }

        log.info("Put 4 done");

        for (int i = 0; i < gridCount(); i++) {
            if (grid(i).affinity(DEFAULT_CACHE_NAME).isPrimaryOrBackup(grid(i).localNode(), key)) {
                c0 = ((IgniteKernal)grid(i)).internalCache(DEFAULT_CACHE_NAME);

                if (c0.isNear())
                    c0 = c0.context().near().dht();

                GridCacheEntryEx curEntry = c0.entryEx(key);

                curEntry.unswap();

                assertEquals(expireTimes[i], curEntry.expireTime());
            }
        }

        // Avoid reloading from store.
        storeStgy.removeFromStore(key);

        assertTrue(waitForCondition(new GridAbsPredicateX() {
            @Override public boolean applyx() {
                try {
                    if (c.get(key) != null)
                        return false;

                    // Get "cache" field from GridCacheProxyImpl.
                    GridCacheAdapter c0 = cacheFromCtx(c);

                    if (!c0.context().deferredDelete()) {
                        GridCacheEntryEx e0 = c0.entryEx(key);

                        return e0 == null || (e0.rawGet() == null && e0.valueBytes() == null);
                    }
                    else
                        return true;
                }
                catch (GridCacheEntryRemovedException e) {
                    throw new RuntimeException(e);
                }
            }
        }, Math.min(ttl * 10, getTestTimeout())));

        c0 = ((IgniteKernal)grid(0)).internalCache(DEFAULT_CACHE_NAME);

        if (c0.isNear())
            c0 = c0.context().near().dht();

        // Ensure that old TTL and expire time are not longer "visible".
        entry = c0.entryEx(key);

        assertEquals(0, entry.expireTime());
    }

    /**
     * @throws IgniteCheckedException If failed.
     */
    @Test
    public void testInvocationRemovesOnEmptyCache() throws IgniteCheckedException {
        testInvocationRemoves(true);
    }

    /**
     * @throws IgniteCheckedException If failed.
     */
    @Test
    public void testInvocationRemoves() throws IgniteCheckedException {
        testInvocationRemoves(false);
    }

    /**
     * @throws IgniteCheckedException If failed.
     */
    private void testInvocationRemoves(boolean emptyCache) throws IgniteCheckedException {
        IgniteCache<Integer, Integer> cache0 = grid(0).cache(DEFAULT_CACHE_NAME);

        final Integer key = primaryKey(cache0);

        if (emptyCache)
            cache0.remove(key);
        else
            cache0.put(key, 0);

        cache0.invoke(key, removingProcessor);

        assertEquals(1, cache0.localMetrics().getEntryProcessorRemovals());

//        if (emptyCache) {
//            assertEquals(1, cache0.localMetrics().getEntryProcessorMisses());
//
//            assertEquals(100f, cache0.localMetrics().getEntryProcessorMissPercentage());
//            assertEquals(0f, cache0.localMetrics().getEntryProcessorHitPercentage());
//        }
//        else {
//            assertEquals(1, cache0.localMetrics().getEntryProcessorHits());
//
//            assertEquals(0f, cache0.localMetrics().getEntryProcessorMissPercentage());
//            assertEquals(100f, cache0.localMetrics().getEntryProcessorHitPercentage());
//        }
//
//        for (int i = 1; i < gridCount(); i++) {
//            Ignite ignite = ignite(i);
//
//            IgniteCache<Integer, Integer> cache = ignite.cache(DEFAULT_CACHE_NAME);
//
//            if (affinity(cache).isPrimaryOrBackup(ignite.cluster().localNode(), key))
//                assertEquals(1, cache.localMetrics().getEntryProcessorRemovals());
//        }
//
//        assertEquals(1, cache0.localMetrics().getEntryProcessorInvocations());
    }

    /**
     * @throws IgniteCheckedException If failed.
     */
    @Test
    public void testUpdateInvocationsOnEmptyCache() throws IgniteCheckedException {
        testUpdateInvocations(true);
    }

    /**
     * @throws IgniteCheckedException If failed.
     */
    @Test
    public void testUpdateInvocations() throws IgniteCheckedException {
        testUpdateInvocations(false);
    }

    /**
     * @throws IgniteCheckedException If failed.
     */
    private void testUpdateInvocations(final boolean emptyCache) throws IgniteCheckedException {
        IgniteCache<Integer, Integer> cache0 = grid(0).cache(DEFAULT_CACHE_NAME);

        final Integer key = primaryKey(jcache(0));

        if (emptyCache)
            cache0.remove(key);
        else
            cache0.put(key, 0);

        cache0.invoke(key, updatingProcessor);

        assertEquals(1, cache0.localMetrics().getEntryProcessorPuts());

        if (emptyCache) {
            assertEquals(1, cache0.localMetrics().getEntryProcessorMisses());

            assertEquals(100f, cache0.localMetrics().getEntryProcessorMissPercentage());
            assertEquals(0f, cache0.localMetrics().getEntryProcessorHitPercentage());
        }
        else {
            assertEquals(1, cache0.localMetrics().getEntryProcessorHits());

            assertEquals(0f, cache0.localMetrics().getEntryProcessorMissPercentage());
            assertEquals(100f, cache0.localMetrics().getEntryProcessorHitPercentage());
        }

        for (int i = 1; i < gridCount(); i++) {
            Ignite ignite = ignite(i);

            IgniteCache<Integer, Integer> cache = ignite.cache(DEFAULT_CACHE_NAME);

            if (affinity(cache).isPrimaryOrBackup(ignite.cluster().localNode(), key))
                assertEquals(1, cache.localMetrics().getEntryProcessorPuts());
        }

        assertEquals(1, cache0.localMetrics().getEntryProcessorInvocations());
    }

    /**
     * @throws IgniteCheckedException If failed.
     */
    @Test
    public void testReadOnlyInvocationsOnEmptyCache() throws IgniteCheckedException {
        testReadOnlyInvocations(true);
    }

    /**
     * @throws IgniteCheckedException If failed.
     */
    @Test
    public void testReadOnlyInvocations() throws IgniteCheckedException {
        testReadOnlyInvocations(false);
    }

    /**
     * @param emptyCache Empty cache.
     * @throws IgniteCheckedException If failed.
     */
    private void testReadOnlyInvocations(final boolean emptyCache) throws IgniteCheckedException {
        IgniteCache<Integer, Integer> cache0 = grid(0).cache(DEFAULT_CACHE_NAME);

        final Integer key = primaryKey(jcache(0));

        if (emptyCache)
            cache0.remove(key);
        else
            cache0.put(key, 0);

        cache0.invoke(key, readingProcessor);

        assertEquals(1, cache0.localMetrics().getEntryProcessorReadOnlyInvocations());

        if (emptyCache) {
            assertEquals(1, cache0.localMetrics().getEntryProcessorMisses());

            assertEquals(100f, cache0.localMetrics().getEntryProcessorMissPercentage());
            assertEquals(0f, cache0.localMetrics().getEntryProcessorHitPercentage());
        }
        else {
            assertEquals(1, cache0.localMetrics().getEntryProcessorHits());

            assertEquals(0f, cache0.localMetrics().getEntryProcessorMissPercentage());
            assertEquals(100f, cache0.localMetrics().getEntryProcessorHitPercentage());
        }

        for (int i = 1; i < gridCount(); i++)
            assertEquals(0, jcache(i).localMetrics().getEntryProcessorReadOnlyInvocations());

        assertEquals(1, cache0.localMetrics().getEntryProcessorInvocations());
    }

    /**
     * @throws IgniteCheckedException If failed.
     */
    @Test
    public void testInvokeAvgTime() throws IgniteCheckedException {
        IgniteCache<Integer, Integer> cache0 = grid(0).cache(DEFAULT_CACHE_NAME);

        float averageTime = cache0.localMetrics().getEntryProcessorAverageInvocationTime();

        assertEquals(0.0, averageTime, 0.001f);

        final Integer key = primaryKey(cache0);

        cache0.invoke(key, new CacheEntryProcessor<Integer, Integer, Object>() {
            @Override public Object process(MutableEntry<Integer, Integer> entry,
                                  Object... arguments) throws EntryProcessorException {

                entry.setValue(1);

                try {
                    Thread.sleep(100);
                } catch (InterruptedException e) {
                    throw new EntryProcessorException(e);
                }

                return null;
            }
        });

        averageTime = cache0.localMetrics().getEntryProcessorAverageInvocationTime();

        assertTrue(averageTime > 0.0);

        float maxTime = cache0.localMetrics().getEntryProcessorMaxInvocationTime();
        float minTime = cache0.localMetrics().getEntryProcessorMinInvocationTime();

        assertTrue(maxTime > 0.0);
        assertEquals(maxTime, minTime, 0.001f);

        cache0.invoke(key, new CacheEntryProcessor<Integer, Integer, Object>() {
            @Override public Object process(MutableEntry<Integer, Integer> entry,
                                  Object... arguments) throws EntryProcessorException {

                entry.setValue(1);

                try {
                    Thread.sleep(200);
                } catch (InterruptedException e) {
                    throw new EntryProcessorException(e);
                }

                return null;
            }
        });

        maxTime = cache0.localMetrics().getEntryProcessorMaxInvocationTime();
        minTime = cache0.localMetrics().getEntryProcessorMinInvocationTime();
        averageTime = cache0.localMetrics().getEntryProcessorAverageInvocationTime();

        assertTrue(maxTime > averageTime && averageTime > minTime);
        assertEquals(2, cache0.localMetrics().getEntryProcessorInvocations());
    }

    /**
     * @throws IgniteCheckedException If failed.
     */
    @Test
    public void testInvokeAsyncAvgTime() throws IgniteCheckedException {
        IgniteCache<Integer, Integer> cache = grid(0).cache(DEFAULT_CACHE_NAME);

        assertEquals(0.0, cache.localMetrics().getEntryProcessorAverageInvocationTime(), 0.001f);

        final Integer key = primaryKey(cache);

        cache.invokeAsync(key, updatingProcessor).get();

        U.sleep(100);

        assertTrue(cache.localMetrics().getEntryProcessorAverageInvocationTime() > 0.0);
    }

    /**
     * @throws IgniteCheckedException If failed.
     */
    @Test
    public void testInvokeAllAvgTime() throws IgniteCheckedException {
        IgniteCache<Integer, Integer> cache = grid(0).cache(DEFAULT_CACHE_NAME);

        assertEquals(0.0, cache.localMetrics().getEntryProcessorAverageInvocationTime(), 0.001f);

        cache.invokeAll(ImmutableMap.of(0, updatingProcessor,
            1, readingProcessor,
            2, removingProcessor));

        U.sleep(100);

        assertTrue(cache.localMetrics().getEntryProcessorAverageInvocationTime() > 0.0);
    }

    /**
     * @throws IgniteCheckedException If failed.
     */
    @Test
    public void testInvokeAllAsyncAvgTime() throws IgniteCheckedException {
        IgniteCache<Integer, Integer> cache = grid(0).cache(DEFAULT_CACHE_NAME);

        assertEquals(0.0, cache.localMetrics().getEntryProcessorAverageInvocationTime(), 0.001f);

        Map<Integer, EntryProcessorResult<Object>> invokeFut = cache.invokeAllAsync(
                ImmutableMap.of(0, updatingProcessor,
                        1, readingProcessor,
                        2, removingProcessor)).get();

        U.sleep(100);

        assertTrue(cache.localMetrics().getEntryProcessorAverageInvocationTime() > 0.0);
    }

    /**
     * @throws IgniteCheckedException If failed.
     */
    @Test
    public void testInvokeAllMultipleKeysAvgTime() throws IgniteCheckedException {
        IgniteCache<Integer, Integer> cache = grid(0).cache(DEFAULT_CACHE_NAME);

        Set<Integer> keys = new TreeSet<>();
        keys.add(1);
        keys.add(2);

        assertEquals(0.0, cache.localMetrics().getEntryProcessorAverageInvocationTime(), 0.001f);

        cache.invokeAll(keys, updatingProcessor);

        U.sleep(100);

        assertTrue(cache.localMetrics().getEntryProcessorAverageInvocationTime() > 0.0);
    }

    /**
     * @throws IgniteCheckedException If failed.
     */
    @Test
    public void testInvokeAllAsyncMultipleKeysAvgTime() throws IgniteCheckedException {
        IgniteCache<Integer, Integer> cache = grid(0).cache(DEFAULT_CACHE_NAME);

        Set<Integer> keys = new TreeSet<>();
        keys.add(1);
        keys.add(2);

        assertEquals(0.0, cache.localMetrics().getEntryProcessorAverageInvocationTime(), 0.001f);

        cache.invokeAllAsync(keys, updatingProcessor).get();

        U.sleep(100);

        assertTrue(cache.localMetrics().getEntryProcessorAverageInvocationTime() > 0.0);
    }

    /** */
    @Test
    public void testGetTime() throws Exception {
        IgniteCache<Integer, Integer> cache = grid(0).cache(DEFAULT_CACHE_NAME);

        HistogramMetricImpl getTime = metric("GetTime");
        HistogramMetricImpl getAllTime = metric("GetAllTime");

        assertTrue(stream(getTime.value()).allMatch(v -> v == 0));
        assertTrue(stream(getAllTime.value()).allMatch(v -> v == 0));

        cache.get(1);
        cache.getAsync(1).get();

        assertTrue(waitForCondition(() -> stream(getTime.value()).sum() == 2, getTestTimeout()));
        assertEquals(0, stream(getAllTime.value()).sum());

        cache.getAll(singleton(1));
        cache.getAllAsync(singleton(1)).get();

        assertTrue(waitForCondition(() -> stream(getAllTime.value()).sum() == 2, getTestTimeout()));
        assertEquals(2, stream(getTime.value()).sum());
    }

    /** */
    @Test
    public void testPutTime() throws Exception {
        IgniteCache<Integer, Integer> cache = grid(0).cache(DEFAULT_CACHE_NAME);

        HistogramMetricImpl putTime = metric("PutTime");
        HistogramMetricImpl putAllTime = metric("PutAllTime");

        assertTrue(stream(putTime.value()).allMatch(v -> v == 0));
        assertTrue(stream(putAllTime.value()).allMatch(v -> v == 0));

        cache.put(1, 1);
        cache.putAsync(2, 2).get();

        assertTrue(waitForCondition(() -> stream(putTime.value()).sum() == 2, getTestTimeout()));
        assertEquals(0, stream(putAllTime.value()).sum());

        cache.putAll(F.asMap(3, 3));
        cache.putAllAsync(F.asMap(4, 4)).get();

        assertTrue(waitForCondition(() -> stream(putAllTime.value()).sum() == 2, getTestTimeout()));
        assertEquals(2, stream(putTime.value()).sum());
    }

    /** */
    @Test
    public void testRemoveTime() throws Exception {
        IgniteCache<Integer, Integer> cache = grid(0).cache(DEFAULT_CACHE_NAME);

        HistogramMetricImpl removeTime = metric("RemoveTime");
        HistogramMetricImpl removeAllTime = metric("RemoveAllTime");

        assertTrue(stream(removeTime.value()).allMatch(v -> v == 0));
        assertTrue(stream(removeAllTime.value()).allMatch(v -> v == 0));

        cache.put(1, 1);
        cache.put(2, 2);

        assertEquals(0, stream(removeTime.value()).sum());
        assertEquals(0, stream(removeAllTime.value()).sum());

        cache.remove(1);
        cache.removeAsync(2).get();

        assertTrue(waitForCondition(() -> stream(removeTime.value()).sum() == 2, getTestTimeout()));
        assertEquals(0, stream(removeAllTime.value()).sum());

        cache.removeAll(singleton(3));
        cache.removeAllAsync(singleton(4)).get();

        assertTrue(waitForCondition(() -> stream(removeAllTime.value()).sum() == 2, getTestTimeout()));
        assertEquals(2, stream(removeTime.value()).sum());
    }

    /** */
    @Test
<<<<<<< HEAD
    public void testRemoveTimeTotal() throws Exception {
        IgniteCache<Integer, Integer> cache = grid(0).cache(DEFAULT_CACHE_NAME);

        LongMetric removeTimeTotal = metric("RemoveTimeTotal");

        assertEquals(0, removeTimeTotal.value());

        // 1. Check remove of a non-existing key.
        cache.remove(-1);

        assertTrue(removeTimeTotal.value() > 0);

        removeTimeTotal.reset();

        cache.removeAsync(-1).get();

        assertTrue(waitForCondition(() -> removeTimeTotal.value() > 0, getTestTimeout()));

        removeTimeTotal.reset();

        // 2. Check remove of an existing key.
        cache.put(1, 1);
        cache.remove(1);

        assertTrue(removeTimeTotal.value() > 0);

        removeTimeTotal.reset();

        cache.put(1, 1);
        cache.removeAsync(1).get();

        assertTrue(waitForCondition(() -> removeTimeTotal.value() > 0, getTestTimeout()));
=======
    public void testGetAllOutTx() throws Exception {
        IgniteCache<Integer, Integer> cache = grid(0).cache(DEFAULT_CACHE_NAME);

        HistogramMetricImpl getAllTime = metric("GetAllTime");

        assertTrue(stream(getAllTime.value()).allMatch(v -> v == 0));

        cache.getAllOutTx(singleton(1));

        assertTrue(waitForCondition(() -> stream(getAllTime.value()).sum() == 1, getTestTimeout()));

        cache.getAllOutTxAsync(singleton(1)).get();

        assertTrue(waitForCondition(() -> stream(getAllTime.value()).sum() == 2, getTestTimeout()));
>>>>>>> 7366008a
    }

    /**
     * @param name Metric name to find.
     * @return Metric.
     */
    protected <M extends Metric> M metric(String name) {
        IgniteEx grid = grid(0);

        boolean isNear = ((IgniteKernal)grid).internalCache(DEFAULT_CACHE_NAME).isNear();

        MetricRegistry mreg = grid.context().metric().registry(cacheMetricsRegistryName(DEFAULT_CACHE_NAME, isNear));

        M m = mreg.findMetric(name);

        assertNotNull(m);

        return m;
    }
}<|MERGE_RESOLUTION|>--- conflicted
+++ resolved
@@ -1510,7 +1510,24 @@
 
     /** */
     @Test
-<<<<<<< HEAD
+    public void testGetAllOutTx() throws Exception {
+        IgniteCache<Integer, Integer> cache = grid(0).cache(DEFAULT_CACHE_NAME);
+
+        HistogramMetricImpl getAllTime = metric("GetAllTime");
+
+        assertTrue(stream(getAllTime.value()).allMatch(v -> v == 0));
+
+        cache.getAllOutTx(singleton(1));
+
+        assertTrue(waitForCondition(() -> stream(getAllTime.value()).sum() == 1, getTestTimeout()));
+
+        cache.getAllOutTxAsync(singleton(1)).get();
+
+        assertTrue(waitForCondition(() -> stream(getAllTime.value()).sum() == 2, getTestTimeout()));
+    }
+
+    /** */
+    @Test
     public void testRemoveTimeTotal() throws Exception {
         IgniteCache<Integer, Integer> cache = grid(0).cache(DEFAULT_CACHE_NAME);
 
@@ -1543,22 +1560,6 @@
         cache.removeAsync(1).get();
 
         assertTrue(waitForCondition(() -> removeTimeTotal.value() > 0, getTestTimeout()));
-=======
-    public void testGetAllOutTx() throws Exception {
-        IgniteCache<Integer, Integer> cache = grid(0).cache(DEFAULT_CACHE_NAME);
-
-        HistogramMetricImpl getAllTime = metric("GetAllTime");
-
-        assertTrue(stream(getAllTime.value()).allMatch(v -> v == 0));
-
-        cache.getAllOutTx(singleton(1));
-
-        assertTrue(waitForCondition(() -> stream(getAllTime.value()).sum() == 1, getTestTimeout()));
-
-        cache.getAllOutTxAsync(singleton(1)).get();
-
-        assertTrue(waitForCondition(() -> stream(getAllTime.value()).sum() == 2, getTestTimeout()));
->>>>>>> 7366008a
     }
 
     /**
