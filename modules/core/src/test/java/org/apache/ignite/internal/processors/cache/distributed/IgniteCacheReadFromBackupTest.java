--- conflicted
+++ resolved
@@ -47,9 +47,6 @@
 import org.apache.ignite.spi.discovery.tcp.ipfinder.TcpDiscoveryIpFinder;
 import org.apache.ignite.spi.discovery.tcp.ipfinder.vm.TcpDiscoveryVmIpFinder;
 import org.apache.ignite.testframework.junits.common.GridCommonAbstractTest;
-import org.junit.Test;
-import org.junit.runner.RunWith;
-import org.junit.runners.JUnit4;
 
 import static org.apache.ignite.cache.CacheAtomicityMode.ATOMIC;
 import static org.apache.ignite.cache.CacheAtomicityMode.TRANSACTIONAL;
@@ -60,7 +57,6 @@
 /**
  *
  */
-@RunWith(JUnit4.class)
 public class IgniteCacheReadFromBackupTest extends GridCommonAbstractTest {
     /** */
     private static TcpDiscoveryIpFinder ipFinder = new TcpDiscoveryVmIpFinder(true);
@@ -91,7 +87,6 @@
     /**
      * @throws Exception If failed.
      */
-    @Test
     public void testGetFromBackupStoreReadThroughEnabled() throws Exception {
         checkGetFromBackupStoreReadThroughEnabled(cacheConfigurations());
     }
@@ -99,10 +94,6 @@
     /**
      * @throws Exception If failed.
      */
-<<<<<<< HEAD
-    @Test
-=======
->>>>>>> 10ebf715
     public void testMvccGetFromBackupStoreReadThroughEnabled() throws Exception {
         fail("https://issues.apache.org/jira/browse/IGNITE-10274");
 
@@ -156,7 +147,6 @@
     /**
      * @throws Exception If failed.
      */
-    @Test
     public void testGetFromBackupStoreReadThroughDisabled() throws Exception {
         checkGetFromBackupStoreReadThroughDisabled(cacheConfigurations());
     }
@@ -164,10 +154,6 @@
     /**
      * @throws Exception If failed.
      */
-<<<<<<< HEAD
-    @Test
-=======
->>>>>>> 10ebf715
     public void testMvccGetFromBackupStoreReadThroughDisabled() throws Exception {
         fail("https://issues.apache.org/jira/browse/IGNITE-10274");
 
@@ -205,7 +191,6 @@
     /**
      * @throws Exception If failed.
      */
-    @Test
     public void testGetFromPrimaryPreloadInProgress() throws Exception {
         checkGetFromPrimaryPreloadInProgress(cacheConfigurations());
     }
@@ -213,10 +198,6 @@
     /**
      * @throws Exception If failed.
      */
-<<<<<<< HEAD
-    @Test
-=======
->>>>>>> 10ebf715
     public void testMvccGetFromPrimaryPreloadInProgress() throws Exception {
         fail("https://issues.apache.org/jira/browse/IGNITE-10274");
 
@@ -312,7 +293,6 @@
     /**
      * @throws Exception If failed.
      */
-    @Test
     public void testNoPrimaryReadPreloadFinished() throws Exception {
         checkNoPrimaryReadPreloadFinished(cacheConfigurations());
     }
@@ -320,10 +300,6 @@
     /**
      * @throws Exception If failed.
      */
-<<<<<<< HEAD
-    @Test
-=======
->>>>>>> 10ebf715
     public void testMvccNoPrimaryReadPreloadFinished() throws Exception {
         fail("https://issues.apache.org/jira/browse/IGNITE-10274");
 
