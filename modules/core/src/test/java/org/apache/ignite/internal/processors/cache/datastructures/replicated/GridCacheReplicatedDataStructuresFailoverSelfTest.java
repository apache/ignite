--- conflicted
+++ resolved
@@ -42,22 +42,14 @@
     /**
      *
      */
-<<<<<<< HEAD
-    @Override public void testFairReentrantLockConstantMultipleTopologyChangeNonFailoverSafe() throws Exception {
-=======
     @Override public void testFairReentrantLockConstantMultipleTopologyChangeNonFailoverSafe() {
->>>>>>> 2108b3b8
         fail("https://issues.apache.org/jira/browse/IGNITE-6454");
     }
 
     /**
      *
      */
-<<<<<<< HEAD
-    @Override public void testReentrantLockConstantMultipleTopologyChangeNonFailoverSafe() throws Exception {
-=======
     @Override public void testReentrantLockConstantMultipleTopologyChangeNonFailoverSafe() {
->>>>>>> 2108b3b8
         fail("https://issues.apache.org/jira/browse/IGNITE-6454");
     }
 }