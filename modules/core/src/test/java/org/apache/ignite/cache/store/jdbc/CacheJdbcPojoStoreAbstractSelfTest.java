/*
 * Licensed to the Apache Software Foundation (ASF) under one or more
 * contributor license agreements.  See the NOTICE file distributed with
 * this work for additional information regarding copyright ownership.
 * The ASF licenses this file to You under the Apache License, Version 2.0
 * (the "License"); you may not use this file except in compliance with
 * the License.  You may obtain a copy of the License at
 *
 *      http://www.apache.org/licenses/LICENSE-2.0
 *
 * Unless required by applicable law or agreed to in writing, software
 * distributed under the License is distributed on an "AS IS" BASIS,
 * WITHOUT WARRANTIES OR CONDITIONS OF ANY KIND, either express or implied.
 * See the License for the specific language governing permissions and
 * limitations under the License.
 */

package org.apache.ignite.cache.store.jdbc;

import java.sql.Connection;
import java.sql.Date;
import java.sql.DriverManager;
import java.sql.PreparedStatement;
import java.sql.ResultSet;
import java.sql.SQLException;
import java.sql.Statement;
import java.sql.Types;
import java.util.Random;
import javax.cache.integration.CacheLoaderException;
import org.apache.commons.dbcp.DelegatingConnection;
import org.apache.commons.dbcp.DelegatingPreparedStatement;
import org.apache.ignite.IgniteCache;
import org.apache.ignite.cache.store.jdbc.dialect.H2Dialect;
import org.apache.ignite.cache.store.jdbc.model.Gender;
import org.apache.ignite.cache.store.jdbc.model.Person;
import org.apache.ignite.cache.store.jdbc.model.PersonKey;
import org.apache.ignite.configuration.CacheConfiguration;
import org.apache.ignite.configuration.ConnectorConfiguration;
import org.apache.ignite.configuration.IgniteConfiguration;
import org.apache.ignite.internal.util.typedef.internal.U;
import org.apache.ignite.testframework.junits.common.GridCommonAbstractTest;
import org.junit.Test;

import static org.apache.ignite.cache.CacheAtomicityMode.ATOMIC;
import static org.apache.ignite.cache.CacheAtomicityMode.TRANSACTIONAL;
import static org.apache.ignite.cache.CacheMode.PARTITIONED;

/**
 * Class for {@link CacheJdbcPojoStore} tests.
 */
public abstract class CacheJdbcPojoStoreAbstractSelfTest extends GridCommonAbstractTest {
    /** DB connection URL. */
    private static final String DFLT_CONN_URL = "jdbc:h2:mem:TestDatabase;DB_CLOSE_DELAY=-1";

    /** Organization count. */
    private static final int ORGANIZATION_CNT = 1000;

    /** Person count. */
    private static final int PERSON_CNT = 100000;

    /** Fetch size. */
    public static final int FETCH_SZ = 42;

    /** Test cache name. */
    private static final String CACHE_NAME = "test-cache";

    /** Flag indicating that tests should use transactional cache. */
    private static boolean transactional;

    /** Flag indicating that tests should use primitive classes like java.lang.Integer for keys. */
    protected static boolean builtinKeys;

    /** Flag indicating that classes for keys available on class path or not. */
    private static boolean noKeyClasses;

    /** Flag indicating that classes for values available on class path or not. */
    private static boolean noValClasses;

    /** Flag indicating that fetch size should be checked. */
    private static boolean checkFetchSize;

    /** Batch size to load in parallel. */
    private static int parallelLoadThreshold;

    /**
     * @return Flag indicating that all internal SQL queries should use escaped identifiers.
     */
    protected boolean sqlEscapeAll() {
        return false;
    }

    /**
     * @return Connection to test in-memory H2 database.
     * @throws SQLException if failed to connect.
     */
    protected Connection getConnection() throws SQLException {
        return new DelegatingConnection(DriverManager.getConnection(DFLT_CONN_URL, "sa", "")) {
            /** {@inheritDoc} */
            @Override public PreparedStatement prepareStatement(String sql) throws SQLException {
                return new DelegatingPreparedStatement(this, super.prepareStatement(sql)) {
                    /** {@inheritDoc} */
                    @Override public ResultSet executeQuery() throws SQLException {
                        if (checkFetchSize)
                            assertEquals(FETCH_SZ, getFetchSize());

                        return super.executeQuery();
                    }
                };
            }
        };
    }

    /** {@inheritDoc} */
    @Override protected void beforeTest() throws Exception {
        Connection conn = getConnection();

        Statement stmt = conn.createStatement();

        stmt.executeUpdate("DROP TABLE IF EXISTS Organization");
        stmt.executeUpdate("DROP TABLE IF EXISTS Person");

        stmt.executeUpdate("CREATE TABLE Organization (" +
            " id INTEGER PRIMARY KEY," +
            " name VARCHAR(50)," +
            " city VARCHAR(50))");

        stmt.executeUpdate("CREATE TABLE Person (" +
            " id INTEGER PRIMARY KEY," +
            " org_id INTEGER," +
            " birthday DATE," +
            " name VARCHAR(50)," +
            " gender VARCHAR(50))");

        conn.commit();

        U.closeQuiet(stmt);

        fillSampleDatabase(conn);

        U.closeQuiet(conn);
    }

    /** {@inheritDoc} */
    @Override protected void afterTest() throws Exception {
        stopAllGrids();
    }

    /** {@inheritDoc} */
    @Override protected IgniteConfiguration getConfiguration(String igniteInstanceName) throws Exception {
        IgniteConfiguration cfg = super.getConfiguration(igniteInstanceName);

        cfg.setCacheConfiguration(cacheConfiguration());

        ConnectorConfiguration connCfg = new ConnectorConfiguration();
        cfg.setConnectorConfiguration(connCfg);

        return cfg;
    }

    /**
     * @return Types to be used in test.
     */
    protected JdbcType[] storeTypes() {
        JdbcType[] storeTypes = new JdbcType[2];

        storeTypes[0] = new JdbcType();
        storeTypes[0].setCacheName(CACHE_NAME);
        storeTypes[0].setDatabaseSchema("PUBLIC");
        storeTypes[0].setDatabaseTable("ORGANIZATION");

        if (builtinKeys) {
            storeTypes[0].setKeyType("java.lang.Long");
            storeTypes[0].setKeyFields(new JdbcTypeField(Types.INTEGER, "ID", Integer.class, "id"));
        }
        else {
            storeTypes[0].setKeyType("org.apache.ignite.cache.store.jdbc.model.OrganizationKey" + (noKeyClasses ? "1" : ""));
            storeTypes[0].setKeyFields(new JdbcTypeField(Types.INTEGER, "ID", Integer.class, "id"));
        }

        storeTypes[0].setValueType("org.apache.ignite.cache.store.jdbc.model.Organization" + (noValClasses ? "1" : ""));

        boolean escape = sqlEscapeAll();

        storeTypes[0].setValueFields(
            new JdbcTypeField(Types.INTEGER, escape ? "ID" : "Id", Integer.class, "id"),
            new JdbcTypeField(Types.VARCHAR, escape ? "NAME" : "Name", String.class, "name"),
            new JdbcTypeField(Types.VARCHAR, escape ? "CITY" : "City", String.class, "city"));

        storeTypes[1] = new JdbcType();
        storeTypes[1].setCacheName(CACHE_NAME);
        storeTypes[1].setDatabaseSchema("PUBLIC");
        storeTypes[1].setDatabaseTable("PERSON");

        if (builtinKeys) {
            storeTypes[1].setKeyType("java.lang.Integer");
            storeTypes[1].setKeyFields(new JdbcTypeField(Types.INTEGER, "ID", Long.class, "id"));
        }
        else {
            storeTypes[1].setKeyType("org.apache.ignite.cache.store.jdbc.model.PersonKey" + (noKeyClasses ? "1" : ""));
            storeTypes[1].setKeyFields(new JdbcTypeField(Types.INTEGER, "ID", Integer.class, "id"));
        }

        storeTypes[1].setValueType("org.apache.ignite.cache.store.jdbc.model.Person" + (noValClasses ? "1" : ""));
        storeTypes[1].setValueFields(
            new JdbcTypeField(Types.INTEGER, "ID", Integer.class, "id"),
            new JdbcTypeField(Types.INTEGER, "ORG_ID", Integer.class, "orgId"),
            new JdbcTypeField(Types.DATE, "BIRTHDAY", Date.class, "birthday"),
            new JdbcTypeField(Types.VARCHAR, "NAME", String.class, "name"),
            new JdbcTypeField(Types.VARCHAR, "GENDER", Gender.class, "gender"));

        return storeTypes;
    }

    /**
     * @return Cache configuration for test.
     * @throws Exception In case when failed to create cache configuration.
     */
    protected CacheConfiguration cacheConfiguration() throws Exception {
        CacheConfiguration cc = defaultCacheConfiguration();

        cc.setName(CACHE_NAME);
        cc.setCacheMode(PARTITIONED);
        cc.setAtomicityMode(transactional ? TRANSACTIONAL : ATOMIC);
        cc.setWriteBehindEnabled(false);
        cc.setStoreKeepBinary(storeKeepBinary());

        CacheJdbcPojoStoreFactory<Object, Object> storeFactory = new CacheJdbcPojoStoreFactory<>();

        H2Dialect dialect = new H2Dialect();

        dialect.setFetchSize(FETCH_SZ);

        storeFactory.setDialect(dialect);
        storeFactory.setTypes(storeTypes());
        storeFactory.setDataSourceFactory(new H2DataSourceFactory()); // H2 DataSource factory.
        storeFactory.setSqlEscapeAll(sqlEscapeAll());
        storeFactory.setParallelLoadCacheMinimumThreshold(parallelLoadThreshold);

        cc.setCacheStoreFactory(storeFactory);
        cc.setReadThrough(true);
        cc.setWriteThrough(true);
        cc.setLoadPreviousValue(true);

        return cc;
    }

    /**
     * @return Flag indicate keep value in binary format or not.
     */
    protected boolean storeKeepBinary() {
        return false;
    }

    /**
     * Fill in-memory database with sample data.
     *
     * @param conn Connection to database.
     * @throws SQLException In case of filling database with sample data failed.
     */
    protected void fillSampleDatabase(Connection conn) throws SQLException {
        info("Start to fill sample database...");

        PreparedStatement orgStmt = conn.prepareStatement("INSERT INTO Organization(id, name, city) VALUES (?, ?, ?)");

        for (int i = 0; i < ORGANIZATION_CNT; i++) {
            orgStmt.setInt(1, i);
            orgStmt.setString(2, "name" + i);
            orgStmt.setString(3, "city" + i % 10);

            orgStmt.addBatch();
        }

        orgStmt.executeBatch();

        U.closeQuiet(orgStmt);

        conn.commit();

        PreparedStatement prnStmt = conn.prepareStatement(
            "INSERT INTO Person(id, org_id, birthday, name, gender) VALUES (?, ?, ?, ?, ?)");

        Random rnd = new Random();

        for (int i = 0; i < PERSON_CNT; i++) {
            prnStmt.setInt(1, i);
            prnStmt.setInt(2, i % 100);
            prnStmt.setDate(3, Date.valueOf(String.format("%d-%d-%d", 1970 + rnd.nextInt(50), 1 + rnd.nextInt(11), 1 + rnd.nextInt(27))));
            prnStmt.setString(4, "name" + i);
            prnStmt.setString(5, Gender.random().toString());

            prnStmt.addBatch();
        }

        prnStmt.executeBatch();

        conn.commit();

        U.closeQuiet(prnStmt);

        info("Sample database prepared.");
    }

    /**
     * Start test grid with specified options.
     *
     * @param builtin {@code True} if keys are built in java types.
     * @param noKeyCls {@code True} if keys classes are not on class path.
     * @param noValCls {@code True} if values classes are not on class path.
     * @param trn {@code True} if cache should be started in transactional mode.
     * @param threshold Load batch size.
     * @throws Exception If failed to start grid.
     */
    protected void startTestGrid(boolean builtin, boolean noKeyCls, boolean noValCls, boolean trn, int threshold) throws Exception {
        builtinKeys = builtin;
        noKeyClasses = noKeyCls;
        noValClasses = noValCls;
        transactional = trn;
        parallelLoadThreshold = threshold;

        startGrid();
    }

    /**
     * Check that data was loaded correctly.
     */
    protected void checkCacheLoad() {
        IgniteCache<Object, Object> c1 = grid().cache(CACHE_NAME);

        checkFetchSize = true;

        c1.loadCache(null);

        checkFetchSize = false;

        assertEquals(ORGANIZATION_CNT + PERSON_CNT, c1.size());
    }

    /**
     * Check that data was loaded correctly.
     */
    protected void checkCacheLoadWithSql() {
        IgniteCache<Object, Object> c1 = grid().cache(CACHE_NAME);

        checkFetchSize = true;

        c1.loadCache(null, "org.apache.ignite.cache.store.jdbc.model.PersonKey", "select id, org_id, name, birthday, gender from Person");

        checkFetchSize = false;

        assertEquals(PERSON_CNT, c1.size());
    }

    /**
     * Checks that data was loaded correctly with prepared statement.
     */
    protected void checkCacheLoadWithStatement() throws SQLException {
        Connection conn = null;

        PreparedStatement stmt = null;

        try {
            conn = getConnection();

            conn.setAutoCommit(true);

            String qry = "select id, org_id, name, birthday, gender from Person";

            stmt = conn.prepareStatement(qry);

            IgniteCache<Object, Object> c1 = grid().cache(CACHE_NAME);

            c1.loadCache(null, "org.apache.ignite.cache.store.jdbc.model.PersonKey", stmt);

            assertEquals(PERSON_CNT, c1.size());
        }
        finally {
            U.closeQuiet(stmt);

            U.closeQuiet(conn);
        }

    }

    /**
     * @throws Exception If failed.
     */
    @Test
    public void testLoadCacheWithStatement() throws Exception {
        startTestGrid(false, false, false, false, 512);

        checkCacheLoadWithStatement();
    }

    /**
     * @throws Exception If failed.
     */
    @Test
    public void testLoadCacheWithStatementTx() throws Exception {
        startTestGrid(false, false, false, true, 512);

        checkCacheLoadWithStatement();
    }

    /**
     * @throws Exception If failed.
     */
    @Test
    public void testLoadCache() throws Exception {
        startTestGrid(false, false, false, false, 512);

        checkCacheLoad();
    }

    /**
     * @throws Exception If failed.
     */
    @Test
    public void testLoadCacheAll() throws Exception {
        startTestGrid(false, false, false, false, ORGANIZATION_CNT + PERSON_CNT + 1);

        checkCacheLoad();
    }

    /**
     * @throws Exception If failed.
     */
    @Test
    public void testLoadCacheWithSql() throws Exception {
        startTestGrid(false, false, false, false, 512);

        checkCacheLoadWithSql();
    }

    /**
     * @throws Exception If failed.
     */
    @Test
    public void testLoadCacheTx() throws Exception {
        startTestGrid(false, false, false, true, 512);

        checkCacheLoad();
    }

    /**
     * @throws Exception If failed.
     */
    @Test
    public void testLoadCacheWithSqlTx() throws Exception {
        startTestGrid(false, false, false, true, 512);

        checkCacheLoadWithSql();
    }

    /**
     * @throws Exception If failed.
     */
    @Test
    public void testLoadCachePrimitiveKeys() throws Exception {
        startTestGrid(true, false, false, false, 512);

        checkCacheLoad();
    }

    /**
     * @throws Exception If failed.
     */
    @Test
    public void testLoadCachePrimitiveKeysTx() throws Exception {
        startTestGrid(true, false, false, true, 512);

        checkCacheLoad();
    }

    /**
     * Check put in cache and store it in db.
     *
     * @throws Exception If failed.
     */
    private void checkPutRemove() throws Exception {
<<<<<<< HEAD
        boolean binaryMarshaller = true;

=======
>>>>>>> d04d9a6e
        IgniteCache<Object, Person> c1 = grid().cache(CACHE_NAME);

        Connection conn = getConnection();
        try {
            PreparedStatement stmt = conn.prepareStatement("SELECT ID, ORG_ID, BIRTHDAY, NAME, GENDER FROM PERSON WHERE ID = ?");

            stmt.setInt(1, -1);

            ResultSet rs = stmt.executeQuery();

            assertFalse("Unexpected non empty result set", rs.next());

            U.closeQuiet(rs);

            Date testDate = Date.valueOf("2001-05-05");
            Gender testGender = Gender.random();

            Person val = new Person(-1, -2, testDate, "Person-to-test-put-insert", 999, testGender);

            Object key = builtinKeys ? Integer.valueOf(-1) : new PersonKey(-1);

            // Test put-insert.
            c1.put(key, val);

            rs = stmt.executeQuery();

            assertTrue("Unexpected empty result set", rs.next());

            assertEquals(-1, rs.getInt(1));
            assertEquals(-2, rs.getInt(2));
            assertEquals(testDate, rs.getDate(3));
            assertEquals("Person-to-test-put-insert", rs.getString(4));

            assertEquals(testGender.toString(), Gender.values()[rs.getInt(5)].toString());

            assertFalse("Unexpected more data in result set", rs.next());

            U.closeQuiet(rs);

            // Test put-update.
            testDate = Date.valueOf("2016-04-04");

            c1.put(key, new Person(-1, -3, testDate, "Person-to-test-put-update", 999, testGender));

            rs = stmt.executeQuery();

            assertTrue("Unexpected empty result set", rs.next());

            assertEquals(-1, rs.getInt(1));
            assertEquals(-3, rs.getInt(2));
            assertEquals(testDate, rs.getDate(3));
            assertEquals("Person-to-test-put-update", rs.getString(4));

            assertEquals(testGender.toString(), Gender.values()[rs.getInt(5)].toString());

            assertFalse("Unexpected more data in result set", rs.next());

            // Test remove.
            c1.remove(key);

            rs = stmt.executeQuery();

            assertFalse("Unexpected non-empty result set", rs.next());

            U.closeQuiet(rs);
        }
        finally {
            U.closeQuiet(conn);
        }
    }

    /**
     * @throws Exception If failed.
     */
    @Test
    public void testPutRemoveBuiltIn() throws Exception {
        startTestGrid(true, false, false, false, 512);

        checkPutRemove();
    }

    /**
     * @throws Exception If failed.
     */
    @Test
    public void testPutRemove() throws Exception {
        startTestGrid(false, false, false, false, 512);

        checkPutRemove();
    }

    /**
     * @throws Exception If failed.
     */
    @Test
    public void testPutRemoveTxBuiltIn() throws Exception {
        startTestGrid(true, false, false, true, 512);

        checkPutRemove();
    }

    /**
     * @throws Exception If failed.
     */
    @Test
    public void testPutRemoveTx() throws Exception {
        startTestGrid(false, false, false, true, 512);

        checkPutRemove();
    }

    /**
     * @throws Exception If failed.
     */
    @Test
    public void testLoadNotRegisteredType() throws Exception {
        startTestGrid(false, false, false, false, 512);

        IgniteCache<Object, Object> c1 = grid().cache(CACHE_NAME);

        try {
            checkFetchSize = true;

            c1.loadCache(null, "PersonKeyWrong", "SELECT * FROM Person");
        }
        catch (CacheLoaderException e) {
            String msg = e.getMessage();

            assertTrue("Unexpected exception: " + msg,
                ("Provided key type is not found in store or cache configuration " +
                    "[cache=" + CACHE_NAME + ", key=PersonKeyWrong]").equals(msg));
        }
        finally {
            checkFetchSize = false;
        }
    }
}<|MERGE_RESOLUTION|>--- conflicted
+++ resolved
@@ -477,11 +477,6 @@
      * @throws Exception If failed.
      */
     private void checkPutRemove() throws Exception {
-<<<<<<< HEAD
-        boolean binaryMarshaller = true;
-
-=======
->>>>>>> d04d9a6e
         IgniteCache<Object, Person> c1 = grid().cache(CACHE_NAME);
 
         Connection conn = getConnection();
