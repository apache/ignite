--- conflicted
+++ resolved
@@ -58,11 +58,8 @@
     private static void addRealPageStoreTestsNotForDirectIo(List<Class<?>> suite, Collection<Class> ignoredTests) {
         // Rebalancing test
         GridTestUtils.addTestIfNeeded(suite, IgnitePdsContinuousRestartTest.class, ignoredTests);
-<<<<<<< HEAD
-//        GridTestUtils.addTestIfNeeded(suite, IgnitePdsContinuousRestartTestWithExpiryPolicy.class, ignoredTests);
-=======
+        // TODO FIXME known issue - partition desync
         GridTestUtils.addTestIfNeeded(suite, IgnitePdsContinuousRestartTestWithExpiryPolicy.class, ignoredTests);
         GridTestUtils.addTestIfNeeded(suite, IgnitePdsNodeJoinWithCachesStopping.class, ignoredTests);
->>>>>>> d6827886
     }
 }