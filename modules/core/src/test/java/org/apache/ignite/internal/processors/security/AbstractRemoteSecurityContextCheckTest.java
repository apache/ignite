/*
 * Licensed to the Apache Software Foundation (ASF) under one or more
 * contributor license agreements.  See the NOTICE file distributed with
 * this work for additional information regarding copyright ownership.
 * The ASF licenses this file to You under the Apache License, Version 2.0
 * (the "License"); you may not use this file except in compliance with
 * the License.  You may obtain a copy of the License at
 *
 *      http://www.apache.org/licenses/LICENSE-2.0
 *
 * Unless required by applicable law or agreed to in writing, software
 * distributed under the License is distributed on an "AS IS" BASIS,
 * WITHOUT WARRANTIES OR CONDITIONS OF ANY KIND, either express or implied.
 * See the License for the specific language governing permissions and
 * limitations under the License.
 */

package org.apache.ignite.internal.processors.security;

import java.util.Arrays;
import java.util.Collection;
import java.util.Map;
import java.util.UUID;
import java.util.concurrent.ConcurrentHashMap;
import java.util.concurrent.ConcurrentLinkedQueue;
import java.util.concurrent.atomic.AtomicInteger;
import java.util.stream.Collectors;
import java.util.stream.Stream;
import javax.cache.Cache;
import javax.cache.processor.EntryProcessor;
import javax.cache.processor.MutableEntry;
import org.apache.ignite.Ignite;
import org.apache.ignite.IgniteCompute;
import org.apache.ignite.internal.IgniteEx;
import org.apache.ignite.internal.util.typedef.T2;
import org.apache.ignite.lang.IgniteBiInClosure;
import org.apache.ignite.lang.IgniteBiPredicate;
import org.apache.ignite.lang.IgniteCallable;
import org.apache.ignite.lang.IgniteClosure;
import org.apache.ignite.lang.IgniteRunnable;

import static org.apache.ignite.internal.IgnitionEx.localIgnite;

/**
 *
 */
public abstract class AbstractRemoteSecurityContextCheckTest extends AbstractSecurityTest {
    /** Name of server initiator node. */
    protected static final String SRV_INITIATOR = "srv_initiator";

    /** Name of client initiator node. */
    protected static final String CLNT_INITIATOR = "clnt_initiator";

    /** Name of server feature call node. */
    protected static final String SRV_RUN = "srv_run";

    /** Name of client feature call node. */
    protected static final String CLNT_RUN = "clnt_run";

    /** Name of server feature transit node. */
    protected static final String SRV_CHECK = "srv_check";

    /** Name of client feature transit node. */
    protected static final String CLNT_CHECK = "clnt_check";

    /** Name of server endpoint node. */
    protected static final String SRV_ENDPOINT = "srv_endpoint";

    /** Name of client endpoint node. */
    protected static final String CLNT_ENDPOINT = "clnt_endpoint";

    /** Verifier to check results of tests. */
    protected static final Verifier VERIFIER = new Verifier();

    /** Start operation. */
    protected static final String OPERATION_START = "start";

    /** Check operation. */
    protected static final String OPERATION_CHECK = "check";

    /** Endpoint operation. */
    protected static final String OPERATION_ENDPOINT = "endpoint";

    /**
     * @return IgniteCompute is produced by passed node for cluster group that contains nodes with ids from collection.
     */
    protected static IgniteCompute compute(Ignite ignite, Collection<UUID> ids) {
        return ignite.compute(ignite.cluster().forNodeIds(ids));
    }

    /**
     * @return Collection of initiator nodes names.
     */
    protected Collection<IgniteEx> initiators() {
        return Arrays.asList(grid(SRV_INITIATOR), grid(CLNT_INITIATOR));
    }

    /**
     * @return Collection of feature call nodes ids.
     */
    protected final Collection<UUID> nodesToRunIds() {
        return nodesToRun().stream().map(this::nodeId).collect(Collectors.toList());
    }

    /**
     * @return Collection of feature call nodes names.
     */
    protected Collection<String> nodesToRun() {
        return Arrays.asList(SRV_RUN, CLNT_RUN);
    }

    /**
     * @return Collection of feature transit nodes ids.
     */
    protected final Collection<UUID> nodesToCheckIds() {
        return nodesToCheck().stream().map(this::nodeId).collect(Collectors.toList());
    }

    /**
     * @return Collection of feature transit nodes names.
     */
    protected Collection<String> nodesToCheck() {
        return Arrays.asList(SRV_CHECK, CLNT_CHECK);
    }

    /**
     * @return Collection of endpont nodes ids.
     */
    protected final Collection<UUID> endpointIds() {
        return endpoints().stream().map(this::nodeId).collect(Collectors.toList());
    }

    /**
     * @return Collection of endpont nodes names.
     */
    protected Collection<String> endpoints() {
        return Arrays.asList(SRV_ENDPOINT, CLNT_ENDPOINT);
    }

    /**
     * @param name Node name.
     * @return Node id.
     */
    protected UUID nodeId(String name) {
        return grid(name).context().discovery().localNode().id();
    }

    /**
     * Setups expected behavior to passed verifier.
     */
    protected void setupVerifier(final Verifier verifier) {
        Collection<String> toRuns = nodesToRun();

        Collection<String> toChecks = nodesToCheck();

        toRuns.forEach(n -> verifier.expect(n, OPERATION_START, 1));
        toChecks.forEach(n -> verifier.expect(n, OPERATION_CHECK, toRuns.size()));
        endpoints().forEach(n -> verifier.expect(n, OPERATION_ENDPOINT, toChecks.size() * toRuns.size()));
    }

    /**
     * @param op Operation.
     */
    protected void runAndCheck(IgniteRunnable op) {
        runAndCheck(Stream.of(op));
    }

    /**
     * Sets up VERIFIER, performs the runnable and checks the result.
     *
     * @param ops Operations.
     */
    protected void runAndCheck(Stream<IgniteRunnable> ops) {
        ops.forEach(
            r -> initiators().forEach(
                initiator -> {
                    VERIFIER.initiator(initiator);

                    setupVerifier(VERIFIER);

                    compute(initiator, nodesToRunIds())
                        .broadcast((IgniteRunnable)new RegisterExecAndForward<>(OPERATION_START, r, endpointIds()));

                    VERIFIER.checkResult();
                }
            )
        );
    }

    /**
     * Responsible for verifying of tests results.
     */
    public static class Verifier {
        /**
         * Map that contains an expected behaviour.
         */
        private final Map<T2<String, String>, T2<Integer, AtomicInteger>> expInvokes = new ConcurrentHashMap<>();

        /**
         * Checked errors.
         */
        private final Collection<String> errors = new ConcurrentLinkedQueue<>();

        /**
         * Expected security subject id.
         */
        private UUID expSecSubjId;

        /** */
        private Verifier() {
            // No-op.
        }

        /** */
        private void clear() {
            expInvokes.clear();

            errors.clear();

            expSecSubjId = null;
        }

        /**
         * Adds expected behaivior the method {@link #register} will be invoke expected times on the node with passed
         * name and the passed operation name.
         *
         * @param nodeName Node name.
         * @param opName Operation name.
         * @param num Expected number of invokes.
         */
        public Verifier expect(String nodeName, String opName, int num) {
            expInvokes.put(new T2<>(nodeName, opName), new T2<>(num, new AtomicInteger()));

            return this;
        }

        /**
         * Registers a security subject referred for {@code localIgnite} with the passed operation name and increments
         * invoke counter.
         *
         * @param opName Operation name.
         */
        public void register(String opName) {
            if (expSecSubjId == null) {
                error("SubjectId cannot be null.");

                return;
            }

            IgniteEx ignite = localIgnite();

            UUID actualSubjId = secSubjectId(ignite);

            if (!expSecSubjId.equals(actualSubjId)) {
                error("Actual subjectId does not equal expected subjectId " + "[expected=" + expSecSubjId +
                    ", actual=" + actualSubjId + "].");

                return;
            }

            T2<Integer, AtomicInteger> v = expInvokes.get(new T2<>(ignite.name(), opName));

            if (v != null)
                v.get2().incrementAndGet();
            else
                error("Unexpected registration parameters [node=" + ignite.name() + ", opName=" + opName + "].");
        }

        /**
         * Checks result of test and clears expected behavior.
         */
        public void checkResult() {
<<<<<<< HEAD
            if(!errors.isEmpty())
=======
            if (!errors.isEmpty())
>>>>>>> 1e84d448
                throw new AssertionError(errors.stream().reduce((s1, s2) -> s1 + "\n" + s2).get());

            expInvokes.forEach((k, v) -> assertEquals("Node \"" + k.get1() + '\"' +
                (k.get2() != null ? ", operation \"" + k.get2() + '\"' : "") +
                ". Execution of register: ", v.get1(), Integer.valueOf(v.get2().get())));
        }

        /** */
        public Verifier initiator(IgniteEx initiator) {
            clear();

            expSecSubjId = secSubjectId(initiator);

            return this;
        }

        /** */
        private UUID secSubjectId(IgniteEx node) {
            return node.context().security().securityContext().subject().id();
        }

        /**
         * @param msg Error message.
         */
        private void error(String msg) {
            errors.add(msg);
        }
    }

    /** */
    protected static class ExecRegisterAndForwardAdapter<K, V> implements IgniteBiInClosure<K, V> {
        /** RegisterExecAndForward. */
        private RegisterExecAndForward<K, V> instance;

        /**
         * @param opName Operation name.
         * @param endpoints Collection of endpont nodes ids.
         */
        public ExecRegisterAndForwardAdapter(String opName, Collection<UUID> endpoints) {
            instance = new RegisterExecAndForward<>(null, opName, endpoints);
        }

        /** {@inheritDoc} */
        @Override public void apply(K k, V v) {
            instance.run();
        }
    }

    /** */
    protected <K, V> RegisterExecAndForward<K, V> operationCheck(String srvName) {
        return new RegisterExecAndForward<>(srvName, OPERATION_CHECK, endpointIds());
    }

    /** */
    protected <K, V> RegisterExecAndForward<K, V> operationCheck() {
        return new RegisterExecAndForward<>(null, OPERATION_CHECK, endpointIds());
    }

    /** */
    protected static class RegisterExecAndForward<K, V> implements IgniteBiPredicate<K, V>, IgniteRunnable,
            IgniteCallable<V>, EntryProcessor<K, V, Object>, IgniteClosure<K, V> {
        /** Runnable. */
        private final IgniteRunnable runnable;

        /** Expected local node name. */
        private final String node;

        /** Operation name. */
        private final String opName;

        /** Collection of endpoint node ids. */
        private final Collection<UUID> endpoints;

        /**
         * @param node Expected local node name.
         * @param opName Operation name.
         * @param endpoints Collection of endpont nodes ids.
         */
        private RegisterExecAndForward(String node, String opName, Collection<UUID> endpoints) {
            this(node, opName, null, endpoints);
        }

        /** */
        private RegisterExecAndForward(String opName, IgniteRunnable runnable, Collection<UUID> endpoints) {
            this(null, opName, runnable, endpoints);
        }

        /** */
        private RegisterExecAndForward(String node, String opName, IgniteRunnable runnable, Collection<UUID> endpoints) {
            this.node = node;
            this.opName = opName;
            this.runnable = runnable;
            this.endpoints = endpoints;
        }

        /** {@inheritDoc} */
        @Override public boolean apply(K k, V v) {
            run();

            return false;
        }

        /** {@inheritDoc} */
        @Override public void run() {
            Ignite loc = localIgnite();

            if (node == null || node.equals(loc.name())) {
                VERIFIER.register(opName);

                if (runnable != null)
                    runnable.run();
                else
                    compute(loc, endpoints).broadcast(() -> VERIFIER.register(OPERATION_ENDPOINT));
            }
        }

        /** {@inheritDoc} */
        @Override public Object process(MutableEntry<K, V> mutableEntry, Object... objects) {
            run();

            return null;
        }

        /** {@inheritDoc} */
        @Override public V apply(K k) {
            run();

            if (k instanceof Cache.Entry)
                return (V)((Cache.Entry)k).getValue();

            return null;
        }

        /** {@inheritDoc} */
        @Override public V call() {
            run();

            return null;
        }
    }
}<|MERGE_RESOLUTION|>--- conflicted
+++ resolved
@@ -270,11 +270,7 @@
          * Checks result of test and clears expected behavior.
          */
         public void checkResult() {
-<<<<<<< HEAD
-            if(!errors.isEmpty())
-=======
             if (!errors.isEmpty())
->>>>>>> 1e84d448
                 throw new AssertionError(errors.stream().reduce((s1, s2) -> s1 + "\n" + s2).get());
 
             expInvokes.forEach((k, v) -> assertEquals("Node \"" + k.get1() + '\"' +
