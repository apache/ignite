/*
 * Licensed to the Apache Software Foundation (ASF) under one or more
 * contributor license agreements. See the NOTICE file distributed with
 * this work for additional information regarding copyright ownership.
 * The ASF licenses this file to You under the Apache License, Version 2.0
 * (the "License"); you may not use this file except in compliance with
 * the License. You may obtain a copy of the License at
 *
 * http://www.apache.org/licenses/LICENSE-2.0
 *
 * Unless required by applicable law or agreed to in writing, software
 * distributed under the License is distributed on an "AS IS" BASIS,
 * WITHOUT WARRANTIES OR CONDITIONS OF ANY KIND, either express or implied.
 * See the License for the specific language governing permissions and
 * limitations under the License.
 */

package org.apache.ignite.internal.processors.cache.persistence;

import java.util.concurrent.Callable;
import org.apache.ignite.IgniteCache;
import org.apache.ignite.IgniteDataStreamer;
import org.apache.ignite.cache.CacheAtomicityMode;
import org.apache.ignite.cache.CacheRebalanceMode;
import org.apache.ignite.cache.CacheWriteSynchronizationMode;
import org.apache.ignite.cluster.ClusterState;
import org.apache.ignite.configuration.CacheConfiguration;
import org.apache.ignite.configuration.DataRegionConfiguration;
import org.apache.ignite.configuration.DataStorageConfiguration;
import org.apache.ignite.configuration.IgniteConfiguration;
import org.apache.ignite.configuration.WALMode;
import org.apache.ignite.internal.IgniteEx;
import org.apache.ignite.internal.IgniteInternalFuture;
import org.apache.ignite.internal.processors.cache.persistence.filename.SharedFileTree;
import org.apache.ignite.internal.util.typedef.G;
import org.apache.ignite.internal.util.typedef.internal.U;
import org.apache.ignite.testframework.GridTestUtils;
import org.apache.ignite.testframework.junits.common.GridCommonAbstractTest;
import org.junit.Test;

/**
 *
 */
public class IgnitePdsRemoveDuringRebalancingTest extends GridCommonAbstractTest {
    /** {@inheritDoc} */
    @Override protected IgniteConfiguration getConfiguration(String gridName) throws Exception {
        IgniteConfiguration cfg = super.getConfiguration(gridName);

        cfg.setCacheConfiguration(
            new CacheConfiguration(DEFAULT_CACHE_NAME)
                .setAtomicityMode(CacheAtomicityMode.TRANSACTIONAL)
                .setBackups(1)
                .setWriteSynchronizationMode(CacheWriteSynchronizationMode.FULL_SYNC)
                .setRebalanceMode(CacheRebalanceMode.SYNC)
        );

        DataStorageConfiguration memCfg = new DataStorageConfiguration()
            .setDefaultDataRegionConfiguration(
                new DataRegionConfiguration()
                    .setMaxSize(100L * 1024 * 1024)
                    .setPersistenceEnabled(true))
            .setWalMode(WALMode.LOG_ONLY)
            .setConcurrencyLevel(Runtime.getRuntime().availableProcessors() * 4);

        cfg.setDataStorageConfiguration(memCfg);

        return cfg;
    }

    /** {@inheritDoc} */
    @Override protected void beforeTestsStarted() throws Exception {
        stopAllGrids();

        cleanPersistenceDir();

<<<<<<< HEAD
        U.delete(sharedFileTree().db());
=======
        U.delete(new SharedFileTree(U.getIgniteHome()).db());
>>>>>>> 86d85f9c
    }

    /** {@inheritDoc} */
    @Override protected void afterTest() throws Exception {
        G.stopAll(true);

        cleanPersistenceDir();

<<<<<<< HEAD
        U.delete(sharedFileTree().db());
=======
        U.delete(new SharedFileTree(U.getIgniteHome()).db());
>>>>>>> 86d85f9c
    }

    /**
     * @throws Exception if failed.
     */
    @Test
    public void testRemovesDuringRebalancing() throws Exception {
        IgniteEx ig = startGrid(0);

        ig.cluster().state(ClusterState.ACTIVE);

        try (IgniteDataStreamer<Object, Object> streamer = ig.dataStreamer(DEFAULT_CACHE_NAME)) {
            streamer.allowOverwrite(true);

            for (int i = 0; i < 100_000; i++)
                streamer.addData(i, i);
        }

        final IgniteCache<Object, Object> cache = ig.cache(DEFAULT_CACHE_NAME);

        IgniteInternalFuture<Object> fut = GridTestUtils.runAsync(new Callable<Object>() {
            @Override public Object call() throws Exception {
                return startGrid(1);
            }
        });

        for (int i = 0; i < 100_000; i++)
            cache.remove(i);

        fut.get();

        IgniteEx another = grid(1);

        IgniteCache<Object, Object> cache1 = another.cache(DEFAULT_CACHE_NAME);

        for (int i = 0; i < 100_000; i++)
            assertNull(cache1.localPeek(i));
    }
}<|MERGE_RESOLUTION|>--- conflicted
+++ resolved
@@ -73,11 +73,7 @@
 
         cleanPersistenceDir();
 
-<<<<<<< HEAD
-        U.delete(sharedFileTree().db());
-=======
         U.delete(new SharedFileTree(U.getIgniteHome()).db());
->>>>>>> 86d85f9c
     }
 
     /** {@inheritDoc} */
@@ -86,11 +82,7 @@
 
         cleanPersistenceDir();
 
-<<<<<<< HEAD
-        U.delete(sharedFileTree().db());
-=======
         U.delete(new SharedFileTree(U.getIgniteHome()).db());
->>>>>>> 86d85f9c
     }
 
     /**
