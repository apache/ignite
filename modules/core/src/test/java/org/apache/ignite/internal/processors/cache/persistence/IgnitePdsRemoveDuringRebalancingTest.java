/*
 * Licensed to the Apache Software Foundation (ASF) under one or more
 * contributor license agreements. See the NOTICE file distributed with
 * this work for additional information regarding copyright ownership.
 * The ASF licenses this file to You under the Apache License, Version 2.0
 * (the "License"); you may not use this file except in compliance with
 * the License. You may obtain a copy of the License at
 *
 * http://www.apache.org/licenses/LICENSE-2.0
 *
 * Unless required by applicable law or agreed to in writing, software
 * distributed under the License is distributed on an "AS IS" BASIS,
 * WITHOUT WARRANTIES OR CONDITIONS OF ANY KIND, either express or implied.
 * See the License for the specific language governing permissions and
 * limitations under the License.
 */

package org.apache.ignite.internal.processors.cache.persistence;

import java.io.File;
import java.util.concurrent.Callable;
import org.apache.ignite.IgniteCache;
import org.apache.ignite.IgniteDataStreamer;
import org.apache.ignite.cache.CacheAtomicityMode;
import org.apache.ignite.cache.CacheRebalanceMode;
import org.apache.ignite.cache.CacheWriteSynchronizationMode;
import org.apache.ignite.configuration.CacheConfiguration;
import org.apache.ignite.configuration.DataRegionConfiguration;
import org.apache.ignite.configuration.DataStorageConfiguration;
import org.apache.ignite.configuration.IgniteConfiguration;
import org.apache.ignite.configuration.WALMode;
import org.apache.ignite.internal.IgniteEx;
import org.apache.ignite.internal.IgniteInternalFuture;
import org.apache.ignite.internal.util.typedef.G;
import org.apache.ignite.internal.util.typedef.internal.U;
import org.apache.ignite.spi.discovery.tcp.TcpDiscoverySpi;
import org.apache.ignite.spi.discovery.tcp.ipfinder.TcpDiscoveryIpFinder;
import org.apache.ignite.spi.discovery.tcp.ipfinder.vm.TcpDiscoveryVmIpFinder;
import org.apache.ignite.testframework.GridTestUtils;
import org.apache.ignite.testframework.junits.common.GridCommonAbstractTest;

import static org.apache.ignite.internal.processors.cache.persistence.file.FilePageStoreManager.DFLT_STORE_DIR;

/**
 *
 */
public class IgnitePdsRemoveDuringRebalancingTest extends GridCommonAbstractTest {
    /** */
    private static final TcpDiscoveryIpFinder IP_FINDER = new TcpDiscoveryVmIpFinder(true);

    /** {@inheritDoc} */
    @Override protected IgniteConfiguration getConfiguration(String gridName) throws Exception {
        IgniteConfiguration cfg = super.getConfiguration(gridName);

        cfg.setCacheConfiguration(
            new CacheConfiguration()
                .setAtomicityMode(CacheAtomicityMode.TRANSACTIONAL)
                .setBackups(1)
                .setWriteSynchronizationMode(CacheWriteSynchronizationMode.FULL_SYNC)
                .setRebalanceMode(CacheRebalanceMode.SYNC)
        );

        DataStorageConfiguration memCfg = new DataStorageConfiguration()
            .setDefaultDataRegionConfiguration(
                new DataRegionConfiguration()
<<<<<<< HEAD
                    .setMaxSize(100L * 1024 * 1024)
                    .setPersistenceEnabled(true)
                    .setSwapPath(DFLT_STORE_DIR))
=======
                    .setMaxSize(100 * 1024 * 1024)
                    .setPersistenceEnabled(true))
>>>>>>> 556f460a
            .setWalMode(WALMode.LOG_ONLY)
            .setPageSize(1024)
            .setConcurrencyLevel(Runtime.getRuntime().availableProcessors() * 4);

        cfg.setDataStorageConfiguration(memCfg);

        cfg.setDiscoverySpi(
            new TcpDiscoverySpi()
            .setIpFinder(IP_FINDER)
        );

        return cfg;
    }

    /** {@inheritDoc} */
    @Override protected void beforeTestsStarted() throws Exception {
        stopAllGrids();

        cleanPersistenceDir();

        U.delete(new File(U.getIgniteHome(), DFLT_STORE_DIR));
    }

    /** {@inheritDoc} */
    @Override protected void afterTest() throws Exception {
        G.stopAll(true);

        cleanPersistenceDir();

        U.delete(new File(U.getIgniteHome(), DFLT_STORE_DIR));
    }

    /**
     * @throws Exception if failed.
     */
    public void testRemovesDuringRebalancing() throws Exception {
        IgniteEx ig = startGrid(0);

        ig.active(true);

        try (IgniteDataStreamer<Object, Object> streamer = ig.dataStreamer(null)) {
            streamer.allowOverwrite(true);

            for (int i = 0; i < 100_000; i++)
                streamer.addData(i, i);
        }

        final IgniteCache<Object, Object> cache = ig.cache(null);

        IgniteInternalFuture<Object> fut = GridTestUtils.runAsync(new Callable<Object>() {
            @Override public Object call() throws Exception {
                return startGrid(1);
            }
        });

        for (int i = 0; i < 100_000; i++)
            cache.remove(i);

        fut.get();

        IgniteEx another = grid(1);

        IgniteCache<Object, Object> cache1 = another.cache(null);

        for (int i = 0; i < 100_000; i++)
            assertNull(cache1.localPeek(i));
    }
}<|MERGE_RESOLUTION|>--- conflicted
+++ resolved
@@ -63,14 +63,8 @@
         DataStorageConfiguration memCfg = new DataStorageConfiguration()
             .setDefaultDataRegionConfiguration(
                 new DataRegionConfiguration()
-<<<<<<< HEAD
                     .setMaxSize(100L * 1024 * 1024)
-                    .setPersistenceEnabled(true)
-                    .setSwapPath(DFLT_STORE_DIR))
-=======
-                    .setMaxSize(100 * 1024 * 1024)
                     .setPersistenceEnabled(true))
->>>>>>> 556f460a
             .setWalMode(WALMode.LOG_ONLY)
             .setPageSize(1024)
             .setConcurrencyLevel(Runtime.getRuntime().availableProcessors() * 4);
