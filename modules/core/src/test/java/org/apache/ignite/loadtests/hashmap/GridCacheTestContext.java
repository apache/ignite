--- conflicted
+++ resolved
@@ -90,11 +90,8 @@
             AffinityTopologyVersion.ZERO,
             true,
             true,
-<<<<<<< HEAD
+            false,
             new CacheCompressionManager(),
-=======
-            false,
->>>>>>> 24113653
             new GridCacheEventManager(),
             new CacheOsStoreManager(null, new CacheConfiguration()),
             new GridCacheEvictionManager(),
