--- conflicted
+++ resolved
@@ -17,22 +17,11 @@
 
 package org.apache.ignite.internal.processors.cache.local;
 
-<<<<<<< HEAD
-import java.io.OutputStream;
-=======
->>>>>>> 3bd9870f
 import java.util.ArrayList;
 import java.util.Collection;
 import java.util.List;
 import java.util.Map;
 import java.util.concurrent.atomic.AtomicReference;
-<<<<<<< HEAD
-import java.util.logging.Formatter;
-import java.util.logging.LogRecord;
-import java.util.logging.Logger;
-import java.util.logging.StreamHandler;
-=======
->>>>>>> 3bd9870f
 import org.apache.ignite.IgniteCache;
 import org.apache.ignite.IgniteLogger;
 import org.apache.ignite.cache.CacheWriteSynchronizationMode;
@@ -61,11 +50,7 @@
 import static org.apache.ignite.cache.CacheAtomicityMode.TRANSACTIONAL;
 import static org.apache.ignite.cache.CacheWriteSynchronizationMode.FULL_SYNC;
 import static org.apache.ignite.cache.CacheWriteSynchronizationMode.PRIMARY_SYNC;
-<<<<<<< HEAD
-import static org.apache.ignite.internal.commandline.CommandHandler.initLogger;
-=======
 import static org.apache.ignite.testframework.GridTestUtils.assertContains;
->>>>>>> 3bd9870f
 import static org.apache.ignite.testframework.GridTestUtils.getFieldValue;
 import static org.apache.ignite.testframework.GridTestUtils.setFieldValue;
 import static org.apache.ignite.testframework.LogListener.matches;
@@ -247,36 +232,11 @@
 
         awaitPartitionMapExchange();
 
-<<<<<<< HEAD
         // Wait for vacuum.
         doSleep(2000);
 
         checkCacheData(cacheValues, cacheName);
 
-        assertPartitionsSame(idleVerify(grid(0), cacheName));
-    }
-
-    /**
-     * Creating a logger for a CommandHandler.
-     *
-     * @param outputStream Stream for recording the result of a command.
-     * @return Logger.
-     */
-    private Logger createTestLogger(OutputStream outputStream) {
-        assert nonNull(outputStream);
-
-        Logger log = initLogger(null);
-
-        log.addHandler(new StreamHandler(outputStream, new Formatter() {
-            @Override public String format(LogRecord record) {
-                return record.getMessage() + "\n";
-            }
-        }));
-
-        return log;
-=======
-        checkCacheData(cacheValues, cacheName);
-
         IdleVerifyResultV2 idleVerifyResV2 = idleVerify(stoppedNode, null);
 
         SB sb = new SB();
@@ -284,7 +244,6 @@
         idleVerifyResV2.print(sb::a);
 
         assertContains(listeningLog, sb.toString(), "no conflicts have been found");
->>>>>>> 3bd9870f
     }
 
     /**
