/*
 * Licensed to the Apache Software Foundation (ASF) under one or more
 * contributor license agreements.  See the NOTICE file distributed with
 * this work for additional information regarding copyright ownership.
 * The ASF licenses this file to You under the Apache License, Version 2.0
 * (the "License"); you may not use this file except in compliance with
 * the License.  You may obtain a copy of the License at
 *
 *      http://www.apache.org/licenses/LICENSE-2.0
 *
 * Unless required by applicable law or agreed to in writing, software
 * distributed under the License is distributed on an "AS IS" BASIS,
 * WITHOUT WARRANTIES OR CONDITIONS OF ANY KIND, either express or implied.
 * See the License for the specific language governing permissions and
 * limitations under the License.
 */

package org.apache.ignite.lang.utils;

import java.util.Map;
import java.util.concurrent.ConcurrentHashMap;
import java.util.concurrent.ThreadLocalRandom;
import org.apache.ignite.testframework.junits.common.GridCommonAbstractTest;
<<<<<<< HEAD
import org.jsr166.ThreadLocalRandom8;
=======
import org.jsr166.ConcurrentHashMap8;
>>>>>>> 02739a57

/**
 * Tests for {@link ConcurrentHashMap}.
 */
public class GridConcurrentHashMapSelfTest extends GridCommonAbstractTest {
    /** */
    @SuppressWarnings("MismatchedQueryAndUpdateOfCollection")
    private Map<Integer,Integer> map;

    /**
     * @throws Exception If failed.
     */
    public void testOpsSpeed() throws Exception {
        for (int i = 0; i < 4; i++) {
            map = new ConcurrentHashMap<>();

            info("Map ops time: " + runOps(1000000, 100));
        }
    }

    /**
     * @param iterCnt Iterations count.
     * @param threadCnt Threads count.
     * @return Time taken.
     */
    @SuppressWarnings("SameParameterValue")
    private long runOps(final int iterCnt, int threadCnt) throws Exception {
        long start = System.currentTimeMillis();

<<<<<<< HEAD
        multithreaded(() -> {
            ThreadLocalRandom8 rnd = ThreadLocalRandom8.current();
=======
        multithreaded(new Callable<Object>() {
            @Override public Object call() throws Exception {
                ThreadLocalRandom rnd = ThreadLocalRandom.current();

                for (int i = 0; i < iterCnt; i++) {
                    // Put random.
                    map.put(rnd.nextInt(0, 10000), 0);
>>>>>>> 02739a57

            for (int i = 0; i < iterCnt; i++) {
                // Put random.
                map.put(rnd.nextInt(0, 10000), 0);

                // Read random.
                map.get(rnd.nextInt(0, 10000));

                // Remove random.
                map.remove(rnd.nextInt(0, 10000));
            }

            return null;
        }, threadCnt);

        return System.currentTimeMillis() - start;
    }

    /** */
    public void testCreationTime() {
        for (int i = 0; i < 5; i++) {
            long now = System.currentTimeMillis();

            for (int j = 0; j < 1000000; j++)
                new ConcurrentHashMap<Integer, Integer>();

            info("Map creation time: " + (System.currentTimeMillis() - now));
        }
    }
}<|MERGE_RESOLUTION|>--- conflicted
+++ resolved
@@ -18,14 +18,10 @@
 package org.apache.ignite.lang.utils;
 
 import java.util.Map;
+import java.util.concurrent.Callable;
 import java.util.concurrent.ConcurrentHashMap;
 import java.util.concurrent.ThreadLocalRandom;
 import org.apache.ignite.testframework.junits.common.GridCommonAbstractTest;
-<<<<<<< HEAD
-import org.jsr166.ThreadLocalRandom8;
-=======
-import org.jsr166.ConcurrentHashMap8;
->>>>>>> 02739a57
 
 /**
  * Tests for {@link ConcurrentHashMap}.
@@ -55,10 +51,6 @@
     private long runOps(final int iterCnt, int threadCnt) throws Exception {
         long start = System.currentTimeMillis();
 
-<<<<<<< HEAD
-        multithreaded(() -> {
-            ThreadLocalRandom8 rnd = ThreadLocalRandom8.current();
-=======
         multithreaded(new Callable<Object>() {
             @Override public Object call() throws Exception {
                 ThreadLocalRandom rnd = ThreadLocalRandom.current();
@@ -66,20 +58,16 @@
                 for (int i = 0; i < iterCnt; i++) {
                     // Put random.
                     map.put(rnd.nextInt(0, 10000), 0);
->>>>>>> 02739a57
 
-            for (int i = 0; i < iterCnt; i++) {
-                // Put random.
-                map.put(rnd.nextInt(0, 10000), 0);
+                    // Read random.
+                    map.get(rnd.nextInt(0, 10000));
 
-                // Read random.
-                map.get(rnd.nextInt(0, 10000));
+                    // Remove random.
+                    map.remove(rnd.nextInt(0, 10000));
+                }
 
-                // Remove random.
-                map.remove(rnd.nextInt(0, 10000));
+                return null;
             }
-
-            return null;
         }, threadCnt);
 
         return System.currentTimeMillis() - start;
