--- conflicted
+++ resolved
@@ -66,28 +66,8 @@
  * Tests that thread pool metrics are available before the start of all Ignite components happened.
  */
 public class ThreadPoolMetricsTest extends GridCommonAbstractTest {
-<<<<<<< HEAD
-    /** Names of the general thread pool metrics. */
-    private static final Collection<String> THREAD_POOL_METRICS = Arrays.asList(
-        metricName(THREAD_POOLS, "GridUtilityCacheExecutor"),
-        metricName(THREAD_POOLS, "GridExecutionExecutor"),
-        metricName(THREAD_POOLS, "GridServicesExecutor"),
-        metricName(THREAD_POOLS, "GridSystemExecutor"),
-        metricName(THREAD_POOLS, "GridClassLoadingExecutor"),
-        metricName(THREAD_POOLS, "GridManagementExecutor"),
-        metricName(THREAD_POOLS, "GridAffinityExecutor"),
-        metricName(THREAD_POOLS, "GridCallbackExecutor"),
-        metricName(THREAD_POOLS, "GridQueryExecutor"),
-        metricName(THREAD_POOLS, "GridSchemaExecutor"),
-        metricName(THREAD_POOLS, "GridRebalanceExecutor"),
-        metricName(THREAD_POOLS, "GridThinClientExecutor"),
-        metricName(THREAD_POOLS, "GridRebalanceStripedExecutor"),
-        metricName(THREAD_POOLS, "GridDataStreamExecutor")
-    );
-=======
     /** Custom executor name. */
     private static final String CUSTOM_EXEC_NAME = "user-pool";
->>>>>>> 9cf06362
 
     /** Names of the system views for the thread pools. */
     private static final Collection<String> THREAD_POOL_VIEWS = Arrays.asList(
