--- conflicted
+++ resolved
@@ -97,9 +97,7 @@
     /**
      * @throws Exception If failed.
      */
-<<<<<<< HEAD
     @Test
-=======
     public void testCacheOperationsIdleConnectionCloseMvccTx() throws Exception {
         cacheOperationsIdleConnectionClose(TRANSACTIONAL_SNAPSHOT);
     }
@@ -107,7 +105,7 @@
     /**
      * @throws Exception If failed.
      */
->>>>>>> 2b2f50ca
+    @Test
     public void testCacheOperationsIdleConnectionCloseAtomic() throws Exception {
         cacheOperationsIdleConnectionClose(ATOMIC);
     }
