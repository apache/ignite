--- conflicted
+++ resolved
@@ -28,14 +28,10 @@
 import org.apache.ignite.configuration.IgniteConfiguration;
 import org.apache.ignite.internal.IgniteEx;
 import org.apache.ignite.internal.processors.cache.persistence.tree.reuse.ReuseList;
-import org.junit.Test;
-import org.junit.runner.RunWith;
-import org.junit.runners.JUnit4;
 
 /**
  *
  */
-@RunWith(JUnit4.class)
 public class PageEvictionPagesRecyclingAndReusingTest extends PageEvictionAbstractTest {
     /** Test timeout. */
     private static final long TEST_TIMEOUT = 10 * 60 * 1000;
@@ -61,7 +57,6 @@
     /**
      * @throws Exception If failed.
      */
-    @Test
     public void testPagesRecyclingAndReusingAtomicReplicated() throws Exception {
         testPagesRecyclingAndReusing(CacheAtomicityMode.ATOMIC, CacheMode.REPLICATED);
     }
@@ -69,7 +64,6 @@
     /**
      * @throws Exception If failed.
      */
-    @Test
     public void testPagesRecyclingAndReusingAtomicLocal() throws Exception {
         testPagesRecyclingAndReusing(CacheAtomicityMode.ATOMIC, CacheMode.LOCAL);
     }
@@ -77,7 +71,6 @@
     /**
      * @throws Exception If failed.
      */
-    @Test
     public void testPagesRecyclingAndReusingTxReplicated() throws Exception {
         testPagesRecyclingAndReusing(CacheAtomicityMode.TRANSACTIONAL, CacheMode.REPLICATED);
     }
@@ -85,7 +78,6 @@
     /**
      * @throws Exception If failed.
      */
-    @Test
     public void testPagesRecyclingAndReusingTxLocal() throws Exception {
         testPagesRecyclingAndReusing(CacheAtomicityMode.TRANSACTIONAL, CacheMode.LOCAL);
     }
@@ -93,10 +85,6 @@
     /**
      * @throws Exception If failed.
      */
-<<<<<<< HEAD
-    @Test
-=======
->>>>>>> 10ebf715
     public void testPagesRecyclingAndReusingMvccTxPartitioned() throws Exception {
         fail("https://issues.apache.org/jira/browse/IGNITE-10448");
 
@@ -107,10 +95,6 @@
     /**
      * @throws Exception If failed.
      */
-<<<<<<< HEAD
-    @Test
-=======
->>>>>>> 10ebf715
     public void testPagesRecyclingAndReusingMvccTxReplicated() throws Exception {
         fail("https://issues.apache.org/jira/browse/IGNITE-10448");
 
@@ -120,10 +104,6 @@
     /**
      * @throws Exception If failed.
      */
-<<<<<<< HEAD
-    @Test
-=======
->>>>>>> 10ebf715
     public void testPagesRecyclingAndReusingMvccTxLocal() throws Exception {
         fail("https://issues.apache.org/jira/browse/IGNITE-7956");
         fail("https://issues.apache.org/jira/browse/IGNITE-9530");
