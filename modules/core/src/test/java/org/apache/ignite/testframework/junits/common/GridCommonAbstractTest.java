/*
 * Licensed to the Apache Software Foundation (ASF) under one or more
 * contributor license agreements.  See the NOTICE file distributed with
 * this work for additional information regarding copyright ownership.
 * The ASF licenses this file to You under the Apache License, Version 2.0
 * (the "License"); you may not use this file except in compliance with
 * the License.  You may obtain a copy of the License at
 *
 *      http://www.apache.org/licenses/LICENSE-2.0
 *
 * Unless required by applicable law or agreed to in writing, software
 * distributed under the License is distributed on an "AS IS" BASIS,
 * WITHOUT WARRANTIES OR CONDITIONS OF ANY KIND, either express or implied.
 * See the License for the specific language governing permissions and
 * limitations under the License.
 */

package org.apache.ignite.testframework.junits.common;

import java.util.ArrayList;
import java.util.Arrays;
import java.util.BitSet;
import java.util.Collection;
import java.util.Collections;
import java.util.HashSet;
import java.util.Iterator;
import java.util.List;
import java.util.Map;
import java.util.Set;
import java.util.UUID;
import java.util.concurrent.Callable;
import java.util.concurrent.CountDownLatch;
import java.util.concurrent.atomic.AtomicInteger;
import java.util.concurrent.atomic.AtomicReference;
import java.util.function.Predicate;
import java.util.stream.Collectors;
import javax.cache.Cache;
import javax.cache.CacheException;
import javax.cache.integration.CompletionListener;
import javax.net.ssl.HostnameVerifier;
import javax.net.ssl.HttpsURLConnection;
import javax.net.ssl.SSLSession;
import org.apache.ignite.Ignite;
import org.apache.ignite.IgniteCache;
import org.apache.ignite.IgniteCheckedException;
import org.apache.ignite.IgniteCompute;
import org.apache.ignite.IgniteDataStreamer;
import org.apache.ignite.IgniteEvents;
import org.apache.ignite.IgniteException;
import org.apache.ignite.IgniteLogger;
import org.apache.ignite.IgniteMessaging;
import org.apache.ignite.Ignition;
import org.apache.ignite.cache.CacheAtomicityMode;
import org.apache.ignite.cache.CachePeekMode;
import org.apache.ignite.cache.affinity.Affinity;
import org.apache.ignite.cache.affinity.AffinityFunction;
import org.apache.ignite.cache.affinity.AffinityFunctionContext;
import org.apache.ignite.cache.query.SqlFieldsQuery;
import org.apache.ignite.cluster.ClusterGroup;
import org.apache.ignite.cluster.ClusterNode;
import org.apache.ignite.cluster.ClusterTopologyException;
import org.apache.ignite.compute.ComputeTask;
import org.apache.ignite.compute.ComputeTaskFuture;
import org.apache.ignite.configuration.CacheConfiguration;
import org.apache.ignite.configuration.IgniteConfiguration;
import org.apache.ignite.events.Event;
import org.apache.ignite.internal.GridKernalContext;
import org.apache.ignite.internal.IgniteEx;
import org.apache.ignite.internal.IgniteInternalFuture;
import org.apache.ignite.internal.IgniteInterruptedCheckedException;
import org.apache.ignite.internal.IgniteKernal;
import org.apache.ignite.internal.processors.affinity.AffinityTopologyVersion;
import org.apache.ignite.internal.processors.affinity.GridAffinityFunctionContextImpl;
import org.apache.ignite.internal.processors.cache.CacheGroupDescriptor;
import org.apache.ignite.internal.processors.cache.DynamicCacheDescriptor;
import org.apache.ignite.internal.processors.cache.GridCacheAdapter;
import org.apache.ignite.internal.processors.cache.GridCacheContext;
import org.apache.ignite.internal.processors.cache.GridCacheExplicitLockSpan;
import org.apache.ignite.internal.processors.cache.GridCacheFuture;
import org.apache.ignite.internal.processors.cache.GridCachePartitionExchangeManager;
import org.apache.ignite.internal.processors.cache.GridCacheSharedContext;
import org.apache.ignite.internal.processors.cache.IgniteCacheProxy;
import org.apache.ignite.internal.processors.cache.IgniteCacheProxyImpl;
import org.apache.ignite.internal.processors.cache.distributed.dht.GridDhtCacheAdapter;
import org.apache.ignite.internal.processors.cache.distributed.dht.GridDhtTopologyFuture;
import org.apache.ignite.internal.processors.cache.distributed.dht.colocated.GridDhtColocatedCache;
import org.apache.ignite.internal.processors.cache.distributed.dht.preloader.GridDhtPartitionMap;
import org.apache.ignite.internal.processors.cache.distributed.dht.topology.GridDhtLocalPartition;
import org.apache.ignite.internal.processors.cache.distributed.dht.topology.GridDhtPartitionState;
import org.apache.ignite.internal.processors.cache.distributed.dht.topology.GridDhtPartitionTopology;
import org.apache.ignite.internal.processors.cache.distributed.near.GridNearCacheAdapter;
import org.apache.ignite.internal.processors.cache.local.GridLocalCache;
import org.apache.ignite.internal.processors.cache.persistence.GridCacheDatabaseSharedManager;
import org.apache.ignite.internal.processors.cache.transactions.IgniteInternalTx;
import org.apache.ignite.internal.processors.cache.transactions.IgniteTxManager;
import org.apache.ignite.internal.processors.cache.verify.IdleVerifyResultV2;
import org.apache.ignite.internal.processors.service.IgniteServiceProcessor;
import org.apache.ignite.internal.util.lang.GridAbsPredicate;
import org.apache.ignite.internal.util.typedef.F;
import org.apache.ignite.internal.util.typedef.G;
import org.apache.ignite.internal.util.typedef.PA;
import org.apache.ignite.internal.util.typedef.T2;
import org.apache.ignite.internal.util.typedef.internal.LT;
import org.apache.ignite.internal.util.typedef.internal.U;
import org.apache.ignite.internal.visor.VisorTaskArgument;
import org.apache.ignite.internal.visor.verify.VisorIdleVerifyTaskArg;
import org.apache.ignite.internal.visor.verify.VisorIdleVerifyTaskV2;
import org.apache.ignite.lang.IgniteBiInClosure;
import org.apache.ignite.lang.IgniteFuture;
import org.apache.ignite.lang.IgniteInClosure;
import org.apache.ignite.lang.IgnitePredicate;
import org.apache.ignite.lang.IgniteRunnable;
import org.apache.ignite.resources.IgniteInstanceResource;
import org.apache.ignite.resources.LoggerResource;
import org.apache.ignite.testframework.GridTestNode;
import org.apache.ignite.testframework.GridTestUtils;
import org.apache.ignite.testframework.junits.GridAbstractTest;
import org.apache.ignite.transactions.Transaction;
import org.apache.ignite.transactions.TransactionConcurrency;
import org.apache.ignite.transactions.TransactionIsolation;
import org.apache.ignite.transactions.TransactionRollbackException;
import org.jetbrains.annotations.NotNull;
import org.jetbrains.annotations.Nullable;

import static org.apache.ignite.IgniteSystemProperties.IGNITE_EVENT_DRIVEN_SERVICE_PROCESSOR_ENABLED;
import static org.apache.ignite.IgniteSystemProperties.getBoolean;
import static org.apache.ignite.cache.CacheMode.LOCAL;
import static org.apache.ignite.cache.CacheRebalanceMode.NONE;
import static org.apache.ignite.internal.processors.cache.GridCacheUtils.isNearEnabled;
import static org.apache.ignite.internal.processors.cache.GridCacheUtils.primary;
import static org.apache.ignite.internal.processors.cache.persistence.file.FilePageStoreManager.DFLT_STORE_DIR;
import static org.apache.ignite.transactions.TransactionConcurrency.PESSIMISTIC;
import static org.apache.ignite.transactions.TransactionIsolation.REPEATABLE_READ;

/**
 * Super class for all common tests.
 */
public abstract class GridCommonAbstractTest extends GridAbstractTest {
    /** Cache peek modes array that consist of only ONHEAP mode. */
    protected static final CachePeekMode[] ONHEAP_PEEK_MODES = new CachePeekMode[] {CachePeekMode.ONHEAP};

    /** Service deployment wait timeout. */
    protected static final int SERVICE_DEPLOYMENT_WAIT_TIMEOUT = 10_000;

    /**
     * @param startGrid If {@code true}, then grid node will be auto-started.
     */
    protected GridCommonAbstractTest(boolean startGrid) {
        super(startGrid);
    }

    /** */
    protected GridCommonAbstractTest() {
        super(false);
    }

    /**
     * @param idx Grid index.
     * @return Cache.
     */
    protected <K, V> IgniteCache<K, V> jcache(int idx) {
        return grid(idx).cache(DEFAULT_CACHE_NAME).withAllowAtomicOpsInTx();
    }

    /**
     * Get or create instance of cache specified by K,V types;
     * new instance of cache is created for each pair of types key and value
     *
     * @param clsK Key class.
     * @param clsV Value class.
     * @return cache instance
     */
    protected <K, V> IgniteCache<K, V> jcache(CacheConfiguration ccfg, Class<K> clsK, Class<V> clsV) {
        return jcache(grid(), ccfg, clsK, clsV);
    }

    /**
     * Get or create instance of cache specified by K,V types;
     * new instance of cache is created for each pair of types key and value
     *
     * @param ig Ignite.
     * @param ccfg Cache configuration.
     * @param clsK Key class.
     * @param clsV Value class.
     * @return cache instance
     */
    protected <K, V> IgniteCache<K, V> jcache(Ignite ig, CacheConfiguration ccfg, Class<K> clsK, Class<V> clsV) {
        return jcache(ig, ccfg, clsK.getSimpleName() + "-" + clsV.getSimpleName(), clsK, clsV);
    }

    /**
     * Get or create instance of cache specified by K,V types;
     * new instance of cache is created for each pair of types key and value
     *
     * @param ig Ignite.
     * @param ccfg Cache configuration.
     * @param name Cache name.
     * @param clsK Key class.
     * @param clsV Value class.
     * @return cache instance
     */
    @SuppressWarnings("unchecked")
    protected <K, V> IgniteCache<K, V> jcache(Ignite ig,
        CacheConfiguration ccfg,
        @NotNull String name,
        Class<K> clsK,
        Class<V> clsV) {
        CacheConfiguration<K, V> cc = new CacheConfiguration<>(ccfg);
        cc.setName(name);
        cc.setIndexedTypes(clsK, clsV);

        return ig.getOrCreateCache(cc);
    }

    /**
     * Get or create instance of cache specified by K,V types;
     * new instance of cache is created
     *
     * @param ig Ignite.
     * @param ccfg Cache configuration.
     * @param name Cache name.
     * @return cache instance
     */
    @SuppressWarnings("unchecked")
    protected <K, V> IgniteCache<K, V> jcache(Ignite ig,
        CacheConfiguration ccfg,
        @NotNull String name) {
        CacheConfiguration<K, V> cc = new CacheConfiguration<>(ccfg);
        cc.setName(name);

        return ig.getOrCreateCache(cc);
    }

    /**
     * @param idx Grid index.
     * @param name Cache name.
     * @return Cache.
     */
    protected <K, V> IgniteCache<K, V> jcache(int idx, String name) {
        return grid(idx).cache(name);
    }

    /**
     * @param idx Grid index.
     * @return Cache.
     */
    protected <K, V> GridCacheAdapter<K, V> internalCache(int idx) {
        return ((IgniteKernal)grid(idx)).internalCache(DEFAULT_CACHE_NAME);
    }

    /**
     * @param idx Grid index.
     * @param name Cache name.
     * @return Cache.
     */
    protected <K, V> GridCacheAdapter<K, V> internalCache(int idx, String name) {
        return ((IgniteKernal)grid(idx)).internalCache(name);
    }

    /**
     * @param ignite Grid.
     * @param name Cache name.
     * @return Cache.
     */
    protected <K, V> GridCacheAdapter<K, V> internalCache(Ignite ignite, String name) {
        return ((IgniteKernal)ignite).internalCache(name);
    }

    /**
     * @param cache Cache.
     * @return Cache.
     */
    protected static <K, V> GridCacheAdapter<K, V> internalCache0(IgniteCache<K, V> cache) {
        if (isMultiJvmObject(cache))
            throw new UnsupportedOperationException("Operation can't be supported automatically for multi jvm " +
                "(send closure instead).");

        return ((IgniteKernal)cache.unwrap(Ignite.class)).internalCache(cache.getName());
    }

    /**
     * @param cache Cache.
     * @return Cache.
     */
    protected <K, V> GridCacheAdapter<K, V> internalCache(IgniteCache<K, V> cache) {
        return internalCache0(cache);
    }

    /**
     * @return Cache.
     */
    protected <K, V> IgniteCache<K, V> jcache() {
        return grid().cache(DEFAULT_CACHE_NAME).withAllowAtomicOpsInTx();
    }

    /**
     * @param cache Cache.
     * @return Cache.
     */
    @SuppressWarnings("TypeMayBeWeakened")
    protected <K> Set<K> keySet(IgniteCache<K, ?> cache) {
        Set<K> res = new HashSet<>();

        for (Cache.Entry<K, ?> entry : cache)
            res.add(entry.getKey());

        return res;
    }

    /**
     * @return Cache.
     */
    protected <K, V> GridLocalCache<K, V> local() {
        return (GridLocalCache<K, V>)((IgniteKernal)grid()).<K, V>internalCache(DEFAULT_CACHE_NAME);
    }

    /**
     * @param cache Cache.
     * @return DHT cache.
     */
    protected static <K, V> GridDhtCacheAdapter<K, V> dht(IgniteCache<K, V> cache) {
        return nearEnabled(cache) ? near(cache).dht() :
            ((IgniteKernal)cache.unwrap(Ignite.class)).<K, V>internalCache(cache.getName()).context().dht();
    }

    /**
     * @return DHT cache.
     */
    protected <K, V> GridDhtCacheAdapter<K, V> dht() {
        return this.<K, V>near().dht();
    }

    /**
     * @param idx Grid index.
     * @return DHT cache.
     */
    protected <K, V> GridDhtCacheAdapter<K, V> dht(int idx) {
        return this.<K, V>near(idx).dht();
    }

    /**
     * @param idx Grid index.
     * @param cache Cache name.
     * @return DHT cache.
     */
    protected <K, V> GridDhtCacheAdapter<K, V> dht(int idx, String cache) {
        return this.<K, V>near(idx, cache).dht();
    }

    /**
     * @param idx Grid index.
     * @param cache Cache name.
     * @return Colocated cache.
     */
    protected <K, V> GridDhtColocatedCache<K, V> colocated(int idx, String cache) {
        return (GridDhtColocatedCache<K, V>)((IgniteKernal)grid(idx)).internalCache(cache);
    }

    /**
     * @param cache Cache.
     * @return {@code True} if near cache is enabled.
     */
    private static <K, V> boolean nearEnabled(GridCacheAdapter<K, V> cache) {
        return isNearEnabled(cache.configuration());
    }

    /**
     * @param cache Cache.
     * @return {@code True} if near cache is enabled.
     */
    protected static <K, V> boolean nearEnabled(final IgniteCache<K, V> cache) {
        CacheConfiguration cfg = GridAbstractTest.executeOnLocalOrRemoteJvm(cache,
            new TestCacheCallable<K, V, CacheConfiguration>() {
                private static final long serialVersionUID = 0L;

                @Override public CacheConfiguration call(Ignite ignite, IgniteCache<K, V> cache) throws Exception {
                    return ((IgniteKernal)ignite).<K, V>internalCache(cache.getName()).context().config();
                }
            });

        return isNearEnabled(cfg);
    }

    /**
     * @param cache Cache.
     * @return Near cache.
     */
    private static <K, V> GridNearCacheAdapter<K, V> near(GridCacheAdapter<K, V> cache) {
        return cache.context().near();
    }

    /**
     * @param cache Cache.
     * @return Near cache.
     */
    protected static <K, V> GridNearCacheAdapter<K, V> near(IgniteCache<K, V> cache) {
        return ((IgniteKernal)cache.unwrap(Ignite.class)).<K, V>internalCache(cache.getName()).context().near();
    }

    /**
     * @param cache Cache.
     * @return Colocated cache.
     */
    protected static <K, V> GridDhtColocatedCache<K, V> colocated(IgniteCache<K, V> cache) {
        return ((IgniteKernal)cache.unwrap(Ignite.class)).<K, V>internalCache(cache.getName()).context().colocated();
    }

    /**
     * @param cache Ignite cache.
     * @return CacheAtomicityMode for given cache.
     */
    public static CacheAtomicityMode atomicityMode(IgniteCache cache) {
        return ((CacheConfiguration)cache.getConfiguration(CacheConfiguration.class)).getAtomicityMode();
    }

    /**
     * @param cache Cache.
     * @param keys Keys.
     * @param replaceExistingValues Replace existing values.
     * @throws Exception If failed.
     */
    protected static <K> void loadAll(Cache<K, ?> cache, final Set<K> keys, final boolean replaceExistingValues)
        throws Exception {
        IgniteCache<K, Object> cacheCp = (IgniteCache<K, Object>)cache;

        GridAbstractTest.executeOnLocalOrRemoteJvm(cacheCp, new TestCacheRunnable<K, Object>() {
            private static final long serialVersionUID = -3030833765012500545L;

            @Override public void run(Ignite ignite, IgniteCache<K, Object> cache) throws Exception {
                final AtomicReference<Exception> ex = new AtomicReference<>();

                final CountDownLatch latch = new CountDownLatch(1);

                cache.loadAll(keys, replaceExistingValues, new CompletionListener() {
                    @Override public void onCompletion() {
                        latch.countDown();
                    }

                    @Override public void onException(Exception e) {
                        ex.set(e);

                        latch.countDown();
                    }
                });

                latch.await();

                if (ex.get() != null)
                    throw ex.get();
            }
        });
    }

    /**
     * @param cache Cache.
     * @param key Keys.
     * @param replaceExistingValues Replace existing values.
     * @throws Exception If failed.
     */
    protected static <K> void load(Cache<K, ?> cache, K key, boolean replaceExistingValues) throws Exception {
        loadAll(cache, Collections.singleton(key), replaceExistingValues);
    }

    /**
     * @return Near cache.
     */
    protected <K, V> GridNearCacheAdapter<K, V> near() {
        return ((IgniteKernal)grid()).<K, V>internalCache(DEFAULT_CACHE_NAME).context().near();
    }

    /**
     * @param idx Grid index.
     * @return Near cache.
     */
    protected <K, V> GridNearCacheAdapter<K, V> near(int idx) {
        return ((IgniteKernal)grid(idx)).<K, V>internalCache(DEFAULT_CACHE_NAME).context().near();
    }

    /**
     * @param idx Grid index.
     * @return Colocated cache.
     */
    protected <K, V> GridDhtColocatedCache<K, V> colocated(int idx) {
        return (GridDhtColocatedCache<K, V>)((IgniteKernal)grid(idx)).<K, V>internalCache(DEFAULT_CACHE_NAME);
    }

    /**
     * @param idx Grid index.
     * @param cache Cache name.
     * @return Near cache.
     */
    protected <K, V> GridNearCacheAdapter<K, V> near(int idx, String cache) {
        return ((IgniteKernal)grid(idx)).<K, V>internalCache(cache).context().near();
    }

    /** {@inheritDoc} */
    @Override protected final boolean isJunitFrameworkClass() {
        return true;
    }

    /** {@inheritDoc} */
    @Override public void setUp() throws Exception {
        // Disable SSL hostname verifier.
        HttpsURLConnection.setDefaultHostnameVerifier(new HostnameVerifier() {
            @Override public boolean verify(String s, SSLSession sslSes) {
                return true;
            }
        });

        getTestCounters().incrementStarted();

        super.setUp();
    }

    /** {@inheritDoc} */
    @Override public void tearDown() throws Exception {
        getTestCounters().incrementStopped();

        super.tearDown();
    }

    /** {@inheritDoc} */
    @Override protected final Ignite startGridsMultiThreaded(int cnt) throws Exception {
        return startGridsMultiThreaded(cnt, true);
    }

    /**
     * @param cnt Count.
     * @param awaitPartMapExchange If we need to await partition map exchange.
     * @return Ignite.
     * @throws Exception If failed.
     */
    protected final Ignite startGridsMultiThreaded(int cnt, boolean awaitPartMapExchange) throws Exception {
        Ignite g = super.startGridsMultiThreaded(cnt);

        if (awaitPartMapExchange) {
            if (!g.active())
                g.active(true);

            awaitPartitionMapExchange();
        }

        return g;
    }

    /**
     * @throws InterruptedException If interrupted.
     */
    protected void awaitPartitionMapExchange() throws InterruptedException {
        awaitPartitionMapExchange(false, false, null);
    }

    /**
     * @param waitEvicts If {@code true} will wait for evictions finished.
     * @param waitNode2PartUpdate If {@code true} will wait for nodes node2part info update finished.
     * @param nodes Optional nodes. If {@code null} method will wait for all nodes, for non null collection nodes will
     *      be filtered
     * @throws InterruptedException If interrupted.
     */
    protected void awaitPartitionMapExchange(
        boolean waitEvicts,
        boolean waitNode2PartUpdate,
        @Nullable Collection<ClusterNode> nodes
    ) throws InterruptedException {
        awaitPartitionMapExchange(waitEvicts, waitNode2PartUpdate, nodes, false);
    }

    /**
     * @return Maximum time of awaiting PartitionMapExchange operation (in milliseconds)
     */
    protected long getPartitionMapExchangeTimeout() {
        return 30_000;
    }

    /**
     * @param waitEvicts If {@code true} will wait for evictions finished.
     * @param waitNode2PartUpdate If {@code true} will wait for nodes node2part info update finished.
     * @param nodes Optional nodes. If {@code null} method will wait for all nodes, for non null collection nodes will
     *      be filtered
     * @param printPartState If {@code true} will print partition state if evictions not happened.
     * @throws InterruptedException If interrupted.
     */
    @SuppressWarnings("BusyWait")
    protected void awaitPartitionMapExchange(
        boolean waitEvicts,
        boolean waitNode2PartUpdate,
        @Nullable Collection<ClusterNode> nodes,
        boolean printPartState
    ) throws InterruptedException {
        long timeout = getPartitionMapExchangeTimeout();

        long startTime = -1;

        Set<String> names = new HashSet<>();

        Ignite crd = null;

        for (Ignite g : G.allGrids()) {
            ClusterNode node = g.cluster().localNode();

            if (crd == null || node.order() < crd.cluster().localNode().order()) {
                crd = g;

                if (node.order() == 1)
                    break;
            }
        }

        if (crd == null)
            return;

        AffinityTopologyVersion waitTopVer = ((IgniteKernal)crd).context().discovery().topologyVersionEx();

        if (waitTopVer.topologyVersion() <= 0)
            waitTopVer = new AffinityTopologyVersion(1, 0);

        for (Ignite g : G.allGrids()) {
            if (nodes != null && !nodes.contains(g.cluster().localNode()))
                continue;

            IgniteKernal g0 = (IgniteKernal)g;

            names.add(g0.configuration().getIgniteInstanceName());

            if (startTime != -1) {
                if (startTime != g0.context().discovery().gridStartTime())
                    fail("Found nodes from different clusters, probable some test does not stop nodes " +
                        "[allNodes=" + names + ']');
            }
            else
                startTime = g0.context().discovery().gridStartTime();

            if (g.cluster().localNode().isDaemon())
                continue;

            IgniteInternalFuture<?> exchFut =
                g0.context().cache().context().exchange().affinityReadyFuture(waitTopVer);

            if (exchFut != null && !exchFut.isDone()) {
                try {
                    exchFut.get(timeout);
                }
                catch (IgniteCheckedException e) {
                    log.error("Failed to wait for exchange [topVer=" + waitTopVer +
                        ", node=" + g0.name() + ']', e);
                }
            }

            for (IgniteCacheProxy<?, ?> c : g0.context().cache().jcaches()) {
                CacheConfiguration cfg = c.context().config();

                if (cfg == null)
                    continue;

                if (cfg.getCacheMode() != LOCAL &&
                    cfg.getRebalanceMode() != NONE &&
                    g.cluster().nodes().size() > 1) {
                    AffinityFunction aff = cfg.getAffinity();

                    GridDhtCacheAdapter<?, ?> dht = dht(c);

                    GridDhtPartitionTopology top = dht.topology();

                    for (int p = 0; p < aff.partitions(); p++) {
                        long start = 0;

                        for (int i = 0; ; i++) {
                            boolean match = false;

                            GridCachePartitionExchangeManager<?, ?> exchMgr = dht.context().shared().exchange();

                            AffinityTopologyVersion readyVer = exchMgr.readyAffinityVersion();

                            // Wait for the exchange completion (there is a race between ready affinity version
                            // initialization and partition topology version update).
                            // Otherwise, there may be an assertion when printing top.readyTopologyVersion().
                            try {
                                IgniteInternalFuture<?> fut = exchMgr.affinityReadyFuture(readyVer);

                                if (fut != null)
                                    fut.get();
                            }
                            catch (IgniteCheckedException e) {
                                throw new IgniteException(e);
                            }

                            if (readyVer.topologyVersion() > 0 && c.context().started()) {
                                // Must map on updated version of topology.
                                List<ClusterNode> affNodes =
                                    dht.context().affinity().assignment(readyVer).idealAssignment().get(p);

                                int affNodesCnt = affNodes.size();

                                GridDhtTopologyFuture topFut = top.topologyVersionFuture();

                                Collection<ClusterNode> owners = (topFut != null && topFut.isDone()) ?
                                    top.owners(p, AffinityTopologyVersion.NONE) : Collections.<ClusterNode>emptyList();

                                int ownerNodesCnt = owners.size();

                                GridDhtLocalPartition loc = top.localPartition(p, readyVer, false);

                                boolean notPrimary = !affNodes.isEmpty() &&
                                    !exchMgr.rebalanceTopologyVersion().equals(AffinityTopologyVersion.NONE) &&
                                    !affNodes.get(0).equals(dht.context().affinity().primaryByPartition(p, readyVer));

                                if (affNodesCnt != ownerNodesCnt || !affNodes.containsAll(owners) ||
                                    (waitEvicts && loc != null && loc.state() != GridDhtPartitionState.OWNING) ||
                                    notPrimary) {
                                    if (i % 50 == 0)
                                        LT.warn(log(), "Waiting for topology map update [" +
                                            "igniteInstanceName=" + g.name() +
                                            ", cache=" + cfg.getName() +
                                            ", cacheId=" + dht.context().cacheId() +
                                            ", topVer=" + top.readyTopologyVersion() +
                                            ", p=" + p +
                                            ", affNodesCnt=" + affNodesCnt +
                                            ", ownersCnt=" + ownerNodesCnt +
                                            ", affNodes=" + F.nodeIds(affNodes) +
                                            ", owners=" + F.nodeIds(owners) +
                                            ", topFut=" + topFut +
                                            ", locNode=" + g.cluster().localNode() + ']');
                                }
                                else
                                    match = true;
                            }
                            else {
                                if (i % 50 == 0)
                                    LT.warn(log(), "Waiting for topology map update [" +
                                        "igniteInstanceName=" + g.name() +
                                        ", cache=" + cfg.getName() +
                                        ", cacheId=" + dht.context().cacheId() +
                                        ", topVer=" + top.readyTopologyVersion() +
                                        ", started=" + dht.context().started() +
                                        ", p=" + p +
                                        ", readVer=" + readyVer +
                                        ", locNode=" + g.cluster().localNode() + ']');
                            }

                            if (!match) {
                                if (i == 0)
                                    start = System.currentTimeMillis();

                                if (System.currentTimeMillis() - start > timeout) {
                                    U.dumpThreads(log);

                                    if (printPartState)
                                        printPartitionState(c);

                                    throw new IgniteException("Timeout of waiting for topology map update [" +
                                        "igniteInstanceName=" + g.name() +
                                        ", cache=" + cfg.getName() +
                                        ", cacheId=" + dht.context().cacheId() +
                                        ", topVer=" + top.readyTopologyVersion() +
                                        ", p=" + p +
                                        ", readVer=" + readyVer +
                                        ", locNode=" + g.cluster().localNode() + ']');
                                }

                                Thread.sleep(20); // Busy wait.

                                continue;
                            }

                            if (i > 0)
                                log().warning("Finished waiting for topology map update [igniteInstanceName=" +
                                    g.name() + ", p=" + p + ", duration=" + (System.currentTimeMillis() - start) +
                                    "ms]");

                            break;
                        }
                    }

                    if (waitNode2PartUpdate) {
                        long start = System.currentTimeMillis();

                        boolean failed = true;

                        while (failed) {
                            failed = false;

                            for (GridDhtPartitionMap pMap : top.partitionMap(true).values()) {
                                if (failed)
                                    break;

                                for (Map.Entry entry : pMap.entrySet()) {
                                    if (System.currentTimeMillis() - start > timeout) {
                                        U.dumpThreads(log);

                                        throw new IgniteException("Timeout of waiting for partition state update [" +
                                            "igniteInstanceName=" + g.name() +
                                            ", cache=" + cfg.getName() +
                                            ", cacheId=" + dht.context().cacheId() +
                                            ", topVer=" + top.readyTopologyVersion() +
                                            ", locNode=" + g.cluster().localNode() + ']');
                                    }

                                    if (entry.getValue() != GridDhtPartitionState.OWNING) {
                                        LT.warn(log(),
                                            "Waiting for correct partition state part=" + entry.getKey()
                                                + ", should be OWNING [state=" + entry.getValue() + "], node=" +
                                                g.name() + ", cache=" + c.getName());

                                        Thread.sleep(200); // Busy wait.

                                        failed = true;

                                        break;
                                    }
                                }
                            }
                        }
                    }
                }
            }
        }

        log.info("awaitPartitionMapExchange finished");
    }

    /**
     * @param top Topology.
     * @param topVer Version to wait for.
     * @throws Exception If failed.
     */
    protected final void waitForReadyTopology(final GridDhtPartitionTopology top, final AffinityTopologyVersion topVer)
        throws Exception {
        GridTestUtils.waitForCondition(new GridAbsPredicate() {
            @Override public boolean apply() {
                return topVer.compareTo(top.readyTopologyVersion()) <= 0;
            }
        }, 5000);
    }

    /**
     * @param c Cache proxy.
     */
    protected void printPartitionState(IgniteCache<?, ?> c) {
        printPartitionState(c.getConfiguration(CacheConfiguration.class).getName(), 0);
    }

    /**
     * @param cacheName Cache name.
     * @param firstParts Count partition for print (will be print first count partition).
     *
     * Print partitionState for cache.
     */
    protected void printPartitionState(String cacheName, int firstParts) {
        StringBuilder sb = new StringBuilder();

        sb.append("----preload sync futures----\n");

        for (Ignite ig : G.allGrids()) {
            IgniteKernal k = ((IgniteKernal)ig);

            IgniteInternalFuture<?> syncFut = k.internalCache(cacheName)
                .preloader()
                .syncFuture();

            sb.append("nodeId=")
                .append(k.context().localNodeId())
                .append(" isDone=")
                .append(syncFut.isDone())
                .append("\n");
        }

        sb.append("----rebalance futures----\n");

        for (Ignite ig : G.allGrids()) {
            IgniteKernal k = ((IgniteKernal)ig);

            IgniteInternalFuture<?> f = k.internalCache(cacheName)
                .preloader()
                .rebalanceFuture();

            try {
                sb.append("nodeId=").append(k.context().localNodeId())
                    .append(" isDone=").append(f.isDone())
                    .append(" res=").append(f.isDone() ? f.get() : "N/A")
                    .append(" topVer=")
                    .append((U.hasField(f, "topVer") ?
                        String.valueOf(U.<Object>field(f, "topVer")) : "[unknown] may be it is finished future"))
                    .append("\n");

                Map<UUID, T2<Long, Collection<Integer>>> remaining = U.field(f, "remaining");

                sb.append("remaining:");

                if (remaining.isEmpty())
                    sb.append("empty\n");
                else
                    for (Map.Entry<UUID, T2<Long, Collection<Integer>>> e : remaining.entrySet())
                        sb.append("\nuuid=").append(e.getKey())
                            .append(" startTime=").append(e.getValue().getKey())
                            .append(" parts=").append(Arrays.toString(e.getValue().getValue().toArray()))
                            .append("\n");

            }
            catch (Throwable e) {
                log.error(e.getMessage());
            }
        }

        sb.append("----partition state----\n");

        for (Ignite g : G.allGrids()) {
            IgniteKernal g0 = (IgniteKernal)g;

            sb.append("localNodeId=").append(g0.localNode().id())
                .append(" grid=").append(g0.name())
                .append("\n");

            IgniteCacheProxy<?, ?> cache = g0.context().cache().jcache(cacheName);

            GridDhtCacheAdapter<?, ?> dht = dht(cache);

            GridDhtPartitionTopology top = dht.topology();

            int parts = firstParts == 0 ? cache.context()
                .config()
                .getAffinity()
                .partitions() : firstParts;

            for (int p = 0; p < parts; p++) {
                AffinityTopologyVersion readyVer = dht.context().shared().exchange().readyAffinityVersion();

                Collection<UUID> affNodes = F.nodeIds(dht.context()
                    .affinity()
                    .assignment(readyVer)
                    .idealAssignment()
                    .get(p));

                GridDhtLocalPartition part = top.localPartition(p, AffinityTopologyVersion.NONE, false);



                sb.append("local part=");

                if (part != null) {
                    sb.append(p).append(" counters=")
                        .append(part == null ? "NA" : part.dataStore().partUpdateCounter())
                        .append(" fullSize=")
                        .append(part == null ? "NA" : part.fullSize())
                        .append(p).append(" state=").append(part.state());
                }
                else
                    sb.append(p).append(" is null");

                sb.append(" isAffNode=")
                    .append(affNodes.contains(g0.localNode().id()))
                    .append("\n");

                for (UUID nodeId : F.nodeIds(g0.context().discovery().allNodes())) {
                    if (!nodeId.equals(g0.localNode().id()))
                        sb.append(" nodeId=")
                            .append(nodeId)
                            .append(" part=")
                            .append(p)
                            .append(" counters=")
                            .append(part == null ? "NA" : part.dataStore().partUpdateCounter())
                            .append(" fullSize=")
                            .append(part == null ? "NA" : part.fullSize())
                            .append(" state=")
                            .append(part == null ? "NA" : top.partitionState(nodeId, p))
                            .append(" isAffNode=")
                            .append(affNodes.contains(nodeId))
                            .append("\n");
                }
            }

            sb.append("\n");
        }

        log.info("dump partitions state for <" + cacheName + ">:\n" + sb.toString());
    }

    /**
     * Use method for manual rebalancing cache on all nodes. Note that using
     * <pre name="code" class="java">
     *   for (int i = 0; i < G.allGrids(); i++)
     *     grid(i).cache(CACHE_NAME).rebalance().get();
     * </pre>
     * for rebalancing cache will lead to flaky test cases.
     *
     * @param ignite Ignite server instance for getting {@code compute} facade over all cluster nodes.
     * @param cacheName Cache name for manual rebalancing on cluster. Usually used when used when
     * {@link CacheConfiguration#getRebalanceDelay()} configuration parameter set to {@code -1} value.
     * @throws IgniteCheckedException If fails.
     */
    protected void manualCacheRebalancing(Ignite ignite,
        final String cacheName) throws IgniteCheckedException {
        if (ignite.configuration().isClientMode())
            return;

        IgniteFuture<Void> fut =
            ignite.compute().withTimeout(5_000).broadcastAsync(new ManualRebalancer(cacheName));

        assertTrue(GridTestUtils.waitForCondition(new GridAbsPredicate() {
            @Override public boolean apply() {
                return fut.isDone();
            }
        }, 5_000));
    }

    /**
     *
     */
    private static class ManualRebalancer implements IgniteRunnable {
        /** */
        @LoggerResource
        IgniteLogger log;

        /** */
        @IgniteInstanceResource
        private Ignite ignite;

        /** */
        private final String cacheName;

        public ManualRebalancer(String cacheName) {
            this.cacheName = cacheName;
        }

        /** {@inheritDoc} */
        @Override public void run() {
            IgniteCache<?, ?> cache = ignite.cache(cacheName);

            assertNotNull(cache);

            while (!cache.rebalance().get()) {
                try {
                    U.sleep(100);
                }
                catch (IgniteInterruptedCheckedException e) {
                    throw new IgniteException(e);
                }
            }

            if (log.isInfoEnabled())
                log.info("Manual rebalance finished [node=" + ignite.name() + ", cache=" + cacheName + "]");
        }
    }

    /**
     * @param ignite Node.
     */
    public void dumpCacheDebugInfo(Ignite ignite) {
        GridKernalContext ctx = ((IgniteKernal)ignite).context();

        log.error("Cache information update [node=" + ignite.name() +
            ", client=" + ignite.configuration().isClientMode() + ']');

        GridCacheSharedContext cctx = ctx.cache().context();

        log.error("Pending transactions:");

        for (IgniteInternalTx tx : cctx.tm().activeTransactions())
            log.error(">>> " + tx);

        log.error("Pending explicit locks:");

        for (GridCacheExplicitLockSpan lockSpan : cctx.mvcc().activeExplicitLocks())
            log.error(">>> " + lockSpan);

        log.error("Pending cache futures:");

        for (GridCacheFuture<?> fut : cctx.mvcc().activeFutures())
            log.error(">>> " + fut);

        log.error("Pending atomic cache futures:");

        for (GridCacheFuture<?> fut : cctx.mvcc().atomicFutures())
            log.error(">>> " + fut);
    }

    /**
     * @param cache Cache.
     * @return Affinity.
     */
    public static <K> Affinity<K> affinity(IgniteCache<K, ?> cache) {
        return cache.unwrap(Ignite.class).affinity(cache.getName());
    }

    /**
     * @param cache Cache.
     * @return Local node.
     */
    public static ClusterNode localNode(IgniteCache<?, ?> cache) {
        return cache.unwrap(Ignite.class).cluster().localNode();
    }

    /**
     * @param cache Cache.
     * @param cnt Keys count.
     * @param startFrom Start value for keys search.
     * @return Collection of keys for which given cache is primary.
     */
    protected List<Integer> primaryKeys(IgniteCache<?, ?> cache, final int cnt, final int startFrom) {
        return findKeys(cache, cnt, startFrom, 0);
    }

    /**
     * @param cache Cache.
     * @param cnt Keys count.
     * @param startFrom Start value for keys search.
     * @return Collection of keys for which given cache is primary.
     */
    protected List<Integer> findKeys(IgniteCache<?, ?> cache, final int cnt, final int startFrom, final int type) {
        assert cnt > 0 : cnt;

        final List<Integer> found = new ArrayList<>(cnt);

        final ClusterNode locNode = localNode(cache);

        final Affinity<Integer> aff = (Affinity<Integer>)affinity(cache);

        try {
            GridTestUtils.waitForCondition(new PA() {
                @Override public boolean apply() {
                    for (int i = startFrom; i < startFrom + 100_000; i++) {
                        Integer key = i;

                        boolean ok;

                        if (type == 0)
                            ok = aff.isPrimary(locNode, key);
                        else if (type == 1)
                            ok = aff.isBackup(locNode, key);
                        else if (type == 2)
                            ok = !aff.isPrimaryOrBackup(locNode, key);
                        else {
                            fail();

                            return false;
                        }

                        if (ok) {
                            if (!found.contains(key))
                                found.add(key);

                            if (found.size() == cnt)
                                return true;
                        }
                    }

                    return false;
                }
            }, 5000);
        }
        catch (IgniteCheckedException e) {
            throw new IgniteException(e);
        }

        if (found.size() != cnt)
            throw new IgniteException("Unable to find " + cnt + " requied keys.");

        return found;
    }

    /**
     * @param iterable Iterator
     * @return Set
     */
    protected <K, V> Set<Cache.Entry<K, V>> entrySet(Iterable<Cache.Entry<K, V>> iterable) {
        Set<Cache.Entry<K, V>> set = new HashSet<>();

        for (Cache.Entry<K, V> entry : iterable)
            set.add(entry);

        return set;
    }

    /**
     * @param cache Cache.
     * @param part Partition.
     * @param cnt Count.
     * @param skipCnt Skip keys from start.
     * @return List of keys for partition.
     */
    protected List<Integer> partitionKeys(IgniteCache<?, ?> cache, int part, int cnt, int skipCnt) {
        IgniteCacheProxyImpl proxy = cache.unwrap(IgniteCacheProxyImpl.class);

        GridCacheContext<?, ?> cctx = proxy.context();

        AffinityTopologyVersion topVer = cctx.topology().readyTopologyVersion();

        int k = 0, c = 0, skip0 = 0;

        List<Integer> keys = new ArrayList<>(cnt);

        while(c < cnt) {
            if (cctx.affinity().partition(k) == part) {
                if (skip0 < skipCnt) {
                    k++;
                    skip0++;

                    continue;
                }

                c++;

                keys.add(k);
            }

            k++;
        }

        return keys;
    }

    /**
     * @param cache Cache.
     * @param cnt Keys count.
     * @return Collection of keys for which given cache is primary.
     */
    protected List<Integer> primaryKeys(IgniteCache<?, ?> cache, int cnt) {
        return primaryKeys(cache, cnt, 1);
    }

    /**
     * @param cache Cache.
     * @param cnt Keys count.
     * @param startFrom Start value for keys search.
     * @return Collection of keys for which given cache is backup.
     */
    protected List<Integer> backupKeys(IgniteCache<?, ?> cache, int cnt, int startFrom) {
        return findKeys(cache, cnt, startFrom, 1);
    }

    /**
     * @param cache Cache.
     * @param cnt Keys count.
     * @param startFrom Start value for keys search.
     * @return Collection of keys for which given cache is neither primary nor backup.
     * @throws IgniteCheckedException If failed.
     */
    protected List<Integer> nearKeys(IgniteCache<?, ?> cache, int cnt, int startFrom)
        throws IgniteCheckedException {
        return findKeys(cache, cnt, startFrom, 2);
    }

    /**
     * Return list of keys that are primary for given node on current topology,
     * but primary node will change after new node will be added.
     *
     * @param ign Ignite.
     * @param cacheName Cache name.
     * @param size Number of keys.
     * @return List of keys.
     */
    protected final List<Integer> movingKeysAfterJoin(Ignite ign, String cacheName, int size) {
        return movingKeysAfterJoin(ign, cacheName, size, null);
    }

    /**
     * Return list of keys that are primary for given node on current topology,
     * but primary node will change after new node will be added.
     *
     * @param ign Ignite.
     * @param cacheName Cache name.
     * @param size Number of keys.
     * @param nodeInitializer Node initializer closure.
     * @return List of keys.
     */
    protected final List<Integer> movingKeysAfterJoin(Ignite ign, String cacheName, int size,
        @Nullable IgniteInClosure<ClusterNode> nodeInitializer) {
        assertEquals("Expected consistentId is set to node name", ign.name(), ign.cluster().localNode().consistentId());

        ArrayList<ClusterNode> nodes = new ArrayList<>(ign.cluster().nodes());

        List<List<ClusterNode>> calcAff = calcAffinity(ign.cache(cacheName), nodes);

        GridTestNode fakeNode = new GridTestNode(UUID.randomUUID(), null);

        if (nodeInitializer != null)
            nodeInitializer.apply(fakeNode);

        fakeNode.consistentId(getTestIgniteInstanceName(nodes.size()));

        nodes.add(fakeNode);

        List<List<ClusterNode>> calcAff2 = calcAffinity(ign.cache(cacheName), nodes);

        Set<Integer> movedParts = new HashSet<>();

        UUID locId = ign.cluster().localNode().id();

        for (int i = 0; i < calcAff.size(); i++) {
            if (calcAff.get(i).get(0).id().equals(locId) && !calcAff2.get(i).get(0).id().equals(locId))
                movedParts.add(i);
        }

        List<Integer> keys = new ArrayList<>();

        Affinity<Integer> aff = ign.affinity(cacheName);

        for (int i = 0; i < 10_000; i++) {
            int keyPart = aff.partition(i);

            if (movedParts.contains(keyPart)) {
                keys.add(i);

                if (keys.size() == size)
                    break;
            }
        }

        assertEquals("Failed to find moving keys [movedPats=" + movedParts + ", keys=" + keys + ']', size, keys.size());

        return keys;
    }

    /**
     * Returns list of partitions what will be evicted after new node's join.
     *
     * @param ign Node to find evicting partitions.
     * @param cache Cach.
     * @param size Size.
     * @return List of moving partition
     */
    protected List<Integer> evictingPartitionsAfterJoin(Ignite ign, IgniteCache<?, ?> cache, int size) {
        ArrayList<ClusterNode> nodes = new ArrayList<>(ign.cluster().nodes());

        List<List<ClusterNode>> ideal1 = calcAffinity(cache, nodes);

        GridTestNode fakeNode = new GridTestNode(UUID.randomUUID(), null);

        fakeNode.consistentId(getTestIgniteInstanceName(nodes.size()));

        nodes.add(fakeNode);

        List<List<ClusterNode>> ideal2 = calcAffinity(cache, nodes);

        Map<ClusterNode, BitSet> m1 = U.newHashMap(nodes.size());
        Map<ClusterNode, BitSet> m2 = U.newHashMap(nodes.size());

        int parts = cache.getConfiguration(CacheConfiguration.class).getAffinity().partitions();

        for (int p = 0; p < parts; p++) {
            List<ClusterNode> assign1 = new ArrayList<>(ideal1.get(p));
            List<ClusterNode> assign2 = new ArrayList<>(ideal2.get(p));

            final int finalP = p;

            IgniteBiInClosure<Map<ClusterNode, BitSet>, ClusterNode> updater = (map, node) -> {
                BitSet set = map.get(node);

                if (set == null)
                    map.put(node, (set = new BitSet(parts)));

                set.set(finalP);
            };

            for (ClusterNode node : assign1)
                updater.apply(m1, node);

            for (ClusterNode node : assign2)
                updater.apply(m2, node);
        }

        List<Integer> partsToRet = new ArrayList<>(size);

        BitSet before = m1.get(ign.cluster().localNode());
        BitSet after = m2.get(ign.cluster().localNode());

        for (int p = before.nextSetBit(0); p >= 0; p = before.nextSetBit(p+1)) {
            if (!after.get(p)) {
                partsToRet.add(p);

                if (partsToRet.size() == size)
                    break;
            }
        }

        return partsToRet;
    }

    /**
     * @param cache Cache.
     * @param nodes Nodes.
     */
    private List<List<ClusterNode>> calcAffinity(IgniteCache<?, ?> cache, List<ClusterNode> nodes) {
        IgniteCacheProxyImpl proxy = cache.unwrap(IgniteCacheProxyImpl.class);

        GridCacheContext<?, ?> cctx = proxy.context();

        AffinityFunction func = cctx.config().getAffinity();

        AffinityFunctionContext ctx = new GridAffinityFunctionContextImpl(
            nodes,
            null,
            null,
            AffinityTopologyVersion.NONE,
            cctx.config().getBackups());

        return func.assignPartitions(ctx);
    }

    /**
     * @param cache Cache.
     * @return Collection of keys for which given cache is primary.
     * @throws IgniteCheckedException If failed.
     */
    protected Integer primaryKey(IgniteCache<?, ?> cache)
        throws IgniteCheckedException {
        return primaryKeys(cache, 1, 1).get(0);
    }

    /**
     * @param cache Cache.
     * @return Keys for which given cache is backup.
     * @throws IgniteCheckedException If failed.
     */
    protected Integer backupKey(IgniteCache<?, ?> cache)
        throws IgniteCheckedException {
        return backupKeys(cache, 1, 1).get(0);
    }

    /**
     * @param cache Cache.
     * @return Key for which given cache is neither primary nor backup.
     * @throws IgniteCheckedException If failed.
     */
    protected Integer nearKey(IgniteCache<?, ?> cache)
        throws IgniteCheckedException {
        return nearKeys(cache, 1, 1).get(0);
    }

    /**
     * @param key Key.
     */
    protected <K, V> V dhtPeek(K key) throws IgniteCheckedException {
        return localPeek(this.<K, V>dht(), key);
    }

    /**
     * @param idx Index.
     * @param key Key.
     */
    protected <K, V> V dhtPeek(int idx, K key) throws IgniteCheckedException {
        return localPeek(this.<K, V>dht(idx), key);
    }

    /**
     * @param cache Cache.
     * @param key Key.
     */
    protected <K, V> V nearPeek(IgniteCache<K, V> cache, K key) throws IgniteCheckedException {
        return localPeek(near(cache), key);
    }

    /**
     * @param cache Cache.
     * @param key Key.
     */
    protected static <K, V> V dhtPeek(IgniteCache<K, V> cache, K key) throws IgniteCheckedException {
        return localPeek(dht(cache), key);
    }

    /**
     * @param cache Cache.
     * @param key Key.
     */
    protected static <K, V> V localPeek(GridCacheAdapter<K, V> cache, K key) throws IgniteCheckedException {
        return cache.localPeek(key, null);
    }

    /**
     * @param cache Cache.
     * @param key Key.
     */
    protected static <K, V> V localPeekOnHeap(GridCacheAdapter<K, V> cache, K key) throws IgniteCheckedException {
        return cache.localPeek(key, new CachePeekMode[] {CachePeekMode.ONHEAP});
    }

    /**
     * @param comp Compute.
     * @param task Task.
     * @param arg Task argument.
     * @return Task future.
     * @throws IgniteCheckedException If failed.
     */
    protected <R> ComputeTaskFuture<R> executeAsync(IgniteCompute comp, ComputeTask task, @Nullable Object arg)
        throws IgniteCheckedException {
        ComputeTaskFuture<R> fut = comp.executeAsync(task, arg);

        assertNotNull(fut);

        return fut;
    }

    /**
     * @param comp Compute.
     * @param taskName Task name.
     * @param arg Task argument.
     * @return Task future.
     * @throws IgniteCheckedException If failed.
     */
    protected <R> ComputeTaskFuture<R> executeAsync(IgniteCompute comp, String taskName, @Nullable Object arg)
        throws IgniteCheckedException {
        ComputeTaskFuture<R> fut = comp.executeAsync(taskName, arg);

        assertNotNull(fut);

        return fut;
    }

    /**
     * @param comp Compute.
     * @param taskCls Task class.
     * @param arg Task argument.
     * @return Task future.
     * @throws IgniteCheckedException If failed.
     */
    @SuppressWarnings("unchecked")
    protected <R> ComputeTaskFuture<R> executeAsync(IgniteCompute comp, Class taskCls, @Nullable Object arg)
        throws IgniteCheckedException {
        ComputeTaskFuture<R> fut = comp.executeAsync(taskCls, arg);

        assertNotNull(fut);

        return fut;
    }

    /**
     * @param evts Events.
     * @param filter Filter.
     * @param types Events types.
     * @return Future.
     * @throws IgniteCheckedException If failed.
     */
    protected <T extends Event> IgniteFuture<T> waitForLocalEvent(IgniteEvents evts,
        @Nullable IgnitePredicate<T> filter, @Nullable int... types) throws IgniteCheckedException {
        IgniteFuture<T> fut = evts.waitForLocalAsync(filter, types);

        assertNotNull(fut);

        return fut;
    }

    /**
     * @param e Exception.
     * @param exCls Ex class.
     */
    protected <T extends IgniteException> void assertCacheExceptionWithCause(RuntimeException e, Class<T> exCls) {
        if (exCls.isAssignableFrom(e.getClass()))
            return;

        if (e.getClass() != CacheException.class
            || e.getCause() == null || !exCls.isAssignableFrom(e.getCause().getClass()))
            throw e;
    }

    /**
     * @param cache Cache.
     */
    protected <K, V> GridCacheAdapter<K, V> cacheFromCtx(IgniteCache<K, V> cache) {
        return ((IgniteKernal)cache.unwrap(Ignite.class)).<K, V>internalCache(cache.getName()).context().cache();
    }

    /**
     * @param ignite Grid.
     * @return {@link org.apache.ignite.IgniteCompute} for given grid's local node.
     */
    protected IgniteCompute forLocal(Ignite ignite) {
        return ignite.compute(ignite.cluster().forLocal());
    }

    /**
     * @param prj Projection.
     * @return {@link org.apache.ignite.IgniteCompute} for given projection.
     */
    protected IgniteCompute compute(ClusterGroup prj) {
        return prj.ignite().compute(prj);
    }

    /**
     * @param prj Projection.
     * @return {@link org.apache.ignite.IgniteMessaging} for given projection.
     */
    protected IgniteMessaging message(ClusterGroup prj) {
        return prj.ignite().message(prj);
    }

    /**
     * @param prj Projection.
     * @return {@link org.apache.ignite.IgniteMessaging} for given projection.
     */
    protected IgniteEvents events(ClusterGroup prj) {
        return prj.ignite().events(prj);
    }

    /**
     * @param cfg Configuration.
     * @param cacheName Cache name.
     * @return Cache configuration.
     */
    protected CacheConfiguration cacheConfiguration(IgniteConfiguration cfg, String cacheName) {
        for (CacheConfiguration ccfg : cfg.getCacheConfiguration()) {
            if (F.eq(cacheName, ccfg.getName()))
                return ccfg;
        }

        fail("Failed to find cache configuration for cache: " + cacheName);

        return null;
    }

    /**
     * @param key Key.
     * @return Near cache for key.
     */
    protected IgniteCache<Integer, Integer> nearCache(Integer key) {
        List<Ignite> allGrids = Ignition.allGrids();

        assertFalse("There are no alive nodes.", F.isEmpty(allGrids));

        Affinity<Integer> aff = allGrids.get(0).affinity(DEFAULT_CACHE_NAME);

        Collection<ClusterNode> nodes = aff.mapKeyToPrimaryAndBackups(key);

        for (Ignite ignite : allGrids) {
            if (!nodes.contains(ignite.cluster().localNode()))
                return ignite.cache(DEFAULT_CACHE_NAME);
        }

        fail();

        return null;
    }

    /**
     * @param key Key.
     * @param cacheName Cache name.
     * @return Near cache for key.
     */
    protected <K, V> IgniteCache<K, V> primaryCache(Object key, String cacheName) {
        return primaryNode(key, cacheName).cache(cacheName);
    }

    /**
     * @param key Key.
     * @param cacheName Cache name.
     * @return Near cache for key.
     */
    protected IgniteCache<Integer, Integer> backupCache(Integer key, String cacheName) {
        return backupNode(key, cacheName).cache(cacheName);
    }

    /**
     * @param key Key.
     * @param cacheName Cache name.
     * @return Ignite instance which has primary cache for given key.
     */
    protected Ignite primaryNode(Object key, String cacheName) {
        List<Ignite> allGrids = Ignition.allGrids();

        assertFalse("There are no alive nodes.", F.isEmpty(allGrids));

        Ignite ignite = allGrids.get(0);

        Affinity<Object> aff = ignite.affinity(cacheName);

        ClusterNode node = aff.mapKeyToNode(key);

        assertNotNull("There are no cache affinity nodes", node);

        return grid(node);
    }

    /**
     * @param key Key.
     * @param cacheName Cache name.
     * @return Ignite instance which has backup cache for given key.
     */
    protected Ignite backupNode(Object key, String cacheName) {
        List<Ignite> allGrids = Ignition.allGrids();

        assertFalse("There are no alive nodes.", F.isEmpty(allGrids));

        Ignite ignite = allGrids.get(0);

        Affinity<Object> aff = ignite.affinity(cacheName);

        Collection<ClusterNode> nodes = aff.mapKeyToPrimaryAndBackups(key);

        assertTrue("Expected more than one node for key [key=" + key + ", nodes=" + nodes + ']', nodes.size() > 1);

        Iterator<ClusterNode> it = nodes.iterator();

        it.next(); // Skip primary.

        return grid(it.next());
    }

    /**
     * @param key Key.
     * @param cacheName Cache name.
     * @return Ignite instances which has backup cache for given key.
     */
    protected List<Ignite> backupNodes(Object key, String cacheName) {
        List<Ignite> allGrids = Ignition.allGrids();

        assertFalse("There are no alive nodes.", F.isEmpty(allGrids));

        Ignite ignite = allGrids.get(0);

        Affinity<Object> aff = ignite.affinity(cacheName);

        Collection<ClusterNode> nodes = aff.mapKeyToPrimaryAndBackups(key);

        assertTrue("Expected more than one node for key [key=" + key + ", nodes=" + nodes + ']', nodes.size() > 1);

        Iterator<ClusterNode> it = nodes.iterator();

        it.next(); // Skip primary.

        List<Ignite> backups = new ArrayList<>(nodes.size() - 1);

        while (it.hasNext())
            backups.add(grid(it.next()));

        return backups;
    }

    /**
     * @param exp Expected.
     * @param act Actual.
     */
    protected void assertEqualsCollections(Collection<?> exp, Collection<?> act) {
        if (exp.size() != act.size())
            fail("Collections are not equal:\nExpected:\t" + exp + "\nActual:\t" + act);

        Iterator<?> it1 = exp.iterator();
        Iterator<?> it2 = act.iterator();

        int idx = 0;

        while (it1.hasNext()) {
            Object item1 = it1.next();
            Object item2 = it2.next();

            if (!F.eq(item1, item2))
                fail("Collections are not equal (position " + idx + "):\nExpected: " + exp + "\nActual:   " + act);

            idx++;
        }
    }

    /**
     * @param ignite Ignite instance.
     * @param clo Closure.
     * @return Result of closure execution.
     * @throws Exception If failed.
     */
    protected <T> T doInTransaction(Ignite ignite, Callable<T> clo) throws Exception {
        return doInTransaction(ignite, PESSIMISTIC, REPEATABLE_READ, clo);
    }

    /**
     * @param ignite Ignite instance.
     * @param concurrency Transaction concurrency.
     * @param isolation Transaction isolation.
     * @param clo Closure.
     * @return Result of closure execution.
     * @throws Exception If failed.
     */
    protected static <T> T doInTransaction(Ignite ignite,
        TransactionConcurrency concurrency,
        TransactionIsolation isolation,
        Callable<T> clo) throws Exception {
        while (true) {
            try (Transaction tx = ignite.transactions().txStart(concurrency, isolation)) {
                T res = clo.call();

                tx.commit();

                return res;
            }
            catch (CacheException e) {
                if (e.getCause() instanceof ClusterTopologyException) {
                    ClusterTopologyException topEx = (ClusterTopologyException)e.getCause();

                    topEx.retryReadyFuture().get();
                }
                else
                    throw e;
            }
            catch (ClusterTopologyException e) {
                IgniteFuture<?> fut = e.retryReadyFuture();

                fut.get();
            }
            catch (TransactionRollbackException ignore) {
                // Safe to retry right away.
            }
        }
    }

    /**
     *
     */
    protected void cleanPersistenceDir() throws Exception {
        assertTrue("Grids are not stopped", F.isEmpty(G.allGrids()));

        U.delete(U.resolveWorkDirectory(U.defaultWorkDirectory(), "cp", false));
        U.delete(U.resolveWorkDirectory(U.defaultWorkDirectory(), DFLT_STORE_DIR, false));
        U.delete(U.resolveWorkDirectory(U.defaultWorkDirectory(), "marshaller", false));
        U.delete(U.resolveWorkDirectory(U.defaultWorkDirectory(), "binary_meta", false));
    }

    /**
     * @param aff Affinity.
     * @param key Counter.
     * @param node Target node.
     * @return Key.
     */
    protected final Integer keyForNode(Affinity<Object> aff, AtomicInteger key, ClusterNode node) {
        for (int i = 0; i < 100_000; i++) {
            Integer next = key.getAndIncrement();

            if (aff.mapKeyToNode(next).equals(node))
                return next;
        }

        fail("Failed to find key for node: " + node);

        return null;
    }

    /**
     * @param cache Cache.
     * @param qry Query.
     * @return Query plan.
     */
    protected final String queryPlan(IgniteCache<?, ?> cache, SqlFieldsQuery qry) {
        return (String)cache.query(new SqlFieldsQuery("explain " + qry.getSql())
            .setArgs(qry.getArgs())
            .setLocal(qry.isLocal())
            .setCollocated(qry.isCollocated())
            .setPageSize(qry.getPageSize())
            .setDistributedJoins(qry.isDistributedJoins())
            .setEnforceJoinOrder(qry.isEnforceJoinOrder()))
            .getAll().get(0).get(0);
    }

    /**
     * @param expData Expected cache data.
     * @param cacheName Cache name.
     */
    protected final void checkCacheData(Map<?, ?> expData, String cacheName) {
        assert !expData.isEmpty();

        List<Ignite> nodes = G.allGrids();

        assertFalse(nodes.isEmpty());

        for (Ignite node : nodes) {
            IgniteCache<Object, Object> cache = node.cache(cacheName);

            for (Map.Entry<?, ?> e : expData.entrySet()) {
                assertEquals("Invalid value [key=" + e.getKey() + ", node=" + node.name() + ']',
                    e.getValue(),
                    cache.get(e.getKey()));
            }
        }
    }

    /**
     * @param nodesCnt Expected nodes number or {@code -1} to use all nodes.
     * @throws Exception If failed.
     */
    protected final void checkOnePhaseCommitReturnValuesCleaned(final int nodesCnt) throws Exception {
        final List<Ignite> nodes;

        if (nodesCnt == -1) {
            nodes = G.allGrids();

            assertTrue(!nodes.isEmpty());
        }
        else {
            nodes = new ArrayList<>(nodesCnt);

            for (int i = 0; i < nodesCnt; i++)
                nodes.add(grid(i));
        }

        GridTestUtils.waitForCondition(new GridAbsPredicate() {
            @Override public boolean apply() {
                for (Ignite node : nodes) {
                    Map completedVersHashMap = completedTxsMap(node);

                    for (Object o : completedVersHashMap.values()) {
                        if (!(o instanceof Boolean))
                            return false;
                    }
                }

                return true;
            }
        }, 5000);

        for (Ignite node : nodes) {
            Map completedVersHashMap = completedTxsMap(node);

            for (Object o : completedVersHashMap.values()) {
                assertTrue("completedVersHashMap contains " + o.getClass().getName() + " instead of boolean. " +
                    "These values should be replaced by boolean after onePhaseCommit finished. " +
                    "[node=" + node.name() + "]", o instanceof Boolean);
            }
        }
    }

    /**
     * Sets baseline topology.
     */
    public void resetBaselineTopology() {
        Ignite node = G.allGrids().get(0);

        node.cluster().setBaselineTopology(node.cluster().topologyVersion());
    }

    /**
     * @param ignite Node.
     * @return Completed txs map.
     */
    private Map completedTxsMap(Ignite ignite) {
        IgniteTxManager tm = ((IgniteKernal)ignite).context().cache().context().tm();

        return U.field(tm, "completedVersHashMap");
    }

    /**
     *
     */
    protected final void checkCacheDiscoveryDataConsistent() {
        Map<Integer, CacheGroupDescriptor> cacheGrps = null;
        Map<String, DynamicCacheDescriptor> caches = null;

        for (Ignite node : G.allGrids()) {
            Map<Integer, CacheGroupDescriptor> cacheGrps0 =
                ((IgniteKernal)node).context().cache().cacheGroupDescriptors();
            Map<String, DynamicCacheDescriptor> caches0 =
                ((IgniteKernal)node).context().cache().cacheDescriptors();

            assertNotNull(cacheGrps0);
            assertNotNull(caches0);

            if (cacheGrps == null) {
                cacheGrps = cacheGrps0;
                caches = caches0;
            }
            else {
                assertEquals(cacheGrps.size(), cacheGrps0.size());

                for (Map.Entry<Integer, CacheGroupDescriptor> e : cacheGrps.entrySet()) {
                    CacheGroupDescriptor desc = e.getValue();
                    CacheGroupDescriptor desc0 = cacheGrps0.get(e.getKey());

                    assertNotNull(desc0);
                    checkGroupDescriptorsData(desc, desc0);
                }

                for (Map.Entry<String, DynamicCacheDescriptor> e : caches.entrySet()) {
                    DynamicCacheDescriptor desc = e.getValue();
                    DynamicCacheDescriptor desc0 = caches.get(e.getKey());

                    assertNotNull(desc0);
                    assertEquals(desc.deploymentId(), desc0.deploymentId());
                    assertEquals(desc.receivedFrom(), desc0.receivedFrom());
                    assertEquals(desc.startTopologyVersion(), desc0.startTopologyVersion());
                    assertEquals(desc.cacheConfiguration().getName(), desc0.cacheConfiguration().getName());
                    assertEquals(desc.cacheConfiguration().getGroupName(), desc0.cacheConfiguration().getGroupName());
                    checkGroupDescriptorsData(desc.groupDescriptor(), desc0.groupDescriptor());
                }
            }
        }
    }

    /**
     * @param desc First descriptor.
     * @param desc0 Second descriptor.
     */
    private void checkGroupDescriptorsData(CacheGroupDescriptor desc, CacheGroupDescriptor desc0) {
        assertEquals(desc.groupName(), desc0.groupName());
        assertEquals(desc.sharedGroup(), desc0.sharedGroup());
        assertEquals(desc.deploymentId(), desc0.deploymentId());
        assertEquals(desc.receivedFrom(), desc0.receivedFrom());
        assertEquals(desc.startTopologyVersion(), desc0.startTopologyVersion());
        assertEquals(desc.config().getName(), desc0.config().getName());
        assertEquals(desc.config().getGroupName(), desc0.config().getGroupName());
        assertEquals(desc.caches(), desc0.caches());
    }

    /**
     * Forces checkpoint on all available nodes.
     *
     * @throws IgniteCheckedException If checkpoint was failed.
     */
    protected void forceCheckpoint() throws IgniteCheckedException {
        forceCheckpoint(G.allGrids());
    }

    /**
     * Forces checkpoint on specified node.
     *
     * @param node Node to force checkpoint on it.
     * @throws IgniteCheckedException If checkpoint was failed.
     */
    protected void forceCheckpoint(Ignite node) throws IgniteCheckedException {
        forceCheckpoint(Collections.singletonList(node));
    }

    /**
     * Forces checkpoint on all specified nodes.
     *
     * @param nodes Nodes to force checkpoint on them.
     * @throws IgniteCheckedException If checkpoint was failed.
     */
    protected void forceCheckpoint(Collection<Ignite> nodes) throws IgniteCheckedException {
        for (Ignite ignite : nodes) {
            if (ignite.cluster().localNode().isClient())
                continue;

            GridCacheDatabaseSharedManager dbMgr = (GridCacheDatabaseSharedManager)((IgniteEx)ignite).context()
                    .cache().context().database();

            dbMgr.waitForCheckpoint("test");
        }
    }

    /**
     * Compares checksums between primary and backup partitions of specified caches.
     * Works properly only on idle cluster - there may be false positive conflict reports if data in cluster is being
     * concurrently updated.
     *
     * @param ig Ignite instance.
     * @param caches Cache names (if null, all user caches will be verified).
     * @return Conflicts result.
     * @throws IgniteException If none caches or node found.
     */
    protected IdleVerifyResultV2 idleVerify(Ignite ig, String... caches) {
        IgniteEx ig0 = (IgniteEx)ig;

        Set<String> cacheNames = new HashSet<>();

        if (F.isEmpty(caches))
            cacheNames.addAll(ig0.cacheNames());
        else
            Collections.addAll(cacheNames, caches);

        if (cacheNames.isEmpty())
            throw new IgniteException("None cache for checking.");

        ClusterNode node = !ig0.localNode().isClient() ? ig0.localNode() : ig0.cluster().forServers().forRandom().node();

        if (node == null)
            throw new IgniteException("None server node for verification.");

        VisorIdleVerifyTaskArg taskArg = new VisorIdleVerifyTaskArg(cacheNames);

        return ig.compute().execute(
            VisorIdleVerifyTaskV2.class.getName(),
            new VisorTaskArgument<>(node.id(), taskArg, false)
        );
    }

    /**
     * Checks if all txs and mvcc futures are finished.
     */
    protected void checkFutures() {
        for (Ignite ignite : G.allGrids()) {
            IgniteEx ig = (IgniteEx)ignite;

            final Collection<GridCacheFuture<?>> futs = ig.context().cache().context().mvcc().activeFutures();

            boolean hasFutures = false;

            for (GridCacheFuture<?> fut : futs) {
                if (!fut.isDone()) {
                    log.error("Expecting no active future [node=" + ig.localNode().id() + ", fut=" + fut + ']');

                    hasFutures = true;
                }
            }

            if (hasFutures)
                fail("Some mvcc futures are not finished");

            Collection<IgniteInternalTx> txs = ig.context().cache().context().tm().activeTransactions();

            for (IgniteInternalTx tx : txs)
                log.error("Expecting no active transaction [node=" + ig.localNode().id() + ", tx=" + tx + ']');

            if (!txs.isEmpty())
                fail("Some transaction are not finished");
        }
    }

    /**
<<<<<<< HEAD
     * Load data into single partition.
     *
     * @param p Partition.
     * @param cacheName Cache name.
     * @param total Total keys count.
     * @param returnKeys Return keys count.
     *
     * @return List of last keys.
     */
    protected List<Integer> loadDataToPartition(int p, String gridName, String cacheName, int total, int skip, int... putType) {
        IgniteCache<Integer, Integer> cache = grid(gridName).cache(cacheName);

        List<Integer> keys = partitionKeys(cache, p, total, skip);

        int mode = putType != null && putType.length > 0 ? putType[0] : 0;

        Map<Integer, Integer> map = keys.stream().collect(Collectors.toMap(k -> k, k -> k));

        switch (mode) {
            case 0:
                cache.putAll(map);

                break;
            case 1:
                try(IgniteDataStreamer<Integer, Integer> ds = grid(gridName).dataStreamer(cacheName)) {
                    ds.addData(map);
                }

                break;
            case 2:
                for (Map.Entry<Integer, Integer> entry : map.entrySet()) {
                    cache.put(entry.getKey(), entry.getValue());
                }

                break;
        }

        return keys;
=======
     * @param ignite Ignite instance.
     * @param topVer Topology version to wait.
     * @throws IgniteInterruptedCheckedException If interrupted.
     */
    protected void waitForServicesReadyTopology(final IgniteEx ignite,
        final AffinityTopologyVersion topVer) throws IgniteInterruptedCheckedException {
        if (!(ignite.context().service() instanceof IgniteServiceProcessor))
            return;

        final IgniteServiceProcessor srvcProc = (IgniteServiceProcessor)ignite.context().service();

        GridTestUtils.waitForCondition(() -> {
            AffinityTopologyVersion readyTopVer = srvcProc.deployment().readyTopologyVersion();

            return topVer.compareTo(readyTopVer) <= 0;
        }, SERVICE_DEPLOYMENT_WAIT_TIMEOUT);
    }

    /**
     * @return {@code false} if value of a system property "IGNITE_EVENT_DRIVEN_SERVICE_PROCESSOR_ENABLED" is "false",
     * otherwise {@code true}.
     */
    protected static boolean isEventDrivenServiceProcessorEnabled() {
        return getBoolean(IGNITE_EVENT_DRIVEN_SERVICE_PROCESSOR_ENABLED, true);
>>>>>>> ca71fe9b
    }
}<|MERGE_RESOLUTION|>--- conflicted
+++ resolved
@@ -932,8 +932,6 @@
 
                 GridDhtLocalPartition part = top.localPartition(p, AffinityTopologyVersion.NONE, false);
 
-
-
                 sb.append("local part=");
 
                 if (part != null) {
@@ -2098,7 +2096,6 @@
     }
 
     /**
-<<<<<<< HEAD
      * Load data into single partition.
      *
      * @param p Partition.
@@ -2137,7 +2134,9 @@
         }
 
         return keys;
-=======
+    }
+
+    /**
      * @param ignite Ignite instance.
      * @param topVer Topology version to wait.
      * @throws IgniteInterruptedCheckedException If interrupted.
@@ -2162,6 +2161,5 @@
      */
     protected static boolean isEventDrivenServiceProcessorEnabled() {
         return getBoolean(IGNITE_EVENT_DRIVEN_SERVICE_PROCESSOR_ENABLED, true);
->>>>>>> ca71fe9b
     }
 }