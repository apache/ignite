--- conflicted
+++ resolved
@@ -1719,21 +1719,6 @@
     }
 
     /**
-<<<<<<< HEAD
-=======
-     *
-     */
-    protected void cleanPersistenceDir() throws Exception {
-        assertTrue("Grids are not stopped", F.isEmpty(G.allGrids()));
-
-        U.delete(U.resolveWorkDirectory(U.defaultWorkDirectory(), "cp", false));
-        U.delete(U.resolveWorkDirectory(U.defaultWorkDirectory(), DFLT_STORE_DIR, false));
-        U.delete(U.resolveWorkDirectory(U.defaultWorkDirectory(), "marshaller", false));
-        U.delete(U.resolveWorkDirectory(U.defaultWorkDirectory(), "binary_meta", false));
-    }
-
-    /**
->>>>>>> fd3c50e0
      * @param aff Affinity.
      * @param key Counter.
      * @param node Target node.
