--- conflicted
+++ resolved
@@ -2680,17 +2680,6 @@
         }
     }
 
-<<<<<<< HEAD
-     /**
-      * Getting WAL manager.
-      *
-      * @param n Node.
-      * @return WAL manger.
-     */
-     protected static FileWriteAheadLogManager walMgr(IgniteEx n) {
-         return (FileWriteAheadLogManager)n.context().cache().context().wal();
-     }
-=======
     /**
      * Getting WAL manager.
      *
@@ -2700,7 +2689,6 @@
     protected static FileWriteAheadLogManager walMgr(IgniteEx n) {
         return (FileWriteAheadLogManager)n.context().cache().context().wal();
     }
->>>>>>> 9cf06362
 
     /**
      * Disable/enable VAL.
