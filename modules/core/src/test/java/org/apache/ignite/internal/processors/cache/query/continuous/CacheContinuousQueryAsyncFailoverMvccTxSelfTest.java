--- conflicted
+++ resolved
@@ -18,7 +18,6 @@
 
 import org.apache.ignite.cache.CacheAtomicityMode;
 import org.apache.ignite.cache.CacheMode;
-import org.junit.Ignore;
 import org.junit.Test;
 import org.junit.runner.RunWith;
 import org.junit.runners.JUnit4;
@@ -48,18 +47,7 @@
 
     /** {@inheritDoc} */
     @Test
-    @Ignore("https://issues.apache.org/jira/browse/IGNITE-7311")
     @Override public void testBackupQueueEvict() throws Exception {
-        // No-op
+        fail("https://issues.apache.org/jira/browse/IGNITE-7311");
     }
-<<<<<<< HEAD
-
-    /** {@inheritDoc} */
-    @Test
-    @Ignore("https://issues.apache.org/jira/browse/IGNITE-10391")
-    @Override public void testFailoverStartStopBackup() throws Exception {
-        // No-op
-    }
-=======
->>>>>>> 651d0070
 }