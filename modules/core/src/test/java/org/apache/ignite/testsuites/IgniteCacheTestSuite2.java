--- conflicted
+++ resolved
@@ -17,11 +17,7 @@
 
 package org.apache.ignite.testsuites;
 
-<<<<<<< HEAD
-import java.util.HashSet;
-=======
 import java.util.Collection;
->>>>>>> bfe9283e
 import junit.framework.TestSuite;
 import org.apache.ignite.cache.affinity.rendezvous.ClusterNodeAttributeAffinityBackupFilterSelfTest;
 import org.apache.ignite.cache.affinity.rendezvous.RendezvousAffinityFunctionBackupFilterSelfTest;
@@ -165,14 +161,8 @@
     /**
      * @param ignoredTests Ignored tests.
      * @return IgniteCache test suite.
-<<<<<<< HEAD
-     * @throws Exception Thrown in case of the failure.
-     */
-    public static TestSuite suite(HashSet<Class> ignoredTests) {
-=======
      */
     public static TestSuite suite(Collection<Class> ignoredTests) {
->>>>>>> bfe9283e
         TestSuite suite = new TestSuite("IgniteCache Test Suite part 2");
 
         // Local cache.
