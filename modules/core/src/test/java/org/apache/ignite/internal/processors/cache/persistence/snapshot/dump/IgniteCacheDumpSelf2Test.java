--- conflicted
+++ resolved
@@ -31,11 +31,8 @@
 import java.util.Map;
 import java.util.Objects;
 import java.util.Set;
-<<<<<<< HEAD
+import java.util.concurrent.ThreadLocalRandom;
 import java.util.function.BiConsumer;
-=======
-import java.util.concurrent.ThreadLocalRandom;
->>>>>>> e70b66c5
 import java.util.regex.Matcher;
 import java.util.regex.Pattern;
 import java.util.stream.Collectors;
@@ -627,7 +624,6 @@
 
     /** */
     @Test
-<<<<<<< HEAD
     public void testCreateEncryptedFail() throws Exception {
         BiConsumer<IgniteEx, String> check = (ign, msg) -> assertThrows(null, () -> {
             ign.context().cache().context().snapshotMgr()
@@ -707,7 +703,10 @@
         cnsmr.check();
 
         IntStream.range(0, KEYS_CNT).forEach(i -> assertEquals((Integer)i, dumpEntries.get(i)));
-=======
+    }
+
+    /** */
+    @Test
     public void testDumpRateLimiter() throws Exception {
         try (IgniteEx ign = startGrid(0)) {
             ign.cluster().state(ClusterState.ACTIVE);
@@ -747,7 +746,6 @@
             assertTrue("Expected sorted values: " + processedVals,
                 F.isSorted(processedVals.stream().mapToLong(v -> v).toArray()));
         }
->>>>>>> e70b66c5
     }
 
     /** */
