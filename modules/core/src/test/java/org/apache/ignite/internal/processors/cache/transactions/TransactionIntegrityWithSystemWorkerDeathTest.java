/*
 * Licensed to the Apache Software Foundation (ASF) under one or more
 * contributor license agreements.  See the NOTICE file distributed with
 * this work for additional information regarding copyright ownership.
 * The ASF licenses this file to You under the Apache License, Version 2.0
 * (the "License"); you may not use this file except in compliance with
 * the License.  You may obtain a copy of the License at
 *
 *      http://www.apache.org/licenses/LICENSE-2.0
 *
 * Unless required by applicable law or agreed to in writing, software
 * distributed under the License is distributed on an "AS IS" BASIS,
 * WITHOUT WARRANTIES OR CONDITIONS OF ANY KIND, either express or implied.
 * See the License for the specific language governing permissions and
 * limitations under the License.
 */

package org.apache.ignite.internal.processors.cache.transactions;

import org.apache.ignite.IgniteIllegalStateException;
import org.apache.ignite.internal.worker.WorkersControlMXBeanImpl;
import org.apache.ignite.mxbean.WorkersControlMXBean;
import org.apache.ignite.testframework.GridTestUtils;
import org.junit.Test;

/**
 *
 */
public class TransactionIntegrityWithSystemWorkerDeathTest extends AbstractTransactionIntergrityTest {
    /** {@inheritDoc}. */
    @Override protected long getTestTimeout() {
        return 60 * 1000L;
    }

    /** {@inheritDoc}. */
    @Override protected boolean persistent() {
        return false;
    }

    /** */
    @Test
    public void testFailoverWithDiscoWorkerTermination() throws Exception {
        doTestTransferAmount(new FailoverScenario() {
            static final int failedNodeIdx = 1;

            /** {@inheritDoc}. */
            @Override public void afterFirstTransaction() throws Exception {
                // Terminate disco-event-worker thread on one node.
                WorkersControlMXBean bean = getMxBean(getTestIgniteInstanceName(failedNodeIdx), "Kernal",
                    WorkersControlMXBeanImpl.class, WorkersControlMXBean.class);

                bean.terminateWorker(
                    bean.getWorkerNames().stream()
                        .filter(name -> name.startsWith("disco-event-worker"))
                        .findFirst()
                        .orElse(null)
                );
            }

            /** {@inheritDoc}. */
            @Override public void afterTransactionsFinished() throws Exception {
                // Wait until node with death worker will left cluster.
                GridTestUtils.waitForCondition(() -> {
                    try {
                        grid(failedNodeIdx);
                    }
                    catch (IgniteIllegalStateException e) {
                        return true;
                    }

                    return false;
                }, getTestTimeout());

                // Failed node should be stopped.
                GridTestUtils.assertThrows(log, () -> grid(failedNodeIdx), IgniteIllegalStateException.class, "");

                // Re-start failed node.
                startGrid(failedNodeIdx);

                awaitPartitionMapExchange();
            }
        }, true);
    }
<<<<<<< HEAD

    /**
     * Configure workers mx bean.
     */
    private WorkersControlMXBean workersMXBean(int igniteInt) {
        return getMxBean(getTestIgniteInstanceName(igniteInt), "Kernal", WorkersControlMXBeanImpl.class.getSimpleName(),
            WorkersControlMXBean.class);
    }
=======
>>>>>>> 8a3c4569
}<|MERGE_RESOLUTION|>--- conflicted
+++ resolved
@@ -81,15 +81,4 @@
             }
         }, true);
     }
-<<<<<<< HEAD
-
-    /**
-     * Configure workers mx bean.
-     */
-    private WorkersControlMXBean workersMXBean(int igniteInt) {
-        return getMxBean(getTestIgniteInstanceName(igniteInt), "Kernal", WorkersControlMXBeanImpl.class.getSimpleName(),
-            WorkersControlMXBean.class);
-    }
-=======
->>>>>>> 8a3c4569
 }