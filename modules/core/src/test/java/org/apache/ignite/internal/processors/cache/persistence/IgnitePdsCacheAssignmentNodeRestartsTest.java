--- conflicted
+++ resolved
@@ -63,20 +63,14 @@
     @Override protected IgniteConfiguration getConfiguration(String igniteInstanceName) throws Exception {
         IgniteConfiguration cfg = super.getConfiguration(igniteInstanceName);
 
-<<<<<<< HEAD
-        cfg.setMemoryConfiguration(new MemoryConfiguration().setDefaultMemoryPolicyName("d").
-            setPageSize(1024).setMemoryPolicies(new MemoryPolicyConfiguration().setName("d").
-            setInitialSize(50L * 1024 * 1024L).setMaxSize(50L * 1024 * 1024)));
-=======
         cfg.setConsistentId(igniteInstanceName);
->>>>>>> 556f460a
 
         cfg.setDataStorageConfiguration(new DataStorageConfiguration()
             .setPageSize(1024)
             .setDefaultDataRegionConfiguration(new DataRegionConfiguration()
                 .setPersistenceEnabled(true)
-                .setInitialSize(50 * 1024 * 1024L)
-                .setMaxSize(50 * 1024 * 1024L)
+                .setInitialSize(50L * 1024 * 1024)
+                .setMaxSize(50L * 1024 * 1024)
             )
             .setWalMode(WALMode.LOG_ONLY)
         );
