/*
 * Licensed to the Apache Software Foundation (ASF) under one or more
 * contributor license agreements.  See the NOTICE file distributed with
 * this work for additional information regarding copyright ownership.
 * The ASF licenses this file to You under the Apache License, Version 2.0
 * (the "License"); you may not use this file except in compliance with
 * the License.  You may obtain a copy of the License at
 *
 *      http://www.apache.org/licenses/LICENSE-2.0
 *
 * Unless required by applicable law or agreed to in writing, software
 * distributed under the License is distributed on an "AS IS" BASIS,
 * WITHOUT WARRANTIES OR CONDITIONS OF ANY KIND, either express or implied.
 * See the License for the specific language governing permissions and
 * limitations under the License.
 */

package org.apache.ignite.internal.client.thin.events;

import java.io.IOException;
import java.net.InetAddress;
import java.nio.ByteBuffer;
import java.nio.ByteOrder;
import java.util.EnumSet;
import java.util.UUID;
import java.util.function.Consumer;
import org.apache.ignite.IgniteCheckedException;
import org.apache.ignite.IgniteException;
import org.apache.ignite.IgniteLogger;
import org.apache.ignite.binary.BinaryRawWriter;
import org.apache.ignite.failure.FailureType;
import org.apache.ignite.internal.binary.BinaryRawReaderEx;
import org.apache.ignite.internal.binary.BinaryReaderExImpl;
import org.apache.ignite.internal.binary.BinaryWriterExImpl;
import org.apache.ignite.internal.binary.streams.BinaryInputStream;
import org.apache.ignite.internal.binary.streams.BinaryStreams;
import org.apache.ignite.internal.client.thin.ProtocolContext;
import org.apache.ignite.internal.client.thin.ProtocolVersion;
import org.apache.ignite.internal.client.thin.ProtocolVersionFeature;
import org.apache.ignite.internal.client.thin.io.gridnioserver.GridNioClientParser;
import org.apache.ignite.internal.processors.odbc.ClientListenerRequest;
import org.apache.ignite.internal.processors.platform.client.ClientStatus;
import org.apache.ignite.internal.util.nio.GridNioCodecFilter;
import org.apache.ignite.internal.util.nio.GridNioServer;
import org.apache.ignite.internal.util.nio.GridNioServerListener;
import org.apache.ignite.internal.util.nio.GridNioSession;
import org.apache.ignite.internal.util.nio.GridNioSessionMetaKey;
import org.apache.ignite.testframework.junits.JUnitAssertAware;
import org.jetbrains.annotations.Nullable;

/**
 * A fake ignite server for testing handshake and connection errors handling on the thin client side.
 */
public class FakeIgniteServer extends JUnitAssertAware implements GridNioServerListener<ByteBuffer>, AutoCloseable {
    /** */
    static final int HANDSHAKE_PERFORMED = GridNioSessionMetaKey.nextUniqueKey();

    /** */
    public static final byte[] EMPTY_BYTES = new byte[0];

    /** */
    private final GridNioServer<ByteBuffer> srv;

    /** */
    private final EnumSet<ErrorType> errorTypes;

    /** */
    private final ProtocolVersion protoVer;

    /** */
    private final UUID nodeId = UUID.randomUUID();

    /** */
    public FakeIgniteServer(InetAddress addr, int port, IgniteLogger logger) {
        this(addr, port, logger, null, null);
    }

    /** */
    public FakeIgniteServer(InetAddress addr, int port, IgniteLogger logger, EnumSet<ErrorType> errorTypes) {
        this(addr, port, logger, null, errorTypes);
    }

    /** */
    public FakeIgniteServer(InetAddress addr, int port, IgniteLogger logger, ProtocolVersion protoVer) {
        this(addr, port, logger, protoVer, null);
    }

    /** */
    public FakeIgniteServer(
        InetAddress addr,
        int port,
        IgniteLogger logger,
        ProtocolVersion protoVer,
        EnumSet<ErrorType> errorTypes
    ) {
        this.protoVer = protoVer != null ? protoVer : ProtocolVersion.V1_7_0;

        this.errorTypes = errorTypes != null ? errorTypes : EnumSet.noneOf(ErrorType.class);

        try {
            srv = GridNioServer.<ByteBuffer>builder()
                .address(addr)
                .port(port)
                .listener(this)
                .logger(logger)
                .selectorCount(1)
                .byteOrder(ByteOrder.LITTLE_ENDIAN)
                .directBuffer(true)
                .directMode(false)
                .filters(
                    new GridNioCodecFilter(new GridNioClientParser(), logger, false)
                )
                .build();
        }
        catch (IgniteCheckedException e) {
            throw new IgniteException("Failed to initialize fake server", e);
        }
    }

    /** */
    public void start() throws IgniteCheckedException {
        srv.start();
    }

    /** */
    public void stop() {
        srv.stop();
    }

    /** {@inheritDoc} */
    @Override public void close() throws Exception {
        srv.stop();
    }

    /** {@inheritDoc} */
    @Override public void onConnected(GridNioSession ses) {

    }

    /** {@inheritDoc} */
    @Override public void onDisconnected(GridNioSession ses, @Nullable Exception e) {

    }

    /** {@inheritDoc} */
    @Override public void onMessageSent(GridNioSession ses, ByteBuffer msg) {

    }

    /** {@inheritDoc} */
    @Override public void onMessage(GridNioSession ses, ByteBuffer msg) {
        if (ses.meta(HANDSHAKE_PERFORMED) == null) {
            if (errorTypes.contains(ErrorType.HANDSHAKE_CONNECTION_ERROR)) {
                ses.close();

                return;
            }

<<<<<<< HEAD
            BinaryInputStream res = BinaryByteBufferInputStream.create(msg);
            try (BinaryRawReaderEx reader = new BinaryReaderExImpl(null, res, null, null, true, true)) {
=======
            BinaryInputStream res = BinaryStreams.inputStream(msg);
            try (BinaryReaderExImpl reader = new BinaryReaderExImpl(null, res, null, null, true, true)) {
>>>>>>> 1a48bf25
                byte reqType = reader.readByte();

                assertEquals(ClientListenerRequest.HANDSHAKE, reqType);

                ProtocolVersion clientVer = new ProtocolVersion(reader.readShort(), reader.readShort(), reader.readShort());

                ByteBuffer msgRes = createMessage(writer -> {
                    if (errorTypes.contains(ErrorType.HANDSHAKE_ERROR) || errorTypes.contains(ErrorType.AUTHENTICATION_ERROR)
                        || protoVer.compareTo(clientVer) != 0) {
                        writer.writeBoolean(false);

                        writer.writeShort(protoVer.major());
                        writer.writeShort(protoVer.minor());
                        writer.writeShort(protoVer.patch());

                        if (errorTypes.contains(ErrorType.AUTHENTICATION_ERROR)) {
                            writer.writeString("Authentication failed");
                            writer.writeInt(ClientStatus.AUTH_FAILED);
                        }
                        else {
                            writer.writeString("Handshake failed");
                            writer.writeInt(ClientStatus.FAILED);
                        }
                    }
                    else {
                        writer.writeBoolean(true);

                        if (ProtocolContext.isFeatureSupported(protoVer, ProtocolVersionFeature.BITMAP_FEATURES))
                            writer.writeByteArray(EMPTY_BYTES);

                        if (ProtocolContext.isFeatureSupported(protoVer, ProtocolVersionFeature.PARTITION_AWARENESS))
                            writer.writeUuid(nodeId);

                        ses.addMeta(HANDSHAKE_PERFORMED, true);
                    }
                });

                ses.send(msgRes);
            }
            catch (IOException e) {
                throw new RuntimeException(e);
            }
        }
        else {
            if (errorTypes.contains(ErrorType.CONNECTION_ERROR))
                ses.close();
        }
    }

    /** {@inheritDoc} */
    @Override public void onSessionWriteTimeout(GridNioSession ses) {

    }

    /** {@inheritDoc} */
    @Override public void onSessionIdleTimeout(GridNioSession ses) {

    }

    /** {@inheritDoc} */
    @Override public void onFailure(FailureType failureType, Throwable failure) {

    }

    /** */
    private ByteBuffer createMessage(Consumer<BinaryRawWriter> writerAction) {
        try (BinaryWriterExImpl writer = new BinaryWriterExImpl(null, BinaryStreams.outputStream(32), null, null)) {
            writer.writeInt(0);

            writerAction.accept(writer);

            writer.out().writeInt(0, writer.out().position() - 4); // actual size

            return ByteBuffer.wrap(writer.out().arrayCopy(), 0, writer.out().position());
        }
    }

    /**
     * @return Fake node id.
     */
    public UUID nodeId() {
        return nodeId;
    }

    /**
     * Injected error types.
     */
    public enum ErrorType {
        /** Generic handshake error. */
        HANDSHAKE_ERROR,

        /** Connection error on handshake. */
        HANDSHAKE_CONNECTION_ERROR,

        /** Authentication error. */
        AUTHENTICATION_ERROR,

        /** Connection error. */
        CONNECTION_ERROR
    }
}<|MERGE_RESOLUTION|>--- conflicted
+++ resolved
@@ -156,13 +156,8 @@
                 return;
             }
 
-<<<<<<< HEAD
-            BinaryInputStream res = BinaryByteBufferInputStream.create(msg);
+            BinaryInputStream res = BinaryStreams.inputStream(msg);
             try (BinaryRawReaderEx reader = new BinaryReaderExImpl(null, res, null, null, true, true)) {
-=======
-            BinaryInputStream res = BinaryStreams.inputStream(msg);
-            try (BinaryReaderExImpl reader = new BinaryReaderExImpl(null, res, null, null, true, true)) {
->>>>>>> 1a48bf25
                 byte reqType = reader.readByte();
 
                 assertEquals(ClientListenerRequest.HANDSHAKE, reqType);
