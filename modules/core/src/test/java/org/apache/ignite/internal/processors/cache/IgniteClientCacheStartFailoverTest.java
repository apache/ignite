/*
 * Licensed to the Apache Software Foundation (ASF) under one or more
 * contributor license agreements.  See the NOTICE file distributed with
 * this work for additional information regarding copyright ownership.
 * The ASF licenses this file to You under the Apache License, Version 2.0
 * (the "License"); you may not use this file except in compliance with
 * the License.  You may obtain a copy of the License at
 *
 *      http://www.apache.org/licenses/LICENSE-2.0
 *
 * Unless required by applicable law or agreed to in writing, software
 * distributed under the License is distributed on an "AS IS" BASIS,
 * WITHOUT WARRANTIES OR CONDITIONS OF ANY KIND, either express or implied.
 * See the License for the specific language governing permissions and
 * limitations under the License.
 */

package org.apache.ignite.internal.processors.cache;

import java.util.ArrayList;
import java.util.HashSet;
import java.util.List;
import java.util.Map;
import java.util.Set;
import java.util.TreeMap;
import java.util.concurrent.Callable;
import java.util.concurrent.CyclicBarrier;
import java.util.concurrent.ThreadLocalRandom;
import java.util.concurrent.atomic.AtomicBoolean;
import java.util.concurrent.atomic.AtomicInteger;
import javax.cache.CacheException;
import org.apache.ignite.Ignite;
import org.apache.ignite.IgniteCache;
import org.apache.ignite.cache.CacheAtomicityMode;
import org.apache.ignite.cache.CacheServerNotFoundException;
import org.apache.ignite.cluster.ClusterNode;
import org.apache.ignite.configuration.CacheConfiguration;
import org.apache.ignite.configuration.IgniteConfiguration;
import org.apache.ignite.internal.IgniteInternalFuture;
import org.apache.ignite.internal.IgniteKernal;
import org.apache.ignite.internal.IgniteNodeAttributes;
import org.apache.ignite.internal.TestRecordingCommunicationSpi;
import org.apache.ignite.internal.processors.affinity.AffinityTopologyVersion;
import org.apache.ignite.internal.processors.cache.distributed.dht.GridDhtAffinityAssignmentResponse;
import org.apache.ignite.internal.processors.cache.distributed.dht.preloader.GridDhtPartitionsFullMessage;
import org.apache.ignite.internal.processors.cache.distributed.dht.topology.GridDhtPartitionTopology;
import org.apache.ignite.internal.util.lang.GridAbsPredicate;
import org.apache.ignite.internal.util.typedef.X;
import org.apache.ignite.internal.util.typedef.internal.U;
import org.apache.ignite.lang.IgniteBiPredicate;
import org.apache.ignite.lang.IgnitePredicate;
import org.apache.ignite.plugin.extensions.communication.Message;
import org.apache.ignite.testframework.GridTestUtils;
import org.apache.ignite.testframework.junits.common.GridCommonAbstractTest;
import org.apache.ignite.transactions.TransactionSerializationException;
import org.junit.Ignore;
import org.junit.Test;

import static org.apache.ignite.cache.CacheAtomicityMode.ATOMIC;
import static org.apache.ignite.cache.CacheAtomicityMode.TRANSACTIONAL;
import static org.apache.ignite.cache.CacheAtomicityMode.TRANSACTIONAL_SNAPSHOT;
import static org.apache.ignite.cache.CacheWriteSynchronizationMode.FULL_SYNC;

/**
 *
 */
public class IgniteClientCacheStartFailoverTest extends GridCommonAbstractTest {
    /** {@inheritDoc} */
    @Override protected IgniteConfiguration getConfiguration(String igniteInstanceName) throws Exception {
        IgniteConfiguration cfg = super.getConfiguration(igniteInstanceName);

        cfg.setCommunicationSpi(new TestRecordingCommunicationSpi());

        return cfg;
    }

    /** {@inheritDoc} */
    @Override protected void afterTest() throws Exception {
        stopAllGrids();

        super.afterTest();
    }

    /**
     * @throws Exception If failed.
     */
    @Test
    public void testClientStartCoordinatorFailsAtomic() throws Exception {
        clientStartCoordinatorFails(ATOMIC);
    }

    /**
     * @throws Exception If failed.
     */
    @Test
    public void testClientStartCoordinatorFailsTx() throws Exception {
        clientStartCoordinatorFails(TRANSACTIONAL);
    }

    /**
     * @throws Exception If failed.
     */
    @Test
    public void testClientStartCoordinatorFailsMvccTx() throws Exception {
        clientStartCoordinatorFails(TRANSACTIONAL_SNAPSHOT);
    }

    /**
     * @param atomicityMode Cache atomicity mode.
     * @throws Exception If failed.
     */
    private void clientStartCoordinatorFails(CacheAtomicityMode atomicityMode) throws Exception {
        Ignite srv0 = startGrids(3);

        final int KEYS = 500;

        IgniteCache<Object, Object> cache = srv0.createCache(cacheConfiguration(DEFAULT_CACHE_NAME, atomicityMode, 1));

        for (int i = 0; i < KEYS; i++)
            cache.put(i, i);

        final Ignite c = startClientGrid(3);

        TestRecordingCommunicationSpi.spi(srv0).blockMessages(GridDhtAffinityAssignmentResponse.class, c.name());

        IgniteInternalFuture<?> fut = GridTestUtils.runAsync(new Callable<Void>() {
            @Override public Void call() throws Exception {
                c.cache(DEFAULT_CACHE_NAME);

                return null;
            }
        }, "start-cache");

        assertFalse(fut.isDone());

        stopGrid(0);

        fut.get();

        cache = c.cache(DEFAULT_CACHE_NAME);

        for (int i = 0; i < KEYS; i++) {
            assertEquals(i, cache.get(i));

            cache.put(i, i + 1);

            assertEquals(i + 1, cache.get(i));
        }
    }

    /**
     * @throws Exception If failed.
     */
    @Test
    public void testClientStartLastServerFailsAtomic() throws Exception {
        clientStartLastServerFails(ATOMIC);
    }

    /**
     * @throws Exception If failed.
     */
    @Test
    public void testClientStartLastServerFailsTx() throws Exception {
        clientStartLastServerFails(TRANSACTIONAL);
    }

    /**
     * @throws Exception If failed.
     */
    @Test
    public void testClientStartLastServerFailsMvccTx() throws Exception {
        clientStartLastServerFails(TRANSACTIONAL_SNAPSHOT);
    }

    /**
     * @param atomicityMode Cache atomicity mode.
     * @throws Exception If failed.
     */
    private void clientStartLastServerFails(CacheAtomicityMode atomicityMode) throws Exception {
        startGrids(3);

        CacheConfiguration<Object, Object> cfg = cacheConfiguration(DEFAULT_CACHE_NAME, atomicityMode, 1);

        cfg.setNodeFilter(new TestNodeFilter(getTestIgniteInstanceName(1)));

        Ignite srv1 = ignite(1);

        srv1.createCache(cfg);

        final Ignite c = startClientGrid(3);

        TestRecordingCommunicationSpi.spi(srv1).blockMessages(GridDhtAffinityAssignmentResponse.class, c.name());

        IgniteInternalFuture<?> fut = GridTestUtils.runAsync(new Callable<Void>() {
            @Override public Void call() throws Exception {
                c.cache(DEFAULT_CACHE_NAME);

                return null;
            }
        }, "start-cache");

        assertFalse(fut.isDone());

        stopGrid(1);

        fut.get();

        final IgniteCache<Object, Object> clientCache = c.cache(DEFAULT_CACHE_NAME);

        for (int i = 0; i < 10; i++) {
            final int k = i;

            GridTestUtils.assertThrows(log, new Callable<Void>() {
                @Override public Void call() throws Exception {
                    clientCache.get(k);

                    return null;
                }
            }, CacheServerNotFoundException.class, null);

            GridTestUtils.assertThrows(log, new Callable<Void>() {
                @Override public Void call() throws Exception {
                    clientCache.put(k, k);

                    return null;
                }
            }, CacheServerNotFoundException.class, null);

            GridTestUtils.assertThrows(log, new Callable<Void>() {
                @Override public Void call() throws Exception {
                    clientCache.remove(k);

                    return null;
                }
            }, CacheServerNotFoundException.class, null);
        }

        startGrid(1);

        awaitPartitionMapExchange();

        for (int i = 0; i < 100; i++) {
            assertNull(clientCache.get(i));

            clientCache.put(i, i);

            assertEquals(i, clientCache.get(i));
        }
    }

    /**
     * @throws Exception If failed.
     */
    @Test
    public void testRebalanceState() throws Exception {
        final int SRVS = 3;

        startGrids(SRVS);

        List<String> cacheNames = startCaches(ignite(0), 100);

        Ignite c = startClientGrid(SRVS);

        assertTrue(c.configuration().isClientMode());

        awaitPartitionMapExchange();

        TestRecordingCommunicationSpi.spi(ignite(0)).blockMessages(new IgniteBiPredicate<ClusterNode, Message>() {
            @Override public boolean apply(ClusterNode clusterNode, Message msg) {
                return msg instanceof GridDhtPartitionsFullMessage &&
                    ((GridDhtPartitionsFullMessage)msg).exchangeId() == null;
            }
        });

        startGrid(SRVS + 1);

        for (String cacheName : cacheNames)
            c.cache(cacheName);

        // Will switch to ideal topology but some partitions are not evicted yet.
        for (int i = 0; i < SRVS + 1; i++) {
            AffinityTopologyVersion topVer = new AffinityTopologyVersion(SRVS + 2, 1);

            IgniteKernal node = (IgniteKernal)ignite(i);

            for (String cacheName : cacheNames) {
                GridDhtPartitionTopology top = node.cachex(cacheName).context().topology();

                waitForReadyTopology(top, topVer);

                assertEquals(topVer, top.readyTopologyVersion());
            }
        }

        TestRecordingCommunicationSpi.spi(ignite(0)).stopBlock();

        // Trigger eviction.
        awaitPartitionMapExchange();

        for (int i = 0; i < SRVS + 1; i++) {
            final AffinityTopologyVersion topVer = new AffinityTopologyVersion(SRVS + 2, 1);

            final IgniteKernal node = (IgniteKernal)ignite(i);

            for (String cacheName : cacheNames) {
                final GridDhtPartitionTopology top = node.cachex(cacheName).context().topology();

                GridTestUtils.waitForCondition(new GridAbsPredicate() {
                    @Override public boolean apply() {
                        return top.rebalanceFinished(topVer);
                    }
                }, 5000);

                assertTrue(top.rebalanceFinished(topVer));
            }
        }
    }

    /**
     * @throws Exception If failed.
     */
    @Test
    public void testRebalanceStateConcurrentStart() throws Exception {
        final int SRVS1 = 3;
        final int CLIENTS = 5;
        final int SRVS2 = 5;

        startGrids(SRVS1);

        Ignite srv0 = ignite(0);

        final int KEYS = 1000;

        final List<String> cacheNames = startCaches(srv0, KEYS);

        final List<Ignite> clients = new ArrayList<>();

        for (int i = 0; i < CLIENTS; i++)
            clients.add(startClientGrid(SRVS1 + i));

        final CyclicBarrier barrier = new CyclicBarrier(clients.size() + SRVS2);

        final AtomicInteger clientIdx = new AtomicInteger();

        final Set<Integer> keys = new HashSet<>();

        for (int i = 0; i < KEYS; i++)
            keys.add(i);

        IgniteInternalFuture<?> fut1 = GridTestUtils.runMultiThreadedAsync(new Callable<Void>() {
            @Override public Void call() throws Exception {
                barrier.await();

                Ignite client = clients.get(clientIdx.getAndIncrement());

                for (String cacheName : cacheNames)
                    client.cache(cacheName);

                ThreadLocalRandom rnd = ThreadLocalRandom.current();

                for (int i = 0; i < 10; i++) {
                    for (String cacheName : cacheNames) {
                        IgniteCache<Object, Object> cache = client.cache(cacheName);

                        Map<Object, Object> map0 = cache.getAll(keys);

                        assertEquals("[cache=" + cacheName +
                            ", expected=" + KEYS +
                            ", actual=" + map0.size() + ']', KEYS, map0.size());
<<<<<<< HEAD

                        int key = rnd.nextInt(KEYS);

                        try {
                            cache.put(key, i);
                        }
                        catch (CacheException e) {
                            log.error("It couldn't put a value [cache=" + cacheName +
                                ", key=" + key +
                                ", val=" + i + ']', e);

                            CacheConfiguration ccfg = cache.getConfiguration(CacheConfiguration.class);

                            TransactionSerializationException txEx = X.cause(e, TransactionSerializationException.class);

                            boolean notContains = !txEx.getMessage().contains(
                                "Cannot serialize transaction due to write conflict (transaction is marked for rollback)"
                            );

=======

                        int key = rnd.nextInt(KEYS);

                        try {
                            cache.put(key, i);
                        }
                        catch (CacheException e) {
                            log.error("It couldn't put a value [cache=" + cacheName +
                                ", key=" + key +
                                ", val=" + i + ']', e);

                            CacheConfiguration ccfg = cache.getConfiguration(CacheConfiguration.class);

                            TransactionSerializationException txEx = X.cause(e, TransactionSerializationException.class);

                            boolean notContains = !txEx.getMessage().contains(
                                "Cannot serialize transaction due to write conflict (transaction is marked for rollback)"
                            );

>>>>>>> 9cf06362
                            if (txEx == null || ccfg.getAtomicityMode() != TRANSACTIONAL_SNAPSHOT || notContains)
                                fail("Assert violated because exception was thrown [e=" + e.getMessage() + ']');
                        }
                    }
                }

                return null;
            }
        }, clients.size(), "client-cache-start");

        final AtomicInteger srvIdx = new AtomicInteger(SRVS1 + CLIENTS);

        IgniteInternalFuture<?> fut2 = GridTestUtils.runMultiThreadedAsync(new Callable<Void>() {
            @Override public Void call() throws Exception {
                barrier.await();

                startGrid(srvIdx.incrementAndGet());

                return null;
            }
        }, SRVS2, "node-start");

        fut1.get();
        fut2.get();

        final AffinityTopologyVersion topVer = new AffinityTopologyVersion(SRVS1 + SRVS2 + CLIENTS, 1);

        for (Ignite client : clients) {
            for (String cacheName : cacheNames) {
                final GridDhtPartitionTopology top =
                    ((IgniteKernal)client).context().cache().internalCache(cacheName).context().topology();

                GridTestUtils.waitForCondition(new GridAbsPredicate() {
                    @Override public boolean apply() {
                        return top.rebalanceFinished(topVer);
                    }
                }, 5000);

                assertTrue(top.rebalanceFinished(topVer));
            }
        }
    }

    /**
     * @throws Exception If failed.
     */
    @Ignore("https://issues.apache.org/jira/browse/IGNITE-11810")
    @Test
    public void testClientStartCloseServersRestart() throws Exception {
        final int SRVS = 4;
        final int CLIENTS = 4;

        startGrids(SRVS);

        final List<String> cacheNames = startCaches(ignite(0), 1000);

        final List<Ignite> clients = new ArrayList<>();

        for (int i = 0; i < CLIENTS; i++)
            clients.add(startClientGrid(SRVS + i));

        final AtomicBoolean stop = new AtomicBoolean();

        IgniteInternalFuture<?> restartFut = GridTestUtils.runAsync(new Callable<Void>() {
            @Override public Void call() throws Exception {
                ThreadLocalRandom rnd = ThreadLocalRandom.current();

                while (!stop.get()) {
                    int nodeIdx = rnd.nextInt(SRVS);

                    stopGrid(nodeIdx);

                    U.sleep(rnd.nextLong(200) + 1);

                    startGrid(nodeIdx);

                    U.sleep(rnd.nextLong(200) + 1);
                }

                return null;
            }
        }, "restart");

        final AtomicInteger clientIdx = new AtomicInteger();

        IgniteInternalFuture<?> clientsFut = GridTestUtils.runMultiThreadedAsync(new Callable<Void>() {
            @Override public Void call() throws Exception {
                Ignite client = clients.get(clientIdx.getAndIncrement());

                assertTrue(client.configuration().isClientMode());

                ThreadLocalRandom rnd = ThreadLocalRandom.current();

                while (!stop.get()) {
                    for (String cacheName : cacheNames)
                        client.cache(cacheName);

                    for (String cacheName : cacheNames) {
                        IgniteCache<Object, Object> cache = client.cache(cacheName);

                        cache.put(rnd.nextInt(1000), rnd.nextInt());

                        cache.get(rnd.nextInt(1000));
                    }

                    for (String cacheName : cacheNames) {
                        IgniteCache<Object, Object> cache = client.cache(cacheName);

                        cache.close();
                    }
                }

                return null;
            }
        }, CLIENTS, "client-thread");

        try {
            U.sleep(10_000);

            stop.set(true);

            restartFut.get();
            clientsFut.get();
        }
        finally {
            stop.set(true);
        }

        ThreadLocalRandom rnd = ThreadLocalRandom.current();

        for (Ignite client : clients) {
            for (String cacheName : cacheNames) {
                IgniteCache<Object, Object> cache = client.cache(cacheName);

                for (int i = 0; i < 10; i++) {
                    Integer key = rnd.nextInt(1000);

                    cache.put(key, i);

                    assertEquals(i, cache.get(key));
                }
            }
        }
    }

    /**
     * @param node Node.
     * @param keys Number of keys to put in caches.
     * @return Cache names.
     */
    private List<String> startCaches(Ignite node, int keys) {
        List<String> cacheNames = new ArrayList<>();

        final Map<Integer, Integer> map = new TreeMap<>();

        for (int i = 0; i < keys; i++)
            map.put(i, i);

        for (int i = 0; i < 3; i++) {
            CacheConfiguration<Object, Object> ccfg = cacheConfiguration("atomic-" + i, ATOMIC, i);

            IgniteCache<Object, Object> cache = node.createCache(ccfg);

            cacheNames.add(ccfg.getName());

            cache.putAll(map);
        }

        for (int i = 0; i < 3; i++) {
            CacheConfiguration<Object, Object> ccfg = cacheConfiguration("tx-" + i, TRANSACTIONAL, i);

            IgniteCache<Object, Object> cache = node.createCache(ccfg);

            cacheNames.add(ccfg.getName());

            cache.putAll(map);
        }

        for (int i = 0; i < 3; i++) {
            CacheConfiguration<Object, Object> ccfg = cacheConfiguration("mvcc-" + i, TRANSACTIONAL_SNAPSHOT, i);

            IgniteCache<Object, Object> cache = node.createCache(ccfg);

            cacheNames.add(ccfg.getName());

            cache.putAll(map);
        }

        return cacheNames;
    }

    /**
     * @param name Cache name.
     * @param atomicityMode Cache atomicity mode.
     * @param backups Number of backups.
     * @return Cache configuration.
     */
    private CacheConfiguration<Object, Object> cacheConfiguration(String name, CacheAtomicityMode atomicityMode, int backups) {
        CacheConfiguration<Object, Object> ccfg = new CacheConfiguration<>(name);

        ccfg.setWriteSynchronizationMode(FULL_SYNC);
        ccfg.setAtomicityMode(atomicityMode);
        ccfg.setBackups(backups);

        return ccfg;
    }

    /**
     *
     */
    private static class TestNodeFilter implements IgnitePredicate<ClusterNode> {
        /** */
        private final String includeName;

        /**
         * @param includeName Node to include.
         */
        public TestNodeFilter(String includeName) {
            this.includeName = includeName;
        }

        /** {@inheritDoc} */
        @Override public boolean apply(ClusterNode node) {
            return includeName.equals(node.attribute(IgniteNodeAttributes.ATTR_IGNITE_INSTANCE_NAME));
        }
    }
}<|MERGE_RESOLUTION|>--- conflicted
+++ resolved
@@ -367,7 +367,6 @@
                         assertEquals("[cache=" + cacheName +
                             ", expected=" + KEYS +
                             ", actual=" + map0.size() + ']', KEYS, map0.size());
-<<<<<<< HEAD
 
                         int key = rnd.nextInt(KEYS);
 
@@ -387,27 +386,6 @@
                                 "Cannot serialize transaction due to write conflict (transaction is marked for rollback)"
                             );
 
-=======
-
-                        int key = rnd.nextInt(KEYS);
-
-                        try {
-                            cache.put(key, i);
-                        }
-                        catch (CacheException e) {
-                            log.error("It couldn't put a value [cache=" + cacheName +
-                                ", key=" + key +
-                                ", val=" + i + ']', e);
-
-                            CacheConfiguration ccfg = cache.getConfiguration(CacheConfiguration.class);
-
-                            TransactionSerializationException txEx = X.cause(e, TransactionSerializationException.class);
-
-                            boolean notContains = !txEx.getMessage().contains(
-                                "Cannot serialize transaction due to write conflict (transaction is marked for rollback)"
-                            );
-
->>>>>>> 9cf06362
                             if (txEx == null || ccfg.getAtomicityMode() != TRANSACTIONAL_SNAPSHOT || notContains)
                                 fail("Assert violated because exception was thrown [e=" + e.getMessage() + ']');
                         }
