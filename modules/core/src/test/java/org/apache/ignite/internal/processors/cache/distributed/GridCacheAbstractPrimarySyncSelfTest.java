--- conflicted
+++ resolved
@@ -52,13 +52,8 @@
         ccfg.setAtomicityMode(TRANSACTIONAL);
         ccfg.setWriteSynchronizationMode(PRIMARY_SYNC);
         ccfg.setBackups(1);
-<<<<<<< HEAD
-        ccfg.setPreloadMode(SYNC);
+        ccfg.setRebalanceMode(SYNC);
         ccfg.setNearConfiguration(nearConfiguration());
-=======
-        ccfg.setRebalanceMode(SYNC);
-        ccfg.setDistributionMode(distributionMode());
->>>>>>> a0d6f5d5
 
         cfg.setCacheConfiguration(ccfg);
 
