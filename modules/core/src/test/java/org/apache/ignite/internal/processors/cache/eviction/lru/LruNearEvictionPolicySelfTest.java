/*
 * Licensed to the Apache Software Foundation (ASF) under one or more
 * contributor license agreements.  See the NOTICE file distributed with
 * this work for additional information regarding copyright ownership.
 * The ASF licenses this file to You under the Apache License, Version 2.0
 * (the "License"); you may not use this file except in compliance with
 * the License.  You may obtain a copy of the License at
 *
 *      http://www.apache.org/licenses/LICENSE-2.0
 *
 * Unless required by applicable law or agreed to in writing, software
 * distributed under the License is distributed on an "AS IS" BASIS,
 * WITHOUT WARRANTIES OR CONDITIONS OF ANY KIND, either express or implied.
 * See the License for the specific language governing permissions and
 * limitations under the License.
 */

package org.apache.ignite.internal.processors.cache.eviction.lru;

import java.util.Random;
import org.apache.ignite.IgniteCache;
import org.apache.ignite.IgniteDataStreamer;
import org.apache.ignite.cache.CacheAtomicityMode;
import org.apache.ignite.cache.eviction.lru.LruEvictionPolicy;
import org.apache.ignite.configuration.CacheConfiguration;
import org.apache.ignite.configuration.IgniteConfiguration;
import org.apache.ignite.configuration.NearCacheConfiguration;
import org.apache.ignite.spi.discovery.tcp.TcpDiscoverySpi;
import org.apache.ignite.spi.discovery.tcp.ipfinder.TcpDiscoveryIpFinder;
import org.apache.ignite.spi.discovery.tcp.ipfinder.vm.TcpDiscoveryVmIpFinder;
import org.apache.ignite.testframework.junits.common.GridCommonAbstractTest;
import org.junit.Ignore;
import org.junit.Test;
import org.junit.runner.RunWith;
import org.junit.runners.JUnit4;

import static org.apache.ignite.cache.CacheAtomicityMode.ATOMIC;
import static org.apache.ignite.cache.CacheAtomicityMode.TRANSACTIONAL;
import static org.apache.ignite.cache.CacheAtomicityMode.TRANSACTIONAL_SNAPSHOT;
import static org.apache.ignite.cache.CacheMode.PARTITIONED;
import static org.apache.ignite.cache.CacheRebalanceMode.SYNC;
import static org.apache.ignite.cache.CacheWriteSynchronizationMode.PRIMARY_SYNC;

/**
 * LRU near eviction tests (GG-8884).
 */
@RunWith(JUnit4.class)
public class LruNearEvictionPolicySelfTest extends GridCommonAbstractTest {
    /** */
    private static final TcpDiscoveryIpFinder ipFinder = new TcpDiscoveryVmIpFinder(true);

    /** Maximum size for near eviction policy. */
    private static final int EVICTION_MAX_SIZE = 10;

    /** Grid count. */
    private static final int GRID_COUNT = 2;

    /** Cache atomicity mode specified by test. */
    private CacheAtomicityMode atomicityMode;

    /** {@inheritDoc} */
    @Override protected IgniteConfiguration getConfiguration(String igniteInstanceName) throws Exception {
        IgniteConfiguration c = super.getConfiguration(igniteInstanceName);

        CacheConfiguration cc = new CacheConfiguration(DEFAULT_CACHE_NAME);

        cc.setCacheMode(PARTITIONED);
        cc.setAtomicityMode(atomicityMode);
        cc.setWriteSynchronizationMode(PRIMARY_SYNC);
        cc.setRebalanceMode(SYNC);
        cc.setBackups(0);

        NearCacheConfiguration nearCfg = new NearCacheConfiguration();

        LruEvictionPolicy plc = new LruEvictionPolicy();
        plc.setMaxSize(EVICTION_MAX_SIZE);

        nearCfg.setNearEvictionPolicy(plc);
        cc.setNearConfiguration(nearCfg);

        c.setCacheConfiguration(cc);

        TcpDiscoverySpi disco = new TcpDiscoverySpi();

        disco.setIpFinder(ipFinder);

        c.setDiscoverySpi(disco);

        return c;
    }

    /**
     * @throws Exception If failed.
     */
    @Test
    public void testAtomicNearEvictionMaxSize() throws Exception {
        atomicityMode = ATOMIC;

        checkNearEvictionMaxSize();
    }

    /**
     * @throws Exception If failed.
     */
    @Test
    public void testTransactionalNearEvictionMaxSize() throws Exception {
        atomicityMode = TRANSACTIONAL;

        checkNearEvictionMaxSize();
    }

    /**
     * @throws Exception If failed.
     */
<<<<<<< HEAD
    @Ignore("https://issues.apache.org/jira/browse/IGNITE-7187,https://issues.apache.org/jira/browse/IGNITE-7956")
    @Test
    public void testMvccTransactionalNearEvictionMaxSize() throws Exception {
=======
    public void testMvccTransactionalNearEvictionMaxSize() throws Exception {
        fail("https://issues.apache.org/jira/browse/IGNITE-7187");
        fail("https://issues.apache.org/jira/browse/IGNITE-7956");

>>>>>>> 10ebf715
        atomicityMode = TRANSACTIONAL_SNAPSHOT;

        checkNearEvictionMaxSize();
    }

    /**
     * @throws Exception If failed.
     */
    private void checkNearEvictionMaxSize() throws Exception {
        startGridsMultiThreaded(GRID_COUNT);

        try {
            Random rand = new Random(0);

            int cnt = 1000;

            info("Inserting " + cnt + " keys to cache.");

            try (IgniteDataStreamer<Integer, String> ldr = grid(0).dataStreamer(DEFAULT_CACHE_NAME)) {
                for (int i = 0; i < cnt; i++)
                    ldr.addData(i, Integer.toString(i));
            }

            for (int i = 0; i < GRID_COUNT; i++)
                assertTrue("Near cache size " + near(i).nearSize() + ", but eviction maximum size " + EVICTION_MAX_SIZE,
                    near(i).nearSize() <= EVICTION_MAX_SIZE);

            info("Getting " + cnt + " keys from cache.");

            for (int i = 0; i < cnt; i++) {
                IgniteCache<Integer, String> cache = grid(rand.nextInt(GRID_COUNT)).cache(DEFAULT_CACHE_NAME);

                assertTrue(cache.get(i).equals(Integer.toString(i)));
            }

            for (int i = 0; i < GRID_COUNT; i++)
                assertTrue("Near cache size " + near(i).nearSize() + ", but eviction maximum size " + EVICTION_MAX_SIZE,
                    near(i).nearSize() <= EVICTION_MAX_SIZE);
        }
        finally {
            stopAllGrids();
        }
    }
}<|MERGE_RESOLUTION|>--- conflicted
+++ resolved
@@ -29,10 +29,6 @@
 import org.apache.ignite.spi.discovery.tcp.ipfinder.TcpDiscoveryIpFinder;
 import org.apache.ignite.spi.discovery.tcp.ipfinder.vm.TcpDiscoveryVmIpFinder;
 import org.apache.ignite.testframework.junits.common.GridCommonAbstractTest;
-import org.junit.Ignore;
-import org.junit.Test;
-import org.junit.runner.RunWith;
-import org.junit.runners.JUnit4;
 
 import static org.apache.ignite.cache.CacheAtomicityMode.ATOMIC;
 import static org.apache.ignite.cache.CacheAtomicityMode.TRANSACTIONAL;
@@ -44,7 +40,6 @@
 /**
  * LRU near eviction tests (GG-8884).
  */
-@RunWith(JUnit4.class)
 public class LruNearEvictionPolicySelfTest extends GridCommonAbstractTest {
     /** */
     private static final TcpDiscoveryIpFinder ipFinder = new TcpDiscoveryVmIpFinder(true);
@@ -92,7 +87,6 @@
     /**
      * @throws Exception If failed.
      */
-    @Test
     public void testAtomicNearEvictionMaxSize() throws Exception {
         atomicityMode = ATOMIC;
 
@@ -102,7 +96,6 @@
     /**
      * @throws Exception If failed.
      */
-    @Test
     public void testTransactionalNearEvictionMaxSize() throws Exception {
         atomicityMode = TRANSACTIONAL;
 
@@ -112,16 +105,10 @@
     /**
      * @throws Exception If failed.
      */
-<<<<<<< HEAD
-    @Ignore("https://issues.apache.org/jira/browse/IGNITE-7187,https://issues.apache.org/jira/browse/IGNITE-7956")
-    @Test
-    public void testMvccTransactionalNearEvictionMaxSize() throws Exception {
-=======
     public void testMvccTransactionalNearEvictionMaxSize() throws Exception {
         fail("https://issues.apache.org/jira/browse/IGNITE-7187");
         fail("https://issues.apache.org/jira/browse/IGNITE-7956");
 
->>>>>>> 10ebf715
         atomicityMode = TRANSACTIONAL_SNAPSHOT;
 
         checkNearEvictionMaxSize();
