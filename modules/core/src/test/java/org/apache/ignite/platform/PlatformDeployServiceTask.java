--- conflicted
+++ resolved
@@ -172,12 +172,8 @@
             return arg == null ? null : arg + "!";
         }
 
-<<<<<<< HEAD
-        /** {@inheritDoc} */
-        @Override public Byte testWrapper(Byte arg) {
-=======
-        /** */
-        public Timestamp test(Timestamp input) {
+        /** {@inheritDoc} */
+        @Override public Timestamp test(Timestamp input) {
             Timestamp exp = new Timestamp(92, JANUARY, 1, 0, 0, 0, 0);
 
             if (!exp.equals(input))
@@ -186,14 +182,13 @@
             return input;
         }
 
-        /** */
-        public UUID test(UUID input) {
+        /** {@inheritDoc} */
+        @Override public UUID test(UUID input) {
             return input;
         }
 
-        /** */
-        public Byte testWrapper(Byte arg) {
->>>>>>> 2b1d2b4d
+        /** {@inheritDoc} */
+        @Override public Byte testWrapper(Byte arg) {
             return arg == null ? null : (byte) (arg + 1);
         }
 
@@ -217,7 +212,6 @@
             return arg == null ? null : arg + 1.5f;
         }
 
-<<<<<<< HEAD
         /** {@inheritDoc} */
         @Override public Double testWrapper(Double arg) {
             return arg == null ? null :  arg + 2.5;
@@ -231,21 +225,6 @@
         /** {@inheritDoc} */
         @Override public Character testWrapper(Character arg) {
             return arg == null ? null :  (char) (arg + 1);
-=======
-        /** */
-        public Double testWrapper(Double arg) {
-            return arg == null ? null : arg + 2.5;
-        }
-
-        /** */
-        public Boolean testWrapper(Boolean arg) {
-            return arg == null ? null : !arg;
-        }
-
-        /** */
-        public Character testWrapper(Character arg) {
-            return arg == null ? null : (char) (arg + 1);
->>>>>>> 2b1d2b4d
         }
 
         /** {@inheritDoc} */
@@ -329,46 +308,36 @@
             return arg;
         }
 
-<<<<<<< HEAD
+        /** {@inheritDoc} */
+        @Override public Timestamp[] testArray(Timestamp[] arg) {
+            if (arg == null || arg.length != 1)
+                throw new RuntimeException("Expected array of length 1");
+
+            return new Timestamp[] {test(arg[0])};
+        }
+
+        /** {@inheritDoc} */
+        @Override public UUID[] testArray(UUID[] arg) {
+            return arg;
+        }
+
         /** {@inheritDoc} */
         @Override public Integer testNull(Integer arg) {
             return arg == null ? null : arg + 1;
         }
 
         /** {@inheritDoc} */
+        @Override public UUID testNullUUID(UUID arg) {
+            return arg;
+        }
+
+        /** {@inheritDoc} */
+        @Override public Timestamp testNullTimestamp(Timestamp arg) {
+            return arg;
+        }
+
+        /** {@inheritDoc} */
         @Override public int testParams(Object... args) {
-=======
-        /** */
-        public Timestamp[] testArray(Timestamp[] arg) {
-            if (arg == null || arg.length != 1)
-                throw new RuntimeException("Expected array of length 1");
-
-            return new Timestamp[] {test(arg[0])};
-        }
-
-        /** */
-        public UUID[] testArray(UUID[] arg) {
-            return arg;
-        }
-
-        /** */
-        public Integer testNull(Integer arg) {
-            return arg == null ? null : arg + 1;
-        }
-
-        /** */
-        public UUID testNullUUID(UUID arg) {
-            return arg;
-        }
-
-        /** */
-        public Timestamp testNullTimestamp(Timestamp arg) {
-            return arg;
-        }
-
-        /** */
-        public int testParams(Object... args) {
->>>>>>> 2b1d2b4d
             return args.length;
         }
 
@@ -462,6 +431,12 @@
         /** */
         public String test(String arg);
 
+        /**  */
+        public Timestamp test(Timestamp input);
+
+        /** */
+        public UUID test(UUID input);
+
         /** */
         public Byte testWrapper(Byte arg);
 
@@ -514,7 +489,19 @@
         public boolean[] testArray(boolean[] arg);
 
         /** */
+        public Timestamp[] testArray(Timestamp[] arg);
+
+        /** */
+        public UUID[] testArray(UUID[] arg);
+
+        /** */
         public Integer testNull(Integer arg);
+
+        /** */
+        public UUID testNullUUID(UUID arg);
+
+        /** */
+        public Timestamp testNullTimestamp(Timestamp arg);
 
         /** */
         public int testParams(Object... args);
