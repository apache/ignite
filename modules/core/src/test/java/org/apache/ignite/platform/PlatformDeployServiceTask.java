--- conflicted
+++ resolved
@@ -502,8 +502,6 @@
         }
 
         /** */
-<<<<<<< HEAD
-=======
         public void testDateArray(Timestamp[] dates) {
             assertNotNull(dates);
             assertEquals(2, dates.length);
@@ -512,7 +510,6 @@
         }
 
         /** */
->>>>>>> 685c1b70
         public Timestamp testDate(Timestamp date) {
             if (date == null)
                 return null;
