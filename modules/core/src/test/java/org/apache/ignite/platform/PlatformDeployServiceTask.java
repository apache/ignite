--- conflicted
+++ resolved
@@ -47,10 +47,7 @@
 import org.apache.ignite.platform.model.Department;
 import org.apache.ignite.platform.model.Employee;
 import org.apache.ignite.platform.model.Key;
-<<<<<<< HEAD
-=======
 import org.apache.ignite.platform.model.Parameter;
->>>>>>> 5aeef1c1
 import org.apache.ignite.platform.model.Role;
 import org.apache.ignite.platform.model.User;
 import org.apache.ignite.platform.model.Value;
@@ -455,8 +452,6 @@
         }
 
         /** */
-<<<<<<< HEAD
-=======
         public int testOverload(Integer count, Employee[] emps) {
             assertNotNull(emps);
             assertEquals((int)count, emps.length);
@@ -502,7 +497,6 @@
         }
 
         /** */
->>>>>>> 5aeef1c1
         public Employee[] testEmployees(Employee[] emps) {
             if (emps == null)
                 return null;
