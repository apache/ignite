--- conflicted
+++ resolved
@@ -22,10 +22,6 @@
 import java.util.concurrent.CountDownLatch;
 import org.apache.ignite.Ignite;
 import org.apache.ignite.configuration.CacheConfiguration;
-<<<<<<< HEAD
-import org.apache.ignite.internal.IgniteInterruptedCheckedException;
-=======
->>>>>>> b1736c0b
 import org.apache.ignite.internal.util.lang.GridAbsPredicateX;
 import org.apache.ignite.services.ServiceConfiguration;
 import org.apache.ignite.testframework.GridTestUtils;
@@ -59,11 +55,6 @@
 
     /** {@inheritDoc} */
     @Override protected ServiceConfiguration[] services() {
-<<<<<<< HEAD
-        List<ServiceConfiguration> cfgs = new ArrayList<>();
-=======
->>>>>>> b1736c0b
-
         ServiceConfiguration cfg = new ServiceConfiguration();
 
         cfg.setName(CLUSTER_SINGLE);
@@ -71,11 +62,8 @@
         cfg.setTotalCount(1);
         cfg.setService(new DummyService());
 
-<<<<<<< HEAD
-=======
         List<ServiceConfiguration> cfgs = new ArrayList<>();
 
->>>>>>> b1736c0b
         cfgs.add(cfg);
 
         cfg = new ServiceConfiguration();
@@ -96,7 +84,6 @@
         cfg.setService(new AffinityService(AFFINITY_KEY));
 
         cfgs.add(cfg);
-<<<<<<< HEAD
 
         cfg = new ServiceConfiguration();
 
@@ -105,16 +92,6 @@
         cfg.setNodeFilter(new CacheConfiguration.IgniteAllNodesPredicate());
         cfg.setService(new DummyService());
 
-=======
-
-        cfg = new ServiceConfiguration();
-
-        cfg.setName(NODE_SINGLE);
-        cfg.setMaxPerNodeCount(1);
-        cfg.setNodeFilter(new CacheConfiguration.IgniteAllNodesPredicate());
-        cfg.setService(new DummyService());
-
->>>>>>> b1736c0b
         cfgs.add(cfg);
 
         cfg = new ServiceConfiguration();
@@ -138,14 +115,14 @@
                 @Override public boolean applyx() {
                     return
                         DummyService.started(CLUSTER_SINGLE) == 1 &&
-                        DummyService.cancelled(CLUSTER_SINGLE) == 0 &&
-                        DummyService.started(NODE_SINGLE) == nodeCount() &&
-                        DummyService.cancelled(NODE_SINGLE) == 0 &&
-                        DummyService.started(NODE_SINGLE_BUT_CLIENT) == nodeCount() &&
-                        DummyService.cancelled(NODE_SINGLE_BUT_CLIENT) == 0 &&
-                        DummyService.started(NODE_SINGLE_WITH_LIMIT) >= nodeCount() &&
-                        DummyService.cancelled(NODE_SINGLE_WITH_LIMIT) == 0 &&
-                        actualCount(AFFINITY, randomGrid().services().serviceDescriptors()) == 1;
+                            DummyService.cancelled(CLUSTER_SINGLE) == 0 &&
+                            DummyService.started(NODE_SINGLE) == nodeCount() &&
+                            DummyService.cancelled(NODE_SINGLE) == 0 &&
+                            DummyService.started(NODE_SINGLE_BUT_CLIENT) == nodeCount() &&
+                            DummyService.cancelled(NODE_SINGLE_BUT_CLIENT) == 0 &&
+                            DummyService.started(NODE_SINGLE_WITH_LIMIT) >= nodeCount() &&
+                            DummyService.cancelled(NODE_SINGLE_WITH_LIMIT) == 0 &&
+                            actualCount(AFFINITY, randomGrid().services().serviceDescriptors()) == 1;
                 }
             },
             2000
@@ -224,65 +201,31 @@
 
         checkCount(name, g.services().serviceDescriptors(), nodeCount());
 
-<<<<<<< HEAD
+        CountDownLatch latch = new CountDownLatch(1);
+
+        DummyService.exeLatch(name, latch);
+
         int extraNodes = 2;
 
-=======
->>>>>>> b1736c0b
-        CountDownLatch latch = new CountDownLatch(1);
-
-        DummyService.exeLatch(name, latch);
-
-<<<<<<< HEAD
-=======
-        int extraNodes = 2;
-
->>>>>>> b1736c0b
         startExtraNodes(extraNodes);
 
         try {
             latch.await();
 
-<<<<<<< HEAD
-=======
             waitForDeployment(name, nodeCount() + 1);
 
->>>>>>> b1736c0b
             checkCount(name, g.services().serviceDescriptors(), nodeCount() + 1);
         }
         finally {
             stopExtraNodes(extraNodes);
         }
 
-<<<<<<< HEAD
-        assertEquals(name, 1, DummyService.cancelled(name));
-
-        waitForDeployment(name, nodeCount());
-
-        checkCount(name, g.services().serviceDescriptors(), nodeCount());
-    }
-
-    /**
-     * @param srvcName Service name
-     * @param expectedDeps Expected number of service deployments
-     *
-     */
-    private boolean waitForDeployment(final String srvcName, final int expectedDeps) throws IgniteInterruptedCheckedException {
-        final Ignite g = randomGrid();
-
-        return GridTestUtils.waitForCondition(new GridAbsPredicateX() {
-            @Override public boolean applyx() {
-                return actualCount(srvcName, g.services().serviceDescriptors())  == expectedDeps;
-            }
-        }, 1500);
-=======
         waitForDeployment(name, nodeCount());
 
         // Service can be redeployed when nodes is stopping one-by-one.
         assertEquals(0, DummyService.started(name) - DummyService.cancelled(name));
 
         checkCount(name, g.services().serviceDescriptors(), nodeCount());
->>>>>>> b1736c0b
     }
 
     /**
@@ -330,7 +273,7 @@
             // Since we start extra nodes, there may be extra start and cancel events,
             // so we check only the difference between start and cancel and
             // not start and cancel events individually.
-            assertEquals(name, newNodes,  DummyService.started(name) - DummyService.cancelled(name));
+            assertEquals(name, newNodes, DummyService.started(name) - DummyService.cancelled(name));
 
             checkCount(name, g.services().serviceDescriptors(), nodeCount() + newNodes);
         }
@@ -362,17 +305,12 @@
         try {
             latch.await();
 
-<<<<<<< HEAD
-            assertEquals(name, servers, DummyService.started(name));
-            assertEquals(name, 0, DummyService.cancelled(name));
-=======
             waitForDeployment(name, nodeCount() + servers);
 
             // Since we start extra nodes, there may be extra start and cancel events,
             // so we check only the difference between start and cancel and
             // not start and cancel events individually.
-            assertEquals(name, servers,  DummyService.started(name) - DummyService.cancelled(name));
->>>>>>> b1736c0b
+            assertEquals(name, servers, DummyService.started(name) - DummyService.cancelled(name));
 
             checkCount(name, g.services().serviceDescriptors(), nodeCount() + servers);
         }
