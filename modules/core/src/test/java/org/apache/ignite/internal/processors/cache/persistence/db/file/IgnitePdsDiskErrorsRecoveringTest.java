/*
 * Licensed to the Apache Software Foundation (ASF) under one or more
 * contributor license agreements.  See the NOTICE file distributed with
 * this work for additional information regarding copyright ownership.
 * The ASF licenses this file to You under the Apache License, Version 2.0
 * (the "License"); you may not use this file except in compliance with
 * the License.  You may obtain a copy of the License at
 *
 *      http://www.apache.org/licenses/LICENSE-2.0
 *
 * Unless required by applicable law or agreed to in writing, software
 * distributed under the License is distributed on an "AS IS" BASIS,
 * WITHOUT WARRANTIES OR CONDITIONS OF ANY KIND, either express or implied.
 * See the License for the specific language governing permissions and
 * limitations under the License.
 */

package org.apache.ignite.internal.processors.cache.persistence.db.file;

import java.io.File;
import java.io.IOException;
import java.nio.ByteBuffer;
import java.nio.MappedByteBuffer;
import java.nio.file.OpenOption;
import java.util.Arrays;
import java.util.concurrent.atomic.AtomicLong;
import org.apache.ignite.IgniteCheckedException;
import org.apache.ignite.cache.CacheAtomicityMode;
import org.apache.ignite.cache.CacheRebalanceMode;
import org.apache.ignite.cache.CacheWriteSynchronizationMode;
import org.apache.ignite.cache.affinity.rendezvous.RendezvousAffinityFunction;
import org.apache.ignite.cluster.ClusterState;
import org.apache.ignite.configuration.CacheConfiguration;
import org.apache.ignite.configuration.DataRegionConfiguration;
import org.apache.ignite.configuration.DataStorageConfiguration;
import org.apache.ignite.configuration.IgniteConfiguration;
import org.apache.ignite.configuration.WALMode;
import org.apache.ignite.failure.FailureHandler;
import org.apache.ignite.failure.StopNodeFailureHandler;
import org.apache.ignite.internal.GridKernalState;
import org.apache.ignite.internal.IgniteEx;
import org.apache.ignite.internal.IgniteInternalFuture;
import org.apache.ignite.internal.IgniteInterruptedCheckedException;
import org.apache.ignite.internal.processors.cache.persistence.file.FileIO;
import org.apache.ignite.internal.processors.cache.persistence.file.FileIODecorator;
import org.apache.ignite.internal.processors.cache.persistence.file.FileIOFactory;
import org.apache.ignite.internal.processors.cache.persistence.file.FilePageStoreManager;
import org.apache.ignite.internal.processors.cache.persistence.file.RandomAccessFileIO;
import org.apache.ignite.internal.processors.cache.persistence.file.RandomAccessFileIOFactory;
import org.apache.ignite.internal.processors.cache.persistence.wal.FileWriteAheadLogManager;
import org.apache.ignite.testframework.GridTestUtils;
import org.apache.ignite.testframework.junits.WithSystemProperty;
import org.apache.ignite.testframework.junits.common.GridCommonAbstractTest;
import org.junit.Assert;
import org.junit.Test;

import static org.apache.ignite.IgniteSystemProperties.IGNITE_WAL_MMAP;

/**
 * Tests node recovering after disk errors during interaction with persistent storage.
 */
@WithSystemProperty(key = "IGNITE_PDS_CHECKPOINT_TEST_SKIP_SYNC", value = "false")
public class IgnitePdsDiskErrorsRecoveringTest extends GridCommonAbstractTest {
    /** */
    private static final int PAGE_SIZE = DataStorageConfiguration.DFLT_PAGE_SIZE;

    /** */
    private static final int WAL_SEGMENT_SIZE = 1024 * PAGE_SIZE;

    /** */
    private static final long STOP_TIMEOUT_MS = 30 * 1000;

    /** */
    private static final String CACHE_NAME = "cache";

    /** Specified i/o factory for particular test. */
    private FileIOFactory ioFactory;

    /** {@inheritDoc} */
    @Override protected void beforeTest() throws Exception {
        stopAllGrids();

        cleanPersistenceDir();
    }

    /** {@inheritDoc} */
    @Override protected void afterTest() throws Exception {
        stopAllGrids();

        cleanPersistenceDir();

        ioFactory = null;
        System.clearProperty(IGNITE_WAL_MMAP);
    }

    /** {@inheritDoc} */
    @Override protected IgniteConfiguration getConfiguration(String igniteInstanceName) throws Exception {
        IgniteConfiguration cfg = super.getConfiguration(igniteInstanceName);

        cfg.setConsistentId(igniteInstanceName);

        DataStorageConfiguration dsCfg = new DataStorageConfiguration()
                .setDefaultDataRegionConfiguration(
                        new DataRegionConfiguration().setMaxSize(100L * 1024 * 1024).setPersistenceEnabled(true))
                .setWalMode(WALMode.LOG_ONLY)
                .setWalCompactionEnabled(false)
                .setWalSegmentSize(WAL_SEGMENT_SIZE)
                .setCheckpointFrequency(240 * 60 * 1000)
                .setConcurrencyLevel(Runtime.getRuntime().availableProcessors() * 4);

        if (ioFactory != null)
            dsCfg.setFileIOFactory(ioFactory);

        cfg.setDataStorageConfiguration(dsCfg);

        CacheConfiguration cacheCfg = new CacheConfiguration(CACHE_NAME)
            .setRebalanceMode(CacheRebalanceMode.NONE)
            .setAtomicityMode(CacheAtomicityMode.TRANSACTIONAL)
            .setWriteSynchronizationMode(CacheWriteSynchronizationMode.FULL_SYNC)
            .setAffinity(new RendezvousAffinityFunction(false, 1));

        cfg.setCacheConfiguration(cacheCfg);

        return cfg;
    }

    /**
     * Test node stopping & recovering on cache initialization fail.
     */
    @Test
    public void testRecoveringOnCacheInitFail() throws Exception {
        // Fail to initialize page store. 2 extra pages is needed for MetaStorage.
        ioFactory = new FilteringFileIOFactory(".bin", new LimitedSizeFileIOFactory(new RandomAccessFileIOFactory(), 2 * PAGE_SIZE));

        boolean failed = false;

        IgniteInternalFuture startGridFut = GridTestUtils.runAsync(() -> {
            try {
                IgniteEx grid = startGrid(0);

                grid.cluster().state(ClusterState.ACTIVE);
            }
            catch (Exception e) {
                throw new RuntimeException("Failed to start node.", e);
            }
        });

        try {
            startGridFut.get();
        }
        catch (Exception e) {
            Assert.assertTrue(e.getMessage().contains("Failed to start node."));

            failed = true;
        }

        Assert.assertTrue("Cache initialization must failed", failed);

        // Grid should be successfully recovered after stopping.
        ioFactory = null;

        IgniteEx grid = startGrid(0);

        grid.cluster().state(ClusterState.ACTIVE);
    }

    /**
     * Test node stopping & recovering on checkpoint begin fail.
     *
     * @throws Exception If test failed.
     */
    @Test
    public void testRecoveringOnCheckpointBeginFail() throws Exception {
        // Fail to write checkpoint start marker tmp file at the second checkpoint. Pass only initial checkpoint.
        ioFactory = new FilteringFileIOFactory(
            "START.bin" + FilePageStoreManager.TMP_SUFFIX,
            new LimitedSizeFileIOFactory(new RandomAccessFileIOFactory(), 20)
        );

        final IgniteEx grid = startGrid(0);
        grid.cluster().state(ClusterState.ACTIVE);

        for (int i = 0; i < 1000; i++) {
            byte payload = (byte)i;
            byte[] data = new byte[2048];
            Arrays.fill(data, payload);

            grid.cache(CACHE_NAME).put(i, data);
        }

        String errMsg = "Failed to write checkpoint entry";

        boolean checkpointFailed = false;
        try {
            forceCheckpoint();
        }
        catch (IgniteCheckedException e) {
            if (e.getMessage().contains(errMsg))
                checkpointFailed = true;
        }

        Assert.assertTrue("Checkpoint must be failed by IgniteCheckedException: " + errMsg, checkpointFailed);

        // Grid should be automatically stopped after checkpoint fail.
        awaitStop(grid);

        // Grid should be successfully recovered after stopping.
        ioFactory = null;

        IgniteEx recoveredGrid = startGrid(0);
        recoveredGrid.cluster().state(ClusterState.ACTIVE);

        for (int i = 0; i < 1000; i++) {
            byte payload = (byte)i;
            byte[] data = new byte[2048];
            Arrays.fill(data, payload);

            byte[] actualData = (byte[])recoveredGrid.cache(CACHE_NAME).get(i);
            Assert.assertArrayEquals(data, actualData);
        }
    }

    /**
     * Test node stopping & recovering on checkpoint pages write fail.
     */
    @Test
    public void testRecoveringOnCheckpointWriteFail() throws Exception {
        // Fail write partition and index files at the second checkpoint. Pass only initial checkpoint.
        ioFactory = new FilteringFileIOFactory(".bin", new LimitedSizeFileIOFactory(new RandomAccessFileIOFactory(), 128 * PAGE_SIZE));

        final IgniteEx grid = startGrid(0);
        grid.cluster().state(ClusterState.ACTIVE);

        for (int i = 0; i < 1000; i++) {
            byte payload = (byte)i;
            byte[] data = new byte[2048];
            Arrays.fill(data, payload);

            grid.cache(CACHE_NAME).put(i, data);
        }

        boolean checkpointFailed = false;
        try {
            forceCheckpoint();
        }
        catch (IgniteCheckedException e) {
            for (Throwable t : e.getSuppressed())
                if (t.getCause() != null && t.getCause().getMessage().equals("Not enough space!"))
                    checkpointFailed = true;
        }

        Assert.assertTrue("Checkpoint must be failed by IOException (Not enough space!)", checkpointFailed);

        // Grid should be automatically stopped after checkpoint fail.
        awaitStop(grid);

        // Grid should be successfully recovered after stopping.
        ioFactory = null;

        IgniteEx recoveredGrid = startGrid(0);
        recoveredGrid.cluster().state(ClusterState.ACTIVE);

        for (int i = 0; i < 1000; i++) {
            byte payload = (byte)i;
            byte[] data = new byte[2048];
            Arrays.fill(data, payload);

            byte[] actualData = (byte[])recoveredGrid.cache(CACHE_NAME).get(i);
            Assert.assertArrayEquals(data, actualData);
        }
    }

    /**
     * Test node stopping & recovering on WAL writing fail with enabled MMAP (Batch allocation for WAL segments).
     */
    @Test
    public void testRecoveringOnWALWritingFail1() throws Exception {
        // Allow to allocate only 1 wal segment, fail on write to second.
        ioFactory = new FilteringFileIOFactory(".wal", new LimitedSizeFileIOFactory(new RandomAccessFileIOFactory(), WAL_SEGMENT_SIZE));

        System.setProperty(IGNITE_WAL_MMAP, "true");

        doTestRecoveringOnWALWritingFail();
    }

    /**
     * Test node stopping & recovering on WAL writing fail with disabled MMAP.
     */
    @Test
    public void testRecoveringOnWALWritingFail2() throws Exception {
        // Fail somewhere on the second wal segment.
        ioFactory = new FilteringFileIOFactory(
            ".wal",
            new LimitedSizeFileIOFactory(new RandomAccessFileIOFactory(), (long)(1.5 * WAL_SEGMENT_SIZE))
        );

        System.setProperty(IGNITE_WAL_MMAP, "false");

        doTestRecoveringOnWALWritingFail();
    }

    /**
     * Test node stopping & recovery on WAL writing fail.
     */
    private void doTestRecoveringOnWALWritingFail() throws Exception {
        IgniteEx grid = startGrid(0);

        FileWriteAheadLogManager wal = (FileWriteAheadLogManager)grid.context().cache().context().wal();

        wal.setFileIOFactory(ioFactory);

        grid.cluster().state(ClusterState.ACTIVE);

        int failedPosition = -1;

        final int keysCnt = 2000;

        final int dataSize = 2048;

<<<<<<< HEAD
        for (int i = 0; i < keysCnt; i++) {
            byte payload = (byte) i;
=======
        for (int i = 0; i < keysCount; i++) {
            byte payload = (byte)i;
>>>>>>> e70b66c5
            byte[] data = new byte[dataSize];
            Arrays.fill(data, payload);

            try {
                grid.cache(CACHE_NAME).put(i, data);
            }
            catch (Exception e) {
                failedPosition = i;

                break;
            }
        }

        // We must be able to put something into cache before fail.
        Assert.assertTrue("One of the cache puts must be failed", failedPosition > 0);

        // Grid should be automatically stopped after WAL fail.
        awaitStop(grid);

        ioFactory = null;

        // Grid should be successfully recovered after stopping.
        grid = startGrid(0);

        grid.cluster().state(ClusterState.ACTIVE);

        for (int i = 0; i < failedPosition; i++) {
            byte payload = (byte)i;
            byte[] data = new byte[dataSize];
            Arrays.fill(data, payload);

            byte[] actualData = (byte[])grid.cache(CACHE_NAME).get(i);
            Assert.assertArrayEquals(data, actualData);
        }
    }

    /**
     * Use stop node on critical error handler for this test class.
     *
     * @param igniteInstanceName Ignite instance name.
     * @return Failure handler instance.
     */
    @Override protected FailureHandler getFailureHandler(String igniteInstanceName) {
        return new StopNodeFailureHandler();
    }

    /**
     *
     */
    private void awaitStop(final IgniteEx grid) throws IgniteInterruptedCheckedException {
        GridTestUtils.waitForCondition(() -> grid.context().gateway().getState() == GridKernalState.STOPPED, STOP_TIMEOUT_MS);
    }

    /**
     *
     */
    private static class LimitedSizeFileIO extends FileIODecorator {
        /** */
        private final AtomicLong availableSpaceBytes;

        /**
         * @param delegate File I/O delegate.
         * @param availableSpaceBytes Shared counter which indicates the number of available bytes in a FS.
         */
        public LimitedSizeFileIO(FileIO delegate, AtomicLong availableSpaceBytes) {
            super(delegate);
            this.availableSpaceBytes = availableSpaceBytes;
        }

        /** {@inheritDoc} */
        @Override public int write(ByteBuffer srcBuf) throws IOException {
            int written = super.write(srcBuf);
            availableSpaceBytes.addAndGet(-written);
            if (availableSpaceBytes.get() < 0)
                throw new IOException("Not enough space!");
            return written;
        }

        /** {@inheritDoc} */
        @Override public int write(ByteBuffer srcBuf, long position) throws IOException {
            int written = super.write(srcBuf, position);
            availableSpaceBytes.addAndGet(-written);
            if (availableSpaceBytes.get() < 0)
                throw new IOException("Not enough space!");
            return written;
        }

        /** {@inheritDoc} */
        @Override public int write(byte[] buf, int off, int len) throws IOException {
            final int num = super.write(buf, off, len);
            availableSpaceBytes.addAndGet(-len);
            if (availableSpaceBytes.get() < 0)
                throw new IOException("Not enough space!");
            return num;
        }

        /** {@inheritDoc} */
        @Override public MappedByteBuffer map(int sizeBytes) throws IOException {
            availableSpaceBytes.addAndGet(-sizeBytes);
            if (availableSpaceBytes.get() < 0)
                throw new IOException("Not enough space!");
            return super.map(sizeBytes);
        }
    }

    /**
     * Factory to provide custom File I/O interfaces only for files with specified suffix.
     * For other files {@link RandomAccessFileIO} will be used.
     */
    private static class FilteringFileIOFactory implements FileIOFactory {
        /** Serial version uid. */
        private static final long serialVersionUID = 0L;

        /** Delegate. */
        private final FileIOFactory delegate;

        /** File suffix pattern. */
        private final String pattern;

        /**
         * Constructor.
         *
         * @param pattern File suffix pattern.
         * @param delegate I/O Factory delegate.
         */
        FilteringFileIOFactory(String pattern, FileIOFactory delegate) {
            this.delegate = delegate;
            this.pattern = pattern;
        }

        /** {@inheritDoc} */
        @Override public FileIO create(File file, OpenOption... modes) throws IOException {
            if (file.getName().endsWith(pattern))
                return delegate.create(file, modes);
            return new RandomAccessFileIO(file, modes);
        }
    }

    /**
     *
     */
    private static class LimitedSizeFileIOFactory implements FileIOFactory {
        /** Serial version uid. */
        private static final long serialVersionUID = 0L;

        /** */
        private final FileIOFactory delegate;

        /** */
        private final AtomicLong availableSpaceBytes;

        /**
         * @param delegate File I/O factory delegate.
         * @param fsSpaceBytes Number of available bytes in FS.
         */
        private LimitedSizeFileIOFactory(FileIOFactory delegate, long fsSpaceBytes) {
            this.delegate = delegate;
            this.availableSpaceBytes = new AtomicLong(fsSpaceBytes);
        }

        /** {@inheritDoc} */
        @Override public FileIO create(File file, OpenOption... modes) throws IOException {
            return new LimitedSizeFileIO(delegate.create(file, modes), availableSpaceBytes);
        }
    }
}<|MERGE_RESOLUTION|>--- conflicted
+++ resolved
@@ -313,17 +313,12 @@
 
         int failedPosition = -1;
 
-        final int keysCnt = 2000;
+        final int keysCount = 2000;
 
         final int dataSize = 2048;
 
-<<<<<<< HEAD
-        for (int i = 0; i < keysCnt; i++) {
-            byte payload = (byte) i;
-=======
         for (int i = 0; i < keysCount; i++) {
             byte payload = (byte)i;
->>>>>>> e70b66c5
             byte[] data = new byte[dataSize];
             Arrays.fill(data, payload);
 
