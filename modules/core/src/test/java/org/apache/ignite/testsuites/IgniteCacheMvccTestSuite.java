/*
 * Licensed to the Apache Software Foundation (ASF) under one or more
 * contributor license agreements.  See the NOTICE file distributed with
 * this work for additional information regarding copyright ownership.
 * The ASF licenses this file to You under the Apache License, Version 2.0
 * (the "License"); you may not use this file except in compliance with
 * the License.  You may obtain a copy of the License at
 *
 *      http://www.apache.org/licenses/LICENSE-2.0
 *
 * Unless required by applicable law or agreed to in writing, software
 * distributed under the License is distributed on an "AS IS" BASIS,
 * WITHOUT WARRANTIES OR CONDITIONS OF ANY KIND, either express or implied.
 * See the License for the specific language governing permissions and
 * limitations under the License.
 */

package org.apache.ignite.testsuites;

import junit.framework.JUnit4TestAdapter;
import junit.framework.TestSuite;
import org.apache.ignite.internal.processors.cache.mvcc.CacheMvccClusterRestartTest;
import org.apache.ignite.internal.processors.cache.mvcc.CacheMvccConfigurationValidationTest;
import org.apache.ignite.internal.processors.cache.mvcc.CacheMvccIteratorWithConcurrentTransactionTest;
import org.apache.ignite.internal.processors.cache.mvcc.CacheMvccLocalEntriesWithConcurrentTransactionTest;
import org.apache.ignite.internal.processors.cache.mvcc.CacheMvccOperationChecksTest;
import org.apache.ignite.internal.processors.cache.mvcc.CacheMvccPartitionedCoordinatorFailoverTest;
import org.apache.ignite.internal.processors.cache.mvcc.CacheMvccProcessorLazyStartTest;
import org.apache.ignite.internal.processors.cache.mvcc.CacheMvccProcessorTest;
import org.apache.ignite.internal.processors.cache.mvcc.CacheMvccRemoteTxOnNearNodeStartTest;
import org.apache.ignite.internal.processors.cache.mvcc.CacheMvccReplicatedCoordinatorFailoverTest;
import org.apache.ignite.internal.processors.cache.mvcc.CacheMvccScanQueryWithConcurrentTransactionTest;
import org.apache.ignite.internal.processors.cache.mvcc.CacheMvccSizeWithConcurrentTransactionTest;
import org.apache.ignite.internal.processors.cache.mvcc.CacheMvccTransactionsTest;
import org.apache.ignite.internal.processors.cache.mvcc.CacheMvccTxFailoverTest;
import org.apache.ignite.internal.processors.cache.mvcc.CacheMvccVacuumTest;
import org.apache.ignite.internal.processors.cache.mvcc.MvccCachePeekTest;
import org.apache.ignite.internal.processors.cache.mvcc.MvccUnsupportedTxModesTest;
import org.apache.ignite.internal.processors.datastreamer.DataStreamProcessorMvccPersistenceSelfTest;
import org.apache.ignite.internal.processors.datastreamer.DataStreamProcessorMvccSelfTest;
<<<<<<< HEAD
import org.junit.runner.RunWith;
import org.junit.runners.AllTests;
=======
>>>>>>> e43765fe

/**
 *
 */
@RunWith(AllTests.class)
public class IgniteCacheMvccTestSuite {
    /**
     * @return Test suite.
     */
    public static TestSuite suite() {
        TestSuite suite = new TestSuite("IgniteCache MVCC Test Suite");

        // Basic tests.
        suite.addTest(new JUnit4TestAdapter(CacheMvccTransactionsTest.class));
        suite.addTest(new JUnit4TestAdapter(CacheMvccProcessorTest.class));
        suite.addTest(new JUnit4TestAdapter(CacheMvccVacuumTest.class));
        suite.addTest(new JUnit4TestAdapter(CacheMvccConfigurationValidationTest.class));

        suite.addTest(new JUnit4TestAdapter(DataStreamProcessorMvccSelfTest.class));
        suite.addTest(new JUnit4TestAdapter(DataStreamProcessorMvccPersistenceSelfTest.class));
        suite.addTest(new JUnit4TestAdapter(CacheMvccOperationChecksTest.class));

        suite.addTest(new JUnit4TestAdapter(CacheMvccRemoteTxOnNearNodeStartTest.class));

        suite.addTest(new JUnit4TestAdapter(MvccUnsupportedTxModesTest.class));

<<<<<<< HEAD
        suite.addTest(new JUnit4TestAdapter(MvccCachePeekTest.class));

=======
>>>>>>> e43765fe
        // Concurrent ops tests.
        suite.addTest(new JUnit4TestAdapter(CacheMvccIteratorWithConcurrentTransactionTest.class));
        suite.addTest(new JUnit4TestAdapter(CacheMvccLocalEntriesWithConcurrentTransactionTest.class));
        suite.addTest(new JUnit4TestAdapter(CacheMvccScanQueryWithConcurrentTransactionTest.class));
        suite.addTest(new JUnit4TestAdapter(CacheMvccSizeWithConcurrentTransactionTest.class));

        // Failover tests.
        suite.addTest(new JUnit4TestAdapter(CacheMvccTxFailoverTest.class));
        suite.addTest(new JUnit4TestAdapter(CacheMvccClusterRestartTest.class));
        suite.addTest(new JUnit4TestAdapter(CacheMvccPartitionedCoordinatorFailoverTest.class));
        suite.addTest(new JUnit4TestAdapter(CacheMvccReplicatedCoordinatorFailoverTest.class));
        suite.addTest(new JUnit4TestAdapter(CacheMvccProcessorLazyStartTest.class));

        return suite;
    }
}<|MERGE_RESOLUTION|>--- conflicted
+++ resolved
@@ -17,7 +17,6 @@
 
 package org.apache.ignite.testsuites;
 
-import junit.framework.JUnit4TestAdapter;
 import junit.framework.TestSuite;
 import org.apache.ignite.internal.processors.cache.mvcc.CacheMvccClusterRestartTest;
 import org.apache.ignite.internal.processors.cache.mvcc.CacheMvccConfigurationValidationTest;
@@ -38,17 +37,11 @@
 import org.apache.ignite.internal.processors.cache.mvcc.MvccUnsupportedTxModesTest;
 import org.apache.ignite.internal.processors.datastreamer.DataStreamProcessorMvccPersistenceSelfTest;
 import org.apache.ignite.internal.processors.datastreamer.DataStreamProcessorMvccSelfTest;
-<<<<<<< HEAD
-import org.junit.runner.RunWith;
-import org.junit.runners.AllTests;
-=======
->>>>>>> e43765fe
 
 /**
  *
  */
-@RunWith(AllTests.class)
-public class IgniteCacheMvccTestSuite {
+public class IgniteCacheMvccTestSuite extends TestSuite {
     /**
      * @return Test suite.
      */
@@ -56,36 +49,33 @@
         TestSuite suite = new TestSuite("IgniteCache MVCC Test Suite");
 
         // Basic tests.
-        suite.addTest(new JUnit4TestAdapter(CacheMvccTransactionsTest.class));
-        suite.addTest(new JUnit4TestAdapter(CacheMvccProcessorTest.class));
-        suite.addTest(new JUnit4TestAdapter(CacheMvccVacuumTest.class));
-        suite.addTest(new JUnit4TestAdapter(CacheMvccConfigurationValidationTest.class));
+        suite.addTestSuite(CacheMvccTransactionsTest.class);
+        suite.addTestSuite(CacheMvccProcessorTest.class);
+        suite.addTestSuite(CacheMvccVacuumTest.class);
+        suite.addTestSuite(CacheMvccConfigurationValidationTest.class);
 
-        suite.addTest(new JUnit4TestAdapter(DataStreamProcessorMvccSelfTest.class));
-        suite.addTest(new JUnit4TestAdapter(DataStreamProcessorMvccPersistenceSelfTest.class));
-        suite.addTest(new JUnit4TestAdapter(CacheMvccOperationChecksTest.class));
+        suite.addTestSuite(DataStreamProcessorMvccSelfTest.class);
+        suite.addTestSuite(DataStreamProcessorMvccPersistenceSelfTest.class);
+        suite.addTestSuite(CacheMvccOperationChecksTest.class);
 
-        suite.addTest(new JUnit4TestAdapter(CacheMvccRemoteTxOnNearNodeStartTest.class));
+        suite.addTestSuite(CacheMvccRemoteTxOnNearNodeStartTest.class);
 
-        suite.addTest(new JUnit4TestAdapter(MvccUnsupportedTxModesTest.class));
+        suite.addTestSuite(MvccUnsupportedTxModesTest.class);
 
-<<<<<<< HEAD
-        suite.addTest(new JUnit4TestAdapter(MvccCachePeekTest.class));
+        suite.addTestSuite(MvccCachePeekTest.class);
 
-=======
->>>>>>> e43765fe
         // Concurrent ops tests.
-        suite.addTest(new JUnit4TestAdapter(CacheMvccIteratorWithConcurrentTransactionTest.class));
-        suite.addTest(new JUnit4TestAdapter(CacheMvccLocalEntriesWithConcurrentTransactionTest.class));
-        suite.addTest(new JUnit4TestAdapter(CacheMvccScanQueryWithConcurrentTransactionTest.class));
-        suite.addTest(new JUnit4TestAdapter(CacheMvccSizeWithConcurrentTransactionTest.class));
+        suite.addTestSuite(CacheMvccIteratorWithConcurrentTransactionTest.class);
+        suite.addTestSuite(CacheMvccLocalEntriesWithConcurrentTransactionTest.class);
+        suite.addTestSuite(CacheMvccScanQueryWithConcurrentTransactionTest.class);
+        suite.addTestSuite(CacheMvccSizeWithConcurrentTransactionTest.class);
 
         // Failover tests.
-        suite.addTest(new JUnit4TestAdapter(CacheMvccTxFailoverTest.class));
-        suite.addTest(new JUnit4TestAdapter(CacheMvccClusterRestartTest.class));
-        suite.addTest(new JUnit4TestAdapter(CacheMvccPartitionedCoordinatorFailoverTest.class));
-        suite.addTest(new JUnit4TestAdapter(CacheMvccReplicatedCoordinatorFailoverTest.class));
-        suite.addTest(new JUnit4TestAdapter(CacheMvccProcessorLazyStartTest.class));
+        suite.addTestSuite(CacheMvccTxFailoverTest.class);
+        suite.addTestSuite(CacheMvccClusterRestartTest.class);
+        suite.addTestSuite(CacheMvccPartitionedCoordinatorFailoverTest.class);
+        suite.addTestSuite(CacheMvccReplicatedCoordinatorFailoverTest.class);
+        suite.addTestSuite(CacheMvccProcessorLazyStartTest.class);
 
         return suite;
     }
