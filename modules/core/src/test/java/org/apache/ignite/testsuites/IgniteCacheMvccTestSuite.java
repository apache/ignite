--- conflicted
+++ resolved
@@ -65,12 +65,6 @@
 
         suite.addTest(new JUnit4TestAdapter(MvccCachePeekTest.class));
 
-<<<<<<< HEAD
-        suite.addTest(new JUnit4TestAdapter(MvccIgniteCacheTxPeekModesTest.class));
-        suite.addTest(new JUnit4TestAdapter(MvccIgniteCacheTxReplicatedPeekModesTest.class));
-
-=======
->>>>>>> 2b2f50ca
         // Concurrent ops tests.
         suite.addTest(new JUnit4TestAdapter(CacheMvccIteratorWithConcurrentTransactionTest.class));
         suite.addTest(new JUnit4TestAdapter(CacheMvccLocalEntriesWithConcurrentTransactionTest.class));
