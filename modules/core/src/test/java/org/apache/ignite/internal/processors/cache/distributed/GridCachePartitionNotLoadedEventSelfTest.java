--- conflicted
+++ resolved
@@ -142,13 +142,9 @@
         startGrid(0);
         startGrid(1);
 
-<<<<<<< HEAD
-        final PartitionNotFullyLoadedListener lsnr = new PartitionNotFullyLoadedListener();
-=======
-        awaitPartitionMapExchange();
-
-        PartitionNotFullyLoadedListener lsnr = new PartitionNotFullyLoadedListener();
->>>>>>> 77fc9692
+        awaitPartitionMapExchange();
+
+        final PartitionNotFullyLoadedListener lsnr = new PartitionNotFullyLoadedListener();
 
         ignite(1).events().localListen(lsnr, EventType.EVT_CACHE_REBALANCE_PART_DATA_LOST);
 
