--- conflicted
+++ resolved
@@ -102,7 +102,7 @@
      * @throws Exception If failed.
      */
     private void runQuery() throws Exception {
-        ScanQuery<String, String> scanQry = new ScanQuery<String, String>()
+        ScanQuery<String, String> scanQuery = new ScanQuery<String, String>()
             .setLocal(true)
             .setFilter(new IgniteBiPredicate<String, String>() {
                 @Override public boolean apply(String key, String p) {
@@ -115,17 +115,13 @@
         IgniteCache<String, String> example = ignite.cache(CACHE_NAME);
 
         for (int partition : ignite.affinity(CACHE_NAME).primaryPartitions(ignite.cluster().localNode())) {
-            scanQry.setPartition(partition);
+            scanQuery.setPartition(partition);
 
-            try (QueryCursor cursor = example.query(scanQry)) {
+            try (QueryCursor cursor = example.query(scanQuery)) {
                 for (Object p : cursor) {
-<<<<<<< HEAD
-                    String val = (String) ((Cache.Entry)p).getValue();
-=======
                     String value = (String)((Cache.Entry)p).getValue();
->>>>>>> e70b66c5
 
-                    assertNotNull(val);
+                    assertNotNull(value);
                 }
             }
         }
