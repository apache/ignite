/*
 * Licensed to the Apache Software Foundation (ASF) under one or more
 * contributor license agreements.  See the NOTICE file distributed with
 * this work for additional information regarding copyright ownership.
 * The ASF licenses this file to You under the Apache License, Version 2.0
 * (the "License"); you may not use this file except in compliance with
 * the License.  You may obtain a copy of the License at
 *
 *      http://www.apache.org/licenses/LICENSE-2.0
 *
 * Unless required by applicable law or agreed to in writing, software
 * distributed under the License is distributed on an "AS IS" BASIS,
 * WITHOUT WARRANTIES OR CONDITIONS OF ANY KIND, either express or implied.
 * See the License for the specific language governing permissions and
 * limitations under the License.
 */

package org.apache.ignite.testsuites;

import junit.framework.TestSuite;
import org.apache.ignite.internal.processors.cache.CacheKeepBinaryTransactionTest;
import org.apache.ignite.internal.processors.cache.CacheNearReaderUpdateTest;
import org.apache.ignite.internal.processors.cache.CacheRebalancingSelfTest;
import org.apache.ignite.internal.processors.cache.CacheSerializableTransactionsTest;
import org.apache.ignite.internal.processors.cache.GridCacheSwapSpaceSpiConsistencySelfTest;
import org.apache.ignite.internal.processors.cache.EntryVersionConsistencyReadThroughTest;
import org.apache.ignite.internal.processors.cache.IgniteCachePutStackOverflowSelfTest;
import org.apache.ignite.internal.processors.cache.IgniteCacheReadThroughEvictionsVariationsSuite;
import org.apache.ignite.internal.processors.cache.IgniteCacheStoreCollectionTest;
import org.apache.ignite.internal.processors.cache.GridCacheOffHeapCleanupTest;
import org.apache.ignite.internal.processors.cache.distributed.CacheLateAffinityAssignmentFairAffinityTest;
import org.apache.ignite.internal.processors.cache.distributed.CacheLateAffinityAssignmentNodeJoinValidationTest;
import org.apache.ignite.internal.processors.cache.distributed.CacheLateAffinityAssignmentTest;
import org.apache.ignite.internal.processors.cache.distributed.GridCachePartitionEvictionDuringReadThroughSelfTest;
import org.apache.ignite.internal.processors.cache.distributed.replicated.IgniteCacheSyncRebalanceModeSelfTest;
import org.apache.ignite.internal.processors.cache.distributed.IgniteCacheTxIteratorSelfTest;
import org.apache.ignite.internal.processors.cache.store.IgniteCacheWriteBehindNoUpdateSelfTest;

/**
 * Test suite.
 */
public class IgniteCacheTestSuite5 extends TestSuite {
    /**
     * @return IgniteCache test suite.
     * @throws Exception Thrown in case of the failure.
     */
    public static TestSuite suite() throws Exception {
        TestSuite suite = new TestSuite("IgniteCache Test Suite part 5");

        suite.addTestSuite(CacheSerializableTransactionsTest.class);
        suite.addTestSuite(CacheNearReaderUpdateTest.class);
        suite.addTestSuite(IgniteCacheStoreCollectionTest.class);
        suite.addTestSuite(IgniteCacheWriteBehindNoUpdateSelfTest.class);
        suite.addTestSuite(IgniteCachePutStackOverflowSelfTest.class);
        suite.addTestSuite(GridCacheSwapSpaceSpiConsistencySelfTest.class);
        suite.addTestSuite(CacheKeepBinaryTransactionTest.class);

        suite.addTestSuite(CacheLateAffinityAssignmentTest.class);
        suite.addTestSuite(CacheLateAffinityAssignmentFairAffinityTest.class);
        suite.addTestSuite(CacheLateAffinityAssignmentNodeJoinValidationTest.class);
        suite.addTestSuite(EntryVersionConsistencyReadThroughTest.class);
        suite.addTestSuite(IgniteCacheSyncRebalanceModeSelfTest.class);

        suite.addTest(IgniteCacheReadThroughEvictionsVariationsSuite.suite());
        suite.addTestSuite(IgniteCacheTxIteratorSelfTest.class);

<<<<<<< HEAD
        suite.addTestSuite(GridCacheOffHeapCleanupTest.class);

        suite.addTestSuite(CacheRebalancingSelfTest.class);
=======
        suite.addTestSuite(GridCachePartitionEvictionDuringReadThroughSelfTest.class);
>>>>>>> 802f18fc

        return suite;
    }
}<|MERGE_RESOLUTION|>--- conflicted
+++ resolved
@@ -64,13 +64,11 @@
         suite.addTest(IgniteCacheReadThroughEvictionsVariationsSuite.suite());
         suite.addTestSuite(IgniteCacheTxIteratorSelfTest.class);
 
-<<<<<<< HEAD
         suite.addTestSuite(GridCacheOffHeapCleanupTest.class);
 
         suite.addTestSuite(CacheRebalancingSelfTest.class);
-=======
+
         suite.addTestSuite(GridCachePartitionEvictionDuringReadThroughSelfTest.class);
->>>>>>> 802f18fc
 
         return suite;
     }
