--- conflicted
+++ resolved
@@ -333,12 +333,8 @@
                 try (TcpIgniteClient thinCli = (TcpIgniteClient)TcpIgniteClient.start(new ClientConfiguration()
                     .setAddresses(SERVER)
                     .setUserAttributes(F.asMap(MANAGEMENT_CLIENT_ATTR, Boolean.TRUE.toString()))
-<<<<<<< HEAD
-                    .setClusterDiscoveryEnabled(false))
-=======
                     .setClusterDiscoveryEnabled(false)
                     .setAutoBinaryConfigurationEnabled(false))
->>>>>>> 5d3f9efc
                 ) {
                     thinCli.stopWarmUp();
                 }
