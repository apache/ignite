/*
 * Licensed to the Apache Software Foundation (ASF) under one or more
 * contributor license agreements.  See the NOTICE file distributed with
 * this work for additional information regarding copyright ownership.
 * The ASF licenses this file to You under the Apache License, Version 2.0
 * (the "License"); you may not use this file except in compliance with
 * the License.  You may obtain a copy of the License at
 *
 *      http://www.apache.org/licenses/LICENSE-2.0
 *
 * Unless required by applicable law or agreed to in writing, software
 * distributed under the License is distributed on an "AS IS" BASIS,
 * WITHOUT WARRANTIES OR CONDITIONS OF ANY KIND, either express or implied.
 * See the License for the specific language governing permissions and
 * limitations under the License.
 */
package org.apache.ignite.internal.processors.cache.distributed.dht;

<<<<<<< HEAD
import java.util.HashMap;
import java.util.Map;
import java.util.concurrent.ThreadLocalRandom;
import org.apache.ignite.IgniteCache;
import org.apache.ignite.cluster.ClusterNode;
import org.apache.ignite.configuration.CacheConfiguration;
import org.apache.ignite.configuration.IgniteConfiguration;
import org.apache.ignite.configuration.NearCacheConfiguration;
import org.apache.ignite.internal.IgniteEx;
import org.apache.ignite.spi.discovery.tcp.TcpDiscoverySpi;
import org.apache.ignite.spi.discovery.tcp.ipfinder.TcpDiscoveryIpFinder;
import org.apache.ignite.spi.discovery.tcp.ipfinder.vm.TcpDiscoveryVmIpFinder;
import org.apache.ignite.testframework.junits.common.GridCommonAbstractTest;
import org.apache.ignite.transactions.Transaction;
import org.apache.ignite.transactions.TransactionConcurrency;
import org.apache.ignite.transactions.TransactionIsolation;
import org.junit.Test;
import org.junit.runner.RunWith;
import org.junit.runners.JUnit4;
=======
import org.apache.ignite.cache.CacheAtomicityMode;
>>>>>>> 4c56adcf

import static org.apache.ignite.transactions.TransactionConcurrency.OPTIMISTIC;
import static org.apache.ignite.transactions.TransactionConcurrency.PESSIMISTIC;
import static org.apache.ignite.transactions.TransactionIsolation.READ_COMMITTED;
import static org.apache.ignite.transactions.TransactionIsolation.REPEATABLE_READ;
import static org.apache.ignite.transactions.TransactionIsolation.SERIALIZABLE;

/**
 *
 */
<<<<<<< HEAD
@RunWith(JUnit4.class)
public class IgniteCrossCacheTxSelfTest extends GridCommonAbstractTest {
    /** */
    private static final TcpDiscoveryIpFinder IP_FINDER = new TcpDiscoveryVmIpFinder(true);

    /** */
    private static final String FIRST_CACHE = "FirstCache";

    /** */
    private static final String SECOND_CACHE = "SecondCache";

    /** */
    private static final int TX_CNT = 500;

    /** {@inheritDoc} */
    @Override protected IgniteConfiguration getConfiguration(String igniteInstanceName) throws Exception {
        IgniteConfiguration cfg = super.getConfiguration(igniteInstanceName);

        ((TcpDiscoverySpi)cfg.getDiscoverySpi()).setIpFinder(IP_FINDER);

        return cfg;
    }

    /**
     * @return Node count for this test.
     */
    private int nodeCount() {
        return 4;
    }

    /**
     * @return {@code True} if near cache should be enabled.
     */
    protected boolean nearEnabled() {
        return false;
    }

=======
public class IgniteCrossCacheTxSelfTest extends IgniteCrossCacheTxAbstractSelfTest {
>>>>>>> 4c56adcf
    /** {@inheritDoc} */
    @Override public CacheAtomicityMode atomicityMode() {
        return CacheAtomicityMode.TRANSACTIONAL;
    }

    /**
     * @throws Exception If failed.
     */
    @Test
    public void testPessimisticReadCommitted() throws Exception {
        checkTxsSingleOp(PESSIMISTIC, READ_COMMITTED);
    }

    /**
     * @throws Exception If failed.
     */
    @Test
    public void testPessimisticRepeatableRead() throws Exception {
        checkTxsSingleOp(PESSIMISTIC, REPEATABLE_READ);
    }

    /**
     * @throws Exception If failed.
     */
    @Test
    public void testOptimisticReadCommitted() throws Exception {
        checkTxsSingleOp(OPTIMISTIC, READ_COMMITTED);
    }

    /**
     * @throws Exception If failed.
     */
    @Test
    public void testOptimisticRepeatableRead() throws Exception {
        checkTxsSingleOp(OPTIMISTIC, REPEATABLE_READ);
    }

    /**
     * @throws Exception If failed.
     */
    @Test
    public void testOptimisticSerializable() throws Exception {
        checkTxsSingleOp(OPTIMISTIC, SERIALIZABLE);
    }

}<|MERGE_RESOLUTION|>--- conflicted
+++ resolved
@@ -16,29 +16,10 @@
  */
 package org.apache.ignite.internal.processors.cache.distributed.dht;
 
-<<<<<<< HEAD
-import java.util.HashMap;
-import java.util.Map;
-import java.util.concurrent.ThreadLocalRandom;
-import org.apache.ignite.IgniteCache;
-import org.apache.ignite.cluster.ClusterNode;
-import org.apache.ignite.configuration.CacheConfiguration;
-import org.apache.ignite.configuration.IgniteConfiguration;
-import org.apache.ignite.configuration.NearCacheConfiguration;
-import org.apache.ignite.internal.IgniteEx;
-import org.apache.ignite.spi.discovery.tcp.TcpDiscoverySpi;
-import org.apache.ignite.spi.discovery.tcp.ipfinder.TcpDiscoveryIpFinder;
-import org.apache.ignite.spi.discovery.tcp.ipfinder.vm.TcpDiscoveryVmIpFinder;
-import org.apache.ignite.testframework.junits.common.GridCommonAbstractTest;
-import org.apache.ignite.transactions.Transaction;
-import org.apache.ignite.transactions.TransactionConcurrency;
-import org.apache.ignite.transactions.TransactionIsolation;
+import org.apache.ignite.cache.CacheAtomicityMode;
 import org.junit.Test;
 import org.junit.runner.RunWith;
 import org.junit.runners.JUnit4;
-=======
-import org.apache.ignite.cache.CacheAtomicityMode;
->>>>>>> 4c56adcf
 
 import static org.apache.ignite.transactions.TransactionConcurrency.OPTIMISTIC;
 import static org.apache.ignite.transactions.TransactionConcurrency.PESSIMISTIC;
@@ -49,47 +30,8 @@
 /**
  *
  */
-<<<<<<< HEAD
 @RunWith(JUnit4.class)
-public class IgniteCrossCacheTxSelfTest extends GridCommonAbstractTest {
-    /** */
-    private static final TcpDiscoveryIpFinder IP_FINDER = new TcpDiscoveryVmIpFinder(true);
-
-    /** */
-    private static final String FIRST_CACHE = "FirstCache";
-
-    /** */
-    private static final String SECOND_CACHE = "SecondCache";
-
-    /** */
-    private static final int TX_CNT = 500;
-
-    /** {@inheritDoc} */
-    @Override protected IgniteConfiguration getConfiguration(String igniteInstanceName) throws Exception {
-        IgniteConfiguration cfg = super.getConfiguration(igniteInstanceName);
-
-        ((TcpDiscoverySpi)cfg.getDiscoverySpi()).setIpFinder(IP_FINDER);
-
-        return cfg;
-    }
-
-    /**
-     * @return Node count for this test.
-     */
-    private int nodeCount() {
-        return 4;
-    }
-
-    /**
-     * @return {@code True} if near cache should be enabled.
-     */
-    protected boolean nearEnabled() {
-        return false;
-    }
-
-=======
 public class IgniteCrossCacheTxSelfTest extends IgniteCrossCacheTxAbstractSelfTest {
->>>>>>> 4c56adcf
     /** {@inheritDoc} */
     @Override public CacheAtomicityMode atomicityMode() {
         return CacheAtomicityMode.TRANSACTIONAL;
