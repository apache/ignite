/*
 * Licensed to the Apache Software Foundation (ASF) under one or more
 * contributor license agreements.  See the NOTICE file distributed with
 * this work for additional information regarding copyright ownership.
 * The ASF licenses this file to You under the Apache License, Version 2.0
 * (the "License"); you may not use this file except in compliance with
 * the License.  You may obtain a copy of the License at
 *
 *      http://www.apache.org/licenses/LICENSE-2.0
 *
 * Unless required by applicable law or agreed to in writing, software
 * distributed under the License is distributed on an "AS IS" BASIS,
 * WITHOUT WARRANTIES OR CONDITIONS OF ANY KIND, either express or implied.
 * See the License for the specific language governing permissions and
 * limitations under the License.
 */

package org.apache.ignite.internal.processors.service;

import java.util.concurrent.CountDownLatch;
import java.util.concurrent.TimeUnit;
import org.apache.ignite.Ignite;
import org.apache.ignite.cluster.ClusterNode;
import org.apache.ignite.configuration.IgniteConfiguration;
import org.apache.ignite.internal.util.typedef.F;
import org.apache.ignite.lang.IgnitePredicate;
import org.apache.ignite.services.ServiceConfiguration;
import org.apache.ignite.testframework.junits.common.GridCommonAbstractTest;
<<<<<<< HEAD
import org.junit.Ignore;
=======
import org.junit.Assume;
import org.junit.BeforeClass;
>>>>>>> 651d0070
import org.junit.Test;
import org.junit.runner.RunWith;
import org.junit.runners.JUnit4;

/**
 * Tests check:
 * <p/>
 * 1. Node restores services state on activation if it had been deactivated before;
 * <p/>
 * 2. Node deploys static services configuration on post-startup activation;
 */
@RunWith(JUnit4.class)
public class ServiceDeploymentOnActivationTest extends GridCommonAbstractTest {
    /** */
    private static final String SERVICE_NAME = "test-service";

    /** */
    private static final IgnitePredicate<ClusterNode> CLIENT_FILTER = (IgnitePredicate<ClusterNode>)ClusterNode::isClient;

    /** */
    private boolean client;

    /** */
    private ServiceConfiguration srvcCfg;

    /** {@inheritDoc} */
    @Override protected IgniteConfiguration getConfiguration(String igniteInstanceName) throws Exception {
        IgniteConfiguration cfg = super.getConfiguration(igniteInstanceName);

        cfg.setClientMode(client);

        if (srvcCfg != null)
            cfg.setServiceConfiguration(srvcCfg);

        return cfg;
    }

    /** */
    @BeforeClass
    public static void check() {
        Assume.assumeTrue(isEventDrivenServiceProcessorEnabled());
    }

    /** {@inheritDoc} */
    @Override protected void beforeTest() throws Exception {
        client = false;
        srvcCfg = null;

        cleanPersistenceDir();
    }

    /** {@inheritDoc} */
    @Override protected void afterTest() throws Exception {
        stopAllGrids();
    }

    /**
     * @throws Exception if failed.
     */
    @Test
    public void testRedeploymentsAfterActivationOnClients() throws Exception {
        checkRedeployment(2, 2, CLIENT_FILTER, 2, false);
    }

    /**
     * @throws Exception if failed.
     */
    @Test
    public void testRedeploymentsAfterActivationOnServers() throws Exception {
        checkRedeployment(2, 0, F.alwaysTrue(), 2, false);
    }

    /**
     * @throws Exception if failed.
     */
    @Test
    public void testRedeploymentsAfterActivationOnAllNodes() throws Exception {
        checkRedeployment(2, 2, F.alwaysTrue(), 4, false);
    }

    /**
     * @throws Exception If failed.
     */
    @Test
    public void testDeploymentsStaticConfigOnClients() throws Exception {
        checkRedeployment(2, 2, CLIENT_FILTER, 2, true);
    }

    /**
     * @throws Exception If failed.
     */
    @Test
    public void testDeploymentsStaticConfigOnServers() throws Exception {
        checkRedeployment(2, 0, F.alwaysTrue(), 2, true);
    }

    /**
     * @throws Exception If failed.
     */
    @Test
<<<<<<< HEAD
    @Ignore("https://issues.apache.org/jira/browse/IGNITE-8279")
    public void testClientsStaticConfigWithoutPersistence() throws Exception {
        persistence = false;

        checkRedeployment(2, 2, CLIENT_FILTER, 2, true, true);
=======
    public void testDeploymentsStaticConfigOnAllNodes() throws Exception {
        checkRedeployment(2, 2, F.alwaysTrue(), 4, true);
>>>>>>> 651d0070
    }

    /**
     * @param srvsNum Number of server nodes to start.
     * @param clientsNum Number of client nodes to start.
     * @param nodeFilter Node filter.
     * @param deps Expected number of deployed services.
     * @param isStatic Static or dynamic service deployment is used.
     * @throws Exception If failed.
     */
    private void checkRedeployment(int srvsNum, int clientsNum, IgnitePredicate<ClusterNode> nodeFilter, int deps,
        boolean isStatic) throws Exception {

        if (isStatic)
            srvcCfg = getServiceConfiguration(nodeFilter);

        CountDownLatch exeLatch = new CountDownLatch(deps);
        CountDownLatch cancelLatch = new CountDownLatch(deps);

        DummyService.exeLatch(SERVICE_NAME, exeLatch);
        DummyService.cancelLatch(SERVICE_NAME, cancelLatch);

        for (int i = 0; i < srvsNum; i++)
            startGrid(i);

        client = true;

        for (int i = 0; i < clientsNum; i++)
            startGrid(srvsNum + i);

        Ignite ignite = grid(0);

        ignite.cluster().active(true);

        if (!isStatic) {
            ServiceConfiguration srvcCfg = getServiceConfiguration(nodeFilter);

            ignite.services().deploy(srvcCfg);
        }

        assertTrue(exeLatch.await(10, TimeUnit.SECONDS));

        ignite.cluster().active(false);

        assertTrue(cancelLatch.await(10, TimeUnit.SECONDS));

        exeLatch = new CountDownLatch(deps);

        DummyService.exeLatch(SERVICE_NAME, exeLatch);

        ignite.cluster().active(true);

        assertTrue(exeLatch.await(10, TimeUnit.SECONDS));
    }

    /**
     * @param nodeFilter Node filter.
     * @return Service configuration.
     */
    private ServiceConfiguration getServiceConfiguration(IgnitePredicate<ClusterNode> nodeFilter) {
        ServiceConfiguration srvcCfg = new ServiceConfiguration();

        srvcCfg.setName(SERVICE_NAME);
        srvcCfg.setMaxPerNodeCount(1);
        srvcCfg.setNodeFilter(nodeFilter);
        srvcCfg.setService(new DummyService());

        return srvcCfg;
    }
}<|MERGE_RESOLUTION|>--- conflicted
+++ resolved
@@ -26,12 +26,8 @@
 import org.apache.ignite.lang.IgnitePredicate;
 import org.apache.ignite.services.ServiceConfiguration;
 import org.apache.ignite.testframework.junits.common.GridCommonAbstractTest;
-<<<<<<< HEAD
-import org.junit.Ignore;
-=======
 import org.junit.Assume;
 import org.junit.BeforeClass;
->>>>>>> 651d0070
 import org.junit.Test;
 import org.junit.runner.RunWith;
 import org.junit.runners.JUnit4;
@@ -132,16 +128,8 @@
      * @throws Exception If failed.
      */
     @Test
-<<<<<<< HEAD
-    @Ignore("https://issues.apache.org/jira/browse/IGNITE-8279")
-    public void testClientsStaticConfigWithoutPersistence() throws Exception {
-        persistence = false;
-
-        checkRedeployment(2, 2, CLIENT_FILTER, 2, true, true);
-=======
     public void testDeploymentsStaticConfigOnAllNodes() throws Exception {
         checkRedeployment(2, 2, F.alwaysTrue(), 4, true);
->>>>>>> 651d0070
     }
 
     /**
