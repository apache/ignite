/*
 * Licensed to the Apache Software Foundation (ASF) under one or more
 * contributor license agreements.  See the NOTICE file distributed with
 * this work for additional information regarding copyright ownership.
 * The ASF licenses this file to You under the Apache License, Version 2.0
 * (the "License"); you may not use this file except in compliance with
 * the License.  You may obtain a copy of the License at
 *
 *      http://www.apache.org/licenses/LICENSE-2.0
 *
 * Unless required by applicable law or agreed to in writing, software
 * distributed under the License is distributed on an "AS IS" BASIS,
 * WITHOUT WARRANTIES OR CONDITIONS OF ANY KIND, either express or implied.
 * See the License for the specific language governing permissions and
 * limitations under the License.
 */

package org.apache.ignite.internal.processors.service;

import java.util.concurrent.CountDownLatch;
import java.util.concurrent.TimeUnit;
import org.apache.ignite.Ignite;
import org.apache.ignite.cluster.ClusterNode;
import org.apache.ignite.configuration.IgniteConfiguration;
import org.apache.ignite.internal.util.typedef.F;
import org.apache.ignite.lang.IgnitePredicate;
import org.apache.ignite.services.ServiceConfiguration;
import org.apache.ignite.spi.discovery.tcp.TcpDiscoverySpi;
import org.apache.ignite.spi.discovery.tcp.ipfinder.TcpDiscoveryIpFinder;
import org.apache.ignite.spi.discovery.tcp.ipfinder.vm.TcpDiscoveryVmIpFinder;
import org.apache.ignite.testframework.junits.common.GridCommonAbstractTest;
import org.junit.Test;
import org.junit.runner.RunWith;
import org.junit.runners.JUnit4;

<<<<<<< HEAD
/**
 * Tests check:
 * <p/>
 * 1. Node restores services state on activation if it had been deactivated before;
 * <p/>
 * 2. Node deploys static services configuration on post-startup activation;
 */
=======
/** */
@RunWith(JUnit4.class)
>>>>>>> f0544d46
public class ServiceDeploymentOnActivationTest extends GridCommonAbstractTest {
    /** */
    private static final TcpDiscoveryIpFinder IP_FINDER = new TcpDiscoveryVmIpFinder(true);

    /** */
    private static final String SERVICE_NAME = "test-service";

    /** */
    private static final IgnitePredicate<ClusterNode> CLIENT_FILTER = (IgnitePredicate<ClusterNode>)ClusterNode::isClient;

    /** */
    private boolean client;

    /** */
    private ServiceConfiguration srvcCfg;

    /** {@inheritDoc} */
    @Override protected IgniteConfiguration getConfiguration(String igniteInstanceName) throws Exception {
        IgniteConfiguration cfg = super.getConfiguration(igniteInstanceName);

        TcpDiscoverySpi discoverySpi = new TcpDiscoverySpi();
        discoverySpi.setIpFinder(IP_FINDER);
        cfg.setDiscoverySpi(discoverySpi);

        cfg.setClientMode(client);

        if (srvcCfg != null)
            cfg.setServiceConfiguration(srvcCfg);

        return cfg;
    }

    /** {@inheritDoc} */
    @Override protected void beforeTest() throws Exception {
        client = false;
        srvcCfg = null;

        cleanPersistenceDir();
    }

    /** {@inheritDoc} */
    @Override protected void afterTest() throws Exception {
        stopAllGrids();
    }

    /**
<<<<<<< HEAD
     * @throws Exception if failed.
     */
    public void testRedeploymentsAfterActivationOnClients() throws Exception {
        checkRedeployment(2, 2, CLIENT_FILTER, 2, false);
=======
     * @throws Exception If failed.
     */
    @Test
    public void testServersWithPersistence() throws Exception {
        persistence = true;

        checkRedeployment(2, 0, F.alwaysTrue(), 2, false, true);
    }

    /**
     * @throws Exception if failed.
     */
    @Test
    public void testClientsWithPersistence() throws Exception {
        persistence = true;

        checkRedeployment(2, 2, CLIENT_FILTER, 2, false, true);
>>>>>>> f0544d46
    }

    /**
     * @throws Exception if failed.
     */
<<<<<<< HEAD
    public void testRedeploymentsAfterActivationOnServers() throws Exception {
        checkRedeployment(2, 0, F.alwaysTrue(), 2, false);
=======
    @Test
    public void testServersWithoutPersistence() throws Exception {
        persistence = false;

        checkRedeployment(2, 0, F.alwaysTrue(), 2, false, false);
>>>>>>> f0544d46
    }

    /**
     * @throws Exception if failed.
     */
<<<<<<< HEAD
    public void testRedeploymentsAfterActivationOnAllNodes() throws Exception {
        checkRedeployment(2, 2, F.alwaysTrue(), 4, false);
=======
    @Test
    public void testClientsWithoutPersistence() throws Exception {
        persistence = false;

        checkRedeployment(2, 2, CLIENT_FILTER, 2, false, false);
    }

    /**
     * @throws Exception If failed.
     */
    @Test
    public void testServersStaticConfigWithPersistence() throws Exception {
        persistence = true;

        checkRedeployment(2, 0, F.alwaysTrue(), 2, true, true);
>>>>>>> f0544d46
    }

    /**
     * @throws Exception If failed.
     */
<<<<<<< HEAD
    public void testDeploymentsStaticConfigOnClients() throws Exception {
        checkRedeployment(2, 2, CLIENT_FILTER, 2, true);
=======
    @Test
    public void testClientsStaticConfigWithPersistence() throws Exception {
        persistence = true;

        checkRedeployment(2, 2, CLIENT_FILTER, 2, true, true);
>>>>>>> f0544d46
    }

    /**
     * @throws Exception If failed.
     */
<<<<<<< HEAD
    public void testDeploymentsStaticConfigOnServers() throws Exception {
        checkRedeployment(2, 0, F.alwaysTrue(), 2, true);
=======
    @Test
    public void testServersStaticConfigWithoutPersistence() throws Exception {
        persistence = false;

        checkRedeployment(2, 0, F.alwaysTrue(), 2, true, true);
>>>>>>> f0544d46
    }

    /**
     * @throws Exception If failed.
     */
<<<<<<< HEAD
    public void testDeploymentsStaticConfigOnAllNodes() throws Exception {
        checkRedeployment(2, 2, F.alwaysTrue(), 4, true);
=======
    @Test
    public void testClientsStaticConfigWithoutPersistence() throws Exception {
        fail("https://issues.apache.org/jira/browse/IGNITE-8279");

        persistence = false;

        checkRedeployment(2, 2, CLIENT_FILTER, 2, true, true);
>>>>>>> f0544d46
    }

    /**
     * @param srvsNum Number of server nodes to start.
     * @param clientsNum Number of client nodes to start.
     * @param nodeFilter Node filter.
     * @param deps Expected number of deployed services.
     * @param isStatic Static or dynamic service deployment is used.
     * @throws Exception If failed.
     */
    private void checkRedeployment(int srvsNum, int clientsNum, IgnitePredicate<ClusterNode> nodeFilter, int deps,
        boolean isStatic) throws Exception {

        if (isStatic)
            srvcCfg = getServiceConfiguration(nodeFilter);

        CountDownLatch exeLatch = new CountDownLatch(deps);
        CountDownLatch cancelLatch = new CountDownLatch(deps);

        DummyService.exeLatch(SERVICE_NAME, exeLatch);
        DummyService.cancelLatch(SERVICE_NAME, cancelLatch);

        for (int i = 0; i < srvsNum; i++)
            startGrid(i);

        client = true;

        for (int i = 0; i < clientsNum; i++)
            startGrid(srvsNum + i);

        Ignite ignite = grid(0);

        ignite.cluster().active(true);

        if (!isStatic) {
            ServiceConfiguration srvcCfg = getServiceConfiguration(nodeFilter);

            ignite.services().deploy(srvcCfg);
        }

        assertTrue(exeLatch.await(10, TimeUnit.SECONDS));

        ignite.cluster().active(false);

        assertTrue(cancelLatch.await(10, TimeUnit.SECONDS));

        exeLatch = new CountDownLatch(deps);

        DummyService.exeLatch(SERVICE_NAME, exeLatch);

        ignite.cluster().active(true);

        assertTrue(exeLatch.await(10, TimeUnit.SECONDS));
    }

    /**
     * @param nodeFilter Node filter.
     * @return Service configuration.
     */
    private ServiceConfiguration getServiceConfiguration(IgnitePredicate<ClusterNode> nodeFilter) {
        ServiceConfiguration srvcCfg = new ServiceConfiguration();

        srvcCfg.setName(SERVICE_NAME);
        srvcCfg.setMaxPerNodeCount(1);
        srvcCfg.setNodeFilter(nodeFilter);
        srvcCfg.setService(new DummyService());

        return srvcCfg;
    }
}<|MERGE_RESOLUTION|>--- conflicted
+++ resolved
@@ -33,7 +33,6 @@
 import org.junit.runner.RunWith;
 import org.junit.runners.JUnit4;
 
-<<<<<<< HEAD
 /**
  * Tests check:
  * <p/>
@@ -41,10 +40,7 @@
  * <p/>
  * 2. Node deploys static services configuration on post-startup activation;
  */
-=======
-/** */
 @RunWith(JUnit4.class)
->>>>>>> f0544d46
 public class ServiceDeploymentOnActivationTest extends GridCommonAbstractTest {
     /** */
     private static final TcpDiscoveryIpFinder IP_FINDER = new TcpDiscoveryVmIpFinder(true);
@@ -91,117 +87,51 @@
     }
 
     /**
-<<<<<<< HEAD
      * @throws Exception if failed.
      */
+    @Test
     public void testRedeploymentsAfterActivationOnClients() throws Exception {
         checkRedeployment(2, 2, CLIENT_FILTER, 2, false);
-=======
-     * @throws Exception If failed.
-     */
-    @Test
-    public void testServersWithPersistence() throws Exception {
-        persistence = true;
-
-        checkRedeployment(2, 0, F.alwaysTrue(), 2, false, true);
     }
 
     /**
      * @throws Exception if failed.
      */
     @Test
-    public void testClientsWithPersistence() throws Exception {
-        persistence = true;
-
-        checkRedeployment(2, 2, CLIENT_FILTER, 2, false, true);
->>>>>>> f0544d46
-    }
-
-    /**
-     * @throws Exception if failed.
-     */
-<<<<<<< HEAD
     public void testRedeploymentsAfterActivationOnServers() throws Exception {
         checkRedeployment(2, 0, F.alwaysTrue(), 2, false);
-=======
-    @Test
-    public void testServersWithoutPersistence() throws Exception {
-        persistence = false;
-
-        checkRedeployment(2, 0, F.alwaysTrue(), 2, false, false);
->>>>>>> f0544d46
     }
 
     /**
      * @throws Exception if failed.
      */
-<<<<<<< HEAD
+    @Test
     public void testRedeploymentsAfterActivationOnAllNodes() throws Exception {
         checkRedeployment(2, 2, F.alwaysTrue(), 4, false);
-=======
-    @Test
-    public void testClientsWithoutPersistence() throws Exception {
-        persistence = false;
-
-        checkRedeployment(2, 2, CLIENT_FILTER, 2, false, false);
-    }
-
-    /**
-     * @throws Exception If failed.
-     */
-    @Test
-    public void testServersStaticConfigWithPersistence() throws Exception {
-        persistence = true;
-
-        checkRedeployment(2, 0, F.alwaysTrue(), 2, true, true);
->>>>>>> f0544d46
-    }
-
-    /**
-     * @throws Exception If failed.
-     */
-<<<<<<< HEAD
+    }
+
+    /**
+     * @throws Exception If failed.
+     */
+    @Test
     public void testDeploymentsStaticConfigOnClients() throws Exception {
         checkRedeployment(2, 2, CLIENT_FILTER, 2, true);
-=======
-    @Test
-    public void testClientsStaticConfigWithPersistence() throws Exception {
-        persistence = true;
-
-        checkRedeployment(2, 2, CLIENT_FILTER, 2, true, true);
->>>>>>> f0544d46
-    }
-
-    /**
-     * @throws Exception If failed.
-     */
-<<<<<<< HEAD
+    }
+
+    /**
+     * @throws Exception If failed.
+     */
+    @Test
     public void testDeploymentsStaticConfigOnServers() throws Exception {
         checkRedeployment(2, 0, F.alwaysTrue(), 2, true);
-=======
-    @Test
-    public void testServersStaticConfigWithoutPersistence() throws Exception {
-        persistence = false;
-
-        checkRedeployment(2, 0, F.alwaysTrue(), 2, true, true);
->>>>>>> f0544d46
-    }
-
-    /**
-     * @throws Exception If failed.
-     */
-<<<<<<< HEAD
+    }
+
+    /**
+     * @throws Exception If failed.
+     */
+    @Test
     public void testDeploymentsStaticConfigOnAllNodes() throws Exception {
         checkRedeployment(2, 2, F.alwaysTrue(), 4, true);
-=======
-    @Test
-    public void testClientsStaticConfigWithoutPersistence() throws Exception {
-        fail("https://issues.apache.org/jira/browse/IGNITE-8279");
-
-        persistence = false;
-
-        checkRedeployment(2, 2, CLIENT_FILTER, 2, true, true);
->>>>>>> f0544d46
     }
 
     /**
