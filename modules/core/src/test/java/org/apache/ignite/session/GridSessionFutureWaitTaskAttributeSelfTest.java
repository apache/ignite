/*
 * Licensed to the Apache Software Foundation (ASF) under one or more
 * contributor license agreements.  See the NOTICE file distributed with
 * this work for additional information regarding copyright ownership.
 * The ASF licenses this file to You under the Apache License, Version 2.0
 * (the "License"); you may not use this file except in compliance with
 * the License.  You may obtain a copy of the License at
 *
 *      http://www.apache.org/licenses/LICENSE-2.0
 *
 * Unless required by applicable law or agreed to in writing, software
 * distributed under the License is distributed on an "AS IS" BASIS,
 * WITHOUT WARRANTIES OR CONDITIONS OF ANY KIND, either express or implied.
 * See the License for the specific language governing permissions and
 * limitations under the License.
 */

package org.apache.ignite.session;

import java.io.Serializable;
import java.util.ArrayList;
import java.util.Collection;
import java.util.List;
import java.util.concurrent.CountDownLatch;
import java.util.concurrent.TimeUnit;
import java.util.concurrent.atomic.AtomicBoolean;
import org.apache.ignite.Ignite;
import org.apache.ignite.IgniteCheckedException;
import org.apache.ignite.IgniteLogger;
import org.apache.ignite.compute.ComputeJob;
import org.apache.ignite.compute.ComputeJobAdapter;
import org.apache.ignite.compute.ComputeJobResult;
import org.apache.ignite.compute.ComputeJobResultPolicy;
import org.apache.ignite.compute.ComputeTaskFuture;
import org.apache.ignite.compute.ComputeTaskMapAsync;
import org.apache.ignite.compute.ComputeTaskSession;
import org.apache.ignite.compute.ComputeTaskSessionFullSupport;
import org.apache.ignite.compute.ComputeTaskSplitAdapter;
import org.apache.ignite.internal.util.typedef.G;
import org.apache.ignite.resources.LoggerResource;
import org.apache.ignite.resources.TaskSessionResource;
import org.apache.ignite.testframework.GridTestUtils;
import org.apache.ignite.testframework.junits.common.GridCommonAbstractTest;
import org.apache.ignite.testframework.junits.common.GridCommonTest;
import org.junit.Test;

/**
 *
 */
@GridCommonTest(group = "Task Session")
public class GridSessionFutureWaitTaskAttributeSelfTest extends GridCommonAbstractTest {
    /** */
    private static final int WAIT_TIME = 2000;

    /** */
    public static final int SPLIT_COUNT = 5;

    /** */
    public static final int EXEC_COUNT = 5;

    /** */
    private static CountDownLatch[] startSignal;

    /** */
    private static CountDownLatch[] stopSignal;

    /** */
    public GridSessionFutureWaitTaskAttributeSelfTest() {
        super(true);
    }

    /**
     * @throws Exception if failed.
     */
    @Test
    public void testSetAttribute() throws Exception {
        Ignite ignite = G.ignite(getTestIgniteInstanceName());

        ignite.compute().localDeployTask(GridTaskSessionTestTask.class, GridTaskSessionTestTask.class.getClassLoader());

        refreshInitialData();

        for (int i = 0; i < EXEC_COUNT; i++)
            checkTask(i);
    }

    /**
     * @throws Exception if failed.
     */
    @Test
    public void testMultiThreaded() throws Exception {
        Ignite ignite = G.ignite(getTestIgniteInstanceName());

        ignite.compute().localDeployTask(GridTaskSessionTestTask.class, GridTaskSessionTestTask.class.getClassLoader());

        refreshInitialData();

        final GridThreadSerialNumber sNum = new GridThreadSerialNumber();

        final AtomicBoolean failed = new AtomicBoolean(false);

        GridTestUtils.runMultiThreaded(new Runnable() {
            @Override public void run() {
                int num = sNum.get();

                try {
                    checkTask(num);
                }
                catch (Throwable e) {
                    error("Failed to execute task.", e);

                    failed.set(true);
                }
            }
        }, EXEC_COUNT, "grid-session-test");

        if (failed.get())
            fail();
    }

    /**
     * @param num Number.
     * @throws InterruptedException if failed.
     * @throws IgniteCheckedException if failed.
     */
    private void checkTask(int num) throws InterruptedException, IgniteCheckedException {
        Ignite ignite = G.ignite(getTestIgniteInstanceName());

        ComputeTaskFuture<?> fut = executeAsync(ignite.compute(), GridTaskSessionTestTask.class.getName(), num);

        assert fut != null;

        try {
            // Wait until task receive results from jobs.
            boolean await = startSignal[num].await(WAIT_TIME, TimeUnit.MILLISECONDS);

            assert await : "Jobs did not executed.";

            String val = fut.getTaskSession().waitForAttribute("testName", WAIT_TIME);

            info("Received attribute 'testName': " + val);

            // Signal task to finish work.
            stopSignal[num].countDown();

            assert "testVal".equals(val) : "Invalid attribute value: " + val;

            Object res = fut.get();

            assert (Integer)res == SPLIT_COUNT : "Invalid result [num=" + num + ", fut=" + fut + ']';
        }
        finally {
            // We must wait for the jobs to be sure that they have completed
            // their execution since they use static variable (shared for the tests).
            fut.get();
        }
    }

    /** */
    private void refreshInitialData() {
        startSignal = new CountDownLatch[EXEC_COUNT];
        stopSignal = new CountDownLatch[EXEC_COUNT];

<<<<<<< HEAD
        for(int i=0; i < EXEC_COUNT; i++){
=======
        for (int i = 0; i < EXEC_COUNT; i++) {
>>>>>>> 2a85925f
            startSignal[i] = new CountDownLatch(1);

            stopSignal[i] = new CountDownLatch(1);
        }
    }

    /**
     *
     */
    @ComputeTaskMapAsync
    @ComputeTaskSessionFullSupport
    private static class GridTaskSessionTestTask extends ComputeTaskSplitAdapter<Serializable, Integer> {
        /** */
        @LoggerResource
        private IgniteLogger log;

        /** */
        @TaskSessionResource
        private ComputeTaskSession taskSes;

        /** */
        private volatile int taskNum = -1;

        /** {@inheritDoc} */
        @Override protected Collection<? extends ComputeJob> split(int gridSize, Serializable arg) {
            if (log.isInfoEnabled())
                log.info("Splitting job [job=" + this + ", gridSize=" + gridSize + ", arg=" + arg + ']');

            assert arg != null;

            taskNum = (Integer)arg;

            assert taskNum != -1;

            Collection<ComputeJob> jobs = new ArrayList<>(SPLIT_COUNT);

            for (int i = 1; i <= SPLIT_COUNT; i++) {
                jobs.add(new ComputeJobAdapter(i) {
                    @Override public Object execute() {
                        assert taskSes != null;

                        if (log.isInfoEnabled())
                            log.info("Computing job [job=" + this + ", arg=" + argument(0) + ']');

                        return 1;
                    }
                });
            }

            return jobs;
        }

        /** {@inheritDoc} */
        @Override public ComputeJobResultPolicy result(ComputeJobResult res, List<ComputeJobResult> received) {
            if (res.getException() != null)
                throw res.getException();

            if (log.isInfoEnabled())
                log.info("Set attribute 'testName'.");

            taskSes.setAttribute("testName", "testVal");

            // Signal main process to wait for attribute.
            startSignal[taskNum].countDown();

            if (received.size() == SPLIT_COUNT) {
                try {
                    // Wait until future receive attribute.
                    if (!stopSignal[taskNum].await(WAIT_TIME, TimeUnit.MILLISECONDS))
                        fail();
                }
                catch (InterruptedException e) {
                    if (log.isInfoEnabled())
                        log.info("Task got interrupted: " + e);

                    return ComputeJobResultPolicy.REDUCE;
                }
            }

            return received.size() == SPLIT_COUNT ? ComputeJobResultPolicy.REDUCE : ComputeJobResultPolicy.WAIT;
        }

        /** {@inheritDoc} */
        @Override public Integer reduce(List<ComputeJobResult> results) {
            if (log.isInfoEnabled())
                log.info("Reducing job [job=" + this + ", results=" + results + ']');

            if (results.size() < SPLIT_COUNT)
                fail();

            int sum = 0;

            for (ComputeJobResult result : results) {
                if (result.getData() != null)
                    sum += (Integer)result.getData();
            }

            return sum;
        }
    }
}<|MERGE_RESOLUTION|>--- conflicted
+++ resolved
@@ -161,11 +161,7 @@
         startSignal = new CountDownLatch[EXEC_COUNT];
         stopSignal = new CountDownLatch[EXEC_COUNT];
 
-<<<<<<< HEAD
-        for(int i=0; i < EXEC_COUNT; i++){
-=======
         for (int i = 0; i < EXEC_COUNT; i++) {
->>>>>>> 2a85925f
             startSignal[i] = new CountDownLatch(1);
 
             stopSignal[i] = new CountDownLatch(1);
