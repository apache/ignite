/*
 * Licensed to the Apache Software Foundation (ASF) under one or more
 * contributor license agreements.  See the NOTICE file distributed with
 * this work for additional information regarding copyright ownership.
 * The ASF licenses this file to You under the Apache License, Version 2.0
 * (the "License"); you may not use this file except in compliance with
 * the License.  You may obtain a copy of the License at
 *
 *      http://www.apache.org/licenses/LICENSE-2.0
 *
 * Unless required by applicable law or agreed to in writing, software
 * distributed under the License is distributed on an "AS IS" BASIS,
 * WITHOUT WARRANTIES OR CONDITIONS OF ANY KIND, either express or implied.
 * See the License for the specific language governing permissions and
 * limitations under the License.
 */

package org.apache.ignite.internal.processors.igfs;

import org.apache.ignite.IgniteException;
import org.apache.ignite.igfs.IgfsFile;
import org.apache.ignite.igfs.IgfsMode;
import org.apache.ignite.igfs.IgfsPath;
import org.apache.ignite.igfs.secondary.IgfsSecondaryFileSystem;
import org.apache.ignite.internal.IgniteInternalFuture;
import org.apache.ignite.internal.util.typedef.F;
import org.apache.ignite.internal.util.typedef.T2;
import org.apache.ignite.internal.util.typedef.internal.U;

import java.util.Collection;
import java.util.Iterator;
import java.util.Map;
import java.util.concurrent.Callable;
import java.util.concurrent.CyclicBarrier;

import static org.apache.ignite.igfs.IgfsMode.DUAL_ASYNC;
import static org.apache.ignite.igfs.IgfsMode.DUAL_SYNC;

/**
 * Tests for IGFS working in mode when remote file system exists: DUAL_SYNC, DUAL_ASYNC.
 */
@SuppressWarnings("ConstantConditions")
public abstract class IgfsDualAbstractSelfTest extends IgfsAbstractSelfTest {
    /**
     * Constructor.
     *
     * @param mode IGFS mode.
     */
    protected IgfsDualAbstractSelfTest(IgfsMode mode) {
        super(mode);

        assert mode == DUAL_SYNC || mode == DUAL_ASYNC;
    }

    /** {@inheritDoc} */
    @Override protected boolean initializeDefaultPathModes() {
        // Enable default modes in order to test various modes.
        return true;
    }

    /**
     * @throws Exception If failed.
     */
    public void testDefaultDirectories() throws Exception {
        IgfsPath gg = new IgfsPath("/ignite");
        IgfsPath[] paths = paths(
            gg, new IgfsPath(gg, "sync"), new IgfsPath(gg, "async"), new IgfsPath(gg, "primary"));

        create(igfs, paths, null);

        for (IgfsPath p : paths)
            assert igfs.exists(p);

        assert igfs.modeResolver().resolveMode(gg) == mode;
        assert igfs.modeResolver().resolveMode(new IgfsPath(gg, "sync")) == IgfsMode.DUAL_SYNC;
        assert igfs.modeResolver().resolveMode(new IgfsPath(gg, "async")) == IgfsMode.DUAL_ASYNC;
        assert igfs.modeResolver().resolveMode(new IgfsPath(gg, "primary")) == IgfsMode.PRIMARY;
        assert !igfsSecondary.exists("/ignite/primary"); // PRIMARY mode path must exist in upper level fs only.

        // All the child paths of "/ignite/" must be visible in listings:
        assert igfs.listFiles(gg).size() == 3;
        assert igfs.listPaths(gg).size() == 3;
    }

    /**
     * Test existence check when the path exists only remotely.
     *
     * @throws Exception If failed.
     */
    public void testExistsPathMissing() throws Exception {
        create(igfsSecondary, paths(DIR), null);

        assert igfs.exists(DIR);
    }

    /**
     * Test list files routine when the path doesn't exist locally.
     *
     * @throws Exception If failed.
     */
    public void testListFilesPathMissing() throws Exception {
        create(igfsSecondary, paths(DIR, SUBDIR, SUBSUBDIR), paths(FILE));

        Collection<IgfsFile> paths = igfs.listFiles(SUBDIR);

        assert paths != null;
        assert paths.size() == 2;

        Iterator<IgfsFile> iter = paths.iterator();

        IgfsFile path1 = iter.next();
        IgfsFile path2 = iter.next();

        assert (SUBSUBDIR.equals(path1.path()) && FILE.equals(path2.path())) ||
            (FILE.equals(path1.path()) && SUBSUBDIR.equals(path2.path()));
    }

    /**
     * Test info routine when the path doesn't exist locally.
     *
     * @throws Exception If failed.
     */
    public void testInfoPathMissing() throws Exception {
        create(igfsSecondary, paths(DIR), null);
        create(igfs, null, null);

        IgfsFile info = igfs.info(DIR);

        assert info != null;

        assertEquals(DIR, info.path());
    }

    /**
     * Test rename in case source exists partially and the path being renamed is a file.
     *
     * @throws Exception If failed.
     */
    public void testRenameFileSourceMissingPartially() throws Exception {
        create(igfsSecondary, paths(DIR, SUBDIR), paths(FILE));
        create(igfs, paths(DIR), null);

        igfs.rename(FILE, FILE2);

        checkExist(igfs, SUBDIR);
        checkExist(igfs, igfsSecondary, FILE2);
        checkNotExist(igfs, igfsSecondary, FILE);
    }

    /**
     * Test rename in case source doesn't exist and the path being renamed is a file.
     *
     * @throws Exception If failed.
     */
    public void testRenameFileSourceMissing() throws Exception {
        create(igfsSecondary, paths(DIR, SUBDIR), paths(FILE));
        create(igfs, null, null);

        igfs.rename(FILE, FILE2);

        checkExist(igfs, DIR, SUBDIR);
        checkExist(igfs, igfsSecondary, FILE2);
        checkNotExist(igfs, igfsSecondary, FILE);
    }

    /**
     * Test file rename when parent folder is the root and source is missing.
     *
     * @throws Exception If failed.
     */
    public void testRenameFileParentRootSourceMissing() throws Exception {
        IgfsPath file1 = new IgfsPath("/file1");
        IgfsPath file2 = new IgfsPath("/file2");

        create(igfsSecondary, null, paths(file1));
        create(igfs, null, null);

        igfs.rename(file1, file2);

        checkExist(igfs, igfsSecondary, file2);
        checkNotExist(igfs, igfsSecondary, file1);
    }

    /**
     * Test rename in case source exists partially and the path being renamed is a directory.
     *
     * @throws Exception If failed.
     */
    public void testRenameDirectorySourceMissingPartially() throws Exception {
        create(igfsSecondary, paths(DIR, SUBDIR), null);
        create(igfs, paths(DIR), null);

        igfs.rename(SUBDIR, SUBDIR2);

        checkExist(igfs, igfsSecondary, SUBDIR2);
        checkNotExist(igfs, igfsSecondary, SUBDIR);
    }

    /**
     * Test rename in case source doesn't exist and the path being renamed is a directory.
     *
     * @throws Exception If failed.
     */
    public void testRenameDirectorySourceMissing() throws Exception {
        create(igfsSecondary, paths(DIR, SUBDIR), null);
        create(igfs, null, null);

        igfs.rename(SUBDIR, SUBDIR2);

        checkExist(igfs, DIR);
        checkExist(igfs, igfsSecondary, SUBDIR2);
        checkNotExist(igfs, igfsSecondary, SUBDIR);
    }

    /**
     * Test directory rename when parent folder is the root and source is missing.
     *
     * @throws Exception If failed.
     */
    public void testRenameDirectoryParentRootSourceMissing() throws Exception {
        IgfsPath dir1 = new IgfsPath("/dir1");
        IgfsPath dir2 = new IgfsPath("/dir2");

        create(igfsSecondary, paths(dir1), null);
        create(igfs, null, null);

        igfs.rename(dir1, dir2);

        checkExist(igfs, igfsSecondary, dir2);
        checkNotExist(igfs, igfsSecondary, dir1);
    }

    /**
     * Test move in case source exists partially and the path being renamed is a file.
     *
     * @throws Exception If failed.
     */
    public void testMoveFileSourceMissingPartially() throws Exception {
        create(igfsSecondary, paths(DIR, SUBDIR, DIR_NEW, SUBDIR_NEW), paths(FILE));
        create(igfs, paths(DIR, DIR_NEW, SUBDIR_NEW), paths(FILE));

        igfs.rename(FILE, SUBDIR_NEW);

        checkExist(igfs, SUBDIR);
        checkExist(igfs, igfsSecondary, new IgfsPath(SUBDIR_NEW, FILE.name()));
        checkNotExist(igfs, igfsSecondary, FILE);
    }

    /**
     * Test move in case source doesn't exist and the path being renamed is a file.
     *
     * @throws Exception If failed.
     */
    public void testMoveFileSourceMissing() throws Exception {
        create(igfsSecondary, paths(DIR, SUBDIR, DIR_NEW, SUBDIR_NEW), paths(FILE));
        create(igfs, paths(DIR_NEW, SUBDIR_NEW), paths(FILE));

        igfs.rename(FILE, SUBDIR_NEW);

        checkExist(igfs, DIR, SUBDIR);
        checkExist(igfs, igfsSecondary, new IgfsPath(SUBDIR_NEW, FILE.name()));
        checkNotExist(igfs, igfsSecondary, FILE);
    }

    /**
     * Test move in case destination exists partially and the path being renamed is a file.
     *
     * @throws Exception If failed.
     */
    public void testMoveFileDestinationMissingPartially() throws Exception {
        create(igfsSecondary, paths(DIR, SUBDIR, DIR_NEW, SUBDIR_NEW), paths(FILE));
        create(igfs, paths(DIR, SUBDIR, DIR_NEW), paths(FILE));

        igfs.rename(FILE, SUBDIR_NEW);

        checkExist(igfs, SUBDIR_NEW);
        checkExist(igfs, igfsSecondary, new IgfsPath(SUBDIR_NEW, FILE.name()));
        checkNotExist(igfs, igfsSecondary, FILE);
    }

    /**
     * Test move in case destination doesn't exist and the path being renamed is a file.
     *
     * @throws Exception If failed.
     */
    public void testMoveFileDestinationMissing() throws Exception {
        create(igfsSecondary, paths(DIR, SUBDIR, DIR_NEW, SUBDIR_NEW), paths(FILE));
        create(igfs, paths(DIR, SUBDIR), paths(FILE));

        igfs.rename(FILE, SUBDIR_NEW);

        checkExist(igfs, DIR_NEW, SUBDIR_NEW);
        checkExist(igfs, igfsSecondary, new IgfsPath(SUBDIR_NEW, FILE.name()));
        checkNotExist(igfs, igfsSecondary, FILE);
    }

    /**
     * Test move in case source and destination exist partially and the path being renamed is a file.
     *
     * @throws Exception If failed.
     */
    public void testMoveFileSourceAndDestinationMissingPartially() throws Exception {
        create(igfsSecondary, paths(DIR, SUBDIR, DIR_NEW, SUBDIR_NEW), paths(FILE));
        create(igfs, paths(DIR, DIR_NEW), null);

        igfs.rename(FILE, SUBDIR_NEW);

        checkExist(igfs, SUBDIR, SUBDIR_NEW);
        checkExist(igfs, igfsSecondary, new IgfsPath(SUBDIR_NEW, FILE.name()));
        checkNotExist(igfs, igfsSecondary, FILE);
    }

    /**
     * Test move in case source and destination don't exist and the path being renamed is a file.
     *
     * @throws Exception If failed.
     */
    public void testMoveFileSourceAndDestinationMissing() throws Exception {
        create(igfsSecondary, paths(DIR, SUBDIR, DIR_NEW, SUBDIR_NEW), paths(FILE));
        create(igfs, null, null);

        igfs.rename(FILE, SUBDIR_NEW);

        checkExist(igfs, DIR, SUBDIR, DIR_NEW, SUBDIR_NEW);
        checkExist(igfs, igfsSecondary, new IgfsPath(SUBDIR_NEW, FILE.name()));
        checkNotExist(igfs, igfsSecondary, FILE);
    }

    /**
     * Test file move when destination is the root and source is missing partially.
     *
     * @throws Exception If failed.
     */
    public void testMoveFileDestinationRootSourceMissingPartially() throws Exception {
        create(igfsSecondary, paths(DIR, SUBDIR), paths(FILE));
        create(igfs, paths(DIR), null);

        igfs.rename(FILE, IgfsPath.ROOT);

        checkExist(igfs, SUBDIR);
        checkExist(igfs, igfsSecondary, new IgfsPath("/" + FILE.name()));
        checkNotExist(igfs, igfsSecondary, FILE);
    }

    /**
     * Test file move when destination is the root and source is missing.
     *
     * @throws Exception If failed.
     */
    public void testMoveFileDestinationRootSourceMissing() throws Exception {
        create(igfsSecondary, paths(DIR, SUBDIR), paths(FILE));
        create(igfs, null, null);

        igfs.rename(FILE, IgfsPath.ROOT);

        checkExist(igfs, DIR, SUBDIR);
        checkExist(igfs, igfsSecondary, new IgfsPath("/" + FILE.name()));
        checkNotExist(igfs, igfsSecondary, FILE);
    }

    /**
     * Test file move when source parent is the root and the source is missing.
     *
     * @throws Exception If failed.
     */
    public void testMoveFileSourceParentRootSourceMissing() throws Exception {
        IgfsPath file = new IgfsPath("/" + FILE.name());

        create(igfsSecondary, paths(DIR_NEW, SUBDIR_NEW), paths(file));
        create(igfs, paths(DIR_NEW, SUBDIR_NEW), null);

        igfs.rename(file, SUBDIR_NEW);

        checkExist(igfs, igfsSecondary, new IgfsPath(SUBDIR_NEW, FILE.name()));
        checkNotExist(igfs, igfsSecondary, file);
    }

    /**
     * Test file move when source parent is the root and destination is missing partially.
     *
     * @throws Exception If failed.
     */
    public void testMoveFileSourceParentRootDestinationMissingPartially() throws Exception {
        IgfsPath file = new IgfsPath("/" + FILE.name());

        create(igfsSecondary, paths(DIR_NEW, SUBDIR_NEW), paths(file));
        create(igfs, paths(DIR_NEW), null);

        igfs.rename(file, SUBDIR_NEW);

        checkExist(igfs, SUBDIR_NEW);
        checkExist(igfs, igfsSecondary, new IgfsPath(SUBDIR_NEW, FILE.name()));
        checkNotExist(igfs, igfsSecondary, file);
    }

    /**
     * Test file move when source parent is the root and destination is missing.
     *
     * @throws Exception If failed.
     */
    public void testMoveFileSourceParentRootDestinationMissing() throws Exception {
        IgfsPath file = new IgfsPath("/" + FILE.name());

        create(igfsSecondary, paths(DIR_NEW, SUBDIR_NEW), paths(file));
        create(igfs, null, null);

        igfs.rename(file, SUBDIR_NEW);

        checkExist(igfs, DIR_NEW, SUBDIR_NEW);
        checkExist(igfs, igfsSecondary, new IgfsPath(SUBDIR_NEW, FILE.name()));
        checkNotExist(igfs, igfsSecondary, file);
    }

    /**
     * Test move and rename in case source exists partially and the path being renamed is a file.
     *
     * @throws Exception If failed.
     */
    public void testMoveRenameFileSourceMissingPartially() throws Exception {
        create(igfsSecondary, paths(DIR, SUBDIR, DIR_NEW, SUBDIR_NEW), paths(FILE));
        create(igfs, paths(DIR, DIR_NEW, SUBDIR_NEW), paths(FILE));

        igfs.rename(FILE, FILE_NEW);

        checkExist(igfs, SUBDIR);
        checkExist(igfs, igfsSecondary, FILE_NEW);
        checkNotExist(igfs, igfsSecondary, FILE);
    }

    /**
     * Test move and rename in case source doesn't exist and the path being renamed is a file.
     *
     * @throws Exception If failed.
     */
    public void testMoveRenameFileSourceMissing() throws Exception {
        create(igfsSecondary, paths(DIR, SUBDIR, DIR_NEW, SUBDIR_NEW), paths(FILE));
        create(igfs, paths(DIR_NEW, SUBDIR_NEW), paths(FILE));

        igfs.rename(FILE, FILE_NEW);

        checkExist(igfs, DIR, SUBDIR);
        checkExist(igfs, igfsSecondary, FILE_NEW);
        checkNotExist(igfs, igfsSecondary, FILE);
    }

    /**
     * Test move and rename in case destination exists partially and the path being renamed is a file.
     *
     * @throws Exception If failed.
     */
    public void testMoveRenameFileDestinationMissingPartially() throws Exception {
        create(igfsSecondary, paths(DIR, SUBDIR, DIR_NEW, SUBDIR_NEW), paths(FILE));
        create(igfs, paths(DIR, SUBDIR, DIR_NEW), paths(FILE));

        igfs.rename(FILE, FILE_NEW);

        checkExist(igfs, SUBDIR_NEW);
        checkExist(igfs, igfsSecondary, FILE_NEW);
        checkNotExist(igfs, igfsSecondary, FILE);
    }

    /**
     * Test move and rename in case destination doesn't exist and the path being renamed is a file.
     *
     * @throws Exception If failed.
     */
    public void testMoveRenameFileDestinationMissing() throws Exception {
        create(igfsSecondary, paths(DIR, SUBDIR, DIR_NEW, SUBDIR_NEW), paths(FILE));
        create(igfs, paths(DIR, SUBDIR), paths(FILE));

        igfs.rename(FILE, FILE_NEW);

        checkExist(igfs, DIR_NEW, SUBDIR_NEW);
        checkExist(igfs, igfsSecondary, FILE_NEW);
        checkNotExist(igfs, igfsSecondary, FILE);
    }

    /**
     * Test move and rename in case source and destination exist partially and the path being renamed is a file.
     *
     * @throws Exception If failed.
     */
    public void testMoveRenameFileSourceAndDestinationMissingPartially() throws Exception {
        create(igfsSecondary, paths(DIR, SUBDIR, DIR_NEW, SUBDIR_NEW), paths(FILE));
        create(igfs, paths(DIR, DIR_NEW), null);

        igfs.rename(FILE, FILE_NEW);

        checkExist(igfs, SUBDIR, SUBDIR_NEW);
        checkExist(igfs, igfsSecondary, FILE_NEW);
        checkNotExist(igfs, igfsSecondary, FILE);
    }

    /**
     * Test move and rename in case source and destination don't exist and the path being renamed is a file.
     *
     * @throws Exception If failed.
     */
    public void testMoveRenameFileSourceAndDestinationMissing() throws Exception {
        create(igfsSecondary, paths(DIR, SUBDIR, DIR_NEW, SUBDIR_NEW), paths(FILE));
        create(igfs, null, null);

        igfs.rename(FILE, FILE_NEW);

        checkExist(igfs, DIR, SUBDIR, DIR_NEW, SUBDIR_NEW);
        checkExist(igfs, igfsSecondary, FILE_NEW);
        checkNotExist(igfs, igfsSecondary, FILE);
    }

    /**
     * Test file move and rename when destination is the root and source is missing partially.
     *
     * @throws Exception If failed.
     */
    public void testMoveRenameFileDestinationRootSourceMissingPartially() throws Exception {
        IgfsPath file = new IgfsPath("/" + FILE.name());

        create(igfsSecondary, paths(DIR, SUBDIR), paths(FILE));
        create(igfs, paths(DIR), null);

        igfs.rename(FILE, file);

        checkExist(igfs, SUBDIR);
        checkExist(igfs, igfsSecondary, file);
        checkNotExist(igfs, igfsSecondary, FILE);
    }

    /**
     * Test file move and rename when destination is the root and source is missing.
     *
     * @throws Exception If failed.
     */
    public void testMoveRenameFileDestinationRootSourceMissing() throws Exception {
        IgfsPath file = new IgfsPath("/" + FILE.name());

        create(igfsSecondary, paths(DIR, SUBDIR), paths(FILE));
        create(igfs, null, null);

        igfs.rename(FILE, file);

        checkExist(igfs, DIR, SUBDIR);
        checkExist(igfs, igfsSecondary, file);
        checkNotExist(igfs, igfsSecondary, FILE);
    }

    /**
     * Test file move and rename when source parent is the root and the source is missing.
     *
     * @throws Exception If failed.
     */
    public void testMoveRenameFileSourceParentRootSourceMissing() throws Exception {
        IgfsPath file = new IgfsPath("/" + FILE_NEW.name());

        create(igfsSecondary, paths(DIR_NEW, SUBDIR_NEW), paths(file));
        create(igfs, paths(DIR_NEW, SUBDIR_NEW), null);

        igfs.rename(file, FILE_NEW);

        checkExist(igfs, igfsSecondary, FILE_NEW);
        checkNotExist(igfs, igfsSecondary, file);
    }

    /**
     * Test file move and rename when source parent is the root and destination is missing partially.
     *
     * @throws Exception If failed.
     */
    public void testMoveRenameFileSourceParentRootDestinationMissingPartially() throws Exception {
        IgfsPath file = new IgfsPath("/" + FILE_NEW.name());

        create(igfsSecondary, paths(DIR_NEW, SUBDIR_NEW), paths(file));
        create(igfs, paths(DIR_NEW), null);

        igfs.rename(file, FILE_NEW);

        checkExist(igfs, SUBDIR_NEW);
        checkExist(igfs, igfsSecondary, FILE_NEW);
        checkNotExist(igfs, igfsSecondary, file);
    }

    /**
     * Test file move and rename when source parent is the root and destination is missing.
     *
     * @throws Exception If failed.
     */
    public void testMoveRenameFileSourceParentRootDestinationMissing() throws Exception {
        IgfsPath file = new IgfsPath("/" + FILE_NEW.name());

        create(igfsSecondary, paths(DIR_NEW, SUBDIR_NEW), paths(file));
        create(igfs, null, null);

        igfs.rename(file, FILE_NEW);

        checkExist(igfs, DIR_NEW, SUBDIR_NEW);
        checkExist(igfs, igfsSecondary, FILE_NEW);
        checkNotExist(igfs, igfsSecondary, file);
    }

    /**
     * Test move in case source exists partially and the path being renamed is a directory.
     *
     * @throws Exception If failed.
     */
    public void testMoveDirectorySourceMissingPartially() throws Exception {
        create(igfsSecondary, paths(DIR, SUBDIR, SUBSUBDIR, DIR_NEW, SUBDIR_NEW), null);
        create(igfs, paths(DIR, DIR_NEW, SUBDIR_NEW), null);

        igfs.rename(SUBSUBDIR, SUBDIR_NEW);

        checkExist(igfs, SUBDIR);
        checkExist(igfs, igfsSecondary, new IgfsPath(SUBDIR_NEW, SUBSUBDIR.name()));
        checkNotExist(igfs, igfsSecondary, SUBSUBDIR);
    }

    /**
     * Test move in case source doesn't exist and the path being renamed is a directory.
     *
     * @throws Exception If failed.
     */
    public void testMoveDirectorySourceMissing() throws Exception {
        create(igfsSecondary, paths(DIR, SUBDIR, SUBSUBDIR, DIR_NEW, SUBDIR_NEW), null);
        create(igfs, paths(DIR_NEW, SUBDIR_NEW), null);

        igfs.rename(SUBSUBDIR, SUBDIR_NEW);

        checkExist(igfs, DIR);
        checkExist(igfs, SUBDIR);
        checkExist(igfs, igfsSecondary, new IgfsPath(SUBDIR_NEW, SUBSUBDIR.name()));
        checkNotExist(igfs, igfsSecondary, SUBSUBDIR);
    }

    /**
     * Test move in case destination exists partially and the path being renamed is a directory.
     *
     * @throws Exception If failed.
     */
    public void testMoveDirectoryDestinationMissingPartially() throws Exception {
        create(igfsSecondary, paths(DIR, SUBDIR, SUBSUBDIR, DIR_NEW, SUBDIR_NEW), null);
        create(igfs, paths(DIR, SUBDIR, SUBSUBDIR, DIR_NEW), null);

        igfs.rename(SUBSUBDIR, SUBDIR_NEW);

        checkExist(igfs, SUBDIR_NEW);
        checkExist(igfs, igfsSecondary, new IgfsPath(SUBDIR_NEW, SUBSUBDIR.name()));
        checkNotExist(igfs, igfsSecondary, SUBSUBDIR);
    }

    /**
     * Test move in case destination doesn't exist and the path being renamed is a directory.
     *
     * @throws Exception If failed.
     */
    public void testMoveDirectoryDestinationMissing() throws Exception {
        create(igfsSecondary, paths(DIR, SUBDIR, SUBSUBDIR, DIR_NEW, SUBDIR_NEW), null);
        create(igfs, paths(DIR, SUBDIR, SUBSUBDIR), null);

        igfs.rename(SUBSUBDIR, SUBDIR_NEW);

        checkExist(igfs, DIR_NEW, SUBDIR_NEW);
        checkExist(igfs, igfsSecondary, new IgfsPath(SUBDIR_NEW, SUBSUBDIR.name()));
        checkNotExist(igfs, igfsSecondary, SUBSUBDIR);
    }

    /**
     * Test move in case source and destination exist partially and the path being renamed is a directory.
     *
     * @throws Exception If failed.
     */
    public void testMoveDirectorySourceAndDestinationMissingPartially() throws Exception {
        create(igfsSecondary, paths(DIR, SUBDIR, SUBSUBDIR, DIR_NEW, SUBDIR_NEW), null);
        create(igfs, paths(DIR, DIR_NEW), null);

        igfs.rename(SUBSUBDIR, SUBDIR_NEW);

        checkExist(igfs, SUBDIR, SUBDIR_NEW);
        checkExist(igfs, igfsSecondary, new IgfsPath(SUBDIR_NEW, SUBSUBDIR.name()));
        checkNotExist(igfs, igfsSecondary, SUBSUBDIR);
    }

    /**
     * Test move in case source and destination don't exist and the path being renamed is a directory.
     *
     * @throws Exception If failed.
     */
    public void testMoveDirectorySourceAndDestinationMissing() throws Exception {
        create(igfsSecondary, paths(DIR, SUBDIR, SUBSUBDIR, DIR_NEW, SUBDIR_NEW), null);
        create(igfs, null, null);

        igfs.rename(SUBSUBDIR, SUBDIR_NEW);

        checkExist(igfs, DIR, SUBDIR, DIR_NEW, SUBDIR_NEW);
        checkExist(igfs, igfsSecondary, new IgfsPath(SUBDIR_NEW, SUBSUBDIR.name()));
        checkNotExist(igfs, igfsSecondary, SUBSUBDIR);
    }

    /**
     * Test directory  move when destination is the root and source is missing partially.
     *
     * @throws Exception If failed.
     */
    public void testMoveDirectoryDestinationRootSourceMissingPartially() throws Exception {
        create(igfsSecondary, paths(DIR, SUBDIR, SUBSUBDIR), null);
        create(igfs, paths(DIR), null);

        igfs.rename(SUBSUBDIR, IgfsPath.ROOT);

        checkExist(igfs, SUBDIR);
        checkExist(igfs, igfsSecondary, new IgfsPath("/" + SUBSUBDIR.name()));
        checkNotExist(igfs, igfsSecondary, SUBSUBDIR);
    }

    /**
     * Test directory move when destination is the root and source is missing.
     *
     * @throws Exception If failed.
     */
    public void testMoveDirectoryDestinationRootSourceMissing() throws Exception {
        create(igfsSecondary, paths(DIR, SUBDIR, SUBSUBDIR), null);
        create(igfs, null, null);

        igfs.rename(SUBSUBDIR, IgfsPath.ROOT);

        checkExist(igfs, DIR, SUBDIR);
        checkExist(igfs, igfsSecondary, new IgfsPath("/" + SUBSUBDIR.name()));
        checkNotExist(igfs, igfsSecondary, SUBSUBDIR);
    }

    /**
     * Test directory move when source parent is the root and the source folder is missing locally.
     *
     * @throws Exception If failed.
     */
    public void testMoveDirectorySourceParentRootSourceMissing() throws Exception {
        IgfsPath dir = new IgfsPath("/" + SUBSUBDIR.name());

        create(igfsSecondary, paths(DIR_NEW, SUBDIR_NEW, dir), null);
        create(igfs, paths(DIR_NEW, SUBDIR_NEW), null);

        igfs.rename(dir, SUBDIR_NEW);

        checkExist(igfs, igfsSecondary, new IgfsPath(SUBDIR_NEW, SUBSUBDIR.name()));
        checkNotExist(igfs, igfsSecondary, dir);
    }

    /**
     * Test directory move when source parent is the root and destination is missing partially.
     *
     * @throws Exception If failed.
     */
    public void testMoveDirectorySourceParentRootDestinationMissingPartially() throws Exception {
        IgfsPath dir = new IgfsPath("/" + SUBSUBDIR.name());

        create(igfsSecondary, paths(DIR_NEW, SUBDIR_NEW, dir), null);
        create(igfs, paths(DIR_NEW), null);

        igfs.rename(dir, SUBDIR_NEW);

        checkExist(igfs, SUBDIR_NEW);
        checkExist(igfs, igfsSecondary, new IgfsPath(SUBDIR_NEW, SUBSUBDIR.name()));
        checkNotExist(igfs, igfsSecondary, dir);
    }

    /**
     * Test directory move when source parent is the root and destination is missing.
     *
     * @throws Exception If failed.
     */
    public void testMoveDirectorySourceParentRootDestinationMissing() throws Exception {
        IgfsPath dir = new IgfsPath("/" + SUBSUBDIR.name());

        create(igfsSecondary, paths(DIR_NEW, SUBDIR_NEW, dir), null);
        create(igfs, null, null);

        igfs.rename(dir, SUBDIR_NEW);

        checkExist(igfs, DIR_NEW, SUBDIR_NEW);
        checkExist(igfs, igfsSecondary, new IgfsPath(SUBDIR_NEW, SUBSUBDIR.name()));
        checkNotExist(igfs, igfsSecondary, dir);
    }

    /**
     * Test move and rename in case source exists partially and the path being renamed is a directory.
     *
     * @throws Exception If failed.
     */
    public void testMoveRenameDirectorySourceMissingPartially() throws Exception {
        create(igfsSecondary, paths(DIR, SUBDIR, SUBSUBDIR, DIR_NEW, SUBDIR_NEW), null);
        create(igfs, paths(DIR, DIR_NEW, SUBDIR_NEW), null);

        igfs.rename(SUBSUBDIR, SUBSUBDIR_NEW);

        checkExist(igfs, SUBDIR);
        checkExist(igfs, igfsSecondary, SUBSUBDIR_NEW);
        checkNotExist(igfs, igfsSecondary, SUBSUBDIR);
    }

    /**
     * Test move and rename in case source doesn't exist and the path being renamed is a directory.
     *
     * @throws Exception If failed.
     */
    public void testMoveRenameDirectorySourceMissing() throws Exception {
        create(igfsSecondary, paths(DIR, SUBDIR, SUBSUBDIR, DIR_NEW, SUBDIR_NEW), null);
        create(igfs, paths(DIR_NEW, SUBDIR_NEW), null);

        igfs.rename(SUBSUBDIR, SUBSUBDIR_NEW);

        checkExist(igfs, DIR);
        checkExist(igfs, SUBDIR);
        checkExist(igfs, igfsSecondary, SUBSUBDIR_NEW);
        checkNotExist(igfs, igfsSecondary, SUBSUBDIR);
    }

    /**
     * Test move and rename in case destination exists partially and the path being renamed is a directory.
     *
     * @throws Exception If failed.
     */
    public void testMoveRenameDirectoryDestinationMissingPartially() throws Exception {
        create(igfsSecondary, paths(DIR, SUBDIR, SUBSUBDIR, DIR_NEW, SUBDIR_NEW), null);
        create(igfs, paths(DIR, SUBDIR, SUBSUBDIR, DIR_NEW), null);

        igfs.rename(SUBSUBDIR, SUBSUBDIR_NEW);

        checkExist(igfs, SUBDIR_NEW);
        checkExist(igfs, igfsSecondary, SUBSUBDIR_NEW);
        checkNotExist(igfs, igfsSecondary, SUBSUBDIR);
    }

    /**
     * Test move and rename in case destination doesn't exist and the path being renamed is a directory.
     *
     * @throws Exception If failed.
     */
    public void testMoveRenameDirectoryDestinationMissing() throws Exception {
        create(igfsSecondary, paths(DIR, SUBDIR, SUBSUBDIR, DIR_NEW, SUBDIR_NEW), null);
        create(igfs, paths(DIR, SUBDIR, SUBSUBDIR), null);

        igfs.rename(SUBSUBDIR, SUBSUBDIR_NEW);

        checkExist(igfs, DIR_NEW, SUBDIR_NEW);
        checkExist(igfs, igfsSecondary, SUBSUBDIR_NEW);
        checkNotExist(igfs, igfsSecondary, SUBSUBDIR);
    }

    /**
     * Test move and rename in case source and destination exist partially and the path being renamed is a directory.
     *
     * @throws Exception If failed.
     */
    public void testMoveRenameDirectorySourceAndDestinationMissingPartially() throws Exception {
        create(igfsSecondary, paths(DIR, SUBDIR, SUBSUBDIR, DIR_NEW, SUBDIR_NEW), null);
        create(igfs, paths(DIR, DIR_NEW), null);

        igfs.rename(SUBSUBDIR, SUBSUBDIR_NEW);

        checkExist(igfs, SUBDIR, SUBDIR_NEW);
        checkExist(igfs, igfsSecondary, SUBSUBDIR_NEW);
        checkNotExist(igfs, igfsSecondary, SUBSUBDIR);
    }

    /**
     * Test move and rename in case source and destination don't exist and the path being renamed is a directory.
     *
     * @throws Exception If failed.
     */
    public void testMoveRenameDirectorySourceAndDestinationMissing() throws Exception {
        create(igfsSecondary, paths(DIR, SUBDIR, SUBSUBDIR, DIR_NEW, SUBDIR_NEW), null);
        create(igfs, null, null);

        igfs.rename(SUBSUBDIR, SUBSUBDIR_NEW);

        checkExist(igfs, DIR, SUBDIR, DIR_NEW, SUBDIR_NEW);
        checkExist(igfs, igfsSecondary, SUBSUBDIR_NEW);
        checkNotExist(igfs, igfsSecondary, SUBSUBDIR);
    }

    /**
     * Test directory move and rename when destination is the root and source is missing partially.
     *
     * @throws Exception If failed.
     */
    public void testMoveRenameDirectoryDestinationRootSourceMissingPartially() throws Exception {
        IgfsPath dir = new IgfsPath("/" + SUBSUBDIR.name());

        create(igfsSecondary, paths(DIR, SUBDIR, SUBSUBDIR), null);
        create(igfs, paths(DIR), null);

        igfs.rename(SUBSUBDIR, dir);

        checkExist(igfs, SUBDIR);
        checkExist(igfs, igfsSecondary, dir);
        checkNotExist(igfs, igfsSecondary, SUBSUBDIR);
    }

    /**
     * Test directory move and rename when destination is the root and source is missing.
     *
     * @throws Exception If failed.
     */
    public void testMoveRenameDirectoryDestinationRootSourceMissing() throws Exception {
        IgfsPath dir = new IgfsPath("/" + SUBSUBDIR.name());

        create(igfsSecondary, paths(DIR, SUBDIR, SUBSUBDIR), null);
        create(igfs, null, null);

        igfs.rename(SUBSUBDIR, dir);

        checkExist(igfs, DIR, SUBDIR);
        checkExist(igfs, igfsSecondary, dir);
        checkNotExist(igfs, igfsSecondary, SUBSUBDIR);
    }

    /**
     * Test directory move and rename when source parent is the root and the source is missing locally.
     *
     * @throws Exception If failed.
     */
    public void testMoveRenameDirectorySourceParentRootSourceMissing() throws Exception {
        IgfsPath dir = new IgfsPath("/" + SUBSUBDIR_NEW.name());

        create(igfsSecondary, paths(DIR_NEW, SUBDIR_NEW, dir), null);
        create(igfs, paths(DIR_NEW, SUBDIR_NEW), null);

        igfs.rename(dir, SUBSUBDIR_NEW);

        checkExist(igfs, igfsSecondary, SUBSUBDIR_NEW);
        checkNotExist(igfs, igfsSecondary, dir);
    }

    /**
     * Test directory move and rename when source parent is the root and destination is missing partially.
     *
     * @throws Exception If failed.
     */
    public void testMoveRenameDirectorySourceParentRootDestinationMissingPartially() throws Exception {
        IgfsPath dir = new IgfsPath("/" + SUBSUBDIR_NEW.name());

        create(igfsSecondary, paths(DIR_NEW, SUBDIR_NEW, dir), null);
        create(igfs, paths(DIR_NEW), null);

        igfs.rename(dir, SUBSUBDIR_NEW);

        checkExist(igfs, SUBDIR_NEW);
        checkExist(igfs, igfsSecondary, SUBSUBDIR_NEW);
        checkNotExist(igfs, igfsSecondary, dir);
    }

    /**
     * Test directory move and rename when source parent is the root and destination is missing.
     *
     * @throws Exception If failed.
     */
    public void testMoveRenameDirectorySourceParentRootDestinationMissing() throws Exception {
        IgfsPath dir = new IgfsPath("/" + SUBSUBDIR_NEW.name());

        create(igfsSecondary, paths(DIR_NEW, SUBDIR_NEW, dir), null);
        create(igfs, null, null);

        igfs.rename(dir, SUBSUBDIR_NEW);

        checkExist(igfs, DIR_NEW, SUBDIR_NEW);
        checkExist(igfs, igfsSecondary, SUBSUBDIR_NEW);
        checkNotExist(igfs, igfsSecondary, dir);
    }

    /**
     * Test mkdirs in case parent exists remotely, but some part of the parent path doesn't exist locally.
     *
     * @throws Exception If failed.
     */
    public void testMkdirsParentPathMissingPartially() throws Exception {
        Map<String, String> props = null;

        if (permissionsSupported())
            props = properties(null, null, "0555"); // mkdirs command doesn't propagate user info.

        create(igfsSecondary, paths(DIR, SUBDIR), null);
        create(igfs, paths(DIR), null);

        igfs.mkdirs(SUBSUBDIR, props);

        // Ensure that directory was created and properties are propagated.
        checkExist(igfs, SUBDIR);
        checkExist(igfs, igfsSecondary, SUBSUBDIR);

        if (permissionsSupported()) {
            // Check only permissions because user and group will always be present in Hadoop secondary filesystem.
            assertEquals(props.get(IgfsUtils.PROP_PERMISSION), igfsSecondary.permissions(SUBSUBDIR.toString()));

            // We check only permission because IGFS client adds username and group name explicitly.
            assertEquals(props.get(IgfsUtils.PROP_PERMISSION),
                igfs.info(SUBSUBDIR).properties().get(IgfsUtils.PROP_PERMISSION));
        }
    }

    /**
     * Test mkdirs in case parent exists remotely, but no parents exist locally.
     *
     * @throws Exception If failed.
     */
    public void testMkdrisParentPathMissing() throws Exception {
        Map<String, String> props = null;

        if (permissionsSupported())
            props = properties(null, null, "0555"); // mkdirs command doesn't propagate user info.

        create(igfsSecondary, paths(DIR, SUBDIR), null);
        create(igfs, null, null);

        igfs.mkdirs(SUBSUBDIR, props);

        // Ensure that directory was created and properties are propagated.
        checkExist(igfs, DIR);
        checkExist(igfs, SUBDIR);
        checkExist(igfs, igfsSecondary, SUBSUBDIR);

        if (permissionsSupported()) {
            // Check only permission because in case of Hadoop secondary Fs user and group will always be present:
            assertEquals(props.get(IgfsUtils.PROP_PERMISSION), igfsSecondary.permissions(SUBSUBDIR.toString()));

            // We check only permission because IGFS client adds username and group name explicitly.
            assertEquals(props.get(IgfsUtils.PROP_PERMISSION),
                igfs.info(SUBSUBDIR).properties().get(IgfsUtils.PROP_PERMISSION));
        }
    }

    /**
     * Test delete in case parent exists remotely, but some part of the parent path doesn't exist locally.
     *
     * @throws Exception If failed.
     */
    public void testDeletePathMissingPartially() throws Exception {
        create(igfsSecondary, paths(DIR, SUBDIR, SUBSUBDIR), paths(FILE));
        create(igfs, paths(DIR), null);

        igfs.delete(SUBDIR, true);

        checkExist(igfs, DIR);
        checkNotExist(igfs, igfsSecondary, SUBDIR, SUBSUBDIR, FILE);
    }

    /**
     * Test delete in case parent exists remotely, but no parents exist locally.
     *
     * @throws Exception If failed.
     */
    public void testDeletePathMissing() throws Exception {
        create(igfsSecondary, paths(DIR, SUBDIR, SUBSUBDIR), paths(FILE));
        create(igfs, null, null);

        igfs.delete(SUBDIR, true);

        checkExist(igfs, DIR);
        checkNotExist(igfs, igfsSecondary, SUBDIR, SUBSUBDIR, FILE);
    }

    /**
     * Test delete when the path parent is the root and the path is missing locally.
     *
     * @throws Exception If failed.
     */
    public void testDeleteParentRootPathMissing() throws Exception {
        create(igfsSecondary, paths(DIR, SUBDIR, SUBSUBDIR), paths(FILE));
        create(igfs, null, null);

        igfs.delete(DIR, true);

        checkNotExist(igfs, igfsSecondary, DIR, SUBDIR, SUBSUBDIR, FILE);
    }

    /**
     * Test update in case file exists remotely, but some part of the path doesn't exist locally.
     *
     * @throws Exception If failed.
     */
    public void testUpdatePathMissingPartially() throws Exception {
        if(!propertiesSupported())
            return;

        Map<String, String> propsSubDir = properties("subDirOwner", "subDirGroup", "0555");
        Map<String, String> propsFile = properties("fileOwner", "fileGroup", "0666");

        create(igfsSecondary, paths(DIR, SUBDIR), paths(FILE));
        create(igfs, paths(DIR), null);

        // Set different properties to the sub-directory.
        igfsSecondaryFileSystem.update(SUBDIR, propsSubDir);

        igfs.update(FILE, propsFile);

        // Ensure missing entries were re-created locally.
        checkExist(igfs, SUBDIR, FILE);

        // Ensure properties propagation.
        assertEquals(propsSubDir, igfsSecondary.properties(SUBDIR.toString()));
        assertEquals(propsSubDir, igfs.info(SUBDIR).properties());

        assertEquals(propsFile, igfsSecondary.properties(FILE.toString()));
        assertEquals(propsFile, igfs.info(FILE).properties());
    }

    /**
     * Test update in case file exists remotely, but neither the file nor all it's parents exist locally.
     *
     * @throws Exception If failed.
     */
    public void testUpdatePathMissing() throws Exception {
        if(!propertiesSupported())
            return;

        Map<String, String> propsSubDir = properties("subDirOwner", "subDirGroup", "0555");
        Map<String, String> propsFile = properties("fileOwner", "fileGroup", "0666");

        create(igfsSecondary, paths(DIR, SUBDIR), paths(FILE));
        create(igfs, null, null);

        // Set different properties to the sub-directory.
        igfsSecondaryFileSystem.update(SUBDIR, propsSubDir);

        igfs.update(FILE, propsFile);

        // Ensure missing entries were re-created locally.
        checkExist(igfs, DIR, SUBDIR, FILE);

        // Ensure properties propagation.
        assertEquals(propsSubDir, igfsSecondary.properties(SUBDIR.toString()));
        assertEquals(propsSubDir, igfs.info(SUBDIR).properties());

        assertEquals(propsFile, igfsSecondary.properties(FILE.toString()));
        assertEquals(propsFile, igfs.info(FILE).properties());
    }

    /**
     * Test update when parent is the root and the path being updated is missing locally.
     *
     * @throws Exception If failed.
     */
    public void testUpdateParentRootPathMissing() throws Exception {
        doUpdateParentRootPathMissing(properties("owner", "group", "0555"));
    }

    /**
     * Test update when parent is the root and the path being updated is missing locally.
     *
     * @param props Properties.
     * @throws Exception If failed.
     */
    protected void doUpdateParentRootPathMissing(Map<String, String> props) throws Exception {
        if (!propertiesSupported())
            return;

        create(igfsSecondary, paths(DIR), null);
        create(igfs, null, null);

        igfs.update(DIR, props);

        checkExist(igfs, DIR);

        assertTrue(propertiesContains(igfsSecondary.properties(DIR.toString()), props));
        assertTrue(propertiesContains(igfs.info(DIR).properties(), props));
    }

    /**
     * Test file open in case it doesn't exist locally.
     *
     * @throws Exception If failed.
     */
    public void testOpenMissing() throws Exception {
        create(igfsSecondary, paths(DIR, SUBDIR), null);
        create(igfs, null, null);

        createFile(igfsSecondary, FILE, chunk);

        checkFileContent(igfs, FILE, chunk);
    }

    /**
     * Test create when parent directory is partially missing locally.
     *
     * @throws Exception If failed.
     */
    public void testCreateParentMissingPartially() throws Exception {
        create(igfsSecondary, paths(DIR, SUBDIR), null);
        create(igfs, paths(DIR), null);

        createFile(igfs, FILE, true, chunk);

        // Ensure that directory structure was created.
        checkExist(igfs, igfsSecondary, SUBDIR);
        checkFile(igfs, igfsSecondary, FILE, chunk);
    }

    /**
     * Test properties set on partially missing directory.
     *
     * @throws Exception If failed.
     */
    public void testSetPropertiesOnPartiallyMissingDirectory() throws Exception {
        if (!propertiesSupported())
            return;

        Map<String, String> props = properties("owner", "group", "0555");

        create(igfsSecondary, paths(DIR, SUBDIR), null);
        create(igfs, paths(DIR), null);

        igfsSecondaryFileSystem.update(SUBDIR, props);

        // Ensure properties propagation of the created subdirectory.
        assertEquals(props, igfs.info(SUBDIR).properties());
    }

    /**
     * Test create when parent directory is missing locally.
     *
     * @throws Exception If failed.
     */
    public void testCreateParentMissing() throws Exception {
        create(igfsSecondary, paths(DIR, SUBDIR), null);
        create(igfs, null, null);

        createFile(igfs, FILE, true, chunk);

        checkExist(igfs, igfsSecondary, SUBDIR);
        checkFile(igfs, igfsSecondary, FILE, chunk);
    }

    /**
     * Test properties set on missing directory.
     *
     * @throws Exception If failed.
     */
    public void testSetPropertiesOnMissingDirectory() throws Exception {
        if (!propertiesSupported())
            return;

        Map<String, String> propsDir = properties("ownerDir", "groupDir", "0555");
        Map<String, String> propsSubDir = properties("ownerSubDir", "groupSubDir", "0666");

        create(igfsSecondary, paths(DIR, SUBDIR), null);
        create(igfs, null, null);

        igfsSecondaryFileSystem.update(DIR, propsDir);
        igfsSecondaryFileSystem.update(SUBDIR, propsSubDir);

        // Ensure properties propagation of the created directories.
        assertEquals(propsDir, igfs.info(DIR).properties());
        assertEquals(propsSubDir, igfs.info(SUBDIR).properties());
    }

    /**
     * Test append when parent directory is partially missing locally.
     *
     * @throws Exception If failed.
     */
    public void testAppendParentMissingPartially() throws Exception {
        if (!appendSupported())
            return;

        create(igfsSecondary, paths(DIR, SUBDIR), null);
        create(igfs, paths(DIR), null);

        createFile(igfsSecondary, FILE, /*BLOCK_SIZE,*/ chunk);

        appendFile(igfs, FILE, chunk);

        // Ensure that directory structure was created.
        checkExist(igfs, igfsSecondary, SUBDIR);
        checkFile(igfs, igfsSecondary, FILE, chunk, chunk);
    }

    /**
     * Test append when parent directory is missing locally.
     *
     * @throws Exception If failed.
     */
    public void testAppendParentMissing() throws Exception {
        if (!appendSupported())
            return;

        create(igfsSecondary, paths(DIR, SUBDIR), null);
        create(igfs, null, null);

        createFile(igfsSecondary, FILE, /*BLOCK_SIZE,*/ chunk);

        appendFile(igfs, FILE, chunk);

        checkExist(igfs, igfsSecondary, SUBDIR);
        checkFile(igfs, igfsSecondary, FILE, chunk, chunk);
    }

    /**
     * Ensure that in case we rename the folder A and delete it at the same time, only one of these requests succeed.
     * Initially file system entries are created only in the secondary file system.
     *
     * @throws Exception If failed.
     */
    public void testConcurrentRenameDeleteSourceRemote() throws Exception {
        for (int i = 0; i < REPEAT_CNT; i++) {
            final CyclicBarrier barrier = new CyclicBarrier(2);

            create(igfsSecondary, paths(DIR, SUBDIR, DIR_NEW), paths());

            IgniteInternalFuture<Boolean> res1 = execute(new Callable<Boolean>() {
                @Override public Boolean call() throws Exception {
                    U.awaitQuiet(barrier);

                    try {
                        igfs.rename(SUBDIR, SUBDIR_NEW);

                        return true;
                    }
                    catch (IgniteException ignored) {
                        return false;
                    }
                }
            });

            IgniteInternalFuture<Boolean> res2 = execute(new Callable<Boolean>() {
                @Override public Boolean call() throws Exception {
                    U.awaitQuiet(barrier);

                    return igfs.delete(SUBDIR, true);
                }
            });

            res1.get();
            res2.get();

            if (res1.get()) {
                assert !res2.get(); // Rename succeeded, so delete must fail.

                checkExist(igfs, igfsSecondary, DIR, DIR_NEW, SUBDIR_NEW);
                checkNotExist(igfs, igfsSecondary, SUBDIR);
            }
            else {
                assert res2.get(); // Rename failed because delete succeeded.

                checkExist(igfs, DIR); // DIR_NEW should not be synchronized with he primary IGFS.
                checkExist(igfsSecondary, DIR, DIR_NEW);
                checkNotExist(igfs, igfsSecondary, SUBDIR, SUBDIR_NEW);
            }

            clear(igfs, igfsSecondary);
        }
    }

    /**
     * Ensure that in case we rename the folder A to B and delete B at the same time, FS consistency is not compromised.
     * Initially file system entries are created only in the secondary file system.
     *
     * @throws Exception If failed.
     */
    public void testConcurrentRenameDeleteDestinationRemote() throws Exception {
        for (int i = 0; i < REPEAT_CNT; i++) {
            final CyclicBarrier barrier = new CyclicBarrier(2);

            create(igfsSecondary, paths(DIR, SUBDIR, DIR_NEW), paths());

            IgniteInternalFuture<Boolean> res1 = execute(new Callable<Boolean>() {
                @Override public Boolean call() throws Exception {
                    U.awaitQuiet(barrier);

                    try {
                        igfs.rename(SUBDIR, SUBDIR_NEW);

                        return true;
                    }
                    catch (IgniteException ignored) {
                        return false;
                    }
                }
            });

            IgniteInternalFuture<Boolean> res2 = execute(new Callable<Boolean>() {
                @Override public Boolean call() throws Exception {
                    U.awaitQuiet(barrier);

                    return igfs.delete(SUBDIR_NEW, true);
                }
            });

            assert res1.get();

            if (res2.get()) {
                // Delete after rename.
                checkExist(igfs, igfsSecondary, DIR, DIR_NEW);
                checkNotExist(igfs, igfsSecondary, SUBDIR, SUBDIR_NEW);
            }
            else {
                // Delete before rename.
                checkExist(igfs, igfsSecondary, DIR, DIR_NEW, SUBDIR_NEW);
                checkNotExist(igfs, igfsSecondary, SUBDIR);
            }

            clear(igfs, igfsSecondary);
        }
    }

    /**
     * Ensure file system consistency in case two concurrent rename requests are executed: A -> B and B -> A.
     * Initially file system entries are created only in the secondary file system.
     *
     * @throws Exception If failed.
     */
    public void testConcurrentRenamesRemote() throws Exception {
        for (int i = 0; i < REPEAT_CNT; i++) {
            final CyclicBarrier barrier = new CyclicBarrier(2);

            create(igfsSecondary, paths(DIR, SUBDIR, DIR_NEW), paths());

            IgniteInternalFuture<Boolean> res1 = execute(new Callable<Boolean>() {
                @Override public Boolean call() throws Exception {
                    U.awaitQuiet(barrier);

                    try {
                        igfs.rename(SUBDIR, SUBDIR_NEW);

                        return true;
                    }
                    catch (IgniteException ignored) {
                        return false;
                    }
                }
            });

            IgniteInternalFuture<Boolean> res2 = execute(new Callable<Boolean>() {
                @Override public Boolean call() throws Exception {
                    U.awaitQuiet(barrier);

                    try {
                        igfs.rename(SUBDIR_NEW, SUBDIR);

                        return true;
                    }
                    catch (IgniteException ignored) {
                        return false;
                    }
                }
            });

            res1.get();
            res2.get();

            assert res1.get(); // First rename must be successful anyway.

            if (res2.get()) {
                checkExist(igfs, igfsSecondary, DIR, SUBDIR, DIR_NEW);
                checkNotExist(igfs, igfsSecondary, SUBDIR_NEW);
            }
            else {
                checkExist(igfs, igfsSecondary, DIR, DIR_NEW, SUBDIR_NEW);
                checkNotExist(igfs, igfsSecondary, SUBDIR);
            }

            clear(igfs, igfsSecondary);
        }
    }

    /**
     * Ensure that in case we delete the folder A and delete its parent at the same time, resulting file system
     * structure is consistent. Initially file system entries are created only in the secondary file system.
     *
     * @throws Exception If failed.
     */
    public void testConcurrentDeletesRemote() throws Exception {
        for (int i = 0; i < REPEAT_CNT; i++) {
            final CyclicBarrier barrier = new CyclicBarrier(2);

            create(igfsSecondary, paths(DIR, SUBDIR, SUBSUBDIR), paths());

            IgniteInternalFuture<Boolean> res1 = execute(new Callable<Boolean>() {
                @Override public Boolean call() throws Exception {
                    U.awaitQuiet(barrier);

                    try {
                        igfs.delete(SUBDIR, true);

                        return true;
                    }
                    catch (IgniteException ignored) {
                        return false;
                    }
                }
            });

            IgniteInternalFuture<Boolean> res2 = execute(new Callable<Boolean>() {
                @Override public Boolean call() throws Exception {
                    U.awaitQuiet(barrier);

                    try {
                        igfs.delete(SUBSUBDIR, true);

                        return true;
                    }
                    catch (IgniteException ignored) {
                        return false;
                    }
                }
            });

            assert res1.get(); // Delete on the parent must succeed anyway.
            res2.get();

            checkExist(igfs, igfsSecondary, DIR);
            checkNotExist(igfs, igfsSecondary, SUBDIR, SUBSUBDIR);

            clear(igfs, igfsSecondary);
        }
    }

    /**
     * Checks file access & modification time equality in the file itself and in the same file found through
     * the listing of its parent.
     *
     * @param fs The file system.
     * @param p The file path.
     *
     * @return Tuple of access and modification times of the file.
     */
    private T2<Long, Long> checkParentListingTime(IgfsSecondaryFileSystem fs, IgfsPath p) {
        IgfsFile f0 = fs.info(p);

        T2<Long, Long> t0 = new T2<>(f0.accessTime(), f0.modificationTime());

        // Root cannot be seen through the parent listing:
        if (!F.eq(IgfsPath.ROOT, p)) {
            assertNotNull(f0);

            Collection<IgfsFile> listing = fs.listFiles(p.parent());

            IgfsFile f1 = null;

            for (IgfsFile fi : listing) {
                if (F.eq(fi.path(), p)) {
                    f1 = fi;

                    break;
                }
            }

            assertNotNull(f1); // file should be found in parent listing.

            T2<Long, Long> t1 = new T2<>(f1.accessTime(), f1.modificationTime());

            assertEquals(t0, t1);
        }

        return t0;
    }

    /**
     * Test for file modification time upwards propagation when files are
     * created on the secondary file system and initially
     * unknown on the primary file system.
     *
     * @throws Exception On error.
     */
    public void testAccessAndModificationTimeUpwardsPropagation() throws Exception {
        create(igfsSecondary, paths(DIR, SUBDIR), paths(FILE, FILE2));

        T2<Long,Long> timesDir0 = checkParentListingTime(igfsSecondaryFileSystem, DIR);
        T2<Long,Long> timesSubDir0 = checkParentListingTime(igfsSecondaryFileSystem, SUBDIR);
        T2<Long,Long> timesFile0 = checkParentListingTime(igfsSecondaryFileSystem, FILE);
        T2<Long,Long> timesFile20 = checkParentListingTime(igfsSecondaryFileSystem, FILE2);

        Thread.sleep(500L);

        T2<Long,Long> timesDir1 = checkParentListingTime(igfs.asSecondary(), DIR);
        T2<Long,Long> timesSubDir1 = checkParentListingTime(igfs.asSecondary(), SUBDIR);
        T2<Long,Long> timesFile1 = checkParentListingTime(igfs.asSecondary(), FILE);
        T2<Long,Long> timesFile21 = checkParentListingTime(igfs.asSecondary(), FILE2);

        assertEquals(timesDir0, timesDir1);
        assertEquals(timesSubDir0, timesSubDir1);
        assertEquals(timesFile0, timesFile1);
        assertEquals(timesFile20, timesFile21);
    }

    /**
     * Test setTimes method when path is partially missing.
     *
     * @throws Exception If failed.
     */
    public void testSetTimesMissingPartially() throws Exception {
        if (!timesSupported())
            return;

        create(igfs, paths(DIR), null);

        createFile(igfsSecondary, FILE, chunk);

        igfs.setTimes(FILE, Long.MAX_VALUE - 1, Long.MAX_VALUE);

        IgfsFile info = igfs.info(FILE);

        assert info != null;

        assertEquals(Long.MAX_VALUE - 1, info.accessTime());
        assertEquals(Long.MAX_VALUE, info.modificationTime());

        T2<Long, Long> secondaryTimes = igfsSecondary.times(FILE.toString());

        assertEquals(info.accessTime(), (long) secondaryTimes.get1());
        assertEquals(info.modificationTime(), (long) secondaryTimes.get2());

        try {
            igfs.setTimes(FILE2, Long.MAX_VALUE, Long.MAX_VALUE);

            fail("Exception is not thrown for missing file.");
        } catch (Exception ignore) {
            // No-op.
        }
    }

    /**
<<<<<<< HEAD
     * @param allProps All properties.
     * @param checkedProps Checked properies
     * @return {@code true} If allchecked properties are contained in the #propsAll.
     */
    public static boolean propertiesContains(Map<String, String> allProps, Map<String, String> checkedProps) {
        for (String name : checkedProps.keySet())
            if (!checkedProps.get(name).equals(allProps.get(name))) {
                System.err.println("All properties: " + allProps);
                System.err.println("Checked properties: " + checkedProps);
                return false;
            }

        return true;
=======
     *
     * @throws Exception If failed.
     */
    public void testSecondarySize() throws Exception {
        igfs.mkdirs(SUBDIR);

        createFile(igfsSecondary, FILE, chunk);
        createFile(igfsSecondary, new IgfsPath(SUBDIR, "file2"), chunk);

        assertEquals(chunk.length, igfs.size(FILE));
        assertEquals(chunk.length * 2, igfs.size(SUBDIR));
>>>>>>> 409f043b
    }
}<|MERGE_RESOLUTION|>--- conflicted
+++ resolved
@@ -1615,7 +1615,20 @@
     }
 
     /**
-<<<<<<< HEAD
+     *
+     * @throws Exception If failed.
+     */
+    public void testSecondarySize() throws Exception {
+        igfs.mkdirs(SUBDIR);
+
+        createFile(igfsSecondary, FILE, chunk);
+        createFile(igfsSecondary, new IgfsPath(SUBDIR, "file2"), chunk);
+
+        assertEquals(chunk.length, igfs.size(FILE));
+        assertEquals(chunk.length * 2, igfs.size(SUBDIR));
+    }
+
+    /**
      * @param allProps All properties.
      * @param checkedProps Checked properies
      * @return {@code true} If allchecked properties are contained in the #propsAll.
@@ -1629,18 +1642,5 @@
             }
 
         return true;
-=======
-     *
-     * @throws Exception If failed.
-     */
-    public void testSecondarySize() throws Exception {
-        igfs.mkdirs(SUBDIR);
-
-        createFile(igfsSecondary, FILE, chunk);
-        createFile(igfsSecondary, new IgfsPath(SUBDIR, "file2"), chunk);
-
-        assertEquals(chunk.length, igfs.size(FILE));
-        assertEquals(chunk.length * 2, igfs.size(SUBDIR));
->>>>>>> 409f043b
     }
 }