--- conflicted
+++ resolved
@@ -473,53 +473,6 @@
     }
 
     /**
-<<<<<<< HEAD
-=======
-     * @throws Exception if failed.
-     */
-    public void testCheckpointHistory() throws Exception {
-        Ignite ignite = startGrid();
-
-        ignite.cluster().active(true);
-
-        try {
-            GridCacheDatabaseSharedManager dbMgr = (GridCacheDatabaseSharedManager)((IgniteEx)ignite).context()
-                .cache().context().database();
-
-            dbMgr.waitForCheckpoint("test");
-
-            // This number depends on wal history size.
-            int entries = WAL_HIST_SIZE * 2;
-
-            IgniteCache<Integer, Integer> cache = ignite.cache(CACHE_NAME);
-
-            for (int i = 0; i < entries; i++) {
-                // Put to partition 0.
-                cache.put(i * PARTS, i * PARTS);
-
-                // Put to partition 1.
-                cache.put(i * PARTS + 1, i * PARTS + 1);
-
-                dbMgr.waitForCheckpoint("test");
-            }
-
-            CheckpointHistory hist = dbMgr.checkpointHistory();
-
-            assertTrue(hist.checkpoints().size() <= WAL_HIST_SIZE);
-
-            File cpDir = dbMgr.checkpointDirectory();
-
-            File[] cpFiles = cpDir.listFiles();
-
-            assertTrue(cpFiles.length <= WAL_HIST_SIZE * 2 + 1); // starts & ends + node_start
-        }
-        finally {
-            stopAllGrids();
-        }
-    }
-
-    /**
->>>>>>> 523900a0
      * @throws Exception If failed.
      */
     public void testWalAfterPreloading() throws Exception {
