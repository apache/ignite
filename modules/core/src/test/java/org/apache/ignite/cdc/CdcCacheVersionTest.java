--- conflicted
+++ resolved
@@ -29,11 +29,8 @@
 import org.apache.ignite.IgniteCache;
 import org.apache.ignite.IgniteCheckedException;
 import org.apache.ignite.IgniteException;
-<<<<<<< HEAD
-=======
 import org.apache.ignite.cache.CacheAtomicityMode;
 import org.apache.ignite.cache.CacheMode;
->>>>>>> 01fbf25b
 import org.apache.ignite.configuration.CacheConfiguration;
 import org.apache.ignite.configuration.DataRegionConfiguration;
 import org.apache.ignite.configuration.DataStorageConfiguration;
@@ -60,11 +57,6 @@
 import org.apache.ignite.internal.processors.cache.version.GridCacheVersion;
 import org.apache.ignite.internal.processors.cache.version.GridCacheVersionConflictContext;
 import org.apache.ignite.internal.processors.cache.version.GridCacheVersionedEntryEx;
-<<<<<<< HEAD
-import org.apache.ignite.internal.processors.metric.MetricRegistry;
-import org.apache.ignite.internal.util.typedef.G;
-=======
->>>>>>> 01fbf25b
 import org.apache.ignite.internal.util.typedef.internal.CU;
 import org.apache.ignite.plugin.AbstractCachePluginProvider;
 import org.apache.ignite.plugin.AbstractTestPluginProvider;
@@ -106,21 +98,9 @@
     public static final int KEY_TO_UPD = 42;
 
     /** */
-<<<<<<< HEAD
-    public static final String CDC_CACHE = "cdc-cache";
-
-    /** */
     public static final String NOT_CDC_CACHE = "not-cdc-cache";
 
     /** */
-    @Parameterized.Parameter
-    public boolean persistenceEnabled;
-
-    /** */
-    @Parameterized.Parameters(name = "persistence={0}")
-    public static Object[] parameters() {
-        return new Object[] {false, true};
-=======
     @Parameterized.Parameter
     public CacheAtomicityMode atomicityMode;
 
@@ -133,6 +113,10 @@
     public int gridCnt;
 
     /** */
+    @Parameterized.Parameter(3)
+    public boolean persistenceEnabled;
+
+    /** */
     private final AtomicLong walRecCheckedCntr = new AtomicLong();
 
     /** */
@@ -145,17 +129,17 @@
     private volatile Supplier<CacheVersionConflictResolver> conflictResolutionMgrSupplier;
 
     /** */
-    @Parameterized.Parameters(name = "atomicity={0}, mode={1}, gridCnt={2}")
+    @Parameterized.Parameters(name = "atomicity={0}, mode={1}, gridCnt={2}, persistenceEnabled={3}")
     public static Collection<?> parameters() {
         List<Object[]> params = new ArrayList<>();
 
         for (CacheAtomicityMode atomicity : EnumSet.of(ATOMIC, TRANSACTIONAL))
             for (CacheMode mode : EnumSet.of(PARTITIONED, REPLICATED))
                 for (int gridCnt : new int[] {1, 3})
-                    params.add(new Object[] {atomicity, mode, gridCnt});
+                    for(boolean persistenceEnabled = new boolean[] {false, true};
+                        params.add(new Object[] {atomicity, mode, gridCnt, persistenceEnabled});
 
         return params;
->>>>>>> 01fbf25b
     }
 
     /** {@inheritDoc} */
@@ -165,7 +149,7 @@
         cfg.setDataStorageConfiguration(new DataStorageConfiguration()
             .setWalForceArchiveTimeout(WAL_ARCHIVE_TIMEOUT)
             .setDefaultDataRegionConfiguration(new DataRegionConfiguration()
-                .setPersistenceEnabled(false))
+                .setPersistenceEnabled(persistenceEnabled))
             .setDataRegionConfigurations(
                 new DataRegionConfiguration()
                     .setName("cdc")
@@ -227,26 +211,6 @@
                     walRecCheckedCntr.incrementAndGet();
                 }
 
-<<<<<<< HEAD
-        UserCdcConsumer cnsmr = new UserCdcConsumer() {
-            @Override public void checkEvent(CdcEvent evt) {
-                assertEquals(CU.cacheId(FOR_OTHER_CLUSTER_ID), evt.cacheId());
-                assertEquals(DFLT_CLUSTER_ID, evt.version().clusterId());
-                assertEquals(OTHER_CLUSTER_ID, evt.version().otherClusterVersion().clusterId());
-            }
-        };
-
-        IgniteCache<Integer, User> cdcCache =
-            ign.getOrCreateCache(new CacheConfiguration<Integer, User>(FOR_OTHER_CLUSTER_ID).setDataRegionName("cdc"));
-
-        addConflictData(
-            ign.getOrCreateCache(new CacheConfiguration<Integer, User>(NOT_CDC_CACHE).setDataRegionName("not-cdc")),
-            0,
-            10
-        );
-
-        addAndWaitForConsumption(cnsmr, cfg, cdcCache, null, this::addConflictData, 0, KEYS_CNT, true);
-=======
                 return super.log(rec);
             }
         };
@@ -262,7 +226,6 @@
                     new GridCacheVersionConflictContext<>(ctx, oldEntry, newEntry);
 
                 res.useNew();
->>>>>>> 01fbf25b
 
                 assertEquals(OTHER_CLUSTER_ID, newEntry.version().dataCenterId());
 
@@ -354,16 +317,8 @@
 
         checkResolverAndWal();
 
-<<<<<<< HEAD
-            @Override public boolean onEvents(Iterator<CdcEvent> evts) {
-                evts.forEachRemaining(evt -> {
-                    assertEquals(CU.cacheId(CDC_CACHE), evt.cacheId());
-
-                    assertEquals(KEY_TO_UPD, evt.key());
-=======
         // Removing existing data with conflict version.
         removeConflictData(cli, cache, 0, KEYS_CNT, concurrency, isolation);
->>>>>>> 01fbf25b
 
         checkResolverAndWal();
     }
@@ -418,18 +373,13 @@
 
         ign.cluster().state(ACTIVE);
 
-<<<<<<< HEAD
-        IgniteCache<Integer, User> cdcCache =
-            ign.getOrCreateCache(new CacheConfiguration<Integer, User>(CDC_CACHE).setDataRegionName("cdc"));
-
-        IgniteCache<Integer, User> notCdcCache =
-            ign.getOrCreateCache(new CacheConfiguration<Integer, User>(NOT_CDC_CACHE).setDataRegionName("not-cdc"));
-=======
         IgniteCache<Integer, User> cache = ign.getOrCreateCache(
             new CacheConfiguration<Integer, User>(DEFAULT_CACHE_NAME)
                 .setAtomicityMode(atomicityMode)
                 .setCacheMode(cacheMode));
->>>>>>> 01fbf25b
+
+        IgniteCache<Integer, User> notCdcCache = ign.getOrCreateCache(
+                new CacheConfiguration<Integer, User>(NOT_CDC_CACHE).setDataRegionName("not-cdc"));
 
         walRecCheckedCntr.set(0);
 
