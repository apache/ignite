/*
 * Licensed to the Apache Software Foundation (ASF) under one or more
 * contributor license agreements.  See the NOTICE file distributed with
 * this work for additional information regarding copyright ownership.
 * The ASF licenses this file to You under the Apache License, Version 2.0
 * (the "License"); you may not use this file except in compliance with
 * the License.  You may obtain a copy of the License at
 *
 *      http://www.apache.org/licenses/LICENSE-2.0
 *
 * Unless required by applicable law or agreed to in writing, software
 * distributed under the License is distributed on an "AS IS" BASIS,
 * WITHOUT WARRANTIES OR CONDITIONS OF ANY KIND, either express or implied.
 * See the License for the specific language governing permissions and
 * limitations under the License.
 */

package org.apache.ignite.internal;

import java.util.ArrayList;
import java.util.Arrays;
import java.util.Collections;
import java.util.HashMap;
import java.util.HashSet;
import java.util.List;
import java.util.TreeSet;
import org.apache.ignite.Ignite;
import org.apache.ignite.IgniteCache;
import org.apache.ignite.cache.CacheAtomicityMode;
import org.apache.ignite.cache.CacheMode;
import org.apache.ignite.configuration.CacheConfiguration;
import org.apache.ignite.configuration.IgniteConfiguration;
import org.apache.ignite.testframework.ListeningTestLogger;
import org.apache.ignite.testframework.junits.common.GridCommonAbstractTest;
import org.apache.ignite.transactions.Transaction;
import org.apache.ignite.transactions.TransactionConcurrency;
import org.apache.ignite.transactions.TransactionIsolation;
import org.junit.Test;

/**
 * Test exchange manager warnings.
 */
public class GridCacheHashMapPutAllWarningsTest extends GridCommonAbstractTest {
    /** */
    private ListeningTestLogger testLog;

    /** */
    @Override protected IgniteConfiguration getConfiguration(String instanceName) throws Exception {
        IgniteConfiguration cfg = super.getConfiguration(instanceName);

        cfg.setGridLogger(testLog);

        return cfg;
    }

    /** */
    @Override protected void afterTest() throws Exception {
        super.afterTest();

        stopAllGrids();
    }

    /**
     * @throws Exception If failed.
     */
    @Test
    public void testHashMapPutAllExactMessage() throws Exception {
        List<String> messages = Collections.synchronizedList(new ArrayList<>());

        testLog = new ListeningTestLogger(log());

        testLog.registerListener((s) -> {
            if (s.contains("deadlock"))
                messages.add(s);
        });

        Ignite ignite = startGrid(0);

        IgniteCache<Integer, String> c = ignite.getOrCreateCache(new CacheConfiguration<Integer, String>("exact")
            .setAtomicityMode(CacheAtomicityMode.TRANSACTIONAL));

        HashMap<Integer, String> m = new HashMap<>();

        m.put(1, "foo");
        m.put(2, "bar");

        c.putAll(m);

        assertEquals(2, c.size());

        int found = 0;

        for (String msg : messages) {
            if (msg.contains("Unordered map java.util.HashMap is used for putAll operation on cache exact. " +
                "This can lead to a distributed deadlock. Switch to a sorted map like TreeMap instead."))
                found++;
        }

        assertEquals(1, found);
    }

    /**
     * @throws Exception If failed.
     */
    @Test
    public void testHashMapPutAllExplicitOptimistic() throws Exception {
        List<String> messages = Collections.synchronizedList(new ArrayList<>());

        testLog = new ListeningTestLogger(log());

        testLog.registerListener((s) -> {
            if (s.contains("deadlock"))
                messages.add(s);
        });

        Ignite ignite = startGrid(0);

        IgniteCache<Integer, String> c = ignite.getOrCreateCache(new CacheConfiguration<Integer, String>("explicitTx")
            .setAtomicityMode(CacheAtomicityMode.TRANSACTIONAL));

        ignite.transactions().txStart(TransactionConcurrency.OPTIMISTIC, TransactionIsolation.SERIALIZABLE);

        HashMap<Integer, String> m = new HashMap<>();

        m.put(1, "foo");
        m.put(2, "bar");

        c.putAllAsync(m);

        ignite.transactions().tx().commit();

        assertEquals(2, c.size());

        for (String msg : messages) {
            assertFalse(msg.contains("Unordered map"));
            assertFalse(msg.contains("operation on cache"));
        }
    }

    /**
     * @throws Exception If failed.
     */
    @Test
<<<<<<< HEAD
    public void testHashMapInvokeAllLocal() throws Exception {
        Assume.assumeFalse( "Local transactional caches not supported by MVCC",
            IgniteSystemProperties.getBoolean(IgniteSystemProperties.IGNITE_FORCE_MVCC_MODE_IN_TESTS, false));

        List<String> messages = Collections.synchronizedList(new ArrayList<>());

        testLog = new ListeningTestLogger(false, log());

        testLog.registerListener((s) -> {
            if (s.contains("deadlock"))
                messages.add(s);
        });

        Ignite ignite = startGrid(0);

        IgniteCache<Integer, String> c = ignite.getOrCreateCache(new CacheConfiguration<Integer, String>("invoke")
            .setCacheMode(CacheMode.LOCAL).setAtomicityMode(CacheAtomicityMode.TRANSACTIONAL));

        c.put(1, "foo");
        c.put(2, "bar");

        Map<Integer, EntryProcessorResult<String>> result = c.invokeAll(new HashSet<>(Arrays.asList(1, 2)),
            new EntryProcessor<Integer, String, String>() {
                @Override public String process(MutableEntry entry, Object... arguments) throws EntryProcessorException {
                    String newVal = entry.getValue() + "2";

                    entry.setValue(newVal);

                    return newVal;
                }
            });

        assertEquals(2, result.size());
        assertEquals("bar2", c.get(2));

        int found = 0;

        for (String msg : messages) {
            if (msg.contains("Unordered collection java.util.HashSet is used for invokeAll operation on cache invoke. "))
                found++;
        }

        assertEquals(1, found);
    }

    /**
     * @throws Exception If failed.
     */
    @Test
=======
>>>>>>> e70b66c5
    public void testTreeMapRemoveAll() throws Exception {
        List<String> messages = Collections.synchronizedList(new ArrayList<>());

        testLog = new ListeningTestLogger(log());

        testLog.registerListener((s) -> {
            if (s.contains("deadlock"))
                messages.add(s);
        });

        Ignite ignite = startGrid(0);

        IgniteCache<Integer, String> c = ignite.getOrCreateCache(new CacheConfiguration<Integer, String>("remove")
            .setCacheMode(CacheMode.PARTITIONED));

        c.put(1, "foo");
        c.put(2, "bar");

        c.removeAll(new TreeSet<>(Arrays.asList(1, 3)));

        assertEquals(1, c.size());

        int found = 0;

        for (String msg : messages) {
            if (msg.contains("Unordered collection "))
                found++;

            if (msg.contains("operation on cache"))
                found++;
        }

        assertEquals(0, found);
    }

    /**
     * @throws Exception If failed.
     */
    @Test
    public void testTreeMapRemoveAllEntries() throws Exception {
        List<String> messages = Collections.synchronizedList(new ArrayList<>());

        testLog = new ListeningTestLogger(log());

        testLog.registerListener((s) -> {
            if (s.contains("deadlock"))
                messages.add(s);
        });

        Ignite ignite = startGrid(0);
        startGrid(1);

        IgniteCache<Integer, String> c = ignite.getOrCreateCache(new CacheConfiguration<Integer, String>("entries")
            .setCacheMode(CacheMode.REPLICATED)
            .setAtomicityMode(CacheAtomicityMode.ATOMIC)
            .setBackups(1));

        for (int i = 0; i < 1000; i++) {
            c.put(i, "foo");
            c.put(i * 2, "bar");
        }

        c.removeAll();

        assertEquals(0, c.size());

        for (String msg : messages) {
            assertFalse(msg.contains("Unordered collection "));

            assertFalse(msg.contains("operation on cache"));
        }
    }

    /**
     * @throws Exception If failed.
     */
    @Test
    public void testTreeMapClearEntries() throws Exception {
        List<String> messages = Collections.synchronizedList(new ArrayList<>());

        testLog = new ListeningTestLogger(log());

        testLog.registerListener((s) -> {
            if (s.contains("deadlock"))
                messages.add(s);
        });

        Ignite ignite = startGrid(0);
        startGrid(1);

        IgniteCache<Integer, String> c = ignite.getOrCreateCache(new CacheConfiguration<Integer, String>("entries")
            .setCacheMode(CacheMode.PARTITIONED)
            .setAtomicityMode(CacheAtomicityMode.ATOMIC)
            .setBackups(1));

        for (int i = 0; i < 1000; i++) {
            c.put(i, "foo");
            c.put(i * 2, "bar");
        }

        c.clear();

        assertEquals(0, c.size());

        for (String msg : messages) {
            assertFalse(msg.contains("Unordered "));

            assertFalse(msg.contains("operation on cache"));
        }
    }

    /**
     * @throws Exception If failed.
     */
    @Test
    public void testHashSetGetAllReplicated() throws Exception {
        List<String> messages = Collections.synchronizedList(new ArrayList<>());

        testLog = new ListeningTestLogger(log());

        testLog.registerListener((s) -> {
            if (s.contains("deadlock"))
                messages.add(s);
        });

        Ignite ignite = startGrid(0);

        IgniteCache<Integer, String> c = ignite.getOrCreateCache(new CacheConfiguration<Integer, String>("get")
            .setCacheMode(CacheMode.REPLICATED));

        c.put(1, "foo");
        c.put(2, "bar");

        assertEquals(1, c.getAll(new HashSet<>(Arrays.asList(1, 3))).size());

        int found = 0;

        for (String msg : messages) {
            if (msg.contains("Unordered collection "))
                found++;

            if (msg.contains("operation on cache"))
                found++;
        }

        assertEquals(0, found);
    }

    /**
     * @throws Exception If failed.
     */
    @Test
    public void testHashSetGetAllTx() throws Exception {
        List<String> messages = Collections.synchronizedList(new ArrayList<>());

        testLog = new ListeningTestLogger(log());

        testLog.registerListener((s) -> {
            if (s.contains("deadlock"))
                messages.add(s);
        });

        Ignite ignite = startGrid(0);

        IgniteCache<Integer, String> c = ignite.getOrCreateCache(new CacheConfiguration<Integer, String>("getTx")
            .setAtomicityMode(CacheAtomicityMode.TRANSACTIONAL)
            .setCacheMode(CacheMode.PARTITIONED));

        c.put(1, "foo");
        c.put(2, "bar");

        try (Transaction tx = ignite.transactions().txStart(TransactionConcurrency.PESSIMISTIC, TransactionIsolation.REPEATABLE_READ)) {
            assertEquals(1, c.getAll(new HashSet<>(Arrays.asList(1, 3))).size());

            tx.commit();
        }

        int found = 0;

        for (String msg : messages) {
            if (msg.contains("Unordered collection java.util.HashSet is used for getAll operation on cache getTx."))
                found++;
        }

        assertEquals(1, found);
    }

    /**
     * @throws Exception If failed.
     */
    @Test
    public void testHashMapAtomic() throws Exception {
        List<String> messages = Collections.synchronizedList(new ArrayList<>());

        testLog = new ListeningTestLogger(log());

        testLog.registerListener((s) -> {
            if (s.contains("deadlock"))
                messages.add(s);
        });

        Ignite ignite = startGrid(0);

        IgniteCache<Integer, String> c = ignite.getOrCreateCache(new CacheConfiguration<Integer, String>("atomic")
            .setAtomicityMode(CacheAtomicityMode.ATOMIC));

        HashMap<Integer, String> m = new HashMap<>();

        m.put(1, "foo");
        m.put(2, "bar");

        c.putAll(m);
        c.invokeAll(m.keySet(), (k, v) -> v);
        c.removeAll(m.keySet());
        c.removeAll();

        assertEquals(0, c.size());

        for (String msg : messages) {
            assertFalse(msg.contains("Unordered "));

            assertFalse(msg.contains("operation on cache"));
        }
    }
}<|MERGE_RESOLUTION|>--- conflicted
+++ resolved
@@ -90,8 +90,8 @@
 
         int found = 0;
 
-        for (String msg : messages) {
-            if (msg.contains("Unordered map java.util.HashMap is used for putAll operation on cache exact. " +
+        for (String message : messages) {
+            if (message.contains("Unordered map java.util.HashMap is used for putAll operation on cache exact. " +
                 "This can lead to a distributed deadlock. Switch to a sorted map like TreeMap instead."))
                 found++;
         }
@@ -131,97 +131,45 @@
 
         assertEquals(2, c.size());
 
-        for (String msg : messages) {
-            assertFalse(msg.contains("Unordered map"));
-            assertFalse(msg.contains("operation on cache"));
-        }
-    }
-
-    /**
-     * @throws Exception If failed.
-     */
-    @Test
-<<<<<<< HEAD
-    public void testHashMapInvokeAllLocal() throws Exception {
-        Assume.assumeFalse( "Local transactional caches not supported by MVCC",
-            IgniteSystemProperties.getBoolean(IgniteSystemProperties.IGNITE_FORCE_MVCC_MODE_IN_TESTS, false));
-
-        List<String> messages = Collections.synchronizedList(new ArrayList<>());
-
-        testLog = new ListeningTestLogger(false, log());
-
-        testLog.registerListener((s) -> {
-            if (s.contains("deadlock"))
-                messages.add(s);
-        });
-
-        Ignite ignite = startGrid(0);
-
-        IgniteCache<Integer, String> c = ignite.getOrCreateCache(new CacheConfiguration<Integer, String>("invoke")
-            .setCacheMode(CacheMode.LOCAL).setAtomicityMode(CacheAtomicityMode.TRANSACTIONAL));
+        for (String message : messages) {
+            assertFalse(message.contains("Unordered map"));
+            assertFalse(message.contains("operation on cache"));
+        }
+    }
+
+    /**
+     * @throws Exception If failed.
+     */
+    @Test
+    public void testTreeMapRemoveAll() throws Exception {
+        List<String> messages = Collections.synchronizedList(new ArrayList<>());
+
+        testLog = new ListeningTestLogger(log());
+
+        testLog.registerListener((s) -> {
+            if (s.contains("deadlock"))
+                messages.add(s);
+        });
+
+        Ignite ignite = startGrid(0);
+
+        IgniteCache<Integer, String> c = ignite.getOrCreateCache(new CacheConfiguration<Integer, String>("remove")
+            .setCacheMode(CacheMode.PARTITIONED));
 
         c.put(1, "foo");
         c.put(2, "bar");
 
-        Map<Integer, EntryProcessorResult<String>> result = c.invokeAll(new HashSet<>(Arrays.asList(1, 2)),
-            new EntryProcessor<Integer, String, String>() {
-                @Override public String process(MutableEntry entry, Object... arguments) throws EntryProcessorException {
-                    String newVal = entry.getValue() + "2";
-
-                    entry.setValue(newVal);
-
-                    return newVal;
-                }
-            });
-
-        assertEquals(2, result.size());
-        assertEquals("bar2", c.get(2));
+        c.removeAll(new TreeSet<>(Arrays.asList(1, 3)));
+
+        assertEquals(1, c.size());
 
         int found = 0;
 
-        for (String msg : messages) {
-            if (msg.contains("Unordered collection java.util.HashSet is used for invokeAll operation on cache invoke. "))
-                found++;
-        }
-
-        assertEquals(1, found);
-    }
-
-    /**
-     * @throws Exception If failed.
-     */
-    @Test
-=======
->>>>>>> e70b66c5
-    public void testTreeMapRemoveAll() throws Exception {
-        List<String> messages = Collections.synchronizedList(new ArrayList<>());
-
-        testLog = new ListeningTestLogger(log());
-
-        testLog.registerListener((s) -> {
-            if (s.contains("deadlock"))
-                messages.add(s);
-        });
-
-        Ignite ignite = startGrid(0);
-
-        IgniteCache<Integer, String> c = ignite.getOrCreateCache(new CacheConfiguration<Integer, String>("remove")
-            .setCacheMode(CacheMode.PARTITIONED));
-
-        c.put(1, "foo");
-        c.put(2, "bar");
-
-        c.removeAll(new TreeSet<>(Arrays.asList(1, 3)));
-
-        assertEquals(1, c.size());
-
-        int found = 0;
-
-        for (String msg : messages) {
-            if (msg.contains("Unordered collection "))
-                found++;
-
-            if (msg.contains("operation on cache"))
+        for (String message : messages) {
+            if (message.contains("Unordered collection "))
+                found++;
+
+            if (message.contains("operation on cache"))
                 found++;
         }
 
@@ -259,10 +207,10 @@
 
         assertEquals(0, c.size());
 
-        for (String msg : messages) {
-            assertFalse(msg.contains("Unordered collection "));
-
-            assertFalse(msg.contains("operation on cache"));
+        for (String message : messages) {
+            assertFalse(message.contains("Unordered collection "));
+
+            assertFalse(message.contains("operation on cache"));
         }
     }
 
@@ -297,10 +245,10 @@
 
         assertEquals(0, c.size());
 
-        for (String msg : messages) {
-            assertFalse(msg.contains("Unordered "));
-
-            assertFalse(msg.contains("operation on cache"));
+        for (String message : messages) {
+            assertFalse(message.contains("Unordered "));
+
+            assertFalse(message.contains("operation on cache"));
         }
     }
 
@@ -330,11 +278,11 @@
 
         int found = 0;
 
-        for (String msg : messages) {
-            if (msg.contains("Unordered collection "))
-                found++;
-
-            if (msg.contains("operation on cache"))
+        for (String message : messages) {
+            if (message.contains("Unordered collection "))
+                found++;
+
+            if (message.contains("operation on cache"))
                 found++;
         }
 
@@ -372,8 +320,8 @@
 
         int found = 0;
 
-        for (String msg : messages) {
-            if (msg.contains("Unordered collection java.util.HashSet is used for getAll operation on cache getTx."))
+        for (String message : messages) {
+            if (message.contains("Unordered collection java.util.HashSet is used for getAll operation on cache getTx."))
                 found++;
         }
 
@@ -411,10 +359,10 @@
 
         assertEquals(0, c.size());
 
-        for (String msg : messages) {
-            assertFalse(msg.contains("Unordered "));
-
-            assertFalse(msg.contains("operation on cache"));
+        for (String message : messages) {
+            assertFalse(message.contains("Unordered "));
+
+            assertFalse(message.contains("operation on cache"));
         }
     }
 }