--- conflicted
+++ resolved
@@ -455,44 +455,28 @@
      * @throws Exception If failed.
      */
     public void testSemaphoreConstantTopologyChangeFailoverSafe() throws Exception {
-<<<<<<< HEAD
-        doTestSemaphore(new ConstantTopologyChangeWorker(), true);
-=======
         doTestSemaphore(new ConstantTopologyChangeWorker(TOP_CHANGE_THREAD_CNT), true);
->>>>>>> e6acce66
     }
 
     /**
      * @throws Exception If failed.
      */
     public void testSemaphoreConstantTopologyChangeNonFailoverSafe() throws Exception {
-<<<<<<< HEAD
-        doTestSemaphore(new ConstantTopologyChangeWorker(), false);
-=======
         doTestSemaphore(new ConstantTopologyChangeWorker(TOP_CHANGE_THREAD_CNT), false);
->>>>>>> e6acce66
     }
 
     /**
      * @throws Exception If failed.
      */
     public void testSemaphoreMultipleTopologyChangeFailoverSafe() throws Exception {
-<<<<<<< HEAD
-        doTestSemaphore(multipleTopologyChangeWorker(), true);
-=======
         doTestSemaphore(multipleTopologyChangeWorker(TOP_CHANGE_THREAD_CNT), true);
->>>>>>> e6acce66
     }
 
     /**
      * @throws Exception If failed.
      */
     public void testSemaphoreMultipleTopologyChangeNonFailoverSafe() throws Exception {
-<<<<<<< HEAD
-        doTestSemaphore(multipleTopologyChangeWorker(), false);
-=======
         doTestSemaphore(multipleTopologyChangeWorker(TOP_CHANGE_THREAD_CNT), false);
->>>>>>> e6acce66
     }
 
     /**
