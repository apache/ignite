--- conflicted
+++ resolved
@@ -35,47 +35,37 @@
     /** Permissions. */
     private final SecurityPermissionSet perms;
 
-<<<<<<< HEAD
     /** */
     private final Permissions sandboxPerms;
-=======
+
     /** Global authentication. */
     private final boolean globalAuth;
->>>>>>> f154a916
 
     /** Users security data. */
     private final TestSecurityData[] clientData;
 
     /** */
-    public TestSecurityPluginProvider(String login, String pwd, SecurityPermissionSet perms, boolean globalAuth,
-        TestSecurityData... clientData) {
-        this(login, pwd, perms, null, clientData);
+    public TestSecurityPluginProvider(String login, String pwd, SecurityPermissionSet perms,
+        boolean globalAuth, TestSecurityData... clientData) {
+        this(login, pwd, perms, null, globalAuth, clientData);
     }
 
     /** */
     public TestSecurityPluginProvider(String login, String pwd, SecurityPermissionSet perms,
-        Permissions sandboxPerms, TestSecurityData... clientData) {
+        Permissions sandboxPerms, boolean globalAuth, TestSecurityData... clientData) {
         this.login = login;
         this.pwd = pwd;
         this.perms = perms;
-<<<<<<< HEAD
         this.sandboxPerms = sandboxPerms != null ? sandboxPerms : new Permissions();
-=======
         this.globalAuth = globalAuth;
->>>>>>> f154a916
         this.clientData = clientData.clone();
     }
 
     /** {@inheritDoc} */
     @Override protected GridSecurityProcessor securityProcessor(GridKernalContext ctx) {
         return new TestSecurityProcessor(ctx,
-<<<<<<< HEAD
             new TestSecurityData(login, pwd, perms, sandboxPerms),
-            Arrays.asList(clientData));
-=======
-            new TestSecurityData(login, pwd, perms),
             Arrays.asList(clientData),
             globalAuth);
->>>>>>> f154a916
     }
 }