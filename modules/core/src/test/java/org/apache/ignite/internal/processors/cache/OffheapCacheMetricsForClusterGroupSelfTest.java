--- conflicted
+++ resolved
@@ -76,8 +76,8 @@
 
     /** */
     private void assertGetOffHeapPrimaryEntriesCount(String cacheName, int count) throws Exception {
-        long locPrimary = 0L;
-        long locBackups = 0L;
+        long localPrimary = 0L;
+        long localBackups = 0L;
 
         for (int i = 0; i < GRID_CNT; i++) {
             IgniteCache<Integer, Integer> cache = grid("server-" + i).cache(cacheName);
@@ -85,17 +85,12 @@
             assertEquals(count, cache.metrics().getOffHeapPrimaryEntriesCount());
             assertEquals(count, cache.metrics().getOffHeapBackupEntriesCount());
 
-<<<<<<< HEAD
-            locPrimary += cache.localMxBean().getOffHeapPrimaryEntriesCount();
-            locBackups += cache.localMxBean().getOffHeapPrimaryEntriesCount();
-=======
             localPrimary += cache.localMetrics().getOffHeapPrimaryEntriesCount();
             localBackups += cache.localMetrics().getOffHeapBackupEntriesCount();
->>>>>>> e70b66c5
         }
 
-        assertEquals(count, locPrimary);
-        assertEquals(count, locBackups);
+        assertEquals(count, localPrimary);
+        assertEquals(count, localBackups);
 
         for (int i = 0; i < CLIENT_CNT; i++) {
             IgniteCache<Integer, Integer> cache = grid("client-" + i).cache(cacheName);
