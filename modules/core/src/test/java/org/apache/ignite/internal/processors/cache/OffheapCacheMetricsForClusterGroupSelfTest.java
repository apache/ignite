/*
 * Licensed to the Apache Software Foundation (ASF) under one or more
 * contributor license agreements.  See the NOTICE file distributed with
 * this work for additional information regarding copyright ownership.
 * The ASF licenses this file to You under the Apache License, Version 2.0
 * (the "License"); you may not use this file except in compliance with
 * the License.  You may obtain a copy of the License at
 *
 *      http://www.apache.org/licenses/LICENSE-2.0
 *
 * Unless required by applicable law or agreed to in writing, software
 * distributed under the License is distributed on an "AS IS" BASIS,
 * WITHOUT WARRANTIES OR CONDITIONS OF ANY KIND, either express or implied.
 * See the License for the specific language governing permissions and
 * limitations under the License.
 */

package org.apache.ignite.internal.processors.cache;

import java.util.concurrent.CountDownLatch;
import org.apache.ignite.IgniteCache;
import org.apache.ignite.cache.CacheAtomicityMode;
import org.apache.ignite.configuration.CacheConfiguration;
import org.apache.ignite.configuration.IgniteConfiguration;
import org.apache.ignite.events.Event;
import org.apache.ignite.events.EventType;
import org.apache.ignite.lang.IgnitePredicate;
import org.apache.ignite.testframework.junits.common.GridCommonAbstractTest;
<<<<<<< HEAD
import org.junit.Test;
import org.junit.runner.RunWith;
import org.junit.runners.JUnit4;
=======
>>>>>>> 10ebf715

import static org.apache.ignite.events.EventType.EVT_NODE_METRICS_UPDATED;

/**
 * Test for cluster wide offheap cache metrics.
 */
@RunWith(JUnit4.class)
public class OffheapCacheMetricsForClusterGroupSelfTest extends GridCommonAbstractTest {
    /** Grid count. */
    private static final int GRID_CNT = 3;

    /** Client count */
    private static final int CLIENT_CNT = 3;

    /** Grid client mode */
    private boolean clientMode;

    /** {@inheritDoc} */
    @Override protected IgniteConfiguration getConfiguration(String igniteInstanceName) throws Exception {
        IgniteConfiguration cfg = super.getConfiguration(igniteInstanceName);

        cfg.setClientMode(clientMode);

        return cfg;
    }

    /** {@inheritDoc} */
    @Override protected void beforeTestsStarted() throws Exception {
        // start grids
        clientMode = false;
        for (int i = 0; i < GRID_CNT; i++)
            startGrid("server-" + i);

        // start clients
        clientMode = true;
        for (int i = 0; i < CLIENT_CNT; i++)
            startGrid("client-" + i);
    }

    @Test
    public void testGetOffHeapPrimaryEntriesCount() throws Exception {
        String cacheName = "testGetOffHeapPrimaryEntriesCount";
        IgniteCache<Integer, Integer> cache = grid("client-0").createCache(cacheConfiguration(cacheName));

        for (int i = 0; i < 1000; i++)
            cache.put(i, i);

        awaitMetricsUpdate();

        assertGetOffHeapPrimaryEntriesCount(cacheName, 1000);

        for (int j = 0; j < 1000; j++)
            cache.get(j);

        awaitMetricsUpdate();

        assertGetOffHeapPrimaryEntriesCount(cacheName, 1000);

        cache = grid("client-1").cache(cacheName);

        for (int j = 0; j < 1000; j++)
            cache.get(j);

        awaitMetricsUpdate();

        assertGetOffHeapPrimaryEntriesCount(cacheName, 1000);
    }

    /**
     * Wait for {@link EventType#EVT_NODE_METRICS_UPDATED} event will be receieved.
     */
    private void awaitMetricsUpdate() throws InterruptedException {
        final CountDownLatch latch = new CountDownLatch((GRID_CNT + 1) * 2);

        IgnitePredicate<Event> lsnr = new IgnitePredicate<Event>() {
            @Override public boolean apply(Event ignore) {
                latch.countDown();

                return true;
            }
        };

        for (int i = 0; i < GRID_CNT; i++)
            grid("server-" + i).events().localListen(lsnr, EVT_NODE_METRICS_UPDATED);

        latch.await();
    }

    private void assertGetOffHeapPrimaryEntriesCount(String cacheName, int count) throws Exception {
        long localPrimary = 0L;
        long localBackups = 0L;

        for (int i = 0; i < GRID_CNT; i++) {
            IgniteCache<Integer, Integer> cache = grid("server-" + i).cache(cacheName);
            assertEquals(count, cache.metrics().getOffHeapPrimaryEntriesCount());
            assertEquals(count, cache.mxBean().getOffHeapPrimaryEntriesCount());
            assertEquals(count, cache.metrics().getOffHeapBackupEntriesCount());
            assertEquals(count, cache.mxBean().getOffHeapBackupEntriesCount());

            localPrimary += cache.localMxBean().getOffHeapPrimaryEntriesCount();
            localBackups += cache.localMxBean().getOffHeapPrimaryEntriesCount();
        }

        assertEquals(count, localPrimary);
        assertEquals(count, localBackups);

        for (int i = 0; i < CLIENT_CNT; i++) {
            IgniteCache<Integer, Integer> cache = grid("client-" + i).cache(cacheName);
            assertEquals(count, cache.metrics().getOffHeapPrimaryEntriesCount());
            assertEquals(count, cache.mxBean().getOffHeapPrimaryEntriesCount());
            assertEquals(count, cache.metrics().getOffHeapBackupEntriesCount());
            assertEquals(count, cache.mxBean().getOffHeapBackupEntriesCount());
            assertEquals(0L, cache.localMxBean().getOffHeapPrimaryEntriesCount());
            assertEquals(0L, cache.localMxBean().getOffHeapBackupEntriesCount());
        }
    }

    /**
     * @param cacheName Cache name.
     * @return Cache configuration.
     */
    private static CacheConfiguration<Integer, Integer> cacheConfiguration(String cacheName) {
        CacheConfiguration<Integer, Integer> cfg = new CacheConfiguration<>(cacheName);

        cfg.setBackups(1);
        cfg.setStatisticsEnabled(true);
        cfg.setAtomicityMode(CacheAtomicityMode.TRANSACTIONAL);
        return cfg;
    }
}<|MERGE_RESOLUTION|>--- conflicted
+++ resolved
@@ -26,19 +26,12 @@
 import org.apache.ignite.events.EventType;
 import org.apache.ignite.lang.IgnitePredicate;
 import org.apache.ignite.testframework.junits.common.GridCommonAbstractTest;
-<<<<<<< HEAD
-import org.junit.Test;
-import org.junit.runner.RunWith;
-import org.junit.runners.JUnit4;
-=======
->>>>>>> 10ebf715
 
 import static org.apache.ignite.events.EventType.EVT_NODE_METRICS_UPDATED;
 
 /**
  * Test for cluster wide offheap cache metrics.
  */
-@RunWith(JUnit4.class)
 public class OffheapCacheMetricsForClusterGroupSelfTest extends GridCommonAbstractTest {
     /** Grid count. */
     private static final int GRID_CNT = 3;
@@ -71,7 +64,6 @@
             startGrid("client-" + i);
     }
 
-    @Test
     public void testGetOffHeapPrimaryEntriesCount() throws Exception {
         String cacheName = "testGetOffHeapPrimaryEntriesCount";
         IgniteCache<Integer, Integer> cache = grid("client-0").createCache(cacheConfiguration(cacheName));
