--- conflicted
+++ resolved
@@ -29,13 +29,10 @@
 import org.apache.ignite.ssl.SslContextFactory;
 import org.apache.ignite.testframework.GridTestUtils;
 import org.apache.ignite.testframework.junits.common.GridCommonAbstractTest;
-<<<<<<< HEAD
 import org.jetbrains.annotations.NotNull;
-=======
 import org.junit.Test;
 import org.junit.runner.RunWith;
 import org.junit.runners.JUnit4;
->>>>>>> 47b1be6d
 
 import static org.apache.ignite.internal.commandline.CommandHandler.EXIT_CODE_CONNECTION_FAILED;
 import static org.apache.ignite.internal.commandline.CommandHandler.EXIT_CODE_OK;
@@ -94,14 +91,9 @@
      * @param expRes Expected result.
      * @throws Exception If failed.
      */
-<<<<<<< HEAD
     private void activate(String nodeCipherSuite, String utilityCipherSuite, int expRes) throws Exception {
         cipherSuites = F.isEmpty(nodeCipherSuite) ? null : nodeCipherSuite.split(",");
 
-=======
-    @Test
-    public void testActivate() throws Exception {
->>>>>>> 47b1be6d
         Ignite ignite = startGrids(1);
 
         assertFalse(ignite.cluster().active());
@@ -133,6 +125,7 @@
     /**
      * @throws Exception If test failed.
      */
+    @Test
     public void testDefaultCipherSuite() throws Exception {
         cipherSuites = null;
 
@@ -142,6 +135,7 @@
     /**
      * @throws Exception If failed.
      */
+    @Test
     public void testSameCipherSuite() throws Exception {
         String ciphers = "TLS_ECDHE_RSA_WITH_AES_128_GCM_SHA256," +
             "TLS_RSA_WITH_AES_128_GCM_SHA256," +
@@ -153,6 +147,7 @@
     /**
      * @throws Exception If failed.
      */
+    @Test
     public void testOneCommonCipherSuite() throws Exception {
         String nodeCipherSuites = "TLS_RSA_WITH_AES_128_GCM_SHA256," +
             "TLS_DHE_RSA_WITH_AES_128_GCM_SHA256";
@@ -166,6 +161,7 @@
     /**
      * @throws Exception If failed.
      */
+    @Test
     public void testNoCommonCipherSuite() throws Exception {
         String nodeCipherSuites = "TLS_RSA_WITH_AES_128_GCM_SHA256";
 
