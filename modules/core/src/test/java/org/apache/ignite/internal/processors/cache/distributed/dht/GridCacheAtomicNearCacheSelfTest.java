--- conflicted
+++ resolved
@@ -293,13 +293,7 @@
         for (int i = 0; i < GRID_CNT; i++) {
             IgniteCache<Integer, Integer> cache = grid(i).cache(null);
 
-<<<<<<< HEAD
-            atomicClockModeDelay(cache);
-
-            log.info("Transform [igniteInstanceName=" + grid(i).name() + ", val=" + val + ']');
-=======
             log.info("Transform [grid=" + grid(i).name() + ", val=" + val + ']');
->>>>>>> 530075bc
 
             cache.invoke(nearKey, new Processor(val));
 
@@ -509,13 +503,7 @@
         for (int i = 0; i < GRID_CNT; i++) {
             IgniteCache<Integer, Integer> cache = grid(i).cache(null);
 
-<<<<<<< HEAD
-            atomicClockModeDelay(cache);
-
-            log.info("Put [igniteInstanceName=" + grid(i).name() + ", val=" + val + ']');
-=======
             log.info("Put [grid=" + grid(i).name() + ", val=" + val + ']');
->>>>>>> 530075bc
 
             cache.put(nearKey, val);
 
