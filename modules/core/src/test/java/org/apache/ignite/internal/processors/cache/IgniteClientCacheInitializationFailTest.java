--- conflicted
+++ resolved
@@ -420,16 +420,12 @@
         }
 
         /** {@inheritDoc} */
-<<<<<<< HEAD
+        @Override public Set<String> schemasNames() {
+            return null;
+        }
+
+        /** {@inheritDoc} */
         @Override public boolean isStreamableInsertStatement(String schemaName, SqlFieldsQuery sql) {
-=======
-        @Override public Set<String> schemasNames() {
-            return null;
-        }
-
-        /** {@inheritDoc} */
-        @Override public void checkStatementStreamable(PreparedStatement nativeStmt) {
->>>>>>> 47693b61
             // No-op.
             return true;
         }
