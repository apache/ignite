--- conflicted
+++ resolved
@@ -394,16 +394,12 @@
             return null;
         }
 
-<<<<<<< HEAD
-        @Override public void initCacheContext(GridCacheContext ctx) {
-=======
         /** {@inheritDoc} */
         @Override public boolean initCacheContext(GridCacheContext ctx) throws IgniteCheckedException {
             if (FAILED_CACHES.contains(ctx.name()) && ctx.kernalContext().clientNode())
                 throw new IgniteCheckedException("Test query exception " + ctx.name() + " " + new Random().nextInt());
 
             return true;
->>>>>>> e51e4cd7
         }
     }
 }