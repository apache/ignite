/*
 * Licensed to the Apache Software Foundation (ASF) under one or more
 * contributor license agreements.  See the NOTICE file distributed with
 * this work for additional information regarding copyright ownership.
 * The ASF licenses this file to You under the Apache License, Version 2.0
 * (the "License"); you may not use this file except in compliance with
 * the License.  You may obtain a copy of the License at
 *
 *      http://www.apache.org/licenses/LICENSE-2.0
 *
 * Unless required by applicable law or agreed to in writing, software
 * distributed under the License is distributed on an "AS IS" BASIS,
 * WITHOUT WARRANTIES OR CONDITIONS OF ANY KIND, either express or implied.
 * See the License for the specific language governing permissions and
 * limitations under the License.
 */

package org.apache.ignite.internal.processors.cache;

import java.sql.PreparedStatement;
import java.sql.SQLException;
import java.util.Collection;
import java.util.Collections;
import java.util.HashSet;
import java.util.List;
import java.util.Random;
import java.util.Set;
import java.util.concurrent.Callable;
import javax.cache.Cache;
import javax.cache.CacheException;
import org.apache.ignite.Ignite;
import org.apache.ignite.IgniteCache;
import org.apache.ignite.IgniteCheckedException;
import org.apache.ignite.IgniteDataStreamer;
import org.apache.ignite.cache.CacheAtomicityMode;
import org.apache.ignite.cache.query.FieldsQueryCursor;
import org.apache.ignite.cache.query.QueryCursor;
import org.apache.ignite.cache.query.SqlFieldsQuery;
import org.apache.ignite.cache.query.SqlQuery;
import org.apache.ignite.configuration.CacheConfiguration;
import org.apache.ignite.configuration.IgniteConfiguration;
import org.apache.ignite.configuration.NearCacheConfiguration;
import org.apache.ignite.internal.GridKernalContext;
import org.apache.ignite.internal.IgniteInternalFuture;
import org.apache.ignite.internal.IgniteKernal;
import org.apache.ignite.internal.processors.affinity.AffinityTopologyVersion;
import org.apache.ignite.internal.processors.cache.mvcc.MvccQueryTracker;
import org.apache.ignite.internal.processors.cache.mvcc.MvccSnapshot;
import org.apache.ignite.internal.processors.cache.persistence.CacheDataRow;
import org.apache.ignite.internal.processors.query.GridQueryCancel;
import org.apache.ignite.internal.processors.query.GridQueryIndexing;
import org.apache.ignite.internal.processors.query.GridQueryProcessor;
import org.apache.ignite.internal.processors.query.GridQueryRowCacheCleaner;
import org.apache.ignite.internal.processors.query.GridQueryTypeDescriptor;
import org.apache.ignite.internal.processors.query.GridRunningQueryInfo;
import org.apache.ignite.internal.processors.query.QueryField;
import org.apache.ignite.internal.processors.query.QueryIndexDescriptorImpl;
import org.apache.ignite.internal.processors.query.SqlClientContext;
import org.apache.ignite.internal.processors.query.UpdateSourceIterator;
import org.apache.ignite.internal.processors.query.schema.SchemaIndexCacheVisitor;
import org.apache.ignite.internal.util.GridSpinBusyLock;
import org.apache.ignite.internal.util.lang.GridCloseableIterator;
import org.apache.ignite.lang.IgniteBiTuple;
import org.apache.ignite.lang.IgniteFuture;
import org.apache.ignite.spi.indexing.IndexingQueryFilter;
import org.apache.ignite.testframework.GridTestUtils;
import org.apache.ignite.testframework.junits.common.GridCommonAbstractTest;
import org.jetbrains.annotations.Nullable;
import org.junit.Test;
import org.junit.runner.RunWith;
import org.junit.runners.JUnit4;

/**
 * Test checks whether cache initialization error on client side
 * doesn't causes hangs and doesn't impact other caches.
 */
@RunWith(JUnit4.class)
public class IgniteClientCacheInitializationFailTest extends GridCommonAbstractTest {
    /** Failed cache name. */
    private static final String CACHE_NAME = "cache";

    /** Atomic cache name. */
    private static final String ATOMIC_CACHE_NAME = "atomic-cache";

    /** Tx cache name. */
    private static final String TX_CACHE_NAME = "tx-cache";

    /** Mvcc tx cache name. */
    private static final String MVCC_TX_CACHE_NAME = "mvcc-tx-cache";

    /** Near atomic cache name. */
    private static final String NEAR_ATOMIC_CACHE_NAME = "near-atomic-cache";

    /** Near tx cache name. */
    private static final String NEAR_TX_CACHE_NAME = "near-tx-cache";

    /** Near mvcc tx cache name. */
    private static final String NEAR_MVCC_TX_CACHE_NAME = "near-mvcc-tx-cache";

    /** Failed caches. */
    private static final Set<String> FAILED_CACHES;

    static {
        Set<String> set = new HashSet<>();

        set.add(ATOMIC_CACHE_NAME);
        set.add(TX_CACHE_NAME);
        set.add(NEAR_ATOMIC_CACHE_NAME);
        set.add(NEAR_TX_CACHE_NAME);
        set.add(MVCC_TX_CACHE_NAME);
        set.add(NEAR_MVCC_TX_CACHE_NAME);

        FAILED_CACHES = Collections.unmodifiableSet(set);
    }

    /** {@inheritDoc} */
    @Override protected void beforeTestsStarted() throws Exception {
        startGrid("server");
        startGrid("client");
    }

    /** {@inheritDoc} */
    @Override protected IgniteConfiguration getConfiguration(String gridName) throws Exception {
        IgniteConfiguration cfg = super.getConfiguration(gridName);

        if (gridName.contains("server")) {
            CacheConfiguration<Integer, String> ccfg1 = new CacheConfiguration<>();

            ccfg1.setIndexedTypes(Integer.class, String.class);
            ccfg1.setName(ATOMIC_CACHE_NAME);
            ccfg1.setAtomicityMode(CacheAtomicityMode.ATOMIC);

            CacheConfiguration<Integer, String> ccfg2 = new CacheConfiguration<>();

            ccfg2.setIndexedTypes(Integer.class, String.class);
            ccfg2.setName(TX_CACHE_NAME);
            ccfg2.setAtomicityMode(CacheAtomicityMode.TRANSACTIONAL);

            CacheConfiguration<Integer, String> ccfg3 = new CacheConfiguration<>();

            ccfg3.setIndexedTypes(Integer.class, String.class);
            ccfg3.setName(MVCC_TX_CACHE_NAME);
            ccfg3.setAtomicityMode(CacheAtomicityMode.TRANSACTIONAL_SNAPSHOT);

            cfg.setCacheConfiguration(ccfg1, ccfg2, ccfg3);
        }
        else {
            GridQueryProcessor.idxCls = FailedIndexing.class;

            cfg.setClientMode(true);
        }

        return cfg;
    }

    /**
     * @throws Exception If failed.
     */
    @Test
    public void testAtomicCacheInitialization() throws Exception {
        checkCacheInitialization(ATOMIC_CACHE_NAME);
    }

    /**
     * @throws Exception If failed.
     */
    @Test
    public void testTransactionalCacheInitialization() throws Exception {
        checkCacheInitialization(TX_CACHE_NAME);
    }

    /**
     * @throws Exception If failed.
     */
<<<<<<< HEAD
    @Test
=======
    public void testMvccTransactionalCacheInitialization() throws Exception {
        checkCacheInitialization(MVCC_TX_CACHE_NAME);
    }

    /**
     * @throws Exception If failed.
     */
>>>>>>> 10ebf715
    public void testAtomicNearCacheInitialization() throws Exception {
        checkCacheInitialization(NEAR_ATOMIC_CACHE_NAME);
    }

    /**
     * @throws Exception If failed.
     */
    @Test
    public void testTransactionalNearCacheInitialization() throws Exception {
        checkCacheInitialization(NEAR_TX_CACHE_NAME);
    }

    /**
     * @throws Exception If failed.
     */
    public void testMvccTransactionalNearCacheInitialization() throws Exception {
        fail("https://issues.apache.org/jira/browse/IGNITE-7187");

        checkCacheInitialization(NEAR_MVCC_TX_CACHE_NAME);
    }

    /**
     * @param cacheName Cache name.
     * @throws Exception If failed.
     */
    private void checkCacheInitialization(final String cacheName) throws Exception {
        Ignite client = grid("client");

        checkFailedCache(client, cacheName);

        checkFineCache(client, CACHE_NAME + 1);

        assertNull(((IgniteKernal)client).context().cache().cache(cacheName));

        checkFineCache(client, CACHE_NAME + 2);
    }

    /**
     * @param client Client.
     * @param cacheName Cache name.
     */
    private void checkFineCache(Ignite client, String cacheName) {
        IgniteCache<Integer, String> cache = client.getOrCreateCache(cacheName);

        cache.put(1, "1");

        assertEquals("1", cache.get(1));
    }

    /**
     * @param client Client.
     */
    @SuppressWarnings({"ThrowableNotThrown", "ThrowableResultOfMethodCallIgnored"})
    private void checkFailedCache(final Ignite client, final String cacheName) {
        GridTestUtils.assertThrows(log, new Callable<Object>() {
            @Override public Object call() throws Exception {
                IgniteCache<Integer, String> cache;

                // Start cache with near enabled.
                if (NEAR_ATOMIC_CACHE_NAME.equals(cacheName) || NEAR_TX_CACHE_NAME.equals(cacheName) ||
                    NEAR_MVCC_TX_CACHE_NAME.equals(cacheName)) {
                    CacheConfiguration<Integer, String> ccfg = new CacheConfiguration<Integer, String>(cacheName)
                        .setNearConfiguration(new NearCacheConfiguration<Integer, String>());

                    if (NEAR_TX_CACHE_NAME.equals(cacheName))
                        ccfg.setAtomicityMode(CacheAtomicityMode.TRANSACTIONAL);
                    else if (NEAR_MVCC_TX_CACHE_NAME.equals(cacheName))
                        ccfg.setAtomicityMode(CacheAtomicityMode.TRANSACTIONAL_SNAPSHOT);

                    cache = client.getOrCreateCache(ccfg);
                }
                else
                    cache = client.cache(cacheName);

                cache.put(1, "1");

                assertEquals("1", cache.get(1));

                return null;
            }
        }, CacheException.class, null);
    }

    /**
     * To fail on cache start.
     */
    private static class FailedIndexing implements GridQueryIndexing {
        /** {@inheritDoc} */
        @Override public void onClientDisconnect() throws IgniteCheckedException {
            // No-op.
        }

        /** {@inheritDoc} */
        @Override public void start(GridKernalContext ctx, GridSpinBusyLock busyLock) throws IgniteCheckedException {
            // No-op
        }

        /** {@inheritDoc} */
        @Override public void stop() throws IgniteCheckedException {
            // No-op
        }

        /** {@inheritDoc} */
        @Override public <K, V> QueryCursor<Cache.Entry<K, V>> queryDistributedSql(String schemaName, String cacheName,
            SqlQuery qry, boolean keepBinary) throws IgniteCheckedException {
            return null;
        }

        /** {@inheritDoc} */
        @Override public List<FieldsQueryCursor<List<?>>> querySqlFields(String schemaName, SqlFieldsQuery qry,
            SqlClientContext cliCtx, boolean keepBinary, boolean failOnMultipleStmts, MvccQueryTracker tracker, GridQueryCancel cancel) {
            return null;
        }

        /** {@inheritDoc} */
        @Override public List<Long> streamBatchedUpdateQuery(String schemaName, String qry, List<Object[]> params,
            SqlClientContext cliCtx) throws IgniteCheckedException {
            return Collections.emptyList();
        }

        /** {@inheritDoc} */
        @Override public long streamUpdateQuery(String schemaName, String qry, @Nullable Object[] params,
            IgniteDataStreamer<?, ?> streamer) throws IgniteCheckedException {
            return 0;
        }

        /** {@inheritDoc} */
        @Override public <K, V> QueryCursor<Cache.Entry<K, V>> queryLocalSql(String schemaName, String cacheName,
            SqlQuery qry, IndexingQueryFilter filter, boolean keepBinary) throws IgniteCheckedException {
            return null;
        }

        /** {@inheritDoc} */
        @Override public FieldsQueryCursor<List<?>> queryLocalSqlFields(String schemaName, SqlFieldsQuery qry,
            boolean keepBinary, IndexingQueryFilter filter, GridQueryCancel cancel) throws IgniteCheckedException {
            return null;
        }

        /** {@inheritDoc} */
        @Override public <K, V> GridCloseableIterator<IgniteBiTuple<K, V>> queryLocalText(String spaceName,
            String cacheName, String qry, String typeName, IndexingQueryFilter filter) throws IgniteCheckedException {
            return null;
        }

        /** {@inheritDoc} */
        @Override public void dynamicIndexCreate(String spaceName, String tblName, QueryIndexDescriptorImpl idxDesc,
            boolean ifNotExists, SchemaIndexCacheVisitor cacheVisitor) throws IgniteCheckedException {
            // No-op
        }

        /** {@inheritDoc} */
        @Override public void dynamicIndexDrop(String spaceName, String idxName,
            boolean ifExists) throws IgniteCheckedException {
            // No-op
        }

        /** {@inheritDoc} */
        @Override public void dynamicAddColumn(String schemaName, String tblName, List<QueryField> cols,
            boolean ifTblExists, boolean ifColNotExists)
            throws IgniteCheckedException {
            // No-op.
        }

        /** {@inheritDoc} */
        @Override public void dynamicDropColumn(String schemaName, String tblName, List<String> cols,
            boolean ifTblExists, boolean ifColExists) throws IgniteCheckedException {
            // No-op
        }

        /** {@inheritDoc} */
        @Override public void registerCache(String cacheName, String schemaName,
            GridCacheContext<?, ?> cctx) throws IgniteCheckedException {
            if (FAILED_CACHES.contains(cctx.name()) && cctx.kernalContext().clientNode())
                throw new IgniteCheckedException("Test query exception " + cctx.name() + " " + new Random().nextInt());
        }

        /** {@inheritDoc} */
        @Override public void unregisterCache(GridCacheContext cctx, boolean rmvIdx) throws IgniteCheckedException {
            // No-op
        }

        /** {@inheritDoc} */
        @Override public UpdateSourceIterator<?> prepareDistributedUpdate(GridCacheContext<?, ?> cctx, int[] ids, int[] parts,
            String schema, String qry, Object[] params, int flags, int pageSize, int timeout,
            AffinityTopologyVersion topVer,
            MvccSnapshot mvccVer, GridQueryCancel cancel) throws IgniteCheckedException {
            return null;
        }

        /** {@inheritDoc} */
        @Override public boolean registerType(GridCacheContext cctx,
            GridQueryTypeDescriptor desc) throws IgniteCheckedException {
            return false;
        }

        /** {@inheritDoc} */
        @Override public void store(GridCacheContext cctx, GridQueryTypeDescriptor type, CacheDataRow row,
            CacheDataRow prevRow, boolean prevRowAvailable) throws IgniteCheckedException {
            // No-op.
        }

        /** {@inheritDoc} */
        @Override public void remove(GridCacheContext cctx, GridQueryTypeDescriptor type, CacheDataRow val) {
            // No-op.
        }

        /** {@inheritDoc} */
        @Override public IgniteInternalFuture<?> rebuildIndexesFromHash(GridCacheContext cctx) {
            return null;
        }

        /** {@inheritDoc} */
        @Override public IndexingQueryFilter backupFilter(AffinityTopologyVersion topVer, int[] parts) {
            return null;
        }

        /** {@inheritDoc} */
        @Override public void onDisconnected(IgniteFuture<?> reconnectFut) {
            // No-op
        }

        /** {@inheritDoc} */
        @Override public PreparedStatement prepareNativeStatement(String space, String sql) throws SQLException {
            return null;
        }

        /** {@inheritDoc} */
        @Override public Collection<GridRunningQueryInfo> runningQueries(long duration) {
            return null;
        }

        /** {@inheritDoc} */
        @Override public void cancelQueries(Collection<Long> queries) {
            // No-op
        }

        /** {@inheritDoc} */
        @Override public void cancelAllQueries() {
            // No-op
        }

        /** {@inheritDoc} */
        @Override public String schema(String cacheName) {
            return null;
        }

        /** {@inheritDoc} */
        @Override public void checkStatementStreamable(PreparedStatement nativeStmt) {
            // No-op.
        }

        /** {@inheritDoc} */
        @Override public GridQueryRowCacheCleaner rowCacheCleaner(int cacheGroupId) {
            return null;
        }
    }
}<|MERGE_RESOLUTION|>--- conflicted
+++ resolved
@@ -66,15 +66,11 @@
 import org.apache.ignite.testframework.GridTestUtils;
 import org.apache.ignite.testframework.junits.common.GridCommonAbstractTest;
 import org.jetbrains.annotations.Nullable;
-import org.junit.Test;
-import org.junit.runner.RunWith;
-import org.junit.runners.JUnit4;
 
 /**
  * Test checks whether cache initialization error on client side
  * doesn't causes hangs and doesn't impact other caches.
  */
-@RunWith(JUnit4.class)
 public class IgniteClientCacheInitializationFailTest extends GridCommonAbstractTest {
     /** Failed cache name. */
     private static final String CACHE_NAME = "cache";
@@ -156,7 +152,6 @@
     /**
      * @throws Exception If failed.
      */
-    @Test
     public void testAtomicCacheInitialization() throws Exception {
         checkCacheInitialization(ATOMIC_CACHE_NAME);
     }
@@ -164,7 +159,6 @@
     /**
      * @throws Exception If failed.
      */
-    @Test
     public void testTransactionalCacheInitialization() throws Exception {
         checkCacheInitialization(TX_CACHE_NAME);
     }
@@ -172,9 +166,6 @@
     /**
      * @throws Exception If failed.
      */
-<<<<<<< HEAD
-    @Test
-=======
     public void testMvccTransactionalCacheInitialization() throws Exception {
         checkCacheInitialization(MVCC_TX_CACHE_NAME);
     }
@@ -182,7 +173,6 @@
     /**
      * @throws Exception If failed.
      */
->>>>>>> 10ebf715
     public void testAtomicNearCacheInitialization() throws Exception {
         checkCacheInitialization(NEAR_ATOMIC_CACHE_NAME);
     }
@@ -190,7 +180,6 @@
     /**
      * @throws Exception If failed.
      */
-    @Test
     public void testTransactionalNearCacheInitialization() throws Exception {
         checkCacheInitialization(NEAR_TX_CACHE_NAME);
     }
@@ -341,7 +330,7 @@
 
         /** {@inheritDoc} */
         @Override public void dynamicAddColumn(String schemaName, String tblName, List<QueryField> cols,
-            boolean ifTblExists, boolean ifColNotExists)
+                                               boolean ifTblExists, boolean ifColNotExists)
             throws IgniteCheckedException {
             // No-op.
         }
