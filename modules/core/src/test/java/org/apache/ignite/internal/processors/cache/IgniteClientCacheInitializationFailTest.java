--- conflicted
+++ resolved
@@ -255,11 +255,7 @@
 
         /** {@inheritDoc} */
         @Override public List<FieldsQueryCursor<List<?>>> querySqlFields(String schemaName, SqlFieldsQuery qry,
-<<<<<<< HEAD
-                                                                         boolean keepBinary, boolean failOnMultipleStmts, MvccQueryTracker tracker, GridQueryCancel cancel) {
-=======
-            SqlClientContext cliCtx, boolean keepBinary, boolean failOnMultipleStmts, GridQueryCancel cancel) {
->>>>>>> 7366809e
+            SqlClientContext cliCtx, boolean keepBinary, boolean failOnMultipleStmts, MvccQueryTracker tracker, GridQueryCancel cancel) {
             return null;
         }
 
