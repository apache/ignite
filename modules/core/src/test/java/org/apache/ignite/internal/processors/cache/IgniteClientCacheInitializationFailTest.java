/*
 * Licensed to the Apache Software Foundation (ASF) under one or more
 * contributor license agreements.  See the NOTICE file distributed with
 * this work for additional information regarding copyright ownership.
 * The ASF licenses this file to You under the Apache License, Version 2.0
 * (the "License"); you may not use this file except in compliance with
 * the License.  You may obtain a copy of the License at
 *
 *      http://www.apache.org/licenses/LICENSE-2.0
 *
 * Unless required by applicable law or agreed to in writing, software
 * distributed under the License is distributed on an "AS IS" BASIS,
 * WITHOUT WARRANTIES OR CONDITIONS OF ANY KIND, either express or implied.
 * See the License for the specific language governing permissions and
 * limitations under the License.
 */

package org.apache.ignite.internal.processors.cache;

import java.sql.PreparedStatement;
import java.sql.SQLException;
import java.util.Collection;
import java.util.Collections;
import java.util.HashSet;
import java.util.List;
import java.util.Random;
import java.util.Set;
import java.util.concurrent.Callable;
import javax.cache.Cache;
import javax.cache.CacheException;
import org.apache.ignite.Ignite;
import org.apache.ignite.IgniteCache;
import org.apache.ignite.IgniteCheckedException;
import org.apache.ignite.IgniteDataStreamer;
import org.apache.ignite.cache.CacheAtomicityMode;
import org.apache.ignite.cache.query.FieldsQueryCursor;
import org.apache.ignite.cache.query.QueryCursor;
import org.apache.ignite.cache.query.SqlFieldsQuery;
import org.apache.ignite.cache.query.SqlQuery;
import org.apache.ignite.configuration.CacheConfiguration;
import org.apache.ignite.configuration.IgniteConfiguration;
import org.apache.ignite.configuration.NearCacheConfiguration;
import org.apache.ignite.internal.GridKernalContext;
import org.apache.ignite.internal.IgniteKernal;
import org.apache.ignite.internal.processors.affinity.AffinityTopologyVersion;
import org.apache.ignite.internal.processors.cache.mvcc.MvccCoordinatorVersion;
import org.apache.ignite.internal.processors.cache.persistence.CacheDataRow;
import org.apache.ignite.internal.processors.query.GridQueryCancel;
import org.apache.ignite.internal.processors.query.GridQueryIndexing;
import org.apache.ignite.internal.processors.query.GridQueryProcessor;
import org.apache.ignite.internal.processors.query.GridQueryTypeDescriptor;
import org.apache.ignite.internal.processors.query.GridRunningQueryInfo;
import org.apache.ignite.internal.processors.query.QueryField;
import org.apache.ignite.internal.processors.query.QueryIndexDescriptorImpl;
import org.apache.ignite.internal.processors.query.schema.SchemaIndexCacheVisitor;
import org.apache.ignite.internal.util.GridSpinBusyLock;
import org.apache.ignite.internal.util.lang.GridCloseableIterator;
import org.apache.ignite.lang.IgniteBiTuple;
import org.apache.ignite.lang.IgniteFuture;
import org.apache.ignite.spi.indexing.IndexingQueryFilter;
import org.apache.ignite.testframework.GridTestUtils;
import org.apache.ignite.testframework.junits.common.GridCommonAbstractTest;
import org.jetbrains.annotations.Nullable;

/**
 * Test checks whether cache initialization error on client side
 * doesn't causes hangs and doesn't impact other caches.
 */
public class IgniteClientCacheInitializationFailTest extends GridCommonAbstractTest {
    /** Failed cache name. */
    private static final String CACHE_NAME = "cache";

    /** Atomic cache name. */
    private static final String ATOMIC_CACHE_NAME = "atomic-cache";

    /** Tx cache name. */
    private static final String TX_CACHE_NAME = "tx-cache";

    /** Near atomic cache name. */
    private static final String NEAR_ATOMIC_CACHE_NAME = "near-atomic-cache";

    /** Near tx cache name. */
    private static final String NEAR_TX_CACHE_NAME = "near-tx-cache";

    /** Failed caches. */
    private static final Set<String> FAILED_CACHES;

    static {
        Set<String> set = new HashSet<>();

        set.add(ATOMIC_CACHE_NAME);
        set.add(TX_CACHE_NAME);
        set.add(NEAR_ATOMIC_CACHE_NAME);
        set.add(NEAR_TX_CACHE_NAME);

        FAILED_CACHES = Collections.unmodifiableSet(set);
    }

    /** {@inheritDoc} */
    @Override protected void beforeTestsStarted() throws Exception {
        startGrid("server");
        startGrid("client");
    }

    /** {@inheritDoc} */
    @Override protected void afterTestsStopped() throws Exception {
        stopAllGrids();
    }

    /** {@inheritDoc} */
    @Override protected IgniteConfiguration getConfiguration(String gridName) throws Exception {
        IgniteConfiguration cfg = super.getConfiguration(gridName);

        if (gridName.contains("server")) {
            CacheConfiguration<Integer, String> ccfg1 = new CacheConfiguration<>();

            ccfg1.setIndexedTypes(Integer.class, String.class);
            ccfg1.setName(ATOMIC_CACHE_NAME);
            ccfg1.setAtomicityMode(CacheAtomicityMode.ATOMIC);

            CacheConfiguration<Integer, String> ccfg2 = new CacheConfiguration<>();

            ccfg2.setIndexedTypes(Integer.class, String.class);
            ccfg2.setName(TX_CACHE_NAME);
            ccfg2.setAtomicityMode(CacheAtomicityMode.TRANSACTIONAL);

            cfg.setCacheConfiguration(ccfg1, ccfg2);
        }
        else {
            GridQueryProcessor.idxCls = FailedIndexing.class;

            cfg.setClientMode(true);
        }

        return cfg;
    }

    /**
     * @throws Exception If failed.
     */
    public void testAtomicCacheInitialization() throws Exception {
        checkCacheInitialization(ATOMIC_CACHE_NAME);
    }

    /**
     * @throws Exception If failed.
     */
    public void testTransactionalCacheInitialization() throws Exception {
        checkCacheInitialization(TX_CACHE_NAME);
    }

    /**
     * @throws Exception If failed.
     */
    public void testAtomicNearCacheInitialization() throws Exception {
        checkCacheInitialization(NEAR_ATOMIC_CACHE_NAME);
    }

    /**
     * @throws Exception If failed.
     */
    public void testTransactionalNearCacheInitialization() throws Exception {
        checkCacheInitialization(NEAR_TX_CACHE_NAME);
    }

    /**
     * @param cacheName Cache name.
     * @throws Exception If failed.
     */
    private void checkCacheInitialization(final String cacheName) throws Exception {
        Ignite client = grid("client");

        checkFailedCache(client, cacheName);

        checkFineCache(client, CACHE_NAME + 1);

        assertNull(((IgniteKernal)client).context().cache().cache(cacheName));

        checkFineCache(client, CACHE_NAME + 2);
    }

    /**
     * @param client Client.
     * @param cacheName Cache name.
     */
    private void checkFineCache(Ignite client, String cacheName) {
        IgniteCache<Integer, String> cache = client.getOrCreateCache(cacheName);

        cache.put(1, "1");

        assertEquals("1", cache.get(1));
    }

    /**
     * @param client Client.
     */
    @SuppressWarnings({"ThrowableNotThrown", "ThrowableResultOfMethodCallIgnored"})
    private void checkFailedCache(final Ignite client, final String cacheName) {
        GridTestUtils.assertThrows(log, new Callable<Object>() {
            @Override public Object call() throws Exception {
                IgniteCache<Integer, String> cache;

                // Start cache with near enabled.
                if (NEAR_ATOMIC_CACHE_NAME.equals(cacheName) || NEAR_TX_CACHE_NAME.equals(cacheName)) {
                    CacheConfiguration<Integer, String> ccfg = new CacheConfiguration<Integer, String>(cacheName)
                        .setNearConfiguration(new NearCacheConfiguration<Integer, String>());

                    if (NEAR_TX_CACHE_NAME.equals(cacheName))
                        ccfg.setAtomicityMode(CacheAtomicityMode.TRANSACTIONAL);

                    cache = client.getOrCreateCache(ccfg);
                }
                else
                    cache = client.cache(cacheName);

                cache.put(1, "1");

                assertEquals("1", cache.get(1));

                return null;
            }
        }, CacheException.class, null);
    }

    /**
     * To fail on cache start.
     */
    private static class FailedIndexing implements GridQueryIndexing {
        /** {@inheritDoc} */
        @Override public void start(GridKernalContext ctx, GridSpinBusyLock busyLock) throws IgniteCheckedException {
            // No-op
        }

        /** {@inheritDoc} */
        @Override public void stop() throws IgniteCheckedException {
            // No-op
        }

        /** {@inheritDoc} */
        @Override public <K, V> QueryCursor<Cache.Entry<K, V>> queryDistributedSql(String schemaName, String cacheName,
            SqlQuery qry, boolean keepBinary, int mainCacheId) throws IgniteCheckedException {
            return null;
        }

        /** {@inheritDoc} */
        @Override public List<FieldsQueryCursor<List<?>>> queryDistributedSqlFields(String schemaName,
            SqlFieldsQuery qry, boolean keepBinary, GridQueryCancel cancel,
            @Nullable Integer mainCacheId, boolean failOnMultipleStmts) throws IgniteCheckedException {
            return null;
        }

        /** {@inheritDoc} */
        @Override public long streamUpdateQuery(String spaceName, String qry, @Nullable Object[] params,
            IgniteDataStreamer<?, ?> streamer) throws IgniteCheckedException {
            return 0;
        }

        /** {@inheritDoc} */
        @Override public <K, V> QueryCursor<Cache.Entry<K, V>> queryLocalSql(String schemaName, String cacheName,
            SqlQuery qry, IndexingQueryFilter filter, boolean keepBinary) throws IgniteCheckedException {
            return null;
        }

        /** {@inheritDoc} */
        @Override public FieldsQueryCursor<List<?>> queryLocalSqlFields(String schemaName, SqlFieldsQuery qry,
            boolean keepBinary, IndexingQueryFilter filter, GridQueryCancel cancel) throws IgniteCheckedException {
            return null;
        }

        /** {@inheritDoc} */
        @Override public <K, V> GridCloseableIterator<IgniteBiTuple<K, V>> queryLocalText(String spaceName,
            String cacheName, String qry, String typeName, IndexingQueryFilter filter) throws IgniteCheckedException {
            return null;
        }

        /** {@inheritDoc} */
        @Override public void dynamicIndexCreate(String spaceName, String tblName, QueryIndexDescriptorImpl idxDesc,
            boolean ifNotExists, SchemaIndexCacheVisitor cacheVisitor) throws IgniteCheckedException {
            // No-op
        }

        /** {@inheritDoc} */
        @Override public void dynamicIndexDrop(String spaceName, String idxName,
            boolean ifExists) throws IgniteCheckedException {
            // No-op
        }

        /** {@inheritDoc} */
        @Override public void dynamicAddColumn(String schemaName, String tblName, List<QueryField> cols,
                                               boolean ifTblExists, boolean ifColNotExists)
            throws IgniteCheckedException {
            // No-op.
        }

        /** {@inheritDoc} */
        @Override public void registerCache(String cacheName, String schemaName,
            GridCacheContext<?, ?> cctx) throws IgniteCheckedException {
            if (FAILED_CACHES.contains(cctx.name()) && cctx.kernalContext().clientNode())
                throw new IgniteCheckedException("Test query exception " + cctx.name() + " " + new Random().nextInt());
        }

        /** {@inheritDoc} */
        @Override public void unregisterCache(String spaceName, boolean rmvIdx) throws IgniteCheckedException {
            // No-op
        }

        /** {@inheritDoc} */
        @Override public boolean registerType(GridCacheContext cctx,
            GridQueryTypeDescriptor desc) throws IgniteCheckedException {
            return false;
        }

        /** {@inheritDoc} */
        @Override public void store(GridCacheContext cctx, GridQueryTypeDescriptor type, CacheDataRow row,
<<<<<<< HEAD
            CacheDataRow prevRow, @Nullable MvccCoordinatorVersion newVer) throws IgniteCheckedException {
=======
            CacheDataRow prevRow, boolean prevRowAvailable) {
>>>>>>> 8c278ca9
            // No-op.
        }

        /** {@inheritDoc} */
        @Override public void remove(GridCacheContext cctx, GridQueryTypeDescriptor type, CacheDataRow val) {
            // No-op.
        }

        /** {@inheritDoc} */
        @Override public void rebuildIndexesFromHash(String cacheName) throws IgniteCheckedException {
            // No-op
        }

        /** {@inheritDoc} */
        @Override public void markForRebuildFromHash(String cacheName) {
            // No-op
        }

        /** {@inheritDoc} */
        @Override public IndexingQueryFilter backupFilter(AffinityTopologyVersion topVer, int[] parts) {
            return null;
        }

        /** {@inheritDoc} */
        @Override public void onDisconnected(IgniteFuture<?> reconnectFut) {
            // No-op
        }

        /** {@inheritDoc} */
        @Override public PreparedStatement prepareNativeStatement(String space, String sql) throws SQLException {
            return null;
        }

        /** {@inheritDoc} */
        @Override public Collection<GridRunningQueryInfo> runningQueries(long duration) {
            return null;
        }

        /** {@inheritDoc} */
        @Override public void cancelQueries(Collection<Long> queries) {
            // No-op
        }

        /** {@inheritDoc} */
        @Override public void cancelAllQueries() {
            // No-op
        }

        /** {@inheritDoc} */
        @Override public String schema(String cacheName) {
            return null;
        }

        /** {@inheritDoc} */
        @Override public boolean isInsertStatement(PreparedStatement nativeStmt) {
            return false;
        }
    }
}<|MERGE_RESOLUTION|>--- conflicted
+++ resolved
@@ -312,11 +312,7 @@
 
         /** {@inheritDoc} */
         @Override public void store(GridCacheContext cctx, GridQueryTypeDescriptor type, CacheDataRow row,
-<<<<<<< HEAD
-            CacheDataRow prevRow, @Nullable MvccCoordinatorVersion newVer) throws IgniteCheckedException {
-=======
-            CacheDataRow prevRow, boolean prevRowAvailable) {
->>>>>>> 8c278ca9
+            CacheDataRow prevRow, @Nullable MvccCoordinatorVersion newVer, boolean prevRowAvailable) throws IgniteCheckedException {
             // No-op.
         }
 
