--- conflicted
+++ resolved
@@ -342,11 +342,8 @@
 
         suite.addTestSuite(CacheAtomicPrimarySyncBackPressureTest.class);
 
-<<<<<<< HEAD
-=======
         suite.addTestSuite(IgniteCacheContainsKeyAtomicTest.class);
 
->>>>>>> f0a7ac57
         return suite;
     }
 }