/*
 * Licensed to the Apache Software Foundation (ASF) under one or more
 * contributor license agreements.  See the NOTICE file distributed with
 * this work for additional information regarding copyright ownership.
 * The ASF licenses this file to You under the Apache License, Version 2.0
 * (the "License"); you may not use this file except in compliance with
 * the License.  You may obtain a copy of the License at
 *
 *      http://www.apache.org/licenses/LICENSE-2.0
 *
 * Unless required by applicable law or agreed to in writing, software
 * distributed under the License is distributed on an "AS IS" BASIS,
 * WITHOUT WARRANTIES OR CONDITIONS OF ANY KIND, either express or implied.
 * See the License for the specific language governing permissions and
 * limitations under the License.
 */
package org.apache.ignite.internal.processors.cache.persistence;

import java.io.File;
import java.nio.file.Files;
import java.nio.file.Path;
import java.nio.file.Paths;
import java.nio.file.StandardCopyOption;
import java.util.Arrays;
import java.util.Collection;
import org.apache.ignite.Ignite;
import org.apache.ignite.IgniteCache;
import org.apache.ignite.IgniteCheckedException;
import org.apache.ignite.binary.BinaryObject;
import org.apache.ignite.binary.BinaryType;
import org.apache.ignite.binary.BinaryTypeConfiguration;
import org.apache.ignite.cache.CacheKeyConfiguration;
import org.apache.ignite.cache.CacheMode;
import org.apache.ignite.cache.affinity.AffinityKeyMapped;
import org.apache.ignite.cache.affinity.rendezvous.RendezvousAffinityFunction;
import org.apache.ignite.configuration.BinaryConfiguration;
import org.apache.ignite.configuration.CacheConfiguration;
import org.apache.ignite.configuration.DataRegionConfiguration;
import org.apache.ignite.configuration.DataStorageConfiguration;
import org.apache.ignite.configuration.IgniteConfiguration;
import org.apache.ignite.configuration.WALMode;
import org.apache.ignite.internal.util.typedef.F;
import org.apache.ignite.internal.util.typedef.internal.U;
import org.apache.ignite.testframework.GridTestUtils;
import org.apache.ignite.testframework.junits.common.GridCommonAbstractTest;
import org.junit.Test;

/**
 *
 */
public class IgnitePdsBinaryMetadataOnClusterRestartTest extends GridCommonAbstractTest {
    /** */
    private static final String CACHE_NAME = "cache1";

    /** */
    private static final String DYNAMIC_TYPE_NAME = "DynamicType";

    /** */
    private static final String DYNAMIC_INT_FIELD_NAME = "intField";

    /** */
    private static final String DYNAMIC_STR_FIELD_NAME = "strField";

    /** */
    private static final String CUSTOM_WORK_DIR_NAME_PATTERN = "node%s_workDir";

    /** */
    private String customWorkSubDir;

    /** {@inheritDoc} */
    @Override protected IgniteConfiguration getConfiguration(String gridName) throws Exception {
        IgniteConfiguration cfg = super.getConfiguration(gridName);

        cfg.setConsistentId(gridName);

        if (customWorkSubDir != null)
            cfg.setWorkDirectory(Paths.get(U.defaultWorkDirectory(), customWorkSubDir).toString());

        cfg.setDataStorageConfiguration(
            new DataStorageConfiguration()
                .setWalMode(WALMode.LOG_ONLY)
                .setDefaultDataRegionConfiguration(new DataRegionConfiguration()
                    .setPersistenceEnabled(true)
                    .setMaxSize(100L * 1024 * 1024))
        );

        BinaryConfiguration bCfg = new BinaryConfiguration();

        BinaryTypeConfiguration binaryEnumCfg = new BinaryTypeConfiguration(EnumType.class.getName());

        binaryEnumCfg.setEnum(true);
        binaryEnumCfg.setEnumValues(F.asMap(EnumType.ENUM_VAL_0.name(),
            EnumType.ENUM_VAL_0.ordinal(),
            EnumType.ENUM_VAL_1.name(),
            EnumType.ENUM_VAL_1.ordinal()));

        bCfg.setTypeConfigurations(Arrays.asList(binaryEnumCfg));

        cfg.setBinaryConfiguration(bCfg);

        CacheKeyConfiguration dynamicMetaKeyCfg = new CacheKeyConfiguration(DYNAMIC_TYPE_NAME, DYNAMIC_INT_FIELD_NAME);

        cfg.setCacheKeyConfiguration(dynamicMetaKeyCfg);

        cfg.setCacheConfiguration(new CacheConfiguration()
            .setName(CACHE_NAME)
            .setAffinity(new RendezvousAffinityFunction())
            .setCacheMode(CacheMode.REPLICATED));

        return cfg;
    }

    /**
     * @see <a href="https://issues.apache.org/jira/browse/IGNITE-7258">IGNITE-7258</a> refer to the following JIRA for more context about the problem verified by the test.
     */
    @Test
    public void testUpdatedBinaryMetadataIsPreservedOnJoinToOldCoordinator() throws Exception {
        Ignite ignite0 = startGridInASeparateWorkDir("A");
        Ignite ignite1 = startGridInASeparateWorkDir("B");

        ignite0.active(true);

        IgniteCache<Object, Object> cache0 = ignite0.cache(CACHE_NAME);

        BinaryObject bo = ignite0
            .binary()
            .builder(DYNAMIC_TYPE_NAME)
            .setField(DYNAMIC_INT_FIELD_NAME, 10)
            .build();

        cache0.put(0, bo);

        stopGrid("A");

        IgniteCache<Object, Object> cache1 = ignite1.cache(CACHE_NAME);

        bo = ignite1
            .binary()
            .builder(DYNAMIC_TYPE_NAME)
            .setField(DYNAMIC_INT_FIELD_NAME, 20)
            .setField(DYNAMIC_STR_FIELD_NAME, "str")
            .build();

        cache1.put(1, bo);

        stopAllGrids();

        ignite0 = startGridInASeparateWorkDir("A");
        ignite1 = startGridInASeparateWorkDir("B");

        awaitPartitionMapExchange();

        cache0 = ignite0.cache(CACHE_NAME).withKeepBinary();

        BinaryObject bObj0 = (BinaryObject) cache0.get(0);

        assertEquals(10, (int) bObj0.field("intField"));

        cache1 = ignite1.cache(CACHE_NAME).withKeepBinary();

        BinaryObject bObj1 = (BinaryObject) cache1.get(1);

        assertEquals(20, (int) bObj1.field("intField"));
        assertEquals("str", bObj1.field("strField"));
    }

    /**
     * @see <a href="https://issues.apache.org/jira/browse/IGNITE-7258">IGNITE-7258</a> refer to the following JIRA for more context about the problem verified by the test.
     */
    @Test
    public void testNewBinaryMetadataIsWrittenOnOldCoordinator() throws Exception {
        Ignite ignite0 = startGridInASeparateWorkDir("A");
        Ignite ignite1 = startGridInASeparateWorkDir("B");

        ignite0.active(true);

        IgniteCache<Object, Object> cache0 = ignite0.cache(CACHE_NAME);

        BinaryObject bObj0 = ignite0.binary()
            .builder("DynamicType0").setField("intField", 10).build();

        cache0.put(0, bObj0);

        stopGrid("A");

        IgniteCache<Object, Object> cache1 = ignite1.cache(CACHE_NAME);

        BinaryObject bObj1 = ignite1.binary()
            .builder("DynamicType1").setField("strField", "str").build();

        cache1.put(1, bObj1);

        stopAllGrids();

        ignite0 = startGridInASeparateWorkDir("A");

        startGridInASeparateWorkDir("B");

        awaitPartitionMapExchange();

        stopGrid("B");

        cache0 = ignite0.cache(CACHE_NAME).withKeepBinary();

        bObj0 = (BinaryObject) cache0.get(0);
        bObj1 = (BinaryObject) cache0.get(1);

        assertEquals("DynamicType0", binaryTypeName(bObj0));
        assertEquals("DynamicType1", binaryTypeName(bObj1));

        assertEquals(10, (int) bObj0.field(DYNAMIC_INT_FIELD_NAME));
        assertEquals("str", bObj1.field(DYNAMIC_STR_FIELD_NAME));
    }

    /**
     * Verifies that newer BinaryMetadata is applied not only on coordinator but on all nodes
     * with outdated version.
     *
     * In the following test nodeB was offline when BinaryMetadata was updated,
     * after full cluster restart it starts second (so it doesn't take the role of coordinator)
     * but metadata update is propagated to it anyway.
     *
     * @see <a href="https://issues.apache.org/jira/browse/IGNITE-7258">IGNITE-7258</a> refer to the following JIRA for more context about the problem verified by the test.
     */
    @Test
    public void testNewBinaryMetadataIsPropagatedToAllOutOfDataNodes() throws Exception {
        Ignite igniteA = startGridInASeparateWorkDir("A");
        startGridInASeparateWorkDir("B");
        Ignite igniteC = startGridInASeparateWorkDir("C");
        startGridInASeparateWorkDir("D");

        igniteA.active(true);

        BinaryObject bObj0 = igniteA.binary()
            .builder(DYNAMIC_TYPE_NAME).setField(DYNAMIC_INT_FIELD_NAME, 10).build();

        igniteA.cache(CACHE_NAME).put(0, bObj0);

        stopGrid("A");
        stopGrid("B");

        BinaryObject bObj1 = igniteC.binary()
            .builder(DYNAMIC_TYPE_NAME)
            .setField(DYNAMIC_INT_FIELD_NAME, 20)
            .setField(DYNAMIC_STR_FIELD_NAME, "str").build();

        igniteC.cache(CACHE_NAME).put(1, bObj1);

        //full cluster restart
        stopAllGrids();

        //node A becomes a coordinator
        igniteA = startGridInASeparateWorkDir("A");
        //node B isn't a coordinator, but metadata update is propagated to if
        startGridInASeparateWorkDir("B");
        //these two nodes will provide an updated version of metadata when started
        startGridInASeparateWorkDir("C");
        startGridInASeparateWorkDir("D");

        awaitPartitionMapExchange();

        //stopping everything to make sure that nodeB will lose its in-memory BinaryMetadata cache
        // and will have to reload it from FS when restarted later
        stopAllGrids();

        Ignite igniteB = startGridInASeparateWorkDir("B");

        igniteB.active(true);

        bObj1 = (BinaryObject) igniteB.cache(CACHE_NAME).withKeepBinary().get(1);

        assertEquals(20, (int) bObj1.field(DYNAMIC_INT_FIELD_NAME));
        assertEquals("str", bObj1.field(DYNAMIC_STR_FIELD_NAME));
    }

    /** */
    private Ignite startGridInASeparateWorkDir(String nodeName) throws Exception {
        customWorkSubDir = String.format(CUSTOM_WORK_DIR_NAME_PATTERN, nodeName);
        return startGrid(nodeName);
    }

    /** */
    private String binaryTypeName(BinaryObject bObj) {
        return bObj.type().typeName();
    }

    /**
     * If joining node has incompatible BinaryMetadata (e.g. when user manually copies binary_meta file),
     * coordinator detects it and fails the node providing information about conflict.
     *
     * @see <a href="https://issues.apache.org/jira/browse/IGNITE-7258">IGNITE-7258</a> refer to the following JIRA for more context about the problem verified by the test.
     */
    @Test
    public void testNodeWithIncompatibleMetadataIsProhibitedToJoinTheCluster() throws Exception {
        final String decimalFieldName = "decField";

        Ignite igniteA = startGridInASeparateWorkDir("A");
        Ignite igniteB = startGridInASeparateWorkDir("B");

        String bConsId = igniteB.cluster().localNode().consistentId().toString();

        igniteA.active(true);

        IgniteCache<Object, Object> cache = igniteA.cache(CACHE_NAME);

        BinaryObject bObj = igniteA.binary()
            .builder(DYNAMIC_TYPE_NAME).setField(decimalFieldName, 10).build();

        cache.put(0, bObj);

        int createdTypeId = igniteA.binary().type(DYNAMIC_TYPE_NAME).typeId();

        stopAllGrids();

        Ignite igniteC = startGridInASeparateWorkDir("C");
        String cConsId = igniteC.cluster().localNode().consistentId().toString();
        igniteC.active(true);

        cache = igniteC.cache(CACHE_NAME);
        bObj = igniteC.binary().builder(DYNAMIC_TYPE_NAME).setField(decimalFieldName, 10L).build();

        cache.put(0, bObj);

        stopAllGrids();

        copyIncompatibleBinaryMetadata(
            String.format(CUSTOM_WORK_DIR_NAME_PATTERN, "C"),
            cConsId,
            String.format(CUSTOM_WORK_DIR_NAME_PATTERN, "B"),
            bConsId,
            DYNAMIC_TYPE_NAME.toLowerCase().hashCode() + ".bin");

        startGridInASeparateWorkDir("A");

        String expectedMsg = String.format(
            "Type '%s' with typeId %d has a different/incorrect type for field '%s'. Expected 'int' but 'long' was " +
                "provided. Field type's modification is unsupported, clean {root_path}/marshaller and " +
<<<<<<< HEAD
                "{root_path}/binary_meta directories if the type change is required.",
=======
                "{root_path}/db/binary_meta directories if the type change is required.",
>>>>>>> 1e84d448
            DYNAMIC_TYPE_NAME,
            createdTypeId,
            decimalFieldName);

        Throwable thrown = GridTestUtils.assertThrows(
            log,
            () -> startGridInASeparateWorkDir("B"),
            Exception.class,
            null);

        assertNotNull(thrown.getCause());
        assertNotNull(thrown.getCause().getCause());

        String actualMsg = thrown.getCause().getCause().getMessage();

        assertTrue("Cause is not correct [expected='" + expectedMsg + "', actual='" + actualMsg + "'].",
            actualMsg.contains(expectedMsg));
    }

    /** */
    private void copyIncompatibleBinaryMetadata(String fromWorkDir,
        String fromConsId,
        String toWorkDir,
        String toConsId,
        String fileName
    ) throws Exception {
        String workDir = U.defaultWorkDirectory();

        Path fromFile = Paths.get(workDir, fromWorkDir, DataStorageConfiguration.DFLT_BINARY_METADATA_PATH,
            fromConsId, fileName);
        Path toFile = Paths.get(workDir, toWorkDir, DataStorageConfiguration.DFLT_BINARY_METADATA_PATH,
            toConsId, fileName);

        Files.copy(fromFile, toFile, StandardCopyOption.REPLACE_EXISTING);
    }

    /**
     * Test verifies that binary metadata from regular java classes is saved and restored correctly
     * on cluster restart.
     */
    @Test
    public void testStaticMetadataIsRestoredOnRestart() throws Exception {
        startGrids(2);

        Ignite ignite0 = grid(0);

        ignite0.active(true);

        IgniteCache<Object, Object> cache0 = ignite0.cache(CACHE_NAME);

        cache0.put(0, new TestValue1(0));
        cache0.put(1, new TestValue2("value"));

        stopAllGrids();

        startGrids(2);

        ignite0 = grid(0);

        ignite0.active(true);

        examineStaticMetadata(2);

        startGrid(2);

        startGrid(3);

        awaitPartitionMapExchange();

        examineStaticMetadata(4);
    }

    /**
     * @param nodesCnt Number of nodes in grid.
     */
    private void examineStaticMetadata(int nodesCnt) {
        for (int i = 0; i < nodesCnt; i++) {
            IgniteCache cache = grid(i).cache(CACHE_NAME).withKeepBinary();

            BinaryObject o1 = (BinaryObject) cache.get(0);

            TestValue1 t1 = o1.deserialize();

            assertEquals(0, t1.getValue());

            BinaryObject o2 = (BinaryObject) cache.get(1);

            TestValue2 t2 = o2.deserialize();

            assertEquals("value", t2.getValue());

            assertEquals(TestValue1.class.getName(), o1.type().typeName());
            assertEquals(TestValue2.class.getName(), o2.type().typeName());

            assertEquals("val", o1.type().affinityKeyFieldName());
        }
    }

    /**
     * @param nodesCount Nodes count.
     */
    private void examineDynamicMetadata(int nodesCount, BinaryObjectExaminer... examiners) {
        for (int i = 0; i < nodesCount; i++) {
            Ignite ignite = grid(i);

            for (BinaryObjectExaminer examiner : examiners)
                examiner.examine(ignite.cache(CACHE_NAME).withKeepBinary());
        }
    }

    /**
     * Test verifies that metadata for binary types built with BinaryObjectBuilder is saved and updated correctly
     * on cluster restart.
     */
    @Test
    public void testDynamicMetadataIsRestoredOnRestart() throws Exception {
        //1: start two nodes, add single BinaryObject
        startGrids(2);

        Ignite ignite0 = grid(0);

        ignite0.active(true);

        IgniteCache<Object, Object> cache0 = ignite0.cache(CACHE_NAME);

        BinaryObject bo = ignite0
            .binary()
            .builder(DYNAMIC_TYPE_NAME)
            .setField(DYNAMIC_INT_FIELD_NAME, 10)
            .build();

        cache0.put(2, bo);

        stopAllGrids();

        //2: start two nodes, check BinaryObject added on step 1) (field values, metadata info),
        // modify BinaryObject type, add new instance of modified type
        startGrids(2);

        ignite0 = grid(0);

        ignite0.active(true);

        examineDynamicMetadata(2, contentExaminer0, structureExaminer0);

        Ignite ignite1 = grid(1);

        BinaryObject bo1 = ignite1
            .binary()
            .builder(DYNAMIC_TYPE_NAME)
            .setField(DYNAMIC_INT_FIELD_NAME, 20)
            .setField(DYNAMIC_STR_FIELD_NAME, "str")
            .build();

        ignite1.cache(CACHE_NAME).put(3, bo1);

        stopAllGrids();

        //3: start two nodes, check both BinaryObject instances,
        // start two additional nodes, check BO instances on all nodes
        startGrids(2);

        ignite0 = grid(0);

        ignite0.active(true);

        examineDynamicMetadata(2, contentExaminer0, contentExaminer1, structureExaminer1);

        startGrid(2);

        startGrid(3);

        awaitPartitionMapExchange();

        examineDynamicMetadata(2, contentExaminer0, contentExaminer1, structureExaminer1);
    }

    /**
     *
     */
    @Test
    public void testBinaryEnumMetadataIsRestoredOnRestart() throws Exception {
        Ignite ignite0 = startGrids(2);

        ignite0.active(true);

        BinaryObject enumBo0 = ignite0.binary().buildEnum(EnumType.class.getName(), 0);

        ignite0.cache(CACHE_NAME).put(4, enumBo0);

        stopAllGrids();

        ignite0 = startGrids(2);

        ignite0.active(true);

        startGrid(2);

        awaitPartitionMapExchange();

        examineDynamicMetadata(3, enumExaminer0);

        stopAllGrids();

        ignite0 = startGrids(3);

        ignite0.active(true);

        startClientGrid(3);

        awaitPartitionMapExchange();

        examineDynamicMetadata(4, enumExaminer0);
    }

    /**
     * Test verifies that metadata is saved, stored and delivered to client nodes correctly.
     */
    @Test
    public void testMixedMetadataIsRestoredOnRestart() throws Exception {
        //1: starts 4 nodes one by one and adds java classes and classless BinaryObjects
        // to the same replicated cache from different nodes.
        // Examines all objects in cache (field values and metadata).
        Ignite ignite0 = startGrid(0);

        ignite0.active(true);

        IgniteCache cache0 = ignite0.cache(CACHE_NAME);

        cache0.put(0, new TestValue1(0));

        startGrid(1);

        awaitPartitionMapExchange();

        grid(1).cache(CACHE_NAME).put(1, new TestValue2("value"));

        Ignite ignite2 = startGrid(2);

        awaitPartitionMapExchange();

        BinaryObject bo0 = ignite2.binary().builder(DYNAMIC_TYPE_NAME).setField(DYNAMIC_INT_FIELD_NAME, 10).build();

        ignite2.cache(CACHE_NAME).put(2, bo0);

        Ignite ignite3 = startGrid(3);

        awaitPartitionMapExchange();

        BinaryObject bo1 = ignite3
            .binary()
            .builder(DYNAMIC_TYPE_NAME)
            .setField(DYNAMIC_INT_FIELD_NAME, 20)
            .setField(DYNAMIC_STR_FIELD_NAME, "str")
            .build();

        ignite3.cache(CACHE_NAME).put(3, bo1);

        stopAllGrids();

        startGrids(4);

        grid(0).active(true);

        examineStaticMetadata(4);

        examineDynamicMetadata(4, contentExaminer0, contentExaminer1, structureExaminer1);

        //2: starts up client node and performs the same set of checks from all nodes including client
        startClientGrid(4);

        examineStaticMetadata(5);

        examineDynamicMetadata(5, contentExaminer0, contentExaminer1, structureExaminer1);
    }

    /** {@inheritDoc} */
    @Override protected void afterTest() throws Exception {
        stopAllGrids();

        cleanIgniteWorkDir();

        customWorkSubDir = null;
    }

    /**
     *
     */
    private void cleanIgniteWorkDir() throws IgniteCheckedException {
        String baseDir = U.defaultWorkDirectory();

        File baseDirFile = new File(baseDir);

        for (File f : baseDirFile.listFiles())
            U.delete(U.resolveWorkDirectory(baseDir, f.getName(), false));
    }

    /**
     *
     */
    private static class TestValue1 {
        /** */
        @AffinityKeyMapped
        private final int val;

        /**
         * @param val Value.
         */
        TestValue1(int val) {
            this.val = val;
        }

        /**
         *
         */
        int getValue() {
            return val;
        }
    }

    /**
     *
     */
    private static class TestValue2 {
        /** */
        private final String val;

        /**
         * @param val Value.
         */
        TestValue2(String val) {
            this.val = val;
        }

        /**
         *
         */
        String getValue() {
            return val;
        }
    }

    /** */
    private enum EnumType {
        /** */ ENUM_VAL_0,
        /** */ ENUM_VAL_1
    }

    /**
     *
     */
    private static interface BinaryObjectExaminer {
        /**
         * @param cache Cache.
         */
        void examine(IgniteCache cache);
    }

    /** */
    private BinaryObjectExaminer contentExaminer0 = new BinaryObjectExaminer() {
        @Override public void examine(IgniteCache cache) {
            BinaryObject bo = (BinaryObject) cache.get(2);

            int fieldVal = bo.field(DYNAMIC_INT_FIELD_NAME);

            assertEquals(10, fieldVal);
        }
    };

    /** */
    private BinaryObjectExaminer contentExaminer1 = new BinaryObjectExaminer() {
        @Override public void examine(IgniteCache cache) {
            BinaryObject bo = (BinaryObject) cache.get(3);

            int fieldVal = bo.field(DYNAMIC_INT_FIELD_NAME);

            assertEquals(20, fieldVal);
            assertEquals("str", bo.field(DYNAMIC_STR_FIELD_NAME));
        }
    };

    /** */
    private BinaryObjectExaminer structureExaminer0 = new BinaryObjectExaminer() {
        @Override public void examine(IgniteCache cache) {
            BinaryObject bo = (BinaryObject) cache.get(2);

            BinaryType type = bo.type();

            assertFalse(type.isEnum());

            assertEquals(DYNAMIC_TYPE_NAME, type.typeName());

            Collection<String> fieldNames = type.fieldNames();

            assertEquals(1, fieldNames.size());

            assertTrue(fieldNames.contains(DYNAMIC_INT_FIELD_NAME));

            assertEquals(DYNAMIC_INT_FIELD_NAME, type.affinityKeyFieldName());
        }
    };

    /** */
    private BinaryObjectExaminer structureExaminer1 = new BinaryObjectExaminer() {
        @Override public void examine(IgniteCache cache) {
            BinaryObject bo = (BinaryObject) cache.get(2);

            BinaryType type = bo.type();

            assertFalse(bo.type().isEnum());

            assertEquals(DYNAMIC_TYPE_NAME, type.typeName());

            Collection<String> fieldNames = type.fieldNames();

            assertEquals(2, fieldNames.size());

            assertTrue(fieldNames.contains(DYNAMIC_INT_FIELD_NAME));
            assertTrue(fieldNames.contains(DYNAMIC_STR_FIELD_NAME));
        }
    };

    /** */
    private BinaryObjectExaminer enumExaminer0 = new BinaryObjectExaminer() {
        @Override public void examine(IgniteCache cache) {
            BinaryObject enumBo = (BinaryObject) cache.get(4);

            assertEquals(EnumType.ENUM_VAL_0.ordinal(), enumBo.enumOrdinal());

            BinaryType type = enumBo.type();

            assertTrue(type.isEnum());

            assertEquals(EnumType.class.getName(), type.typeName());

            Collection<BinaryObject> enumVals = type.enumValues();

            assertEquals(2, enumVals.size());

            int i = 0;

            for (BinaryObject bo : enumVals) {
                assertEquals(i, bo.enumOrdinal());

                assertEquals("ENUM_VAL_" + (i++), bo.enumName());
            }
        }
    };
}<|MERGE_RESOLUTION|>--- conflicted
+++ resolved
@@ -335,11 +335,7 @@
         String expectedMsg = String.format(
             "Type '%s' with typeId %d has a different/incorrect type for field '%s'. Expected 'int' but 'long' was " +
                 "provided. Field type's modification is unsupported, clean {root_path}/marshaller and " +
-<<<<<<< HEAD
-                "{root_path}/binary_meta directories if the type change is required.",
-=======
                 "{root_path}/db/binary_meta directories if the type change is required.",
->>>>>>> 1e84d448
             DYNAMIC_TYPE_NAME,
             createdTypeId,
             decimalFieldName);
