--- conflicted
+++ resolved
@@ -173,25 +173,7 @@
     public void testListenersOnRemove() throws Exception {
         int cnt = 4;
 
-<<<<<<< HEAD
-        for (int i = 0; i < cnt; i++) {
-            System.out.println("--> Starting node " + i);
-
-            startGrid(i);
-
-            System.out.println("--> Started node " + i);
-
-            for (int j = 0; j <= i; j++)
-                System.out.println(j + " --> " + grid(j).context().state().clusterState());
-
-            doSleep(200);
-        }
-
-
-//        System.exit(1);
-=======
         startGrids(cnt);
->>>>>>> efc6b965
 
         grid(0).cluster().active(true);
 
