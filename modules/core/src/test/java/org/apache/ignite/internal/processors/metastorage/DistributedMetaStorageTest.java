--- conflicted
+++ resolved
@@ -52,9 +52,6 @@
      * Used in tests for updatesCount counter of metastorage and corresponds to keys BASELINE_ENABLED and other initial
      * objects that were added but should not be counted along with keys defined in tests.
      */
-<<<<<<< HEAD
-    private static final int INITIAL_UPDATES_COUNT = 2;
-=======
     private static int initialUpdatesCount = -1;
 
     /** {@inheritDoc} */
@@ -69,7 +66,6 @@
 
         initialUpdatesCount = (int)metastorage(0).getUpdatesCount();
     }
->>>>>>> 1e84d448
 
     /** {@inheritDoc} */
     @Override protected IgniteConfiguration getConfiguration(String igniteInstanceName) throws Exception {
@@ -350,30 +346,17 @@
 
         metastorage(0).write("key1", "value1");
 
-<<<<<<< HEAD
-        assertEquals(1, metastorage(0).getUpdatesCount() - INITIAL_UPDATES_COUNT);
+        assertEquals(1, metastorage(0).getUpdatesCount() - initialUpdatesCount);
 
         metastorage(0).write("key2", "value2");
 
-        assertEquals(2, metastorage(0).getUpdatesCount() - INITIAL_UPDATES_COUNT);
+        assertEquals(2, metastorage(0).getUpdatesCount() - initialUpdatesCount);
 
         metastorage(0).write("key1", "value1");
 
-        assertEquals(2, metastorage(0).getUpdatesCount() - INITIAL_UPDATES_COUNT);
-=======
-        assertEquals(1, metastorage(0).getUpdatesCount() - initialUpdatesCount);
-
-        metastorage(0).write("key2", "value2");
-
         assertEquals(2, metastorage(0).getUpdatesCount() - initialUpdatesCount);
-
-        metastorage(0).write("key1", "value1");
-
-        assertEquals(2, metastorage(0).getUpdatesCount() - initialUpdatesCount);
->>>>>>> 1e84d448
-    }
-
-    /** */
+    }
+
     /** */
     @Test
     public void testClient() throws Exception {
@@ -387,11 +370,7 @@
 
         AtomicInteger clientLsnrUpdatesCnt = new AtomicInteger();
 
-<<<<<<< HEAD
-        assertEquals(1, metastorage(1).getUpdatesCount() - INITIAL_UPDATES_COUNT);
-=======
         assertEquals(1, metastorage(1).getUpdatesCount() - initialUpdatesCount);
->>>>>>> 1e84d448
 
         assertEquals("value0", metastorage(1).read("key0"));
 
@@ -433,11 +412,7 @@
 
         // Wait enough to cover failover timeout.
         assertTrue(GridTestUtils.waitForCondition(
-<<<<<<< HEAD
-            () -> metastorage(1).getUpdatesCount() - INITIAL_UPDATES_COUNT == expUpdatesCnt, 15_000));
-=======
             () -> metastorage(1).getUpdatesCount() - initialUpdatesCount == expUpdatesCnt, 15_000));
->>>>>>> 1e84d448
 
         if (isPersistent())
             assertEquals("value0", metastorage(1).read("key0"));
