/*
 * Licensed to the Apache Software Foundation (ASF) under one or more
 * contributor license agreements.  See the NOTICE file distributed with
 * this work for additional information regarding copyright ownership.
 * The ASF licenses this file to You under the Apache License, Version 2.0
 * (the "License"); you may not use this file except in compliance with
 * the License.  You may obtain a copy of the License at
 *
 *      http://www.apache.org/licenses/LICENSE-2.0
 *
 * Unless required by applicable law or agreed to in writing, software
 * distributed under the License is distributed on an "AS IS" BASIS,
 * WITHOUT WARRANTIES OR CONDITIONS OF ANY KIND, either express or implied.
 * See the License for the specific language governing permissions and
 * limitations under the License.
 */

package org.apache.ignite.internal.processors.cache.persistence.db.wal;

import java.io.File;
import java.io.IOException;
import java.nio.file.FileVisitResult;
import java.nio.file.Path;
import java.nio.file.SimpleFileVisitor;
import java.nio.file.attribute.BasicFileAttributes;
import java.util.Arrays;
import java.util.stream.Collectors;
import org.apache.ignite.Ignite;
import org.apache.ignite.IgniteCheckedException;
import org.apache.ignite.IgniteDataStreamer;
import org.apache.ignite.configuration.DataRegionConfiguration;
import org.apache.ignite.configuration.DataStorageConfiguration;
import org.apache.ignite.configuration.IgniteConfiguration;
import org.apache.ignite.internal.IgniteEx;
import org.apache.ignite.internal.pagemem.wal.IgniteWriteAheadLogManager;
import org.apache.ignite.internal.pagemem.wal.WALIterator;
import org.apache.ignite.internal.processors.cache.GridCacheSharedContext;
import org.apache.ignite.internal.processors.cache.WalStateManager.WALDisableContext;
import org.apache.ignite.internal.processors.cache.mvcc.txlog.TxLog;
import org.apache.ignite.internal.processors.cache.persistence.GridCacheDatabaseSharedManager;
import org.apache.ignite.internal.processors.cache.persistence.file.FilePageStoreManager;
import org.apache.ignite.internal.processors.cache.persistence.filename.PdsFoldersResolver;
<<<<<<< HEAD
import org.apache.ignite.testframework.MvccFeatureChecker;
=======
import org.apache.ignite.testframework.GridTestUtils;
>>>>>>> 1f8cf042
import org.apache.ignite.testframework.junits.common.GridCommonAbstractTest;
import org.junit.Assert;
import org.junit.Assume;
import org.junit.Test;
import org.junit.runner.RunWith;
import org.junit.runners.Parameterized;

import static java.nio.file.FileVisitResult.CONTINUE;
import static java.nio.file.Files.walkFileTree;
import static org.apache.ignite.internal.processors.cache.persistence.GridCacheDatabaseSharedManager.CP_FILE_NAME_PATTERN;
import static org.apache.ignite.internal.processors.cache.persistence.file.FilePageStoreManager.INDEX_FILE_NAME;
import static org.apache.ignite.internal.processors.cache.persistence.file.FilePageStoreManager.META_STORAGE_NAME;
import static org.apache.ignite.internal.processors.cache.persistence.file.FilePageStoreManager.PART_FILE_PREFIX;
import static org.apache.ignite.internal.processors.cache.persistence.wal.FileWriteAheadLogManager.WAL_NAME_PATTERN;
import static org.apache.ignite.internal.processors.cache.persistence.wal.FileWriteAheadLogManager.WAL_TEMP_NAME_PATTERN;
import static org.apache.ignite.testframework.GridTestUtils.setFieldValue;

/***
 *
 */
@RunWith(Parameterized.class)
public class IgniteNodeStoppedDuringDisableWALTest extends GridCommonAbstractTest {

    /** Crash point. */
    private NodeStopPoint nodeStopPoint;

    /**
     * Default constructor to avoid BeforeFirstAndAfterLastTestRule.
     */
    private IgniteNodeStoppedDuringDisableWALTest() {
    }

    /**
     * @param nodeStopPoint Crash point.
     */
    public IgniteNodeStoppedDuringDisableWALTest(NodeStopPoint nodeStopPoint) {
        this.nodeStopPoint = nodeStopPoint;
    }

    /** {@inheritDoc} */
    @Override protected IgniteConfiguration getConfiguration(String name) throws Exception {
        IgniteConfiguration cfg = super.getConfiguration(name);

        cfg.setDataStorageConfiguration(
            new DataStorageConfiguration()
                .setDefaultDataRegionConfiguration(
                    new DataRegionConfiguration()
                        .setPersistenceEnabled(true)
                )
        );

        cfg.setAutoActivationEnabled(false);

        cfg.setCacheConfiguration(defaultCacheConfiguration());

        return cfg;
    }

    /** {@inheritDoc} */
    @Override protected void beforeTest() throws Exception {
        super.beforeTest();

        cleanPersistenceDir();
    }

    /**
     * Test checks that after WAL is globally disabled and node is stopped, persistent store is cleaned properly after node restart.
     *
     * @throws Exception If failed.
     */
    @Test
    public void test() throws Exception {
<<<<<<< HEAD
        for (NodeStopPoint nodeStopPoint : NodeStopPoint.values()) {
            Assume.assumeFalse("https://issues.apache.org/jira/browse/IGNITE-12040",
                MvccFeatureChecker.forcedMvcc() && nodeStopPoint == NodeStopPoint.AFTER_DISABLE_WAL);

            testStopNodeWithDisableWAL(nodeStopPoint);
=======
        testStopNodeWithDisableWAL(nodeStopPoint);
>>>>>>> 1f8cf042

        stopAllGrids();

        cleanPersistenceDir();
    }

    /**
     * @param nodeStopPoint Stop point.
     * @throws Exception If failed.
     */
    private void testStopNodeWithDisableWAL(NodeStopPoint nodeStopPoint) throws Exception {
        log.info("Start test crash " + nodeStopPoint);

        IgniteEx ig0 = startGrid(0);

        GridCacheSharedContext<Object, Object> sharedContext = ig0.context().cache().context();

        GridCacheDatabaseSharedManager dbMgr = (GridCacheDatabaseSharedManager)sharedContext.database();
        IgniteWriteAheadLogManager WALmgr = sharedContext.wal();

        WALDisableContext walDisableContext = new WALDisableContext(dbMgr, sharedContext.pageStore(), log) {
            @Override protected void writeMetaStoreDisableWALFlag() throws IgniteCheckedException {
                if (nodeStopPoint == NodeStopPoint.BEFORE_WRITE_KEY_TO_META_STORE)
                    failNode(nodeStopPoint);

                super.writeMetaStoreDisableWALFlag();

                if (nodeStopPoint == NodeStopPoint.AFTER_WRITE_KEY_TO_META_STORE)
                    failNode(nodeStopPoint);
            }

            @Override protected void removeMetaStoreDisableWALFlag() throws IgniteCheckedException {
                if (nodeStopPoint == NodeStopPoint.AFTER_CHECKPOINT_AFTER_ENABLE_WAL)
                    failNode(nodeStopPoint);

                super.removeMetaStoreDisableWALFlag();

                if (nodeStopPoint == NodeStopPoint.AFTER_REMOVE_KEY_TO_META_STORE)
                    failNode(nodeStopPoint);
            }

            @Override protected void disableWAL(boolean disable) throws IgniteCheckedException {
                if (disable) {
                    if (nodeStopPoint == NodeStopPoint.AFTER_CHECKPOINT_BEFORE_DISABLE_WAL)
                        failNode(nodeStopPoint);

                    super.disableWAL(disable);

                    if (nodeStopPoint == NodeStopPoint.AFTER_DISABLE_WAL)
                        failNode(nodeStopPoint);

                }
                else {
                    super.disableWAL(disable);

                    if (nodeStopPoint == NodeStopPoint.AFTER_ENABLE_WAL)
                        failNode(nodeStopPoint);
                }
            }
        };

        setFieldValue(sharedContext.walState(), "walDisableContext", walDisableContext);

        setFieldValue(WALmgr, "walDisableContext", walDisableContext);

        ig0.context().internalSubscriptionProcessor().registerMetastorageListener(walDisableContext);

        ig0.cluster().active(true);

        try (IgniteDataStreamer<Integer, Integer> st = ig0.dataStreamer(DEFAULT_CACHE_NAME)) {
            st.allowOverwrite(true);

            for (int i = 0; i < GridTestUtils.SF.apply(10_000); i++)
                st.addData(i, -i);
        }

        boolean fail = false;

        try (WALIterator it = sharedContext.wal().replay(null)) {
            dbMgr.applyUpdatesOnRecovery(it, (ptr, rec) -> true, (entry) -> true);
        }
        catch (IgniteCheckedException e) {
            if (nodeStopPoint.needCleanUp)
                fail = true;
        }

        Assert.assertEquals(nodeStopPoint.needCleanUp, fail);

        Ignite ig1 = startGrid(0);

        String msg = nodeStopPoint.toString();

        int pageSize = ig1.configuration().getDataStorageConfiguration().getPageSize();

        if (nodeStopPoint.needCleanUp) {
            PdsFoldersResolver foldersResolver = ((IgniteEx)ig1).context().pdsFolderResolver();

            File root = foldersResolver.resolveFolders().persistentStoreRootPath();

            walkFileTree(root.toPath(), new SimpleFileVisitor<Path>() {
                @Override public FileVisitResult visitFile(Path path, BasicFileAttributes attrs) throws IOException {
                    String name = path.toFile().getName();

                    String filePath = path.toString();

                    String parentDirName = path.toFile().getParentFile().getName();

                    if (parentDirName.equals(META_STORAGE_NAME) || parentDirName.equals(TxLog.TX_LOG_CACHE_NAME))
                        return CONTINUE;

                    if (WAL_NAME_PATTERN.matcher(name).matches() || WAL_TEMP_NAME_PATTERN.matcher(name).matches())
                        return CONTINUE;

                    boolean failed = false;

                    if (name.endsWith(FilePageStoreManager.TMP_SUFFIX))
                        failed = true;

                    if (CP_FILE_NAME_PATTERN.matcher(name).matches())
                        failed = true;

                    if (name.startsWith(PART_FILE_PREFIX) && path.toFile().length() > pageSize)
                        failed = true;

                    if (name.startsWith(INDEX_FILE_NAME) && path.toFile().length() > pageSize)
                        failed = true;

                    if (failed)
                        fail(msg + " " + filePath + " " + path.toFile().length());

                    return CONTINUE;
                }
            });
        }
    }

    /**
     * @param nodeStopPoint Stop point.
     * @throws IgniteCheckedException Always throws exception.
     */
    private void failNode(NodeStopPoint nodeStopPoint) throws IgniteCheckedException {
        stopGrid(0, true);

        throw new IgniteCheckedException(nodeStopPoint.toString());
    }

    /**
     * @return Node stop point.
     */
    @Parameterized.Parameters(name = "{0}")
    public static Iterable<Object[]> providedTestData() {
        return Arrays.stream(NodeStopPoint.values()).map(it -> new Object[] {it}).collect(Collectors.toList());
    }

    /**
     * Crash point.
     */
    private enum NodeStopPoint {
        BEFORE_WRITE_KEY_TO_META_STORE(false),
        AFTER_WRITE_KEY_TO_META_STORE(true),
        AFTER_CHECKPOINT_BEFORE_DISABLE_WAL(true),
        AFTER_DISABLE_WAL(true),
        AFTER_ENABLE_WAL(true),
        AFTER_CHECKPOINT_AFTER_ENABLE_WAL(true),
        AFTER_REMOVE_KEY_TO_META_STORE(false);

        /** Clean up flag. */
        private final boolean needCleanUp;

        NodeStopPoint(boolean up) {
            needCleanUp = up;
        }
    }
}<|MERGE_RESOLUTION|>--- conflicted
+++ resolved
@@ -40,11 +40,8 @@
 import org.apache.ignite.internal.processors.cache.persistence.GridCacheDatabaseSharedManager;
 import org.apache.ignite.internal.processors.cache.persistence.file.FilePageStoreManager;
 import org.apache.ignite.internal.processors.cache.persistence.filename.PdsFoldersResolver;
-<<<<<<< HEAD
+import org.apache.ignite.testframework.GridTestUtils;
 import org.apache.ignite.testframework.MvccFeatureChecker;
-=======
-import org.apache.ignite.testframework.GridTestUtils;
->>>>>>> 1f8cf042
 import org.apache.ignite.testframework.junits.common.GridCommonAbstractTest;
 import org.junit.Assert;
 import org.junit.Assume;
@@ -67,7 +64,6 @@
  */
 @RunWith(Parameterized.class)
 public class IgniteNodeStoppedDuringDisableWALTest extends GridCommonAbstractTest {
-
     /** Crash point. */
     private NodeStopPoint nodeStopPoint;
 
@@ -117,15 +113,10 @@
      */
     @Test
     public void test() throws Exception {
-<<<<<<< HEAD
-        for (NodeStopPoint nodeStopPoint : NodeStopPoint.values()) {
-            Assume.assumeFalse("https://issues.apache.org/jira/browse/IGNITE-12040",
-                MvccFeatureChecker.forcedMvcc() && nodeStopPoint == NodeStopPoint.AFTER_DISABLE_WAL);
-
-            testStopNodeWithDisableWAL(nodeStopPoint);
-=======
+        Assume.assumeFalse("https://issues.apache.org/jira/browse/IGNITE-12040",
+            MvccFeatureChecker.forcedMvcc() && nodeStopPoint == NodeStopPoint.AFTER_DISABLE_WAL);
+
         testStopNodeWithDisableWAL(nodeStopPoint);
->>>>>>> 1f8cf042
 
         stopAllGrids();
 
