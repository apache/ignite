--- conflicted
+++ resolved
@@ -23,17 +23,10 @@
 import org.apache.ignite.configuration.CacheConfiguration;
 import org.apache.ignite.configuration.IgniteConfiguration;
 import org.apache.ignite.testframework.junits.common.GridCommonAbstractTest;
-<<<<<<< HEAD
-import org.junit.Test;
-import org.junit.runner.RunWith;
-import org.junit.runners.JUnit4;
-=======
->>>>>>> 10ebf715
 
 /**
  * Test that validates {@link Ignite#cacheNames()} implementation.
  */
-@RunWith(JUnit4.class)
 public class CacheNamesWithSpecialCharactersTest extends GridCommonAbstractTest {
     /** */
     private static final String CACHE_NAME_1 = "--№=+:(replicated)";
@@ -61,7 +54,6 @@
     /**
      * @throws Exception In case of failure.
      */
-    @Test
     public void testCacheNames() throws Exception {
         try {
             startGridsMultiThreaded(2);
