--- conflicted
+++ resolved
@@ -76,24 +76,8 @@
         return super.getConfiguration(igniteInstanceName).setClientConnectorConfiguration(
             new ClientConnectorConfiguration().setThinClientConfiguration(
                 new ThinClientConfiguration().setMaxActiveComputeTasksPerConnection(
-<<<<<<< HEAD
-                    getTestIgniteInstanceIndex(igniteInstanceName) <= 1 ? ACTIVE_TASKS_LIMIT : 0)));
-    }
-
-    /**
-     *
-     */
-    private IgniteClient startClient(int... gridIdxs) {
-        String[] addrs = new String[gridIdxs.length];
-
-        for (int i = 0; i < gridIdxs.length; i++)
-            addrs[i] = "127.0.0.1:" + (ClientConnectorConfiguration.DFLT_PORT + gridIdxs[i]);
-
-        return Ignition.startClient(new ClientConfiguration().setAddresses(addrs));
-=======
                     getTestIgniteInstanceIndex(igniteInstanceName) <= 1 ? ACTIVE_TASKS_LIMIT : 0)))
             .setClientMode(getTestIgniteInstanceIndex(igniteInstanceName) == 3);
->>>>>>> 08f75ddf
     }
 
     /** {@inheritDoc} */
