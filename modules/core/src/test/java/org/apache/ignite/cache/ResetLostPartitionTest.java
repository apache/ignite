/*
 * Licensed to the Apache Software Foundation (ASF) under one or more
 * contributor license agreements.  See the NOTICE file distributed with
 * this work for additional information regarding copyright ownership.
 * The ASF licenses this file to You under the Apache License, Version 2.0
 * (the "License"); you may not use this file except in compliance with
 * the License.  You may obtain a copy of the License at
 *
 *      http://www.apache.org/licenses/LICENSE-2.0
 *
 * Unless required by applicable law or agreed to in writing, software
 * distributed under the License is distributed on an "AS IS" BASIS,
 * WITHOUT WARRANTIES OR CONDITIONS OF ANY KIND, either express or implied.
 * See the License for the specific language governing permissions and
 * limitations under the License.
 */

package org.apache.ignite.cache;

import java.util.Arrays;
import java.util.Collection;
import java.util.List;
import java.util.stream.Collectors;
import org.apache.ignite.Ignite;
import org.apache.ignite.IgniteDataStreamer;
import org.apache.ignite.cache.affinity.rendezvous.RendezvousAffinityFunction;
import org.apache.ignite.configuration.CacheConfiguration;
import org.apache.ignite.configuration.DataStorageConfiguration;
import org.apache.ignite.configuration.IgniteConfiguration;
import org.apache.ignite.internal.IgnitionEx;
import org.apache.ignite.internal.processors.cache.CacheGroupContext;
import org.apache.ignite.internal.processors.cache.distributed.dht.topology.GridDhtLocalPartition;
import org.apache.ignite.internal.processors.cache.distributed.dht.topology.GridDhtPartitionState;
import org.apache.ignite.internal.processors.cache.distributed.dht.topology.GridDhtPartitionTopologyImpl;
import org.apache.ignite.internal.util.typedef.G;
import org.apache.ignite.internal.util.typedef.internal.CU;
import org.apache.ignite.testframework.junits.common.GridCommonAbstractTest;
import org.junit.Test;

import static org.apache.ignite.configuration.WALMode.LOG_ONLY;
<<<<<<< HEAD
import static org.apache.ignite.internal.processors.cache.distributed.dht.topology.GridDhtPartitionState.LOST;
import static org.apache.ignite.internal.processors.cache.distributed.dht.topology.GridDhtPartitionState.OWNING;
=======
>>>>>>> 1e84d448

/**
 *
 */
public class ResetLostPartitionTest extends GridCommonAbstractTest {
    /** Cache name. */
    private static final String[] CACHE_NAMES = {"cacheOne", "cacheTwo", "cacheThree"};

    /** Cache size */
    public static final int CACHE_SIZE = 100000 / CACHE_NAMES.length;

    /** {@inheritDoc} */
    @Override protected void beforeTest() throws Exception {
        super.beforeTest();

        stopAllGrids();

        cleanPersistenceDir();
    }

    /** {@inheritDoc} */
    @Override protected void afterTest() throws Exception {
        stopAllGrids();

        cleanPersistenceDir();

        super.afterTest();
    }

    /** {@inheritDoc} */
    @Override protected IgniteConfiguration getConfiguration(String igniteInstanceName) throws Exception {
        IgniteConfiguration cfg = super.getConfiguration(igniteInstanceName);

        cfg.setConsistentId(igniteInstanceName);

        DataStorageConfiguration storageCfg = new DataStorageConfiguration();

<<<<<<< HEAD
        storageCfg.setPageSize(1024).setWalMode(LOG_ONLY).setWalSegmentSize(8 * 1024 * 1024);
=======
        storageCfg.setPageSize(1024).setWalMode(LOG_ONLY).setWalSegmentSize(4 * 1024 * 1024);
>>>>>>> 1e84d448

        storageCfg.getDefaultDataRegionConfiguration()
            .setPersistenceEnabled(true)
            .setMaxSize(500L * 1024 * 1024);

        cfg.setDataStorageConfiguration(storageCfg);

        CacheConfiguration[] ccfg = new CacheConfiguration[] {
            cacheConfiguration(CACHE_NAMES[0], CacheAtomicityMode.ATOMIC),
            cacheConfiguration(CACHE_NAMES[1], CacheAtomicityMode.ATOMIC),
            cacheConfiguration(CACHE_NAMES[2], CacheAtomicityMode.TRANSACTIONAL)
        };

        cfg.setCacheConfiguration(ccfg);

        return cfg;
    }

    /**
     * @param cacheName Cache name.
     * @param mode Cache atomicity mode.
     * @return Configured cache configuration.
     */
    private CacheConfiguration<Object, Object> cacheConfiguration(String cacheName, CacheAtomicityMode mode) {
        return new CacheConfiguration<>(cacheName)
            .setCacheMode(CacheMode.PARTITIONED)
            .setAtomicityMode(mode)
            .setBackups(1)
            .setWriteSynchronizationMode(CacheWriteSynchronizationMode.FULL_SYNC)
            .setPartitionLossPolicy(PartitionLossPolicy.READ_ONLY_SAFE)
            .setAffinity(new RendezvousAffinityFunction(false, 64))
            .setIndexedTypes(String.class, String.class);
    }

    /**
     * Test to restore lost partitions after grid reactivation.
     *
     * @throws Exception if fail.
     */
    @Test
    public void testReactivateGridBeforeResetLostPartitions() throws Exception {
        doRebalanceAfterPartitionsWereLost(true);
    }

    /**
     * Test to restore lost partitions on working grid.
     *
     * @throws Exception if fail.
     */
    @Test
    public void testResetLostPartitions() throws Exception {
        doRebalanceAfterPartitionsWereLost(false);
    }

    /**
     * @param reactivateGridBeforeResetPart Reactive grid before try to reset lost partitions.
     * @throws Exception if fail.
     */
    private void doRebalanceAfterPartitionsWereLost(boolean reactivateGridBeforeResetPart) throws Exception {
        startGrids(3);

        grid(0).cluster().active(true);

        for (String cacheName : CACHE_NAMES) {
<<<<<<< HEAD
            try(IgniteDataStreamer<Object, Object> st = grid(0).dataStreamer(cacheName)) {
=======
            try (IgniteDataStreamer<Object, Object> st = grid(0).dataStreamer(cacheName)) {
>>>>>>> 1e84d448
                for (int j = 0; j < CACHE_SIZE; j++)
                    st.addData(j, "Value" + j);
            }
        }

        String g1Name = grid(1).name();

        stopGrid(1);

        cleanPersistenceDir(g1Name);

        //Here we have two from three data nodes and cache with 1 backup. So there is no data loss expected.
        assertEquals(CACHE_NAMES.length * CACHE_SIZE, averageSizeAroundAllNodes());

        //Start node 2 with empty PDS. Rebalance will be started.
        startGrid(1);

        //During rebalance stop node 3. Rebalance will be stopped.
        stopGrid(2);

        //Start node 3.
        startGrid(2);

        // Data loss is expected because rebalance to node 1 have not finished and node 2 was stopped.
        assertTrue(CACHE_NAMES.length * CACHE_SIZE > averageSizeAroundAllNodes());

        // Check all nodes report same lost partitions.
        for (String cacheName : CACHE_NAMES) {
            Collection<Integer> lost = null;

            for (Ignite grid : G.allGrids()) {
                if (lost == null)
                    lost = grid.cache(cacheName).lostPartitions();
                else
                    assertEquals(lost, grid.cache(cacheName).lostPartitions());
            }

            assertTrue(lost != null && !lost.isEmpty());
        }

        if (reactivateGridBeforeResetPart) {
            grid(0).cluster().active(false);
            grid(0).cluster().active(true);
        }

        // Try to reset lost partitions.
        grid(2).resetLostPartitions(Arrays.asList(CACHE_NAMES));

        awaitPartitionMapExchange();

        // Check all nodes report same lost partitions.
        for (String cacheName : CACHE_NAMES) {
            for (Ignite grid : G.allGrids())
                assertTrue(grid.cache(cacheName).lostPartitions().isEmpty());
        }

        // All data was back.
        assertEquals(CACHE_NAMES.length * CACHE_SIZE, averageSizeAroundAllNodes());

        //Stop node 2 for checking rebalance correctness from this node.
        stopGrid(2);

        //Rebalance should be successfully finished.
        assertEquals(CACHE_NAMES.length * CACHE_SIZE, averageSizeAroundAllNodes());
    }

    /**
     * @param gridNumber Grid number.
     * @param cacheName Cache name.
     * @return Partitions states for given cache name.
     */
    private List<GridDhtPartitionState> getPartitionsStates(int gridNumber, String cacheName) {
        CacheGroupContext cgCtx = grid(gridNumber).context().cache().cacheGroup(CU.cacheId(cacheName));

        GridDhtPartitionTopologyImpl top = (GridDhtPartitionTopologyImpl)cgCtx.topology();

        return top.localPartitions().stream()
            .map(GridDhtLocalPartition::state)
            .collect(Collectors.toList());
    }

    /**
     * Checks that all nodes see the correct size.
     */
    private int averageSizeAroundAllNodes() {
        int totalSize = 0;

        for (Ignite ignite : IgnitionEx.allGrids()) {
            for (String cacheName : CACHE_NAMES) {
                totalSize += ignite.cache(cacheName).size();
            }
        }

        return totalSize / IgnitionEx.allGrids().size();
    }
}<|MERGE_RESOLUTION|>--- conflicted
+++ resolved
@@ -38,11 +38,6 @@
 import org.junit.Test;
 
 import static org.apache.ignite.configuration.WALMode.LOG_ONLY;
-<<<<<<< HEAD
-import static org.apache.ignite.internal.processors.cache.distributed.dht.topology.GridDhtPartitionState.LOST;
-import static org.apache.ignite.internal.processors.cache.distributed.dht.topology.GridDhtPartitionState.OWNING;
-=======
->>>>>>> 1e84d448
 
 /**
  *
@@ -80,11 +75,7 @@
 
         DataStorageConfiguration storageCfg = new DataStorageConfiguration();
 
-<<<<<<< HEAD
-        storageCfg.setPageSize(1024).setWalMode(LOG_ONLY).setWalSegmentSize(8 * 1024 * 1024);
-=======
         storageCfg.setPageSize(1024).setWalMode(LOG_ONLY).setWalSegmentSize(4 * 1024 * 1024);
->>>>>>> 1e84d448
 
         storageCfg.getDefaultDataRegionConfiguration()
             .setPersistenceEnabled(true)
@@ -149,11 +140,7 @@
         grid(0).cluster().active(true);
 
         for (String cacheName : CACHE_NAMES) {
-<<<<<<< HEAD
-            try(IgniteDataStreamer<Object, Object> st = grid(0).dataStreamer(cacheName)) {
-=======
             try (IgniteDataStreamer<Object, Object> st = grid(0).dataStreamer(cacheName)) {
->>>>>>> 1e84d448
                 for (int j = 0; j < CACHE_SIZE; j++)
                     st.addData(j, "Value" + j);
             }
