--- conflicted
+++ resolved
@@ -18,45 +18,24 @@
 package org.apache.ignite.internal.processors.cache;
 
 import java.util.Collections;
-import java.util.UUID;
 import java.util.concurrent.CountDownLatch;
+import java.util.concurrent.locks.Lock;
 import org.apache.ignite.Ignite;
 import org.apache.ignite.IgniteCache;
 import org.apache.ignite.IgniteException;
 import org.apache.ignite.IgniteSystemProperties;
 import org.apache.ignite.cache.CacheAtomicityMode;
-<<<<<<< HEAD
-import org.apache.ignite.cache.affinity.rendezvous.RendezvousAffinityFunction;
-=======
 import org.apache.ignite.cache.CacheMode;
->>>>>>> 4c48ae0a
 import org.apache.ignite.cluster.ClusterNode;
 import org.apache.ignite.configuration.CacheConfiguration;
-import org.apache.ignite.configuration.DataRegionConfiguration;
-import org.apache.ignite.configuration.DataStorageConfiguration;
 import org.apache.ignite.configuration.IgniteConfiguration;
-<<<<<<< HEAD
-import org.apache.ignite.configuration.WALMode;
-=======
->>>>>>> 4c48ae0a
 import org.apache.ignite.internal.IgniteEx;
 import org.apache.ignite.internal.TestRecordingCommunicationSpi;
 import org.apache.ignite.internal.processors.affinity.AffinityTopologyVersion;
 import org.apache.ignite.internal.processors.cache.distributed.dht.preloader.GridDhtPartitionSupplyMessageV2;
-<<<<<<< HEAD
-import org.apache.ignite.internal.processors.cache.distributed.near.GridNearTxLocal;
-import org.apache.ignite.internal.processors.service.DummyService;
-import org.apache.ignite.internal.processors.service.GridServiceAssignments;
-import org.apache.ignite.internal.processors.service.GridServiceAssignmentsKey;
 import org.apache.ignite.internal.util.typedef.G;
 import org.apache.ignite.lang.IgniteBiPredicate;
 import org.apache.ignite.plugin.extensions.communication.Message;
-import org.apache.ignite.services.ServiceConfiguration;
-=======
-import org.apache.ignite.internal.util.typedef.G;
-import org.apache.ignite.lang.IgniteBiPredicate;
-import org.apache.ignite.plugin.extensions.communication.Message;
->>>>>>> 4c48ae0a
 import org.apache.ignite.spi.discovery.tcp.TcpDiscoverySpi;
 import org.apache.ignite.spi.discovery.tcp.ipfinder.TcpDiscoveryIpFinder;
 import org.apache.ignite.spi.discovery.tcp.ipfinder.vm.TcpDiscoveryVmIpFinder;
@@ -64,26 +43,19 @@
 import org.apache.ignite.spi.discovery.tcp.messages.TcpDiscoveryNodeAddFinishedMessage;
 import org.apache.ignite.spi.discovery.tcp.messages.TcpDiscoveryNodeFailedMessage;
 import org.apache.ignite.spi.discovery.tcp.messages.TcpDiscoveryNodeLeftMessage;
-<<<<<<< HEAD
-=======
 import org.apache.ignite.testframework.GridTestUtils;
 import org.apache.ignite.testframework.MvccFeatureChecker;
->>>>>>> 4c48ae0a
 import org.apache.ignite.testframework.junits.common.GridCommonAbstractTest;
-import org.apache.ignite.transactions.Transaction;
-
-import static org.apache.ignite.transactions.TransactionConcurrency.PESSIMISTIC;
-import static org.apache.ignite.transactions.TransactionIsolation.REPEATABLE_READ;
 
 /**
  *
  */
 public class CacheNoAffinityExchangeTest extends GridCommonAbstractTest {
     /** */
+    private volatile boolean startClient;
+
+    /** */
     private final TcpDiscoveryIpFinder IP_FINDER = new TcpDiscoveryVmIpFinder().setShared(true);
-
-    /** */
-    public static final String svcName = "1";
 
     /** */
     private final TcpDiscoveryIpFinder CLIENT_IP_FINDER = new TcpDiscoveryVmIpFinder()
@@ -102,31 +74,14 @@
 
         cfg.setCommunicationSpi(new TestRecordingCommunicationSpi());
 
-<<<<<<< HEAD
-        DataStorageConfiguration memCfg = new DataStorageConfiguration()
-            .setDefaultDataRegionConfiguration(
-                new DataRegionConfiguration()
-                    .setPersistenceEnabled(true)
-                    .setMaxSize(30 * 1024 * 1024)
-            )
-            .setWalMode(WALMode.LOG_ONLY).setWalSegmentSize(8 *  1024 * 1024);
-
-        cfg.setDataStorageConfiguration(memCfg);
-
-=======
->>>>>>> 4c48ae0a
         cfg.setDiscoverySpi(new TestDiscoverySpi().setIpFinder(IP_FINDER));
 
-            cfg.setClientMode(igniteInstanceName.startsWith("client"));
-
-        if (cfg.isClientMode()) {
+        if (startClient) {
+            cfg.setClientMode(true);
+
             // It is necessary to ensure that client always connects to grid(0).
             ((TcpDiscoverySpi)cfg.getDiscoverySpi()).setIpFinder(CLIENT_IP_FINDER);
         }
-        else
-            cfg.setConsistentId("node" + getTestIgniteInstanceIndex(igniteInstanceName));
-
-        cfg.setCacheConfiguration(new CacheConfiguration(DEFAULT_CACHE_NAME).setAtomicityMode(CacheAtomicityMode.TRANSACTIONAL).setAffinity(new RendezvousAffinityFunction(false, 1)));
 
         return cfg;
     }
@@ -136,84 +91,122 @@
         stopAllGrids();
 
         super.afterTest();
-
-        cleanPersistenceDir();
-    }
-
-    @Override protected void beforeTest() throws Exception {
-        super.beforeTest();
-
-        cleanPersistenceDir();
+    }
+
+    /**
+     * @throws Exception If failed.
+     */
+    public void testNoAffinityChangeOnClientJoin() throws Exception {
+        Ignite ig = startGrids(4);
+
+        ig.cluster().active(true);
+
+        IgniteCache<Integer, Integer> atomicCache = ig.createCache(new CacheConfiguration<Integer, Integer>()
+                .setName("atomic").setAtomicityMode(CacheAtomicityMode.ATOMIC));
+
+        IgniteCache<Integer, Integer> txCache = ig.createCache(new CacheConfiguration<Integer, Integer>()
+                .setName("tx").setAtomicityMode(CacheAtomicityMode.TRANSACTIONAL));
+
+        assertTrue(GridTestUtils.waitForCondition(() ->
+                new AffinityTopologyVersion(4, 3).equals(grid(3).context().discovery().topologyVersionEx()),
+            5_000));
+
+        TestDiscoverySpi discoSpi = (TestDiscoverySpi) grid(2).context().discovery().getInjectedDiscoverySpi();
+
+        CountDownLatch latch = new CountDownLatch(1);
+
+        discoSpi.latch = latch;
+
+        startClient = true;
+
+        startGrid(4);
+
+        assertTrue(GridTestUtils.waitForCondition(() ->
+                new AffinityTopologyVersion(5, 0).equals(grid(0).context().discovery().topologyVersionEx()) &&
+                    new AffinityTopologyVersion(5, 0).equals(grid(1).context().discovery().topologyVersionEx()) &&
+                    new AffinityTopologyVersion(4, 3).equals(grid(2).context().discovery().topologyVersionEx()) &&
+                    new AffinityTopologyVersion(4, 3).equals(grid(3).context().discovery().topologyVersionEx()),
+            10_000));
+
+        for (int k = 0; k < 100; k++) {
+            atomicCache.put(k, k);
+            txCache.put(k, k);
+
+            Lock lock = txCache.lock(k);
+            lock.lock();
+            lock.unlock();
+        }
+
+        for (int k = 0; k < 100; k++) {
+            assertEquals(Integer.valueOf(k), atomicCache.get(k));
+            assertEquals(Integer.valueOf(k), txCache.get(k));
+        }
+
+        assertEquals(new AffinityTopologyVersion(5, 0), grid(0).context().discovery().topologyVersionEx());
+        assertEquals(new AffinityTopologyVersion(5, 0), grid(1).context().discovery().topologyVersionEx());
+        assertEquals(new AffinityTopologyVersion(4, 3), grid(2).context().discovery().topologyVersionEx());
+        assertEquals(new AffinityTopologyVersion(4, 3), grid(3).context().discovery().topologyVersionEx());
+
+        latch.countDown();
     }
 
     /**
      * @throws Exception If failed.
      */
     public void testNoAffinityChangeOnClientLeft() throws Exception {
-        System.setProperty(IgniteSystemProperties.IGNITE_EXCHANGE_MERGE_DELAY, "1000");
-        System.setProperty(IgniteSystemProperties.IGNITE_WAL_LOG_TX_RECORDS, "true");
-
-        Ignite ig = startGridsMultiThreaded(4);
-
-        Ignite client = startGrid("client");
-
-        stopGrid(1);
-        stopGrid(2);
-        stopGrid(3);
-
-        awaitPartitionMapExchange();
-
-        ig.cache(DEFAULT_CACHE_NAME).put(0, 0);
-
-        Ignite node = startGridsMultiThreaded(1, 3);
-
-        TestRecordingCommunicationSpi.spi(ig).blockMessages(new IgniteBiPredicate<ClusterNode, Message>() {
-            @Override public boolean apply(ClusterNode node, Message message) {
-                return message instanceof GridDhtPartitionSupplyMessageV2;
-            }
-        });
+        Ignite ig = startGrids(4);
+
+        ig.cluster().active(true);
+
+        IgniteCache<Integer, Integer> atomicCache = ig.createCache(new CacheConfiguration<Integer, Integer>()
+            .setName("atomic").setAtomicityMode(CacheAtomicityMode.ATOMIC));
+
+        IgniteCache<Integer, Integer> txCache = ig.createCache(new CacheConfiguration<Integer, Integer>()
+            .setName("tx").setAtomicityMode(CacheAtomicityMode.TRANSACTIONAL));
+
+        assertTrue(GridTestUtils.waitForCondition(() ->
+            new AffinityTopologyVersion(4, 3).equals(grid(3).context().discovery().topologyVersionEx()),
+            5_000));
+
+        startClient = true;
+
+        startGrid(4);
+
+        TestDiscoverySpi discoSpi = (TestDiscoverySpi)grid(2).context().discovery().getInjectedDiscoverySpi();
 
         CountDownLatch latch = new CountDownLatch(1);
-        for (Ignite ignite : G.allGrids()) {
-            if (ignite.cluster().localNode().order() == 9) {
-                TestDiscoverySpi discoSpi = (TestDiscoverySpi)grid(1).context().discovery().getInjectedDiscoverySpi();
-
-                discoSpi.latch = latch;
-
-                break;
-            }
-        }
-
-        // Craft key so primary is crd.
-        Ignite ignite = primaryNode(new GridServiceAssignmentsKey(svcName), DEFAULT_CACHE_NAME);
-
-        assertEquals(ig, ignite);
-
-        client.close();
-
-        for (Ignite ig0 : G.allGrids()) {
-            AffinityTopologyVersion ver = ((IgniteEx)ig0).context().discovery().topologyVersionEx();
-
-            log.info("order=" + ig0.cluster().localNode().order() + ", ver=" + ver);
-        }
-
-        //IgniteInternalCache sysCache = internalCache(ig, "ignite-sys-cache");
-
-        IgniteCache<Object, Object> cache = ig.cache(DEFAULT_CACHE_NAME);
-
-        try (Transaction tx = ig.transactions().txStart(PESSIMISTIC, REPEATABLE_READ)) {
-            GridServiceAssignmentsKey key = new GridServiceAssignmentsKey(svcName);
-
-            GridServiceAssignments assigns = new GridServiceAssignments(new ServiceConfiguration(), UUID.randomUUID(), 12);
-
-            cache.put(key, assigns);
-
-            tx.commit();
-        }
+
+        discoSpi.latch = latch;
+
+        stopGrid(4);
+
+        assertTrue(GridTestUtils.waitForCondition(() ->
+                new AffinityTopologyVersion(6, 0).equals(grid(0).context().discovery().topologyVersionEx()) &&
+                    new AffinityTopologyVersion(6, 0).equals(grid(1).context().discovery().topologyVersionEx()) &&
+                    new AffinityTopologyVersion(5, 0).equals(grid(2).context().discovery().topologyVersionEx()) &&
+                    new AffinityTopologyVersion(5, 0).equals(grid(3).context().discovery().topologyVersionEx()),
+            10_000));
+
+        for (int k = 0; k < 100; k++) {
+            atomicCache.put(k, k);
+            txCache.put(k, k);
+
+            Lock lock = txCache.lock(k);
+            lock.lock();
+            lock.unlock();
+        }
+
+        for (int k = 0; k < 100; k++) {
+            assertEquals(Integer.valueOf(k), atomicCache.get(k));
+            assertEquals(Integer.valueOf(k), txCache.get(k));
+        }
+
+        assertEquals(new AffinityTopologyVersion(6, 0), grid(0).context().discovery().topologyVersionEx());
+        assertEquals(new AffinityTopologyVersion(6, 0), grid(1).context().discovery().topologyVersionEx());
+        assertEquals(new AffinityTopologyVersion(5, 0), grid(2).context().discovery().topologyVersionEx());
+        assertEquals(new AffinityTopologyVersion(5, 0), grid(3).context().discovery().topologyVersionEx());
 
         latch.countDown();
-
-        awaitPartitionMapExchange();
     }
 
     /**
