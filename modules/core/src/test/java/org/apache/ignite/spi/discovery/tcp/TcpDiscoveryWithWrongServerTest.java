/*
 * Licensed to the Apache Software Foundation (ASF) under one or more
 * contributor license agreements.  See the NOTICE file distributed with
 * this work for additional information regarding copyright ownership.
 * The ASF licenses this file to You under the Apache License, Version 2.0
 * (the "License"); you may not use this file except in compliance with
 * the License.  You may obtain a copy of the License at
 *
 *      http://www.apache.org/licenses/LICENSE-2.0
 *
 * Unless required by applicable law or agreed to in writing, software
 * distributed under the License is distributed on an "AS IS" BASIS,
 * WITHOUT WARRANTIES OR CONDITIONS OF ANY KIND, either express or implied.
 * See the License for the specific language governing permissions and
 * limitations under the License.
 */

package org.apache.ignite.spi.discovery.tcp;

import java.io.IOException;
import java.io.InputStream;
import java.io.OutputStream;
import java.net.InetAddress;
import java.net.InetSocketAddress;
import java.net.ServerSocket;
import java.net.Socket;
import java.util.ArrayList;
import java.util.Collection;
import java.util.Collections;
import java.util.Comparator;
import java.util.List;
import java.util.concurrent.atomic.AtomicInteger;
import org.apache.ignite.Ignite;
import org.apache.ignite.configuration.IgniteConfiguration;
import org.apache.ignite.spi.IgniteSpiException;
import org.apache.ignite.spi.discovery.tcp.ipfinder.vm.TcpDiscoveryVmIpFinder;
import org.apache.ignite.testframework.GridTestThread;
import org.apache.ignite.testframework.junits.common.GridCommonAbstractTest;
import org.junit.Test;

/**
 * Client-based discovery SPI test with non-Ignite servers.
 */
public class TcpDiscoveryWithWrongServerTest extends GridCommonAbstractTest {
    /** Non-Ignite Server port #1. */
    protected static final int SERVER_PORT = 47500;

    /** Non-Ignite Server port #2. */
    protected static final int LAST_SERVER_PORT = SERVER_PORT + 5;

    /** Non-Ignite Server sockets. */
    protected List<ServerSocket> srvSocks = new ArrayList<>();

    /** Count of accepted connections to non-Ignite Server. */
    protected AtomicInteger connCnt = new AtomicInteger(0);

    /** {@inheritDoc} */
    @Override protected IgniteConfiguration getConfiguration(String igniteInstanceName) throws Exception {
        IgniteConfiguration cfg = super.getConfiguration(igniteInstanceName);

        TcpDiscoveryVmIpFinder ipFinder = new TcpDiscoveryVmIpFinder();

        ipFinder.setAddresses(Collections.singleton("127.0.0.1:" + Integer.toString(SERVER_PORT) + ".." +
            Integer.toString(LAST_SERVER_PORT)));

        cfg.setDiscoverySpi(new TcpDiscoverySpiWithOrderedIps().setIpFinder(ipFinder));

        return cfg;
    }

    /** {@inheritDoc} */
    @Override protected void afterTest() throws Exception {
        stopTcpThreads();

        stopAllGrids();

        super.afterTest();
    }

    /**
     * Starts tcp test thread
     * @param workerFactory one of WorkerFactory
     */
<<<<<<< HEAD
     protected void startTcpThread(final WorkerFactory workerFactory, final int port) throws Exception {
=======
    protected void startTcpThread(final WorkerFactory workerFactory, final int port) throws Exception {
>>>>>>> 9cf06362
        final ServerSocket srvSock = new ServerSocket(port, 10, InetAddress.getByName("127.0.0.1"));

        srvSocks.add(srvSock);

        new GridTestThread(new Runnable() {
            @Override public void run() {
                try {
                    while (!Thread.currentThread().isInterrupted()) {
                        Socket clientSock = srvSock.accept();

                        connCnt.getAndIncrement();

                        // Create a new thread for socket connection.
                        new GridTestThread(workerFactory.newWorker(clientSock)).start();
                    }
                }
                catch (Exception e) {
                    if (!srvSock.isClosed())
                        log.error("Unexpected error", e);
                }
            }
        }).start();
    }

    /**
     * Stops tcp test thread
     * @throws IOException IOException
     */
    private void stopTcpThreads() throws IOException {
        for (ServerSocket srvSock: srvSocks)
            if (!srvSock.isClosed())
                srvSock.close();
    }

    /**
     * Test that Client successfully ignores wrong responses during Discovery Handshake Procedure.
     *
     * @throws Exception in case of error.
     */
    @Test
    public void testWrongHandshakeResponse() throws Exception {
        startTcpThread(new SomeResponseWorker(), SERVER_PORT);
        startTcpThread(new SomeResponseWorker(), LAST_SERVER_PORT);

        simpleTest();
    }

    /**
     * Test that Client successfully ignores wrong responses during Discovery Handshake Procedure.
     *
     * @throws Exception in case of error.
     */
    @Test
    public void testNoHandshakeResponse() throws Exception {
        startTcpThread(new NoResponseWorker(), SERVER_PORT);
        startTcpThread(new NoResponseWorker(), LAST_SERVER_PORT);

        simpleTest();
    }

    /**
     * Test that Client successfully ignores when server closes sockets after Discovery Handshake Request.
     *
     * @throws Exception in case of error.
     */
    @Test
    public void testDisconnectOnRequest() throws Exception {
        startTcpThread(new DisconnectOnRequestWorker(), SERVER_PORT);
        startTcpThread(new DisconnectOnRequestWorker(), LAST_SERVER_PORT);

        simpleTest();
    }

    /**
     * Test that Client successfully ignores when server closes sockets immediately.
     *
     * @throws Exception in case of error.
     */
    @Test
    public void testEarlyDisconnect() throws Exception {
        startTcpThread(new EarlyDisconnectWorker(), SERVER_PORT);
        startTcpThread(new EarlyDisconnectWorker(), LAST_SERVER_PORT);

        simpleTest();
    }

    /**
     * Some simple sanity check with the Server and Client
     * It is expected that both client and server could successfully perform Discovery Procedure when there is
     * unknown (test) server in the ipFinder list.
     */
    protected void simpleTest() {
        try {
            Ignite srv = startGrid("server");
            Ignite client = startClientGrid("client");

            awaitPartitionMapExchange();

            assertEquals(2, srv.cluster().nodes().size());
            assertEquals(2, client.cluster().nodes().size());
            assertTrue(connCnt.get() >= 2);

            srv.getOrCreateCache(DEFAULT_CACHE_NAME).put(1, 1);

            assertEquals(1, client.getOrCreateCache(DEFAULT_CACHE_NAME).get(1));
        }
        catch (Exception e) {
            fail("Failed with unexpected exception: " + e.getMessage());
        }
    }

    /**
     * Just a factory for runnable workers
     */
    protected interface WorkerFactory {
        /**
         * Creates a new worker for socket
         * @param clientSock socket for worker
         * @return runnable Worker
         */
        Runnable newWorker(Socket clientSock);
    }

    /**
     * SocketWorker
     */
    private abstract class SocketWorker implements Runnable {
        /** Client socket. */
        Socket clientSock;

        /**
         * @param clientSock Client socket.
         */
        SocketWorker(Socket clientSock) {
            this.clientSock = clientSock;
        }

        /** {@inheritDoc} */
        @Override public void run() {
            try {
                InputStream input = clientSock.getInputStream();
                OutputStream output = clientSock.getOutputStream();
                byte[] buf = new byte[1024];

                while (!clientSock.isClosed() && input.read(buf) > 0)
                    action(input, output);

                if (!clientSock.isClosed())
                    clientSock.close();
            }
            catch (IOException e) {
                log.error("Unexpected error", e);
            }
        }

        /**
         * @param input socket input stream
         * @param output socket output stream
         * @throws IOException IOException
         */
        public abstract void action(InputStream input, OutputStream output) throws IOException;
    }

    /**
     * SomeResponseWorker.
     */
    protected class SomeResponseWorker implements WorkerFactory {
        /** {@inheritDoc} */
        @Override public Runnable newWorker(Socket clientSock) {
            return new SocketWorker(clientSock) {
                @Override public void action(InputStream input, OutputStream output) throws IOException {
                    output.write("Some response".getBytes());

                    log.error("TEST: Some response was sent to " + clientSock.getRemoteSocketAddress());
                }
            };
        }
    }

    /**
     * NoResponseWorker.
     */
    protected class NoResponseWorker implements WorkerFactory {
        /** {@inheritDoc} */
        @Override public Runnable newWorker(Socket clientSock) {
            return new SocketWorker(clientSock) {
                @Override public void action(InputStream input, OutputStream output) throws IOException {
                    log.error("TEST: No response was sent to " + clientSock.getRemoteSocketAddress());
                }
            };
        }
    }

    /**
     * DisconnectOnRequestWorker.
     */
    private class DisconnectOnRequestWorker implements WorkerFactory {
        /** {@inheritDoc} */
        @Override public Runnable newWorker(Socket clientSock) {
            return new SocketWorker(clientSock) {
                @Override public void action(InputStream input, OutputStream output) throws IOException {
                    clientSock.close();

                    log.error("TEST: Socket closed for " + clientSock.getRemoteSocketAddress());
                }
            };
        }
    }

    /**
     * EarlyDisconnectWorker.
     */
    private class EarlyDisconnectWorker implements WorkerFactory {
        /** {@inheritDoc} */
        @Override public Runnable newWorker(Socket clientSock) {
            return new SocketWorker(clientSock) {
                @Override public void action(InputStream input, OutputStream output) throws IOException {
                    // No-op
                }

                @Override public void run() {
                    try {
                        clientSock.close();

                        log.error("TEST: Socket closed for " + clientSock.getRemoteSocketAddress());
                    }
                    catch (IOException e) {
                        log.error("Unexpected error", e);
                    }
                }
            };
        }
    }

    /**
     * TcpDiscoverySpi with non-shuffled resolved IP addresses. We should ensure that in this test non-Ignite server
     * is the first element of the addresses list
     */
    protected class TcpDiscoverySpiWithOrderedIps extends TcpDiscoverySpi {
        /** {@inheritDoc} */
        @Override protected Collection<InetSocketAddress> resolvedAddresses() throws IgniteSpiException {
            Collection<InetSocketAddress> shuffled = super.resolvedAddresses();
            List<InetSocketAddress> res = new ArrayList<>(shuffled);

            Collections.sort(res, new Comparator<InetSocketAddress>() {
                @Override public int compare(InetSocketAddress o1, InetSocketAddress o2) {
                    return o1.toString().compareTo(o2.toString());
                }
            });

            return res;
        }
    }
}<|MERGE_RESOLUTION|>--- conflicted
+++ resolved
@@ -81,11 +81,7 @@
      * Starts tcp test thread
      * @param workerFactory one of WorkerFactory
      */
-<<<<<<< HEAD
-     protected void startTcpThread(final WorkerFactory workerFactory, final int port) throws Exception {
-=======
     protected void startTcpThread(final WorkerFactory workerFactory, final int port) throws Exception {
->>>>>>> 9cf06362
         final ServerSocket srvSock = new ServerSocket(port, 10, InetAddress.getByName("127.0.0.1"));
 
         srvSocks.add(srvSock);
