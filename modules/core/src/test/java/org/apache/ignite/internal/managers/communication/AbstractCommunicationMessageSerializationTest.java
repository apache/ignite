--- conflicted
+++ resolved
@@ -161,14 +161,7 @@
         @Override public void setBuffer(ByteBuffer buf) {}
 
         /** {@inheritDoc} */
-<<<<<<< HEAD
-        @Override public boolean writeHeader(short type, byte fieldCnt) {
-=======
-        @Override public void setCurrentWriteClass(Class<? extends Message> msgCls) {}
-
-        /** {@inheritDoc} */
         @Override public boolean writeHeader(short type) {
->>>>>>> 0e0bf647
             return true;
         }
 
