/*
 * Licensed to the Apache Software Foundation (ASF) under one or more
 * contributor license agreements.  See the NOTICE file distributed with
 * this work for additional information regarding copyright ownership.
 * The ASF licenses this file to You under the Apache License, Version 2.0
 * (the "License"); you may not use this file except in compliance with
 * the License.  You may obtain a copy of the License at
 *
 *      http://www.apache.org/licenses/LICENSE-2.0
 *
 * Unless required by applicable law or agreed to in writing, software
 * distributed under the License is distributed on an "AS IS" BASIS,
 * WITHOUT WARRANTIES OR CONDITIONS OF ANY KIND, either express or implied.
 * See the License for the specific language governing permissions and
 * limitations under the License.
 */

package org.apache.ignite.testsuites;

<<<<<<< HEAD
import junit.framework.JUnit4TestAdapter;
=======
import java.util.Collection;
>>>>>>> ce83d1c0
import junit.framework.TestSuite;
import org.apache.ignite.internal.processors.cache.GridCachePreloadingEvictionsSelfTest;
import org.apache.ignite.internal.processors.cache.distributed.near.GridCacheAtomicNearEvictionSelfTest;
import org.apache.ignite.internal.processors.cache.distributed.near.GridCacheNearEvictionSelfTest;
import org.apache.ignite.internal.processors.cache.eviction.DhtAndNearEvictionTest;
import org.apache.ignite.internal.processors.cache.eviction.GridCacheConcurrentEvictionConsistencySelfTest;
import org.apache.ignite.internal.processors.cache.eviction.GridCacheConcurrentEvictionsSelfTest;
import org.apache.ignite.internal.processors.cache.eviction.GridCacheEmptyEntriesLocalSelfTest;
import org.apache.ignite.internal.processors.cache.eviction.GridCacheEmptyEntriesPartitionedSelfTest;
import org.apache.ignite.internal.processors.cache.eviction.GridCacheEvictableEntryEqualsSelfTest;
import org.apache.ignite.internal.processors.cache.eviction.GridCacheEvictionFilterSelfTest;
import org.apache.ignite.internal.processors.cache.eviction.GridCacheEvictionLockUnlockSelfTest;
import org.apache.ignite.internal.processors.cache.eviction.GridCacheEvictionTouchSelfTest;
import org.apache.ignite.internal.processors.cache.eviction.fifo.FifoEvictionPolicyFactorySelfTest;
import org.apache.ignite.internal.processors.cache.eviction.fifo.FifoEvictionPolicySelfTest;
import org.apache.ignite.internal.processors.cache.eviction.lru.LruEvictionPolicyFactorySelfTest;
import org.apache.ignite.internal.processors.cache.eviction.lru.LruEvictionPolicySelfTest;
import org.apache.ignite.internal.processors.cache.eviction.lru.LruNearEvictionPolicySelfTest;
import org.apache.ignite.internal.processors.cache.eviction.lru.LruNearOnlyNearEvictionPolicySelfTest;
import org.apache.ignite.internal.processors.cache.eviction.paged.PageEvictionDataStreamerTest;
import org.apache.ignite.internal.processors.cache.eviction.paged.PageEvictionMetricTest;
import org.apache.ignite.internal.processors.cache.eviction.paged.PageEvictionPagesRecyclingAndReusingTest;
import org.apache.ignite.internal.processors.cache.eviction.paged.PageEvictionReadThroughTest;
import org.apache.ignite.internal.processors.cache.eviction.paged.PageEvictionTouchOrderTest;
import org.apache.ignite.internal.processors.cache.eviction.paged.Random2LruNearEnabledPageEvictionMultinodeTest;
import org.apache.ignite.internal.processors.cache.eviction.paged.Random2LruPageEvictionMultinodeTest;
import org.apache.ignite.internal.processors.cache.eviction.paged.Random2LruPageEvictionWithRebalanceTest;
import org.apache.ignite.internal.processors.cache.eviction.paged.RandomLruNearEnabledPageEvictionMultinodeTest;
import org.apache.ignite.internal.processors.cache.eviction.paged.RandomLruPageEvictionMultinodeTest;
import org.apache.ignite.internal.processors.cache.eviction.paged.RandomLruPageEvictionWithRebalanceTest;
import org.apache.ignite.internal.processors.cache.eviction.sorted.SortedEvictionPolicyFactorySelfTest;
import org.apache.ignite.internal.processors.cache.eviction.sorted.SortedEvictionPolicySelfTest;
import org.apache.ignite.testframework.GridTestUtils;

/**
 * Test suite for cache eviction.
 */
public class IgniteCacheEvictionSelfTestSuite extends TestSuite {
    /**
     * @param ignoredTests Ignored tests.
     * @return Cache eviction test suite.
     */
    public static TestSuite suite(Collection<Class> ignoredTests) {
        TestSuite suite = new TestSuite("Ignite Cache Eviction Test Suite");

<<<<<<< HEAD
        suite.addTest(new JUnit4TestAdapter(FifoEvictionPolicySelfTest.class));
        suite.addTest(new JUnit4TestAdapter(SortedEvictionPolicySelfTest.class));
        suite.addTest(new JUnit4TestAdapter(LruEvictionPolicySelfTest.class));
        suite.addTest(new JUnit4TestAdapter(FifoEvictionPolicyFactorySelfTest.class));
        suite.addTest(new JUnit4TestAdapter(SortedEvictionPolicyFactorySelfTest.class));
        suite.addTest(new JUnit4TestAdapter(LruEvictionPolicyFactorySelfTest.class));
        suite.addTest(new JUnit4TestAdapter(LruNearEvictionPolicySelfTest.class));
        suite.addTest(new JUnit4TestAdapter(LruNearOnlyNearEvictionPolicySelfTest.class));
        suite.addTest(new JUnit4TestAdapter(GridCacheNearEvictionSelfTest.class));
        suite.addTest(new JUnit4TestAdapter(GridCacheAtomicNearEvictionSelfTest.class));
        suite.addTest(new JUnit4TestAdapter(GridCacheEvictionFilterSelfTest.class));
        suite.addTest(new JUnit4TestAdapter(GridCacheConcurrentEvictionsSelfTest.class));
        suite.addTest(new JUnit4TestAdapter(GridCacheConcurrentEvictionConsistencySelfTest.class));
        suite.addTest(new JUnit4TestAdapter(GridCacheEvictionTouchSelfTest.class));
        suite.addTest(new JUnit4TestAdapter(GridCacheEvictionLockUnlockSelfTest.class));
        suite.addTest(new JUnit4TestAdapter(GridCachePreloadingEvictionsSelfTest.class));
        suite.addTest(new JUnit4TestAdapter(GridCacheEmptyEntriesPartitionedSelfTest.class));
        suite.addTest(new JUnit4TestAdapter(GridCacheEmptyEntriesLocalSelfTest.class));
        suite.addTest(new JUnit4TestAdapter(GridCacheEvictableEntryEqualsSelfTest.class));

        suite.addTest(new JUnit4TestAdapter(RandomLruPageEvictionMultinodeTest.class));
        suite.addTest(new JUnit4TestAdapter(RandomLruNearEnabledPageEvictionMultinodeTest.class));
        suite.addTest(new JUnit4TestAdapter(Random2LruPageEvictionMultinodeTest.class));
        suite.addTest(new JUnit4TestAdapter(Random2LruNearEnabledPageEvictionMultinodeTest.class));
        suite.addTest(new JUnit4TestAdapter(RandomLruPageEvictionWithRebalanceTest.class));
        suite.addTest(new JUnit4TestAdapter(Random2LruPageEvictionWithRebalanceTest.class));
        suite.addTest(new JUnit4TestAdapter(PageEvictionTouchOrderTest.class));
        suite.addTest(new JUnit4TestAdapter(PageEvictionReadThroughTest.class));
        suite.addTest(new JUnit4TestAdapter(PageEvictionDataStreamerTest.class));

        suite.addTest(new JUnit4TestAdapter(PageEvictionMetricTest.class));

        suite.addTest(new JUnit4TestAdapter(PageEvictionPagesRecyclingAndReusingTest.class));

        suite.addTest(new JUnit4TestAdapter(DhtAndNearEvictionTest.class));
=======
        GridTestUtils.addTestIfNeeded(suite, FifoEvictionPolicySelfTest.class, ignoredTests);
        GridTestUtils.addTestIfNeeded(suite, SortedEvictionPolicySelfTest.class, ignoredTests);
        GridTestUtils.addTestIfNeeded(suite, LruEvictionPolicySelfTest.class, ignoredTests);
        GridTestUtils.addTestIfNeeded(suite, FifoEvictionPolicyFactorySelfTest.class, ignoredTests);
        GridTestUtils.addTestIfNeeded(suite, SortedEvictionPolicyFactorySelfTest.class, ignoredTests);
        GridTestUtils.addTestIfNeeded(suite, LruEvictionPolicyFactorySelfTest.class, ignoredTests);
        GridTestUtils.addTestIfNeeded(suite, LruNearEvictionPolicySelfTest.class, ignoredTests);
        GridTestUtils.addTestIfNeeded(suite, LruNearOnlyNearEvictionPolicySelfTest.class, ignoredTests);
        GridTestUtils.addTestIfNeeded(suite, GridCacheNearEvictionSelfTest.class, ignoredTests);
        GridTestUtils.addTestIfNeeded(suite, GridCacheAtomicNearEvictionSelfTest.class, ignoredTests);
        GridTestUtils.addTestIfNeeded(suite, GridCacheEvictionFilterSelfTest.class, ignoredTests);
        GridTestUtils.addTestIfNeeded(suite, GridCacheConcurrentEvictionsSelfTest.class, ignoredTests);
        GridTestUtils.addTestIfNeeded(suite, GridCacheConcurrentEvictionConsistencySelfTest.class, ignoredTests);
        GridTestUtils.addTestIfNeeded(suite, GridCacheEvictionTouchSelfTest.class, ignoredTests);
        GridTestUtils.addTestIfNeeded(suite, GridCacheEvictionLockUnlockSelfTest.class, ignoredTests);
        GridTestUtils.addTestIfNeeded(suite, GridCachePreloadingEvictionsSelfTest.class, ignoredTests);
        GridTestUtils.addTestIfNeeded(suite, GridCacheEmptyEntriesPartitionedSelfTest.class, ignoredTests);
        GridTestUtils.addTestIfNeeded(suite, GridCacheEmptyEntriesLocalSelfTest.class, ignoredTests);
        GridTestUtils.addTestIfNeeded(suite, GridCacheEvictableEntryEqualsSelfTest.class, ignoredTests);

        GridTestUtils.addTestIfNeeded(suite, RandomLruPageEvictionMultinodeTest.class, ignoredTests);
        GridTestUtils.addTestIfNeeded(suite, RandomLruNearEnabledPageEvictionMultinodeTest.class, ignoredTests);
        GridTestUtils.addTestIfNeeded(suite, Random2LruPageEvictionMultinodeTest.class, ignoredTests);
        GridTestUtils.addTestIfNeeded(suite, Random2LruNearEnabledPageEvictionMultinodeTest.class, ignoredTests);
        GridTestUtils.addTestIfNeeded(suite, RandomLruPageEvictionWithRebalanceTest.class, ignoredTests);
        GridTestUtils.addTestIfNeeded(suite, Random2LruPageEvictionWithRebalanceTest.class, ignoredTests);
        GridTestUtils.addTestIfNeeded(suite, PageEvictionTouchOrderTest.class, ignoredTests);
        GridTestUtils.addTestIfNeeded(suite, PageEvictionReadThroughTest.class, ignoredTests);
        GridTestUtils.addTestIfNeeded(suite, PageEvictionDataStreamerTest.class, ignoredTests);

        GridTestUtils.addTestIfNeeded(suite, PageEvictionMetricTest.class, ignoredTests);

        GridTestUtils.addTestIfNeeded(suite, PageEvictionPagesRecyclingAndReusingTest.class, ignoredTests);

        GridTestUtils.addTestIfNeeded(suite, DhtAndNearEvictionTest.class, ignoredTests);
>>>>>>> ce83d1c0

        return suite;
    }
}<|MERGE_RESOLUTION|>--- conflicted
+++ resolved
@@ -17,11 +17,7 @@
 
 package org.apache.ignite.testsuites;
 
-<<<<<<< HEAD
-import junit.framework.JUnit4TestAdapter;
-=======
 import java.util.Collection;
->>>>>>> ce83d1c0
 import junit.framework.TestSuite;
 import org.apache.ignite.internal.processors.cache.GridCachePreloadingEvictionsSelfTest;
 import org.apache.ignite.internal.processors.cache.distributed.near.GridCacheAtomicNearEvictionSelfTest;
@@ -67,43 +63,6 @@
     public static TestSuite suite(Collection<Class> ignoredTests) {
         TestSuite suite = new TestSuite("Ignite Cache Eviction Test Suite");
 
-<<<<<<< HEAD
-        suite.addTest(new JUnit4TestAdapter(FifoEvictionPolicySelfTest.class));
-        suite.addTest(new JUnit4TestAdapter(SortedEvictionPolicySelfTest.class));
-        suite.addTest(new JUnit4TestAdapter(LruEvictionPolicySelfTest.class));
-        suite.addTest(new JUnit4TestAdapter(FifoEvictionPolicyFactorySelfTest.class));
-        suite.addTest(new JUnit4TestAdapter(SortedEvictionPolicyFactorySelfTest.class));
-        suite.addTest(new JUnit4TestAdapter(LruEvictionPolicyFactorySelfTest.class));
-        suite.addTest(new JUnit4TestAdapter(LruNearEvictionPolicySelfTest.class));
-        suite.addTest(new JUnit4TestAdapter(LruNearOnlyNearEvictionPolicySelfTest.class));
-        suite.addTest(new JUnit4TestAdapter(GridCacheNearEvictionSelfTest.class));
-        suite.addTest(new JUnit4TestAdapter(GridCacheAtomicNearEvictionSelfTest.class));
-        suite.addTest(new JUnit4TestAdapter(GridCacheEvictionFilterSelfTest.class));
-        suite.addTest(new JUnit4TestAdapter(GridCacheConcurrentEvictionsSelfTest.class));
-        suite.addTest(new JUnit4TestAdapter(GridCacheConcurrentEvictionConsistencySelfTest.class));
-        suite.addTest(new JUnit4TestAdapter(GridCacheEvictionTouchSelfTest.class));
-        suite.addTest(new JUnit4TestAdapter(GridCacheEvictionLockUnlockSelfTest.class));
-        suite.addTest(new JUnit4TestAdapter(GridCachePreloadingEvictionsSelfTest.class));
-        suite.addTest(new JUnit4TestAdapter(GridCacheEmptyEntriesPartitionedSelfTest.class));
-        suite.addTest(new JUnit4TestAdapter(GridCacheEmptyEntriesLocalSelfTest.class));
-        suite.addTest(new JUnit4TestAdapter(GridCacheEvictableEntryEqualsSelfTest.class));
-
-        suite.addTest(new JUnit4TestAdapter(RandomLruPageEvictionMultinodeTest.class));
-        suite.addTest(new JUnit4TestAdapter(RandomLruNearEnabledPageEvictionMultinodeTest.class));
-        suite.addTest(new JUnit4TestAdapter(Random2LruPageEvictionMultinodeTest.class));
-        suite.addTest(new JUnit4TestAdapter(Random2LruNearEnabledPageEvictionMultinodeTest.class));
-        suite.addTest(new JUnit4TestAdapter(RandomLruPageEvictionWithRebalanceTest.class));
-        suite.addTest(new JUnit4TestAdapter(Random2LruPageEvictionWithRebalanceTest.class));
-        suite.addTest(new JUnit4TestAdapter(PageEvictionTouchOrderTest.class));
-        suite.addTest(new JUnit4TestAdapter(PageEvictionReadThroughTest.class));
-        suite.addTest(new JUnit4TestAdapter(PageEvictionDataStreamerTest.class));
-
-        suite.addTest(new JUnit4TestAdapter(PageEvictionMetricTest.class));
-
-        suite.addTest(new JUnit4TestAdapter(PageEvictionPagesRecyclingAndReusingTest.class));
-
-        suite.addTest(new JUnit4TestAdapter(DhtAndNearEvictionTest.class));
-=======
         GridTestUtils.addTestIfNeeded(suite, FifoEvictionPolicySelfTest.class, ignoredTests);
         GridTestUtils.addTestIfNeeded(suite, SortedEvictionPolicySelfTest.class, ignoredTests);
         GridTestUtils.addTestIfNeeded(suite, LruEvictionPolicySelfTest.class, ignoredTests);
@@ -139,7 +98,6 @@
         GridTestUtils.addTestIfNeeded(suite, PageEvictionPagesRecyclingAndReusingTest.class, ignoredTests);
 
         GridTestUtils.addTestIfNeeded(suite, DhtAndNearEvictionTest.class, ignoredTests);
->>>>>>> ce83d1c0
 
         return suite;
     }
