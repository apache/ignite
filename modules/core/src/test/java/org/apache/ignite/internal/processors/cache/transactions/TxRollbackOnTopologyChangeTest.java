--- conflicted
+++ resolved
@@ -35,7 +35,6 @@
 import org.apache.ignite.testframework.MvccFeatureChecker;
 import org.apache.ignite.testframework.junits.common.GridCommonAbstractTest;
 import org.apache.ignite.transactions.Transaction;
-import org.junit.Assume;
 import org.junit.Test;
 import org.junit.runner.RunWith;
 import org.junit.runners.JUnit4;
@@ -93,13 +92,8 @@
 
     /** {@inheritDoc} */
     @Override protected void beforeTest() throws Exception {
-<<<<<<< HEAD
-        Assume.assumeFalse("https://issues.apache.org/jira/browse/IGNITE-9322", MvccFeatureChecker.forcedMvcc());
-        //Won't start nodes if the only test mutes.
-=======
         if (MvccFeatureChecker.forcedMvcc())
             fail("https://issues.apache.org/jira/browse/IGNITE-10807"); //Won't start nodes if the only test mutes.
->>>>>>> 457ffc15
 
         super.beforeTest();
 
