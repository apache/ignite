/*
 * Licensed to the Apache Software Foundation (ASF) under one or more
 * contributor license agreements.  See the NOTICE file distributed with
 * this work for additional information regarding copyright ownership.
 * The ASF licenses this file to You under the Apache License, Version 2.0
 * (the "License"); you may not use this file except in compliance with
 * the License.  You may obtain a copy of the License at
 *
 *      http://www.apache.org/licenses/LICENSE-2.0
 *
 * Unless required by applicable law or agreed to in writing, software
 * distributed under the License is distributed on an "AS IS" BASIS,
 * WITHOUT WARRANTIES OR CONDITIONS OF ANY KIND, either express or implied.
 * See the License for the specific language governing permissions and
 * limitations under the License.
 */

package org.apache.ignite.internal.processors.cache.eviction;

import org.apache.ignite.Ignite;
import org.apache.ignite.cache.CacheMode;
import org.apache.ignite.testframework.MvccFeatureChecker;
import org.junit.Test;

/**
 *
 */
public class GridCacheEmptyEntriesLocalSelfTest extends GridCacheEmptyEntriesAbstractSelfTest {
    /** {@inheritDoc} */
    @Override protected Ignite startGrids() throws Exception {
        return startGrid();
    }

    /** {@inheritDoc} */
    @Override protected CacheMode cacheMode() {
        return CacheMode.LOCAL;
    }

    /** {@inheritDoc} */
    @Test
    @Override public void testFifo() throws Exception {
        super.testFifo();
    }


    /** {@inheritDoc} */
<<<<<<< HEAD
    @Override protected void beforeTest() throws Exception {
        MvccFeatureChecker.skipIfNotSupported(MvccFeatureChecker.Feature.CACHE_STORE);
        MvccFeatureChecker.skipIfNotSupported(MvccFeatureChecker.Feature.LOCAL_CACHE);
=======
    @Override protected void beforeTestsStarted() throws Exception {
        MvccFeatureChecker.skipIfNotSupported(MvccFeatureChecker.Feature.CACHE_STORE);
        MvccFeatureChecker.skipIfNotSupported(MvccFeatureChecker.Feature.LOCAL_CACHE);

        super.beforeTestsStarted();
>>>>>>> 0e2e33a6
    }
}<|MERGE_RESOLUTION|>--- conflicted
+++ resolved
@@ -21,10 +21,13 @@
 import org.apache.ignite.cache.CacheMode;
 import org.apache.ignite.testframework.MvccFeatureChecker;
 import org.junit.Test;
+import org.junit.runner.RunWith;
+import org.junit.runners.JUnit4;
 
 /**
  *
  */
+@RunWith(JUnit4.class)
 public class GridCacheEmptyEntriesLocalSelfTest extends GridCacheEmptyEntriesAbstractSelfTest {
     /** {@inheritDoc} */
     @Override protected Ignite startGrids() throws Exception {
@@ -44,16 +47,10 @@
 
 
     /** {@inheritDoc} */
-<<<<<<< HEAD
-    @Override protected void beforeTest() throws Exception {
-        MvccFeatureChecker.skipIfNotSupported(MvccFeatureChecker.Feature.CACHE_STORE);
-        MvccFeatureChecker.skipIfNotSupported(MvccFeatureChecker.Feature.LOCAL_CACHE);
-=======
     @Override protected void beforeTestsStarted() throws Exception {
         MvccFeatureChecker.skipIfNotSupported(MvccFeatureChecker.Feature.CACHE_STORE);
         MvccFeatureChecker.skipIfNotSupported(MvccFeatureChecker.Feature.LOCAL_CACHE);
 
         super.beforeTestsStarted();
->>>>>>> 0e2e33a6
     }
 }