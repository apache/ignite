/*
 * Licensed to the Apache Software Foundation (ASF) under one or more
 * contributor license agreements.  See the NOTICE file distributed with
 * this work for additional information regarding copyright ownership.
 * The ASF licenses this file to You under the Apache License, Version 2.0
 * (the "License"); you may not use this file except in compliance with
 * the License.  You may obtain a copy of the License at
 *
 *      http://www.apache.org/licenses/LICENSE-2.0
 *
 * Unless required by applicable law or agreed to in writing, software
 * distributed under the License is distributed on an "AS IS" BASIS,
 * WITHOUT WARRANTIES OR CONDITIONS OF ANY KIND, either express or implied.
 * See the License for the specific language governing permissions and
 * limitations under the License.
 */

package org.apache.ignite.internal.processors.cache.eviction;

import org.apache.ignite.Ignite;
import org.apache.ignite.cache.CacheMode;
import org.apache.ignite.testframework.MvccFeatureChecker;
<<<<<<< HEAD
import org.junit.Test;
import org.junit.runner.RunWith;
import org.junit.runners.JUnit4;
=======
>>>>>>> 10ebf715

/**
 *
 */
@RunWith(JUnit4.class)
public class GridCacheEmptyEntriesLocalSelfTest extends GridCacheEmptyEntriesAbstractSelfTest {
    /** {@inheritDoc} */
    @Override protected Ignite startGrids() throws Exception {
        return startGrid();
    }

    /** {@inheritDoc} */
    @Override protected CacheMode cacheMode() {
        return CacheMode.LOCAL;
    }

    /** {@inheritDoc} */
    @Test
    @Override public void testFifo() throws Exception {
        super.testFifo();
    }


    /** {@inheritDoc} */
<<<<<<< HEAD
    @Override protected void beforeTest() throws Exception {
        MvccFeatureChecker.failIfNotSupported(MvccFeatureChecker.Feature.CACHE_STORE);
        MvccFeatureChecker.failIfNotSupported(MvccFeatureChecker.Feature.LOCAL_CACHE);
=======
    @Override protected void beforeTestsStarted() throws Exception {
        MvccFeatureChecker.failIfNotSupported(MvccFeatureChecker.Feature.CACHE_STORE);
        MvccFeatureChecker.failIfNotSupported(MvccFeatureChecker.Feature.LOCAL_CACHE);

        super.beforeTestsStarted();
>>>>>>> 10ebf715
    }
}<|MERGE_RESOLUTION|>--- conflicted
+++ resolved
@@ -20,17 +20,10 @@
 import org.apache.ignite.Ignite;
 import org.apache.ignite.cache.CacheMode;
 import org.apache.ignite.testframework.MvccFeatureChecker;
-<<<<<<< HEAD
-import org.junit.Test;
-import org.junit.runner.RunWith;
-import org.junit.runners.JUnit4;
-=======
->>>>>>> 10ebf715
 
 /**
  *
  */
-@RunWith(JUnit4.class)
 public class GridCacheEmptyEntriesLocalSelfTest extends GridCacheEmptyEntriesAbstractSelfTest {
     /** {@inheritDoc} */
     @Override protected Ignite startGrids() throws Exception {
@@ -43,23 +36,16 @@
     }
 
     /** {@inheritDoc} */
-    @Test
     @Override public void testFifo() throws Exception {
         super.testFifo();
     }
 
 
     /** {@inheritDoc} */
-<<<<<<< HEAD
-    @Override protected void beforeTest() throws Exception {
-        MvccFeatureChecker.failIfNotSupported(MvccFeatureChecker.Feature.CACHE_STORE);
-        MvccFeatureChecker.failIfNotSupported(MvccFeatureChecker.Feature.LOCAL_CACHE);
-=======
     @Override protected void beforeTestsStarted() throws Exception {
         MvccFeatureChecker.failIfNotSupported(MvccFeatureChecker.Feature.CACHE_STORE);
         MvccFeatureChecker.failIfNotSupported(MvccFeatureChecker.Feature.LOCAL_CACHE);
 
         super.beforeTestsStarted();
->>>>>>> 10ebf715
     }
 }