--- conflicted
+++ resolved
@@ -139,10 +139,10 @@
 
         IgniteEx client0 = startGrid("client0");
 
-        AtomicBoolean reconnectEvt = new AtomicBoolean(false);
+        AtomicBoolean reconnectEvent = new AtomicBoolean(false);
 
         client0.events().localListen((e) -> {
-            reconnectEvt.set(true);
+            reconnectEvent.set(true);
 
             return true;
         }, EventType.EVT_CLIENT_NODE_RECONNECTED);
@@ -157,7 +157,7 @@
         assertNotSame(oldId, cluster0.id());
         assertNotSame(oldTag, cluster0.tag());
 
-        assertTrue(GridTestUtils.waitForCondition(reconnectEvt::get, 10_000));
+        assertTrue(GridTestUtils.waitForCondition(reconnectEvent::get, 10_000));
 
         assertEquals("OldID " + oldId, cluster0.id(), client0.cluster().id());
         assertEquals(cluster0.tag(), client0.cluster().tag());
@@ -273,10 +273,10 @@
             assertTrue(e.getMessage().contains("should not be empty"));
         }
 
-        String longStr = new String(new char[281]);
+        String longString = new String(new char[281]);
 
         try {
-            ig0.cluster().tag(longStr);
+            ig0.cluster().tag(longString);
 
             fail("Expected exception has not been thrown.");
         }
@@ -348,9 +348,9 @@
         UUID clusterId = ig.cluster().id();
         String generatedTag = ig.cluster().tag();
 
-        AtomicReference<UUID> clusterIdFromEvt = new AtomicReference<>(null);
-        AtomicReference<String> oldTagFromEvt = new AtomicReference<>(null);
-        AtomicReference<String> newTagFromEvt = new AtomicReference<>(null);
+        AtomicReference<UUID> clusterIdFromEvent = new AtomicReference<>(null);
+        AtomicReference<String> oldTagFromEvent = new AtomicReference<>(null);
+        AtomicReference<String> newTagFromEvent = new AtomicReference<>(null);
 
         AtomicBoolean evtFired = new AtomicBoolean(false);
 
@@ -359,15 +359,9 @@
 
             ClusterTagUpdatedEvent tagUpdatedEvt = (ClusterTagUpdatedEvent)evt;
 
-<<<<<<< HEAD
-                clusterIdFromEvt.set(tagUpdatedEvt.clusterId());
-                oldTagFromEvt.set(tagUpdatedEvt.previousTag());
-                newTagFromEvt.set(tagUpdatedEvt.newTag());
-=======
             clusterIdFromEvent.set(tagUpdatedEvt.clusterId());
             oldTagFromEvent.set(tagUpdatedEvt.previousTag());
             newTagFromEvent.set(tagUpdatedEvt.newTag());
->>>>>>> e70b66c5
 
             return true;
         }, EventType.EVT_CLUSTER_TAG_UPDATED);
@@ -376,9 +370,9 @@
 
         assertTrue(GridTestUtils.waitForCondition(evtFired::get, 10_000));
 
-        assertEquals(clusterId, clusterIdFromEvt.get());
-        assertEquals(generatedTag, oldTagFromEvt.get());
-        assertEquals(CUSTOM_TAG_0, newTagFromEvt.get());
+        assertEquals(clusterId, clusterIdFromEvent.get());
+        assertEquals(generatedTag, oldTagFromEvent.get());
+        assertEquals(CUSTOM_TAG_0, newTagFromEvent.get());
     }
 
     /**
@@ -395,25 +389,25 @@
         UUID clusterId = ig0.cluster().id();
         String generatedTag = ig0.cluster().tag();
 
-        AtomicReference<UUID> evtNodeId = new AtomicReference<>(null);
-
-        AtomicReference<UUID> clusterIdFromEvt = new AtomicReference<>(null);
-        AtomicReference<String> oldTagFromEvt = new AtomicReference<>(null);
-        AtomicReference<String> newTagFromEvt = new AtomicReference<>(null);
+        AtomicReference<UUID> eventNodeId = new AtomicReference<>(null);
+
+        AtomicReference<UUID> clusterIdFromEvent = new AtomicReference<>(null);
+        AtomicReference<String> oldTagFromEvent = new AtomicReference<>(null);
+        AtomicReference<String> newTagFromEvent = new AtomicReference<>(null);
 
         AtomicBoolean evtFired = new AtomicBoolean(false);
 
         ig0.events(ig0.cluster().forRemotes()).remoteListen(
             (IgniteBiPredicate<UUID, Event>)(uuid, event) -> {
-                evtNodeId.set(uuid);
+                eventNodeId.set(uuid);
 
                 evtFired.set(true);
 
                 ClusterTagUpdatedEvent tagUpdatedEvt = (ClusterTagUpdatedEvent)event;
 
-                clusterIdFromEvt.set(tagUpdatedEvt.clusterId());
-                oldTagFromEvt.set(tagUpdatedEvt.previousTag());
-                newTagFromEvt.set(tagUpdatedEvt.newTag());
+                clusterIdFromEvent.set(tagUpdatedEvt.clusterId());
+                oldTagFromEvent.set(tagUpdatedEvt.previousTag());
+                newTagFromEvent.set(tagUpdatedEvt.newTag());
 
                 return true;
             },
@@ -423,10 +417,10 @@
 
         assertTrue(GridTestUtils.waitForCondition(evtFired::get, 10_000));
 
-        assertEquals(ig1.localNode().id(), evtNodeId.get());
-
-        assertEquals(clusterId, clusterIdFromEvt.get());
-        assertEquals(generatedTag, oldTagFromEvt.get());
-        assertEquals(CUSTOM_TAG_0, newTagFromEvt.get());
+        assertEquals(ig1.localNode().id(), eventNodeId.get());
+
+        assertEquals(clusterId, clusterIdFromEvent.get());
+        assertEquals(generatedTag, oldTagFromEvent.get());
+        assertEquals(CUSTOM_TAG_0, newTagFromEvent.get());
     }
 }