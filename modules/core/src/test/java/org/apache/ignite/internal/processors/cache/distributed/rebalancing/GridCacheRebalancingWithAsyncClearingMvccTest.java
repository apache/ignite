--- conflicted
+++ resolved
@@ -17,23 +17,17 @@
 package org.apache.ignite.internal.processors.cache.distributed.rebalancing;
 
 import org.apache.ignite.cache.CacheAtomicityMode;
-<<<<<<< HEAD
-import org.junit.Ignore;
-=======
 import org.junit.Before;
->>>>>>> 86a815e1
 
 /**
  *
  */
 public class GridCacheRebalancingWithAsyncClearingMvccTest extends GridCacheRebalancingWithAsyncClearingTest {
     /** {@inheritDoc} */
-<<<<<<< HEAD
-    @Ignore("https://issues.apache.org/jira/browse/IGNITE-10421")
-=======
     @Before
->>>>>>> 86a815e1
     @Override public void setUp() throws Exception {
+        fail("https://issues.apache.org/jira/browse/IGNITE-10421");
+
         super.setUp();
     }
 
