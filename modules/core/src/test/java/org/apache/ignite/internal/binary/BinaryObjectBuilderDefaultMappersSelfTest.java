/*
 * Licensed to the Apache Software Foundation (ASF) under one or more
 * contributor license agreements.  See the NOTICE file distributed with
 * this work for additional information regarding copyright ownership.
 * The ASF licenses this file to You under the Apache License, Version 2.0
 * (the "License"); you may not use this file except in compliance with
 * the License.  You may obtain a copy of the License at
 *
 *      http://www.apache.org/licenses/LICENSE-2.0
 *
 * Unless required by applicable law or agreed to in writing, software
 * distributed under the License is distributed on an "AS IS" BASIS,
 * WITHOUT WARRANTIES OR CONDITIONS OF ANY KIND, either express or implied.
 * See the License for the specific language governing permissions and
 * limitations under the License.
 */

package org.apache.ignite.internal.binary;

import java.math.BigDecimal;
import java.sql.Timestamp;
import java.util.ArrayList;
import java.util.Arrays;
import java.util.Collection;
import java.util.Date;
import java.util.List;
import java.util.Map;
import java.util.UUID;
import org.apache.ignite.IgniteBinary;
import org.apache.ignite.IgniteCheckedException;
import org.apache.ignite.binary.BinaryBasicIdMapper;
import org.apache.ignite.binary.BinaryBasicNameMapper;
import org.apache.ignite.binary.BinaryIdMapper;
import org.apache.ignite.binary.BinaryNameMapper;
import org.apache.ignite.binary.BinaryObject;
import org.apache.ignite.binary.BinaryObjectBuilder;
import org.apache.ignite.binary.BinaryType;
import org.apache.ignite.binary.BinaryTypeConfiguration;
import org.apache.ignite.configuration.BinaryConfiguration;
import org.apache.ignite.configuration.IgniteConfiguration;
import org.apache.ignite.internal.binary.builder.BinaryObjectBuilderImpl;
import org.apache.ignite.internal.binary.mutabletest.GridBinaryTestClasses;
import org.apache.ignite.internal.processors.cache.binary.CacheObjectBinaryProcessorImpl;
import org.apache.ignite.internal.util.GridUnsafe;
import org.apache.ignite.internal.util.typedef.F;
import org.apache.ignite.testframework.GridTestUtils;
import org.junit.Assert;
import org.junit.Test;

import static org.apache.ignite.internal.util.GridUnsafe.BIG_ENDIAN;

/**
 * Binary builder test.
 */
<<<<<<< HEAD
public class BinaryObjectBuilderDefaultMappersSelfTest extends AbstractTypedArrayTest {
=======
public class BinaryObjectBuilderDefaultMappersSelfTest extends AbstractBinaryArraysTest {
>>>>>>> 914c5dd1
    /** */
    private static IgniteConfiguration cfg;

    /** {@inheritDoc} */
    @Override protected IgniteConfiguration getConfiguration(String igniteInstanceName) throws Exception {
        IgniteConfiguration cfg = super.getConfiguration(igniteInstanceName);

        BinaryTypeConfiguration customTypeCfg = new BinaryTypeConfiguration();

        customTypeCfg.setTypeName(CustomIdMapper.class.getName());
        customTypeCfg.setIdMapper(new BinaryIdMapper() {
            @Override public int typeId(String clsName) {
                return ~BinaryContext.defaultIdMapper().typeId(clsName);
            }

            @Override public int fieldId(int typeId, String fieldName) {
                return typeId + ~BinaryContext.defaultIdMapper().fieldId(typeId, fieldName);
            }
        });

        BinaryConfiguration bCfg = new BinaryConfiguration();

        bCfg.setCompactFooter(compactFooter());

        bCfg.setTypeConfigurations(Arrays.asList(
            new BinaryTypeConfiguration(Key.class.getName()),
            new BinaryTypeConfiguration(Value.class.getName()),
            new BinaryTypeConfiguration("org.gridgain.grid.internal.util.binary.mutabletest.*"),
            customTypeCfg));

        bCfg.setIdMapper(new BinaryBasicIdMapper(false));
        bCfg.setNameMapper(new BinaryBasicNameMapper(false));

        cfg.setBinaryConfiguration(bCfg);

        cfg.setMarshaller(new BinaryMarshaller());

        this.cfg = cfg;

        return cfg;
    }

    /** {@inheritDoc} */
    @Override protected void beforeTestsStarted() throws Exception {
        startGrids(1);
    }

    /**
     * @return Whether to use compact footer.
     */
    protected boolean compactFooter() {
        return true;
    }

    /**
     *
     */
    @Test
    public void testAllFieldsSerialization() {
        GridBinaryTestClasses.TestObjectAllTypes obj = new GridBinaryTestClasses.TestObjectAllTypes();
        obj.setDefaultData();
        obj.enumArr = null;

        GridBinaryTestClasses.TestObjectAllTypes deserialized = builder(toBinary(obj)).build().deserialize();

        GridTestUtils.deepEquals(obj, deserialized);
    }

    /**
     * @throws Exception If failed.
     */
    @Test
    public void testNullField() throws Exception {
        BinaryObjectBuilder builder = builder("Class");

        builder.setField("objField", (Object)null);

        builder.setField("otherField", "value");

        BinaryObject obj = builder.build();

        assertNull(obj.field("objField"));
        assertEquals("value", obj.field("otherField"));
        assertEquals(BinaryArrayIdentityResolver.instance().hashCode(obj), obj.hashCode());

        builder = builder(obj);

        builder.setField("objField", "value", Object.class);
        builder.setField("otherField", (Object)null);

        obj = builder.build();

        assertNull(obj.field("otherField"));
        assertEquals("value", obj.field("objField"));
        assertEquals(BinaryArrayIdentityResolver.instance().hashCode(obj), obj.hashCode());
    }

    /**
     * @throws Exception If failed.
     */
    @Test
    public void testByteField() throws Exception {
        BinaryObjectBuilder builder = builder("Class");

        builder.setField("byteField", (byte)1);

        BinaryObject po = builder.build();

        assertEquals(expectedHashCode("Class"), po.type().typeId());
        assertEquals(BinaryArrayIdentityResolver.instance().hashCode(po), po.hashCode());

        assertEquals((byte)1, po.<Byte>field("byteField").byteValue());
    }

    /**
     * @throws Exception If failed.
     */
    @Test
    public void testShortField() throws Exception {
        BinaryObjectBuilder builder = builder("Class");

        builder.setField("shortField", (short)1);

        BinaryObject po = builder.build();

        assertEquals(expectedHashCode("Class"), po.type().typeId());
        assertEquals(BinaryArrayIdentityResolver.instance().hashCode(po), po.hashCode());

        assertEquals((short)1, po.<Short>field("shortField").shortValue());
    }

    /**
     * @throws Exception If failed.
     */
    @Test
    public void testIntField() throws Exception {
        BinaryObjectBuilder builder = builder("Class");

        builder.setField("intField", 1);

        BinaryObject po = builder.build();

        assertEquals(expectedHashCode("Class"), po.type().typeId());
        assertEquals(BinaryArrayIdentityResolver.instance().hashCode(po), po.hashCode());

        assertEquals(1, po.<Integer>field("intField").intValue());
    }

    /**
     * @throws Exception If failed.
     */
    @Test
    public void testLongField() throws Exception {
        BinaryObjectBuilder builder = builder("Class");

        builder.setField("longField", 1L);

        BinaryObject po = builder.build();

        assertEquals(expectedHashCode("Class"), po.type().typeId());
        assertEquals(BinaryArrayIdentityResolver.instance().hashCode(po), po.hashCode());

        assertEquals(1L, po.<Long>field("longField").longValue());
    }

    /**
     * @throws Exception If failed.
     */
    @Test
    public void testFloatField() throws Exception {
        BinaryObjectBuilder builder = builder("Class");

        builder.setField("floatField", 1.0f);

        BinaryObject po = builder.build();

        assertEquals(expectedHashCode("Class"), po.type().typeId());
        assertEquals(BinaryArrayIdentityResolver.instance().hashCode(po), po.hashCode());

        assertEquals(1.0f, po.<Float>field("floatField").floatValue(), 0);
    }

    /**
     * @throws Exception If failed.
     */
    @Test
    public void testDoubleField() throws Exception {
        BinaryObjectBuilder builder = builder("Class");

        builder.setField("doubleField", 1.0d);

        BinaryObject po = builder.build();

        assertEquals(expectedHashCode("Class"), po.type().typeId());
        assertEquals(BinaryArrayIdentityResolver.instance().hashCode(po), po.hashCode());

        assertEquals(1.0d, po.<Double>field("doubleField").doubleValue(), 0);
    }

    /**
     * @throws Exception If failed.
     */
    @Test
    public void testCharField() throws Exception {
        BinaryObjectBuilder builder = builder("Class");

        builder.setField("charField", (char)1);

        BinaryObject po = builder.build();

        assertEquals(expectedHashCode("Class"), po.type().typeId());
        assertEquals(BinaryArrayIdentityResolver.instance().hashCode(po), po.hashCode());

        assertEquals((char)1, po.<Character>field("charField").charValue());
    }

    /**
     * @return Expected hash code.
     * @param fullName Full name of type.
     */
    private int expectedHashCode(String fullName) {
        BinaryIdMapper idMapper = cfg.getBinaryConfiguration().getIdMapper();
        BinaryNameMapper nameMapper = cfg.getBinaryConfiguration().getNameMapper();

        if (idMapper == null)
            idMapper = BinaryContext.defaultIdMapper();

        if (nameMapper == null)
            nameMapper = BinaryContext.defaultNameMapper();

        return idMapper.typeId(nameMapper.typeName(fullName));
    }

    /**
     * @throws Exception If failed.
     */
    @Test
    public void testBooleanField() throws Exception {
        BinaryObjectBuilder builder = builder("Class");

        builder.setField("booleanField", true);

        BinaryObject po = builder.build();

        assertEquals(expectedHashCode("Class"), po.type().typeId());
        assertEquals(BinaryArrayIdentityResolver.instance().hashCode(po), po.hashCode());

        assertTrue(po.<Boolean>field("booleanField"));
    }

    /**
     * @throws Exception If failed.
     */
    @Test
    public void testDecimalField() throws Exception {
        BinaryObjectBuilder builder = builder("Class");

        builder.setField("decimalField", BigDecimal.TEN);

        BinaryObject po = builder.build();

        assertEquals(expectedHashCode("Class"), po.type().typeId());
        assertEquals(BinaryArrayIdentityResolver.instance().hashCode(po), po.hashCode());

        assertEquals(BigDecimal.TEN, po.<BigDecimal>field("decimalField"));
    }

    /**
     * @throws Exception If failed.
     */
    @Test
    public void testStringField() throws Exception {
        BinaryObjectBuilder builder = builder("Class");

        builder.setField("stringField", "str");

        BinaryObject po = builder.build();

        assertEquals(expectedHashCode("Class"), po.type().typeId());
        assertEquals(BinaryArrayIdentityResolver.instance().hashCode(po), po.hashCode());

        assertEquals("str", po.<String>field("stringField"));
    }

    /**
     * @throws Exception If failed.
     */
    @Test
    public void testDateField() throws Exception {
        Date date = new Date();

        assertEquals(date, builder("C").setField("d", date).build().<Date>field("d"));
    }

    /**
     * @throws Exception If failed.
     */
    @Test
    public void testTimestampField() throws Exception {
        Timestamp ts = new Timestamp(new Date().getTime());
        ts.setNanos(1000);

        assertEquals(ts, builder("C").setField("t", ts).build().<Timestamp>field("t"));
    }

    /**
     * @throws Exception If failed.
     */
    @Test
    public void testUuidField() throws Exception {
        BinaryObjectBuilder builder = builder("Class");

        UUID uuid = UUID.randomUUID();

        builder.setField("uuidField", uuid);

        BinaryObject po = builder.build();

        assertEquals(expectedHashCode("Class"), po.type().typeId());
        assertEquals(BinaryArrayIdentityResolver.instance().hashCode(po), po.hashCode());

        assertEquals(uuid, po.<UUID>field("uuidField"));
    }

    /**
     * @throws Exception If failed.
     */
    @Test
    public void testByteArrayField() throws Exception {
        BinaryObjectBuilder builder = builder("Class");

        builder.setField("byteArrayField", new byte[] {1, 2, 3});

        BinaryObject po = builder.build();

        assertEquals(expectedHashCode("Class"), po.type().typeId());
        assertEquals(BinaryArrayIdentityResolver.instance().hashCode(po), po.hashCode());

        assertTrue(Arrays.equals(new byte[] {1, 2, 3}, po.<byte[]>field("byteArrayField")));
    }

    /**
     * @throws Exception If failed.
     */
    @Test
    public void testShortArrayField() throws Exception {
        BinaryObjectBuilder builder = builder("Class");

        builder.setField("shortArrayField", new short[] {1, 2, 3});

        BinaryObject po = builder.build();

        assertEquals(expectedHashCode("Class"), po.type().typeId());
        assertEquals(BinaryArrayIdentityResolver.instance().hashCode(po), po.hashCode());

        assertTrue(Arrays.equals(new short[] {1, 2, 3}, po.<short[]>field("shortArrayField")));
    }

    /**
     * @throws Exception If failed.
     */
    @Test
    public void testIntArrayField() throws Exception {
        BinaryObjectBuilder builder = builder("Class");

        builder.setField("intArrayField", new int[] {1, 2, 3});

        BinaryObject po = builder.build();

        assertEquals(expectedHashCode("Class"), po.type().typeId());
        assertEquals(BinaryArrayIdentityResolver.instance().hashCode(po), po.hashCode());

        assertTrue(Arrays.equals(new int[] {1, 2, 3}, po.<int[]>field("intArrayField")));
    }

    /**
     * @throws Exception If failed.
     */
    @Test
    public void testLongArrayField() throws Exception {
        BinaryObjectBuilder builder = builder("Class");

        builder.setField("longArrayField", new long[] {1, 2, 3});

        BinaryObject po = builder.build();

        assertEquals(expectedHashCode("Class"), po.type().typeId());
        assertEquals(BinaryArrayIdentityResolver.instance().hashCode(po), po.hashCode());

        assertTrue(Arrays.equals(new long[] {1, 2, 3}, po.<long[]>field("longArrayField")));
    }

    /**
     * @throws Exception If failed.
     */
    @Test
    public void testFloatArrayField() throws Exception {
        BinaryObjectBuilder builder = builder("Class");

        builder.setField("floatArrayField", new float[] {1, 2, 3});

        BinaryObject po = builder.build();

        assertEquals(expectedHashCode("Class"), po.type().typeId());
        assertEquals(BinaryArrayIdentityResolver.instance().hashCode(po), po.hashCode());

        assertTrue(Arrays.equals(new float[] {1, 2, 3}, po.<float[]>field("floatArrayField")));
    }

    /**
     * @throws Exception If failed.
     */
    @Test
    public void testDoubleArrayField() throws Exception {
        BinaryObjectBuilder builder = builder("Class");

        builder.setField("doubleArrayField", new double[] {1, 2, 3});

        BinaryObject po = builder.build();

        assertEquals(expectedHashCode("Class"), po.type().typeId());
        assertEquals(BinaryArrayIdentityResolver.instance().hashCode(po), po.hashCode());

        assertTrue(Arrays.equals(new double[] {1, 2, 3}, po.<double[]>field("doubleArrayField")));
    }

    /**
     * @throws Exception If failed.
     */
    @Test
    public void testCharArrayField() throws Exception {
        BinaryObjectBuilder builder = builder("Class");

        builder.setField("charArrayField", new char[] {1, 2, 3});

        BinaryObject po = builder.build();

        assertEquals(expectedHashCode("Class"), po.type().typeId());
        assertEquals(BinaryArrayIdentityResolver.instance().hashCode(po), po.hashCode());

        assertTrue(Arrays.equals(new char[] {1, 2, 3}, po.<char[]>field("charArrayField")));
    }

    /**
     * @throws Exception If failed.
     */
    @Test
    public void testBooleanArrayField() throws Exception {
        BinaryObjectBuilder builder = builder("Class");

        builder.setField("booleanArrayField", new boolean[] {true, false});

        BinaryObject po = builder.build();

        assertEquals(expectedHashCode("Class"), po.type().typeId());
        assertEquals(BinaryArrayIdentityResolver.instance().hashCode(po), po.hashCode());

        boolean[] arr = po.field("booleanArrayField");

        assertEquals(2, arr.length);

        assertTrue(arr[0]);
        assertFalse(arr[1]);
    }

    /**
     * @throws Exception If failed.
     */
    @Test
    public void testDecimalArrayField() throws Exception {
        BinaryObjectBuilder builder = builder("Class");

        builder.setField("decimalArrayField", new BigDecimal[] {BigDecimal.ONE, BigDecimal.TEN});

        BinaryObject po = builder.build();

        assertEquals(expectedHashCode("Class"), po.type().typeId());
        assertEquals(BinaryArrayIdentityResolver.instance().hashCode(po), po.hashCode());

        assertTrue(Arrays.equals(new BigDecimal[] {BigDecimal.ONE, BigDecimal.TEN}, po.<String[]>field("decimalArrayField")));
    }

    /**
     * @throws Exception If failed.
     */
    @Test
    public void testStringArrayField() throws Exception {
        BinaryObjectBuilder builder = builder("Class");

        builder.setField("stringArrayField", new String[] {"str1", "str2", "str3"});

        BinaryObject po = builder.build();

        assertEquals(expectedHashCode("Class"), po.type().typeId());
        assertEquals(BinaryArrayIdentityResolver.instance().hashCode(po), po.hashCode());

        assertTrue(Arrays.equals(new String[] {"str1", "str2", "str3"}, po.<String[]>field("stringArrayField")));
    }

    /**
     * @throws Exception If failed.
     */
    @Test
    public void testDateArrayField() throws Exception {
        Date date1 = new Date();
        Date date2 = new Date(date1.getTime() + 1000);

        Date[] dateArr = new Date[] { date1, date2 };

        assertTrue(Arrays.equals(dateArr, builder("C").setField("da", dateArr).build().<Date[]>field("da")));
    }

    /**
     * @throws Exception If failed.
     */
    @Test
    public void testTimestampArrayField() throws Exception {
        Timestamp ts1 = new Timestamp(new Date().getTime());
        Timestamp ts2 = new Timestamp(new Date().getTime() + 1000);

        ts1.setNanos(1000);
        ts2.setNanos(2000);

        Timestamp[] tsArr = new Timestamp[] { ts1, ts2 };

        assertTrue(Arrays.equals(tsArr, builder("C").setField("ta", tsArr).build().<Timestamp[]>field("ta")));
    }

    /**
     * @throws Exception If failed.
     */
    @Test
    public void testUuidArrayField() throws Exception {
        BinaryObjectBuilder builder = builder("Class");

        UUID[] arr = new UUID[] {UUID.randomUUID(), UUID.randomUUID()};

        builder.setField("uuidArrayField", arr);

        BinaryObject po = builder.build();

        assertEquals(expectedHashCode("Class"), po.type().typeId());
        assertEquals(BinaryArrayIdentityResolver.instance().hashCode(po), po.hashCode());

        assertTrue(Arrays.equals(arr, po.<UUID[]>field("uuidArrayField")));
    }

    /**
     * @throws Exception If failed.
     */
    @Test
    public void testObjectField() throws Exception {
        BinaryObjectBuilder builder = builder("Class");

        builder.setField("objectField", new Value(1));

        BinaryObject po = builder.build();

        assertEquals(expectedHashCode("Class"), po.type().typeId());
        assertEquals(BinaryArrayIdentityResolver.instance().hashCode(po), po.hashCode());

        assertEquals(1, po.<BinaryObject>field("objectField").<Value>deserialize().i);
    }

    /**
     * @throws Exception If failed.
     */
    @Test
    public void testObjectArrayField() throws Exception {
        BinaryObjectBuilder builder = builder("Class");

        builder.setField("objectArrayField", new Value[] {new Value(1), new Value(2)});

        BinaryObject po = builder.build();

        assertEquals(expectedHashCode("Class"), po.type().typeId());
        assertEquals(BinaryArrayIdentityResolver.instance().hashCode(po), po.hashCode());

<<<<<<< HEAD
        Object[] arr = useTypedArrays ? po.<BinaryArray>field("objectArrayField").array() : po.field("objectArrayField");
=======
        Object[] arr = useBinaryArrays ? po.<BinaryArray>field("objectArrayField").array() : po.field("objectArrayField");
>>>>>>> 914c5dd1

        assertEquals(2, arr.length);

        assertEquals(1, ((BinaryObject)arr[0]).<Value>deserialize().i);
        assertEquals(2, ((BinaryObject)arr[1]).<Value>deserialize().i);
    }

    /**
     * @throws Exception If failed.
     */
    @Test
    public void testCollectionField() throws Exception {
        BinaryObjectBuilder builder = builder("Class");

        builder.setField("collectionField", Arrays.asList(new Value(1), new Value(2)));
        builder.setField("collectionField2", Arrays.asList(new Value(1), new Value(2)), Collection.class);

        BinaryObject po = builder.build();

        assertEquals(expectedHashCode("Class"), po.type().typeId());
        assertEquals(BinaryArrayIdentityResolver.instance().hashCode(po), po.hashCode());

        List<Value> list = po.field("collectionField");

        assertEquals(2, list.size());
        assertEquals(1, list.get(0).i);
        assertEquals(2, list.get(1).i);

        List<BinaryObject> list2 = po.field("collectionField2");

        assertEquals(2, list2.size());
        assertEquals(1, list2.get(0).<Value>deserialize().i);
        assertEquals(2, list2.get(1).<Value>deserialize().i);
    }

    /**
     * @throws Exception If failed.
     */
    @Test
    public void testMapField() throws Exception {
        BinaryObjectBuilder builder = builder("Class");

        builder.setField("mapField", F.asMap(new Key(1), new Value(1), new Key(2), new Value(2)));
        builder.setField("mapField2", F.asMap(new Key(1), new Value(1), new Key(2), new Value(2)), Map.class);

        BinaryObject po = builder.build();

        assertEquals(expectedHashCode("Class"), po.type().typeId());
        assertEquals(BinaryArrayIdentityResolver.instance().hashCode(po), po.hashCode());

        // Test non-standard map.
        Map<Key, Value> map = po.field("mapField");

        assertEquals(2, map.size());

        for (Map.Entry<Key, Value> e : map.entrySet())
            assertEquals(e.getKey().i, e.getValue().i);

        // Test binary map
        Map<BinaryObject, BinaryObject> map2 = po.field("mapField2");

        assertEquals(2, map2.size());

        for (Map.Entry<BinaryObject, BinaryObject> e : map2.entrySet())
            assertEquals(e.getKey().<Key>deserialize().i, e.getValue().<Value>deserialize().i);
    }

    /**
     * @throws Exception If failed.
     */
    @Test
    public void testSeveralFields() throws Exception {
        BinaryObjectBuilder builder = builder("Class");

        builder.setField("i", 111);
        builder.setField("f", 111.111f);
        builder.setField("iArr", new int[] {1, 2, 3});
        builder.setField("obj", new Key(1));
        builder.setField("col", Arrays.asList(new Value(1), new Value(2)), Collection.class);

        BinaryObject po = builder.build();

        assertEquals(expectedHashCode("Class"), po.type().typeId());
        assertEquals(BinaryArrayIdentityResolver.instance().hashCode(po), po.hashCode());

        assertEquals(111, po.<Integer>field("i").intValue());
        assertEquals(111.111f, po.<Float>field("f").floatValue(), 0);
        assertTrue(Arrays.equals(new int[] {1, 2, 3}, po.<int[]>field("iArr")));
        assertEquals(1, po.<BinaryObject>field("obj").<Key>deserialize().i);

        List<BinaryObject> list = po.field("col");

        assertEquals(2, list.size());

        assertEquals(1, list.get(0).<Value>deserialize().i);
        assertEquals(2, list.get(1).<Value>deserialize().i);
    }

    /**
     * @throws Exception If failed.
     */
    @Test
    public void testOffheapBinary() throws Exception {
        BinaryObjectBuilder builder = builder("Class");

        builder.setField("i", 111);
        builder.setField("f", 111.111f);
        builder.setField("iArr", new int[] {1, 2, 3});
        builder.setField("obj", new Key(1));
        builder.setField("col", Arrays.asList(new Value(1), new Value(2)), Collection.class);

        BinaryObject po = builder.build();

        byte[] arr = ((CacheObjectBinaryProcessorImpl)(grid(0)).context().cacheObjects()).marshal(po);

        long ptr = GridUnsafe.allocateMemory(arr.length + 5);

        try {
            long ptr0 = ptr;

            GridUnsafe.putBoolean(null, ptr0++, false);

            int len = arr.length;

            if (BIG_ENDIAN)
                GridUnsafe.putIntLE(ptr0, len);
            else
                GridUnsafe.putInt(ptr0, len);

            GridUnsafe.copyHeapOffheap(arr, GridUnsafe.BYTE_ARR_OFF, ptr0 + 4, arr.length);

            BinaryObject offheapObj = (BinaryObject)
                ((CacheObjectBinaryProcessorImpl)(grid(0)).context().cacheObjects()).unmarshal(ptr, false);

            assertEquals(BinaryObjectOffheapImpl.class, offheapObj.getClass());

            assertEquals(expectedHashCode("Class"), offheapObj.type().typeId());
            assertEquals(BinaryArrayIdentityResolver.instance().hashCode(po), offheapObj.hashCode());

            assertEquals(111, offheapObj.<Integer>field("i").intValue());
            assertEquals(111.111f, offheapObj.<Float>field("f").floatValue(), 0);
            assertTrue(Arrays.equals(new int[] {1, 2, 3}, offheapObj.<int[]>field("iArr")));
            assertEquals(1, offheapObj.<BinaryObject>field("obj").<Key>deserialize().i);

            List<BinaryObject> list = offheapObj.field("col");

            assertEquals(2, list.size());

            assertEquals(1, list.get(0).<Value>deserialize().i);
            assertEquals(2, list.get(1).<Value>deserialize().i);

            assertEquals(po, offheapObj);
            assertEquals(offheapObj, po);
        }
        finally {
            GridUnsafe.freeMemory(ptr);
        }
    }

    /**
     * @throws Exception If failed.
     */
    @Test
    public void testBuildAndDeserialize() throws Exception {
        BinaryObjectBuilder builder = builder(Value.class.getName());

        builder.setField("i", 1);

        BinaryObject bo = builder.build();

        assertEquals(expectedHashCode(Value.class.getName()), bo.type().typeId());
        assertEquals(BinaryArrayIdentityResolver.instance().hashCode(bo), bo.hashCode());

        assertEquals(1, bo.<Value>deserialize().i);
    }

    /**
     * @throws Exception If failed.
     */
    @Test
    public void testMetaData2() throws Exception {
        BinaryObjectBuilder builder = builder("org.test.MetaTest2");

        builder.setField("objectField", "a", Object.class);

        BinaryObject bo = builder.build();

        BinaryType meta = bo.type();

        assertEquals(expectedTypeName("org.test.MetaTest2"), meta.typeName());
        assertEquals("Object", meta.fieldTypeName("objectField"));
    }

    /**
     * @param fullClsName Class name.
     * @return Expected type name according to configuration.
     */
    private String expectedTypeName(String fullClsName) {
        BinaryNameMapper mapper = cfg.getBinaryConfiguration().getNameMapper();

        if (mapper == null)
            mapper = BinaryContext.defaultNameMapper();

        return mapper.typeName(fullClsName);
    }

    /**
     * @throws Exception If failed.
     */
    @Test
    public void testMetaData() throws Exception {
        String cls = "org.test.MetaTest" + (useBinaryArrays ? "0" : "");

        BinaryObjectBuilder builder = builder(cls);

        builder.setField("intField", 1);
        builder.setField("byteArrayField", new byte[] {1, 2, 3});

        BinaryObject po = builder.build();

        BinaryType meta = po.type();

        assertEquals(expectedTypeName(cls), meta.typeName());

        Collection<String> fields = meta.fieldNames();

        switch (fields.size()) {
            case 3:
                assertTrue(fields.contains("uuidField"));

            case 2:
                assertTrue(fields.contains("intField"));
                assertTrue(fields.contains("byteArrayField"));

                break;
            default:
                fail("Expected 2 or 3 fields but got " + fields.size());
        }

        assertEquals("int", meta.fieldTypeName("intField"));
        assertEquals("byte[]", meta.fieldTypeName("byteArrayField"));

        builder = builder(cls);

        builder.setField("intField", 2);
        builder.setField("uuidField", UUID.randomUUID());

        po = builder.build();

        meta = po.type();

        assertEquals(expectedTypeName(cls), meta.typeName());

        fields = meta.fieldNames();

        assertEquals(3, fields.size());

        assertTrue(fields.contains("intField"));
        assertTrue(fields.contains("byteArrayField"));
        assertTrue(fields.contains("uuidField"));

        assertEquals("int", meta.fieldTypeName("intField"));
        assertEquals("byte[]", meta.fieldTypeName("byteArrayField"));
        assertEquals("UUID", meta.fieldTypeName("uuidField"));
    }

    /**
     *
     */
    @Test
    public void testGetFromCopiedObj() {
        BinaryObject objStr = builder(GridBinaryTestClasses.TestObjectAllTypes.class.getName()).setField("str", "aaa").build();

        BinaryObjectBuilderImpl builder = builder(objStr);
        assertEquals("aaa", builder.getField("str"));

        builder.setField("str", "bbb");
        assertEquals("bbb", builder.getField("str"));

        assertNull(builder.getField("i_"));
        Assert.assertEquals("bbb", builder.build().<GridBinaryTestClasses.TestObjectAllTypes>deserialize().str);
    }

    /**
     *
     */
    @SuppressWarnings("unchecked")
    @Test
    public void testCopyFromInnerObjects() {
        ArrayList<Object> list = new ArrayList<>();
        list.add(new GridBinaryTestClasses.TestObjectAllTypes());
        list.add(list.get(0));

        GridBinaryTestClasses.TestObjectContainer c = new GridBinaryTestClasses.TestObjectContainer(list);

        BinaryObjectBuilderImpl builder = builder(toBinary(c));
        builder.<List>getField("foo").add("!!!");

        BinaryObject res = builder.build();

        GridBinaryTestClasses.TestObjectContainer deserialized = res.deserialize();

        List deserializedList = (List)deserialized.foo;

        assertSame(deserializedList.get(0), deserializedList.get(1));
        assertEquals("!!!", deserializedList.get(2));
        assertTrue(deserializedList.get(0) instanceof GridBinaryTestClasses.TestObjectAllTypes);
    }

    /**
     *
     */
    @Test
    public void testSetBinaryObject() {
        // Prepare marshaller context.
        CacheObjectBinaryProcessorImpl proc = ((CacheObjectBinaryProcessorImpl)(grid(0)).context().cacheObjects());

        proc.marshal(new GridBinaryTestClasses.TestObjectContainer());
        proc.marshal(new GridBinaryTestClasses.TestObjectAllTypes());

        // Actual test.
        BinaryObject binaryObj = builder(GridBinaryTestClasses.TestObjectContainer.class.getName())
            .setField("foo", toBinary(new GridBinaryTestClasses.TestObjectAllTypes()))
            .build();

        assertTrue(binaryObj.<GridBinaryTestClasses.TestObjectContainer>deserialize().foo instanceof
            GridBinaryTestClasses.TestObjectAllTypes);
    }

    /**
     *
     */
    @Test
    public void testPlainBinaryObjectCopyFrom() {
        GridBinaryTestClasses.TestObjectPlainBinary obj =
            new GridBinaryTestClasses.TestObjectPlainBinary(toBinary(new GridBinaryTestClasses.TestObjectAllTypes()));

        BinaryObjectBuilderImpl builder = builder(toBinary(obj));
        assertTrue(builder.getField("plainBinary") instanceof BinaryObject);

        GridBinaryTestClasses.TestObjectPlainBinary deserialized = builder.build().deserialize();
        assertTrue(deserialized.plainBinary != null);
    }

    /**
     *
     */
    @Test
    public void testRemoveFromNewObject() {
        BinaryObjectBuilder builder = builder(GridBinaryTestClasses.TestObjectAllTypes.class.getName());

        builder.setField("str", "a");

        builder.removeField("str");

        Assert.assertNull(builder.build().<GridBinaryTestClasses.TestObjectAllTypes>deserialize().str);
    }

    /**
     *
     */
    @Test
    public void testRemoveFromExistingObject() {
        GridBinaryTestClasses.TestObjectAllTypes obj = new GridBinaryTestClasses.TestObjectAllTypes();
        obj.setDefaultData();
        obj.enumArr = null;

        BinaryObjectBuilder builder = builder(toBinary(obj));

        builder.removeField("str");

        BinaryObject binary = builder.build();

        GridBinaryTestClasses.TestObjectAllTypes deserialzied = binary.deserialize();

        assertNull(deserialzied.str);
    }

    /**
     *
     */
    @Test
    public void testRemoveFromExistingObjectAfterGet() {
        GridBinaryTestClasses.TestObjectAllTypes obj = new GridBinaryTestClasses.TestObjectAllTypes();
        obj.setDefaultData();
        obj.enumArr = null;

        BinaryObjectBuilderImpl builder = builder(toBinary(obj));

        builder.getField("i_");

        builder.removeField("str");

        Assert.assertNull(builder.build().<GridBinaryTestClasses.TestObjectAllTypes>deserialize().str);
    }

    /**
     * @throws IgniteCheckedException If any error occurs.
     */
    @Test
    public void testDontBrokeCyclicDependency() throws IgniteCheckedException {
        GridBinaryTestClasses.TestObjectOuter outer = new GridBinaryTestClasses.TestObjectOuter();
        outer.inner = new GridBinaryTestClasses.TestObjectInner();
        outer.inner.outer = outer;
        outer.foo = "a";

        BinaryObjectBuilder builder = builder(toBinary(outer));

        builder.setField("foo", "b");

        GridBinaryTestClasses.TestObjectOuter res = builder.build().deserialize();

        assertEquals("b", res.foo);
        assertSame(res, res.inner.outer);
    }

    /**
     * @return Binaries.
     */
    private IgniteBinary binaries() {
        return grid(0).binary();
    }

    /**
     * @param obj Object.
     * @return Binary object.
     */
    private BinaryObject toBinary(Object obj) {
        return binaries().toBinary(obj);
    }

    /**
     * @return Builder.
     */
    private BinaryObjectBuilder builder(String clsName) {
        return binaries().builder(clsName);
    }

    /**
     * @return Builder.
     */
    private BinaryObjectBuilderImpl builder(BinaryObject obj) {
        return (BinaryObjectBuilderImpl)binaries().builder(obj);
    }

    /**
     *
     */
    private static class CustomIdMapper {
        /** */
        private String str = "a";

        /** */
        private int i = 10;
    }

    /**
     */
    private static class Key {
        /** */
        private int i;

        /**
         */
        private Key() {
            // No-op.
        }

        /**
         * @param i Index.
         */
        private Key(int i) {
            this.i = i;
        }

        /** {@inheritDoc} */
        @Override public boolean equals(Object o) {
            if (this == o)
                return true;

            if (o == null || getClass() != o.getClass())
                return false;

            Key key = (Key)o;

            return i == key.i;
        }

        /** {@inheritDoc} */
        @Override public int hashCode() {
            return i;
        }
    }

    /**
     */
    private static class Value {
        /** */
        private int i;

        /**
         */
        private Value() {
            // No-op.
        }

        /**
         * @param i Index.
         */
        private Value(int i) {
            this.i = i;
        }
    }
}<|MERGE_RESOLUTION|>--- conflicted
+++ resolved
@@ -52,11 +52,7 @@
 /**
  * Binary builder test.
  */
-<<<<<<< HEAD
-public class BinaryObjectBuilderDefaultMappersSelfTest extends AbstractTypedArrayTest {
-=======
 public class BinaryObjectBuilderDefaultMappersSelfTest extends AbstractBinaryArraysTest {
->>>>>>> 914c5dd1
     /** */
     private static IgniteConfiguration cfg;
 
@@ -635,11 +631,7 @@
         assertEquals(expectedHashCode("Class"), po.type().typeId());
         assertEquals(BinaryArrayIdentityResolver.instance().hashCode(po), po.hashCode());
 
-<<<<<<< HEAD
-        Object[] arr = useTypedArrays ? po.<BinaryArray>field("objectArrayField").array() : po.field("objectArrayField");
-=======
         Object[] arr = useBinaryArrays ? po.<BinaryArray>field("objectArrayField").array() : po.field("objectArrayField");
->>>>>>> 914c5dd1
 
         assertEquals(2, arr.length);
 
@@ -866,18 +858,10 @@
 
         Collection<String> fields = meta.fieldNames();
 
-        switch (fields.size()) {
-            case 3:
-                assertTrue(fields.contains("uuidField"));
-
-            case 2:
-                assertTrue(fields.contains("intField"));
-                assertTrue(fields.contains("byteArrayField"));
-
-                break;
-            default:
-                fail("Expected 2 or 3 fields but got " + fields.size());
-        }
+        assertEquals(2, fields.size());
+
+        assertTrue(fields.contains("intField"));
+        assertTrue(fields.contains("byteArrayField"));
 
         assertEquals("int", meta.fieldTypeName("intField"));
         assertEquals("byte[]", meta.fieldTypeName("byteArrayField"));
