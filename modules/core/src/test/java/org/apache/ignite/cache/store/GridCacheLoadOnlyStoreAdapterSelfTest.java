--- conflicted
+++ resolved
@@ -28,17 +28,10 @@
 import org.apache.ignite.testframework.MvccFeatureChecker;
 import org.apache.ignite.testframework.junits.common.GridCommonAbstractTest;
 import org.jetbrains.annotations.Nullable;
-import org.junit.Test;
-import org.junit.runner.RunWith;
-import org.junit.runners.JUnit4;
 
 /**
  *
  */
-<<<<<<< HEAD
-@RunWith(JUnit4.class)
-=======
->>>>>>> 10ebf715
 public class GridCacheLoadOnlyStoreAdapterSelfTest extends GridCommonAbstractTest {
     /** Expected loadAll arguments, hardcoded on call site for convenience. */
     private static final Integer[] EXP_ARGS = {1, 2, 3};
@@ -87,7 +80,6 @@
     /**
      * @throws Exception If failed.
      */
-    @Test
     public void testStore() throws Exception {
         int inputSize = 100;
 
@@ -103,7 +95,6 @@
     /**
      * @throws Exception If failed.
      */
-    @Test
     public void testStoreSmallQueueSize() throws Exception {
         int inputSize = 1500;
 
