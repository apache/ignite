--- conflicted
+++ resolved
@@ -241,11 +241,7 @@
         TransactionsMXBean tmMxBean = getMxBean(
             CLIENT,
             "Transactions",
-<<<<<<< HEAD
-            TransactionsMXBeanImpl.class.getSimpleName(),
-=======
             TransactionsMXBeanImpl.class,
->>>>>>> 8a3c4569
             TransactionsMXBean.class);
 
         if (threshold != null)
@@ -500,21 +496,13 @@
             TransactionsMXBean tmMxBean = getMxBean(
                 CLIENT,
                 "Transactions",
-<<<<<<< HEAD
-                TransactionsMXBeanImpl.class.getSimpleName(),
-=======
                 TransactionsMXBeanImpl.class,
->>>>>>> 8a3c4569
                 TransactionsMXBean.class);
 
             TransactionsMXBean tmMxBean2 = getMxBean(
                 CLIENT_2,
                 "Transactions",
-<<<<<<< HEAD
-                TransactionsMXBeanImpl.class.getSimpleName(),
-=======
                 TransactionsMXBeanImpl.class,
->>>>>>> 8a3c4569
                 TransactionsMXBean.class);
 
             int oldLimit = tmMxBean.getTransactionTimeDumpSamplesPerSecondLimit();
