/*
 * Licensed to the Apache Software Foundation (ASF) under one or more
 * contributor license agreements.  See the NOTICE file distributed with
 * this work for additional information regarding copyright ownership.
 * The ASF licenses this file to You under the Apache License, Version 2.0
 * (the "License"); you may not use this file except in compliance with
 * the License.  You may obtain a copy of the License at
 *
 *      http://www.apache.org/licenses/LICENSE-2.0
 *
 * Unless required by applicable law or agreed to in writing, software
 * distributed under the License is distributed on an "AS IS" BASIS,
 * WITHOUT WARRANTIES OR CONDITIONS OF ANY KIND, either express or implied.
 * See the License for the specific language governing permissions and
 * limitations under the License.
 */

package org.apache.ignite.testframework;

import java.io.ByteArrayOutputStream;
import java.io.File;
import java.io.FileInputStream;
import java.io.FilenameFilter;
import java.io.IOException;
import java.io.InputStream;
import java.lang.annotation.Annotation;
import java.lang.ref.ReferenceQueue;
import java.lang.ref.SoftReference;
import java.lang.reflect.Field;
import java.lang.reflect.InvocationTargetException;
import java.lang.reflect.Method;
import java.lang.reflect.Modifier;
import java.net.InetAddress;
import java.net.MulticastSocket;
import java.net.ServerSocket;
import java.nio.file.attribute.PosixFilePermission;
import java.security.GeneralSecurityException;
import java.security.KeyStore;
import java.sql.Connection;
import java.sql.DriverManager;
import java.sql.SQLException;
import java.util.ArrayList;
import java.util.Arrays;
import java.util.Collection;
import java.util.Collections;
import java.util.EnumSet;
import java.util.HashMap;
import java.util.List;
import java.util.Map;
import java.util.Objects;
import java.util.Queue;
import java.util.Random;
import java.util.Set;
import java.util.Timer;
import java.util.TimerTask;
import java.util.UUID;
import java.util.concurrent.Callable;
import java.util.concurrent.ConcurrentHashMap;
import java.util.concurrent.ConcurrentLinkedQueue;
import java.util.concurrent.ConcurrentMap;
import java.util.concurrent.ExecutorService;
import java.util.concurrent.Executors;
import java.util.concurrent.Future;
import java.util.concurrent.TimeUnit;
import java.util.concurrent.TimeoutException;
import java.util.concurrent.atomic.AtomicBoolean;
import java.util.function.BooleanSupplier;
<<<<<<< HEAD
=======
import java.util.stream.Collectors;
>>>>>>> 9cf06362
import javax.cache.CacheException;
import javax.cache.configuration.Factory;
import javax.management.Attribute;
import javax.net.ssl.KeyManagerFactory;
import javax.net.ssl.SSLContext;
import javax.net.ssl.TrustManager;
import com.google.common.collect.Lists;
import org.apache.ignite.Ignite;
import org.apache.ignite.IgniteCache;
import org.apache.ignite.IgniteCheckedException;
import org.apache.ignite.IgniteException;
import org.apache.ignite.IgniteLogger;
import org.apache.ignite.Ignition;
import org.apache.ignite.cache.query.annotations.QuerySqlFunction;
import org.apache.ignite.cluster.ClusterNode;
import org.apache.ignite.cluster.ClusterState;
import org.apache.ignite.internal.IgniteEx;
import org.apache.ignite.internal.IgniteFutureCancelledCheckedException;
import org.apache.ignite.internal.IgniteInternalFuture;
import org.apache.ignite.internal.IgniteInterruptedCheckedException;
import org.apache.ignite.internal.IgniteKernal;
import org.apache.ignite.internal.client.ssl.GridSslBasicContextFactory;
import org.apache.ignite.internal.client.ssl.GridSslContextFactory;
import org.apache.ignite.internal.managers.discovery.CustomMessageWrapper;
import org.apache.ignite.internal.managers.discovery.DiscoveryCustomMessage;
import org.apache.ignite.internal.processors.affinity.AffinityTopologyVersion;
import org.apache.ignite.internal.processors.cache.GridCacheContext;
import org.apache.ignite.internal.processors.cache.distributed.dht.GridDhtCacheAdapter;
import org.apache.ignite.internal.processors.cache.distributed.dht.topology.GridDhtPartitionTopology;
import org.apache.ignite.internal.processors.cache.distributed.near.GridNearCacheAdapter;
import org.apache.ignite.internal.processors.odbc.ClientListenerProcessor;
import org.apache.ignite.internal.processors.port.GridPortRecord;
import org.apache.ignite.internal.util.GridBusyLock;
import org.apache.ignite.internal.util.future.GridFutureAdapter;
import org.apache.ignite.internal.util.lang.GridAbsClosure;
import org.apache.ignite.internal.util.lang.GridAbsPredicate;
import org.apache.ignite.internal.util.lang.IgnitePair;
import org.apache.ignite.internal.util.typedef.F;
import org.apache.ignite.internal.util.typedef.G;
import org.apache.ignite.internal.util.typedef.T2;
import org.apache.ignite.internal.util.typedef.X;
import org.apache.ignite.internal.util.typedef.internal.LT;
import org.apache.ignite.internal.util.typedef.internal.U;
import org.apache.ignite.lang.IgniteFuture;
import org.apache.ignite.lang.IgniteInClosure;
import org.apache.ignite.lang.IgnitePredicate;
import org.apache.ignite.lang.IgniteRunnable;
import org.apache.ignite.plugin.extensions.communication.Message;
import org.apache.ignite.spi.discovery.DiscoveryNotification;
import org.apache.ignite.spi.discovery.DiscoverySpiCustomMessage;
import org.apache.ignite.spi.discovery.DiscoverySpiListener;
import org.apache.ignite.ssl.SslContextFactory;
import org.apache.ignite.testframework.config.GridTestProperties;
import org.apache.ignite.testframework.junits.GridAbstractTest;
import org.hamcrest.CustomMatcher;
import org.hamcrest.Matcher;
import org.jetbrains.annotations.NotNull;
import org.jetbrains.annotations.Nullable;

import static org.apache.ignite.internal.processors.cache.persistence.file.FilePageStoreManager.DFLT_STORE_DIR;
import static org.apache.ignite.ssl.SslContextFactory.DFLT_KEY_ALGORITHM;
import static org.apache.ignite.ssl.SslContextFactory.DFLT_SSL_PROTOCOL;
import static org.apache.ignite.ssl.SslContextFactory.DFLT_STORE_TYPE;
import static org.junit.Assert.assertFalse;
import static org.junit.Assert.assertNotNull;
import static org.junit.Assert.assertTrue;

/**
 * Utility class for tests.
 */
public final class GridTestUtils {
    /** Default busy wait sleep interval in milliseconds.  */
    public static final long DFLT_BUSYWAIT_SLEEP_INTERVAL = 200;

    /** */
    public static final long DFLT_TEST_TIMEOUT = 5 * 60 * 1000;

    /** */
    static final String ALPHABETH = "qwertyuiopasdfghjklzxcvbnmQWERTYUIOPASDFGHJKLZXCVBNM1234567890_";

    /**
     * Hook object intervenes to discovery message handling
     * and thus allows to make assertions or other actions like skipping certain discovery messages.
     */
    public static class DiscoveryHook {
        /**
         * Handles discovery message before {@link DiscoverySpiListener#onDiscovery} invocation.
         *
         * @param msg Intercepted discovery message.
         */
        public void beforeDiscovery(DiscoverySpiCustomMessage msg) {
            if (msg instanceof CustomMessageWrapper)
                beforeDiscovery(unwrap((CustomMessageWrapper)msg));
        }

        /**
         * Handles {@link DiscoveryCustomMessage} before {@link DiscoverySpiListener#onDiscovery} invocation.
         *
         * @param customMsg Intercepted {@link DiscoveryCustomMessage}.
         */
        public void beforeDiscovery(DiscoveryCustomMessage customMsg) {
            // No-op.
        }

        /**
         * Handles discovery message after {@link DiscoverySpiListener#onDiscovery} completion.
         *
         * @param msg Intercepted discovery message.
         */
        public void afterDiscovery(DiscoverySpiCustomMessage msg) {
            if (msg instanceof CustomMessageWrapper)
                afterDiscovery(unwrap((CustomMessageWrapper)msg));
        }

        /**
         * Handles {@link DiscoveryCustomMessage} after {@link DiscoverySpiListener#onDiscovery} completion.
         *
         * @param customMsg Intercepted {@link DiscoveryCustomMessage}.
         */
        public void afterDiscovery(DiscoveryCustomMessage customMsg) {
            // No-op.
        }

        /**
         * @param ignite Ignite.
         */
        public void ignite(IgniteEx ignite) {
            // No-op.
        }

        /**
         * Obtains {@link DiscoveryCustomMessage} from {@link CustomMessageWrapper}.
         *
         * @param wrapper Wrapper of {@link DiscoveryCustomMessage}.
         * @return Unwrapped {@link DiscoveryCustomMessage}.
         */
        private DiscoveryCustomMessage unwrap(CustomMessageWrapper wrapper) {
            return U.field(wrapper, "delegate");
        }
    }

    /**
     * Injects {@link DiscoveryHook} into handling logic.
     */
    public static final class DiscoverySpiListenerWrapper implements DiscoverySpiListener {
        /** */
        private final DiscoverySpiListener delegate;

        /** Interceptor of discovery messages. */
        private final DiscoveryHook hook;

        /**
         * @param delegate Delegate.
         * @param hook Interceptor of discovery messages.
         */
        private DiscoverySpiListenerWrapper(DiscoverySpiListener delegate, DiscoveryHook hook) {
            this.hook = hook;
            this.delegate = delegate;
        }

        /** {@inheritDoc} */
        @Override public IgniteFuture<?> onDiscovery(DiscoveryNotification notification) {
            hook.beforeDiscovery(notification.getCustomMsgData());

            IgniteFuture<?> fut = delegate.onDiscovery(notification);

            fut.listen(f -> hook.afterDiscovery(notification.getCustomMsgData()));

            return fut;
        }


        /** {@inheritDoc} */
        @Override public void onLocalNodeInitialized(ClusterNode locNode) {
            delegate.onLocalNodeInitialized(locNode);
        }

        /**
         * @param delegate Delegate.
         * @param discoHook Interceptor of discovery messages.
         */
        public static DiscoverySpiListener wrap(DiscoverySpiListener delegate, DiscoveryHook discoHook) {
            return new DiscoverySpiListenerWrapper(delegate, discoHook);
        }
    }

    /** Test parameters scale factor util. */
    public static final class SF extends ScaleFactorUtil {

    }

    /** */
    private static final Map<Class<?>, String> addrs = new HashMap<>();

    /** */
    private static final Map<Class<? extends GridAbstractTest>, Integer> mcastPorts = new HashMap<>();

    /** */
    private static final Map<Class<? extends GridAbstractTest>, Integer> discoPorts = new HashMap<>();

    /** */
    private static final Map<Class<? extends GridAbstractTest>, Integer> commPorts = new HashMap<>();

    /** */
    private static int[] addr;

    /** */
    private static final int default_mcast_port = 50000;

    /** */
    private static final int max_mcast_port = 54999;

    /** */
    private static final int default_comm_port = 45000;

    /** */
    private static final int max_comm_port = 49999;

    /** */
    private static final int default_disco_port = 55000;

    /** */
    private static final int max_disco_port = 59999;

    /** */
    private static int mcastPort = default_mcast_port;

    /** */
    private static int discoPort = default_disco_port;

    /** */
    private static int commPort = default_comm_port;

    /** */
    private static final GridBusyLock busyLock = new GridBusyLock();

    /** */
    public static final ConcurrentMap<IgnitePair<UUID>, IgnitePair<Queue<Message>>> msgMap = new ConcurrentHashMap<>();

    /**
     * Ensure singleton.
     */
    private GridTestUtils() {
        // No-op.
    }

    /**
     * @param from From node ID.
     * @param to To node ID.
     * @param msg Message.
     * @param sent Sent or received.
     */
    public static void addMessage(UUID from, UUID to, Message msg, boolean sent) {
        IgnitePair<UUID> key = new IgnitePair<>(from, to);

        IgnitePair<Queue<Message>> val = msgMap.get(key);

        if (val == null) {
            IgnitePair<Queue<Message>> old = msgMap.putIfAbsent(key,
                val = new IgnitePair<Queue<Message>>(
                    new ConcurrentLinkedQueue<Message>(), new ConcurrentLinkedQueue<Message>()));

            if (old != null)
                val = old;
        }

        (sent ? val.get1() : val.get2()).add(msg);
    }

    /**
     * Dumps all messages tracked with {@link #addMessage(UUID, UUID, Message, boolean)} to std out.
     */
    public static void dumpMessages() {
        for (Map.Entry<IgnitePair<UUID>, IgnitePair<Queue<Message>>> entry : msgMap.entrySet()) {
            U.debug("\n" + entry.getKey().get1() + " [sent to] " + entry.getKey().get2());

            for (Message message : entry.getValue().get1())
                U.debug("\t" + message);

            U.debug(entry.getKey().get2() + " [received from] " + entry.getKey().get1());

            for (Message message : entry.getValue().get2())
                U.debug("\t" + message);
        }
    }

//    static {
//        new Thread(new Runnable() {
//            @Override public void run() {
//                JOptionPane.showMessageDialog(null, "Close this to dump messages.");
//
//                dumpMessages();
//            }
//        }).start();
//    }

    /**
     * Checks that string {@param str} doesn't contains substring {@param substr}. Logs both strings
     * and throws {@link java.lang.AssertionError}, if contains.
     *
     * @param log Logger (optional).
     * @param str String.
     * @param substr Substring.
     */
    public static void assertNotContains(@Nullable IgniteLogger log, String str, String substr) {
        try {
            assertFalse(str.contains(substr));
        } catch (AssertionError e) {
            U.warn(log, String.format("String contain substring: '%s', but shouldn't:", substr));
            U.warn(log, "String:");
            U.warn(log, str);

            throw e;
        }
    }

    /**
     * Checks that string {@param str} contains substring {@param substr}. Logs both strings
     * and throws {@link java.lang.AssertionError}, if not.
     *
     * @param log Logger (optional).
     * @param str String.
     * @param substr Substring.
     */
    public static void assertContains(@Nullable IgniteLogger log, String str, String substr) {
        try {
            assertTrue(str != null && str.contains(substr));
        } catch (AssertionError e) {
            U.warn(log, String.format("String does not contain substring: '%s':", substr));
            U.warn(log, "String:");
            U.warn(log, str);

            throw e;
        }
    }

    /**
     * Checks that collection {@param col} contains element {@param elem}. Logs collection, element
     * and throws {@link java.lang.AssertionError}, if not.
     *
     * @param log Logger (optional).
     * @param col Collection.
     * @param elem Element.
     */
    public static <C extends Collection<T>, T> void assertContains(@Nullable IgniteLogger log, C col, T elem) {
        try {
            assertTrue(col.contains(elem));
        } catch (AssertionError e) {
            U.warn(log, String.format("Collection does not contain: '%s':", elem));
            U.warn(log, "Collection:");
            U.warn(log, col);

            throw e;
        }
    }

    /**
     * Checks that collection {@param col} doesn't contains element {@param str}. Logs collection, element
     * and throws {@link java.lang.AssertionError}, if contains.
     *
     * @param log Logger (optional).
     * @param col Collection.
     * @param elem Element.
     */
    public static <C extends Collection<T>, T> void assertNotContains(@Nullable IgniteLogger log, C col, T elem) {
        try {
            assertFalse(col.contains(elem));
        } catch (AssertionError e) {
            U.warn(log, String.format("Collection contain element: '%s' but shouldn't:", elem));
            U.warn(log, "Collection:");
            U.warn(log, col);

            throw e;
        }
    }

    /**
     * Checks whether runnable throws expected exception or not.
     *
     * @param log Logger (optional).
     * @param run Runnable.
     * @param cls Exception class.
     * @param msg Exception message (optional). If provided exception message
     *      and this message should be equal.
     * @return Thrown throwable.
     */
    public static Throwable assertThrows(
        @Nullable IgniteLogger log,
        RunnableX run,
        Class<? extends Throwable> cls,
        @Nullable String msg
    ) {
        return assertThrows(log, () -> {
            run.run();

            return null;
        }, cls, msg);
    }

    /**
     * Checks whether callable throws expected exception or not.
     *
     * @param log Logger (optional).
     * @param call Callable.
     * @param cls Exception class.
     * @param msg Exception message (optional). If provided exception message
     *      and this message should be equal.
     * @return Thrown throwable.
     */
    public static Throwable assertThrows(@Nullable IgniteLogger log, Callable<?> call,
        Class<? extends Throwable> cls, @Nullable String msg) {
        return assertThrows(log, call, cls, msg, null);
    }

    /**
     * Checks whether callable throws expected exception or not.
     *
     * @param log Logger (optional).
     * @param call Callable.
     * @param cls Exception class.
     * @param msg Exception message (optional). If provided exception message
     *      and this message should be equal.
     * @param notThrowsMsg Optional exception message if expected exception wasn't thrown.
     * @return Thrown throwable.
     */
    public static Throwable assertThrows(@Nullable IgniteLogger log, Callable<?> call,
        Class<? extends Throwable> cls, @Nullable String msg, @Nullable String notThrowsMsg) {
        assert call != null;
        assert cls != null;

        try {
            call.call();
        }
        catch (Throwable e) {
            if (cls != e.getClass() && !cls.isAssignableFrom(e.getClass())) {
                if (e.getClass() == CacheException.class && e.getCause() != null && e.getCause().getClass() == cls)
                    e = e.getCause();
                else {
                    U.error(log, "Unexpected exception.", e);

                    fail("Exception class is not as expected [expected=" + cls + ", actual=" + e.getClass() + ']', e);
                }
            }

            if (msg != null && (e.getMessage() == null || !e.getMessage().contains(msg))) {
                U.error(log, "Unexpected exception message.", e);

                fail("Exception message is not as expected [expected=" + msg + ", actual=" + e.getMessage() + ']', e);
            }

            if (log != null) {
                if (log.isInfoEnabled())
                    log.info("Caught expected exception: " + e.getMessage());
            }
            else
                X.println("Caught expected exception: " + e.getMessage());

            return e;
        }

        String asrtMsg = notThrowsMsg == null ? "Exception has not been thrown." : notThrowsMsg;

        throw new AssertionError(asrtMsg);
    }

    /**
     * Checks whether callable throws an exception with specified cause.
     *
     * @param log Logger (optional).
     * @param call Callable.
     * @param cls Exception class.
     * @param msg Exception message (optional). If provided exception message
     *      and this message should be equal.
     */
    public static void assertThrowsAnyCause(@Nullable IgniteLogger log, Callable<?> call,
        Class<? extends Throwable> cls, @Nullable String msg) {
        assert call != null;
        assert cls != null;

        try {
            call.call();
        }
        catch (Throwable e) {
            Throwable t = e;

            while (t != null) {
                if (cls == t.getClass() && (msg == null || (t.getMessage() != null && t.getMessage().contains(msg)))) {
                    if (log != null && log.isInfoEnabled())
                        log.info("Caught expected exception: " + t.getMessage());

                    return;
                }

                t = t.getCause();
            }

            fail("Unexpected exception", e);
        }

        throw new AssertionError("Exception has not been thrown.");
    }

    /**
     * Checks whether callable throws expected exception or its child or not.
     *
     * @param log Logger (optional).
     * @param call Callable.
     * @param cls Exception class.
     * @param msg Exception message (optional). If provided exception message
     *      and this message should be equal.
     * @return Thrown throwable.
     */
    @Nullable public static Throwable assertThrowsInherited(@Nullable IgniteLogger log, Callable<?> call,
        Class<? extends Throwable> cls, @Nullable String msg) {
        assert call != null;
        assert cls != null;

        try {
            call.call();
        }
        catch (Throwable e) {
            if (!cls.isAssignableFrom(e.getClass()))
                fail("Exception class is not as expected [expected=" + cls + ", actual=" + e.getClass() + ']', e);

            if (msg != null && (e.getMessage() == null || !e.getMessage().startsWith(msg)))
                fail("Exception message is not as expected [expected=" + msg + ", actual=" + e.getMessage() + ']', e);

            if (log != null) {
                if (log.isDebugEnabled())
                    log.debug("Caught expected exception: " + e.getMessage());
            }
            else
                X.println("Caught expected exception: " + e.getMessage());

            return e;
        }

        throw new AssertionError("Exception has not been thrown.");
    }

    /**
     * Checks whether callable throws exception, which is itself of a specified
     * class, or has a cause of the specified class.
     *
     * @param runnable Runnable.
     * @param cls Expected class.
     * @return Thrown throwable.
     */
    @Nullable public static Throwable assertThrowsWithCause(Runnable runnable, Class<? extends Throwable> cls) {
        return assertThrowsWithCause(new Callable<Integer>() {
            @Override public Integer call() throws Exception {
                runnable.run();

                return 0;
            }
        }, cls);
    }

    /**
     * Checks whether callable throws exception, which is itself of a specified
     * class, or has a cause of the specified class.
     *
     * @param call Callable.
     * @param cls Expected class.
     * @return Thrown throwable.
     */
    @Nullable public static Throwable assertThrowsWithCause(Callable<?> call, Class<? extends Throwable> cls) {
        assert call != null;
        assert cls != null;

        try {
            call.call();
        }
        catch (Throwable e) {
            if (!X.hasCause(e, cls))
                fail("Exception is neither of a specified class, nor has a cause of the specified class: " + cls, e);

            return e;
        }

        throw new AssertionError("Exception has not been thrown.");
    }

    /**
     * Checks whether closure throws exception, which is itself of a specified
     * class, or has a cause of the specified class.
     *
     * @param call Closure.
     * @param p Parameter passed to closure.
     * @param cls Expected class.
     * @return Thrown throwable.
     */
    public static <P> Throwable assertThrowsWithCause(IgniteInClosure<P> call, P p, Class<? extends Throwable> cls) {
        assert call != null;
        assert cls != null;

        try {
            call.apply(p);
        }
        catch (Throwable e) {
            if (!X.hasCause(e, cls))
                fail("Exception is neither of a specified class, nor has a cause of the specified class: " + cls, e);

            return e;
        }

        throw new AssertionError("Exception has not been thrown.");
    }

    /**
     * Asserts that the specified runnable completes within the specified timeout.
     *
     * @param msg Assertion message in case of timeout.
     * @param timeout Timeout.
     * @param timeUnit Timeout {@link TimeUnit}.
     * @param runnable {@link Runnable} to check.
     * @throws Exception In case of any exception distinct from {@link TimeoutException}.
     */
    public static void assertTimeout(String msg, long timeout, TimeUnit timeUnit, Runnable runnable) throws Exception {
        ExecutorService executorSvc = Executors.newSingleThreadExecutor();
        Future<?> fut = executorSvc.submit(runnable);

        try {
            fut.get(timeout, timeUnit);
        }
        catch (TimeoutException ignored) {
            fail(msg, null);
        }
        finally {
            executorSvc.shutdownNow();
        }
    }

    /**
     * Asserts that the specified runnable completes within the specified timeout.
     *
     * @param timeout Timeout.
     * @param timeUnit Timeout {@link TimeUnit}.
     * @param runnable {@link Runnable} to check.
     * @throws Exception In case of any exception distinct from {@link TimeoutException}.
     */
    public static void assertTimeout(long timeout, TimeUnit timeUnit, Runnable runnable) throws Exception {
        assertTimeout("Timeout occurred.", timeout, timeUnit, runnable);
    }

    /**
     * Throw assertion error with specified error message and initialized cause.
     *
     * @param msg Error message.
     * @param cause Error cause.
     * @return Assertion error.
     */
    private static AssertionError fail(String msg, @Nullable Throwable cause) {
        AssertionError e = new AssertionError(msg);

        if (cause != null)
            e.initCause(cause);

        throw e;
    }

    /**
     * Checks whether object's method call throws expected exception or not.
     *
     * @param log Logger (optional).
     * @param cls Exception class.
     * @param msg Exception message (optional). If provided exception message
     *      and this message should be equal.
     * @param obj Object to invoke method for.
     * @param mtd Object's method to invoke.
     * @param params Method parameters.
     * @return Thrown throwable.
     */
    @Nullable public static Throwable assertThrows(@Nullable IgniteLogger log, Class<? extends Throwable> cls,
        @Nullable String msg, final Object obj, final String mtd, final Object... params) {
        return assertThrows(log, new Callable() {
            @Override public Object call() throws Exception {
                return invoke(obj, mtd, params);
            }
        }, cls, msg);
    }

    /**
     * Asserts that each element in iterable has one-to-one correspondence with a
     * predicate from list.
     *
     * @param it Input iterable of elements.
     * @param ps Array of predicates (by number of elements in iterable).
     */
    public static <T> void assertOneToOne(Iterable<T> it, IgnitePredicate<T>... ps) {
        Collection<IgnitePredicate<T>> ps0 = new ArrayList<>(Arrays.asList(ps));
        Collection<T2<IgnitePredicate<T>, T>> passed = new ArrayList<>();

        for (T elem : it) {
            for (T2<IgnitePredicate<T>, T> p : passed) {
                if (p.get1().apply(elem))
                    throw new AssertionError("Two elements match one predicate [elem1=" + p.get2() +
                        ", elem2=" + elem + ", pred=" + p.get1() + ']');
            }

            IgnitePredicate<T> matched = null;

            for (IgnitePredicate<T> p : ps0) {
                if (p.apply(elem)) {
                    if (matched != null)
                        throw new AssertionError("Element matches more than one predicate [elem=" + elem +
                            ", pred1=" + p + ", pred2=" + matched + ']');

                    matched = p;
                }
            }

            if (matched == null) // None matched.
                throw new AssertionError("The element does not match [elem=" + elem +
                    ", numRemainingPreds=" + ps0.size() + ']');

            ps0.remove(matched);
            passed.add(new T2<>(matched, elem));
        }
    }

    /**
     * Every invocation of this method will never return a
     * repeating multicast port for a different test case.
     *
     * @param cls Class.
     * @return Next multicast port.
     */
    public static synchronized int getNextMulticastPort(Class<? extends GridAbstractTest> cls) {
        Integer portRet = mcastPorts.get(cls);

        if (portRet != null)
            return portRet;

        int startPort = mcastPort;

        while (true) {
            if (mcastPort >= max_mcast_port)
                mcastPort = default_mcast_port;
            else
                mcastPort++;

            if (startPort == mcastPort)
                break;

            portRet = mcastPort;

            MulticastSocket sock = null;

            try {
                sock = new MulticastSocket(portRet);

                break;
            }
            catch (IOException ignored) {
                // No-op.
            }
            finally {
                U.closeQuiet(sock);
            }
        }

        // Cache port to be reused by the same test.
        mcastPorts.put(cls, portRet);

        return portRet;
    }

    /**
     * Every invocation of this method will never return a
     * repeating communication port for a different test case.
     *
     * @param cls Class.
     * @return Next communication port.
     */
    public static synchronized int getNextCommPort(Class<? extends GridAbstractTest> cls) {
        Integer portRet = commPorts.get(cls);

        if (portRet != null)
            return portRet;

        if (commPort >= max_comm_port)
            commPort = default_comm_port;
        else
            // Reserve 10 ports per test.
            commPort += 10;

        portRet = commPort;

        // Cache port to be reused by the same test.
        commPorts.put(cls, portRet);

        return portRet;
    }

    /**
     * Every invocation of this method will never return a
     * repeating discovery port for a different test case.
     *
     * @param cls Class.
     * @return Next discovery port.
     */
    public static synchronized int getNextDiscoPort(Class<? extends GridAbstractTest> cls) {
        Integer portRet = discoPorts.get(cls);

        if (portRet != null)
            return portRet;

        if (discoPort >= max_disco_port)
            discoPort = default_disco_port;
        else
            discoPort += 10;

        portRet = discoPort;

        // Cache port to be reused by the same test.
        discoPorts.put(cls, portRet);

        return portRet;
    }

    /**
     * @return Free communication port number on localhost.
     * @throws IOException If unable to find a free port.
     */
    public static int getFreeCommPort() throws IOException {
        for (int port = default_comm_port; port < max_comm_port; port++) {
            try (ServerSocket sock = new ServerSocket(port)) {
                return sock.getLocalPort();
            }
            catch (IOException ignored) {
                // No-op.
            }
        }

        throw new IOException("Unable to find a free communication port.");
    }

    /**
     * Every invocation of this method will never return a
     * repeating multicast group for a different test case.
     *
     * @param cls Class.
     * @return Next multicast group.
     */
    public static synchronized String getNextMulticastGroup(Class<?> cls) {
        String addrStr = addrs.get(cls);

        if (addrStr != null)
            return addrStr;

        // Increment address.
        if (addr[3] == 255) {
            if (addr[2] == 255)
                assert false;
            else {
                addr[2] += 1;

                addr[3] = 1;
            }
        }
        else
            addr[3] += 1;

        // Convert address to string.
        StringBuilder b = new StringBuilder(15);

        for (int i = 0; i < addr.length; i++) {
            b.append(addr[i]);

            if (i < addr.length - 1)
                b.append('.');
        }

        addrStr = b.toString();

        // Cache address to be reused by the same test.
        addrs.put(cls, addrStr);

        return addrStr;
    }

    /**
     * Runs runnable object in specified number of threads.
     *
     * @param run Target runnable.
     * @param threadNum Number of threads.
     * @param threadName Thread name.
     * @return Execution time in milliseconds.
     * @throws Exception Thrown if at least one runnable execution failed.
     */
    public static long runMultiThreaded(Runnable run, int threadNum, String threadName) throws Exception {
        return runMultiThreaded(makeCallable(run, null), threadNum, threadName);
    }

    /**
     * Runs runnable object in specified number of threads.
     *
     * @param run Target runnable.
     * @param threadNum Number of threads.
     * @param threadName Thread name.
     * @return Future for the run. Future returns execution time in milliseconds.
     */
    public static IgniteInternalFuture<Long> runMultiThreadedAsync(Runnable run, int threadNum, String threadName) {
        return runMultiThreadedAsync(makeCallable(run, null), threadNum, threadName);
    }

    /**
     * Runs callable object in specified number of threads.
     *
     * @param call Callable.
     * @param threadNum Number of threads.
     * @param threadName Thread names.
     * @return Execution time in milliseconds.
     * @throws Exception If failed.
     */
    public static long runMultiThreaded(Callable<?> call, int threadNum, String threadName) throws Exception {
        List<Callable<?>> calls = Collections.<Callable<?>>nCopies(threadNum, call);

        return runMultiThreaded(calls, threadName);
    }

    /**
     * @param call Closure that receives thread index.
     * @param threadNum Number of threads.
     * @param threadName Thread names.
     * @return Execution time in milliseconds.
     * @throws Exception If failed.
     */
    public static long runMultiThreaded(final IgniteInClosure<Integer> call, int threadNum, String threadName)
        throws Exception {
        List<Callable<?>> calls = new ArrayList<>(threadNum);

        for (int i = 0; i < threadNum; i++) {
            final int idx = i;

            calls.add(new Callable<Void>() {
                @Override public Void call() throws Exception {
                    call.apply(idx);

                    return null;
                }
            });
        }

        return runMultiThreaded(calls, threadName);
    }

    /**
     * Runs callable object in specified number of threads.
     *
     * @param call Callable.
     * @param threadNum Number of threads.
     * @param threadName Thread names.
     * @return Future for the run. Future returns execution time in milliseconds.
     */
    public static IgniteInternalFuture<Long> runMultiThreadedAsync(Callable<?> call, int threadNum, final String threadName) {
        final List<Callable<?>> calls = Collections.<Callable<?>>nCopies(threadNum, call);
        final GridTestSafeThreadFactory threadFactory = new GridTestSafeThreadFactory(threadName);

        IgniteInternalFuture<Long> runFut = runAsync(() -> runMultiThreaded(calls, threadFactory));

        GridFutureAdapter<Long> resFut = new GridFutureAdapter<Long>() {
            @Override public boolean cancel() throws IgniteCheckedException {
                super.cancel();

                if (isDone())
                    return false;

                runFut.cancel();

                threadFactory.interruptAllThreads();

                return onCancelled();
            }
        };

        runFut.listen(fut -> {
            try {
                resFut.onDone(fut.get());
            }
            catch (IgniteFutureCancelledCheckedException e) {
                resFut.onCancelled();
            }
            catch (Throwable e) {
                resFut.onDone(e);
            }
        });

        return resFut;
    }

    /**
     * Runs callable tasks each in separate threads.
     *
     * @param calls Callable tasks.
     * @param threadName Thread name.
     * @return Execution time in milliseconds.
     * @throws Exception If failed.
     */
    public static long runMultiThreaded(Iterable<Callable<?>> calls, String threadName) throws Exception {
        return runMultiThreaded(calls, new GridTestSafeThreadFactory(threadName));
    }

    /**
     * Runs callable tasks each in separate threads.
     *
     * @param calls Callable tasks.
     * @param threadFactory Thread factory.
     * @return Execution time in milliseconds.
     * @throws Exception If failed.
     */
    public static long runMultiThreaded(Iterable<Callable<?>> calls, GridTestSafeThreadFactory threadFactory)
        throws Exception {
        if (!busyLock.enterBusy())
            throw new IllegalStateException("Failed to start new threads (test is being stopped).");

        Collection<Thread> threads = new ArrayList<>();
        long time;

        try {
            for (Callable<?> call : calls)
                threads.add(threadFactory.newThread(call));

            time = System.currentTimeMillis();

            for (Thread t : threads)
                t.start();
        }
        finally {
            busyLock.leaveBusy();
        }

        // Wait threads finish their job.
        try {
            for (Thread t : threads)
                t.join();
        } catch (InterruptedException e) {
            for (Thread t : threads)
                t.interrupt();

            throw e;
        }

        time = System.currentTimeMillis() - time;

        // Validate errors happens
        threadFactory.checkError();

        return time;
    }

    /**
     * Runs runnable task asyncronously.
     *
     * @param task Runnable.
     * @return Future with task result.
     */
    public static IgniteInternalFuture runAsync(final Runnable task) {
        return runAsync(task, "async-runnable-runner");
<<<<<<< HEAD
=======
    }

    /**
     * Runs runnable task asyncronously.
     *
     * @param task Runnable.
     * @return Future with task result.
     */
    public static IgniteInternalFuture runAsync(final RunnableX task) {
        return runAsync(task, "async-runnable-runner");
>>>>>>> 9cf06362
    }

    /**
     * Runs runnable task asyncronously.
     *
     * @param task Runnable.
     * @return Future with task result.
     */
    public static IgniteInternalFuture runAsync(final Runnable task, String threadName) {
        return runAsync(() -> {
            task.run();

            return null;
        }, threadName);
    }

    /**
     * Runs runnable task asyncronously.
     *
     * @param task Runnable.
     * @return Future with task result.
     */
    public static IgniteInternalFuture runAsync(final RunnableX task, String threadName) {
        return runAsync(() -> {
            task.run();

            return null;
        }, threadName);
    }

    /**
     * Runs callable task asyncronously.
     *
     * @param task Callable.
     * @return Future with task result.
     */
    public static <T> IgniteInternalFuture<T> runAsync(final Callable<T> task) {
        return runAsync(task, "async-callable-runner");
    }

    /**
     * Runs callable task asyncronously.
     *
     * @param task Callable.
     * @param threadName Thread name.
     * @return Future with task result.
     */
    public static <T> IgniteInternalFuture<T> runAsync(final Callable<T> task, String threadName) {
        if (!busyLock.enterBusy())
            throw new IllegalStateException("Failed to start new threads (test is being stopped).");

        try {
            final GridTestSafeThreadFactory thrFactory = new GridTestSafeThreadFactory(threadName);

            final GridFutureAdapter<T> fut = new GridFutureAdapter<T>() {
                @Override public boolean cancel() throws IgniteCheckedException {
                    super.cancel();

                    if (isDone())
                        return false;

                    thrFactory.interruptAllThreads();

                    try {
                        get();

                        return false;
                    }
                    catch (IgniteFutureCancelledCheckedException e) {
                        return true;
                    }
                    catch (IgniteCheckedException e) {
                        return false;
                    }
                }
            };

            thrFactory.newThread(() -> {
                try {
                    // Execute task.
                    T res = task.call();

                    fut.onDone(res);
                }
                catch (InterruptedException e) {
                    fut.onCancelled();
                }
                catch (Throwable e) {
                    fut.onDone(e);
                }
            }).start();

            return fut;
        }
        finally {
            busyLock.leaveBusy();
        }
    }

    /**
     * Wait for all passed futures to complete even if they fail.
     *
     * @param futs Futures.
     * @throws AssertionError Suppresses underlying exceptions if some futures failed.
     */
    public static void waitForAllFutures(IgniteInternalFuture<?>... futs) {
        AssertionError err = null;

        for (IgniteInternalFuture<?> fut : futs) {
            try {
                fut.get();
            }
            catch (Throwable t) {
                if (err == null)
                    err = new AssertionError("One or several futures threw the exception.");

                err.addSuppressed(t);
            }
        }

        if (err != null)
            throw err;
    }

    /**
     * Interrupts and waits for termination of all the threads started
     * so far by current test.
     *
     * @param log Logger.
     */
    public static void stopThreads(IgniteLogger log) {
        busyLock.block();

        try {
            GridTestSafeThreadFactory.stopAllThreads(log);
        }
        finally {
            busyLock.unblock();
        }
    }

    /**
     * @return Ignite home.
     * @throws Exception If failed.
     */
    @SuppressWarnings({"ProhibitedExceptionThrown"})
    public static String getIgniteHome() throws Exception {
        String ggHome = System.getProperty("IGNITE_HOME");

        if (ggHome == null)
            ggHome = System.getenv("IGNITE_HOME");

        if (ggHome == null)
            throw new Exception("IGNITE_HOME parameter must be set either as system or environment variable.");

        File dir = new File(ggHome);

        if (!dir.exists())
            throw new Exception("Ignite home does not exist [ignite-home=" + dir.getAbsolutePath() + ']');

        if (!dir.isDirectory())
            throw new Exception("Ignite home is not a directory [ignite-home=" + dir.getAbsolutePath() + ']');

        return ggHome;
    }

    /**
     * @param <T> Type.
     * @param cls Class.
     * @param annCls Annotation class.
     * @return Annotation.
     */
    @Nullable public static <T extends Annotation> T getAnnotation(Class<?> cls, Class<T> annCls) {
        for (Class<?> cls0 = cls; cls0 != null; cls0 = cls0.getSuperclass()) {
            T ann = cls0.getAnnotation(annCls);

            if (ann != null)
                return ann;
        }

        return null;
    }

    /**
     * Initializes address.
     */
    static {
        InetAddress locHost = null;

        try {
            locHost = U.getLocalHost();
        }
        catch (IOException e) {
            assert false : "Unable to get local address. This leads to the same multicast addresses " +
                "in the local network.";
        }

        if (locHost != null) {
            int thirdByte = locHost.getAddress()[3];

            if (thirdByte < 0)
                thirdByte += 256;

            // To get different addresses for different machines.
            addr = new int[] {229, thirdByte, 1, 1};
        }
        else
            addr = new int[] {229, 1, 1, 1};
    }

    /**
     * @param path Path.
     * @param startFilter Start filter.
     * @param endFilter End filter.
     * @return List of JARs that corresponds to the filters.
     * @throws IOException If failed.
     */
    private static Collection<String> getFiles(String path, @Nullable final String startFilter,
        @Nullable final String endFilter) throws IOException {
        Collection<String> res = new ArrayList<>();

        File file = new File(path);

        assert file.isDirectory();

        File[] jars = file.listFiles(new FilenameFilter() {
            /**
             * @see FilenameFilter#accept(File, String)
             */
            @SuppressWarnings({"UnnecessaryJavaDocLink"})
            @Override public boolean accept(File dir, String name) {
                // Exclude spring.jar because it tries to load META-INF/spring-handlers.xml from
                // all available JARs and create instances of classes from there for example.
                // Exclude logging as it is used by spring and casted to Log interface.
                // Exclude log4j because of the design - 1 per VM.
                if (name.startsWith("spring") || name.startsWith("log4j") ||
                    name.startsWith("commons-logging") || name.startsWith("junit") ||
                    name.startsWith("ignite-tests"))
                    return false;

                boolean ret = true;

                if (startFilter != null)
                    ret = name.startsWith(startFilter);

                if (ret && endFilter != null)
                    ret = name.endsWith(endFilter);

                return ret;
            }
        });

        for (File jar : jars)
            res.add(jar.getCanonicalPath());

        return res;
    }

    /**
     * Silent stop grid.
     * Method doesn't throw any exception.
     *
     * @param ignite Grid to stop.
     * @param log Logger.
     */
    public static void close(Ignite ignite, IgniteLogger log) {
        if (ignite != null)
            try {
                G.stop(ignite.name(), false);
            }
            catch (Throwable e) {
                U.error(log, "Failed to stop grid: " + ignite.name(), e);
            }
    }

    /**
     * Silent stop grid.
     * Method doesn't throw any exception.
     *
     * @param igniteInstanceName Ignite instance name.
     * @param log Logger.
     */
    public static void stopGrid(String igniteInstanceName, IgniteLogger log) {
        try {
            G.stop(igniteInstanceName, false);
        }
        catch (Throwable e) {
            U.error(log, "Failed to stop grid: " + igniteInstanceName, e);
        }
    }

    /**
     * Gets file representing the path passed in. First the check is made if path is absolute.
     * If not, then the check is made if path is relative to ${IGNITE_HOME}. If both checks fail,
     * then {@code null} is returned, otherwise file representing path is returned.
     * <p>
     * See {@link #getIgniteHome()} for information on how {@code IGNITE_HOME} is retrieved.
     *
     * @param path Path to resolve.
     * @return Resolved path, or {@code null} if file cannot be resolved.
     * @see #getIgniteHome()
     */
    @Nullable public static File resolveIgnitePath(String path) {
        return resolvePath(null, path);
    }

    /**
     * @param igniteHome Optional ignite home path.
     * @param path Path to resolve.
     * @return Resolved path, or {@code null} if file cannot be resolved.
     */
    @Nullable private static File resolvePath(@Nullable String igniteHome, String path) {
        File file = new File(path).getAbsoluteFile();

        if (!file.exists()) {
            String home = igniteHome != null ? igniteHome : U.getIgniteHome();

            if (home == null)
                return null;

            file = new File(home, path);

            return file.exists() ? file : null;
        }

        return file;
    }

    /**
     * @param cache Cache.
     * @return Cache context.
     */
    public static <K, V> GridCacheContext<K, V> cacheContext(IgniteCache<K, V> cache) {
        return ((IgniteKernal)cache.unwrap(Ignite.class)).<K, V>internalCache(cache.getName()).context();
    }

    /**
     * @param cache Cache.
     * @return Near cache.
     */
    public static <K, V> GridNearCacheAdapter<K, V> near(IgniteCache<K, V> cache) {
        return cacheContext(cache).near();
    }

    /**
     * @param cache Cache.
     * @return DHT cache.
     */
    public static <K, V> GridDhtCacheAdapter<K, V> dht(IgniteCache<K, V> cache) {
        return near(cache).dht();
    }

    /**
     * @param cacheName Cache name.
     * @param backups Number of backups.
     * @param log Logger.
     * @throws Exception If failed.
     */
    @SuppressWarnings("BusyWait")
    public static <K, V> void waitTopologyUpdate(@Nullable String cacheName, int backups, IgniteLogger log)
        throws Exception {
        for (Ignite g : Ignition.allGrids()) {
            IgniteCache<K, V> cache = ((IgniteEx)g).cache(cacheName);

            GridDhtPartitionTopology top = dht(cache).topology();

            while (true) {
                boolean wait = false;

                for (int p = 0; p < g.affinity(cacheName).partitions(); p++) {
                    Collection<ClusterNode> nodes = top.nodes(p, AffinityTopologyVersion.NONE);

                    if (nodes.size() > backups + 1) {
                        LT.warn(log, "Partition map was not updated yet (will wait) [igniteInstanceName=" + g.name() +
                            ", p=" + p + ", nodes=" + F.nodeIds(nodes) + ']');

                        wait = true;

                        break;
                    }
                }

                if (wait)
                    Thread.sleep(20);
                else
                    break; // While.
            }
        }
    }

    /**
     * Convert runnable tasks with callable.
     *
     * @param run Runnable task to convert into callable one.
     * @param res Callable result.
     * @param <T> The result type of method <tt>call</tt>, always {@code null}.
     * @return Callable task around the specified runnable one.
     */
    public static <T> Callable<T> makeCallable(final Runnable run, @Nullable final T res) {
        return new Callable<T>() {
            @Override public T call() throws Exception {
                run.run();
                return res;
            }
        };
    }

    /**
     * Get object field value via reflection.
     *
     * @param obj Object or class to get field value from.
     * @param cls Class.
     * @param fieldName Field names to get value for.
     * @param <T> Expected field class.
     * @return Field value.
     * @throws IgniteException In case of error.
     */
    public static <T> T getFieldValue(Object obj, Class cls, String fieldName) throws IgniteException {
        assert obj != null;
        assert fieldName != null;

        try {
            return (T)findField(cls, obj, fieldName);
        }
        catch (NoSuchFieldException | IllegalAccessException e) {
            throw new IgniteException("Failed to get object field [obj=" + obj +
                ", fieldName=" + fieldName + ']', e);
        }
    }

    /**
     * Get object field value via reflection.
     *
     * @param obj Object or class to get field value from.
     * @param fieldNames Field names to get value for: obj->field1->field2->...->fieldN.
     * @param <T> Expected field class.
     * @return Field value.
     * @throws IgniteException In case of error.
     */
    public static <T> T getFieldValue(Object obj, String... fieldNames) throws IgniteException {
        assert obj != null;
        assert fieldNames != null;
        assert fieldNames.length >= 1;

        try {
            for (String fieldName : fieldNames) {
                Class<?> cls = obj instanceof Class ? (Class)obj : obj.getClass();

                try {
                    obj = findField(cls, obj, fieldName);
                }
                catch (NoSuchFieldException e) {
                    // Resolve inner class, if not an inner field.
                    Class<?> innerCls = getInnerClass(cls, fieldName);

                    if (innerCls == null)
                        throw new IgniteException("Failed to get object field [obj=" + obj +
                            ", fieldNames=" + Arrays.toString(fieldNames) + ']', e);

                    obj = innerCls;
                }
            }

            return (T)obj;
        }
        catch (IllegalAccessException e) {
            throw new IgniteException("Failed to get object field [obj=" + obj +
                ", fieldNames=" + Arrays.toString(fieldNames) + ']', e);
        }
    }

    /**
     * Get object field value via reflection(including superclass).
     *
     * @param obj Object or class to get field value from.
     * @param fieldNames Field names to get value for: obj->field1->field2->...->fieldN.
     * @param <T> Expected field class.
     * @return Field value.
     * @throws IgniteException In case of error.
     */
    public static <T> T getFieldValueHierarchy(Object obj, String... fieldNames) throws IgniteException {
        assert obj != null;
        assert fieldNames != null;
        assert fieldNames.length >= 1;

        try {
            for (String fieldName : fieldNames) {
                Class<?> cls = obj instanceof Class ? (Class)obj : obj.getClass();

                while (cls != null) {
                    try {
                        obj = findField(cls, obj, fieldName);

                        break;
                    }
                    catch (NoSuchFieldException e) {
                        cls = cls.getSuperclass();
                    }
                }
            }

            return (T)obj;
        }
        catch (IllegalAccessException e) {
            throw new IgniteException("Failed to get object field [obj=" + obj +
                ", fieldNames=" + Arrays.toString(fieldNames) + ']', e);
        }
    }

    /**
     * @param cls Class for searching.
     * @param obj Target object.
     * @param fieldName Field name for search.
     * @return Field from object if it was found.
     */
    private static Object findField(Class<?> cls, Object obj,
        String fieldName) throws NoSuchFieldException, IllegalAccessException {
        // Resolve inner field.

        NoSuchFieldException ex = null;

        while (cls != null) {
            try {
                Field field = cls.getDeclaredField(fieldName);

                boolean accessible = field.isAccessible();
<<<<<<< HEAD

                if (!accessible)
                    field.setAccessible(true);

                return field.get(obj);
            }
            catch (NoSuchFieldException ex0) {
                if (ex == null)
                    ex = ex0;
                else
                    ex.addSuppressed(ex0);

                cls = cls.getSuperclass();
            }
        }

=======

                if (!accessible)
                    field.setAccessible(true);

                return field.get(obj);
            }
            catch (NoSuchFieldException ex0) {
                if (ex == null)
                    ex = ex0;
                else
                    ex.addSuppressed(ex0);

                cls = cls.getSuperclass();
            }
        }

>>>>>>> 9cf06362
        throw ex;
    }

    /**
     * Get inner class by its name from the enclosing class.
     *
     * @param parentCls Parent class to resolve inner class for.
     * @param innerClsName Name of the inner class.
     * @return Inner class.
     */
    @Nullable public static <T> Class<T> getInnerClass(Class<?> parentCls, String innerClsName) {
        for (Class<?> cls : parentCls.getDeclaredClasses())
            if (innerClsName.equals(cls.getSimpleName()))
                return (Class<T>)cls;

        return null;
    }

    /**
     * Set object field value via reflection.
     *
     * @param obj Object to set field value to.
     * @param fieldName Field name to set value for.
     * @param val New field value.
     * @throws IgniteException In case of error.
     */
    public static void setFieldValue(Object obj, String fieldName, Object val) throws IgniteException {
        assert obj != null;
        assert fieldName != null;

        try {
            Class<?> cls = obj instanceof Class ? (Class)obj : obj.getClass();

            Field field = cls.getDeclaredField(fieldName);

            boolean isFinal = (field.getModifiers() & Modifier.FINAL) != 0;

            boolean isStatic = (field.getModifiers() & Modifier.STATIC) != 0;

            /**
             * http://java.sun.com/docs/books/jls/third_edition/html/memory.html#17.5.3
             * If a final field is initialized to a compile-time constant in the field declaration,
             *   changes to the final field may not be observed.
             */
            if (isFinal && isStatic)
                throw new IgniteException("Modification of static final field through reflection.");

            boolean accessible = field.isAccessible();

            if (!accessible)
                field.setAccessible(true);

            field.set(obj, val);
        }
        catch (NoSuchFieldException | IllegalAccessException e) {
            throw new IgniteException("Failed to set object field [obj=" + obj + ", field=" + fieldName + ']', e);
        }
    }

    /**
     * Set object field value via reflection.
     *
     * @param obj Object to set field value to.
     * @param cls Class to get field from.
     * @param fieldName Field name to set value for.
     * @param val New field value.
     * @throws IgniteException In case of error.
     */
    public static void setFieldValue(Object obj, Class cls, String fieldName, Object val) throws IgniteException {
        assert fieldName != null;

        try {
            Field field = cls.getDeclaredField(fieldName);

            boolean accessible = field.isAccessible();

            if (!accessible)
                field.setAccessible(true);

            boolean isFinal = (field.getModifiers() & Modifier.FINAL) != 0;

            boolean isStatic = (field.getModifiers() & Modifier.STATIC) != 0;

            /**
             * http://java.sun.com/docs/books/jls/third_edition/html/memory.html#17.5.3
             * If a final field is initialized to a compile-time constant in the field declaration,
             *   changes to the final field may not be observed.
             */
            if (isFinal && isStatic)
                throw new IgniteException("Modification of static final field through reflection.");

            if (isFinal) {
                Field modifiersField = Field.class.getDeclaredField("modifiers");

                modifiersField.setAccessible(true);

                modifiersField.setInt(field, field.getModifiers() & ~Modifier.FINAL);
            }

            field.set(obj, val);
        }
        catch (NoSuchFieldException | IllegalAccessException e) {
            throw new IgniteException("Failed to set object field [obj=" + obj + ", field=" + fieldName + ']', e);
        }
    }

    /**
     * Invoke method on an object.
     *
     * @param obj Object to call method on.
     * @param mtd Method to invoke.
     * @param params Parameters of the method.
     * @return Method invocation result.
     * @throws Exception If failed.
     */
    @Nullable public static <T> T invoke(Object obj, String mtd, Object... params) throws Exception {
        Class<?> cls = obj.getClass();

        do {
            // We cannot resolve method by parameter classes due to some of parameters can be null.
            // Search correct method among all methods collection.
            for (Method m : cls.getDeclaredMethods()) {
                // Filter methods by name.
                if (!m.getName().equals(mtd))
                    continue;

                if (!areCompatible(params, m.getParameterTypes()))
                    continue;

                try {
                    boolean accessible = m.isAccessible();

                    if (!accessible)
                        m.setAccessible(true);

                    return (T)m.invoke(obj, params);
                }
                catch (IllegalAccessException e) {
                    throw new RuntimeException("Failed to access method" +
                        " [obj=" + obj + ", mtd=" + mtd + ", params=" + Arrays.toString(params) + ']', e);
                }
                catch (InvocationTargetException e) {
                    Throwable cause = e.getCause();

                    if (cause instanceof Error)
                        throw (Error)cause;

                    if (cause instanceof Exception)
                        throw (Exception)cause;

                    throw new RuntimeException("Failed to invoke method)" +
                        " [obj=" + obj + ", mtd=" + mtd + ", params=" + Arrays.toString(params) + ']', e);
                }
            }

            cls = cls.getSuperclass();
        } while (cls != Object.class);

        throw new RuntimeException("Failed to find method" +
            " [obj=" + obj + ", mtd=" + mtd + ", params=" + Arrays.toString(params) + ']');
    }

    /**
     * Check objects and corresponding types are compatible.
     *
     * @param objs Objects array.
     * @param types Classes array.
     * @return Objects in array can be casted to corresponding types.
     */
    private static boolean areCompatible(Object[] objs, Class[] types) {
        if (objs.length != types.length)
            return false;

        for (int i = 0, size = objs.length; i < size; i++) {
            Object o = objs[i];

            if (o != null && !types[i].isInstance(o))
                return false;
        }

        return true;
    }

    /**
     * Tries few times to perform some assertion. In the worst case
     * {@code assertion} closure will be executed {@code retries} + 1 times and
     * thread will spend approximately {@code retries} * {@code retryInterval} sleeping.
     *
     * @param log Log.
     * @param retries Number of retries.
     * @param retryInterval Interval between retries in milliseconds.
     * @param c Closure with assertion. All {@link AssertionError}s thrown
     *      from this closure will be ignored {@code retries} times.
     * @throws org.apache.ignite.internal.IgniteInterruptedCheckedException If interrupted.
     */
    @SuppressWarnings("ErrorNotRethrown")
    public static void retryAssert(@Nullable IgniteLogger log, int retries, long retryInterval, GridAbsClosure c)
        throws IgniteInterruptedCheckedException {
        for (int i = 0; i < retries; i++) {
            try {
                c.apply();

                return;
            }
            catch (AssertionError e) {
                U.warn(log, "Check failed (will retry in " + retryInterval + "ms).", e);

                U.sleep(retryInterval);
            }
        }

        // Apply the last time without guarding try.
        c.apply();
    }

    /**
     * Reads entire file into byte array.
     *
     * @param file File to read.
     * @return Content of file in byte array.
     * @throws IOException If failed.
     */
    public static byte[] readFile(File file) throws IOException {
        assert file.exists();
        assert file.length() < Integer.MAX_VALUE;

        byte[] bytes = new byte[(int)file.length()];

        try (FileInputStream fis = new FileInputStream(file)) {
            int readBytesCnt = fis.read(bytes);
            assert readBytesCnt == bytes.length;
        }

        return bytes;
    }

    /**
     * Reads resource into byte array.
     *
     * @param classLoader Classloader.
     * @param resourceName Resource name.
     * @return Content of resorce in byte array.
     * @throws IOException If failed.
     */
    public static byte[] readResource(ClassLoader classLoader, String resourceName) throws IOException {
        try (InputStream is = classLoader.getResourceAsStream(resourceName)) {
            assertNotNull("Resource is missing: " + resourceName, is);

            try (ByteArrayOutputStream baos = new ByteArrayOutputStream()) {
                U.copy(is, baos);

                return baos.toByteArray();
            }
        }
    }

    /**
     * Sleeps and increments an integer.
     * <p>
     * Allows for loops like the following:
     * <pre>{@code
     *     for (int i = 0; i < 20 && !condition; i = sleepAndIncrement(200, i)) {
     *         ...
     *     }
     * }</pre>
     * for busy-waiting limited number of iterations.
     *
     * @param sleepDur Sleep duration in milliseconds.
     * @param i Integer to increment.
     * @return Incremented value.
     * @throws org.apache.ignite.internal.IgniteInterruptedCheckedException If sleep was interrupted.
     */
    public static int sleepAndIncrement(int sleepDur, int i) throws IgniteInterruptedCheckedException {
        U.sleep(sleepDur);

        return i + 1;
    }

    /**
     * Waits for condition, polling in busy wait loop.
     *
     * @param cond Condition to wait for.
     * @param timeout Max time to wait in milliseconds.
     * @return {@code true} if condition was achieved, {@code false} otherwise.
     * @throws org.apache.ignite.internal.IgniteInterruptedCheckedException If interrupted.
     */
    public static boolean waitForCondition(GridAbsPredicate cond, long timeout) throws IgniteInterruptedCheckedException {
        long endTime = U.currentTimeMillis() + timeout;
        long endTime0 = endTime < 0 ? Long.MAX_VALUE : endTime;

        return waitForCondition(cond, () -> U.currentTimeMillis() < endTime0);
    }

    /**
     * @param cond Condition to wait for.
     * @param wait Wait predicate.
     * @return {@code true} if condition was achieved, {@code false} otherwise.
     * @throws IgniteInterruptedCheckedException If interrupted.
     */
    public static boolean waitForCondition(GridAbsPredicate cond, BooleanSupplier wait) throws IgniteInterruptedCheckedException {
        while (wait.getAsBoolean()) {
            if (cond.apply())
                return true;

            U.sleep(DFLT_BUSYWAIT_SLEEP_INTERVAL);
        }

        return false;
    }

    /**
     * Creates an SSL context from test key store with disabled trust manager.
     *
     * @return Initialized context.
     * @throws GeneralSecurityException In case if context could not be initialized.
     * @throws IOException If keystore cannot be accessed.
     */
    public static SSLContext sslContext() throws GeneralSecurityException, IOException {
        SSLContext ctx = SSLContext.getInstance(DFLT_SSL_PROTOCOL);

        char[] storePass = keyStorePassword().toCharArray();

        KeyManagerFactory keyMgrFactory = KeyManagerFactory.getInstance(DFLT_KEY_ALGORITHM);

        KeyStore keyStore = KeyStore.getInstance(DFLT_STORE_TYPE);

        keyStore.load(new FileInputStream(U.resolveIgnitePath(GridTestProperties.getProperty("ssl.keystore.path"))),
            storePass);

        keyMgrFactory.init(keyStore, storePass);

        ctx.init(keyMgrFactory.getKeyManagers(),
            new TrustManager[]{GridSslBasicContextFactory.getDisabledTrustManager()}, null);

        return ctx;
    }

    /**
     * Creates test-purposed SSL context factory from test key store with disabled trust manager.
     *
     * @return SSL context factory used in test.
     */
    public static GridSslContextFactory sslContextFactory() {
        GridSslBasicContextFactory factory = new GridSslBasicContextFactory();

        factory.setKeyStoreFilePath(
            U.resolveIgnitePath(GridTestProperties.getProperty("ssl.keystore.path")).getAbsolutePath());
        factory.setKeyStorePassword(keyStorePassword().toCharArray());

        factory.setTrustManagers(GridSslBasicContextFactory.getDisabledTrustManager());

        return factory;
    }

    /**
     * Creates test-purposed SSL context factory from test key store with disabled trust manager.
     *
     * @return SSL context factory used in test.
     */
    public static Factory<SSLContext> sslFactory() {
        SslContextFactory factory = new SslContextFactory();

        factory.setKeyStoreFilePath(
            U.resolveIgnitePath(GridTestProperties.getProperty("ssl.keystore.path")).getAbsolutePath());
        factory.setKeyStorePassword(keyStorePassword().toCharArray());

        factory.setTrustManagers(SslContextFactory.getDisabledTrustManager());

        return factory;
    }

    /**
     * Creates test-purposed SSL context factory from specified key store and trust store.
     *
     * @param keyStore Key store name.
     * @param trustStore Trust store name.
     * @return SSL context factory used in test.
     */
    public static Factory<SSLContext> sslTrustedFactory(String keyStore, String trustStore) {
        SslContextFactory factory = new SslContextFactory();

        factory.setKeyStoreFilePath(keyStorePath(keyStore));
        factory.setKeyStorePassword(keyStorePassword().toCharArray());
        factory.setTrustStoreFilePath(keyStorePath(trustStore));
        factory.setTrustStorePassword(keyStorePassword().toCharArray());

        return factory;
    }

    /** */
    public static String keyStorePassword() {
        return GridTestProperties.getProperty("ssl.keystore.password");
    }

    /** */
    @NotNull public static String keyStorePath(String keyStore) {
        return U.resolveIgnitePath(GridTestProperties.getProperty(
            "ssl.keystore." + keyStore + ".path")).getAbsolutePath();
    }

    /**
     * @param o1 Object 1.
     * @param o2 Object 2.
     * @return Equals or not.
     */
    public static boolean deepEquals(@Nullable Object o1, @Nullable Object o2) {
        if (o1 == o2)
            return true;
        else if (o1 == null || o2 == null)
            return false;
        else if (o1.getClass() != o2.getClass())
            return false;
        else {
            Class<?> cls = o1.getClass();

            assert o2.getClass() == cls;

            for (Field f : cls.getDeclaredFields()) {
                f.setAccessible(true);

                Object v1;
                Object v2;

                try {
                    v1 = f.get(o1);
                    v2 = f.get(o2);
                }
                catch (IllegalAccessException e) {
                    throw new AssertionError(e);
                }

                if (!Objects.deepEquals(v1, v2))
                    return false;
            }

            return true;
        }
    }

    /**
     * Converts integer permission mode into set of {@link PosixFilePermission}.
     *
     * @param mode File mode.
     * @return Set of {@link PosixFilePermission}.
     */
    public static Set<PosixFilePermission> modeToPermissionSet(int mode) {
        Set<PosixFilePermission> res = EnumSet.noneOf(PosixFilePermission.class);

        if ((mode & 0400) > 0)
            res.add(PosixFilePermission.OWNER_READ);

        if ((mode & 0200) > 0)
            res.add(PosixFilePermission.OWNER_WRITE);

        if ((mode & 0100) > 0)
            res.add(PosixFilePermission.OWNER_EXECUTE);

        if ((mode & 040) > 0)
            res.add(PosixFilePermission.GROUP_READ);

        if ((mode & 020) > 0)
            res.add(PosixFilePermission.GROUP_WRITE);

        if ((mode & 010) > 0)
            res.add(PosixFilePermission.GROUP_EXECUTE);

        if ((mode & 04) > 0)
            res.add(PosixFilePermission.OTHERS_READ);

        if ((mode & 02) > 0)
            res.add(PosixFilePermission.OTHERS_WRITE);

        if ((mode & 01) > 0)
            res.add(PosixFilePermission.OTHERS_EXECUTE);

        return res;
    }

    /**
     * @param name Name.
     * @param run Run.
     */
    public static void benchmark(@Nullable String name, @NotNull Runnable run) {
        benchmark(name, 8000, 10000, run);
    }

    /**
     * @param name Name.
     * @param warmup Warmup.
     * @param executionTime Time.
     * @param run Run.
     */
    public static void benchmark(@Nullable String name, long warmup, long executionTime, @NotNull Runnable run) {
        final AtomicBoolean stop = new AtomicBoolean();

        /** */
        class Stopper extends TimerTask {
            /** {@inheritDoc} */
            @Override public void run() {
                stop.set(true);
            }
        }

        new Timer(true).schedule(new Stopper(), warmup);

        while (!stop.get())
            run.run();

        stop.set(false);

        new Timer(true).schedule(new Stopper(), executionTime);

        long startTime = System.currentTimeMillis();

        int cnt = 0;

        do {
            run.run();

            cnt++;
        }
        while (!stop.get());

        double dur = (System.currentTimeMillis() - startTime) / 1000d;

        System.out.printf("%s:\n operations:%d, duration=%fs, op/s=%d, latency=%fms\n", name, cnt, dur,
            (long)(cnt / dur), dur / cnt);
    }

    /**
     * Prompt to execute garbage collector.
     * {@code System.gc();} is not guaranteed to garbage collection, this method try to fill memory to crowd out dead
     * objects.
     */
    public static void runGC() {
        System.gc();

        ReferenceQueue<byte[]> queue = new ReferenceQueue<>();

        Collection<SoftReference<byte[]>> refs = new ArrayList<>();

        while (true) {
            byte[] bytes = new byte[128 * 1024];

            refs.add(new SoftReference<>(bytes, queue));

            if (queue.poll() != null)
                break;
        }

        System.gc();
    }

    /**
     * @return Path to apache ignite.
     */
    public static String apacheIgniteTestPath() {
        return System.getProperty("IGNITE_TEST_PATH", U.getIgniteHome() + "/target/ignite");
    }

    /**
     * Deletes index.bin for all cach groups for given {@code igniteInstanceName}
     */
    public static void deleteIndexBin(String igniteInstanceName) throws IgniteCheckedException {
        File workDir = U.resolveWorkDirectory(U.defaultWorkDirectory(), DFLT_STORE_DIR, false);

        for (File grp : new File(workDir, U.maskForFileName(igniteInstanceName)).listFiles()) {
            new File(grp, "index.bin").delete();
        }
    }

    /**
     * Removing the directory cache groups.
     * Deletes all directory satisfy the {@code cacheGrpFilter}.
     *
     * @param igniteInstanceName Ignite instance name.
     * @param cacheGrpFilter Filter cache groups.
     * @throws Exception If failed.
     */
    public static void deleteCacheGrpDir(String igniteInstanceName, FilenameFilter cacheGrpFilter) throws Exception {
        File workDir = U.resolveWorkDirectory(U.defaultWorkDirectory(), DFLT_STORE_DIR, false);

        String nodeDirName = U.maskForFileName(igniteInstanceName);

        for (File cacheGrpDir : new File(workDir, nodeDirName).listFiles(cacheGrpFilter))
            U.delete(cacheGrpDir);
    }

    /**
     * {@link Class#getSimpleName()} does not return outer class name prefix for inner classes, for example,
     * getSimpleName() returns "RegularDiscovery" instead of "GridDiscoveryManagerSelfTest$RegularDiscovery"
     * This method return correct simple name for inner classes.
     *
     * @param cls Class
     * @return Simple name with outer class prefix.
     */
    public static String fullSimpleName(@NotNull Class cls) {
        if (cls.getEnclosingClass() != null)
            return cls.getEnclosingClass().getSimpleName() + "." + cls.getSimpleName();
        else
            return cls.getSimpleName();
    }

    /**
     * Adds test class to the list only if it's not in {@code ignoredTests} set.
     *
     * @param suite List where to place the test class.
     * @param test Test.
     * @param ignoredTests Tests to ignore. If test contained in the collection it is not included in suite
     */
    public static void addTestIfNeeded(@NotNull final List<Class<?>> suite, @NotNull final Class<?> test,
        @Nullable final Collection<Class> ignoredTests) {
        if (ignoredTests != null && ignoredTests.contains(test))
            return;

        suite.add(test);
    }

    /**
     * Generate random alphabetical string.
     *
     * @param rnd Random object.
     * @param maxLen Maximal length of string.
     * @return Random string object.
     */
    public static String randomString(Random rnd, int maxLen) {
        return randomString(rnd, 0, maxLen);
    }

    /**
     * Generate random alphabetical string.
     *
     * @param rnd Random object.
     * @param minLen Minimum length of string.
     * @param maxLen Maximal length of string.
     * @return Random string object.
     */
    public static String randomString(Random rnd, int minLen, int maxLen) {
        assert minLen >= 0 : "minLen >= 0";
        assert maxLen >= minLen : "maxLen >= minLen";

        int len = maxLen == minLen ? minLen : minLen + rnd.nextInt(maxLen - minLen);

        StringBuilder b = new StringBuilder(len);

        for (int i = 0; i < len; i++)
            b.append(ALPHABETH.charAt(rnd.nextInt(ALPHABETH.length())));

        return b.toString();
    }

    /**
     * @param node Node.
     * @param topVer Ready exchange version to wait for before trying to merge exchanges.
     */
    public static void mergeExchangeWaitVersion(Ignite node, long topVer) {
        ((IgniteEx)node).context().cache().context().exchange().mergeExchangesTestWaitVersion(
            new AffinityTopologyVersion(topVer, 0), null);
    }

    /**
     * @param node Node.
     * @param topVer Ready exchange version to wait for before trying to merge exchanges.
     */
    public static void mergeExchangeWaitVersion(Ignite node, long topVer, List mergedEvts) {
        ((IgniteEx)node).context().cache().context().exchange().mergeExchangesTestWaitVersion(
            new AffinityTopologyVersion(topVer, 0), mergedEvts);
    }

    /**
     * Checks that {@code state} is active.
     *
     * @param state Passed cluster state.
     * @see ClusterState#active()
     */
    public static void assertActive(ClusterState state) {
        assertTrue(state + " isn't active state", state.active());
    }

    /**
     * Checks that {@code state} isn't active.
     *
     * @param state Passed cluster state.
     * @see ClusterState#active()
     */
    public static void assertInactive(ClusterState state) {
        assertFalse(state + " isn't inactive state", state.active());
<<<<<<< HEAD
=======
    }

    /** @return Cartesian product of collections. See {@link Lists#cartesianProduct(List)}. */
    public static Collection<Object[]> cartesianProduct(Collection<?>... c) {
        List<List<?>> lists = F.asList(c).stream().map(ArrayList::new).collect(Collectors.toList());

        return F.transform(Lists.cartesianProduct(lists), List::toArray);
>>>>>>> 9cf06362
    }

    /** Test parameters scale factor util. */
    private static class ScaleFactorUtil {
        /** Test speed scale factor property name. */
        private static final String TEST_SCALE_FACTOR_PROPERTY = "TEST_SCALE_FACTOR";

        /** Min test scale factor value. */
        private static final double MIN_TEST_SCALE_FACTOR_VALUE = 0.1;

        /** Max test scale factor value. */
        private static final double MAX_TEST_SCALE_FACTOR_VALUE = 1.0;

        /** Test speed scale factor. */
        private static final double TEST_SCALE_FACTOR_VALUE = readScaleFactor();

        /** */
        private static double readScaleFactor() {
            double scaleFactor = Double.parseDouble(System.getProperty(TEST_SCALE_FACTOR_PROPERTY, "1.0"));

            scaleFactor = Math.max(scaleFactor, MIN_TEST_SCALE_FACTOR_VALUE);
            scaleFactor = Math.min(scaleFactor, MAX_TEST_SCALE_FACTOR_VALUE);

            return scaleFactor;
        }

        /** */
        public static int apply(int val) {
            return (int)Math.round(TEST_SCALE_FACTOR_VALUE * val);
        }

        /** */
        public static int apply(int val, int lowerBound, int upperBound) {
            return applyUB(applyLB(val, lowerBound), upperBound);
        }

        /** Apply scale factor with lower bound */
        public static int applyLB(int val, int lowerBound) {
            return Math.max(apply(val), lowerBound);
        }

        /** Apply scale factor with upper bound */
        public static int applyUB(int val, int upperBound) {
            return Math.min(apply(val), upperBound);
        }
    }

    /**
     * @param node Node to connect to.
     * @param params Connection parameters.
     * @return Thin JDBC connection to specified node.
     */
    public static Connection connect(IgniteEx node, String params) throws SQLException {
        Collection<GridPortRecord> recs = node.context().ports().records();

        GridPortRecord cliLsnrRec = null;

        for (GridPortRecord rec : recs) {
            if (rec.clazz() == ClientListenerProcessor.class) {
                cliLsnrRec = rec;

                break;
            }
        }

        assertNotNull(cliLsnrRec);

        String connStr = "jdbc:ignite:thin://127.0.0.1:" + cliLsnrRec.port();

        if (!F.isEmpty(params))
            connStr += "/?" + params;

        return DriverManager.getConnection(connStr);
    }

    /**
     * @param grid Node.
     * @param grp Group name.
     * @param name Object name.
     * @param attr Attribute name.
     * @param val Attribute value.
     * @throws Exception On error.
     */
    public static void setJmxAttribute(IgniteEx grid, String grp, String name, String attr, Object val) throws Exception {
        grid.context().config().getMBeanServer().setAttribute(U.makeMBeanName(grid.name(), grp, name),
            new Attribute(attr, val));
    }

    /**
     * @param grid Node.
     * @param grp Group name.
     * @param name Object name.
     * @param attr Attribute name.
     * @return Attribute's value.
     * @throws Exception On error.
     */
    public static Object getJmxAttribute(IgniteEx grid, String grp, String name, String attr) throws Exception {
        return grid.context().config().getMBeanServer().getAttribute(U.makeMBeanName(grid.name(), grp, name), attr);
    }

    /**
     *
     */
    public static class SqlTestFunctions {
        /** Sleep milliseconds. */
        public static volatile long sleepMs;

        /** Fail flag. */
        public static volatile boolean fail;

        /**
         * Do sleep {@code sleepMs} milliseconds
         *
         * @return amount of milliseconds to sleep
         */
        @QuerySqlFunction
        @SuppressWarnings("BusyWait")
        public static long sleep() {
            long end = System.currentTimeMillis() + sleepMs;

            long remainTime = sleepMs;

            do {
                try {
                    Thread.sleep(remainTime);
                }
                catch (InterruptedException ignored) {
                    // No-op
                }
            }
            while ((remainTime = end - System.currentTimeMillis()) > 0);

            return sleepMs;
        }

        /**
         * Delays execution for {@code duration} milliseconds.
         *
         * @param duration Duration.
         * @return amount of milliseconds to delay.
         */
        @QuerySqlFunction
        public static long delay(long duration) {
            try {
                Thread.sleep(duration);
            }
            catch (InterruptedException ignored) {
                // No-op
            }

            return duration;
        }

        /**
         * Function do fail in case of {@code fail} is true, return 0 otherwise.
         *
         * @return in case of {@code fail} is false return 0, fail otherwise.
         */
        @QuerySqlFunction
        public static int can_fail() {
            if (fail)
                throw new IllegalArgumentException();
            else
                return 0;
        }

        /**
         * Function do sleep {@code sleepMs} milliseconds and do fail in case of {@code fail} is true, return 0 otherwise.
         *
         * @return amount of milliseconds to sleep in case of {@code fail} is false, fail otherwise.
         */
        @QuerySqlFunction
        public static long sleep_and_can_fail() {
            long sleep = sleep();

            can_fail();

            return sleep;
        }
    }

    /**
     * Runnable that can throw exceptions.
     */
    @FunctionalInterface
    public interface RunnableX extends Runnable {
        /**
         * Runnable body.
         *
         * @throws Exception If failed.
         */
        void runx() throws Exception;

        /** {@inheritdoc} */
        @Override default void run() {
            try {
                runx();
            }
            catch (Exception e) {
                throw new IgniteException(e);
            }
        }
    }

    /**
     * IgniteRunnable that can throw exceptions.
     */
    @FunctionalInterface
    public interface IgniteRunnableX extends IgniteRunnable {
        /**
         * Runnable body.
         *
         * @throws Exception If failed.
         */
        void runx() throws Exception;

        /** {@inheritdoc} */
        @Override default void run() {
            try {
                runx();
            }
            catch (Exception e) {
                throw new IgniteException(e);
            }
        }
    }

    /**
     * @param runnableX Runnable with exception.
     */
    public static void suppressException(RunnableX runnableX) {
        runnableX.run();
    }

    /**
     * Matcher to verify size of the collection.
     *
     * @param size Required size.
     * @return {@code true} in case collection is not null and has an exactly the same size.
     */
    public static <T extends Collection<?>> Matcher<T> hasSize(int size) {
        return new CustomMatcher<T>("should be non empty with size=" + size) {
            @Override public boolean matches(Object item) {
                return item instanceof Collection && ((Collection<?>)item).size() == size;
            }
        };
    }
}<|MERGE_RESOLUTION|>--- conflicted
+++ resolved
@@ -65,10 +65,7 @@
 import java.util.concurrent.TimeoutException;
 import java.util.concurrent.atomic.AtomicBoolean;
 import java.util.function.BooleanSupplier;
-<<<<<<< HEAD
-=======
 import java.util.stream.Collectors;
->>>>>>> 9cf06362
 import javax.cache.CacheException;
 import javax.cache.configuration.Factory;
 import javax.management.Attribute;
@@ -123,8 +120,6 @@
 import org.apache.ignite.ssl.SslContextFactory;
 import org.apache.ignite.testframework.config.GridTestProperties;
 import org.apache.ignite.testframework.junits.GridAbstractTest;
-import org.hamcrest.CustomMatcher;
-import org.hamcrest.Matcher;
 import org.jetbrains.annotations.NotNull;
 import org.jetbrains.annotations.Nullable;
 
@@ -1129,8 +1124,6 @@
      */
     public static IgniteInternalFuture runAsync(final Runnable task) {
         return runAsync(task, "async-runnable-runner");
-<<<<<<< HEAD
-=======
     }
 
     /**
@@ -1141,7 +1134,6 @@
      */
     public static IgniteInternalFuture runAsync(final RunnableX task) {
         return runAsync(task, "async-runnable-runner");
->>>>>>> 9cf06362
     }
 
     /**
@@ -1668,7 +1660,6 @@
                 Field field = cls.getDeclaredField(fieldName);
 
                 boolean accessible = field.isAccessible();
-<<<<<<< HEAD
 
                 if (!accessible)
                     field.setAccessible(true);
@@ -1685,24 +1676,6 @@
             }
         }
 
-=======
-
-                if (!accessible)
-                    field.setAccessible(true);
-
-                return field.get(obj);
-            }
-            catch (NoSuchFieldException ex0) {
-                if (ex == null)
-                    ex = ex0;
-                else
-                    ex.addSuppressed(ex0);
-
-                cls = cls.getSuperclass();
-            }
-        }
-
->>>>>>> 9cf06362
         throw ex;
     }
 
@@ -2390,8 +2363,6 @@
      */
     public static void assertInactive(ClusterState state) {
         assertFalse(state + " isn't inactive state", state.active());
-<<<<<<< HEAD
-=======
     }
 
     /** @return Cartesian product of collections. See {@link Lists#cartesianProduct(List)}. */
@@ -2399,7 +2370,6 @@
         List<List<?>> lists = F.asList(c).stream().map(ArrayList::new).collect(Collectors.toList());
 
         return F.transform(Lists.cartesianProduct(lists), List::toArray);
->>>>>>> 9cf06362
     }
 
     /** Test parameters scale factor util. */
@@ -2633,18 +2603,4 @@
     public static void suppressException(RunnableX runnableX) {
         runnableX.run();
     }
-
-    /**
-     * Matcher to verify size of the collection.
-     *
-     * @param size Required size.
-     * @return {@code true} in case collection is not null and has an exactly the same size.
-     */
-    public static <T extends Collection<?>> Matcher<T> hasSize(int size) {
-        return new CustomMatcher<T>("should be non empty with size=" + size) {
-            @Override public boolean matches(Object item) {
-                return item instanceof Collection && ((Collection<?>)item).size() == size;
-            }
-        };
-    }
 }