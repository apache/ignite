--- conflicted
+++ resolved
@@ -42,10 +42,7 @@
         CACHE_EVENTS,
         EVICTION,
         EXPIRATION,
-<<<<<<< HEAD
-=======
         METRICS,
->>>>>>> a79d1ec6
         INTERCEPTOR
     }
 
@@ -138,12 +135,9 @@
             case EXPIRATION:
                 fail("https://issues.apache.org/jira/browse/IGNITE-7311");
 
-<<<<<<< HEAD
-=======
             case METRICS:
                 fail("https://issues.apache.org/jira/browse/IGNITE-9224");
 
->>>>>>> a79d1ec6
             case INTERCEPTOR:
                 fail("https://issues.apache.org/jira/browse/IGNITE-9323");
         }
