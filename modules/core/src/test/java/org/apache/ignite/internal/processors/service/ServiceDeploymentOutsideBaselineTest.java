--- conflicted
+++ resolved
@@ -169,18 +169,7 @@
     /**
      * @throws Exception If failed.
      */
-<<<<<<< HEAD
-=======
-    @Test
-    public void testStaticDeployFromEachPersistentNodes() throws Exception {
-        checkDeployFromEachNodes(true, true);
-    }
-
-    /**
-     * @throws Exception If failed.
-     */
-    @Test
->>>>>>> f0544d46
+    @Test
     public void testDeployFromEachNodes() throws Exception {
         checkDeployFromEachNodes(false, false);
     }
