--- conflicted
+++ resolved
@@ -140,12 +140,9 @@
     /** DataEntry from primary flag. */
     private boolean primary = true;
 
-<<<<<<< HEAD
-=======
     /** DataEntry during rebalacne flag. */
     private boolean rebalance;
 
->>>>>>> 5f485a16
     /** {@inheritDoc} */
     @Override protected IgniteConfiguration getConfiguration(String gridName) throws Exception {
         IgniteConfiguration cfg = super.getConfiguration(gridName);
@@ -286,15 +283,10 @@
                         KeyCacheObject key = entry.key();
                         CacheObject val = entry.value();
 
-<<<<<<< HEAD
-                        if (walRecord.type() == DATA_RECORD_V2)
-                            assertEquals(primary, entry.primary());
-=======
                         if (walRecord.type() == DATA_RECORD_V2) {
                             assertEquals(primary, (entry.flags() & DataEntry.PRIMARY_FLAG) != 0);
                             assertEquals(rebalance, (entry.flags() & DataEntry.PRELOAD_FLAG) != 0);
                         }
->>>>>>> 5f485a16
 
                         if (DUMP_RECORDS)
                             log.info("Op: " + entry.op() + ", Key: " + key + ", Value: " + val);
@@ -402,13 +394,9 @@
 
         waitingForEvt.set(true); // Flag for skipping regular log() and rollOver().
 
-<<<<<<< HEAD
-        boolean recordedAfterSleep = forceArchiveSegment.await(forceArchiveSegmentMs + 1001, TimeUnit.MILLISECONDS);
-=======
         putDummyRecords(ignite, 1);
 
         boolean recordedAfterSleep = forceArchiveSegment.await(forceArchiveSegmentMs + getTestTimeout(), TimeUnit.MILLISECONDS);
->>>>>>> 5f485a16
 
         stopGrid();
 
@@ -1158,8 +1146,6 @@
      * @throws Exception if failed.
      */
     @Test
-<<<<<<< HEAD
-=======
     @WithSystemProperty(key = IgniteSystemProperties.IGNITE_DISABLE_WAL_DURING_REBALANCING, value = "false")
     public void testRebalanceFlag() throws Exception {
         backupCnt = 1;
@@ -1262,7 +1248,6 @@
      * @throws Exception if failed.
      */
     @Test
->>>>>>> 5f485a16
     public void testPutAllTxIntoTwoNodes() throws Exception {
         Ignite ignite = startGrid("node0");
         Ignite ignite1 = startGrid(1);
@@ -1625,15 +1610,10 @@
                         List<DataEntry> entries = dataRecord.writeEntries();
 
                         for (DataEntry entry : entries) {
-<<<<<<< HEAD
-                            if (walRecord.type() == DATA_RECORD_V2)
-                                assertEquals(primary, entry.primary());
-=======
                             if (walRecord.type() == DATA_RECORD_V2) {
                                 assertEquals(primary, (entry.flags() & DataEntry.PRIMARY_FLAG) != 0);
                                 assertEquals(rebalance, (entry.flags() & DataEntry.PRELOAD_FLAG) != 0);
                             }
->>>>>>> 5f485a16
 
                             GridCacheVersion globalTxId = entry.nearXidVersion();
 
