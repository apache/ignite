/*
 * Licensed to the Apache Software Foundation (ASF) under one or more
 * contributor license agreements. See the NOTICE file distributed with
 * this work for additional information regarding copyright ownership.
 * The ASF licenses this file to You under the Apache License, Version 2.0
 * (the "License"); you may not use this file except in compliance with
 * the License. You may obtain a copy of the License at
 *
 * http://www.apache.org/licenses/LICENSE-2.0
 *
 * Unless required by applicable law or agreed to in writing, software
 * distributed under the License is distributed on an "AS IS" BASIS,
 * WITHOUT WARRANTIES OR CONDITIONS OF ANY KIND, either express or implied.
 * See the License for the specific language governing permissions and
 * limitations under the License.
 */

package org.apache.ignite.internal.processors.cache.persistence.db.wal.reader;

import java.io.Externalizable;
import java.io.File;
import java.io.IOException;
import java.io.ObjectInput;
import java.io.ObjectOutput;
import java.io.Serializable;
import java.util.Collection;
import java.util.EnumMap;
import java.util.HashMap;
import java.util.HashSet;
import java.util.Iterator;
import java.util.List;
import java.util.Map;
import java.util.Objects;
import java.util.UUID;
import java.util.concurrent.CountDownLatch;
import java.util.concurrent.TimeUnit;
import java.util.concurrent.atomic.AtomicBoolean;
import javax.cache.Cache;
import org.apache.ignite.Ignite;
import org.apache.ignite.IgniteCache;
import org.apache.ignite.IgniteCheckedException;
import org.apache.ignite.IgniteEvents;
import org.apache.ignite.binary.BinaryObject;
import org.apache.ignite.cache.CacheAtomicityMode;
import org.apache.ignite.cache.CacheRebalanceMode;
import org.apache.ignite.cache.affinity.rendezvous.RendezvousAffinityFunction;
import org.apache.ignite.configuration.CacheConfiguration;
import org.apache.ignite.configuration.IgniteConfiguration;
import org.apache.ignite.configuration.MemoryConfiguration;
import org.apache.ignite.configuration.MemoryPolicyConfiguration;
import org.apache.ignite.configuration.PersistentStoreConfiguration;
import org.apache.ignite.configuration.WALMode;
import org.apache.ignite.events.Event;
import org.apache.ignite.events.EventType;
import org.apache.ignite.events.WalSegmentArchivedEvent;
import org.apache.ignite.internal.pagemem.wal.WALIterator;
import org.apache.ignite.internal.pagemem.wal.WALPointer;
import org.apache.ignite.internal.pagemem.wal.record.DataEntry;
import org.apache.ignite.internal.pagemem.wal.record.DataRecord;
import org.apache.ignite.internal.pagemem.wal.record.LazyDataEntry;
import org.apache.ignite.internal.pagemem.wal.record.TxRecord;
import org.apache.ignite.internal.pagemem.wal.record.UnwrapDataEntry;
import org.apache.ignite.internal.pagemem.wal.record.WALRecord;
import org.apache.ignite.internal.processors.cache.CacheObject;
import org.apache.ignite.internal.processors.cache.GridCacheOperation;
import org.apache.ignite.internal.processors.cache.KeyCacheObject;
import org.apache.ignite.internal.processors.cache.persistence.wal.FileWriteAheadLogManager;
import org.apache.ignite.internal.processors.cache.persistence.wal.reader.IgniteWalIteratorFactory;
import org.apache.ignite.internal.processors.cache.version.GridCacheVersion;
import org.apache.ignite.internal.util.typedef.internal.A;
import org.apache.ignite.internal.util.typedef.internal.U;
import org.apache.ignite.lang.IgniteBiTuple;
import org.apache.ignite.lang.IgnitePredicate;
import org.apache.ignite.testframework.junits.common.GridCommonAbstractTest;
import org.apache.ignite.transactions.Transaction;
import org.jetbrains.annotations.NotNull;
import org.jetbrains.annotations.Nullable;
import org.junit.Assert;

import static org.apache.ignite.events.EventType.EVT_WAL_SEGMENT_ARCHIVED;
import static org.apache.ignite.internal.processors.cache.GridCacheOperation.DELETE;
import static org.apache.ignite.internal.processors.cache.persistence.file.FilePageStoreManager.DFLT_STORE_DIR;
import static org.apache.ignite.internal.processors.cache.persistence.filename.PdsConsistentIdProcessor.genNewStyleSubfolderName;

/**
 * Test suite for WAL segments reader and event generator.
 */
public class IgniteWalReaderTest extends GridCommonAbstractTest {
    /** Wal segments count */
    private static final int WAL_SEGMENTS = 10;

    /** Cache name. */
    private static final String CACHE_NAME = "cache0";

    /** additional cache for testing different combinations of types in WAL */
    private static final String CACHE_ADDL_NAME = "cache1";

    /** Delete DB dir before test. */
    private static final boolean deleteBefore = true;

    /** Delete DB dir after test. */
    private static final boolean deleteAfter = true;

    /** Dump records to logger. Should be false for non local run */
    private static final boolean dumpRecords = false;

    /** Page size to set */
    public static final int PAGE_SIZE = 4 * 1024;

    /**
     * Field for transferring setting from test to getConfig method
     * Archive incomplete segment after inactivity milliseconds.
     */
    private int archiveIncompleteSegmentAfterInactivityMs;

    /** Custom wal mode. */
    private WALMode customWalMode;

    /** {@inheritDoc} */
    @Override protected IgniteConfiguration getConfiguration(String gridName) throws Exception {
        final IgniteConfiguration cfg = super.getConfiguration(gridName);

        final CacheConfiguration<Integer, IndexedObject> ccfg = new CacheConfiguration<>(CACHE_NAME);

        ccfg.setAtomicityMode(CacheAtomicityMode.TRANSACTIONAL);
        ccfg.setRebalanceMode(CacheRebalanceMode.SYNC);
        ccfg.setAffinity(new RendezvousAffinityFunction(false, 32));
        ccfg.setIndexedTypes(Integer.class, IndexedObject.class);

        cfg.setCacheConfiguration(ccfg);

        cfg.setIncludeEventTypes(EventType.EVT_WAL_SEGMENT_ARCHIVED);

        final MemoryConfiguration dbCfg = new MemoryConfiguration();

        dbCfg.setPageSize(PAGE_SIZE);

        final MemoryPolicyConfiguration memPlcCfg = new MemoryPolicyConfiguration();

        memPlcCfg.setName("dfltMemPlc");
        memPlcCfg.setInitialSize(1024 * 1024 * 1024);
        memPlcCfg.setMaxSize(1024 * 1024 * 1024);

        dbCfg.setMemoryPolicies(memPlcCfg);
        dbCfg.setDefaultMemoryPolicyName("dfltMemPlc");

        cfg.setMemoryConfiguration(dbCfg);

        final PersistentStoreConfiguration pCfg = new PersistentStoreConfiguration();
        pCfg.setWalHistorySize(1);
        pCfg.setWalSegmentSize(1024 * 1024);
        pCfg.setWalSegments(WAL_SEGMENTS);
        pCfg.setWalMode(customWalMode != null ? customWalMode : WALMode.BACKGROUND);

        if (archiveIncompleteSegmentAfterInactivityMs > 0)
            pCfg.setWalAutoArchiveAfterInactivity(archiveIncompleteSegmentAfterInactivityMs);

        cfg.setPersistentStoreConfiguration(pCfg);
        return cfg;
    }

    /** {@inheritDoc} */
    @Override protected void beforeTest() throws Exception {
        stopAllGrids();

        if (deleteBefore)
            deleteWorkFiles();
    }

    /** {@inheritDoc} */
    @Override protected void afterTest() throws Exception {
        stopAllGrids();

        if (deleteAfter)
            deleteWorkFiles();
    }

    /**
     * @throws IgniteCheckedException If failed.
     */
    private void deleteWorkFiles() throws IgniteCheckedException {
        deleteRecursively(U.resolveWorkDirectory(U.defaultWorkDirectory(), DFLT_STORE_DIR, false));
    }

    /**
     * @throws Exception if failed.
     */
    public void testFillWalAndReadRecords() throws Exception {
        final int cacheObjectsToWrite = 10000;

        final Ignite ignite0 = startGrid("node0");

        ignite0.active(true);

        final Serializable consistentId = (Serializable)ignite0.cluster().localNode().consistentId();
        final String subfolderName = genNewStyleSubfolderName(0, (UUID)consistentId);

        putDummyRecords(ignite0, cacheObjectsToWrite);

        stopGrid("node0");

        final String workDir = U.defaultWorkDirectory();
        final File db = U.resolveWorkDirectory(workDir, DFLT_STORE_DIR, false);
        final File wal = new File(db, "wal");
        final File walArchive = new File(wal, "archive");

        final MockWalIteratorFactory mockItFactory = new MockWalIteratorFactory(log, PAGE_SIZE, consistentId, subfolderName, WAL_SEGMENTS);
        final WALIterator it = mockItFactory.iterator(wal, walArchive);
        final int cntUsingMockIter = iterateAndCount(it, false);

        log.info("Total records loaded " + cntUsingMockIter);
        assert cntUsingMockIter > 0;
        assert cntUsingMockIter > cacheObjectsToWrite;

        final File walArchiveDirWithConsistentId = new File(walArchive, subfolderName);
        final File walWorkDirWithConsistentId = new File(wal, subfolderName);

        final File binaryMeta = U.resolveWorkDirectory(workDir, "binary_meta", false);
        final File binaryMetaWithConsId = new File(binaryMeta, subfolderName);
        final File marshaller = U.resolveWorkDirectory(workDir, "marshaller", false);

        final IgniteWalIteratorFactory factory = new IgniteWalIteratorFactory(log, PAGE_SIZE, binaryMetaWithConsId, marshaller);
        final int cntArchiveDir = iterateAndCount(factory.iteratorArchiveDirectory(walArchiveDirWithConsistentId));

        log.info("Total records loaded using directory : " + cntArchiveDir);

        final int cntArchiveFileByFile = iterateAndCount(
            factory.iteratorArchiveFiles(
                walArchiveDirWithConsistentId.listFiles(FileWriteAheadLogManager.WAL_SEGMENT_FILE_FILTER)));

        log.info("Total records loaded using archive directory (file-by-file): " + cntArchiveFileByFile);

        assert cntArchiveFileByFile > cacheObjectsToWrite;
        assert cntArchiveDir > cacheObjectsToWrite;
        assert cntArchiveDir == cntArchiveFileByFile;
        //really count2 may be less because work dir correct loading is not supported yet
        assert cntUsingMockIter >= cntArchiveDir
            : "Mock based reader loaded " + cntUsingMockIter + " records but standalone has loaded only " + cntArchiveDir;

        final File[] workFiles = walWorkDirWithConsistentId.listFiles(FileWriteAheadLogManager.WAL_SEGMENT_FILE_FILTER);

        final int cntWork = iterateAndCount(factory.iteratorWorkFiles(workFiles));

        log.info("Total records loaded from work: " + cntWork);

        assert cntWork + cntArchiveFileByFile == cntUsingMockIter
            : "Work iterator loaded [" + cntWork + "] " +
            "Archive iterator loaded [" + cntArchiveFileByFile + "]; " +
            "mock iterator [" + cntUsingMockIter + "]";
    }

    /**
     * Iterates on records and closes iterator
     *
     * @param walIter iterator to count, will be closed
     * @return count of records
     * @throws IgniteCheckedException if failed to iterate
     */
    private int iterateAndCount(WALIterator walIter) throws IgniteCheckedException {
        return iterateAndCount(walIter, true);
    }

    /**
     * Iterates on records and closes iterator
     *
     * @param walIter iterator to count, will be closed
     * @param touchEntries access data within entries
     * @return count of records
     * @throws IgniteCheckedException if failed to iterate
     */
    private int iterateAndCount(WALIterator walIter, boolean touchEntries) throws IgniteCheckedException {
        int cnt = 0;

        try (WALIterator it = walIter) {
            while (it.hasNextX()) {
                final IgniteBiTuple<WALPointer, WALRecord> next = it.nextX();
                final WALRecord walRecord = next.get2();
                if (touchEntries && walRecord.type() == WALRecord.RecordType.DATA_RECORD) {
                    final DataRecord record = (DataRecord)walRecord;
                    for (DataEntry entry : record.writeEntries()) {
                        final KeyCacheObject key = entry.key();
                        final CacheObject val = entry.value();
                        if (dumpRecords)
                            log.info("Op: " + entry.op() + ", Key: " + key + ", Value: " + val);
                    }
                }
                if (dumpRecords)
                    log.info("Record: " + walRecord);
                cnt++;
            }
        }
        return cnt;
    }

    /**
     * Tests archive completed event is fired
     *
     * @throws Exception if failed
     */
    public void testArchiveCompletedEventFired() throws Exception {
        final AtomicBoolean evtRecorded = new AtomicBoolean();

        final Ignite ignite = startGrid("node0");

        ignite.active(true);

        final IgniteEvents evts = ignite.events();

        if (!evts.isEnabled(EVT_WAL_SEGMENT_ARCHIVED))
            assertTrue("nothing to test", false);

        evts.localListen(new IgnitePredicate<Event>() {
            @Override public boolean apply(Event e) {
                WalSegmentArchivedEvent archComplEvt = (WalSegmentArchivedEvent)e;
                long idx = archComplEvt.getAbsWalSegmentIdx();
                log.info("Finished archive for segment [" + idx + ", " +
                    archComplEvt.getArchiveFile() + "]: [" + e + "]");

                evtRecorded.set(true);
                return true;
            }
        }, EVT_WAL_SEGMENT_ARCHIVED);

        putDummyRecords(ignite, 500);

        stopGrid("node0");
        assert evtRecorded.get();
    }

    /**
     * Puts provided number of records to fill WAL
     *
     * @param ignite ignite instance
     * @param recordsToWrite count
     */
    private void putDummyRecords(Ignite ignite, int recordsToWrite) {
        IgniteCache<Object, Object> cache0 = ignite.cache(CACHE_NAME);

        for (int i = 0; i < recordsToWrite; i++)
            cache0.put(i, new IndexedObject(i));
    }

    /**
     * Puts provided number of records to fill WAL
     *
     * @param ignite ignite instance
     * @param recordsToWrite count
     */
    private void putAllDummyRecords(Ignite ignite, int recordsToWrite) {
        IgniteCache<Object, Object> cache0 = ignite.cache(CACHE_NAME);

        Map<Object, Object> values = new HashMap<>();

        for (int i = 0; i < recordsToWrite; i++)
            values.put(i, new IndexedObject(i));

        cache0.putAll(values);
    }

    /**
     * Puts provided number of records to fill WAL under transactions
     *
     * @param ignite ignite instance
     * @param recordsToWrite count
     * @param txCnt transactions to run. If number is less then records count, txCnt records will be written
     */
    private IgniteCache<Object, Object> txPutDummyRecords(Ignite ignite, int recordsToWrite, int txCnt) {
        IgniteCache<Object, Object> cache0 = ignite.cache(CACHE_NAME);
        int keysPerTx = recordsToWrite / txCnt;
        if (keysPerTx == 0)
            keysPerTx = 1;
        for (int t = 0; t < txCnt; t++) {
            try (Transaction tx = ignite.transactions().txStart()) {
                for (int i = t * keysPerTx; i < (t + 1) * keysPerTx; i++)
                    cache0.put(i, new IndexedObject(i));

                tx.commit();
            }
        }
        return cache0;
    }

    /**
     * Tests time out based WAL segment archiving
     *
     * @throws Exception if failure occurs
     */
    public void testArchiveIncompleteSegmentAfterInactivity() throws Exception {
        final AtomicBoolean waitingForEvt = new AtomicBoolean();
        final CountDownLatch archiveSegmentForInactivity = new CountDownLatch(1);

        archiveIncompleteSegmentAfterInactivityMs = 1000;

        final Ignite ignite = startGrid("node0");

        ignite.active(true);

        final IgniteEvents evts = ignite.events();

        evts.localListen(new IgnitePredicate<Event>() {
            @Override public boolean apply(Event e) {
                WalSegmentArchivedEvent archComplEvt = (WalSegmentArchivedEvent)e;
                long idx = archComplEvt.getAbsWalSegmentIdx();
                log.info("Finished archive for segment [" + idx + ", " +
                    archComplEvt.getArchiveFile() + "]: [" + e + "]");

                if (waitingForEvt.get())
                    archiveSegmentForInactivity.countDown();
                return true;
            }
        }, EVT_WAL_SEGMENT_ARCHIVED);

        putDummyRecords(ignite, 100);
        waitingForEvt.set(true); //flag for skipping regular log() and rollOver()

        log.info("Wait for archiving segment for inactive grid started");

        boolean recordedAfterSleep =
            archiveSegmentForInactivity.await(archiveIncompleteSegmentAfterInactivityMs + 1001, TimeUnit.MILLISECONDS);

        stopGrid("node0");
        assert recordedAfterSleep;
    }

    /**
     * Removes entry by key and value from map (java 8 map method copy)
     *
     * @param m map to remove from.
     * @param key key to remove.
     * @param val value to remove.
     * @return true if remove was successful
     */
    private boolean remove(Map m, Object key, Object val) {
        Object curVal = m.get(key);
        if (!Objects.equals(curVal, val) ||
            (curVal == null && !m.containsKey(key)))
            return false;
        m.remove(key);
        return true;
    }

    /**
     * Places records under transaction, checks its value using WAL
     *
     * @throws Exception if failed.
     */
    public void testTxFillWalAndExtractDataRecords() throws Exception {
        final int cntEntries = 1000;
        final int txCnt = 100;

        final Ignite ignite0 = startGrid("node0");

        ignite0.active(true);
<<<<<<< HEAD

        final IgniteCache<Object, Object> entries = txPutDummyRecords(ignite0, cntEntries, txCnt);

=======

        final IgniteCache<Object, Object> entries = txPutDummyRecords(ignite0, cntEntries, txCnt);

>>>>>>> bf99fd3a
        final Map<Object, Object> ctrlMap = new HashMap<>();
        for (Cache.Entry<Object, Object> next : entries) {
            ctrlMap.put(next.getKey(), next.getValue());
        }

        final String subfolderName = genDbSubfolderName(ignite0, 0);
        stopGrid("node0");

        final String workDir = U.defaultWorkDirectory();
        final File binaryMeta = U.resolveWorkDirectory(workDir, "binary_meta", false);
        final File binaryMetaWithConsId = new File(binaryMeta, subfolderName);
        final File marshallerMapping = U.resolveWorkDirectory(workDir, "marshaller", false);

        final IgniteWalIteratorFactory factory = new IgniteWalIteratorFactory(log,
            PAGE_SIZE,
            binaryMetaWithConsId,
            marshallerMapping);

        final BiConsumer<Object, Object> objConsumer = new BiConsumer<Object, Object>() {
            @Override public void accept(Object key, Object val) {
                boolean rmv = remove(ctrlMap, key, val);
                if (!rmv)
                    log.error("Unable to remove Key and value from control Map K:[" + key + "] V: [" + val + "]");

                if (val instanceof IndexedObject) {
                    IndexedObject indexedObj = (IndexedObject)val;
                    assertEquals(indexedObj.iVal, indexedObj.jVal);
                    assertEquals(indexedObj.iVal, key);
                    for (byte datum : indexedObj.getData()) {
                        assert datum >= 'A' && datum <= 'A' + 10;
                    }
                }
            }
        };
        scanIterateAndCount(factory, workDir, subfolderName, cntEntries, txCnt, objConsumer, null);

        assert ctrlMap.isEmpty() : " Control Map is not empty after reading entries " + ctrlMap;
    }

    /**
     * Generates DB subfolder name for provided node index (local) and UUID (consistent ID)
     *
     * @param ignite ignite instance.
     * @param nodeIdx node index.
     * @return folder file name
     */
    @NotNull private String genDbSubfolderName(Ignite ignite, int nodeIdx) {
        return genNewStyleSubfolderName(nodeIdx, (UUID)ignite.cluster().localNode().consistentId());
    }

    /**
     * Scan WAL and WAL archive for logical records and its entries.
     *
     * @param factory WAL iterator factory.
     * @param workDir Ignite work directory.
     * @param subfolderName DB subfolder name based on consistent ID.
     * @param expCntEntries minimum expected entries count to find.
     * @param expTxCnt minimum expected transaction count to find.
     * @param objConsumer object handler, called for each object found in logical data records.
     * @param dataRecordHnd data handler record
     * @throws IgniteCheckedException if failed.
     */
    private void scanIterateAndCount(
        final IgniteWalIteratorFactory factory,
        final String workDir,
        final String subfolderName,
        final int expCntEntries,
        final int expTxCnt,
        @Nullable final BiConsumer<Object, Object> objConsumer,
        @Nullable final Consumer<DataRecord> dataRecordHnd) throws IgniteCheckedException {

        final File db = U.resolveWorkDirectory(workDir, DFLT_STORE_DIR, false);
        final File wal = new File(db, "wal");
        final File walArchive = new File(wal, "archive");

        final File walArchiveDirWithConsistentId = new File(walArchive, subfolderName);

        final File[] files = walArchiveDirWithConsistentId.listFiles(FileWriteAheadLogManager.WAL_SEGMENT_FILE_FILTER);
        A.notNull(files, "Can't iterate over files [" + walArchiveDirWithConsistentId + "] Directory is N/A");
        final WALIterator iter = factory.iteratorArchiveFiles(files);

        final Map<GridCacheVersion, Integer> cntArch = iterateAndCountDataRecord(iter, objConsumer, dataRecordHnd);

        int txCntObservedArch = cntArch.size();
        if (cntArch.containsKey(null))
            txCntObservedArch -= 1; // exclude non transactional updates
        final int entriesArch = valuesSum(cntArch.values());

        log.info("Total tx found loaded using archive directory (file-by-file): " + txCntObservedArch);

        final File walWorkDirWithNodeSubDir = new File(wal, subfolderName);
        final File[] workFiles = walWorkDirWithNodeSubDir.listFiles(FileWriteAheadLogManager.WAL_SEGMENT_FILE_FILTER);

        final WALIterator tuples = factory.iteratorWorkFiles(workFiles);
        final Map<GridCacheVersion, Integer> cntWork = iterateAndCountDataRecord(tuples, objConsumer, dataRecordHnd);
        int txCntObservedWork = cntWork.size();
        if (cntWork.containsKey(null))
            txCntObservedWork -= 1; // exclude non transactional updates

        final int entriesWork = valuesSum(cntWork.values());
        log.info("Archive directory: Tx found " + txCntObservedWork + " entries " + entriesWork);

        assert entriesArch + entriesWork >= expCntEntries;
        assert txCntObservedWork + txCntObservedArch >= expTxCnt;
    }

    /**
     * @throws Exception if failed.
     */
    public void testFillWalWithDifferentTypes() throws Exception {
        int cntEntries = 0;

        final Map<Object, Object> ctrlMap = new HashMap<>();
        final Map<Object, Object> ctrlMapForBinaryObjects = new HashMap<>();
        final Collection<String> ctrlStringsToSearch = new HashSet<>();
        final Collection<String> ctrlStringsForBinaryObjSearch = new HashSet<>();
        final Ignite ignite0 = startGrid("node0");
        ignite0.active(true);

        final IgniteCache<Object, Object> addlCache = ignite0.getOrCreateCache(CACHE_ADDL_NAME);
        addlCache.put("1", "2");
        addlCache.put(1, 2);
        addlCache.put(1L, 2L);
        addlCache.put(TestEnum.A, "Enum_As_Key");
        addlCache.put("Enum_As_Value", TestEnum.B);
        addlCache.put(TestEnum.C, TestEnum.C);

        addlCache.put("Serializable", new TestSerializable(42));
        addlCache.put(new TestSerializable(42), "Serializable_As_Key");
        addlCache.put("Externalizable", new TestExternalizable(42));
        addlCache.put(new TestExternalizable(42), "Externalizable_As_Key");
        addlCache.put(292, new IndexedObject(292));

        final String search1 = "SomeUnexpectedStringValueAsKeyToSearch";
        ctrlStringsToSearch.add(search1);
        ctrlStringsForBinaryObjSearch.add(search1);
        addlCache.put(search1, "SearchKey");

        String search2 = "SomeTestStringContainerToBePrintedLongLine";
        final TestStringContainerToBePrinted val = new TestStringContainerToBePrinted(search2);
        ctrlStringsToSearch.add(val.toString()); //will validate original toString() was called
        ctrlStringsForBinaryObjSearch.add(search2);
        addlCache.put("SearchValue", val);

        String search3 = "SomeTestStringContainerToBePrintedLongLine2";
        final TestStringContainerToBePrinted key = new TestStringContainerToBePrinted(search3);
        ctrlStringsToSearch.add(key.toString()); //will validate original toString() was called
        ctrlStringsForBinaryObjSearch.add(search3); //validate only string itself
        addlCache.put(key, "SearchKey");

        cntEntries = addlCache.size();
        for (Cache.Entry<Object, Object> next : addlCache) {
            ctrlMap.put(next.getKey(), next.getValue());
        }

            for (Cache.Entry<Object, Object> next : addlCache) {
                ctrlMapForBinaryObjects.put(next.getKey(), next.getValue());
            }

        final String subfolderName = genDbSubfolderName(ignite0, 0);

        stopGrid("node0");

        final String workDir = U.defaultWorkDirectory();

        final File binaryMeta = U.resolveWorkDirectory(workDir, "binary_meta", false);
        final File binaryMetaWithNodeSubfolder = new File(binaryMeta, subfolderName);
        final File marshallerMapping = U.resolveWorkDirectory(workDir, "marshaller", false);

        final IgniteWalIteratorFactory factory = new IgniteWalIteratorFactory(log, PAGE_SIZE,
            binaryMetaWithNodeSubfolder,
            marshallerMapping);
        final BiConsumer<Object, Object> objConsumer = new BiConsumer<Object, Object>() {
            @Override public void accept(Object key, Object val) {
                log.info("K: [" + key + ", " +
                    (key != null ? key.getClass().getName() : "?") + "]" +
                    " V: [" + val + ", " +
                    (val != null ? val.getClass().getName() : "?") + "]");
                boolean rmv = remove(ctrlMap, key, val);
                if (!rmv) {
                    String msg = "Unable to remove pair from control map " + "K: [" + key + "] V: [" + val + "]";
                    log.error(msg);
                }
                assert !(val instanceof BinaryObject);
            }
        };

        final Consumer<DataRecord> toStrChecker = new Consumer<DataRecord>() {
            @Override public void accept(DataRecord record) {
                String strRepresentation = record.toString();
                for (Iterator<String> iter = ctrlStringsToSearch.iterator(); iter.hasNext(); ) {
                    final String next = iter.next();
                    if (strRepresentation.contains(next)) {
                        iter.remove();
                        break;
                    }
                }
            }
        };
        scanIterateAndCount(factory, workDir, subfolderName, cntEntries, 0, objConsumer, toStrChecker);

        assert ctrlMap.isEmpty() : " Control Map is not empty after reading entries: " + ctrlMap;
        assert ctrlStringsToSearch.isEmpty() : " Control Map for strings in entries is not empty after" +
            " reading records: " + ctrlStringsToSearch;

        //Validate same WAL log with flag binary objects only
        final IgniteWalIteratorFactory keepBinFactory = new IgniteWalIteratorFactory(log, PAGE_SIZE,
            binaryMetaWithNodeSubfolder,
            marshallerMapping,
            true);
        final BiConsumer<Object, Object> binObjConsumer = new BiConsumer<Object, Object>() {
            @Override public void accept(Object key, Object val) {
                log.info("K(KeepBinary): [" + key + ", " +
                    (key != null ? key.getClass().getName() : "?") + "]" +
                    " V(KeepBinary): [" + val + ", " +
                    (val != null ? val.getClass().getName() : "?") + "]");
                boolean rmv = remove(ctrlMapForBinaryObjects, key, val);
                if (!rmv) {
                    if (key instanceof BinaryObject) {
                        BinaryObject keyBinObj = (BinaryObject)key;
                        String binaryObjTypeName = keyBinObj.type().typeName();
                        if (Objects.equals(TestStringContainerToBePrinted.class.getName(), binaryObjTypeName)) {
                            String data = keyBinObj.field("data");
                            rmv = ctrlMapForBinaryObjects.remove(new TestStringContainerToBePrinted(data)) != null;
                        }
                        else if (Objects.equals(TestSerializable.class.getName(), binaryObjTypeName)) {
                            Integer iVal = keyBinObj.field("iVal");
                            rmv = ctrlMapForBinaryObjects.remove(new TestSerializable(iVal)) != null;
                        }
                        else if (Objects.equals(TestEnum.class.getName(), binaryObjTypeName)) {
                            TestEnum key1 = TestEnum.values()[keyBinObj.enumOrdinal()];
                            rmv = ctrlMapForBinaryObjects.remove(key1) != null;
                        }
                    }
                    else if (val instanceof BinaryObject) {
                        //don't compare BO values, just remove by key
                        rmv = ctrlMapForBinaryObjects.remove(key) != null;
                    }
                }
                if (!rmv)
                    log.error("Unable to remove pair from control map " + "K: [" + key + "] V: [" + val + "]");

                if (val instanceof BinaryObject) {
                    BinaryObject binaryObj = (BinaryObject)val;
                    String binaryObjTypeName = binaryObj.type().typeName();
                    if (Objects.equals(IndexedObject.class.getName(), binaryObjTypeName)) {
                        assertEquals(binaryObj.field("iVal").toString(),
                            binaryObj.field("jVal").toString());

                        byte data[] = binaryObj.field("data");
                        for (byte datum : data) {
                            assert datum >= 'A' && datum <= 'A' + 10;
                        }
                    }
                }
            }
        };

        final Consumer<DataRecord> binObjToStrChecker = new Consumer<DataRecord>() {
            @Override public void accept(DataRecord record) {
                String strRepresentation = record.toString();
                for (Iterator<String> iter = ctrlStringsForBinaryObjSearch.iterator(); iter.hasNext(); ) {
                    final String next = iter.next();
                    if (strRepresentation.contains(next)) {
                        iter.remove();
                        break;
                    }
                }
            }
        };
        scanIterateAndCount(keepBinFactory, workDir, subfolderName, cntEntries, 0, binObjConsumer, binObjToStrChecker);

        assert ctrlMapForBinaryObjects.isEmpty() : " Control Map is not empty after reading entries: " + ctrlMapForBinaryObjects;
        assert ctrlStringsForBinaryObjSearch.isEmpty() : " Control Map for strings in entries is not empty after" +
            " reading records: " + ctrlStringsForBinaryObjSearch;

    }

    /**
<<<<<<< HEAD
=======
     * Tests archive completed event is fired
     *
     * @throws Exception if failed
     */
    public void testFillWalForExactSegmentsCount() throws Exception {
        customWalMode = WALMode.DEFAULT;

        final CountDownLatch reqSegments = new CountDownLatch(15);
        final Ignite ignite = startGrid("node0");

        ignite.active(true);

        final IgniteEvents evts = ignite.events();

        if (!evts.isEnabled(EVT_WAL_SEGMENT_ARCHIVED))
            assertTrue("nothing to test", false);

        evts.localListen(new IgnitePredicate<Event>() {
            @Override public boolean apply(Event e) {
                WalSegmentArchivedEvent archComplEvt = (WalSegmentArchivedEvent)e;
                long idx = archComplEvt.getAbsWalSegmentIdx();
                log.info("Finished archive for segment [" + idx + ", " +
                    archComplEvt.getArchiveFile() + "]: [" + e + "]");

                reqSegments.countDown();
                return true;
            }
        }, EVT_WAL_SEGMENT_ARCHIVED);


        int totalEntries = 0;
        while (reqSegments.getCount() > 0) {
            final int write = 500;
            putAllDummyRecords(ignite, write);
            totalEntries += write;
            Assert.assertTrue("Too much entries generated, but segments was not become available",
                totalEntries < 10000);
        }
        final String subfolderName = genDbSubfolderName(ignite, 0);

        stopGrid("node0");

        final String workDir = U.defaultWorkDirectory();
        final IgniteWalIteratorFactory factory = createWalIteratorFactory(subfolderName, workDir);

        scanIterateAndCount(factory, workDir, subfolderName, totalEntries, 0, null, null);
    }

    /**
     * Tests reading of empty WAL from non filled cluster
     *
     * @throws Exception if failed.
     */
    public void testReadEmptyWal() throws Exception {
        customWalMode = WALMode.DEFAULT;

        final Ignite ignite = startGrid("node0");

        ignite.active(true);
        ignite.active(false);

        final String subfolderName = genDbSubfolderName(ignite, 0);

        stopGrid("node0");

        final String workDir = U.defaultWorkDirectory();
        final IgniteWalIteratorFactory factory = createWalIteratorFactory(subfolderName, workDir);

        scanIterateAndCount(factory, workDir, subfolderName, 0, 0, null, null);
    }

    /**
>>>>>>> bf99fd3a
     * Creates and fills cache with data.
     *
     * @param ig Ignite instance.
     * @param mode Cache Atomicity Mode.
     */
    private void createCache2(Ignite ig, CacheAtomicityMode mode) {
        if (log.isInfoEnabled())
            log.info("Populating the cache...");

        final CacheConfiguration<Integer, Organization> cfg = new CacheConfiguration<>("Org" + "11");
        cfg.setAtomicityMode(mode);
        final IgniteCache<Integer, Organization> cache = ig.getOrCreateCache(cfg).withKeepBinary();

        try (Transaction tx = ig.transactions().txStart()) {
            for (int i = 0; i < 10; i++) {

                cache.put(i, new Organization(i, "Organization-" + i));

                if (i % 2 == 0)
                    cache.put(i, new Organization(i, "Organization-updated-" + i));

                if (i % 5 == 0)
                    cache.remove(i);
            }
            tx.commit();
        }

    }

    /**
     * Test if DELETE operation can be found for transactional cache after mixed cache operations including remove().
     *
     * @throws Exception if failed.
     */
    public void testRemoveOperationPresentedForDataEntry() throws Exception {
        runRemoveOperationTest(CacheAtomicityMode.TRANSACTIONAL);
    }

    /**
     * Test if DELETE operation can be found for atomic cache after mixed cache operations including remove().
     *
     * @throws Exception if failed.
     */
    public void testRemoveOperationPresentedForDataEntryForAtomic() throws Exception {
        runRemoveOperationTest(CacheAtomicityMode.ATOMIC);
    }


    /**
     * Test if DELETE operation can be found after mixed cache operations including remove().
     *
     * @throws Exception if failed.
     * @param mode Cache Atomicity Mode.
     */
    private void runRemoveOperationTest(CacheAtomicityMode mode) throws Exception {
        final Ignite ignite = startGrid("node0");

        ignite.active(true);
        createCache2(ignite, mode);
        ignite.active(false);

        final String subfolderName = genDbSubfolderName(ignite, 0);

        stopGrid("node0");

        final String workDir = U.defaultWorkDirectory();
        final IgniteWalIteratorFactory factory = createWalIteratorFactory(subfolderName, workDir);

        final StringBuilder builder = new StringBuilder();
        final Map<GridCacheOperation, Integer> operationsFound = new EnumMap<>(GridCacheOperation.class);

        scanIterateAndCount(factory, workDir, subfolderName, 0, 0, null, new Consumer<DataRecord>() {
            @Override public void accept(DataRecord dataRecord) {
                final List<DataEntry> entries = dataRecord.writeEntries();

                builder.append("{");
                for (DataEntry entry : entries) {
                    final GridCacheOperation op = entry.op();
                    final Integer cnt = operationsFound.get(op);

                    operationsFound.put(op, cnt == null ? 1 : (cnt + 1));

                    if (entry instanceof UnwrapDataEntry) {
                        final UnwrapDataEntry entry1 = (UnwrapDataEntry)entry;

                        builder.append(entry1.op()).append(" for ").append(entry1.unwrappedKey());
                        final GridCacheVersion ver = entry.nearXidVersion();

                        builder.append(", ");

                        if (ver != null)
                            builder.append("tx=").append(ver).append(", ");
                    }
                }

                builder.append("}\n");
            }
        });

        final Integer deletesFound = operationsFound.get(DELETE);

        if (log.isInfoEnabled())
            log.info(builder.toString());

        assertTrue("Delete operations should be found in log: " + operationsFound,
            deletesFound != null && deletesFound > 0);
    }

<<<<<<< HEAD
    @NotNull private IgniteWalIteratorFactory createWalIteratorFactory(String subfolderName,
        String workDir) throws IgniteCheckedException {
=======
    /**
     * @param subfolderName Subfolder name.
     * @param workDir Work directory.
     * @return WAL iterator factory.
     * @throws IgniteCheckedException If failed.
     */
    @NotNull private IgniteWalIteratorFactory createWalIteratorFactory(
        String subfolderName,
        String workDir
    ) throws IgniteCheckedException {
>>>>>>> bf99fd3a
        final File binaryMeta = U.resolveWorkDirectory(workDir, "binary_meta", false);
        final File binaryMetaWithConsId = new File(binaryMeta, subfolderName);
        final File marshallerMapping = U.resolveWorkDirectory(workDir, "marshaller", false);

        return new IgniteWalIteratorFactory(log,
            PAGE_SIZE,
            binaryMetaWithConsId,
            marshallerMapping);
    }

<<<<<<< HEAD

=======
>>>>>>> bf99fd3a
    /**
     * @param values collection with numbers
     * @return sum of numbers
     */
    private int valuesSum(Iterable<Integer> values) {
        int sum = 0;
        for (Integer next : values) {
            if (next != null)
                sum += next;
        }
        return sum;
    }

    /**
     * Iterates over data records, checks each DataRecord and its entries, finds out all transactions in WAL
     *
     * @param walIter iterator to use
     * @return count of data records observed for each global TX ID. Contains null for non tx updates
     * @throws IgniteCheckedException if failure
     */
    private Map<GridCacheVersion, Integer> iterateAndCountDataRecord(
        final WALIterator walIter,
        @Nullable final BiConsumer<Object, Object> cacheObjHnd,
        @Nullable final Consumer<DataRecord> dataRecordHnd) throws IgniteCheckedException {

        final Map<GridCacheVersion, Integer> entriesUnderTxFound = new HashMap<>();

        try (WALIterator stIt = walIter) {
            while (stIt.hasNextX()) {
                final IgniteBiTuple<WALPointer, WALRecord> next = stIt.nextX();
                final WALRecord walRecord = next.get2();

                if (walRecord.type() == WALRecord.RecordType.DATA_RECORD && walRecord instanceof DataRecord) {
                    final DataRecord dataRecord = (DataRecord)walRecord;

                    if (dataRecordHnd != null)
                        dataRecordHnd.accept(dataRecord);
                    final List<DataEntry> entries = dataRecord.writeEntries();

                    for (DataEntry entry : entries) {
                        final GridCacheVersion globalTxId = entry.nearXidVersion();
                        Object unwrappedKeyObj;
                        Object unwrappedValObj;
                        if (entry instanceof UnwrapDataEntry) {
                            UnwrapDataEntry unwrapDataEntry = (UnwrapDataEntry)entry;
                            unwrappedKeyObj = unwrapDataEntry.unwrappedKey();
                            unwrappedValObj = unwrapDataEntry.unwrappedValue();
                        }
                        else if (entry instanceof LazyDataEntry) {
                            unwrappedKeyObj = null;
                            unwrappedValObj = null;
                            //can't check value
                        }
                        else {
                            final CacheObject val = entry.value();

                            unwrappedValObj = val instanceof BinaryObject ? val : val.value(null, false);

                            final CacheObject key = entry.key();

                            unwrappedKeyObj = key instanceof BinaryObject ? key : key.value(null, false);
                        }
                        log.info("//Entry operation " + entry.op() + "; cache Id" + entry.cacheId() + "; " +
                            "under transaction: " + globalTxId +
                            //; entry " + entry +
                            "; Key: " + unwrappedKeyObj +
                            "; Value: " + unwrappedValObj);

                        if (cacheObjHnd != null && (unwrappedKeyObj != null || unwrappedValObj != null))
                            cacheObjHnd.accept(unwrappedKeyObj, unwrappedValObj);

                        final Integer entriesUnderTx = entriesUnderTxFound.get(globalTxId);
                        entriesUnderTxFound.put(globalTxId, entriesUnderTx == null ? 1 : entriesUnderTx + 1);
                    }
                }
                else if (walRecord.type() == WALRecord.RecordType.TX_RECORD && walRecord instanceof TxRecord) {
                    final TxRecord txRecord = (TxRecord)walRecord;
                    final GridCacheVersion globalTxId = txRecord.nearXidVersion();

                    log.info("//Tx Record, state: " + txRecord.state() +
                        "; nearTxVersion" + globalTxId);
                }
            }
        }
        return entriesUnderTxFound;
    }

    /**
     * Represents an operation that accepts a single input argument and returns no
     * result.
     *
     * @param <T>
     */
    private interface Consumer<T> {
        /**
         * Performs this operation on the given argument.
         *
         * @param t the input argument
         */
        public void accept(T t);
    }

    /**
     * Represents an operation that accepts two input arguments and returns no
     * result.
     *
     * @param <T>
     */
    private interface BiConsumer<T, U> {
        /**
         * Performs this operation on the given argument.
         *
         * @param t the input argument
         */
        public void accept(T t, U u);
    }

    /** Enum for cover binaryObject enum save/load */
    enum TestEnum {
        /** */A, /** */B, /** */C
    }

    /** Special class to test WAL reader resistance to Serializable interface */
    static class TestSerializable implements Serializable {
        /** */
        private static final long serialVersionUID = 0L;

        /** I value. */
        private int iVal;

        /**
         * Creates test object
         *
         * @param iVal I value.
         */
        TestSerializable(int iVal) {
            this.iVal = iVal;
        }

        /** {@inheritDoc} */
        @Override public String toString() {
            return "TestSerializable{" +
                "iVal=" + iVal +
                '}';
        }

        /** {@inheritDoc} */
        @Override public boolean equals(Object o) {
            if (this == o)
                return true;
            if (o == null || getClass() != o.getClass())
                return false;

            TestSerializable that = (TestSerializable)o;

            return iVal == that.iVal;
        }

        /** {@inheritDoc} */
        @Override public int hashCode() {
            return iVal;
        }
    }

    /** Special class to test WAL reader resistance to Serializable interface */
    static class TestExternalizable implements Externalizable {
        /** */
        private static final long serialVersionUID = 0L;

        /** I value. */
        private int iVal;

        /** Noop ctor for unmarshalling */
        public TestExternalizable() {

        }

        /**
         * Creates test object with provided value
         *
         * @param iVal I value.
         */
        public TestExternalizable(int iVal) {
            this.iVal = iVal;
        }

        /** {@inheritDoc} */
        @Override public String toString() {
            return "TestExternalizable{" +
                "iVal=" + iVal +
                '}';
        }

        /** {@inheritDoc} */
        @Override public void writeExternal(ObjectOutput out) throws IOException {
            out.writeInt(iVal);
        }

        /** {@inheritDoc} */
        @Override public void readExternal(ObjectInput in) throws IOException, ClassNotFoundException {
            iVal = in.readInt();
        }

        /** {@inheritDoc} */
        @Override public boolean equals(Object o) {
            if (this == o)
                return true;
            if (o == null || getClass() != o.getClass())
                return false;

            TestExternalizable that = (TestExternalizable)o;

            return iVal == that.iVal;
        }

        /** {@inheritDoc} */
        @Override public int hashCode() {
            return iVal;
        }
    }

    /** Container class to test toString of data records */
    static class TestStringContainerToBePrinted {
        /** */
        private String data;

        /**
         * Creates container
         *
         * @param data value to be searched in to String
         */
        public TestStringContainerToBePrinted(String data) {
            this.data = data;
        }

        /** {@inheritDoc} */
        @Override public boolean equals(Object o) {
            if (this == o)
                return true;
            if (o == null || getClass() != o.getClass())
                return false;

            TestStringContainerToBePrinted printed = (TestStringContainerToBePrinted)o;

            return data != null ? data.equals(printed.data) : printed.data == null;
        }

        /** {@inheritDoc} */
        @Override public int hashCode() {
            return data != null ? data.hashCode() : 0;
        }

        /** {@inheritDoc} */
        @Override public String toString() {
            return "TestStringContainerToBePrinted{" +
                "data='" + data + '\'' +
                '}';
        }
    }

    /** Test class for storing in ignite */
    private static class Organization {
        /** Key. */
        private final int key;
        /** Name. */
        private final String name;

        /**
         * @param key Key.
         * @param name Name.
         */
        public Organization(int key, String name) {
            this.key = key;
            this.name = name;
        }

        /** {@inheritDoc} */
        @Override public String toString() {
            return "Organization{" +
                "key=" + key +
                ", name='" + name + '\'' +
                '}';
        }
    }
}<|MERGE_RESOLUTION|>--- conflicted
+++ resolved
@@ -451,15 +451,9 @@
         final Ignite ignite0 = startGrid("node0");
 
         ignite0.active(true);
-<<<<<<< HEAD
 
         final IgniteCache<Object, Object> entries = txPutDummyRecords(ignite0, cntEntries, txCnt);
 
-=======
-
-        final IgniteCache<Object, Object> entries = txPutDummyRecords(ignite0, cntEntries, txCnt);
-
->>>>>>> bf99fd3a
         final Map<Object, Object> ctrlMap = new HashMap<>();
         for (Cache.Entry<Object, Object> next : entries) {
             ctrlMap.put(next.getKey(), next.getValue());
@@ -739,8 +733,6 @@
     }
 
     /**
-<<<<<<< HEAD
-=======
      * Tests archive completed event is fired
      *
      * @throws Exception if failed
@@ -813,7 +805,6 @@
     }
 
     /**
->>>>>>> bf99fd3a
      * Creates and fills cache with data.
      *
      * @param ig Ignite instance.
@@ -922,10 +913,6 @@
             deletesFound != null && deletesFound > 0);
     }
 
-<<<<<<< HEAD
-    @NotNull private IgniteWalIteratorFactory createWalIteratorFactory(String subfolderName,
-        String workDir) throws IgniteCheckedException {
-=======
     /**
      * @param subfolderName Subfolder name.
      * @param workDir Work directory.
@@ -936,7 +923,6 @@
         String subfolderName,
         String workDir
     ) throws IgniteCheckedException {
->>>>>>> bf99fd3a
         final File binaryMeta = U.resolveWorkDirectory(workDir, "binary_meta", false);
         final File binaryMetaWithConsId = new File(binaryMeta, subfolderName);
         final File marshallerMapping = U.resolveWorkDirectory(workDir, "marshaller", false);
@@ -947,10 +933,6 @@
             marshallerMapping);
     }
 
-<<<<<<< HEAD
-
-=======
->>>>>>> bf99fd3a
     /**
      * @param values collection with numbers
      * @return sum of numbers
