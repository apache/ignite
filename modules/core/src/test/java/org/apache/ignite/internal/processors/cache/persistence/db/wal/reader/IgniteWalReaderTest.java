/*
 * Licensed to the Apache Software Foundation (ASF) under one or more
 * contributor license agreements. See the NOTICE file distributed with
 * this work for additional information regarding copyright ownership.
 * The ASF licenses this file to You under the Apache License, Version 2.0
 * (the "License"); you may not use this file except in compliance with
 * the License. You may obtain a copy of the License at
 *
 * http://www.apache.org/licenses/LICENSE-2.0
 *
 * Unless required by applicable law or agreed to in writing, software
 * distributed under the License is distributed on an "AS IS" BASIS,
 * WITHOUT WARRANTIES OR CONDITIONS OF ANY KIND, either express or implied.
 * See the License for the specific language governing permissions and
 * limitations under the License.
 */

package org.apache.ignite.internal.processors.cache.persistence.db.wal.reader;

import java.io.Externalizable;
import java.io.File;
import java.io.IOException;
import java.io.ObjectInput;
import java.io.ObjectOutput;
import java.io.Serializable;
import java.util.ArrayList;
import java.util.Collection;
import java.util.EnumMap;
import java.util.HashMap;
import java.util.HashSet;
import java.util.Iterator;
import java.util.List;
import java.util.Map;
import java.util.Objects;
import java.util.Random;
import java.util.TreeMap;
import java.util.UUID;
import java.util.concurrent.CountDownLatch;
import java.util.concurrent.TimeUnit;
import java.util.concurrent.atomic.AtomicBoolean;
import javax.cache.Cache;
import org.apache.ignite.Ignite;
import org.apache.ignite.IgniteCache;
import org.apache.ignite.IgniteCheckedException;
import org.apache.ignite.IgniteDataStreamer;
import org.apache.ignite.IgniteEvents;
import org.apache.ignite.IgniteSystemProperties;
import org.apache.ignite.binary.BinaryObject;
import org.apache.ignite.cache.CacheAtomicityMode;
import org.apache.ignite.cache.CacheRebalanceMode;
import org.apache.ignite.cache.affinity.rendezvous.RendezvousAffinityFunction;
import org.apache.ignite.configuration.CacheConfiguration;
import org.apache.ignite.configuration.DataRegionConfiguration;
import org.apache.ignite.configuration.DataStorageConfiguration;
import org.apache.ignite.configuration.IgniteConfiguration;
import org.apache.ignite.configuration.WALMode;
import org.apache.ignite.events.WalSegmentArchivedEvent;
import org.apache.ignite.internal.pagemem.wal.WALIterator;
import org.apache.ignite.internal.pagemem.wal.WALPointer;
import org.apache.ignite.internal.pagemem.wal.record.DataEntry;
import org.apache.ignite.internal.pagemem.wal.record.DataRecord;
<<<<<<< HEAD
import org.apache.ignite.internal.pagemem.wal.record.MarshalledDataEntry;
import org.apache.ignite.internal.pagemem.wal.record.TxRecord;
import org.apache.ignite.internal.pagemem.wal.record.UnwrapDataEntry;
import org.apache.ignite.internal.pagemem.wal.record.UnwrappedDataEntry;
=======
import org.apache.ignite.internal.pagemem.wal.record.LazyDataEntry;
import org.apache.ignite.internal.pagemem.wal.record.LazyMvccDataEntry;
import org.apache.ignite.internal.pagemem.wal.record.TxRecord;
import org.apache.ignite.internal.pagemem.wal.record.UnwrapDataEntry;
import org.apache.ignite.internal.pagemem.wal.record.UnwrapMvccDataEntry;
>>>>>>> 00b58c04
import org.apache.ignite.internal.pagemem.wal.record.WALRecord;
import org.apache.ignite.internal.processors.cache.CacheObject;
import org.apache.ignite.internal.processors.cache.GridCacheOperation;
import org.apache.ignite.internal.processors.cache.KeyCacheObject;
import org.apache.ignite.internal.processors.cache.persistence.wal.FileWALPointer;
import org.apache.ignite.internal.processors.cache.persistence.wal.reader.IgniteWalIteratorFactory;
import org.apache.ignite.internal.processors.cache.persistence.wal.reader.IgniteWalIteratorFactory.IteratorParametersBuilder;
import org.apache.ignite.internal.processors.cache.version.GridCacheVersion;
import org.apache.ignite.internal.util.typedef.T2;
import org.apache.ignite.internal.util.typedef.internal.U;
import org.apache.ignite.lang.IgniteBiInClosure;
import org.apache.ignite.lang.IgniteBiTuple;
import org.apache.ignite.lang.IgniteInClosure;
import org.apache.ignite.logger.NullLogger;
import org.apache.ignite.spi.discovery.tcp.TcpDiscoverySpi;
import org.apache.ignite.spi.discovery.tcp.ipfinder.TcpDiscoveryIpFinder;
import org.apache.ignite.spi.discovery.tcp.ipfinder.vm.TcpDiscoveryVmIpFinder;
import org.apache.ignite.testframework.MvccFeatureChecker;
import org.apache.ignite.testframework.junits.common.GridCommonAbstractTest;
import org.apache.ignite.transactions.Transaction;
import org.jetbrains.annotations.NotNull;
import org.jetbrains.annotations.Nullable;
import org.junit.Assert;
import org.junit.Test;
import org.junit.runner.RunWith;
import org.junit.runners.JUnit4;

import static java.util.Arrays.fill;
import static org.apache.ignite.events.EventType.EVT_WAL_SEGMENT_ARCHIVED;
import static org.apache.ignite.events.EventType.EVT_WAL_SEGMENT_COMPACTED;
import static org.apache.ignite.internal.pagemem.wal.record.WALRecord.RecordType.DATA_RECORD;
import static org.apache.ignite.internal.pagemem.wal.record.WALRecord.RecordType.MVCC_DATA_RECORD;
import static org.apache.ignite.internal.processors.cache.GridCacheOperation.CREATE;
import static org.apache.ignite.internal.processors.cache.GridCacheOperation.DELETE;
import static org.apache.ignite.internal.processors.cache.persistence.file.FilePageStoreManager.DFLT_STORE_DIR;
import static org.apache.ignite.internal.processors.cache.persistence.filename.PdsConsistentIdProcessor.genNewStyleSubfolderName;

/**
 * Test suite for WAL segments reader and event generator.
 */
@RunWith(JUnit4.class)
public class IgniteWalReaderTest extends GridCommonAbstractTest {
    /** */
    private static final TcpDiscoveryIpFinder IP_FINDER = new TcpDiscoveryVmIpFinder(true);

    /** Wal segments count */
    private static final int WAL_SEGMENTS = 10;

    /** Cache name. */
    private static final String CACHE_NAME = "cache0";

    /** additional cache for testing different combinations of types in WAL. */
    private static final String CACHE_ADDL_NAME = "cache1";

    /** Dump records to logger. Should be false for non local run. */
    private static final boolean DUMP_RECORDS = true;

    /**
     * Field for transferring setting from test to getConfig method.
     * Archive incomplete segment after inactivity milliseconds.
     */
    private int archiveIncompleteSegmentAfterInactivityMs;

    /** Custom wal mode. */
    private WALMode customWalMode;

    /** Clear properties in afterTest() method. */
    private boolean clearProps;

    /** Set WAL and Archive path to same value. */
    private boolean setWalAndArchiveToSameVal;

    /** Whether to enable WAL archive compaction. */
    private boolean enableWalCompaction;

    /** {@inheritDoc} */
    @Override protected IgniteConfiguration getConfiguration(String gridName) throws Exception {
        IgniteConfiguration cfg = super.getConfiguration(gridName);

        cfg.setDiscoverySpi(new TcpDiscoverySpi().setIpFinder(IP_FINDER));

        CacheConfiguration<Integer, IndexedObject> ccfg = new CacheConfiguration<>(CACHE_NAME);

        ccfg.setAtomicityMode(CacheAtomicityMode.TRANSACTIONAL);
        ccfg.setRebalanceMode(CacheRebalanceMode.SYNC);
        ccfg.setAffinity(new RendezvousAffinityFunction(false, 32));
        ccfg.setIndexedTypes(Integer.class, IndexedObject.class);

        cfg.setCacheConfiguration(ccfg);

        cfg.setIncludeEventTypes(EVT_WAL_SEGMENT_ARCHIVED, EVT_WAL_SEGMENT_COMPACTED);

        DataStorageConfiguration dsCfg = new DataStorageConfiguration()
            .setDefaultDataRegionConfiguration(
                new DataRegionConfiguration()
                    .setMaxSize(1024L * 1024 * 1024)
                    .setPersistenceEnabled(true))
            .setWalSegmentSize(1024 * 1024)
            .setWalSegments(WAL_SEGMENTS)
            .setWalMode(customWalMode != null ? customWalMode : WALMode.BACKGROUND)
            .setWalCompactionEnabled(enableWalCompaction);

        if (archiveIncompleteSegmentAfterInactivityMs > 0)
            dsCfg.setWalAutoArchiveAfterInactivity(archiveIncompleteSegmentAfterInactivityMs);

        String workDir = U.defaultWorkDirectory();
        File db = U.resolveWorkDirectory(workDir, DFLT_STORE_DIR, false);
        File wal = new File(db, "wal");

        if(setWalAndArchiveToSameVal) {
            String walAbsPath = wal.getAbsolutePath();

            dsCfg.setWalPath(walAbsPath);
            dsCfg.setWalArchivePath(walAbsPath);
        }
        else {
            dsCfg.setWalPath(wal.getAbsolutePath());
            dsCfg.setWalArchivePath(new File(wal, "archive").getAbsolutePath());
        }

        cfg.setDataStorageConfiguration(dsCfg);

        return cfg;
    }

    /** {@inheritDoc} */
    @Override protected void beforeTest() throws Exception {
        if (MvccFeatureChecker.forcedMvcc())
            fail("https://issues.apache.org/jira/browse/IGNITE-10558");

        stopAllGrids();

        cleanPersistenceDir();
    }

    /** {@inheritDoc} */
    @Override protected void afterTest() throws Exception {
        stopAllGrids();

        cleanPersistenceDir();

        if (clearProps)
            System.clearProperty(IgniteSystemProperties.IGNITE_WAL_LOG_TX_RECORDS);
    }

    /**
     * @throws Exception if failed.
     */
    @Test
    public void testFillWalAndReadRecords() throws Exception {
        setWalAndArchiveToSameVal = false;

        Ignite ignite0 = startGrid();

        ignite0.cluster().active(true);

        Serializable consistentId = (Serializable)ignite0.cluster().localNode().consistentId();

        String subfolderName = genNewStyleSubfolderName(0, (UUID)consistentId);

        int cacheObjectsToWrite = 10_000;

        putDummyRecords(ignite0, cacheObjectsToWrite);

        stopGrid();

        String workDir = U.defaultWorkDirectory();

        File db = U.resolveWorkDirectory(workDir, DFLT_STORE_DIR, false);

        IgniteWalIteratorFactory factory = new IgniteWalIteratorFactory(log);

        IteratorParametersBuilder params =
            createIteratorParametersBuilder(workDir, subfolderName)
                .filesOrDirs(db);

        // Check iteratorArchiveDirectory and iteratorArchiveFiles are same.
        int cntArchiveDir = iterateAndCount(factory.iterator(params));

        log.info("Total records loaded using directory : " + cntArchiveDir);

        assertTrue(cntArchiveDir > 0);

        // Check iteratorArchiveFiles + iteratorWorkFiles iterate over all entries.
        int[] checkKeyIterArr = new int[cacheObjectsToWrite];

        fill(checkKeyIterArr, 0);

        iterateAndCountDataRecord(
            factory.iterator(params),
            (o1, o2) -> checkKeyIterArr[(Integer)o1]++,
            null
        );

        for (int i = 0; i < cacheObjectsToWrite; i++)
            assertTrue("Iterator didn't find key=" + i, checkKeyIterArr[i] > 0);
    }

    /**
     * Iterates on records and closes iterator.
     *
     * @param walIter iterator to count, will be closed.
     * @return count of records.
     * @throws IgniteCheckedException if failed to iterate.
     */
    private int iterateAndCount(WALIterator walIter) throws IgniteCheckedException {
        int cnt = 0;

        try (WALIterator it = walIter) {
            while (it.hasNextX()) {
                IgniteBiTuple<WALPointer, WALRecord> tup = it.nextX();

                WALRecord walRecord = tup.get2();

                if (walRecord.type() == DATA_RECORD || walRecord.type() == MVCC_DATA_RECORD) {
                    DataRecord record = (DataRecord)walRecord;

                    for (DataEntry entry : record.writeEntries()) {
                        KeyCacheObject key = entry.key();
                        CacheObject val = entry.value();

                        if (DUMP_RECORDS)
                            log.info("Op: " + entry.op() + ", Key: " + key + ", Value: " + val);
                    }
                }

                if (DUMP_RECORDS)
                    log.info("Record: " + walRecord);

                cnt++;
            }
        }
        return cnt;
    }

    /**
     * Tests archive completed event is fired.
     *
     * @throws Exception if failed.
     */
    @Test
    public void testArchiveCompletedEventFired() throws Exception {
        assertTrue(checkWhetherWALRelatedEventFired(EVT_WAL_SEGMENT_ARCHIVED));
    }

    /**
     * Tests archive completed event is fired.
     *
     * @throws Exception if failed.
     */
    @Test
    public void testArchiveCompactedEventFired() throws Exception {
        boolean oldEnableWalCompaction = enableWalCompaction;

        try {
            enableWalCompaction = true;

            assertTrue(checkWhetherWALRelatedEventFired(EVT_WAL_SEGMENT_COMPACTED));
        }
        finally {
            enableWalCompaction = oldEnableWalCompaction;
        }
    }

    /** */
    private boolean checkWhetherWALRelatedEventFired(int evtType) throws Exception {
        AtomicBoolean evtRecorded = new AtomicBoolean();

        Ignite ignite = startGrid();

        ignite.cluster().active(true);

        final IgniteEvents evts = ignite.events();

        if (!evts.isEnabled(evtType))
            fail("nothing to test");

        evts.localListen(e -> {
            WalSegmentArchivedEvent archComplEvt = (WalSegmentArchivedEvent)e;

            long idx = archComplEvt.getAbsWalSegmentIdx();

            log.info("Finished for segment [" +
                idx + ", " + archComplEvt.getArchiveFile() + "]: [" + e + "]");

            evtRecorded.set(true);

            return true;
        }, evtType);

        putDummyRecords(ignite, 5_000);

        stopGrid();

        return evtRecorded.get();
    }

    /**
     * Tests time out based WAL segment archiving.
     *
     * @throws Exception if failure occurs.
     */
    @Test
    public void testArchiveIncompleteSegmentAfterInactivity() throws Exception {
        AtomicBoolean waitingForEvt = new AtomicBoolean();

        CountDownLatch archiveSegmentForInactivity = new CountDownLatch(1);

        archiveIncompleteSegmentAfterInactivityMs = 1000;

        Ignite ignite = startGrid();

        ignite.cluster().active(true);

        IgniteEvents evts = ignite.events();

        evts.localListen(e -> {
            WalSegmentArchivedEvent archComplEvt = (WalSegmentArchivedEvent)e;

            long idx = archComplEvt.getAbsWalSegmentIdx();

            log.info("Finished archive for segment [" + idx + ", " +
                archComplEvt.getArchiveFile() + "]: [" + e + ']');

            if (waitingForEvt.get())
                archiveSegmentForInactivity.countDown();

            return true;
        }, EVT_WAL_SEGMENT_ARCHIVED);

        putDummyRecords(ignite, 100);

        waitingForEvt.set(true); // Flag for skipping regular log() and rollOver().

        log.info("Wait for archiving segment for inactive grid started");

        boolean recordedAfterSleep = archiveSegmentForInactivity.await(
            archiveIncompleteSegmentAfterInactivityMs + 1001, TimeUnit.MILLISECONDS);

        stopGrid();

        assertTrue(recordedAfterSleep);
    }

    /**
     * Tests archive completed event is fired.
     *
     * @throws Exception if failed.
     */
    @Test
    public void testFillWalForExactSegmentsCount() throws Exception {
        customWalMode = WALMode.FSYNC;

        CountDownLatch reqSegments = new CountDownLatch(15);

        Ignite ignite = startGrid();

        ignite.cluster().active(true);

        final IgniteEvents evts = ignite.events();

        if (!evts.isEnabled(EVT_WAL_SEGMENT_ARCHIVED))
            fail("nothing to test");

        evts.localListen(e -> {
            WalSegmentArchivedEvent archComplEvt = (WalSegmentArchivedEvent)e;

            long idx = archComplEvt.getAbsWalSegmentIdx();

            log.info("Finished archive for segment [" + idx + ", " +
                archComplEvt.getArchiveFile() + "]: [" + e + "]");

            reqSegments.countDown();

            return true;
        }, EVT_WAL_SEGMENT_ARCHIVED);

        int totalEntries = 0;

        while (reqSegments.getCount() > 0) {
            int write = 500;

            putAllDummyRecords(ignite, write);

            totalEntries += write;

            Assert.assertTrue("Too much entries generated, but segments was not become available",
                totalEntries < 10000);
        }

        String subfolderName = genDbSubfolderName(ignite, 0);

        stopGrid();

        String workDir = U.defaultWorkDirectory();

        IgniteWalIteratorFactory factory = new IgniteWalIteratorFactory(log);

        IteratorParametersBuilder iterParametersBuilder = createIteratorParametersBuilder(workDir, subfolderName);

        iterParametersBuilder.filesOrDirs(workDir);

        scanIterateAndCount(
            factory,
            iterParametersBuilder,
            totalEntries,
            0,
            null,
            null
        );
    }

    /**
     * Removes entry by key and value from map (java 8 map method copy).
     *
     * @param m map to remove from.
     * @param key key to remove.
     * @param val value to remove.
     * @return true if remove was successful.
     */
    private boolean remove(Map m, Object key, Object val) {
        Object curVal = m.get(key);
        if (!Objects.equals(curVal, val) ||
            (curVal == null && !m.containsKey(key)))
            return false;
        m.remove(key);
        return true;
    }

    /**
     * Places records under transaction, checks its value using WAL.
     *
     * @throws Exception if failed.
     */
    @Test
    public void testTxFillWalAndExtractDataRecords() throws Exception {
        Ignite ignite0 = startGrid();

        ignite0.cluster().active(true);

        int cntEntries = 1000;
        int txCnt = 100;

        IgniteCache<Object, Object> entries = txPutDummyRecords(ignite0, cntEntries, txCnt);

        Map<Object, Object> ctrlMap = new HashMap<>();

        for (Cache.Entry<Object, Object> next : entries)
            ctrlMap.put(next.getKey(), next.getValue());

        String subfolderName = genDbSubfolderName(ignite0, 0);

        stopGrid();

        String workDir = U.defaultWorkDirectory();

        IteratorParametersBuilder params = createIteratorParametersBuilder(workDir, subfolderName);

        params.filesOrDirs(workDir);

        IgniteWalIteratorFactory factory = new IgniteWalIteratorFactory(log);

        IgniteBiInClosure<Object, Object> objConsumer = (key, val) -> {
            boolean rmv = remove(ctrlMap, key, val);

            if (!rmv)
                log.error("Unable to remove Key and value from control Map K:[" + key + "] V: [" + val + "]");

            if (val instanceof IndexedObject) {
                IndexedObject indexedObj = (IndexedObject)val;

                assertEquals(indexedObj.iVal, indexedObj.jVal);
                assertEquals(indexedObj.iVal, key);

                for (byte datum : indexedObj.getData())
                    assertTrue(datum >= 'A' && datum <= 'A' + 10);
            }
        };

        scanIterateAndCount(factory, params, cntEntries, txCnt, objConsumer, null);

        assertTrue(" Control Map is not empty after reading entries " + ctrlMap, ctrlMap.isEmpty());
    }

    /**
     * Generates DB subfolder name for provided node index (local) and UUID (consistent ID).
     *
     * @param ignite ignite instance.
     * @param nodeIdx node index.
     * @return folder file name.
     */
    @NotNull private String genDbSubfolderName(Ignite ignite, int nodeIdx) {
        return genNewStyleSubfolderName(nodeIdx, (UUID)ignite.cluster().localNode().consistentId());
    }

    /**
     * Scan WAL and WAL archive for logical records and its entries.
     *
     * @param factory WAL iterator factory.
     * @param minCntEntries minimum expected entries count to find.
     * @param minTxCnt minimum expected transaction count to find.
     * @param objConsumer object handler, called for each object found in logical data records.
     * @param dataRecordHnd data handler record.
     * @throws IgniteCheckedException if failed.
     */
    private void scanIterateAndCount(
        IgniteWalIteratorFactory factory,
        IteratorParametersBuilder itParamBuilder,
        int minCntEntries,
        int minTxCnt,
        @Nullable IgniteBiInClosure<Object, Object> objConsumer,
        @Nullable IgniteInClosure<DataRecord> dataRecordHnd
    ) throws IgniteCheckedException {
        WALIterator iter = factory.iterator(itParamBuilder);

        Map<GridCacheVersion, Integer> cntArch = iterateAndCountDataRecord(iter, objConsumer, dataRecordHnd);

        int txCntObservedArch = cntArch.size();

        if (cntArch.containsKey(null))
            txCntObservedArch -= 1; // Exclude non transactional updates.

        int entries = valuesSum(cntArch.values());

        log.info("Total tx found loaded using archive directory (file-by-file): " + txCntObservedArch);

        assertTrue("txCntObservedArch=" + txCntObservedArch + " >= minTxCnt=" + minTxCnt,
            txCntObservedArch >= minTxCnt);

        assertTrue("entries=" + entries + " >= minCntEntries=" + minCntEntries,
            entries >= minCntEntries);
    }

    /**
     * @throws Exception if failed.
     */
    @Test
    public void testFillWalWithDifferentTypes() throws Exception {
        Ignite ig = startGrid();

        ig.cluster().active(true);

        IgniteCache<Object, Object> addlCache = ig.getOrCreateCache(CACHE_ADDL_NAME);

        addlCache.put("1", "2");
        addlCache.put(1, 2);
        addlCache.put(1L, 2L);
        addlCache.put(TestEnum.A, "Enum_As_Key");
        addlCache.put("Enum_As_Value", TestEnum.B);
        addlCache.put(TestEnum.C, TestEnum.C);

        addlCache.put("Serializable", new TestSerializable(42));
        addlCache.put(new TestSerializable(42), "Serializable_As_Key");
        addlCache.put("Externalizable", new TestExternalizable(42));
        addlCache.put(new TestExternalizable(42), "Externalizable_As_Key");
        addlCache.put(292, new IndexedObject(292));

        String search1 = "SomeUnexpectedStringValueAsKeyToSearch";

        Collection<String> ctrlStringsToSearch = new HashSet<>();

        ctrlStringsToSearch.add(search1);

        Collection<String> ctrlStringsForBinaryObjSearch = new HashSet<>();

        ctrlStringsForBinaryObjSearch.add(search1);

        addlCache.put(search1, "SearchKey");

        String search2 = "SomeTestStringContainerToBePrintedLongLine";

        TestStringContainerToBePrinted val = new TestStringContainerToBePrinted(search2);

        ctrlStringsToSearch.add(val.toString()); //will validate original toString() was called
        ctrlStringsForBinaryObjSearch.add(search2);

        addlCache.put("SearchValue", val);

        String search3 = "SomeTestStringContainerToBePrintedLongLine2";

        TestStringContainerToBePrinted key = new TestStringContainerToBePrinted(search3);
        ctrlStringsToSearch.add(key.toString()); //will validate original toString() was called
        ctrlStringsForBinaryObjSearch.add(search3); //validate only string itself

        addlCache.put(key, "SearchKey");

        int cntEntries = addlCache.size();

        Map<Object, Object> ctrlMap = new HashMap<>();

        for (Cache.Entry<Object, Object> next : addlCache)
            ctrlMap.put(next.getKey(), next.getValue());

        Map<Object, Object> ctrlMapForBinaryObjects = new HashMap<>();

        for (Cache.Entry<Object, Object> next : addlCache)
            ctrlMapForBinaryObjects.put(next.getKey(), next.getValue());

        String subfolderName = genDbSubfolderName(ig, 0);

        // Wait async allocation wal segment file by archiver.
        Thread.sleep(1000);

        stopGrid("node0", false);

        String workDir = U.defaultWorkDirectory();

        IgniteWalIteratorFactory factory = new IgniteWalIteratorFactory(log);

        IteratorParametersBuilder params0 = createIteratorParametersBuilder(workDir, subfolderName);

        params0.filesOrDirs(workDir);

        IgniteBiInClosure<Object, Object> objConsumer = (key12, val1) -> {
            log.info("K: [" + key12 + ", " +
                (key12 != null ? key12.getClass().getName() : "?") + "]" +
                " V: [" + val1 + ", " +
                (val1 != null ? val1.getClass().getName() : "?") + "]");
            boolean rmv = remove(ctrlMap, key12, val1);
            if (!rmv) {
                String msg = "Unable to remove pair from control map " + "K: [" + key12 + "] V: [" + val1 + "]";
                log.error(msg);
            }
            assertFalse(val1 instanceof BinaryObject);
        };

        IgniteInClosure<DataRecord> toStrChecker = record -> {
            String strRepresentation = record.toString();

            for (Iterator<String> iter = ctrlStringsToSearch.iterator(); iter.hasNext(); ) {
                final String next = iter.next();
                if (strRepresentation.contains(next)) {
                    iter.remove();
                    break;
                }
            }
        };

        scanIterateAndCount(factory, params0, cntEntries, 0, objConsumer, toStrChecker);

        assertTrue(" Control Map is not empty after reading entries: " + ctrlMap, ctrlMap.isEmpty());
        assertTrue(" Control Map for strings in entries is not empty after" +
            " reading records: " + ctrlStringsToSearch, ctrlStringsToSearch.isEmpty());

        IgniteBiInClosure<Object, Object> binObjConsumer = (key13, val12) -> {
            log.info("K(KeepBinary): [" + key13 + ", " +
                (key13 != null ? key13.getClass().getName() : "?") + "]" +
                " V(KeepBinary): [" + val12 + ", " +
                (val12 != null ? val12.getClass().getName() : "?") + "]");

            boolean rmv = remove(ctrlMapForBinaryObjects, key13, val12);

            if (!rmv) {
                if (key13 instanceof BinaryObject) {
                    BinaryObject keyBinObj = (BinaryObject)key13;
                    String binaryObjTypeName = keyBinObj.type().typeName();

                    if (Objects.equals(TestStringContainerToBePrinted.class.getName(), binaryObjTypeName)) {
                        String data = keyBinObj.field("data");
                        rmv = ctrlMapForBinaryObjects.remove(new TestStringContainerToBePrinted(data)) != null;
                    }
                    else if (Objects.equals(TestSerializable.class.getName(), binaryObjTypeName)) {
                        Integer iVal = keyBinObj.field("iVal");
                        rmv = ctrlMapForBinaryObjects.remove(new TestSerializable(iVal)) != null;
                    }
                    else if (Objects.equals(TestEnum.class.getName(), binaryObjTypeName)) {
                        TestEnum key1 = TestEnum.values()[keyBinObj.enumOrdinal()];
                        rmv = ctrlMapForBinaryObjects.remove(key1) != null;
                    }
                }
                else if (val12 instanceof BinaryObject) {
                    //don't compare BO values, just remove by key
                    rmv = ctrlMapForBinaryObjects.remove(key13) != null;
                }
            }
            if (!rmv)
                log.error("Unable to remove pair from control map " + "K: [" + key13 + "] V: [" + val12 + "]");

            if (val12 instanceof BinaryObject) {
                BinaryObject binaryObj = (BinaryObject)val12;
                String binaryObjTypeName = binaryObj.type().typeName();

                if (Objects.equals(IndexedObject.class.getName(), binaryObjTypeName)) {
                    assertEquals(
                        binaryObj.field("iVal").toString(),
                        binaryObj.field("jVal").toString()
                    );

                    byte data[] = binaryObj.field("data");

                    for (byte datum : data)
                        assertTrue(datum >= 'A' && datum <= 'A' + 10);
                }
            }
        };

        IgniteInClosure<DataRecord> binObjToStrChecker = record -> {
            String strRepresentation = record.toString();

            for (Iterator<String> iter = ctrlStringsForBinaryObjSearch.iterator(); iter.hasNext(); ) {
                final String next = iter.next();

                if (strRepresentation.contains(next)) {
                    iter.remove();

                    break;
                }
            }
        };

        IteratorParametersBuilder params1 = createIteratorParametersBuilder(workDir, subfolderName);

        params1.filesOrDirs(workDir).keepBinary(true);

        //Validate same WAL log with flag binary objects only
        IgniteWalIteratorFactory keepBinFactory = new IgniteWalIteratorFactory(log);

        scanIterateAndCount(keepBinFactory, params1, cntEntries, 0, binObjConsumer, binObjToStrChecker);

        assertTrue(" Control Map is not empty after reading entries: " +
            ctrlMapForBinaryObjects, ctrlMapForBinaryObjects.isEmpty());

        assertTrue(" Control Map for strings in entries is not empty after" +
            " reading records: " + ctrlStringsForBinaryObjSearch, ctrlStringsForBinaryObjSearch.isEmpty());
    }

    /**
     * Tests reading of empty WAL from non filled cluster.
     *
     * @throws Exception if failed.
     */
    @Test
    public void testReadEmptyWal() throws Exception {
        customWalMode = WALMode.FSYNC;

        Ignite ignite = startGrid();

        ignite.cluster().active(true);

        ignite.cluster().active(false);

        final String subfolderName = genDbSubfolderName(ignite, 0);

        stopGrid();

        String workDir = U.defaultWorkDirectory();

        IgniteWalIteratorFactory factory = new IgniteWalIteratorFactory(log);

        IteratorParametersBuilder iterParametersBuilder =
            createIteratorParametersBuilder(workDir, subfolderName)
                .filesOrDirs(workDir);

        scanIterateAndCount(
            factory,
            iterParametersBuilder,
            0,
            0,
            null,
            null
        );
    }

    /**
     * Creates and fills cache with data.
     *
     * @param ig Ignite instance.
     * @param mode Cache Atomicity Mode.
     */
    private void createCache2(Ignite ig, CacheAtomicityMode mode) {
        if (log.isInfoEnabled())
            log.info("Populating the cache...");

        final CacheConfiguration<Integer, Organization> cfg = new CacheConfiguration<>("Org" + "11");
        cfg.setAtomicityMode(mode);
        final IgniteCache<Integer, Organization> cache = ig.getOrCreateCache(cfg).withKeepBinary()
            .withAllowAtomicOpsInTx();

        try (Transaction tx = ig.transactions().txStart()) {
            for (int i = 0; i < 10; i++) {

                cache.put(i, new Organization(i, "Organization-" + i));

                if (i % 2 == 0)
                    cache.put(i, new Organization(i, "Organization-updated-" + i));

                if (i % 5 == 0)
                    cache.remove(i);
            }
            tx.commit();
        }

    }

    /**
     * Test if DELETE operation can be found for transactional cache after mixed cache operations including remove().
     *
     * @throws Exception if failed.
     */
    @Test
    public void testRemoveOperationPresentedForDataEntry() throws Exception {
        runRemoveOperationTest(CacheAtomicityMode.TRANSACTIONAL);
    }

    /**
     * Test if DELETE operation can be found for atomic cache after mixed cache operations including remove().
     *
     * @throws Exception if failed.
     */
    @Test
    public void testRemoveOperationPresentedForDataEntryForAtomic() throws Exception {
        if (MvccFeatureChecker.forcedMvcc())
            return;

        runRemoveOperationTest(CacheAtomicityMode.ATOMIC);
    }

    /**
     * Test if DELETE operation can be found after mixed cache operations including remove().
     *
     * @param mode Cache Atomicity Mode.
     * @throws Exception if failed.
     */
    private void runRemoveOperationTest(CacheAtomicityMode mode) throws Exception {
        Ignite ignite = startGrid();

        ignite.cluster().active(true);

        createCache2(ignite, mode);

        ignite.cluster().active(false);

        String subfolderName = genDbSubfolderName(ignite, 0);

        stopGrid();

        String workDir = U.defaultWorkDirectory();

        IgniteWalIteratorFactory factory = new IgniteWalIteratorFactory(log);

        IteratorParametersBuilder params = createIteratorParametersBuilder(workDir, subfolderName);

        params.filesOrDirs(workDir);

        StringBuilder sb = new StringBuilder();

        Map<GridCacheOperation, Integer> operationsFound = new EnumMap<>(GridCacheOperation.class);

        scanIterateAndCount(
            factory,
            params,
            0,
            0,
            null,
            dataRecord -> {
                final List<DataEntry> entries = dataRecord.writeEntries();

                sb.append("{");

                for (DataEntry entry : entries) {
                    GridCacheOperation op = entry.op();
                    Integer cnt = operationsFound.get(op);

                    operationsFound.put(op, cnt == null ? 1 : (cnt + 1));

                    if (entry instanceof UnwrapDataEntry) {
                        UnwrapDataEntry entry1 = (UnwrapDataEntry)entry;

                        sb.append(entry1.op())
                            .append(" for ")
                            .append(entry1.unwrappedKey());

                        GridCacheVersion ver = entry.nearXidVersion();

                        sb.append(", ");

                        if (ver != null)
                            sb.append("tx=")
                                .append(ver)
                                .append(", ");
                    }
                }

                sb.append("}\n");
            });

        final Integer deletesFound = operationsFound.get(DELETE);

        if (log.isInfoEnabled())
            log.info(sb.toString());

        assertTrue("Delete operations should be found in log: " + operationsFound,
            deletesFound != null && deletesFound > 0);
    }

    /**
     * Tests transaction generation and WAL for putAll cache operation.
     *
     * @throws Exception if failed.
     */
    @Test
    public void testPutAllTxIntoTwoNodes() throws Exception {
        Ignite ignite = startGrid("node0");
        Ignite ignite1 = startGrid(1);

        ignite.cluster().active(true);

        Map<Object, IndexedObject> map = new TreeMap<>();

        int cntEntries = 1000;

        for (int i = 0; i < cntEntries; i++)
            map.put(i, new IndexedObject(i));

        ignite.cache(CACHE_NAME).putAll(map);

        ignite.cluster().active(false);

        String subfolderName1 = genDbSubfolderName(ignite, 0);
        String subfolderName2 = genDbSubfolderName(ignite1, 1);

        stopAllGrids();

        String workDir = U.defaultWorkDirectory();

        IgniteWalIteratorFactory factory = new IgniteWalIteratorFactory(log);

        StringBuilder sb = new StringBuilder();

        Map<GridCacheOperation, Integer> operationsFound = new EnumMap<>(GridCacheOperation.class);

        IgniteInClosure<DataRecord> drHnd = dataRecord -> {
            List<DataEntry> entries = dataRecord.writeEntries();

            sb.append("{");

            for (DataEntry entry : entries) {
                GridCacheOperation op = entry.op();
                Integer cnt = operationsFound.get(op);

                operationsFound.put(op, cnt == null ? 1 : (cnt + 1));

                if (entry instanceof UnwrapDataEntry) {
                    final UnwrapDataEntry entry1 = (UnwrapDataEntry)entry;

                    sb.append(entry1.op()).append(" for ").append(entry1.unwrappedKey());
                    final GridCacheVersion ver = entry.nearXidVersion();

                    sb.append(", ");

                    if (ver != null)
                        sb.append("tx=").append(ver).append(", ");
                }
            }

            sb.append("}\n");
        };

        scanIterateAndCount(
            factory,
            createIteratorParametersBuilder(workDir, subfolderName1)
                .filesOrDirs(
                    workDir + "/db/wal/" + subfolderName1,
                    workDir + "/db/wal/archive/" + subfolderName1
                ),
            1,
            1,
            null, drHnd
        );

        scanIterateAndCount(
            factory,
            createIteratorParametersBuilder(workDir, subfolderName2)
                .filesOrDirs(
                    workDir + "/db/wal/" + subfolderName2,
                    workDir + "/db/wal/archive/" + subfolderName2
                ),
            1,
            1,
            null,
            drHnd
        );

        Integer createsFound = operationsFound.get(CREATE);

        if (log.isInfoEnabled())
            log.info(sb.toString());

        assertTrue("Create operations should be found in log: " + operationsFound,
            createsFound != null && createsFound > 0);

        assertTrue("Create operations count should be at least " + cntEntries + " in log: " + operationsFound,
            createsFound >= cntEntries);
    }

    /**
     * Tests transaction generation and WAL for putAll cache operation.
     *
     * @throws Exception if failed.
     */
    @Test
    public void testTxRecordsReadWoBinaryMeta() throws Exception {
        clearProps = true;

        System.setProperty(IgniteSystemProperties.IGNITE_WAL_LOG_TX_RECORDS, "true");

        Ignite ignite = startGrid("node0");

        ignite.cluster().active(true);

        Map<Object, IndexedObject> map = new TreeMap<>();

        for (int i = 0; i < 1000; i++)
            map.put(i, new IndexedObject(i));

        ignite.cache(CACHE_NAME).putAll(map);

        ignite.cluster().active(false);

        String workDir = U.defaultWorkDirectory();

        String subfolderName = genDbSubfolderName(ignite, 0);

        stopAllGrids();

        IgniteWalIteratorFactory factory = new IgniteWalIteratorFactory(new NullLogger());

        IteratorParametersBuilder params = createIteratorParametersBuilder(workDir, subfolderName);

        scanIterateAndCount(
            factory,
            params.filesOrDirs(workDir),
            1000,
            1,
            null,
            null
        );
    }

    /**
     * @throws Exception If failed.
     */
    @Test
    public void testCheckBoundsIterator() throws Exception {
        Ignite ignite = startGrid("node0");

        ignite.cluster().active(true);

        try (IgniteDataStreamer<Integer, IndexedObject> st = ignite.dataStreamer(CACHE_NAME)) {
            st.allowOverwrite(true);

            for (int i = 0; i < 10_000; i++)
                st.addData(i, new IndexedObject(i));
        }

        stopAllGrids();

        List<FileWALPointer> wal = new ArrayList<>();

        String workDir = U.defaultWorkDirectory();

        IgniteWalIteratorFactory factory = new IgniteWalIteratorFactory();

        try (WALIterator it = factory.iterator(workDir)) {
            while (it.hasNext()) {
                IgniteBiTuple<WALPointer, WALRecord> tup = it.next();

                wal.add((FileWALPointer)tup.get1());
            }
        }

        Random rnd = new Random();

        int from0 = rnd.nextInt(wal.size() - 2) + 1;
        int to0 = wal.size() - 1;

        // +1 for skip first record.
        FileWALPointer exp0First = wal.get(from0);
        FileWALPointer exp0Last = wal.get(to0);

        T2<FileWALPointer, WALRecord> actl0First = null;
        T2<FileWALPointer, WALRecord> actl0Last = null;

        int records0 = 0;

        try (WALIterator it = factory.iterator(exp0First, workDir)) {
            while (it.hasNext()) {
                IgniteBiTuple<WALPointer, WALRecord> tup = it.next();

                if (actl0First == null)
                    actl0First = new T2<>((FileWALPointer)tup.get1(), tup.get2());

                actl0Last = new T2<>((FileWALPointer)tup.get1(), tup.get2());

                records0++;
            }
        }

        log.info("Check REPLAY FROM:" + exp0First + "\n" +
            "expFirst=" + exp0First + " actlFirst=" + actl0First + ", " +
            "expLast=" + exp0Last + " actlLast=" + actl0Last);

        // +1 because bound include.
        Assert.assertEquals(to0 - from0 + 1, records0);

        Assert.assertNotNull(actl0First);
        Assert.assertNotNull(actl0Last);

        Assert.assertEquals(exp0First, actl0First.get1());
        Assert.assertEquals(exp0Last, actl0Last.get1());

        int from1 = 0;
        int to1 = rnd.nextInt(wal.size() - 3) + 1;

        // -3 for skip last record.
        FileWALPointer exp1First = wal.get(from1);
        FileWALPointer exp1Last = wal.get(to1);

        T2<FileWALPointer, WALRecord> actl1First = null;
        T2<FileWALPointer, WALRecord> actl1Last = null;

        int records1 = 0;

        try (WALIterator it = factory.iterator(
            new IteratorParametersBuilder()
                .filesOrDirs(workDir)
                .to(exp1Last)
        )) {
            while (it.hasNext()) {
                IgniteBiTuple<WALPointer, WALRecord> tup = it.next();

                if (actl1First == null)
                    actl1First = new T2<>((FileWALPointer)tup.get1(), tup.get2());

                actl1Last = new T2<>((FileWALPointer)tup.get1(), tup.get2());

                records1++;
            }
        }

        log.info("Check REPLAY TO:" + exp1Last + "\n" +
            "expFirst=" + exp1First + " actlFirst=" + actl1First + ", " +
            "expLast=" + exp1Last + " actlLast=" + actl1Last);

        // +1 because bound include.
        Assert.assertEquals(to1 - from1 + 1, records1);

        Assert.assertNotNull(actl1First);
        Assert.assertNotNull(actl1Last);

        Assert.assertEquals(exp1First, actl1First.get1());
        Assert.assertEquals(exp1Last, actl1Last.get1());

        int from2 = rnd.nextInt(wal.size() - 2);
        int to2 = rnd.nextInt((wal.size() - 1) - from2) + from2;

        FileWALPointer exp2First = wal.get(from2);
        FileWALPointer exp2Last = wal.get(to2);

        T2<FileWALPointer, WALRecord> actl2First = null;
        T2<FileWALPointer, WALRecord> actl2Last = null;

        int records2 = 0;

        try (WALIterator it = factory.iterator(
            new IteratorParametersBuilder()
                .filesOrDirs(workDir)
                .from(exp2First)
                .to(exp2Last)
        )) {
            while (it.hasNext()) {
                IgniteBiTuple<WALPointer, WALRecord> tup = it.next();

                if (actl2First == null)
                    actl2First = new T2<>((FileWALPointer)tup.get1(), tup.get2());

                actl2Last = new T2<>((FileWALPointer)tup.get1(), tup.get2());

                records2++;
            }
        }

        log.info("Check REPLAY BETWEEN:" + exp2First + " " + exp2Last+ "\n" +
            "expFirst=" + exp2First + " actlFirst=" + actl2First + ", " +
            "expLast=" + exp2Last + " actlLast=" + actl2Last);

        // +1 because bound include.
        Assert.assertEquals(to2 - from2 + 1, records2);

        Assert.assertNotNull(actl2First);
        Assert.assertNotNull(actl2Last);

        Assert.assertEquals(exp2First, actl2First.get1());
        Assert.assertEquals(exp2Last, actl2Last.get1());
    }

    /**
     * @param workDir Work directory.
     * @param subfolderName Subfolder name.
     * @return WAL iterator factory.
     * @throws IgniteCheckedException If failed.
     */
    @NotNull private IteratorParametersBuilder createIteratorParametersBuilder(
        String workDir,
        String subfolderName
    ) throws IgniteCheckedException {
        File binaryMeta = U.resolveWorkDirectory(workDir, "binary_meta", false);
        File binaryMetaWithConsId = new File(binaryMeta, subfolderName);
        File marshallerMapping = U.resolveWorkDirectory(workDir, "marshaller", false);

        return new IteratorParametersBuilder()
            .binaryMetadataFileStoreDir(binaryMetaWithConsId)
            .marshallerMappingFileStoreDir(marshallerMapping);
    }

    /**
     * @param values collection with numbers.
     * @return sum of numbers.
     */
    private int valuesSum(Iterable<Integer> values) {
        int sum = 0;
        for (Integer next : values) {
            if (next != null)
                sum += next;
        }
        return sum;
    }

    /**
     * Iterates over data records, checks each DataRecord and its entries, finds out all transactions in WAL.
     *
     * @param walIter iterator to use.
     * @return count of data records observed for each global TX ID. Contains null for non tx updates.
     * @throws IgniteCheckedException if failure.
     */
    private Map<GridCacheVersion, Integer> iterateAndCountDataRecord(
        WALIterator walIter,
        @Nullable IgniteBiInClosure<Object, Object> cacheObjHnd,
        @Nullable IgniteInClosure<DataRecord> dataRecordHnd
    ) throws IgniteCheckedException {

        Map<GridCacheVersion, Integer> entriesUnderTxFound = new HashMap<>();

        try (WALIterator stIt = walIter) {
            while (stIt.hasNextX()) {
                IgniteBiTuple<WALPointer, WALRecord> tup = stIt.nextX();

                WALRecord walRecord = tup.get2();

                WALRecord.RecordType type = walRecord.type();

<<<<<<< HEAD
                switch (type) {

                    case MVCC_DATA_RECORD:
                    case DATA_RECORD: {
=======
                //noinspection EnumSwitchStatementWhichMissesCases
                switch (type) {
                    case DATA_RECORD:
                        // Fallthrough.
                    case MVCC_DATA_RECORD: {
                        assert walRecord instanceof DataRecord;

>>>>>>> 00b58c04
                        DataRecord dataRecord = (DataRecord)walRecord;

                        if (dataRecordHnd != null)
                            dataRecordHnd.apply(dataRecord);

                        List<DataEntry> entries = dataRecord.writeEntries();

                        for (DataEntry entry : entries) {
                            GridCacheVersion globalTxId = entry.nearXidVersion();

                            Object unwrappedKeyObj;
                            Object unwrappedValObj;

<<<<<<< HEAD
                            if (entry instanceof UnwrappedDataEntry) {
                                UnwrappedDataEntry unwrapDataEntry = (UnwrappedDataEntry)entry;
                                unwrappedKeyObj = unwrapDataEntry.unwrappedKey();
                                unwrappedValObj = unwrapDataEntry.unwrappedValue();
                            }
                            else if (entry instanceof MarshalledDataEntry) {
=======
                            if (entry instanceof UnwrapDataEntry || entry instanceof UnwrapMvccDataEntry) {
                                UnwrapDataEntry unwrapDataEntry = (UnwrapDataEntry)entry;
                                unwrappedKeyObj = unwrapDataEntry.unwrappedKey();
                                unwrappedValObj = unwrapDataEntry.unwrappedValue();
                            }
                            else if (entry instanceof LazyDataEntry || entry instanceof LazyMvccDataEntry) {
>>>>>>> 00b58c04
                                unwrappedKeyObj = null;
                                unwrappedValObj = null;
                                //can't check value
                            }
                            else {
                                final CacheObject val = entry.value();

                                unwrappedValObj = val instanceof BinaryObject ? val : val.value(null, false);

                                final CacheObject key = entry.key();
<<<<<<< HEAD

                                unwrappedKeyObj = key instanceof BinaryObject ? key : key.value(null, false);
                            }

                            if (DUMP_RECORDS)
                                log.info("//Entry operation " + entry.op() + "; cache Id" + entry.cacheId() + "; " +
                                    "under transaction: " + globalTxId +
                                    //; entry " + entry +
                                    "; Key: " + unwrappedKeyObj +
                                    "; Value: " + unwrappedValObj);

                            if (cacheObjHnd != null && (unwrappedKeyObj != null || unwrappedValObj != null))
                                cacheObjHnd.apply(unwrappedKeyObj, unwrappedValObj);

                            Integer entriesUnderTx = entriesUnderTxFound.get(globalTxId);

                            entriesUnderTxFound.put(globalTxId, entriesUnderTx == null ? 1 : entriesUnderTx + 1);
                        }

                        break;
                    }

                    case TX_RECORD:
=======

                                unwrappedKeyObj = key instanceof BinaryObject ? key : key.value(null, false);
                            }

                            if (DUMP_RECORDS)
                                log.info("//Entry operation " + entry.op() + "; cache Id" + entry.cacheId() + "; " +
                                    "under transaction: " + globalTxId +
                                    //; entry " + entry +
                                    "; Key: " + unwrappedKeyObj +
                                    "; Value: " + unwrappedValObj);

                            if (cacheObjHnd != null && (unwrappedKeyObj != null || unwrappedValObj != null))
                                cacheObjHnd.apply(unwrappedKeyObj, unwrappedValObj);

                            Integer entriesUnderTx = entriesUnderTxFound.get(globalTxId);

                            entriesUnderTxFound.put(globalTxId, entriesUnderTx == null ? 1 : entriesUnderTx + 1);
                        }
                    }

                    break;

                    case TX_RECORD:
                        // Fallthrough
>>>>>>> 00b58c04
                    case MVCC_TX_RECORD: {
                        assert walRecord instanceof TxRecord;

                        TxRecord txRecord = (TxRecord)walRecord;
                        GridCacheVersion globalTxId = txRecord.nearXidVersion();

                        if (DUMP_RECORDS)
                            log.info("//Tx Record, state: " + txRecord.state() +
                                "; nearTxVersion" + globalTxId);
                    }
                }
            }
        }

        return entriesUnderTxFound;
    }

    /**
     * Puts provided number of records to fill WAL.
     *
     * @param ignite ignite instance.
     * @param recordsToWrite count.
     */
    private void putDummyRecords(Ignite ignite, int recordsToWrite) {
        IgniteCache<Object, Object> cache0 = ignite.cache(CACHE_NAME);

        for (int i = 0; i < recordsToWrite; i++)
            cache0.put(i, new IndexedObject(i));
    }

    /**
     * Puts provided number of records to fill WAL.
     *
     * @param ignite ignite instance.
     * @param recordsToWrite count.
     */
    private void putAllDummyRecords(Ignite ignite, int recordsToWrite) {
        IgniteCache<Object, Object> cache0 = ignite.cache(CACHE_NAME);

        Map<Object, Object> values = new HashMap<>();

        for (int i = 0; i < recordsToWrite; i++)
            values.put(i, new IndexedObject(i));

        cache0.putAll(values);
    }

    /**
     * Puts provided number of records to fill WAL under transactions.
     *
     * @param ignite ignite instance.
     * @param recordsToWrite count.
     * @param txCnt transactions to run. If number is less then records count, txCnt records will be written.
     */
    private IgniteCache<Object, Object> txPutDummyRecords(Ignite ignite, int recordsToWrite, int txCnt) {
        IgniteCache<Object, Object> cache0 = ignite.cache(CACHE_NAME);
        int keysPerTx = recordsToWrite / txCnt;
        if (keysPerTx == 0)
            keysPerTx = 1;
        for (int t = 0; t < txCnt; t++) {
            try (Transaction tx = ignite.transactions().txStart()) {
                for (int i = t * keysPerTx; i < (t + 1) * keysPerTx; i++)
                    cache0.put(i, new IndexedObject(i));

                tx.commit();
            }
        }
        return cache0;
    }

    /** Enum for cover binaryObject enum save/load. */
    enum TestEnum {
        /** */A, /** */B, /** */C
    }

    /** Special class to test WAL reader resistance to Serializable interface. */
    static class TestSerializable implements Serializable {
        /** */
        private static final long serialVersionUID = 0L;

        /** I value. */
        private int iVal;

        /**
         * Creates test object.
         *
         * @param iVal I value.
         */
        TestSerializable(int iVal) {
            this.iVal = iVal;
        }

        /** {@inheritDoc} */
        @Override public String toString() {
            return "TestSerializable{" +
                "iVal=" + iVal +
                '}';
        }

        /** {@inheritDoc} */
        @Override public boolean equals(Object o) {
            if (this == o)
                return true;
            if (o == null || getClass() != o.getClass())
                return false;

            TestSerializable that = (TestSerializable)o;

            return iVal == that.iVal;
        }

        /** {@inheritDoc} */
        @Override public int hashCode() {
            return iVal;
        }
    }

    /** Special class to test WAL reader resistance to Serializable interface. */
    static class TestExternalizable implements Externalizable {
        /** */
        private static final long serialVersionUID = 0L;

        /** I value. */
        private int iVal;

        /** Noop ctor for unmarshalling */
        public TestExternalizable() {

        }

        /**
         * Creates test object with provided value.
         *
         * @param iVal I value.
         */
        TestExternalizable(int iVal) {
            this.iVal = iVal;
        }

        /** {@inheritDoc} */
        @Override public String toString() {
            return "TestExternalizable{" +
                "iVal=" + iVal +
                '}';
        }

        /** {@inheritDoc} */
        @Override public void writeExternal(ObjectOutput out) throws IOException {
            out.writeInt(iVal);
        }

        /** {@inheritDoc} */
        @Override public void readExternal(ObjectInput in) throws IOException, ClassNotFoundException {
            iVal = in.readInt();
        }

        /** {@inheritDoc} */
        @Override public boolean equals(Object o) {
            if (this == o)
                return true;
            if (o == null || getClass() != o.getClass())
                return false;

            TestExternalizable that = (TestExternalizable)o;

            return iVal == that.iVal;
        }

        /** {@inheritDoc} */
        @Override public int hashCode() {
            return iVal;
        }
    }

    /** Container class to test toString of data records. */
    static class TestStringContainerToBePrinted {
        /** */
        private String data;

        /**
         * Creates container
         *
         * @param data value to be searched in to String
         */
        TestStringContainerToBePrinted(String data) {
            this.data = data;
        }

        /** {@inheritDoc} */
        @Override public boolean equals(Object o) {
            if (this == o)
                return true;
            if (o == null || getClass() != o.getClass())
                return false;

            TestStringContainerToBePrinted printed = (TestStringContainerToBePrinted)o;

            return data != null ? data.equals(printed.data) : printed.data == null;
        }

        /** {@inheritDoc} */
        @Override public int hashCode() {
            return data != null ? data.hashCode() : 0;
        }

        /** {@inheritDoc} */
        @Override public String toString() {
            return "TestStringContainerToBePrinted{" +
                "data='" + data + '\'' +
                '}';
        }
    }

    /** Test class for storing in ignite. */
    private static class Organization {
        /** Key. */
        private final int key;
        /** Name. */
        private final String name;

        /**
         * @param key Key.
         * @param name Name.
         */
        Organization(int key, String name) {
            this.key = key;
            this.name = name;
        }

        /** {@inheritDoc} */
        @Override public String toString() {
            return "Organization{" +
                "key=" + key +
                ", name='" + name + '\'' +
                '}';
        }
    }
}<|MERGE_RESOLUTION|>--- conflicted
+++ resolved
@@ -59,18 +59,12 @@
 import org.apache.ignite.internal.pagemem.wal.WALPointer;
 import org.apache.ignite.internal.pagemem.wal.record.DataEntry;
 import org.apache.ignite.internal.pagemem.wal.record.DataRecord;
-<<<<<<< HEAD
 import org.apache.ignite.internal.pagemem.wal.record.MarshalledDataEntry;
+import org.apache.ignite.internal.pagemem.wal.record.LazyMvccDataEntry;
 import org.apache.ignite.internal.pagemem.wal.record.TxRecord;
 import org.apache.ignite.internal.pagemem.wal.record.UnwrapDataEntry;
 import org.apache.ignite.internal.pagemem.wal.record.UnwrappedDataEntry;
-=======
-import org.apache.ignite.internal.pagemem.wal.record.LazyDataEntry;
-import org.apache.ignite.internal.pagemem.wal.record.LazyMvccDataEntry;
-import org.apache.ignite.internal.pagemem.wal.record.TxRecord;
-import org.apache.ignite.internal.pagemem.wal.record.UnwrapDataEntry;
 import org.apache.ignite.internal.pagemem.wal.record.UnwrapMvccDataEntry;
->>>>>>> 00b58c04
 import org.apache.ignite.internal.pagemem.wal.record.WALRecord;
 import org.apache.ignite.internal.processors.cache.CacheObject;
 import org.apache.ignite.internal.processors.cache.GridCacheOperation;
@@ -1322,12 +1316,6 @@
 
                 WALRecord.RecordType type = walRecord.type();
 
-<<<<<<< HEAD
-                switch (type) {
-
-                    case MVCC_DATA_RECORD:
-                    case DATA_RECORD: {
-=======
                 //noinspection EnumSwitchStatementWhichMissesCases
                 switch (type) {
                     case DATA_RECORD:
@@ -1335,7 +1323,6 @@
                     case MVCC_DATA_RECORD: {
                         assert walRecord instanceof DataRecord;
 
->>>>>>> 00b58c04
                         DataRecord dataRecord = (DataRecord)walRecord;
 
                         if (dataRecordHnd != null)
@@ -1349,21 +1336,12 @@
                             Object unwrappedKeyObj;
                             Object unwrappedValObj;
 
-<<<<<<< HEAD
                             if (entry instanceof UnwrappedDataEntry) {
                                 UnwrappedDataEntry unwrapDataEntry = (UnwrappedDataEntry)entry;
                                 unwrappedKeyObj = unwrapDataEntry.unwrappedKey();
                                 unwrappedValObj = unwrapDataEntry.unwrappedValue();
                             }
                             else if (entry instanceof MarshalledDataEntry) {
-=======
-                            if (entry instanceof UnwrapDataEntry || entry instanceof UnwrapMvccDataEntry) {
-                                UnwrapDataEntry unwrapDataEntry = (UnwrapDataEntry)entry;
-                                unwrappedKeyObj = unwrapDataEntry.unwrappedKey();
-                                unwrappedValObj = unwrapDataEntry.unwrappedValue();
-                            }
-                            else if (entry instanceof LazyDataEntry || entry instanceof LazyMvccDataEntry) {
->>>>>>> 00b58c04
                                 unwrappedKeyObj = null;
                                 unwrappedValObj = null;
                                 //can't check value
@@ -1374,7 +1352,6 @@
                                 unwrappedValObj = val instanceof BinaryObject ? val : val.value(null, false);
 
                                 final CacheObject key = entry.key();
-<<<<<<< HEAD
 
                                 unwrappedKeyObj = key instanceof BinaryObject ? key : key.value(null, false);
                             }
@@ -1393,37 +1370,12 @@
 
                             entriesUnderTxFound.put(globalTxId, entriesUnderTx == null ? 1 : entriesUnderTx + 1);
                         }
-
-                        break;
-                    }
-
-                    case TX_RECORD:
-=======
-
-                                unwrappedKeyObj = key instanceof BinaryObject ? key : key.value(null, false);
-                            }
-
-                            if (DUMP_RECORDS)
-                                log.info("//Entry operation " + entry.op() + "; cache Id" + entry.cacheId() + "; " +
-                                    "under transaction: " + globalTxId +
-                                    //; entry " + entry +
-                                    "; Key: " + unwrappedKeyObj +
-                                    "; Value: " + unwrappedValObj);
-
-                            if (cacheObjHnd != null && (unwrappedKeyObj != null || unwrappedValObj != null))
-                                cacheObjHnd.apply(unwrappedKeyObj, unwrappedValObj);
-
-                            Integer entriesUnderTx = entriesUnderTxFound.get(globalTxId);
-
-                            entriesUnderTxFound.put(globalTxId, entriesUnderTx == null ? 1 : entriesUnderTx + 1);
-                        }
                     }
 
                     break;
 
                     case TX_RECORD:
                         // Fallthrough
->>>>>>> 00b58c04
                     case MVCC_TX_RECORD: {
                         assert walRecord instanceof TxRecord;
 
