/*
 * Licensed to the Apache Software Foundation (ASF) under one or more
 * contributor license agreements.  See the NOTICE file distributed with
 * this work for additional information regarding copyright ownership.
 * The ASF licenses this file to You under the Apache License, Version 2.0
 * (the "License"); you may not use this file except in compliance with
 * the License.  You may obtain a copy of the License at
 *
 *      http://www.apache.org/licenses/LICENSE-2.0
 *
 * Unless required by applicable law or agreed to in writing, software
 * distributed under the License is distributed on an "AS IS" BASIS,
 * WITHOUT WARRANTIES OR CONDITIONS OF ANY KIND, either express or implied.
 * See the License for the specific language governing permissions and
 * limitations under the License.
 */

package org.apache.ignite.internal.processors.cache.persistence.defragmentation;

import org.apache.ignite.configuration.DataRegionConfiguration;
import org.apache.ignite.internal.mem.unsafe.UnsafeMemoryProvider;
import org.apache.ignite.internal.pagemem.FullPageId;
import org.apache.ignite.internal.pagemem.PageIdAllocator;
import org.apache.ignite.internal.pagemem.PageMemory;
import org.apache.ignite.internal.pagemem.impl.PageMemoryNoStoreImpl;
import org.apache.ignite.internal.processors.cache.persistence.DataRegionMetricsImpl;
import org.apache.ignite.internal.processors.cache.persistence.diagnostic.pagelocktracker.PageLockTrackerManager;
import org.apache.ignite.testframework.junits.GridTestKernalContext;
import org.apache.ignite.testframework.junits.common.GridCommonAbstractTest;
import org.junit.Test;

import static org.mockito.ArgumentMatchers.anyString;
import static org.mockito.Mockito.mock;
import static org.mockito.Mockito.when;

/**
 * Class for LinkMap tests.
 */
public class LinkMapTest extends GridCommonAbstractTest {
    /** */
    protected static final int PAGE_SIZE = 512;

    /** */
    protected static final long MB = 1024 * 1024;

    /** */
    private final PageMemory pageMem = createPageMemory();

    /** {@inheritDoc} */
    @Override protected void beforeTest() throws Exception {
        super.beforeTest();

        pageMem.start();
    }

    /** {@inheritDoc} */
    @Override protected void afterTest() throws Exception {
        super.afterTest();

        pageMem.stop(true);
    }

    /**
     * Test that LinkMap works.
     * @throws Exception
     */
    @Test
    public void test() throws Exception {
<<<<<<< HEAD
        PageMemory pageMem = createPageMemory();

        int cacheGrpId = 1;
=======
        int cacheGroupId = 1;
>>>>>>> e70b66c5

        String grpName = "test";

        FullPageId pageId = new FullPageId(pageMem.allocatePage(cacheGrpId, 0, PageIdAllocator.FLAG_DATA), cacheGrpId);

<<<<<<< HEAD
        LinkMap map = new LinkMap(cacheGrpId, grpName, pageMem, pageId.pageId(), true);
=======
        PageLockTrackerManager pageLockTrackerManager = mock(PageLockTrackerManager.class);

        when(pageLockTrackerManager.createPageLockTracker(anyString())).thenReturn(PageLockTrackerManager.NOOP_LSNR);

        LinkMap map = new LinkMap(cacheGroupId, groupName, pageMem, pageId.pageId(), true, pageLockTrackerManager);
>>>>>>> e70b66c5

        for (int i = 0; i < 10_000; i++)
            map.put(i, i + 1);

        for (int i = 0; i < 10_000; i++)
            assertEquals(i + 1, map.get(i));
    }

    /**
     * Create page memory for LinkMap tree.
     */
    private static PageMemory createPageMemory() {
        DataRegionConfiguration plcCfg = new DataRegionConfiguration()
                .setInitialSize(2 * MB)
                .setMaxSize(2 * MB);

        return new PageMemoryNoStoreImpl(
            log,
            new UnsafeMemoryProvider(log),
            null,
            PAGE_SIZE,
            plcCfg,
            new DataRegionMetricsImpl(plcCfg, new GridTestKernalContext(log)),
            true
        );
    }
}<|MERGE_RESOLUTION|>--- conflicted
+++ resolved
@@ -66,27 +66,17 @@
      */
     @Test
     public void test() throws Exception {
-<<<<<<< HEAD
-        PageMemory pageMem = createPageMemory();
+        int cacheGroupId = 1;
 
-        int cacheGrpId = 1;
-=======
-        int cacheGroupId = 1;
->>>>>>> e70b66c5
+        String groupName = "test";
 
-        String grpName = "test";
+        FullPageId pageId = new FullPageId(pageMem.allocatePage(cacheGroupId, 0, PageIdAllocator.FLAG_DATA), cacheGroupId);
 
-        FullPageId pageId = new FullPageId(pageMem.allocatePage(cacheGrpId, 0, PageIdAllocator.FLAG_DATA), cacheGrpId);
-
-<<<<<<< HEAD
-        LinkMap map = new LinkMap(cacheGrpId, grpName, pageMem, pageId.pageId(), true);
-=======
         PageLockTrackerManager pageLockTrackerManager = mock(PageLockTrackerManager.class);
 
         when(pageLockTrackerManager.createPageLockTracker(anyString())).thenReturn(PageLockTrackerManager.NOOP_LSNR);
 
         LinkMap map = new LinkMap(cacheGroupId, groupName, pageMem, pageId.pageId(), true, pageLockTrackerManager);
->>>>>>> e70b66c5
 
         for (int i = 0; i < 10_000; i++)
             map.put(i, i + 1);
