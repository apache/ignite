--- conflicted
+++ resolved
@@ -66,12 +66,9 @@
     /** Person count. */
     protected static final int PERSON_CNT = 100000;
 
-<<<<<<< HEAD
-=======
     /** Ignite. */
     private Ignite ig;
 
->>>>>>> a3732918
     /**
      * @throws Exception If failed.
      */
@@ -282,13 +279,10 @@
         U.closeQuiet(conn);
 
         super.beforeTest();
-<<<<<<< HEAD
-=======
 
         Ignite ig = U.field(store, "ignite");
 
         this.ig = ig;
->>>>>>> a3732918
     }
 
     /**
@@ -381,24 +375,6 @@
 
         IgniteBiInClosure<Object, Object> c = new CI2<Object, Object>() {
             @Override public void apply(Object k, Object v) {
-<<<<<<< HEAD
-                if (k instanceof OrganizationKey && v instanceof Organization)
-                    orgKeys.add(k);
-                else if (k instanceof PersonKey && v instanceof Person)
-                    prnKeys.add(k);
-                else if (k instanceof BinaryTestKey && v instanceof BinaryTest)
-                    binaryTestVals.add(((BinaryTest)v).getBytes());
-                else if (k instanceof PersonComplexKey && v instanceof Person) {
-                    PersonComplexKey key = (PersonComplexKey)k;
-
-                    Person val = (Person)v;
-
-                    assertTrue("Key ID should be the same as value ID", key.getId() == val.getId());
-                    assertTrue("Key orgID should be the same as value orgID", key.getOrgId() == val.getOrgId());
-                    assertEquals("name" + key.getId(), val.getName());
-
-                    prnComplexKeys.add(k);
-=======
                 if (k instanceof BinaryObject && v instanceof BinaryObject) {
                     BinaryObject key = (BinaryObject)k;
                     BinaryObject val = (BinaryObject)v;
@@ -421,7 +397,6 @@
                     if (BinaryTestKey.class.getName().equals(keyType)
                         && BinaryTest.class.getName().equals(valType))
                         binaryTestVals.add(val.field("bytes"));
->>>>>>> a3732918
                 }
             }
         };
@@ -499,12 +474,6 @@
 
         IgniteBiInClosure<Object, Object> c = new CI2<Object, Object>() {
             @Override public void apply(Object k, Object v) {
-<<<<<<< HEAD
-                if (k instanceof PersonComplexKey && v instanceof Person)
-                    prnComplexKeys.add(k);
-                else
-                    fail("Unexpected entry [key=" + k + ", value=" + v + "]");
-=======
                 if (k instanceof BinaryObject && v instanceof BinaryObject) {
                     BinaryObject key = (BinaryObject)k;
                     BinaryObject val = (BinaryObject)v;
@@ -516,7 +485,6 @@
                         && Person.class.getName().equals(valType))
                         prnComplexKeys.add(key);
                 }
->>>>>>> a3732918
             }
         };
 
@@ -641,15 +609,6 @@
 
         IgniteBiInClosure<Object, Object> c = new CI2<Object, Object>() {
             @Override public void apply(Object k, Object v) {
-<<<<<<< HEAD
-                assertTrue(k instanceof LogoKey);
-                assertTrue(v instanceof Logo);
-
-                Logo val = (Logo)v;
-
-                assertTrue(Arrays.equals(picture, val.getPicture()));
-                assertEquals(longDescription, val.getDescription());
-=======
                 assertTrue(k instanceof BinaryObject);
                 assertTrue(v instanceof BinaryObject);
 
@@ -657,7 +616,6 @@
 
                 assertTrue(Arrays.equals(picture, val.field("picture")));
                 assertEquals(longDescription, val.field("description"));
->>>>>>> a3732918
             }
         };
 
@@ -707,8 +665,6 @@
             U.closeQuiet(conn);
         }
     }
-<<<<<<< HEAD
-=======
 
     /**
      * @param obj Object.
@@ -729,5 +685,4 @@
 
         return builder.build();
     }
->>>>>>> a3732918
 }