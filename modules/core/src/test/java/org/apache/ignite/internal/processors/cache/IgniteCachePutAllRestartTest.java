/*
 * Licensed to the Apache Software Foundation (ASF) under one or more
 * contributor license agreements.  See the NOTICE file distributed with
 * this work for additional information regarding copyright ownership.
 * The ASF licenses this file to You under the Apache License, Version 2.0
 * (the "License"); you may not use this file except in compliance with
 * the License.  You may obtain a copy of the License at
 *
 *      http://www.apache.org/licenses/LICENSE-2.0
 *
 * Unless required by applicable law or agreed to in writing, software
 * distributed under the License is distributed on an "AS IS" BASIS,
 * WITHOUT WARRANTIES OR CONDITIONS OF ANY KIND, either express or implied.
 * See the License for the specific language governing permissions and
 * limitations under the License.
 */

package org.apache.ignite.internal.processors.cache;

import java.util.HashMap;
import java.util.Map;
import java.util.Random;
import java.util.concurrent.Callable;
import java.util.concurrent.ThreadLocalRandom;
import java.util.concurrent.atomic.AtomicBoolean;
import javax.cache.CacheException;
import org.apache.ignite.Ignite;
import org.apache.ignite.IgniteCache;
import org.apache.ignite.IgniteSystemProperties;
import org.apache.ignite.cache.CacheMode;
import org.apache.ignite.configuration.CacheConfiguration;
import org.apache.ignite.configuration.IgniteConfiguration;
import org.apache.ignite.internal.IgniteInternalFuture;
import org.apache.ignite.spi.communication.tcp.TcpCommunicationSpi;
import org.apache.ignite.spi.discovery.tcp.TcpDiscoverySpi;
import org.apache.ignite.spi.discovery.tcp.ipfinder.TcpDiscoveryIpFinder;
import org.apache.ignite.spi.discovery.tcp.ipfinder.vm.TcpDiscoveryVmIpFinder;
import org.apache.ignite.testframework.GridTestUtils;
import org.apache.ignite.testframework.junits.common.GridCommonAbstractTest;

import static org.apache.ignite.cache.CacheAtomicityMode.TRANSACTIONAL;
import static org.apache.ignite.cache.CacheWriteSynchronizationMode.FULL_SYNC;

/**
 *
 */
public class IgniteCachePutAllRestartTest extends GridCommonAbstractTest {
    /** Cache name. */
    private static final String CACHE_NAME = "partitioned";

    /** IP finder. */
    private static TcpDiscoveryIpFinder ipFinder = new TcpDiscoveryVmIpFinder(true);

    /** */
    private static final int NODES = 4;

    /** {@inheritDoc} */
    @Override protected IgniteConfiguration getConfiguration(String igniteInstanceName) throws Exception {
        IgniteConfiguration cfg = super.getConfiguration(igniteInstanceName);

        cfg.setPeerClassLoadingEnabled(false);

        ((TcpCommunicationSpi)cfg.getCommunicationSpi()).setSharedMemoryPort(-1);

        ((TcpDiscoverySpi)cfg.getDiscoverySpi()).setIpFinder(ipFinder);

        CacheConfiguration cacheCfg = defaultCacheConfiguration();

        cacheCfg.setName(CACHE_NAME);
        cacheCfg.setWriteSynchronizationMode(FULL_SYNC);
        cacheCfg.setCacheMode(CacheMode.PARTITIONED);
        cacheCfg.setBackups(1);
        cacheCfg.setAtomicityMode(TRANSACTIONAL);

        cacheCfg.setNearConfiguration(null);

        cfg.setCacheConfiguration(cacheCfg);

        return cfg;
    }

    /** {@inheritDoc} */
<<<<<<< HEAD
=======
    @Override protected void beforeTestsStarted() throws Exception {
        System.setProperty(IgniteSystemProperties.IGNITE_ENABLE_FORCIBLE_NODE_KILL, "true");

        super.beforeTestsStarted();
    }

    /** {@inheritDoc} */
    @Override protected void afterTestsStopped() throws Exception {
        System.clearProperty(IgniteSystemProperties.IGNITE_ENABLE_FORCIBLE_NODE_KILL);
    }

    /** {@inheritDoc} */
>>>>>>> 07847bea
    @Override protected void afterTest() throws Exception {
        stopAllGrids();
    }

    /** {@inheritDoc} */
    @Override protected long getTestTimeout() {
        return 5 * 60_000;
    }

    /**
     * @throws Exception If failed.
     */
    public void testStopNode() throws Exception {
        startGrids(NODES);

        final AtomicBoolean stop = new AtomicBoolean();

        IgniteInternalFuture<?> fut = GridTestUtils.runAsync(new Callable<Object>() {
            @Override public Object call() throws Exception {
                Thread.currentThread().setName("put-thread");

                IgniteCache<Integer, Integer> cache = ignite(0).cache(CACHE_NAME);

                Random rnd = new Random();

                int iter = 0;

                while (!stop.get()) {
                    Map<Integer, Integer> map = new HashMap<>();

                    for (int i = 0; i < 10; i++)
                        map.put(rnd.nextInt(1000), i);

                    try {
                        cache.putAll(map);
                    }
                    catch (CacheException e) {
                        log.info("Update failed: " + e);
                    }

                    iter++;

                    if (iter % 1000 == 0)
                        log.info("Iteration: " + iter);
                }

                return null;
            }
        });

        try {
            ThreadLocalRandom rnd = ThreadLocalRandom.current();

            long endTime = System.currentTimeMillis() + 2 * 60_000;

            while (System.currentTimeMillis() < endTime) {
                int node = rnd.nextInt(1, NODES);

                stopGrid(node);

                startGrid(node);
            }
        }
        finally {
            stop.set(true);
        }

        fut.get();
    }

    /**
     * @throws Exception If failed.
     */
    public void testStopOriginatingNode() throws Exception {
        startGrids(NODES);

        ThreadLocalRandom rnd = ThreadLocalRandom.current();

        long endTime = System.currentTimeMillis() + 2 * 60_000;

        while (System.currentTimeMillis() < endTime) {
            int node = rnd.nextInt(0, NODES);

            final Ignite ignite = ignite(node);

            info("Running iteration on the node [idx=" + node + ", nodeId=" + ignite.cluster().localNode().id() + ']');

            final IgniteCache<Integer, Integer> cache = ignite.cache(CACHE_NAME);

            IgniteInternalFuture<?> fut = GridTestUtils.runAsync(new Callable<Void>() {
                @Override public Void call() throws Exception {
                    Thread.currentThread().setName("put-thread");

                    Random rnd = new Random();

                    long endTime = System.currentTimeMillis() + 60_000;

                    try {
                        int iter = 0;

                        while (System.currentTimeMillis() < endTime) {
                            Map<Integer, Integer> map = new HashMap<>();

                            for (int i = 0; i < 10; i++)
                                map.put(rnd.nextInt(1000), i);

                            cache.putAll(map);

                            iter++;

                            log.info("Iteration: " + iter);
                        }

                        fail("Should fail.");
                    }
                    catch (CacheException | IllegalStateException e) {
                        log.info("Expected error: " + e);
                    }

                    return null;
                }
            });

            ignite.close();

            fut.get();

            startGrid(node);
        }
    }
}<|MERGE_RESOLUTION|>--- conflicted
+++ resolved
@@ -80,22 +80,9 @@
     }
 
     /** {@inheritDoc} */
-<<<<<<< HEAD
-=======
-    @Override protected void beforeTestsStarted() throws Exception {
-        System.setProperty(IgniteSystemProperties.IGNITE_ENABLE_FORCIBLE_NODE_KILL, "true");
-
-        super.beforeTestsStarted();
-    }
-
-    /** {@inheritDoc} */
-    @Override protected void afterTestsStopped() throws Exception {
-        System.clearProperty(IgniteSystemProperties.IGNITE_ENABLE_FORCIBLE_NODE_KILL);
-    }
-
-    /** {@inheritDoc} */
->>>>>>> 07847bea
     @Override protected void afterTest() throws Exception {
+        super.afterTest();
+        
         stopAllGrids();
     }
 
