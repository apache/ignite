/*
 * Licensed to the Apache Software Foundation (ASF) under one or more
 * contributor license agreements.  See the NOTICE file distributed with
 * this work for additional information regarding copyright ownership.
 * The ASF licenses this file to You under the Apache License, Version 2.0
 * (the "License"); you may not use this file except in compliance with
 * the License.  You may obtain a copy of the License at
 *
 *      http://www.apache.org/licenses/LICENSE-2.0
 *
 * Unless required by applicable law or agreed to in writing, software
 * distributed under the License is distributed on an "AS IS" BASIS,
 * WITHOUT WARRANTIES OR CONDITIONS OF ANY KIND, either express or implied.
 * See the License for the specific language governing permissions and
 * limitations under the License.
 */
package org.apache.ignite.internal.processors.rest.handlers.log;

import java.nio.charset.Charset;
import java.nio.file.Files;
import java.nio.file.Path;
import java.nio.file.Paths;
import java.util.Arrays;
import java.util.Collection;
import java.util.List;

import org.apache.ignite.internal.IgniteInternalFuture;
import org.apache.ignite.internal.processors.rest.GridRestCommand;
import org.apache.ignite.internal.processors.rest.GridRestResponse;
import org.apache.ignite.internal.processors.rest.request.GridRestLogRequest;
import org.apache.ignite.testframework.junits.GridTestKernalContext;
import org.apache.ignite.testframework.junits.common.GridCommonAbstractTest;

/**
 * REST log command handler tests.
 */
public class GridLogCommandHandlerTest extends GridCommonAbstractTest {
<<<<<<< HEAD

    /**
     * Create test.log file
     * @throws Exception If file is not created.
     */
    public void logSetUp() throws Exception {
        List<String> lines = Arrays.asList("[22:01:30,329][INFO ][grid-load-test-thread-12][GridDeploymentLocalStore] ",
                "[22:01:30,329][INFO ][grid-load-test-thread-18][GridDeploymentLocalStore] Removed undeployed class: \n",
                "[22:01:30,329][INFO ][grid-load-test-thread-18][GridDeploymentLocalStore] Task locally undeployed: \n"
                );
        Path file = Paths.get("test.log");
        Files.write(file, lines, Charset.forName("UTF-8"));
    }

    /**
     * Delete test.log file
     * @throws Exception If file is not deleted.
     */
    public void logTearDown() throws Exception {
        Path file = Paths.get("test.log");
        Files.delete(file);
    }

    /**
     * Create ignite.log file in specified path
     * @throws Exception If file is not deleted.
     */
    public void logSetUp(String igniteHome) throws Exception {
        List<String> lines = Arrays.asList("[22:01:30,329][INFO ][grid-load-test-thread-12][GridDeploymentLocalStore] ",
                "[22:01:30,329][INFO ][grid-load-test-thread-18][GridDeploymentLocalStore] Removed undeployed class: \n",
                "[22:01:30,329][INFO ][grid-load-test-thread-18][GridDeploymentLocalStore] Task locally undeployed: \n"
        );
        Path dir = Paths.get(igniteHome+"work/log");
        Files.createDirectories(dir);
        Path file = Paths.get(igniteHome+"work/log/"+"ignite.log");
        Files.write(file, lines, Charset.forName("UTF-8"));
    }

    /**
     * Delete ignite.log file in specified path
     * @throws Exception If file is not deleted.
     */
    public void logTearDown(String igniteHome) throws Exception {
        Path file = Paths.get(igniteHome+"work/log/"+"ignite.log");
        Files.delete(file);
=======
    /** */
    private String igniteHome = System.getProperty("user.dir");

    /** {@inheritDoc} */
    @Override protected void beforeTestsStarted() throws Exception {
        super.beforeTestsStarted();

        List<String> lines = Arrays.asList("[22:01:30,329][INFO ][grid-load-test-thread-12][GridDeploymentLocalStore] ",
            "[22:01:30,329][INFO ][grid-load-test-thread-18][GridDeploymentLocalStore] Removed undeployed class: \n",
            "[22:01:30,329][INFO ][grid-load-test-thread-18][GridDeploymentLocalStore] Task locally undeployed: \n"
        );

        Path file = Paths.get("test.log");
        Files.write(file, lines, Charset.forName("UTF-8"));

        lines = Arrays.asList("[22:01:30,329][INFO ][grid-load-test-thread-12][GridDeploymentLocalStore] ",
            "[22:01:30,329][INFO ][grid-load-test-thread-18][GridDeploymentLocalStore] Removed undeployed class: \n",
            "[22:01:30,329][INFO ][grid-load-test-thread-18][GridDeploymentLocalStore] Task locally undeployed: \n"
        );

        Path dir = Paths.get(igniteHome + "/work/log");
        Files.createDirectories(dir);

        file = Paths.get(igniteHome + "/work/log/" + "ignite.log");
        Files.write(file, lines, Charset.forName("UTF-8"));
    }

    /** {@inheritDoc} */
    @Override protected void afterTestsStopped() throws Exception {
        Path file = Paths.get("test.log");
        Files.delete(file);

        Files.delete(Paths.get(igniteHome + "/work/log/" + "ignite.log"));
        Files.delete(Paths.get(igniteHome + "/work/log/"));
        Files.delete(Paths.get(igniteHome + "/work/"));

        super.afterTestsStopped();
>>>>>>> e88cc676
    }

    /**
     * @throws Exception If failed.
     */
    public void testSupportedCommands() throws Exception {
        GridLogCommandHandler cmdHandler = new GridLogCommandHandler(newContext());

        Collection<GridRestCommand> commands = cmdHandler.supportedCommands();

        assertEquals(1, commands.size());
        assertTrue(commands.contains(GridRestCommand.LOG));
    }

    /**
     * @throws Exception If failed.
     */
    public void testUnSupportedCommands() throws Exception {
        GridLogCommandHandler cmdHandler = new GridLogCommandHandler(newContext());

        Collection<GridRestCommand> commands = cmdHandler.supportedCommands();

        assertEquals(1, commands.size());
        assertFalse(commands.contains(GridRestCommand.VERSION));
    }

    /**
     * @throws Exception If failed.
     */
    public void testHandleAsync() throws Exception {
        logSetUp();
        GridLogCommandHandler cmdHandler = new GridLogCommandHandler(newContext());
        GridRestLogRequest req = new GridRestLogRequest();

        req.to(5);
        req.from(2);

        req.path("test.log");
        IgniteInternalFuture<GridRestResponse> resp = cmdHandler.handleAsync(req);

        assertNull(resp.result().getError());
        assertEquals(GridRestResponse.STATUS_SUCCESS, resp.result().getSuccessStatus());
        assertNotNull(resp.result().getResponse());
        logTearDown();
    }

    /**
     * @throws Exception If failed.
     */
    public void testHandleAsyncFromAndToNotSet() throws Exception {
        logSetUp();
        GridLogCommandHandler cmdHandler = new GridLogCommandHandler(newContext());
        GridRestLogRequest req = new GridRestLogRequest();

        req.path("test.log");

        IgniteInternalFuture<GridRestResponse> resp = cmdHandler.handleAsync(req);

        assertNull(resp.result().getError());
        assertEquals(GridRestResponse.STATUS_SUCCESS, resp.result().getSuccessStatus());
        assertNotNull(resp.result().getResponse());
        logTearDown();
    }

    /**
     * @throws Exception If failed.
     */
    public void testHandleAsyncPathNotSet() throws Exception {
        GridTestKernalContext ctx = newContext();
<<<<<<< HEAD
        ctx.config().setIgniteHome(getClass().getResource("/").getFile());
        logSetUp(ctx.config().getIgniteHome());
=======
        ctx.config().setIgniteHome(igniteHome);

>>>>>>> e88cc676
        GridLogCommandHandler cmdHandler = new GridLogCommandHandler(ctx);
        GridRestLogRequest req = new GridRestLogRequest();

        req.to(5);
        req.from(2);

        IgniteInternalFuture<GridRestResponse> resp = cmdHandler.handleAsync(req);

        assertNull(resp.result().getError());
        assertEquals(GridRestResponse.STATUS_SUCCESS, resp.result().getSuccessStatus());
        assertNotNull(resp.result().getResponse());
        logTearDown(ctx.config().getIgniteHome());
    }

    /**
     * @throws Exception If failed.
     */
    public void testHandleAsyncFromGreaterThanTo() throws Exception {
        logSetUp();
        GridLogCommandHandler cmdHandler = new GridLogCommandHandler(newContext());
        GridRestLogRequest req = new GridRestLogRequest();

        req.to(2);
        req.from(5);
        req.path("test.log");
<<<<<<< HEAD

=======
>>>>>>> e88cc676

        IgniteInternalFuture<GridRestResponse> resp = cmdHandler.handleAsync(req);

        assertEquals("Request parameter 'from' must be less than 'to'.", resp.result().getError());
        assertEquals(GridRestResponse.STATUS_FAILED, resp.result().getSuccessStatus());
        assertNull(resp.result().getResponse());
        logTearDown();
    }

    /**
     * @throws Exception If failed.
     */
    public void testHandleAsyncFromEqualTo() throws Exception {
        logSetUp();
        GridLogCommandHandler cmdHandler = new GridLogCommandHandler(newContext());
        GridRestLogRequest req = new GridRestLogRequest();

        req.to(2);
        req.from(2);
        req.path("test.log");

        IgniteInternalFuture<GridRestResponse> resp = cmdHandler.handleAsync(req);

        assertEquals("Request parameter 'from' must be less than 'to'.", resp.result().getError());
        assertEquals(GridRestResponse.STATUS_FAILED, resp.result().getSuccessStatus());
        assertNull(resp.result().getResponse());
        logTearDown();
    }
}<|MERGE_RESOLUTION|>--- conflicted
+++ resolved
@@ -35,53 +35,6 @@
  * REST log command handler tests.
  */
 public class GridLogCommandHandlerTest extends GridCommonAbstractTest {
-<<<<<<< HEAD
-
-    /**
-     * Create test.log file
-     * @throws Exception If file is not created.
-     */
-    public void logSetUp() throws Exception {
-        List<String> lines = Arrays.asList("[22:01:30,329][INFO ][grid-load-test-thread-12][GridDeploymentLocalStore] ",
-                "[22:01:30,329][INFO ][grid-load-test-thread-18][GridDeploymentLocalStore] Removed undeployed class: \n",
-                "[22:01:30,329][INFO ][grid-load-test-thread-18][GridDeploymentLocalStore] Task locally undeployed: \n"
-                );
-        Path file = Paths.get("test.log");
-        Files.write(file, lines, Charset.forName("UTF-8"));
-    }
-
-    /**
-     * Delete test.log file
-     * @throws Exception If file is not deleted.
-     */
-    public void logTearDown() throws Exception {
-        Path file = Paths.get("test.log");
-        Files.delete(file);
-    }
-
-    /**
-     * Create ignite.log file in specified path
-     * @throws Exception If file is not deleted.
-     */
-    public void logSetUp(String igniteHome) throws Exception {
-        List<String> lines = Arrays.asList("[22:01:30,329][INFO ][grid-load-test-thread-12][GridDeploymentLocalStore] ",
-                "[22:01:30,329][INFO ][grid-load-test-thread-18][GridDeploymentLocalStore] Removed undeployed class: \n",
-                "[22:01:30,329][INFO ][grid-load-test-thread-18][GridDeploymentLocalStore] Task locally undeployed: \n"
-        );
-        Path dir = Paths.get(igniteHome+"work/log");
-        Files.createDirectories(dir);
-        Path file = Paths.get(igniteHome+"work/log/"+"ignite.log");
-        Files.write(file, lines, Charset.forName("UTF-8"));
-    }
-
-    /**
-     * Delete ignite.log file in specified path
-     * @throws Exception If file is not deleted.
-     */
-    public void logTearDown(String igniteHome) throws Exception {
-        Path file = Paths.get(igniteHome+"work/log/"+"ignite.log");
-        Files.delete(file);
-=======
     /** */
     private String igniteHome = System.getProperty("user.dir");
 
@@ -119,7 +72,6 @@
         Files.delete(Paths.get(igniteHome + "/work/"));
 
         super.afterTestsStopped();
->>>>>>> e88cc676
     }
 
     /**
@@ -150,7 +102,6 @@
      * @throws Exception If failed.
      */
     public void testHandleAsync() throws Exception {
-        logSetUp();
         GridLogCommandHandler cmdHandler = new GridLogCommandHandler(newContext());
         GridRestLogRequest req = new GridRestLogRequest();
 
@@ -163,14 +114,12 @@
         assertNull(resp.result().getError());
         assertEquals(GridRestResponse.STATUS_SUCCESS, resp.result().getSuccessStatus());
         assertNotNull(resp.result().getResponse());
-        logTearDown();
     }
 
     /**
      * @throws Exception If failed.
      */
     public void testHandleAsyncFromAndToNotSet() throws Exception {
-        logSetUp();
         GridLogCommandHandler cmdHandler = new GridLogCommandHandler(newContext());
         GridRestLogRequest req = new GridRestLogRequest();
 
@@ -181,7 +130,6 @@
         assertNull(resp.result().getError());
         assertEquals(GridRestResponse.STATUS_SUCCESS, resp.result().getSuccessStatus());
         assertNotNull(resp.result().getResponse());
-        logTearDown();
     }
 
     /**
@@ -189,13 +137,8 @@
      */
     public void testHandleAsyncPathNotSet() throws Exception {
         GridTestKernalContext ctx = newContext();
-<<<<<<< HEAD
-        ctx.config().setIgniteHome(getClass().getResource("/").getFile());
-        logSetUp(ctx.config().getIgniteHome());
-=======
         ctx.config().setIgniteHome(igniteHome);
 
->>>>>>> e88cc676
         GridLogCommandHandler cmdHandler = new GridLogCommandHandler(ctx);
         GridRestLogRequest req = new GridRestLogRequest();
 
@@ -207,38 +150,30 @@
         assertNull(resp.result().getError());
         assertEquals(GridRestResponse.STATUS_SUCCESS, resp.result().getSuccessStatus());
         assertNotNull(resp.result().getResponse());
-        logTearDown(ctx.config().getIgniteHome());
     }
 
     /**
      * @throws Exception If failed.
      */
     public void testHandleAsyncFromGreaterThanTo() throws Exception {
-        logSetUp();
         GridLogCommandHandler cmdHandler = new GridLogCommandHandler(newContext());
         GridRestLogRequest req = new GridRestLogRequest();
 
         req.to(2);
         req.from(5);
         req.path("test.log");
-<<<<<<< HEAD
-
-=======
->>>>>>> e88cc676
 
         IgniteInternalFuture<GridRestResponse> resp = cmdHandler.handleAsync(req);
 
         assertEquals("Request parameter 'from' must be less than 'to'.", resp.result().getError());
         assertEquals(GridRestResponse.STATUS_FAILED, resp.result().getSuccessStatus());
         assertNull(resp.result().getResponse());
-        logTearDown();
     }
 
     /**
      * @throws Exception If failed.
      */
     public void testHandleAsyncFromEqualTo() throws Exception {
-        logSetUp();
         GridLogCommandHandler cmdHandler = new GridLogCommandHandler(newContext());
         GridRestLogRequest req = new GridRestLogRequest();
 
@@ -251,6 +186,5 @@
         assertEquals("Request parameter 'from' must be less than 'to'.", resp.result().getError());
         assertEquals(GridRestResponse.STATUS_FAILED, resp.result().getSuccessStatus());
         assertNull(resp.result().getResponse());
-        logTearDown();
     }
 }