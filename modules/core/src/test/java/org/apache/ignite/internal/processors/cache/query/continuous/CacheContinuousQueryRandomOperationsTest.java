/*
 * Licensed to the Apache Software Foundation (ASF) under one or more
 * contributor license agreements.  See the NOTICE file distributed with
 * this work for additional information regarding copyright ownership.
 * The ASF licenses this file to You under the Apache License, Version 2.0
 * (the "License"); you may not use this file except in compliance with
 * the License.  You may obtain a copy of the License at
 *
 *      http://www.apache.org/licenses/LICENSE-2.0
 *
 * Unless required by applicable law or agreed to in writing, software
 * distributed under the License is distributed on an "AS IS" BASIS,
 * WITHOUT WARRANTIES OR CONDITIONS OF ANY KIND, either express or implied.
 * See the License for the specific language governing permissions and
 * limitations under the License.
 */

package org.apache.ignite.internal.processors.cache.query.continuous;

import java.io.Serializable;
import java.util.ArrayList;
import java.util.Collection;
import java.util.HashMap;
import java.util.List;
import java.util.Map;
import java.util.Random;
import java.util.SortedMap;
import java.util.TreeMap;
import java.util.UUID;
import java.util.concurrent.ArrayBlockingQueue;
import java.util.concurrent.BlockingQueue;
import java.util.concurrent.Callable;
import java.util.concurrent.ConcurrentHashMap;
import java.util.concurrent.ConcurrentMap;
import java.util.concurrent.CopyOnWriteArrayList;
import javax.cache.Cache;
import javax.cache.configuration.Factory;
import javax.cache.event.CacheEntryEvent;
import javax.cache.event.CacheEntryEventFilter;
import javax.cache.event.CacheEntryListenerException;
import javax.cache.event.CacheEntryUpdatedListener;
import javax.cache.event.EventType;
import javax.cache.integration.CacheLoaderException;
import javax.cache.integration.CacheWriterException;
import javax.cache.processor.EntryProcessor;
import javax.cache.processor.MutableEntry;
import org.apache.ignite.Ignite;
import org.apache.ignite.IgniteCache;
import org.apache.ignite.IgniteException;
import org.apache.ignite.cache.CacheAtomicityMode;
import org.apache.ignite.cache.CacheEntryEventSerializableFilter;
import org.apache.ignite.cache.CacheMode;
import org.apache.ignite.cache.affinity.Affinity;
import org.apache.ignite.cache.query.CacheQueryEntryEvent;
import org.apache.ignite.cache.query.ContinuousQuery;
import org.apache.ignite.cache.query.QueryCursor;
import org.apache.ignite.cache.store.CacheStore;
import org.apache.ignite.cache.store.CacheStoreAdapter;
import org.apache.ignite.configuration.CacheConfiguration;
import org.apache.ignite.configuration.IgniteConfiguration;
import org.apache.ignite.internal.util.tostring.GridToStringInclude;
import org.apache.ignite.internal.util.typedef.PA;
import org.apache.ignite.internal.util.typedef.internal.S;
import org.apache.ignite.internal.util.typedef.internal.U;
import org.apache.ignite.spi.communication.tcp.TcpCommunicationSpi;
import org.apache.ignite.spi.discovery.tcp.TcpDiscoverySpi;
import org.apache.ignite.spi.discovery.tcp.ipfinder.TcpDiscoveryIpFinder;
import org.apache.ignite.spi.discovery.tcp.ipfinder.vm.TcpDiscoveryVmIpFinder;
import org.apache.ignite.testframework.GridTestUtils;
import org.apache.ignite.testframework.junits.common.GridCommonAbstractTest;
import org.apache.ignite.transactions.Transaction;
import org.apache.ignite.transactions.TransactionConcurrency;
import org.apache.ignite.transactions.TransactionIsolation;

import static java.util.concurrent.TimeUnit.MILLISECONDS;
import static java.util.concurrent.TimeUnit.SECONDS;
import static javax.cache.event.EventType.CREATED;
import static javax.cache.event.EventType.REMOVED;
import static org.apache.ignite.cache.CacheAtomicityMode.ATOMIC;
import static org.apache.ignite.cache.CacheAtomicityMode.TRANSACTIONAL;
import static org.apache.ignite.cache.CacheMode.PARTITIONED;
import static org.apache.ignite.cache.CacheMode.REPLICATED;
import static org.apache.ignite.cache.CacheWriteSynchronizationMode.FULL_SYNC;
import static org.apache.ignite.internal.processors.cache.query.continuous.CacheContinuousQueryRandomOperationsTest.ContinuousDeploy.ALL;
import static org.apache.ignite.internal.processors.cache.query.continuous.CacheContinuousQueryRandomOperationsTest.ContinuousDeploy.CLIENT;
import static org.apache.ignite.internal.processors.cache.query.continuous.CacheContinuousQueryRandomOperationsTest.ContinuousDeploy.SERVER;
import static org.apache.ignite.transactions.TransactionIsolation.READ_COMMITTED;
import static org.apache.ignite.transactions.TransactionIsolation.REPEATABLE_READ;
import static org.apache.ignite.transactions.TransactionIsolation.SERIALIZABLE;

/**
 *
 */
public class CacheContinuousQueryRandomOperationsTest extends GridCommonAbstractTest {
    /** */
    private static TcpDiscoveryIpFinder ipFinder = new TcpDiscoveryVmIpFinder(true);

    /** */
    private static final int NODES = 5;

    /** */
    private static final int KEYS = 50;

    /** */
    private static final int VALS = 10;

    /** */
    public static final int ITERATION_CNT = 100;

    /** */
    private boolean client;

    /** {@inheritDoc} */
    @Override protected IgniteConfiguration getConfiguration(String igniteInstanceName) throws Exception {
        IgniteConfiguration cfg = super.getConfiguration(igniteInstanceName);

        ((TcpDiscoverySpi)cfg.getDiscoverySpi()).setIpFinder(ipFinder);
        ((TcpCommunicationSpi)cfg.getCommunicationSpi()).setSharedMemoryPort(-1);

        cfg.setClientMode(client);

        return cfg;
    }

    /** {@inheritDoc} */
    @Override protected void beforeTestsStarted() throws Exception {
        super.beforeTestsStarted();

        startGridsMultiThreaded(getServerNodeCount());

        client = true;

        startGrid(getServerNodeCount());
    }

    /** {@inheritDoc} */
    @Override protected void afterTestsStopped() throws Exception {
        stopAllGrids();

        super.afterTestsStopped();
    }

    /**
     * @throws Exception If failed.
     */
    public void testFilterAndFactoryProvided() throws Exception {
        final CacheConfiguration<Object, Object> ccfg = cacheConfiguration(PARTITIONED,
            1,
            ATOMIC,
            false);

        grid(0).createCache(ccfg);

        try {
            final ContinuousQuery qry = new ContinuousQuery();

            qry.setRemoteFilterFactory(new Factory<CacheEntryEventFilter>() {
                @Override public CacheEntryEventFilter create() {
                    return null;
                }
            });

            qry.setRemoteFilter(new CacheEntryEventSerializableFilter() {
                @Override public boolean evaluate(CacheEntryEvent event) throws CacheEntryListenerException {
                    return false;
                }
            });

            qry.setLocalListener(new CacheEntryUpdatedListener() {
                @Override public void onUpdated(Iterable iterable) throws CacheEntryListenerException {
                    // No-op.
                }
            });

            GridTestUtils.assertThrows(log, new Callable<Object>() {
                @Override public Object call() throws Exception {
                    return grid(0).cache(ccfg.getName()).query(qry);
                }
            }, IgniteException.class, null);

        }
        finally {
            grid(0).destroyCache(ccfg.getName());
        }
    }

    /**
     * @throws Exception If failed.
     */
    public void testAtomicClient() throws Exception {
        CacheConfiguration<Object, Object> ccfg = cacheConfiguration(PARTITIONED,
            1,
            ATOMIC,
            false);

        doTestContinuousQuery(ccfg, CLIENT);
    }

    /**
     * @throws Exception If failed.
     */
    public void testAtomic() throws Exception {
        CacheConfiguration<Object, Object> ccfg = cacheConfiguration(PARTITIONED,
            1,
            ATOMIC,
            false);

        doTestContinuousQuery(ccfg, SERVER);
    }

    /**
     * @throws Exception If failed.
     */
    public void testAtomicAllNodes() throws Exception {
        CacheConfiguration<Object, Object> ccfg = cacheConfiguration(PARTITIONED,
            1,
            ATOMIC,
            false);

        doTestContinuousQuery(ccfg, ALL);
    }

    /**
     * @throws Exception If failed.
     */
    public void testAtomicReplicated() throws Exception {
        CacheConfiguration<Object, Object> ccfg = cacheConfiguration(REPLICATED,
            0,
            ATOMIC,
            false);

        doTestContinuousQuery(ccfg, SERVER);
    }

    /**
     * @throws Exception If failed.
     */
    public void testAtomicReplicatedAllNodes() throws Exception {
        CacheConfiguration<Object, Object> ccfg = cacheConfiguration(REPLICATED,
            0,
            ATOMIC,
            false);

        doTestContinuousQuery(ccfg, ALL);
    }

    /**
     * @throws Exception If failed.
     */
    public void testAtomicReplicatedClient() throws Exception {
        CacheConfiguration<Object, Object> ccfg = cacheConfiguration(REPLICATED,
            0,
            ATOMIC,
            false);

        doTestContinuousQuery(ccfg, CLIENT);
    }

    /**
     * @throws Exception If failed.
     */
    public void testAtomicNoBackups() throws Exception {
        CacheConfiguration<Object, Object> ccfg = cacheConfiguration(PARTITIONED,
            0,
            ATOMIC,
            false);

        doTestContinuousQuery(ccfg, SERVER);
    }

    /**
     * @throws Exception If failed.
     */
    public void testAtomicNoBackupsAllNodes() throws Exception {
        CacheConfiguration<Object, Object> ccfg = cacheConfiguration(PARTITIONED,
            0,
            ATOMIC,
            false);

        doTestContinuousQuery(ccfg, ALL);
    }

    /**
     * @throws Exception If failed.
     */
    public void testAtomicNoBackupsClient() throws Exception {
        CacheConfiguration<Object, Object> ccfg = cacheConfiguration(PARTITIONED,
            0,
            ATOMIC,
            false);

        doTestContinuousQuery(ccfg, CLIENT);
    }

    /**
     * @throws Exception If failed.
     */
    public void testTx() throws Exception {
        CacheConfiguration<Object, Object> ccfg = cacheConfiguration(PARTITIONED,
            1,
            TRANSACTIONAL,
            false);

        doTestContinuousQuery(ccfg, SERVER);
    }

    /**
     * @throws Exception If failed.
     */
    public void testTxAllNodes() throws Exception {
        CacheConfiguration<Object, Object> ccfg = cacheConfiguration(PARTITIONED,
            1,
            TRANSACTIONAL,
            false);

        doTestContinuousQuery(ccfg, ALL);
    }

    /**
     * @throws Exception If failed.
     */
    public void testTxExplicit() throws Exception {
        CacheConfiguration<Object, Object> ccfg = cacheConfiguration(PARTITIONED,
            1,
            TRANSACTIONAL,
            false);

        doTestContinuousQuery(ccfg, SERVER);
    }

    /**
     * @throws Exception If failed.
     */
    public void testDoubleRemoveAtomicWithoutBackup() throws Exception {
        CacheConfiguration<Object, Object> ccfg = cacheConfiguration(PARTITIONED,
            0,
            ATOMIC,
            false);

        doTestNotModifyOperation(ccfg);
    }

    /**
     * @throws Exception If failed.
     */
    public void testDoubleRemoveAtomicWithoutBackupWithStore() throws Exception {
        CacheConfiguration<Object, Object> ccfg = cacheConfiguration(PARTITIONED,
            0,
            ATOMIC,
            false);

        doTestNotModifyOperation(ccfg);
    }

    /**
     * @throws Exception If failed.
     */
    public void testDoubleRemoveAtomic() throws Exception {
        CacheConfiguration<Object, Object> ccfg = cacheConfiguration(PARTITIONED,
            1,
            ATOMIC,
            false);

        doTestNotModifyOperation(ccfg);
    }

    /**
     * @throws Exception If failed.
     */
    public void testDoubleRemoveAtomicWithStore() throws Exception {
        CacheConfiguration<Object, Object> ccfg = cacheConfiguration(PARTITIONED,
            1,
            ATOMIC,
            true);

        doTestNotModifyOperation(ccfg);
    }

    /**
     * @throws Exception If failed.
     */
    public void testDoubleRemoveTx() throws Exception {
        CacheConfiguration<Object, Object> ccfg = cacheConfiguration(PARTITIONED,
            1,
            TRANSACTIONAL,
            false);

        doTestNotModifyOperation(ccfg);
    }

    /**
     * @throws Exception If failed.
     */
    public void testDoubleRemoveTxWithStore() throws Exception {
        CacheConfiguration<Object, Object> ccfg = cacheConfiguration(PARTITIONED,
            1,
            TRANSACTIONAL,
            false);

        doTestNotModifyOperation(ccfg);
    }

    /**
     * @throws Exception If failed.
     */
    public void testDoubleRemoveReplicatedTx() throws Exception {
        CacheConfiguration<Object, Object> ccfg = cacheConfiguration(REPLICATED,
            0,
            TRANSACTIONAL,
            false);

        doTestNotModifyOperation(ccfg);
    }

    /**
     * @throws Exception If failed.
     */
    public void testDoubleRemoveReplicatedTxWithStore() throws Exception {
        CacheConfiguration<Object, Object> ccfg = cacheConfiguration(REPLICATED,
            0,
            TRANSACTIONAL,
            false);

        doTestNotModifyOperation(ccfg);
    }

    /**
     * @throws Exception If failed.
     */
    public void testDoubleRemoveReplicatedAtomic() throws Exception {
        CacheConfiguration<Object, Object> ccfg = cacheConfiguration(REPLICATED,
            0,
            ATOMIC,
            false);

        doTestNotModifyOperation(ccfg);
    }

    /**
     * @throws Exception If failed.
     */
    public void testDoubleRemoveReplicatedAtomicWithStore() throws Exception {
        CacheConfiguration<Object, Object> ccfg = cacheConfiguration(REPLICATED,
            0,
            ATOMIC,
            true);

        doTestNotModifyOperation(ccfg);
    }

    /**
     * @throws Exception If failed.
     */
    private void doTestNotModifyOperation(CacheConfiguration ccfg) throws Exception {
        singleOperation(ccfg);
        batchOperation(ccfg);
    }

    /**
     * @param ccfg Cache configuration.
     * @throws Exception If failed.
     */
    private void singleOperation(CacheConfiguration ccfg) throws Exception {
        IgniteCache<QueryTestKey, QueryTestValue> cache = grid(getClientIndex()).createCache(ccfg);

        try {
            ContinuousQuery<QueryTestKey, QueryTestValue> qry = new ContinuousQuery<>();

            final List<CacheEntryEvent<? extends QueryTestKey, ? extends QueryTestValue>> evts =
                new CopyOnWriteArrayList<>();

            if (noOpFilterFactory() != null)
                qry.setRemoteFilterFactory(noOpFilterFactory());

            qry.setLocalListener(new CacheEntryUpdatedListener<QueryTestKey, QueryTestValue>() {
                @Override public void onUpdated(Iterable<CacheEntryEvent<? extends QueryTestKey,
                    ? extends QueryTestValue>> events) throws CacheEntryListenerException {
                    for (CacheEntryEvent<? extends QueryTestKey, ? extends QueryTestValue> e : events)
                        evts.add(e);
                }
            });

            QueryTestKey key = new QueryTestKey(1);

            try (QueryCursor qryCur = cache.query(qry)) {
                for (int i = 0; i < ITERATION_CNT; i++) {
                    log.info("Start iteration: " + i);
                    // Not events.
                    cache.invoke(key, (EntryProcessor<QueryTestKey, QueryTestValue, ? extends Object>)
                        (Object)new EntrySetValueProcessor(true));

                    // Get events.
                    cache.put(key, new QueryTestValue(1));
                    cache.remove(key);

                    // Not events.
                    cache.invoke(key, (EntryProcessor<QueryTestKey, QueryTestValue, ? extends Object>)
                        (Object)new EntrySetValueProcessor(null, false));
                    cache.invoke(key, (EntryProcessor<QueryTestKey, QueryTestValue, ? extends Object>)
                        (Object)new EntrySetValueProcessor(null, false));
                    cache.invoke(key, (EntryProcessor<QueryTestKey, QueryTestValue, ? extends Object>)
                        (Object)new EntrySetValueProcessor(true));
                    cache.remove(key);

                    // Get events.
                    cache.put(key, new QueryTestValue(2));

                    // Not events.
                    cache.invoke(key, (EntryProcessor<QueryTestKey, QueryTestValue, ? extends Object>)
                        (Object)new EntrySetValueProcessor(true));

                    // Get events.
                    cache.invoke(key, (EntryProcessor<QueryTestKey, QueryTestValue, ? extends Object>)
                        (Object)new EntrySetValueProcessor(null, false));

                    // Not events.
                    cache.remove(key);

                    // Get events.
                    cache.put(key, new QueryTestValue(3));
                    cache.put(key, new QueryTestValue(4));

                    // Not events.
                    cache.invoke(key, (EntryProcessor<QueryTestKey, QueryTestValue, ? extends Object>)
                        (Object)new EntrySetValueProcessor(true));
                    cache.putIfAbsent(key, new QueryTestValue(5));
                    cache.putIfAbsent(key, new QueryTestValue(5));
                    cache.putIfAbsent(key, new QueryTestValue(5));
                    cache.invoke(key, (EntryProcessor<QueryTestKey, QueryTestValue, ? extends Object>)
                        (Object)new EntrySetValueProcessor(true));
                    cache.remove(key, new QueryTestValue(5));

                    // Get events.
                    cache.remove(key, new QueryTestValue(4));
                    cache.putIfAbsent(key, new QueryTestValue(5));

                    // Not events.
                    cache.replace(key, new QueryTestValue(3), new QueryTestValue(2));
                    cache.replace(key, new QueryTestValue(3), new QueryTestValue(2));
                    cache.replace(key, new QueryTestValue(3), new QueryTestValue(2));

                    // Get events.
                    cache.replace(key, new QueryTestValue(5), new QueryTestValue(6));

                    assert GridTestUtils.waitForCondition(new PA() {
                        @Override public boolean apply() {
                            return evts.size() == 9;
                        }
                    }, 5_000);

                    checkSingleEvent(evts.get(0), CREATED, new QueryTestValue(1), null);
                    checkSingleEvent(evts.get(1), REMOVED, null, new QueryTestValue(1));
                    checkSingleEvent(evts.get(2), CREATED, new QueryTestValue(2), null);
                    checkSingleEvent(evts.get(3), REMOVED, null, new QueryTestValue(2));
                    checkSingleEvent(evts.get(4), CREATED, new QueryTestValue(3), null);
                    checkSingleEvent(evts.get(5), EventType.UPDATED, new QueryTestValue(4), new QueryTestValue(3));
                    checkSingleEvent(evts.get(6), REMOVED, null, new QueryTestValue(4));
                    checkSingleEvent(evts.get(7), CREATED, new QueryTestValue(5), null);
                    checkSingleEvent(evts.get(8), EventType.UPDATED, new QueryTestValue(6), new QueryTestValue(5));

                    evts.clear();

                    cache.remove(key);
                    cache.remove(key);

                    assert GridTestUtils.waitForCondition(new PA() {
                        @Override public boolean apply() {
                            return evts.size() == 1;
                        }
                    }, 5_000);

                    evts.clear();

                    log.info("Finish iteration: " + i);
                }
            }
        }
        finally {
            grid(getClientIndex()).destroyCache(ccfg.getName());
        }
    }

    /**
     * @return No-op filter factory for batch operations.
     */
    protected Factory<? extends CacheEntryEventFilter<QueryTestKey, QueryTestValue>> noOpFilterFactory() {
        return null;
    }

    /**
     * @param ccfg Cache configuration.
     * @throws Exception If failed.
     */
    private void batchOperation(CacheConfiguration ccfg) throws Exception {
        IgniteCache<QueryTestKey, QueryTestValue> cache = grid(getClientIndex()).createCache(ccfg);

        try {
            ContinuousQuery<QueryTestKey, QueryTestValue> qry = new ContinuousQuery<>();

            final List<CacheEntryEvent<? extends QueryTestKey, ? extends QueryTestValue>> evts =
                new CopyOnWriteArrayList<>();

            if (noOpFilterFactory() != null)
                qry.setRemoteFilterFactory(noOpFilterFactory());

            qry.setLocalListener(new CacheEntryUpdatedListener<QueryTestKey, QueryTestValue>() {
                @Override public void onUpdated(Iterable<CacheEntryEvent<? extends QueryTestKey,
                    ? extends QueryTestValue>> events) throws CacheEntryListenerException {
                    for (CacheEntryEvent<? extends QueryTestKey, ? extends QueryTestValue> e : events)
                        evts.add(e);
                }
            });

            Map<QueryTestKey, QueryTestValue> map = new TreeMap<>();

            for (int i = 0; i < KEYS; i++)
                map.put(new QueryTestKey(i), new QueryTestValue(i));

            try (QueryCursor qryCur = cache.query(qry)) {
                for (int i = 0; i < ITERATION_CNT / 2; i++) {
                    log.info("Start iteration: " + i);
                    // Not events.
                    cache.removeAll(map.keySet());
                    cache.invokeAll(map.keySet(), (EntryProcessor<QueryTestKey, QueryTestValue, ? extends Object>)
                        (Object)new EntrySetValueProcessor(null, false));
                    cache.invokeAll(map.keySet(), (EntryProcessor<QueryTestKey, QueryTestValue, ? extends Object>)
                        (Object)new EntrySetValueProcessor(true));

                    // Get events.
                    cache.putAll(map);

                    assert GridTestUtils.waitForCondition(new PA() {
                        @Override public boolean apply() {
                            return evts.size() == KEYS;
                        }
                    }, 5_000);

                    checkEvents(evts, CREATED);

                    evts.clear();

                    // Not events.
                    cache.invokeAll(map.keySet(), (EntryProcessor<QueryTestKey, QueryTestValue, ? extends Object>)
                        (Object)new EntrySetValueProcessor(true));

                    U.sleep(100);

                    assertEquals(0, evts.size());

                    // Get events.
                    cache.invokeAll(map.keySet(), (EntryProcessor<QueryTestKey, QueryTestValue, ? extends Object>)
                        (Object)new EntrySetValueProcessor(null, false));

                    // Not events.
                    cache.removeAll(map.keySet());
                    cache.removeAll(map.keySet());

                    assert GridTestUtils.waitForCondition(new PA() {
                        @Override public boolean apply() {
                            return evts.size() == KEYS;
                        }
                    }, 5_000);

                    checkEvents(evts, REMOVED);

                    evts.clear();

                    log.info("Finish iteration: " + i);
                }
            }
        }
        finally {
            grid(getClientIndex()).destroyCache(ccfg.getName());
        }
    }

    /**
     * @param evts Events.
     * @param evtType Event type.
     */
    private void checkEvents(List<CacheEntryEvent<? extends QueryTestKey, ? extends QueryTestValue>> evts,
        EventType evtType) {
        for (int key = 0; key < KEYS; key++) {
            QueryTestKey keyVal = new QueryTestKey(key);

            for (CacheEntryEvent<? extends QueryTestKey, ? extends QueryTestValue> e : evts) {
                if (e.getKey().equals(keyVal)) {
                    checkSingleEvent(e,
                        evtType,
                        evtType == CREATED ? new QueryTestValue(key) : null,
                        evtType == REMOVED ? new QueryTestValue(key) : null);

                    keyVal = null;

                    break;
                }
            }

            assertNull("Event for key not found.", keyVal);
        }
    }


    /**
     * @param event Event.
     * @param type Event type.
     * @param val Value.
     * @param oldVal Old value.
     */
    private void checkSingleEvent(
        CacheEntryEvent<? extends QueryTestKey, ? extends QueryTestValue> event,
        EventType type,
        QueryTestValue val,
        QueryTestValue oldVal) {
        assertEquals(event.getEventType(), type);
        assertEquals(event.getValue(), val);
        assertEquals(event.getOldValue(), oldVal);
    }

    /**
     * @throws Exception If failed.
     */
    public void testTxClient() throws Exception {
        CacheConfiguration<Object, Object> ccfg = cacheConfiguration(PARTITIONED,
            1,
            TRANSACTIONAL,
            false);

        doTestContinuousQuery(ccfg, CLIENT);
    }

    /**
     * @throws Exception If failed.
     */
    public void testTxClientExplicit() throws Exception {
        CacheConfiguration<Object, Object> ccfg = cacheConfiguration(PARTITIONED,
            1,
            TRANSACTIONAL,
            false);

        doTestContinuousQuery(ccfg, CLIENT);
    }

    /**
     * @throws Exception If failed.
     */
    public void testTxReplicated() throws Exception {
        CacheConfiguration<Object, Object> ccfg = cacheConfiguration(REPLICATED,
            0,
            TRANSACTIONAL,
            false);

        doTestContinuousQuery(ccfg, SERVER);
    }

    /**
     * @throws Exception If failed.
     */
    public void testTxReplicatedClient() throws Exception {
        CacheConfiguration<Object, Object> ccfg = cacheConfiguration(REPLICATED,
            0,
            TRANSACTIONAL,
            false);

        doTestContinuousQuery(ccfg, CLIENT);
    }

    /**
     * @throws Exception If failed.
     */
    public void testTxNoBackups() throws Exception {
        CacheConfiguration<Object, Object> ccfg = cacheConfiguration(PARTITIONED,
            0,
            TRANSACTIONAL,
            false);

        doTestContinuousQuery(ccfg, SERVER);
    }

    /**
     * @throws Exception If failed.
     */
    public void testTxNoBackupsAllNodes() throws Exception {
        CacheConfiguration<Object, Object> ccfg = cacheConfiguration(PARTITIONED,
            0,
            TRANSACTIONAL,
            false);

        doTestContinuousQuery(ccfg, ALL);
    }

    /**
     * @throws Exception If failed.
     */
    public void testTxNoBackupsExplicit() throws Exception {
        CacheConfiguration<Object, Object> ccfg = cacheConfiguration(PARTITIONED,
            0,
            TRANSACTIONAL,
            false);

        doTestContinuousQuery(ccfg, SERVER);
    }

    /**
     * @throws Exception If failed.
     */
    public void testTxNoBackupsClient() throws Exception {
        CacheConfiguration<Object, Object> ccfg = cacheConfiguration(PARTITIONED,
            0,
            TRANSACTIONAL,
            false);

        doTestContinuousQuery(ccfg, CLIENT);
    }

    /**
     * @param ccfg Cache configuration.
     * @param deploy The place where continuous query will be started.
     * @throws Exception If failed.
     */
    protected void doTestContinuousQuery(CacheConfiguration<Object, Object> ccfg, ContinuousDeploy deploy)
        throws Exception {
        ignite(0).createCache(ccfg);

        try {
            long seed = System.currentTimeMillis();

            Random rnd = new Random(seed);

            log.info("Random seed: " + seed);

            List<BlockingQueue<CacheEntryEvent<?, ?>>> evtsQueues = new ArrayList<>();

            Collection<QueryCursor<?>> curs = new ArrayList<>();

            if (deploy == CLIENT) {
                ContinuousQuery<Object, Object> qry = new ContinuousQuery<>();

                final BlockingQueue<CacheEntryEvent<?, ?>> evtsQueue = new ArrayBlockingQueue<>(50_000);

                qry.setLocalListener(new CacheEntryUpdatedListener<Object, Object>() {
                    @Override public void onUpdated(Iterable<CacheEntryEvent<?, ?>> evts) {
                        for (CacheEntryEvent<?, ?> evt : evts)
                            evtsQueue.add(evt);
                    }
                });

                evtsQueues.add(evtsQueue);

                QueryCursor<?> cur = grid(getClientIndex()).cache(ccfg.getName()).query(qry);

                curs.add(cur);
            }
            else if (deploy == SERVER) {
                ContinuousQuery<Object, Object> qry = new ContinuousQuery<>();

                final BlockingQueue<CacheEntryEvent<?, ?>> evtsQueue = new ArrayBlockingQueue<>(50_000);

                qry.setLocalListener(new CacheEntryUpdatedListener<Object, Object>() {
                    @Override public void onUpdated(Iterable<CacheEntryEvent<?, ?>> evts) {
                        for (CacheEntryEvent<?, ?> evt : evts)
                            evtsQueue.add(evt);
                    }
                });

                evtsQueues.add(evtsQueue);

                QueryCursor<?> cur = grid(rnd.nextInt(getServerNodeCount())).cache(ccfg.getName()).query(qry);

                curs.add(cur);
            }
            else {
                for (int i = 0; i <= getServerNodeCount(); i++) {
                    ContinuousQuery<Object, Object> qry = new ContinuousQuery<>();

                    final BlockingQueue<CacheEntryEvent<?, ?>> evtsQueue = new ArrayBlockingQueue<>(50_000);

                    qry.setLocalListener(new CacheEntryUpdatedListener<Object, Object>() {
                        @Override public void onUpdated(Iterable<CacheEntryEvent<?, ?>> evts) {
                            for (CacheEntryEvent<?, ?> evt : evts)
                                evtsQueue.add(evt);
                        }
                    });

                    evtsQueues.add(evtsQueue);

                    QueryCursor<?> cur = ignite(i).cache(ccfg.getName()).query(qry);

                    curs.add(cur);
                }
            }

            ConcurrentMap<Object, Object> expData = new ConcurrentHashMap<>();

            Map<Integer, Long> partCntr = new ConcurrentHashMap<>();

            try {
                for (int i = 0; i < ITERATION_CNT; i++) {
                    if (i % 20 == 0)
                        log.info("Iteration: " + i);

                    for (int idx = 0; idx < getServerNodeCount(); idx++)
                        randomUpdate(rnd, evtsQueues, expData, partCntr, grid(idx).cache(ccfg.getName()));
                }
            }
            finally {
                for (QueryCursor<?> cur : curs)
                    cur.close();
            }
        }
        finally {
            ignite(0).destroyCache(ccfg.getName());
        }
    }

    /**
     * @return Client node index.
     */
    private int getClientIndex() {
        return getServerNodeCount() - 1;
    }

    /**
     * @return Count nodes.
     */
    protected int getServerNodeCount() {
        return NODES;
    }

    /**
     * @param rnd Random generator.
     * @param evtsQueues Events queue.
     * @param expData Expected cache data.
     * @param partCntr Partition counter.
     * @param cache Cache.
     * @throws Exception If failed.
     */
    private void randomUpdate(
        Random rnd,
        List<BlockingQueue<CacheEntryEvent<?, ?>>> evtsQueues,
        ConcurrentMap<Object, Object> expData,
        Map<Integer, Long> partCntr,
        IgniteCache<Object, Object> cache)
        throws Exception {
        Object key = new QueryTestKey(rnd.nextInt(KEYS));
        Object newVal = value(rnd);
        Object oldVal = expData.get(key);

        int op = rnd.nextInt(13);

        Ignite ignite = cache.unwrap(Ignite.class);

        Map<Object, Long> expEvtCntrs = new ConcurrentHashMap<>();

        Transaction tx = null;

        if (cache.getConfiguration(CacheConfiguration.class).getAtomicityMode() == TRANSACTIONAL && rnd.nextBoolean())
            tx = ignite.transactions().txStart(txRandomConcurrency(rnd), txRandomIsolation(rnd));

        try {
            // log.info("Random operation [key=" + key + ", op=" + op + ']');

            switch (op) {
                case 0: {
                    cache.put(key, newVal);

                    if (tx != null)
                        tx.commit();

                    updatePartitionCounter(cache, key, partCntr, expEvtCntrs);

                    waitAndCheckEvent(evtsQueues, partCntr, expEvtCntrs, affinity(cache), key, newVal, oldVal);

                    expData.put(key, newVal);

                    break;
                }

                case 1: {
                    cache.getAndPut(key, newVal);

                    if (tx != null)
                        tx.commit();

                    updatePartitionCounter(cache, key, partCntr, expEvtCntrs);

                    waitAndCheckEvent(evtsQueues, partCntr, expEvtCntrs, affinity(cache), key, newVal, oldVal);

                    expData.put(key, newVal);

                    break;
                }

                case 2: {
                    cache.remove(key);

                    if (tx != null)
                        tx.commit();

                    updatePartitionCounter(cache, key, partCntr, expEvtCntrs);

                    waitAndCheckEvent(evtsQueues, partCntr, expEvtCntrs, affinity(cache), key, null, oldVal);

                    expData.remove(key);

                    break;
                }

                case 3: {
                    cache.getAndRemove(key);

                    if (tx != null)
                        tx.commit();

                    updatePartitionCounter(cache, key, partCntr, expEvtCntrs);

                    waitAndCheckEvent(evtsQueues, partCntr, expEvtCntrs, affinity(cache), key, null, oldVal);

                    expData.remove(key);

                    break;
                }

                case 4: {
                    cache.invoke(key, new EntrySetValueProcessor(newVal, rnd.nextBoolean()));

                    if (tx != null)
                        tx.commit();

                    updatePartitionCounter(cache, key, partCntr, expEvtCntrs);

                    waitAndCheckEvent(evtsQueues, partCntr, expEvtCntrs, affinity(cache), key, newVal, oldVal);

                    expData.put(key, newVal);

                    break;
                }

                case 5: {
                    cache.invoke(key, new EntrySetValueProcessor(null, rnd.nextBoolean()));

                    if (tx != null)
                        tx.commit();

                    updatePartitionCounter(cache, key, partCntr, expEvtCntrs);

                    waitAndCheckEvent(evtsQueues, partCntr, expEvtCntrs, affinity(cache), key, null, oldVal);

                    expData.remove(key);

                    break;
                }

                case 6: {
                    cache.putIfAbsent(key, newVal);

                    if (tx != null)
                        tx.commit();

                    if (oldVal == null) {
                        updatePartitionCounter(cache, key, partCntr, expEvtCntrs);

                        waitAndCheckEvent(evtsQueues, partCntr, expEvtCntrs, affinity(cache), key, newVal, null);

                        expData.put(key, newVal);
                    }
                    else
                        checkNoEvent(evtsQueues);

                    break;
                }

                case 7: {
                    cache.getAndPutIfAbsent(key, newVal);

                    if (tx != null)
                        tx.commit();

                    if (oldVal == null) {
                        updatePartitionCounter(cache, key, partCntr, expEvtCntrs);

                        waitAndCheckEvent(evtsQueues, partCntr, expEvtCntrs, affinity(cache), key, newVal, null);

                        expData.put(key, newVal);
                    }
                    else
                        checkNoEvent(evtsQueues);

                    break;
                }

                case 8: {
                    cache.replace(key, newVal);

                    if (tx != null)
                        tx.commit();

                    if (oldVal != null) {
                        updatePartitionCounter(cache, key, partCntr, expEvtCntrs);

                        waitAndCheckEvent(evtsQueues, partCntr, expEvtCntrs, affinity(cache), key, newVal, oldVal);

                        expData.put(key, newVal);
                    }
                    else
                        checkNoEvent(evtsQueues);

                    break;
                }

                case 9: {
                    cache.getAndReplace(key, newVal);

                    if (tx != null)
                        tx.commit();

                    if (oldVal != null) {
                        updatePartitionCounter(cache, key, partCntr, expEvtCntrs);

                        waitAndCheckEvent(evtsQueues, partCntr, expEvtCntrs, affinity(cache), key, newVal, oldVal);

                        expData.put(key, newVal);
                    }
                    else
                        checkNoEvent(evtsQueues);

                    break;
                }

                case 10: {
                    if (oldVal != null) {
                        Object replaceVal = value(rnd);

                        boolean success = replaceVal.equals(oldVal);

                        if (success) {
                            cache.replace(key, replaceVal, newVal);

                            if (tx != null)
                                tx.commit();

                            updatePartitionCounter(cache, key, partCntr, expEvtCntrs);

                            waitAndCheckEvent(evtsQueues, partCntr, expEvtCntrs, affinity(cache), key, newVal, oldVal);

                            expData.put(key, newVal);
                        }
                        else {
                            cache.replace(key, replaceVal, newVal);

                            if (tx != null)
                                tx.commit();

                            checkNoEvent(evtsQueues);
                        }
                    }
                    else {
                        cache.replace(key, value(rnd), newVal);

                        if (tx != null)
                            tx.commit();

                        checkNoEvent(evtsQueues);
                    }

                    break;
                }

                case 11: {
                    SortedMap<Object, Object> vals = new TreeMap<>();

                    while (vals.size() < KEYS / 5)
                        vals.put(new QueryTestKey(rnd.nextInt(KEYS)), value(rnd));

                    cache.putAll(vals);

                    if (tx != null)
                        tx.commit();

                    for (Map.Entry<Object, Object> e : vals.entrySet())
                        updatePartitionCounter(cache, e.getKey(), partCntr, expEvtCntrs);

                    waitAndCheckEvent(evtsQueues, partCntr, expEvtCntrs, affinity(cache), vals, expData);

                    expData.putAll(vals);

                    break;
                }

                case 12: {
                    SortedMap<Object, Object> vals = new TreeMap<>();

                    while (vals.size() < KEYS / 5)
                        vals.put(new QueryTestKey(rnd.nextInt(KEYS)), newVal);

                    cache.invokeAll(vals.keySet(), new EntrySetValueProcessor(newVal, rnd.nextBoolean()));

                    if (tx != null)
                        tx.commit();

                    for (Map.Entry<Object, Object> e : vals.entrySet())
                        updatePartitionCounter(cache, e.getKey(), partCntr, expEvtCntrs);

                    waitAndCheckEvent(evtsQueues, partCntr, expEvtCntrs, affinity(cache), vals, expData);

                    for (Object o : vals.keySet())
                        expData.put(o, newVal);

                    break;
                }

                default:
                    fail("Op:" + op);
            }
        } finally {
            if (tx != null)
                tx.close();
        }
    }

    /**
     *  @param evtsQueues Queue.
     * @param partCntrs Counters.
     * @param aff Affinity.
     * @param vals Values.
     * @param expData Expected data.
     */
    private void waitAndCheckEvent(List<BlockingQueue<CacheEntryEvent<?, ?>>> evtsQueues,
        Map<Integer, Long> partCntrs,
        Map<Object, Long> evtCntrs,
        Affinity<Object> aff,
        SortedMap<Object, Object> vals,
        Map<Object, Object> expData)
        throws Exception {
        for (BlockingQueue<CacheEntryEvent<?, ?>> evtsQueue : evtsQueues) {
            Map<Object, CacheEntryEvent> rcvEvts = new HashMap<>();

            for (int i = 0; i < vals.size(); i++) {
                CacheEntryEvent<?, ?> evt = evtsQueue.poll(5, SECONDS);

                rcvEvts.put(evt.getKey(), evt);
            }

            assertEquals(vals.size(), rcvEvts.size());

            for (Map.Entry<Object, Object> e : vals.entrySet()) {
                Object key = e.getKey();
                Object val = e.getValue();
                Object oldVal = expData.get(key);

                if (val == null && oldVal == null) {
                    checkNoEvent(evtsQueues);

                    continue;
                }

                CacheEntryEvent evt = rcvEvts.get(key);

                assertNotNull("Failed to wait for event [key=" + key + ", val=" + val + ", oldVal=" + oldVal + ']',
                    evt);
                assertEquals(key, evt.getKey());
                assertEquals(val, evt.getValue());
                assertEquals(oldVal, evt.getOldValue());

                Long curPartCntr = partCntrs.get(aff.partition(key));
                Long cntr = evtCntrs.get(key);
                CacheQueryEntryEvent qryEntryEvt = (CacheQueryEntryEvent)evt.unwrap(CacheQueryEntryEvent.class);

                assertNotNull(cntr);
                assertNotNull(curPartCntr);
                assertNotNull(qryEntryEvt);
                assertTrue(cntr <= curPartCntr);

<<<<<<< HEAD
                assertEquals(cntr, qryEntryEvt.getPartitionUpdateCounter());
                assertTrue(qryEntryEvt.isPrimary());
                assertFalse(qryEntryEvt.isBackup());
=======
                assertEquals((long)cntr, qryEntryEvt.getPartitionUpdateCounter());
>>>>>>> e0b2053e
            }
        }
    }

    /**
     * @param rnd {@link Random}.
     * @return {@link TransactionIsolation}.
     */
    private TransactionIsolation txRandomIsolation(Random rnd) {
        int val = rnd.nextInt(3);

        if (val == 0)
            return READ_COMMITTED;
        else if (val == 1)
            return REPEATABLE_READ;
        else
            return SERIALIZABLE;
    }

    /**
     * @param rnd {@link Random}.
     * @return {@link TransactionConcurrency}.
     */
    private TransactionConcurrency txRandomConcurrency(Random rnd) {
        return rnd.nextBoolean() ? TransactionConcurrency.OPTIMISTIC : TransactionConcurrency.PESSIMISTIC;
    }

    /**
     * @param cache Cache.
     * @param key Key
     * @param cntrs Partition counters.
     */
    private void updatePartitionCounter(IgniteCache<Object, Object> cache, Object key, Map<Integer, Long> cntrs,
        Map<Object, Long> evtCntrs) {
        Affinity<Object> aff = cache.unwrap(Ignite.class).affinity(cache.getName());

        int part = aff.partition(key);

        Long partCntr = cntrs.get(part);

        if (partCntr == null)
            partCntr = 0L;

        cntrs.put(part, ++partCntr);
        evtCntrs.put(key, partCntr);
    }

    /**
     * @param rnd Random generator.
     * @return Cache value.
     */
    private static Object value(Random rnd) {
        return new QueryTestValue(rnd.nextInt(VALS));
    }

    /**
     * @param evtsQueues Event queue.
     * @param partCntrs Partition counters.
     * @param aff Affinity function.
     * @param key Key.
     * @param val Value.
     * @param oldVal Old value.
     * @throws Exception If failed.
     */
    private void waitAndCheckEvent(List<BlockingQueue<CacheEntryEvent<?, ?>>> evtsQueues,
        Map<Integer, Long> partCntrs,
        Map<Object, Long> evtCntrs,
        Affinity<Object> aff,
        Object key,
        Object val,
        Object oldVal)
        throws Exception {
        if (val == null && oldVal == null) {
            checkNoEvent(evtsQueues);

            return;
        }

        for (BlockingQueue<CacheEntryEvent<?, ?>> evtsQueue : evtsQueues) {
            CacheEntryEvent<?, ?> evt = evtsQueue.poll(5, SECONDS);

            assertNotNull("Failed to wait for event [key=" + key + ", val=" + val + ", oldVal=" + oldVal + ']', evt);
            assertEquals(key, evt.getKey());
            assertEquals(val, evt.getValue());
            assertEquals(oldVal, evt.getOldValue());

            Long curPartCntr = partCntrs.get(aff.partition(key));

            Long cntr = evtCntrs.get(key);
            CacheQueryEntryEvent qryEntryEvt = evt.unwrap(CacheQueryEntryEvent.class);

            assertNotNull(cntr);
            assertNotNull(curPartCntr);
            assertNotNull(qryEntryEvt);
            assertTrue(cntr <= curPartCntr);

<<<<<<< HEAD
            assertEquals(cntr, qryEntryEvt.getPartitionUpdateCounter());
            assertTrue(qryEntryEvt.isPrimary());
            assertFalse(qryEntryEvt.isBackup());
=======
            assertEquals((long)cntr, qryEntryEvt.getPartitionUpdateCounter());
>>>>>>> e0b2053e
        }
    }

    /**
     * @param evtsQueues Event queue.
     * @throws Exception If failed.
     */
    private void checkNoEvent(List<BlockingQueue<CacheEntryEvent<?, ?>>> evtsQueues) throws Exception {
        for (BlockingQueue<CacheEntryEvent<?, ?>> evtsQueue : evtsQueues) {
            CacheEntryEvent<?, ?> evt = evtsQueue.poll(50, MILLISECONDS);

            assertNull(evt);
        }
    }

    /**
     *
     * @param cacheMode Cache mode.
     * @param backups Number of backups.
     * @param atomicityMode Cache atomicity mode.
     * @param store If {@code true} configures dummy cache store.
     * @return Cache configuration.
     */
    protected CacheConfiguration<Object, Object> cacheConfiguration(
        CacheMode cacheMode,
        int backups,
        CacheAtomicityMode atomicityMode,
        boolean store) {
        CacheConfiguration<Object, Object> ccfg = new CacheConfiguration<>(DEFAULT_CACHE_NAME);

        ccfg.setName("cache-" + UUID.randomUUID()); // TODO GG-11220 (remove setName when fixed).
        ccfg.setAtomicityMode(atomicityMode);
        ccfg.setCacheMode(cacheMode);
        ccfg.setWriteSynchronizationMode(FULL_SYNC);

        if (cacheMode == PARTITIONED)
            ccfg.setBackups(backups);

        if (store) {
            ccfg.setCacheStoreFactory(new TestStoreFactory());
            ccfg.setReadThrough(true);
            ccfg.setWriteThrough(true);
        }

        return ccfg;
    }

    /**
     *
     */
    private static class TestStoreFactory implements Factory<CacheStore<Object, Object>> {
        /** {@inheritDoc} */
        @SuppressWarnings("unchecked")
        @Override public CacheStore<Object, Object> create() {
            return new CacheStoreAdapter() {
                @Override public Object load(Object key) throws CacheLoaderException {
                    return null;
                }

                @Override public void write(Cache.Entry entry) throws CacheWriterException {
                    // No-op.
                }

                @Override public void delete(Object key) throws CacheWriterException {
                    // No-op.
                }
            };
        }
    }

    /**
     *
     */
    public static class QueryTestKey implements Serializable, Comparable {
        /** */
        private final Integer key;

        /**
         * @param key Key.
         */
        public QueryTestKey(Integer key) {
            this.key = key;
        }

        /** {@inheritDoc} */
        @Override public boolean equals(Object o) {
            if (this == o)
                return true;

            if (o == null || getClass() != o.getClass())
                return false;

            QueryTestKey that = (QueryTestKey)o;

            return key.equals(that.key);
        }

        /** {@inheritDoc} */
        @Override public int hashCode() {
            return key.hashCode();
        }

        /** {@inheritDoc} */
        @Override public String toString() {
            return S.toString(QueryTestKey.class, this);
        }

        /** {@inheritDoc} */
        @Override public int compareTo(Object o) {
            return key - ((QueryTestKey)o).key;
        }
    }

    /**
     *
     */
    public static class QueryTestValue implements Serializable {
        /** */
        @GridToStringInclude
        protected final Integer val1;

        /** */
        @GridToStringInclude
        protected final String val2;

        /**
         * @param val Value.
         */
        public QueryTestValue(Integer val) {
            this.val1 = val;
            this.val2 = String.valueOf(val);
        }

        /** {@inheritDoc} */
        @Override public boolean equals(Object o) {
            if (this == o)
                return true;

            if (o == null || getClass() != o.getClass())
                return false;

            QueryTestValue that = (QueryTestValue) o;

            return val1.equals(that.val1) && val2.equals(that.val2);
        }

        /** {@inheritDoc} */
        @Override public int hashCode() {
            int res = val1.hashCode();

            res = 31 * res + val2.hashCode();

            return res;
        }

        /** {@inheritDoc} */
        @Override public String toString() {
            return S.toString(QueryTestValue.class, this);
        }
    }

    /**
     *
     */
    protected static class EntrySetValueProcessor implements EntryProcessor<Object, Object, Object> {
        /** */
        private Object val;

        /** */
        private boolean retOld;

        /** */
        private boolean skipModify;

        /**
         * @param skipModify If {@code true} then entry will not be modified.
         */
        public EntrySetValueProcessor(boolean skipModify) {
            this.skipModify = skipModify;
        }

        /**
         * @param val Value to set.
         * @param retOld Return old value flag.
         */
        public EntrySetValueProcessor(Object val, boolean retOld) {
            this.val = val;
            this.retOld = retOld;
        }

        /** {@inheritDoc} */
        @Override public Object process(MutableEntry<Object, Object> e, Object... args) {
            if (skipModify)
                return null;

            Object old = retOld ? e.getValue() : null;

            if (val != null)
                e.setValue(val);
            else
                e.remove();

            return old;
        }

        /** {@inheritDoc} */
        @Override public String toString() {
            return S.toString(EntrySetValueProcessor.class, this);
        }
    }

    /**
     *
     */
    protected enum ContinuousDeploy {
        CLIENT, SERVER, ALL
    }
}<|MERGE_RESOLUTION|>--- conflicted
+++ resolved
@@ -1270,14 +1270,10 @@
                 assertNotNull(curPartCntr);
                 assertNotNull(qryEntryEvt);
                 assertTrue(cntr <= curPartCntr);
-
-<<<<<<< HEAD
-                assertEquals(cntr, qryEntryEvt.getPartitionUpdateCounter());
+                assertEquals((long)cntr, qryEntryEvt.getPartitionUpdateCounter());
+
                 assertTrue(qryEntryEvt.isPrimary());
                 assertFalse(qryEntryEvt.isBackup());
-=======
-                assertEquals((long)cntr, qryEntryEvt.getPartitionUpdateCounter());
->>>>>>> e0b2053e
             }
         }
     }
@@ -1373,14 +1369,10 @@
             assertNotNull(curPartCntr);
             assertNotNull(qryEntryEvt);
             assertTrue(cntr <= curPartCntr);
-
-<<<<<<< HEAD
-            assertEquals(cntr, qryEntryEvt.getPartitionUpdateCounter());
+            assertEquals((long)cntr, qryEntryEvt.getPartitionUpdateCounter());
+
             assertTrue(qryEntryEvt.isPrimary());
             assertFalse(qryEntryEvt.isBackup());
-=======
-            assertEquals((long)cntr, qryEntryEvt.getPartitionUpdateCounter());
->>>>>>> e0b2053e
         }
     }
 
