/*
 * Licensed to the Apache Software Foundation (ASF) under one or more
 * contributor license agreements. See the NOTICE file distributed with
 * this work for additional information regarding copyright ownership.
 * The ASF licenses this file to You under the Apache License, Version 2.0
 * (the "License"); you may not use this file except in compliance with
 * the License. You may obtain a copy of the License at
 *
 * http://www.apache.org/licenses/LICENSE-2.0
 *
 * Unless required by applicable law or agreed to in writing, software
 * distributed under the License is distributed on an "AS IS" BASIS,
 * WITHOUT WARRANTIES OR CONDITIONS OF ANY KIND, either express or implied.
 * See the License for the specific language governing permissions and
 * limitations under the License.
 */

package org.apache.ignite.internal.processors.cache.persistence.pagemem;

import java.nio.ByteBuffer;
import java.nio.file.Path;
import java.util.Collections;
import java.util.Map;
import java.util.concurrent.ConcurrentHashMap;
import java.util.concurrent.ConcurrentMap;
import java.util.concurrent.atomic.AtomicInteger;
import java.util.function.Predicate;
import org.apache.ignite.IgniteCheckedException;
import org.apache.ignite.configuration.CacheConfiguration;
import org.apache.ignite.internal.GridKernalContext;
import org.apache.ignite.internal.pagemem.FullPageId;
import org.apache.ignite.internal.pagemem.PageIdUtils;
import org.apache.ignite.internal.pagemem.store.IgnitePageStoreManager;
import org.apache.ignite.internal.pagemem.store.PageStore;
import org.apache.ignite.internal.processors.cache.CacheGroupContext;
import org.apache.ignite.internal.processors.cache.CacheGroupDescriptor;
import org.apache.ignite.internal.processors.cache.GridCacheSharedContext;
import org.apache.ignite.internal.processors.cache.StoredCacheData;
import org.apache.ignite.internal.util.typedef.F;
import org.apache.ignite.lang.IgniteFuture;

/**
 *
 */
public class NoOpPageStoreManager implements IgnitePageStoreManager {
    /** */
    private ConcurrentMap<FullPageId, AtomicInteger> allocators = new ConcurrentHashMap<>();

    /** {@inheritDoc} */
    @Override public void beginRecover() {
        // No-op.
    }

    /** {@inheritDoc} */
    @Override public void finishRecover() {
        // No-op.
    }

    /** {@inheritDoc} */
    @Override public void initialize(int cacheId, int partitions, String workingDir,
        PageMetrics pageMetrics) throws IgniteCheckedException {
        // No-op.
    }

    /** {@inheritDoc} */
    @Override public void initializeForCache(CacheGroupDescriptor grpDesc,
        StoredCacheData cacheData) throws IgniteCheckedException {
        // No-op.
    }

    /** {@inheritDoc} */
    @Override public void initializeForMetastorage() throws IgniteCheckedException {
        // No-op.
    }

    /** {@inheritDoc} */
    @Override public void shutdownForCacheGroup(CacheGroupContext grp, boolean destroy) throws IgniteCheckedException {
        // No-op.
    }

    /** {@inheritDoc} */
<<<<<<< HEAD
    @Override public void onPartitionCreated(int grpId, int partId) throws IgniteCheckedException {
        // No-op.
    }

    /** {@inheritDoc} */
=======
>>>>>>> 00988d20
    @Override public void truncate(int cacheId, int partId, int tag) throws IgniteCheckedException {
        // No-op.
    }

    /** {@inheritDoc} */
    @Override public void read(int grpId, long pageId, ByteBuffer pageBuf, boolean keepCrc) throws IgniteCheckedException {
        // No-op.
    }

    /** {@inheritDoc} */
    @Override public boolean exists(int cacheId, int partId) throws IgniteCheckedException {
        return false;
    }

    /** {@inheritDoc} */
    @Override public void readHeader(int grpId, int partId, ByteBuffer buf) throws IgniteCheckedException {
        // No-op.
    }

    /** {@inheritDoc} */
    @Override public PageStore write(
        int grpId,
        long pageId,
        ByteBuffer pageBuf,
        int tag,
        boolean calculateCrc
    ) throws IgniteCheckedException {
        // No-op.
        return null;
    }

    /** {@inheritDoc} */
    @Override public void sync(int grpId, int partId) throws IgniteCheckedException {
        // No-op.
    }

    /** {@inheritDoc} */
    @Override public void ensure(int grpId, int partId) throws IgniteCheckedException {
        // No-op.
    }

    /** {@inheritDoc} */
    @Override public long pageOffset(int grpId, long pageId) throws IgniteCheckedException {
        return 0;
    }

    /** {@inheritDoc} */
    @Override public long allocatePage(int grpId, int partId, byte flags) throws IgniteCheckedException {
        long root = PageIdUtils.pageId(partId, flags, 0);

        FullPageId fullId = new FullPageId(root, grpId);

        AtomicInteger allocator = allocators.get(fullId);

        if (allocator == null)
            allocator = F.addIfAbsent(allocators, fullId, new AtomicInteger(1));

        return PageIdUtils.pageId(partId, flags, allocator.getAndIncrement());
    }

    /** {@inheritDoc} */
    @Override public int pages(int grpId, int partId) throws IgniteCheckedException {
        long root = PageIdUtils.pageId(partId, (byte)0, 0);

        FullPageId fullId = new FullPageId(root, grpId);

        AtomicInteger allocator = allocators.get(fullId);

        if (allocator == null)
            allocator = F.addIfAbsent(allocators, fullId, new AtomicInteger(2));

        return allocator.get();
    }

    /** {@inheritDoc} */
    @Override public void start(GridCacheSharedContext cctx) throws IgniteCheckedException {
        // No-op.
    }

    /** {@inheritDoc} */
    @Override public void onKernalStart(boolean active) {
        // No-op.
    }

    /** {@inheritDoc} */
    @Override public void stop(boolean cancel) {
        // No-op.
    }

    /** {@inheritDoc} */
    @Override public void onKernalStop(boolean cancel) {
        // No-op.
    }

    /** {@inheritDoc} */
    @Override public void onDisconnected(IgniteFuture reconnectFut) {
        // No-op.
    }

    /** {@inheritDoc} */
    @Override public void onReconnected(boolean active) {
        // No-op.
    }

    /** {@inheritDoc} */
    @Override public void printMemoryStats() {
        // No-op.
    }

    /** {@inheritDoc} */
    @Override public Map<String, StoredCacheData> readCacheConfigurations() throws IgniteCheckedException {
        return Collections.emptyMap();
    }

    /** {@inheritDoc} */
    @Override public void storeCacheData(StoredCacheData cacheData, boolean overwrite) throws IgniteCheckedException {
        // No-op.
    }

    /** {@inheritDoc} */
    @Override public void removeCacheData(StoredCacheData cacheData) throws IgniteCheckedException {
        // No-op.
    }

    /** {@inheritDoc} */
    @Override public boolean hasIndexStore(int grpId) {
        return false;
    }

    /** {@inheritDoc} */
    @Override public void onActivate(GridKernalContext kctx) {
        // No-op.
    }

    /** {@inheritDoc} */
    @Override public PageStore recreate(int grpId, int partId, int tag, Path src) throws IgniteCheckedException {
        return null;
    }

    /** {@inheritDoc} */
    @Override public void onDeActivate(GridKernalContext kctx) {
        // No-op.
    }

    /** {@inheritDoc} */
    @Override public long pagesAllocated(int grpId) {
        return 0;
    }

    /** {@inheritDoc} */
    @Override public void cleanupPersistentSpace(CacheConfiguration cacheConfiguration) throws IgniteCheckedException {
        // No-op.
    }

    /** {@inheritDoc} */
    @Override public void cleanupPersistentSpace() throws IgniteCheckedException {
        // No-op.
    }

    /** {@inheritDoc} */
    @Override public void cleanupPageStoreIfMatch(Predicate<Integer> cacheGrpPred, boolean cleanFiles) {
        // No-op.
    }

    /** {@inheritDoc} */
    @Override public boolean checkAndInitCacheWorkDir(CacheConfiguration cacheCfg) throws IgniteCheckedException {
        return false;
    }
}<|MERGE_RESOLUTION|>--- conflicted
+++ resolved
@@ -79,14 +79,6 @@
     }
 
     /** {@inheritDoc} */
-<<<<<<< HEAD
-    @Override public void onPartitionCreated(int grpId, int partId) throws IgniteCheckedException {
-        // No-op.
-    }
-
-    /** {@inheritDoc} */
-=======
->>>>>>> 00988d20
     @Override public void truncate(int cacheId, int partId, int tag) throws IgniteCheckedException {
         // No-op.
     }
