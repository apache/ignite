--- conflicted
+++ resolved
@@ -72,11 +72,7 @@
 import org.apache.ignite.transactions.Transaction;
 import org.apache.ignite.transactions.TransactionConcurrency;
 import org.apache.ignite.transactions.TransactionIsolation;
-<<<<<<< HEAD
-import org.junit.Ignore;
-=======
 import org.junit.Assert;
->>>>>>> 651d0070
 import org.junit.Test;
 import org.junit.runner.RunWith;
 import org.junit.runners.JUnit4;
@@ -471,8 +467,9 @@
      * @throws Exception If failed.
      */
     @Test
-    @Ignore("https://issues.apache.org/jira/browse/IGNITE-10186")
     public void testMergeServerAndClientJoin1() throws Exception {
+        fail("https://issues.apache.org/jira/browse/IGNITE-10186");
+
         final IgniteEx srv0 = startGrid(0);
 
         mergeExchangeWaitVersion(srv0, 3);
