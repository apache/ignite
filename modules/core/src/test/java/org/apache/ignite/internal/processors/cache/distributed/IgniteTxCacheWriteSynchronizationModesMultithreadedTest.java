--- conflicted
+++ resolved
@@ -53,9 +53,6 @@
 import org.apache.ignite.transactions.Transaction;
 import org.apache.ignite.transactions.TransactionOptimisticException;
 import org.jetbrains.annotations.NotNull;
-import org.junit.Test;
-import org.junit.runner.RunWith;
-import org.junit.runners.JUnit4;
 
 import static org.apache.ignite.cache.CacheAtomicityMode.TRANSACTIONAL;
 import static org.apache.ignite.cache.CacheWriteSynchronizationMode.FULL_ASYNC;
@@ -69,7 +66,6 @@
 /**
  *
  */
-@RunWith(JUnit4.class)
 public class IgniteTxCacheWriteSynchronizationModesMultithreadedTest extends GridCommonAbstractTest {
     /** */
     private static final TcpDiscoveryIpFinder ipFinder = new TcpDiscoveryVmIpFinder(true);
@@ -112,11 +108,8 @@
         if (MvccFeatureChecker.forcedMvcc())
             fail("https://issues.apache.org/jira/browse/IGNITE-9470");
 
-<<<<<<< HEAD
-=======
         super.beforeTestsStarted();
 
->>>>>>> 10ebf715
         startGridsMultiThreaded(SRVS);
 
         clientMode = true;
@@ -125,15 +118,6 @@
 
         for (int i = 0; i < CLIENTS; i++)
             assertTrue(grid(SRVS + i).configuration().isClientMode());
-<<<<<<< HEAD
-    }
-
-    /** {@inheritDoc} */
-    @Override protected void beforeTest() throws Exception {
-        if (MvccFeatureChecker.forcedMvcc())
-            fail("https://issues.apache.org/jira/browse/IGNITE-9470");
-=======
->>>>>>> 10ebf715
     }
 
     /** {@inheritDoc} */
@@ -146,7 +130,6 @@
     /**
      * @throws Exception If failed.
      */
-    @Test
     public void testMultithreadedPrimarySyncRestart() throws Exception {
         multithreadedTests(PRIMARY_SYNC, true);
     }
@@ -154,7 +137,6 @@
     /**
      * @throws Exception If failed.
      */
-    @Test
     public void testMultithreadedPrimarySync() throws Exception {
         multithreadedTests(PRIMARY_SYNC, false);
     }
@@ -162,7 +144,6 @@
     /**
      * @throws Exception If failed.
      */
-    @Test
     public void testMultithreadedFullSync() throws Exception {
         multithreadedTests(FULL_SYNC, false);
     }
@@ -170,7 +151,6 @@
     /**
      * @throws Exception If failed.
      */
-    @Test
     public void testMultithreadedFullSyncRestart() throws Exception {
         multithreadedTests(FULL_SYNC, true);
     }
@@ -178,7 +158,6 @@
     /**
      * @throws Exception If failed.
      */
-    @Test
     public void testMultithreadedFullAsync() throws Exception {
         multithreadedTests(FULL_ASYNC, false);
     }
@@ -186,7 +165,6 @@
     /**
      * @throws Exception If failed.
      */
-    @Test
     public void testMultithreadedFullAsyncRestart() throws Exception {
         multithreadedTests(FULL_ASYNC, true);
     }
@@ -307,21 +285,12 @@
                 commitMultithreaded(new IgniteBiInClosure<Ignite, IgniteCache<Integer, Integer>>() {
                     @Override public void apply(Ignite ignite, IgniteCache<Integer, Integer> cache) {
                         ThreadLocalRandom rnd = ThreadLocalRandom.current();
-<<<<<<< HEAD
 
                         Map<Integer, Integer> map = new LinkedHashMap<>();
 
                         for (int i = 0; i < 10; i++) {
                             Integer key = rnd.nextInt(MULTITHREADED_TEST_KEYS);
 
-=======
-
-                        Map<Integer, Integer> map = new LinkedHashMap<>();
-
-                        for (int i = 0; i < 10; i++) {
-                            Integer key = rnd.nextInt(MULTITHREADED_TEST_KEYS);
-
->>>>>>> 10ebf715
                             map.put(key, rnd.nextInt());
                         }
 
