/*
 * Licensed to the Apache Software Foundation (ASF) under one or more
 * contributor license agreements.  See the NOTICE file distributed with
 * this work for additional information regarding copyright ownership.
 * The ASF licenses this file to You under the Apache License, Version 2.0
 * (the "License"); you may not use this file except in compliance with
 * the License.  You may obtain a copy of the License at
 *
 *      http://www.apache.org/licenses/LICENSE-2.0
 *
 * Unless required by applicable law or agreed to in writing, software
 * distributed under the License is distributed on an "AS IS" BASIS,
 * WITHOUT WARRANTIES OR CONDITIONS OF ANY KIND, either express or implied.
 * See the License for the specific language governing permissions and
 * limitations under the License.
 */

package org.apache.ignite.testsuites;

import junit.framework.TestSuite;
import org.apache.ignite.internal.binary.BinaryBasicIdMapperSelfTest;
import org.apache.ignite.internal.binary.BinaryBasicNameMapperSelfTest;
import org.apache.ignite.internal.binary.BinaryConfigurationConsistencySelfTest;
import org.apache.ignite.internal.binary.BinaryEnumsSelfTest;
import org.apache.ignite.internal.binary.BinaryFieldOrderSelfTest;
import org.apache.ignite.internal.binary.BinaryFieldsHeapSelfTest;
import org.apache.ignite.internal.binary.BinaryFieldsOffheapSelfTest;
import org.apache.ignite.internal.binary.BinaryFooterOffsetsHeapSelfTest;
import org.apache.ignite.internal.binary.BinaryFooterOffsetsOffheapSelfTest;
import org.apache.ignite.internal.binary.BinaryMarshallerSelfTest;
import org.apache.ignite.internal.binary.BinaryObjectBuilderAdditionalSelfTest;
import org.apache.ignite.internal.binary.BinaryObjectBuilderDefaultMappersSelfTest;
import org.apache.ignite.internal.binary.BinaryObjectBuilderSimpleNameLowerCaseMappersSelfTest;
import org.apache.ignite.internal.binary.BinaryObjectToStringSelfTest;
import org.apache.ignite.internal.binary.BinarySimpleNameTestPropertySelfTest;
import org.apache.ignite.internal.binary.BinaryTreeSelfTest;
import org.apache.ignite.internal.binary.GridBinaryAffinityKeySelfTest;
import org.apache.ignite.internal.binary.GridBinaryMarshallerCtxDisabledSelfTest;
import org.apache.ignite.internal.binary.GridBinaryWildcardsSelfTest;
import org.apache.ignite.internal.binary.GridDefaultBinaryMappersBinaryMetaDataSelfTest;
import org.apache.ignite.internal.binary.GridSimpleLowerCaseBinaryMappersBinaryMetaDataSelfTest;
import org.apache.ignite.internal.binary.noncompact.BinaryFieldsHeapNonCompactSelfTest;
import org.apache.ignite.internal.binary.noncompact.BinaryFieldsOffheapNonCompactSelfTest;
import org.apache.ignite.internal.binary.noncompact.BinaryFooterOffsetsHeapNonCompactSelfTest;
import org.apache.ignite.internal.binary.noncompact.BinaryFooterOffsetsOffheapNonCompactSelfTest;
import org.apache.ignite.internal.binary.noncompact.BinaryMarshallerNonCompactSelfTest;
import org.apache.ignite.internal.binary.noncompact.BinaryObjectBuilderAdditionalNonCompactSelfTest;
import org.apache.ignite.internal.binary.noncompact.BinaryObjectBuilderNonCompactDefaultMappersSelfTest;
import org.apache.ignite.internal.binary.noncompact.BinaryObjectBuilderNonCompactSimpleNameLowerCaseMappersSelfTest;
import org.apache.ignite.internal.binary.streams.BinaryHeapStreamByteOrderSelfTest;
import org.apache.ignite.internal.binary.streams.BinaryOffheapStreamByteOrderSelfTest;
import org.apache.ignite.internal.processors.cache.BinaryObjectOffHeapUnswapTemporaryTest;
import org.apache.ignite.internal.processors.cache.binary.GridCacheBinaryObjectUserClassloaderSelfTest;
import org.apache.ignite.internal.processors.cache.binary.GridCacheBinaryStoreBinariesDefaultMappersSelfTest;
import org.apache.ignite.internal.processors.cache.binary.GridCacheBinaryStoreBinariesSimpleNameMappersSelfTest;
import org.apache.ignite.internal.processors.cache.binary.GridCacheBinaryStoreObjectsSelfTest;
import org.apache.ignite.internal.processors.cache.binary.GridCacheClientNodeBinaryObjectMetadataMultinodeTest;
import org.apache.ignite.internal.processors.cache.binary.GridCacheClientNodeBinaryObjectMetadataTest;
import org.apache.ignite.internal.processors.cache.binary.distributed.dht.GridCacheBinaryObjectsAtomicNearDisabledOffheapTieredSelfTest;
import org.apache.ignite.internal.processors.cache.binary.distributed.dht.GridCacheBinaryObjectsAtomicNearDisabledSelfTest;
import org.apache.ignite.internal.processors.cache.binary.distributed.dht.GridCacheBinaryObjectsAtomicOffheapTieredSelfTest;
import org.apache.ignite.internal.processors.cache.binary.distributed.dht.GridCacheBinaryObjectsAtomicSelfTest;
import org.apache.ignite.internal.processors.cache.binary.distributed.dht.GridCacheBinaryObjectsPartitionedNearDisabledOffheapTieredSelfTest;
import org.apache.ignite.internal.processors.cache.binary.distributed.dht.GridCacheBinaryObjectsPartitionedNearDisabledSelfTest;
import org.apache.ignite.internal.processors.cache.binary.distributed.dht.GridCacheBinaryObjectsPartitionedOffheapTieredSelfTest;
import org.apache.ignite.internal.processors.cache.binary.distributed.dht.GridCacheBinaryObjectsPartitionedSelfTest;
import org.apache.ignite.internal.processors.cache.binary.distributed.replicated.GridCacheBinaryObjectsReplicatedSelfTest;
import org.apache.ignite.internal.processors.cache.binary.local.GridCacheBinaryObjectsAtomicLocalSelfTest;
import org.apache.ignite.internal.processors.cache.binary.local.GridCacheBinaryObjectsLocalOffheapTieredSelfTest;
import org.apache.ignite.internal.processors.cache.binary.local.GridCacheBinaryObjectsLocalSelfTest;
import org.apache.ignite.internal.processors.cache.distributed.IgniteBinaryMetadataUpdateChangingTopologySelfTest;
import org.apache.ignite.internal.processors.cache.portable.BinaryAtomicCacheLocalEntriesSelfTest;
import org.apache.ignite.internal.processors.cache.portable.BinaryTxCacheLocalEntriesSelfTest;

/**
 * Test for binary objects stored in cache.
 */
public class IgniteBinaryObjectsTestSuite extends TestSuite {
    /**
     * @return Suite.
     * @throws Exception If failed.
     */
    public static TestSuite suite() throws Exception {
        TestSuite suite = new TestSuite("Ignite Binary Objects Test Suite");

        suite.addTestSuite(BinarySimpleNameTestPropertySelfTest.class);

        suite.addTestSuite(BinaryBasicIdMapperSelfTest.class);
        suite.addTestSuite(BinaryBasicNameMapperSelfTest.class);

        suite.addTestSuite(BinaryTreeSelfTest.class);
        suite.addTestSuite(BinaryMarshallerSelfTest.class);
        suite.addTestSuite(BinaryConfigurationConsistencySelfTest.class);
        suite.addTestSuite(GridBinaryMarshallerCtxDisabledSelfTest.class);
        suite.addTestSuite(BinaryObjectBuilderDefaultMappersSelfTest.class);
        suite.addTestSuite(BinaryObjectBuilderSimpleNameLowerCaseMappersSelfTest.class);
        suite.addTestSuite(BinaryObjectBuilderAdditionalSelfTest.class);
        suite.addTestSuite(BinaryFieldsHeapSelfTest.class);
        suite.addTestSuite(BinaryFieldsOffheapSelfTest.class);
        suite.addTestSuite(BinaryFooterOffsetsHeapSelfTest.class);
        suite.addTestSuite(BinaryFooterOffsetsOffheapSelfTest.class);
        suite.addTestSuite(BinaryEnumsSelfTest.class);
        suite.addTestSuite(GridDefaultBinaryMappersBinaryMetaDataSelfTest.class);
        suite.addTestSuite(GridSimpleLowerCaseBinaryMappersBinaryMetaDataSelfTest.class);
        suite.addTestSuite(GridBinaryAffinityKeySelfTest.class);
        suite.addTestSuite(GridBinaryWildcardsSelfTest.class);
<<<<<<< HEAD
        suite.addTestSuite(BinaryFieldOrderSelfTest.class);
=======
        suite.addTestSuite(BinaryObjectToStringSelfTest.class);
>>>>>>> 6b78ad0c

        // Tests for objects with non-compact footers.
        suite.addTestSuite(BinaryMarshallerNonCompactSelfTest.class);
        suite.addTestSuite(BinaryObjectBuilderNonCompactDefaultMappersSelfTest.class);
        suite.addTestSuite(BinaryObjectBuilderNonCompactSimpleNameLowerCaseMappersSelfTest.class);
        suite.addTestSuite(BinaryObjectBuilderAdditionalNonCompactSelfTest.class);
        suite.addTestSuite(BinaryFieldsHeapNonCompactSelfTest.class);
        suite.addTestSuite(BinaryFieldsOffheapNonCompactSelfTest.class);
        suite.addTestSuite(BinaryFooterOffsetsHeapNonCompactSelfTest.class);
        suite.addTestSuite(BinaryFooterOffsetsOffheapNonCompactSelfTest.class);

        suite.addTestSuite(GridCacheBinaryObjectsLocalSelfTest.class);
        suite.addTestSuite(GridCacheBinaryObjectsAtomicLocalSelfTest.class);
        suite.addTestSuite(GridCacheBinaryObjectsReplicatedSelfTest.class);
        suite.addTestSuite(GridCacheBinaryObjectsPartitionedSelfTest.class);
        suite.addTestSuite(GridCacheBinaryObjectsPartitionedNearDisabledSelfTest.class);
        suite.addTestSuite(GridCacheBinaryObjectsAtomicSelfTest.class);
        suite.addTestSuite(GridCacheBinaryObjectsAtomicNearDisabledSelfTest.class);
        suite.addTestSuite(BinaryObjectOffHeapUnswapTemporaryTest.class);

        suite.addTestSuite(GridCacheBinaryObjectsLocalOffheapTieredSelfTest.class);
        suite.addTestSuite(GridCacheBinaryObjectsAtomicOffheapTieredSelfTest.class);
        suite.addTestSuite(GridCacheBinaryObjectsAtomicNearDisabledOffheapTieredSelfTest.class);
        suite.addTestSuite(GridCacheBinaryObjectsPartitionedOffheapTieredSelfTest.class);
        suite.addTestSuite(GridCacheBinaryObjectsPartitionedNearDisabledOffheapTieredSelfTest.class);

        suite.addTestSuite(GridCacheBinaryStoreObjectsSelfTest.class);
        suite.addTestSuite(GridCacheBinaryStoreBinariesDefaultMappersSelfTest.class);
        suite.addTestSuite(GridCacheBinaryStoreBinariesSimpleNameMappersSelfTest.class);

        suite.addTestSuite(GridCacheClientNodeBinaryObjectMetadataTest.class);
        suite.addTestSuite(GridCacheClientNodeBinaryObjectMetadataMultinodeTest.class);
        suite.addTestSuite(IgniteBinaryMetadataUpdateChangingTopologySelfTest.class);

        suite.addTestSuite(BinaryTxCacheLocalEntriesSelfTest.class);
        suite.addTestSuite(BinaryAtomicCacheLocalEntriesSelfTest.class);

        // Byte order
        suite.addTestSuite(BinaryHeapStreamByteOrderSelfTest.class);
        suite.addTestSuite(BinaryOffheapStreamByteOrderSelfTest.class);

        suite.addTestSuite(GridCacheBinaryObjectUserClassloaderSelfTest.class);

        return suite;
    }
}<|MERGE_RESOLUTION|>--- conflicted
+++ resolved
@@ -104,11 +104,8 @@
         suite.addTestSuite(GridSimpleLowerCaseBinaryMappersBinaryMetaDataSelfTest.class);
         suite.addTestSuite(GridBinaryAffinityKeySelfTest.class);
         suite.addTestSuite(GridBinaryWildcardsSelfTest.class);
-<<<<<<< HEAD
         suite.addTestSuite(BinaryFieldOrderSelfTest.class);
-=======
         suite.addTestSuite(BinaryObjectToStringSelfTest.class);
->>>>>>> 6b78ad0c
 
         // Tests for objects with non-compact footers.
         suite.addTestSuite(BinaryMarshallerNonCompactSelfTest.class);
