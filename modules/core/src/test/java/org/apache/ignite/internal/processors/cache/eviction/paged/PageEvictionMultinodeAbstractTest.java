--- conflicted
+++ resolved
@@ -25,13 +25,9 @@
 import org.apache.ignite.cache.CacheWriteSynchronizationMode;
 import org.apache.ignite.configuration.CacheConfiguration;
 import org.apache.ignite.configuration.IgniteConfiguration;
-<<<<<<< HEAD
 import org.junit.Test;
 import org.junit.runner.RunWith;
 import org.junit.runners.JUnit4;
-import org.apache.ignite.testframework.MvccFeatureChecker;
-=======
->>>>>>> ce83d1c0
 
 /**
  *
@@ -56,21 +52,12 @@
         startGrid("client");
     }
 
-<<<<<<< HEAD
-    /** {@inheritDoc} */
-    @Override protected void beforeTest() throws Exception {
-        if (MvccFeatureChecker.forcedMvcc())
-            fail("https://issues.apache.org/jira/browse/IGNITE-10448");
-    }
-
-=======
     /**
      * @return Client grid.
      */
     Ignite clientGrid() {
         return grid("client");
     }
->>>>>>> ce83d1c0
 
     /** {@inheritDoc} */
     @Override protected IgniteConfiguration getConfiguration(String gridName) throws Exception {
@@ -109,6 +96,7 @@
     /**
      * @throws Exception If failed.
      */
+    @Test
     public void testPageEvictionMvcc() throws Exception {
         fail("https://issues.apache.org/jira/browse/IGNITE-10448");
 
