/*
 * Licensed to the Apache Software Foundation (ASF) under one or more
 * contributor license agreements.  See the NOTICE file distributed with
 * this work for additional information regarding copyright ownership.
 * The ASF licenses this file to You under the Apache License, Version 2.0
 * (the "License"); you may not use this file except in compliance with
 * the License.  You may obtain a copy of the License at
 *
 *      http://www.apache.org/licenses/LICENSE-2.0
 *
 * Unless required by applicable law or agreed to in writing, software
 * distributed under the License is distributed on an "AS IS" BASIS,
 * WITHOUT WARRANTIES OR CONDITIONS OF ANY KIND, either express or implied.
 * See the License for the specific language governing permissions and
 * limitations under the License.
 */

package org.apache.ignite.internal.processors.cache.persistence.db.wal;

import java.io.File;
import org.apache.ignite.IgniteCache;
import org.apache.ignite.cache.CacheMode;
import org.apache.ignite.cluster.ClusterState;
import org.apache.ignite.configuration.CacheConfiguration;
import org.apache.ignite.configuration.DataRegionConfiguration;
import org.apache.ignite.configuration.DataStorageConfiguration;
import org.apache.ignite.configuration.IgniteConfiguration;
import org.apache.ignite.internal.IgniteEx;
<<<<<<< HEAD
import org.apache.ignite.internal.processors.cache.persistence.filename.NodeFileTree;
=======
>>>>>>> b868739e
import org.apache.ignite.internal.util.lang.GridAbsPredicate;
import org.apache.ignite.testframework.GridTestUtils;
import org.apache.ignite.testframework.junits.common.GridCommonAbstractTest;
import org.junit.Test;

import static org.apache.ignite.internal.processors.cache.persistence.wal.FileWriteAheadLogManager.WAL_SEGMENT_FILE_COMPACTED_FILTER;
import static org.apache.ignite.internal.processors.cache.persistence.wal.FileWriteAheadLogManager.WAL_SEGMENT_FILE_FILTER;
import static org.apache.ignite.internal.processors.cache.persistence.wal.FileWriteAheadLogManager.WAL_SEGMENT_TEMP_FILE_COMPACTED_FILTER;

/**
 * Load without compaction -> Stop -> Enable WAL Compaction -> Start.
 */
public class WalCompactionSwitchOnTest extends GridCommonAbstractTest {
    /** Compaction enabled. */
    private boolean compactionEnabled;

    /** {@inheritDoc} */
    @Override protected IgniteConfiguration getConfiguration(String igniteInstanceName) throws Exception {
        IgniteConfiguration cfg = super.getConfiguration(igniteInstanceName);

        cfg.setDataStorageConfiguration(new DataStorageConfiguration()
                .setDefaultDataRegionConfiguration(
                        new DataRegionConfiguration()
                            .setPersistenceEnabled(true)
                            .setMaxSize(256 * 1024 * 1024))
                .setWalSegmentSize(512 * 1024)
                .setWalSegments(100)
                .setWalCompactionEnabled(compactionEnabled));

        return cfg;
    }

    /** {@inheritDoc} */
    @Override protected void beforeTest() throws Exception {
        cleanPersistenceDir();
    }

    /**
     * Load without compaction -> Stop -> Enable WAL Compaction -> Start.
     *
     * @throws Exception On exception.
     */
    @Test
    public void testWalCompactionSwitch() throws Exception {
        IgniteEx ex = startGrid(0);

        ex.cluster().state(ClusterState.ACTIVE);

        IgniteCache<Integer, Integer> cache = ex.getOrCreateCache(
            new CacheConfiguration<Integer, Integer>()
                    .setName("c1")
                    .setGroupName("g1")
                    .setCacheMode(CacheMode.PARTITIONED)
        );

        for (int i = 0; i < 500; i++)
            cache.put(i, i);

        File walDir = ex.context().pdsFolderResolver().fileTree().wal();

        forceCheckpoint();

        GridTestUtils.waitForCondition(new GridAbsPredicate() {
            @Override public boolean apply() {
                File[] archivedFiles = walDir.listFiles(WAL_SEGMENT_FILE_FILTER);

                return archivedFiles.length == 39;
            }
        }, 5000);

        stopGrid(0);

        compactionEnabled = true;

        ex = startGrid(0);

        ex.cluster().state(ClusterState.ACTIVE);

        File archiveDir = ex.context().pdsFolderResolver().fileTree().walArchive();

        GridTestUtils.waitForCondition(new GridAbsPredicate() {
            @Override public boolean apply() {
<<<<<<< HEAD
                File[] archivedFiles = archiveDir.listFiles(new FileFilter() {
                    @Override public boolean accept(File pathname) {
                        return pathname.getName().endsWith(NodeFileTree.ZIP_SUFFIX);
                    }
                });
=======
                File[] archivedFiles = archiveDir.listFiles(WAL_SEGMENT_FILE_COMPACTED_FILTER);
>>>>>>> b868739e

                return archivedFiles.length == 20;
            }
        }, 5000);

<<<<<<< HEAD
        File[] tmpFiles = archiveDir.listFiles(new FileFilter() {
            @Override public boolean accept(File pathname) {
                return pathname.getName().endsWith(NodeFileTree.TMP_SUFFIX);
            }
        });
=======
        File[] tmpFiles = archiveDir.listFiles(WAL_SEGMENT_TEMP_FILE_COMPACTED_FILTER);
>>>>>>> b868739e

        assertEquals(0, tmpFiles.length);
    }

    /** {@inheritDoc} */
    @Override protected void afterTest() throws Exception {
        stopAllGrids();
    }
}<|MERGE_RESOLUTION|>--- conflicted
+++ resolved
@@ -26,10 +26,7 @@
 import org.apache.ignite.configuration.DataStorageConfiguration;
 import org.apache.ignite.configuration.IgniteConfiguration;
 import org.apache.ignite.internal.IgniteEx;
-<<<<<<< HEAD
 import org.apache.ignite.internal.processors.cache.persistence.filename.NodeFileTree;
-=======
->>>>>>> b868739e
 import org.apache.ignite.internal.util.lang.GridAbsPredicate;
 import org.apache.ignite.testframework.GridTestUtils;
 import org.apache.ignite.testframework.junits.common.GridCommonAbstractTest;
@@ -112,29 +109,13 @@
 
         GridTestUtils.waitForCondition(new GridAbsPredicate() {
             @Override public boolean apply() {
-<<<<<<< HEAD
-                File[] archivedFiles = archiveDir.listFiles(new FileFilter() {
-                    @Override public boolean accept(File pathname) {
-                        return pathname.getName().endsWith(NodeFileTree.ZIP_SUFFIX);
-                    }
-                });
-=======
                 File[] archivedFiles = archiveDir.listFiles(WAL_SEGMENT_FILE_COMPACTED_FILTER);
->>>>>>> b868739e
 
                 return archivedFiles.length == 20;
             }
         }, 5000);
 
-<<<<<<< HEAD
-        File[] tmpFiles = archiveDir.listFiles(new FileFilter() {
-            @Override public boolean accept(File pathname) {
-                return pathname.getName().endsWith(NodeFileTree.TMP_SUFFIX);
-            }
-        });
-=======
         File[] tmpFiles = archiveDir.listFiles(WAL_SEGMENT_TEMP_FILE_COMPACTED_FILTER);
->>>>>>> b868739e
 
         assertEquals(0, tmpFiles.length);
     }
