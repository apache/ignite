--- conflicted
+++ resolved
@@ -52,11 +52,9 @@
 
         suite.addTestSuite(ResetLostPartitionTest.class);
 
-<<<<<<< HEAD
         suite.addTestSuite(CachePageWriteLockUnlockTest.class);
-=======
+
         suite.addTestSuite(IgnitePdsCacheWalDisabledOnRebalancingTest.class);
->>>>>>> 66d8ac64
 
         return suite;
     }
