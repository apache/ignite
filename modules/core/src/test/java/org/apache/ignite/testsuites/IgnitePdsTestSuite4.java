--- conflicted
+++ resolved
@@ -132,10 +132,7 @@
         GridTestUtils.addTestIfNeeded(suite, IgnitePdsDefragmentationTest.class, ignoredTests);
         GridTestUtils.addTestIfNeeded(suite, IgnitePdsDefragmentationRandomLruEvictionTest.class, ignoredTests);
         GridTestUtils.addTestIfNeeded(suite, IgnitePdsDefragmentationEncryptionTest.class, ignoredTests);
-<<<<<<< HEAD
-=======
         GridTestUtils.addTestIfNeeded(suite, DefragmentationMXBeanTest.class, ignoredTests);
->>>>>>> 5aeef1c1
 
         GridTestUtils.addTestIfNeeded(suite, PendingTreeCorruptionTest.class, ignoredTests);
 
