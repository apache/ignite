/*
 * Licensed to the Apache Software Foundation (ASF) under one or more
 * contributor license agreements.  See the NOTICE file distributed with
 * this work for additional information regarding copyright ownership.
 * The ASF licenses this file to You under the Apache License, Version 2.0
 * (the "License"); you may not use this file except in compliance with
 * the License.  You may obtain a copy of the License at
 *
 *      http://www.apache.org/licenses/LICENSE-2.0
 *
 * Unless required by applicable law or agreed to in writing, software
 * distributed under the License is distributed on an "AS IS" BASIS,
 * WITHOUT WARRANTIES OR CONDITIONS OF ANY KIND, either express or implied.
 * See the License for the specific language governing permissions and
 * limitations under the License.
 */

package org.apache.ignite.testsuites;

import java.util.Collection;
import junit.framework.TestSuite;
import org.apache.ignite.cache.ResetLostPartitionTest;
import org.apache.ignite.internal.processors.cache.IgniteClusterActivateDeactivateTestWithPersistenceAndMemoryReuse;
import org.apache.ignite.internal.processors.cache.distributed.CachePageWriteLockUnlockTest;
import org.apache.ignite.internal.processors.cache.distributed.rebalancing.IgniteRebalanceOnCachesStoppingOrDestroyingTest;
import org.apache.ignite.internal.processors.cache.distributed.CachePageWriteLockUnlockTest;
import org.apache.ignite.internal.processors.cache.persistence.IgnitePdsContinuousRestartTestWithSharedGroupAndIndexes;
import org.apache.ignite.internal.processors.cache.persistence.IgnitePdsRecoveryAfterFileCorruptionTest;
import org.apache.ignite.internal.processors.cache.persistence.IgnitePdsTaskCancelingTest;
import org.apache.ignite.internal.processors.cache.persistence.db.IgnitePdsCacheWalDisabledOnRebalancingTest;
import org.apache.ignite.internal.processors.cache.persistence.db.IgnitePdsPageEvictionDuringPartitionClearTest;
import org.apache.ignite.internal.processors.cache.persistence.db.IgnitePdsPartitionPreloadTest;
import org.apache.ignite.internal.processors.cache.persistence.db.IgnitePdsTransactionsHangTest;
import org.apache.ignite.internal.processors.cache.persistence.file.FileDownloaderTest;
import org.apache.ignite.testframework.GridTestUtils;
import org.junit.runner.RunWith;
import org.junit.runners.AllTests;

/**
 *
 */
@RunWith(AllTests.class)
public class IgnitePdsTestSuite4 {
    /**
     * @return Suite.
     */
    public static TestSuite suite() {
        return suite(null);
    }

    /**
     * @param ignoredTests Ignored tests.
     * @return Suite.
     */
    public static TestSuite suite(Collection<Class> ignoredTests) {
        TestSuite suite = new TestSuite("Ignite Persistent Store Test Suite 4");

        addRealPageStoreTestsNotForDirectIo(suite, ignoredTests);

<<<<<<< HEAD
        GridTestUtils.addTestIfNeeded(suite, FileDownloaderTest.class, ignoredTests);
        GridTestUtils.addTestIfNeeded(suite, IgnitePdsTaskCancelingTest.class, ignoredTests);
        GridTestUtils.addTestIfNeeded(suite, IgniteClusterActivateDeactivateTestWithPersistenceAndMemoryReuse.class, ignoredTests);
        GridTestUtils.addTestIfNeeded(suite, IgnitePdsPartitionPreloadTest.class, ignoredTests);
        GridTestUtils.addTestIfNeeded(suite, ResetLostPartitionTest.class, ignoredTests);
        GridTestUtils.addTestIfNeeded(suite, IgniteRebalanceOnCachesStoppingOrDestroyingTest.class, ignoredTests);
        GridTestUtils.addTestIfNeeded(suite, CachePageWriteLockUnlockTest.class, ignoredTests);
        GridTestUtils.addTestIfNeeded(suite, IgnitePdsCacheWalDisabledOnRebalancingTest.class, ignoredTests);
=======
        suite.addTestSuite(CachePageWriteLockUnlockTest.class);

        suite.addTestSuite(IgnitePdsCacheWalDisabledOnRebalancingTest.class);
>>>>>>> 10ebf715

        return suite;
    }

    /**
     * Fills {@code suite} with PDS test subset, which operates with real page store, but requires long time to execute.
     *
     * @param suite suite to add tests into.
     * @param ignoredTests Ignored tests.
     */
    private static void addRealPageStoreTestsNotForDirectIo(TestSuite suite, Collection<Class> ignoredTests) {
        GridTestUtils.addTestIfNeeded(suite, IgnitePdsTransactionsHangTest.class, ignoredTests);
        GridTestUtils.addTestIfNeeded(suite, IgnitePdsPageEvictionDuringPartitionClearTest.class, ignoredTests);

        // Rebalancing test
        GridTestUtils.addTestIfNeeded(suite, IgnitePdsContinuousRestartTestWithSharedGroupAndIndexes.class, ignoredTests);

        // Integrity test.
        GridTestUtils.addTestIfNeeded(suite, IgnitePdsRecoveryAfterFileCorruptionTest.class, ignoredTests);
    }
}<|MERGE_RESOLUTION|>--- conflicted
+++ resolved
@@ -17,11 +17,9 @@
 
 package org.apache.ignite.testsuites;
 
-import java.util.Collection;
 import junit.framework.TestSuite;
 import org.apache.ignite.cache.ResetLostPartitionTest;
 import org.apache.ignite.internal.processors.cache.IgniteClusterActivateDeactivateTestWithPersistenceAndMemoryReuse;
-import org.apache.ignite.internal.processors.cache.distributed.CachePageWriteLockUnlockTest;
 import org.apache.ignite.internal.processors.cache.distributed.rebalancing.IgniteRebalanceOnCachesStoppingOrDestroyingTest;
 import org.apache.ignite.internal.processors.cache.distributed.CachePageWriteLockUnlockTest;
 import org.apache.ignite.internal.processors.cache.persistence.IgnitePdsContinuousRestartTestWithSharedGroupAndIndexes;
@@ -32,45 +30,34 @@
 import org.apache.ignite.internal.processors.cache.persistence.db.IgnitePdsPartitionPreloadTest;
 import org.apache.ignite.internal.processors.cache.persistence.db.IgnitePdsTransactionsHangTest;
 import org.apache.ignite.internal.processors.cache.persistence.file.FileDownloaderTest;
-import org.apache.ignite.testframework.GridTestUtils;
-import org.junit.runner.RunWith;
-import org.junit.runners.AllTests;
 
 /**
  *
  */
-@RunWith(AllTests.class)
-public class IgnitePdsTestSuite4 {
+public class IgnitePdsTestSuite4 extends TestSuite {
     /**
      * @return Suite.
      */
     public static TestSuite suite() {
-        return suite(null);
-    }
-
-    /**
-     * @param ignoredTests Ignored tests.
-     * @return Suite.
-     */
-    public static TestSuite suite(Collection<Class> ignoredTests) {
         TestSuite suite = new TestSuite("Ignite Persistent Store Test Suite 4");
 
-        addRealPageStoreTestsNotForDirectIo(suite, ignoredTests);
+        addRealPageStoreTestsNotForDirectIo(suite);
 
-<<<<<<< HEAD
-        GridTestUtils.addTestIfNeeded(suite, FileDownloaderTest.class, ignoredTests);
-        GridTestUtils.addTestIfNeeded(suite, IgnitePdsTaskCancelingTest.class, ignoredTests);
-        GridTestUtils.addTestIfNeeded(suite, IgniteClusterActivateDeactivateTestWithPersistenceAndMemoryReuse.class, ignoredTests);
-        GridTestUtils.addTestIfNeeded(suite, IgnitePdsPartitionPreloadTest.class, ignoredTests);
-        GridTestUtils.addTestIfNeeded(suite, ResetLostPartitionTest.class, ignoredTests);
-        GridTestUtils.addTestIfNeeded(suite, IgniteRebalanceOnCachesStoppingOrDestroyingTest.class, ignoredTests);
-        GridTestUtils.addTestIfNeeded(suite, CachePageWriteLockUnlockTest.class, ignoredTests);
-        GridTestUtils.addTestIfNeeded(suite, IgnitePdsCacheWalDisabledOnRebalancingTest.class, ignoredTests);
-=======
+        suite.addTestSuite(FileDownloaderTest.class);
+
+        suite.addTestSuite(IgnitePdsTaskCancelingTest.class);
+
+        suite.addTestSuite(IgniteClusterActivateDeactivateTestWithPersistenceAndMemoryReuse.class);
+
+        suite.addTestSuite(IgnitePdsPartitionPreloadTest.class);
+
+        suite.addTestSuite(ResetLostPartitionTest.class);
+
+        suite.addTestSuite(IgniteRebalanceOnCachesStoppingOrDestroyingTest.class);
+
         suite.addTestSuite(CachePageWriteLockUnlockTest.class);
 
         suite.addTestSuite(IgnitePdsCacheWalDisabledOnRebalancingTest.class);
->>>>>>> 10ebf715
 
         return suite;
     }
@@ -79,16 +66,16 @@
      * Fills {@code suite} with PDS test subset, which operates with real page store, but requires long time to execute.
      *
      * @param suite suite to add tests into.
-     * @param ignoredTests Ignored tests.
      */
-    private static void addRealPageStoreTestsNotForDirectIo(TestSuite suite, Collection<Class> ignoredTests) {
-        GridTestUtils.addTestIfNeeded(suite, IgnitePdsTransactionsHangTest.class, ignoredTests);
-        GridTestUtils.addTestIfNeeded(suite, IgnitePdsPageEvictionDuringPartitionClearTest.class, ignoredTests);
+    private static void addRealPageStoreTestsNotForDirectIo(TestSuite suite) {
+        suite.addTestSuite(IgnitePdsTransactionsHangTest.class);
+
+        suite.addTestSuite(IgnitePdsPageEvictionDuringPartitionClearTest.class);
 
         // Rebalancing test
-        GridTestUtils.addTestIfNeeded(suite, IgnitePdsContinuousRestartTestWithSharedGroupAndIndexes.class, ignoredTests);
+        suite.addTestSuite(IgnitePdsContinuousRestartTestWithSharedGroupAndIndexes.class);
 
         // Integrity test.
-        GridTestUtils.addTestIfNeeded(suite, IgnitePdsRecoveryAfterFileCorruptionTest.class, ignoredTests);
+        suite.addTestSuite(IgnitePdsRecoveryAfterFileCorruptionTest.class);
     }
 }