--- conflicted
+++ resolved
@@ -34,12 +34,6 @@
 import org.apache.ignite.internal.processors.cache.persistence.tree.util.PageHandler;
 import org.apache.ignite.internal.processors.cache.tree.SearchRow;
 import org.apache.ignite.testframework.GridTestUtils;
-<<<<<<< HEAD
-import org.junit.Test;
-import org.junit.runner.RunWith;
-import org.junit.runners.JUnit4;
-=======
->>>>>>> 10ebf715
 import org.apache.ignite.testframework.MvccFeatureChecker;
 
 import static org.apache.ignite.internal.processors.cache.distributed.dht.topology.GridDhtPartitionState.OWNING;
@@ -47,7 +41,6 @@
 /**
  * Test cases that check transaction data integrity after transaction commit failed.
  */
-@RunWith(JUnit4.class)
 public class TransactionIntegrityWithPrimaryIndexCorruptionTest extends AbstractTransactionIntergrityTest {
     /** Corruption enabled flag. */
     private static volatile boolean corruptionEnabled;
@@ -68,73 +61,61 @@
     }
 
     /** */
-    @Test
     public void testPrimaryIndexCorruptionDuringCommitPrimaryColocatedThrowsError() throws Exception {
         doTestTransferAmount0(true, true, () -> new AssertionError("Test"));
     }
 
     /** */
-    @Test
     public void testPrimaryIndexCorruptionDuringCommitPrimaryColocatedThrowsUnchecked() throws Exception {
         doTestTransferAmount0(true, true, () -> new RuntimeException("Test"));
     }
 
     /** */
-    @Test
     public void testPrimaryIndexCorruptionDuringCommitPrimaryColocatedThrowsChecked() throws Exception {
         doTestTransferAmount0(true, true, () -> new IgniteCheckedException("Test"));
     }
 
     /** */
-    @Test
     public void testPrimaryIndexCorruptionDuringCommitPrimaryNonColocatedThrowsError() throws Exception {
         doTestTransferAmount0(false, true, () -> new AssertionError("Test"));
     }
 
     /** */
-    @Test
     public void testPrimaryIndexCorruptionDuringCommitPrimaryNonColocatedThrowsUnchecked() throws Exception {
         doTestTransferAmount0(false, true, () -> new RuntimeException("Test"));
     }
 
     /** */
-    @Test
     public void testPrimaryIndexCorruptionDuringCommitPrimaryNonColocatedThrowsChecked() throws Exception {
         doTestTransferAmount0(false, true, () -> new IgniteCheckedException("Test"));
     }
 
     /** */
-    @Test
     public void testPrimaryIndexCorruptionDuringCommitBackupColocatedThrowsError() throws Exception {
         doTestTransferAmount0(true, false, () -> new AssertionError("Test"));
     }
 
     /** */
-    @Test
     public void testPrimaryIndexCorruptionDuringCommitBackupColocatedThrowsUnchecked() throws Exception {
         doTestTransferAmount0(true, false, () -> new RuntimeException("Test"));
     }
 
     /** */
-    @Test
     public void testPrimaryIndexCorruptionDuringCommitBackupColocatedThrowsChecked() throws Exception {
         doTestTransferAmount0(true, false, () -> new IgniteCheckedException("Test"));
     }
 
     /** */
-    @Test
     public void testPrimaryIndexCorruptionDuringCommitBackupNonColocatedThrowsError() throws Exception {
         doTestTransferAmount0(false, false, () -> new AssertionError("Test"));
     }
 
     /** */
-    @Test
     public void testPrimaryIndexCorruptionDuringCommitBackupNonColocatedThrowsUnchecked() throws Exception {
         doTestTransferAmount0(false, false, () -> new RuntimeException("Test"));
     }
 
     /** */
-    @Test
     public void testPrimaryIndexCorruptionDuringCommitBackupNonColocatedThrowsChecked() throws Exception {
         doTestTransferAmount0(false, false, () -> new IgniteCheckedException("Test"));
     }
