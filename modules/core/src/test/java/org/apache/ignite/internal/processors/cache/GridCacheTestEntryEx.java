--- conflicted
+++ resolved
@@ -940,10 +940,6 @@
     }
 
     /** {@inheritDoc} */
-<<<<<<< HEAD
-    @Override public void touch() {
-        context().evicts().touch(this);
-=======
     @Override public GridCacheUpdateTxResult mvccUpdateRowsWithPreloadInfo(IgniteInternalTx tx,
         UUID affNodeId,
         AffinityTopologyVersion topVer,
@@ -955,8 +951,7 @@
     }
 
     /** {@inheritDoc} */
-    @Override public void touch(AffinityTopologyVersion topVer) {
-        context().evicts().touch(this, topVer);
->>>>>>> 94e8dc4d
+    @Override public void touch() {
+        context().evicts().touch(this);
     }
 }