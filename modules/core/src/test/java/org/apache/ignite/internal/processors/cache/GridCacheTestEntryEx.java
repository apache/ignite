/*
 * Licensed to the Apache Software Foundation (ASF) under one or more
 * contributor license agreements.  See the NOTICE file distributed with
 * this work for additional information regarding copyright ownership.
 * The ASF licenses this file to You under the Apache License, Version 2.0
 * (the "License"); you may not use this file except in compliance with
 * the License.  You may obtain a copy of the License at
 *
 *      http://www.apache.org/licenses/LICENSE-2.0
 *
 * Unless required by applicable law or agreed to in writing, software
 * distributed under the License is distributed on an "AS IS" BASIS,
 * WITHOUT WARRANTIES OR CONDITIONS OF ANY KIND, either express or implied.
 * See the License for the specific language governing permissions and
 * limitations under the License.
 */

package org.apache.ignite.internal.processors.cache;

import java.util.Collection;
import java.util.Collections;
import java.util.List;
import java.util.UUID;
import javax.cache.Cache;
import javax.cache.expiry.ExpiryPolicy;
import javax.cache.processor.EntryProcessorResult;
import org.apache.ignite.IgniteCheckedException;
import org.apache.ignite.cache.eviction.EvictableEntry;
import org.apache.ignite.internal.processors.affinity.AffinityTopologyVersion;
import org.apache.ignite.internal.processors.cache.distributed.dht.GridDhtTxLocalAdapter;
import org.apache.ignite.internal.processors.cache.distributed.dht.atomic.GridDhtAtomicAbstractUpdateFuture;
import org.apache.ignite.internal.processors.cache.mvcc.MvccSnapshot;
import org.apache.ignite.internal.processors.cache.mvcc.MvccVersion;
import org.apache.ignite.internal.processors.cache.persistence.CacheDataRow;
import org.apache.ignite.internal.processors.cache.transactions.IgniteInternalTx;
import org.apache.ignite.internal.processors.cache.transactions.IgniteTxKey;
import org.apache.ignite.internal.processors.cache.version.GridCacheVersion;
import org.apache.ignite.internal.processors.cache.version.GridCacheVersionedEntryEx;
import org.apache.ignite.internal.processors.dr.GridDrType;
import org.apache.ignite.internal.processors.query.schema.SchemaIndexCacheFilter;
import org.apache.ignite.internal.processors.query.schema.SchemaIndexCacheVisitorClosure;
import org.apache.ignite.internal.util.lang.GridMetadataAwareAdapter;
import org.apache.ignite.internal.util.lang.GridTuple3;
import org.jetbrains.annotations.Nullable;

/**
 * Test entry.
 */
@SuppressWarnings("unchecked")
public class GridCacheTestEntryEx extends GridMetadataAwareAdapter implements GridCacheEntryEx {
    /** Key. */
    private KeyCacheObject key;

    /** Val. */
    private CacheObject val;

    /** TTL. */
    private long ttl;

    /** Version. */
    private GridCacheVersion ver = new GridCacheVersion(0, 0, 1, 0);

    /** Obsolete version. */
    private GridCacheVersion obsoleteVer = ver;

    /** MVCC. */
    private GridCacheMvcc mvcc;

    /**
     * @param ctx Context.
     * @param key Key.
     */
    GridCacheTestEntryEx(GridCacheContext ctx, Object key) {
        mvcc = new GridCacheMvcc(ctx);

        this.key = ctx.toCacheKeyObject(key);
    }

    /** {@inheritDoc} */
    @Override public int memorySize() throws IgniteCheckedException {
        return 1024;
    }

    /** {@inheritDoc} */
    @Override public boolean isInternal() {
        return key instanceof GridCacheInternal;
    }

    /** {@inheritDoc} */
    @Override public boolean isDht() {
        return false;
    }

    /** {@inheritDoc} */
    @Override public boolean isNear() {
        return false;
    }

    /** {@inheritDoc} */
    @Override public boolean isReplicated() {
        return false;
    }

    /** {@inheritDoc} */
    @Override public boolean isLocal() {
        return false;
    }

    /** {@inheritDoc} */
    @Override public boolean detached() {
        return false;
    }

    /** {@inheritDoc} */
    @Nullable @Override public GridCacheContext context() {
        return null;
    }

    /** {@inheritDoc} */
    @Nullable @Override public EvictableEntry wrapEviction() {
        return null;
    }

    /** {@inheritDoc} */
    @Override public int partition() {
        return 0;
    }

    /** {@inheritDoc} */
    @Override public boolean partitionValid() {
        return true;
    }

    /**
     * @param threadId Thread ID.
     * @param ver Lock version.
     * @param timeout Lock acquisition timeout.
     * @param reenter Reentry flag ({@code true} if reentry is allowed).
     * @param tx Transaction flag.
     * @return New lock candidate if lock was added, or current owner if lock was reentered,
     *      or <tt>null</tt> if lock was owned by another thread and timeout is negative.
     */
    @Nullable GridCacheMvccCandidate addLocal(
        long threadId,
        GridCacheVersion ver,
        long timeout,
        boolean reenter,
        boolean tx) {
        return mvcc.addLocal(
            this,
            threadId,
            ver,
            timeout,
            reenter,
            tx,
            false,
            false
        );
    }

    /**
     * Adds new lock candidate.
     *
     * @param nodeId Node ID.
     * @param threadId Thread ID.
     * @param ver Lock version.
     * @param tx Transaction flag.
     * @return Remote candidate.
     */
    GridCacheMvccCandidate addRemote(UUID nodeId, long threadId, GridCacheVersion ver,
                                     boolean tx) {
        return mvcc.addRemote(this, nodeId, null, threadId, ver, tx, true, false);
    }

    /**
     * Adds new lock candidate.
     *
     * @param nodeId Node ID.
     * @param threadId Thread ID.
     * @param ver Lock version.
     * @param tx Transaction flag.
     * @return Remote candidate.
     */
    GridCacheMvccCandidate addNearLocal(UUID nodeId, long threadId, GridCacheVersion ver,
        boolean tx) {
        return mvcc.addNearLocal(this, nodeId, null, threadId, ver, tx, true, false);
    }

    /**
     *
     * @param baseVer Base version.
     */
    void salvageRemote(GridCacheVersion baseVer) {
        mvcc.salvageRemote(baseVer);
    }

    /**
     * Moves completed candidates right before the base one. Note that
     * if base is not found, then nothing happens and {@code false} is
     * returned.
     *
     * @param baseVer Base version.
     * @param committedVers Committed versions relative to base.
     * @param rolledbackVers Rolled back versions relative to base.
     */
    void orderCompleted(GridCacheVersion baseVer,
        Collection<GridCacheVersion> committedVers, Collection<GridCacheVersion> rolledbackVers) {
        mvcc.orderCompleted(baseVer, committedVers, rolledbackVers);
    }

    /**
     * @param ver Version.
     */
    void doneRemote(GridCacheVersion ver) {
        mvcc.doneRemote(ver, Collections.<GridCacheVersion>emptyList(),
            Collections.<GridCacheVersion>emptyList(), Collections.<GridCacheVersion>emptyList());
    }

    /**
     * @param baseVer Base version.
     * @param owned Owned.
     */
    void orderOwned(GridCacheVersion baseVer, GridCacheVersion owned) {
        mvcc.markOwned(baseVer, owned);
    }

    /**
     * @param ver Lock version to acquire or set to ready.
     */
    void readyLocal(GridCacheVersion ver) {
        mvcc.readyLocal(ver);
    }

    /**
     * @param ver Ready near lock version.
     * @param mapped Mapped version.
     * @param committedVers Committed versions.
     * @param rolledbackVers Rolled back versions.
     * @param pending Pending versions.
     */
    void readyNearLocal(GridCacheVersion ver, GridCacheVersion mapped,
        Collection<GridCacheVersion> committedVers, Collection<GridCacheVersion> rolledbackVers,
        Collection<GridCacheVersion> pending) {
        mvcc.readyNearLocal(ver, mapped, committedVers, rolledbackVers, pending);
    }

    /**
     * @param cand Candidate to set to ready.
     */
    void readyLocal(GridCacheMvccCandidate cand) {
        mvcc.readyLocal(cand);
    }

    /**
     * Local release.
     *
     * @param threadId ID of the thread.
     */
    void releaseLocal(long threadId) {
        mvcc.releaseLocal(threadId);
    }

    /**
     *
     */
    void recheckLock() {
        mvcc.recheck();
    }

    /** {@inheritDoc} */
    @Override public GridCacheEntryInfo info() {
        GridCacheEntryInfo info = new GridCacheEntryInfo();

        info.key(key());
        info.value(val);
        info.ttl(ttl());
        info.expireTime(expireTime());
        info.version(version());

        return info;
    }

    /** {@inheritDoc} */
    @Nullable @Override public List<GridCacheEntryInfo> allVersionsInfo()
        throws IgniteCheckedException {
        return null;
    }

    /** {@inheritDoc} */
    @Override public boolean valid(AffinityTopologyVersion topVer) {
        return true;
    }

    /** @inheritDoc */
    @Override public KeyCacheObject key() {
        return key;
    }

    /** {@inheritDoc} */
    @Override public IgniteTxKey txKey() {
        return new IgniteTxKey(key, 0);
    }

    /** @inheritDoc */
    @Override public CacheObject rawGet() {
        return val;
    }

    /** {@inheritDoc} */
    @Override public boolean hasValue() {
        return val != null;
    }

    /** @inheritDoc */
    @Override public CacheObject rawPut(CacheObject val, long ttl) {
        CacheObject old = this.val;

        this.ttl = ttl;
        this.val = val;

        return old;
    }

    /** @inheritDoc */
    @Override public Cache.Entry wrap() {
        assert false;

        return null;
    }

    /** @inheritDoc */
    @Override public Cache.Entry wrapLazyValue(boolean keepBinary) {
        assert false;

        return null;
    }

    /** {@inheritDoc} */
    @Override public CacheEntryImplEx wrapVersioned() {
        assert false;

        return null;
    }

    /** @inheritDoc */
    @Nullable @Override public CacheObject peekVisibleValue() {
        assert false;

        return null;
    }

    /** @inheritDoc */
    @Override public GridCacheVersion obsoleteVersion() {
        return obsoleteVer;
    }

    /** @inheritDoc */
    @Override public boolean obsolete() {
        return obsoleteVer != null;
    }

    /** {@inheritDoc} */
    @Override public boolean obsolete(GridCacheVersion exclude) {
        return obsoleteVer != null && !obsoleteVer.equals(exclude);
    }

    /** @inheritDoc */
    @Override public boolean invalidate(GridCacheVersion newVer)
        throws IgniteCheckedException {
        assert false;

        return false;
    }

    /** @inheritDoc */
    @Override public boolean evictInternal(GridCacheVersion obsoleteVer,
        @Nullable CacheEntryPredicate[] filter, boolean evictOffheap) {
        assert false;

        return false;
    }

    /** @inheritDoc */
    @Override public boolean isNew() {
        assert false; return false;
    }

    /** {@inheritDoc} */
    @Override public boolean isNewLocked() throws GridCacheEntryRemovedException {
        assert false; return false;
    }

    /** @inheritDoc */
    @Override public CacheObject innerGet(
        @Nullable GridCacheVersion ver,
        @Nullable IgniteInternalTx tx,
        boolean readThrough,
        boolean updateMetrics,
        boolean evt,
        UUID subjId,
        Object transformClo,
        String taskName,
        @Nullable IgniteCacheExpiryPolicy expiryPlc,
        boolean keepBinary,
        MvccSnapshot mvccVer) {
        return val;
    }

    /** @inheritDoc */
    @Override public void clearReserveForLoad(GridCacheVersion ver) {
        assert false;
    }

    /** @inheritDoc */
    @Override public EntryGetResult innerGetAndReserveForLoad(
        boolean updateMetrics,
        boolean evt,
        UUID subjId,
        String taskName,
        @Nullable IgniteCacheExpiryPolicy expiryPlc,
        boolean keepBinary,
        MvccSnapshot mvccVer,
        @Nullable ReaderArguments args) throws IgniteCheckedException, GridCacheEntryRemovedException {
        assert false;

        return null;
    }

    /** @inheritDoc */
    @Nullable @Override public EntryGetResult innerGetVersioned(
        @Nullable GridCacheVersion ver,
        IgniteInternalTx tx,
        boolean updateMetrics,
        boolean evt,
        UUID subjId,
        Object transformClo,
        String taskName,
        @Nullable IgniteCacheExpiryPolicy expiryPlc,
        boolean keepBinary,
        MvccSnapshot mvccVer,
        @Nullable ReaderArguments readerArgs) {
        assert false;

        return null;
    }

    /** @inheritDoc */
    @Override public CacheObject innerReload() {
        return val;
    }

    /** @inheritDoc */
    @Override public GridCacheUpdateTxResult innerSet(@Nullable IgniteInternalTx tx,
        UUID evtNodeId,
        UUID affNodeId,
        @Nullable CacheObject val,
        boolean writeThrough,
        boolean retval,
        long ttl,
        boolean evt,
        boolean metrics,
        boolean keepBinary,
        boolean hasOldVal,
        @Nullable CacheObject oldVal,
        AffinityTopologyVersion topVer,
        CacheEntryPredicate[] filter,
        GridDrType drType,
        long drExpireTime,
        @Nullable GridCacheVersion drVer,
        UUID subjId,
        String taskName,
        @Nullable GridCacheVersion dhtVer,
        @Nullable Long updateCntr,
        MvccSnapshot mvccVer
    )
        throws IgniteCheckedException, GridCacheEntryRemovedException
    {
        rawPut(val, ttl);

        return new GridCacheUpdateTxResult(true);
    }

    /** {@inheritDoc} */
    @Override public GridCacheUpdateTxResult mvccSet(@Nullable IgniteInternalTx tx, UUID affNodeId, CacheObject val,
        long ttl0, AffinityTopologyVersion topVer, @Nullable Long updateCntr, MvccSnapshot mvccVer,
        GridCacheOperation op, boolean needHistory,
        boolean noCreate) throws IgniteCheckedException, GridCacheEntryRemovedException {
        rawPut(val, ttl);

        return new GridCacheUpdateTxResult(true);
    }

    /** {@inheritDoc} */
    @Override public GridCacheUpdateTxResult mvccRemove(@Nullable IgniteInternalTx tx, UUID affNodeId,
        AffinityTopologyVersion topVer, @Nullable Long updateCntr, MvccSnapshot mvccVer, boolean needHistory)
        throws IgniteCheckedException, GridCacheEntryRemovedException {
        obsoleteVer = ver;

        val = null;

        return new GridCacheUpdateTxResult(true);
    }

    /** {@inheritDoc} */
    @Override public GridCacheUpdateTxResult mvccLock(GridDhtTxLocalAdapter tx,
        MvccSnapshot mvccVer) throws GridCacheEntryRemovedException, IgniteCheckedException {
        return new GridCacheUpdateTxResult(true);
    }

    /** {@inheritDoc} */
    @Override public GridTuple3<Boolean, Object, EntryProcessorResult<Object>> innerUpdateLocal(
        GridCacheVersion ver,
        GridCacheOperation op,
        @Nullable Object writeObj,
        @Nullable Object[] invokeArgs,
        boolean writeThrough,
        boolean readThrough,
        boolean retval,
        boolean keepBinary,
        @Nullable ExpiryPolicy expiryPlc,
        boolean evt,
        boolean metrics,
        @Nullable CacheEntryPredicate[] filter,
        boolean intercept,
        UUID subjId,
        String taskName,
        boolean transformOp)
        throws IgniteCheckedException, GridCacheEntryRemovedException {
        return new GridTuple3<>(false, null, null);
    }

    /** {@inheritDoc} */
    @Override public GridCacheUpdateAtomicResult innerUpdate(
        GridCacheVersion ver,
        UUID evtNodeId,
        UUID affNodeId,
        GridCacheOperation op,
        @Nullable Object val,
        @Nullable Object[] invokeArgs,
        boolean writeThrough,
        boolean readThrough,
        boolean retval,
        boolean keepBinary,
        @Nullable IgniteCacheExpiryPolicy expiryPlc,
        boolean evt,
        boolean metrics,
        boolean primary,
        boolean checkVer,
        AffinityTopologyVersion topVer,
        @Nullable CacheEntryPredicate[] filter,
        GridDrType drType,
        long conflictTtl,
        long conflictExpireTime,
        @Nullable GridCacheVersion conflictVer,
        boolean conflictResolve,
        boolean intercept,
        UUID subjId,
        String taskName,
        @Nullable CacheObject prevVal,
        @Nullable Long updateCntr,
        @Nullable GridDhtAtomicAbstractUpdateFuture fut,
        boolean transformOp)
        throws IgniteCheckedException, GridCacheEntryRemovedException {
        assert false;

        return null;
    }

    /** @inheritDoc */
    @Override public GridCacheUpdateTxResult innerRemove(
        @Nullable IgniteInternalTx tx,
        UUID evtNodeId,
        UUID affNodeId,
        boolean retval,
        boolean evt,
        boolean metrics,
        boolean keepBinary,
        boolean oldValPresent,
        @Nullable CacheObject oldVal,
        AffinityTopologyVersion topVer,
        CacheEntryPredicate[] filter,
        GridDrType drType,
        @Nullable GridCacheVersion drVer,
        UUID subjId,
        String taskName,
        @Nullable GridCacheVersion dhtVer,
        @Nullable Long updateCntr,
        MvccSnapshot mvccVer
        ) throws IgniteCheckedException, GridCacheEntryRemovedException {
        obsoleteVer = ver;

        val = null;

        return new GridCacheUpdateTxResult(true);
    }

    /** @inheritDoc */
    @Override public boolean clear(GridCacheVersion ver, boolean readers) throws IgniteCheckedException {
        if (ver == null || ver.equals(this.ver)) {
            val = null;

            return true;
        }

        return false;
    }

    /** @inheritDoc */
    @Override public boolean tmLock(IgniteInternalTx tx,
        long timeout,
        @Nullable GridCacheVersion serOrder,
        GridCacheVersion serReadVer,
        boolean read) {
        assert false;
        return false;
    }

    /** @inheritDoc */
    @Override public void txUnlock(IgniteInternalTx tx) {
        assert false;
    }

    /** @inheritDoc */
    @Override public boolean removeLock(GridCacheVersion ver) {
        GridCacheMvccCandidate doomed = mvcc.candidate(ver);

        mvcc.remove(ver);

        return doomed != null;
    }

    /** @inheritDoc */
    @Override public boolean markObsolete(GridCacheVersion ver) {
        if (ver == null || ver.equals(obsoleteVer)) {
            obsoleteVer = ver;

            val = null;

            return true;
        }

        return false;
    }

    /** {@inheritDoc} */
    @Override public void onMarkedObsolete() {
        // No-op.
    }

    /** {@inheritDoc} */
    @Override public boolean markObsoleteIfEmpty(GridCacheVersion ver) {
        if (val == null)
            obsoleteVer = ver;

        return obsoleteVer != null;
    }

    /** {@inheritDoc} */
    @Override public boolean markObsoleteVersion(GridCacheVersion ver) {
        if (this.ver.equals(ver)) {
            obsoleteVer = ver;

            return true;
        }

        return false;
    }

    /** @inheritDoc */
    @Override public GridCacheVersion version() {
        return ver;
    }

    /** @inheritDoc */
    @Override public boolean checkSerializableReadVersion(GridCacheVersion ver) {
        assert false;

        return false;
    }

    /** @inheritDoc */
    @Override public boolean initialValue(
        CacheObject val,
        GridCacheVersion ver,
        MvccVersion mvccVer,
        MvccVersion newMvccVer,
        byte mvccTxState,
        byte newMvccTxState,
        long ttl,
        long expireTime,
        boolean preload,
        AffinityTopologyVersion topVer,
        GridDrType drType,
        boolean fromStore
    ) throws IgniteCheckedException, GridCacheEntryRemovedException {
        assert false;

        return false;
    }

    /** @inheritDoc */
    @Override public GridCacheVersionedEntryEx versionedEntry(final boolean keepBinary) throws IgniteCheckedException {
        return null;
    }

    /** @inheritDoc */
    @Override public EntryGetResult versionedValue(CacheObject val,
        GridCacheVersion curVer,
        GridCacheVersion newVer,
        @Nullable IgniteCacheExpiryPolicy loadExpiryPlc,
        @Nullable ReaderArguments readerArgs) {
        assert false;

        return null;
    }

    /** @inheritDoc */
    @Override public boolean hasLockCandidate(GridCacheVersion ver) {
        return mvcc.hasCandidate(ver);
    }

    /** @inheritDoc */
    @Override public boolean lockedByAny(GridCacheVersion... exclude) {
        return !mvcc.isEmpty(exclude);
    }

    /** @inheritDoc */
    @Override public boolean lockedByThread()  {
        return lockedByThread(Thread.currentThread().getId());
    }

    /** @inheritDoc */
    @Override public boolean lockedLocally(GridCacheVersion lockVer) {
        return mvcc.isLocallyOwned(lockVer);
    }

    /** {@inheritDoc} */
    @Override public boolean lockedLocallyByIdOrThread(GridCacheVersion lockVer, long threadId)
        throws GridCacheEntryRemovedException {
        return lockedLocally(lockVer) || lockedByThread(threadId);
    }

    /** @inheritDoc */
    @Override public boolean lockedByThread(long threadId, GridCacheVersion exclude) {
        return mvcc.isLocallyOwnedByThread(threadId, false, exclude);
    }

    /** @inheritDoc */
    @Override public boolean lockedByThread(long threadId) {
        return mvcc.isLocallyOwnedByThread(threadId, true);
    }

    /** @inheritDoc */
    @Override public boolean lockedBy(GridCacheVersion ver) {
        return mvcc.isOwnedBy(ver);
    }

    /** @inheritDoc */
    @Override public boolean lockedByThreadUnsafe(long threadId) {
        return mvcc.isLocallyOwnedByThread(threadId, true);
    }

    /** @inheritDoc */
    @Override public boolean lockedByUnsafe(GridCacheVersion ver) {
        return mvcc.isOwnedBy(ver);
    }

    /** @inheritDoc */
    @Override public boolean lockedLocallyUnsafe(GridCacheVersion lockVer) {
        return mvcc.isLocallyOwned(lockVer);
    }

    /** @inheritDoc */
    @Override public boolean hasLockCandidateUnsafe(GridCacheVersion ver) {
        return mvcc.hasCandidate(ver);
    }

    /** @inheritDoc */
    @Override public Collection<GridCacheMvccCandidate> localCandidates(GridCacheVersion... exclude) {
        return mvcc.localCandidates(exclude);
    }

    /** @inheritDoc */
    Collection<GridCacheMvccCandidate> localCandidates(boolean reentries, GridCacheVersion... exclude) {
        return mvcc.localCandidates(reentries, exclude);
    }

    /** @inheritDoc */
    @Override public Collection<GridCacheMvccCandidate> remoteMvccSnapshot(GridCacheVersion... exclude) {
        return mvcc.remoteCandidates(exclude);
    }

    /** {@inheritDoc} */
    @Override public GridCacheMvccCandidate localCandidate(long threadId) throws GridCacheEntryRemovedException {
        return mvcc.localCandidate(threadId);
    }

    /** @inheritDoc */
    @Override public GridCacheMvccCandidate candidate(GridCacheVersion ver) {
        return mvcc.candidate(ver);
    }

    /** {@inheritDoc} */
    @Override public GridCacheMvccCandidate candidate(UUID nodeId, long threadId)
        throws GridCacheEntryRemovedException {
        return mvcc.remoteCandidate(nodeId, threadId);
    }

    /**
     * @return Any MVCC owner.
     */
    GridCacheMvccCandidate anyOwner() {
        return mvcc.anyOwner();
    }

    /** @inheritDoc */
    @Override public GridCacheMvccCandidate localOwner() {
        return mvcc.localOwner();
    }

    /** @inheritDoc */
    @Override public CacheObject valueBytes() {
        assert false;

        return null;
    }

    /** @inheritDoc */
    @Override public CacheObject valueBytes(GridCacheVersion ver) {
        assert false;

        return null;
    }

    /** {@inheritDoc} */
    @Override public long rawExpireTime() {
        return 0;
    }

    /** @inheritDoc */
    @Override public long expireTime() {
        return 0;
    }

    /** {@inheritDoc} */
    @Override public long expireTimeUnlocked() {
        return 0;
    }

    /** {@inheritDoc} */
    @Override public boolean onTtlExpired(GridCacheVersion obsoleteVer) {
        return false;
    }

    /** {@inheritDoc} */
    @Override public long rawTtl() {
        return ttl;
    }

    /** @inheritDoc */
    @Override public long ttl() {
        return ttl;
    }

    /** @inheritDoc */
    @Override public void updateTtl(GridCacheVersion ver, long ttl) {
        throw new UnsupportedOperationException();
    }

    /** {@inheritDoc} */
    @Override public CacheObject unswap() throws IgniteCheckedException {
        return null;
    }

    /** {@inheritDoc} */
    @Override public CacheObject unswap(boolean needVal) throws IgniteCheckedException {
        return null;
    }

    /** {@inheritDoc} */
    @Override public CacheObject unswap(CacheDataRow row) throws IgniteCheckedException {
        return null;
    }

    /** {@inheritDoc} */
    @Override public boolean hasLockCandidate(long threadId) throws GridCacheEntryRemovedException {
        return localCandidate(threadId) != null;
    }

    /** {@inheritDoc} */
    @Override public void updateIndex(SchemaIndexCacheFilter filter, SchemaIndexCacheVisitorClosure clo)
        throws IgniteCheckedException, GridCacheEntryRemovedException {
        // No-op.
    }

    /** {@inheritDoc} */
    @Override public boolean deleted() {
        return false;
    }

    /** {@inheritDoc} */
    @Override public boolean obsoleteOrDeleted() {
        return false;
    }

    /** {@inheritDoc} */
    @Nullable @Override public CacheObject peek(boolean heap,
        boolean offheap,
        AffinityTopologyVersion topVer,
        @Nullable IgniteCacheExpiryPolicy plc)
    {
        return null;
    }

    /** {@inheritDoc} */
    @Nullable @Override public CacheObject peek(
        @Nullable IgniteCacheExpiryPolicy plc)
        throws GridCacheEntryRemovedException, IgniteCheckedException {
        return null;
    }

    /** {@inheritDoc} */
    @Override public void onUnlock() {
        // No-op.
    }

    /** {@inheritDoc} */
    @Override public void lockEntry() {
        // No-op.
    }

    /** {@inheritDoc} */
    @Override public void unlockEntry() {
        // No-op.
    }

    /** {@inheritDoc} */
    @Override public boolean lockedByCurrentThread() {
        return false;
    }

    /** {@inheritDoc} */
<<<<<<< HEAD
    @Override public GridCacheUpdateTxResult mvccUpdateRowsWithPreloadInfo(IgniteInternalTx tx,
        UUID affNodeId,
        AffinityTopologyVersion topVer,
        @Nullable Long updateCntr,
        List<GridCacheEntryInfo> entries,
        GridCacheOperation op,
        MvccSnapshot mvccVer) throws IgniteCheckedException, GridCacheEntryRemovedException {
        return null;
=======
    @Override public void touch(AffinityTopologyVersion topVer) {
        context().evicts().touch(this, topVer);
>>>>>>> 186b2d6f
    }
}<|MERGE_RESOLUTION|>--- conflicted
+++ resolved
@@ -940,7 +940,6 @@
     }
 
     /** {@inheritDoc} */
-<<<<<<< HEAD
     @Override public GridCacheUpdateTxResult mvccUpdateRowsWithPreloadInfo(IgniteInternalTx tx,
         UUID affNodeId,
         AffinityTopologyVersion topVer,
@@ -949,9 +948,10 @@
         GridCacheOperation op,
         MvccSnapshot mvccVer) throws IgniteCheckedException, GridCacheEntryRemovedException {
         return null;
-=======
+    }
+
+    /** {@inheritDoc} */
     @Override public void touch(AffinityTopologyVersion topVer) {
         context().evicts().touch(this, topVer);
->>>>>>> 186b2d6f
     }
 }