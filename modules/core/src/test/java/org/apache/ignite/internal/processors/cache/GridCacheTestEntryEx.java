/*
 * Licensed to the Apache Software Foundation (ASF) under one or more
 * contributor license agreements.  See the NOTICE file distributed with
 * this work for additional information regarding copyright ownership.
 * The ASF licenses this file to You under the Apache License, Version 2.0
 * (the "License"); you may not use this file except in compliance with
 * the License.  You may obtain a copy of the License at
 *
 *      http://www.apache.org/licenses/LICENSE-2.0
 *
 * Unless required by applicable law or agreed to in writing, software
 * distributed under the License is distributed on an "AS IS" BASIS,
 * WITHOUT WARRANTIES OR CONDITIONS OF ANY KIND, either express or implied.
 * See the License for the specific language governing permissions and
 * limitations under the License.
 */

package org.apache.ignite.internal.processors.cache;

import java.util.Collection;
import java.util.Collections;
import java.util.UUID;
import javax.cache.Cache;
import javax.cache.expiry.ExpiryPolicy;
import javax.cache.processor.EntryProcessorResult;
import org.apache.ignite.IgniteCheckedException;
import org.apache.ignite.cache.eviction.EvictableEntry;
import org.apache.ignite.internal.processors.affinity.AffinityTopologyVersion;
import org.apache.ignite.internal.processors.cache.distributed.dht.atomic.GridDhtAtomicAbstractUpdateFuture;
import org.apache.ignite.internal.processors.cache.mvcc.MvccVersion;
import org.apache.ignite.internal.processors.cache.persistence.CacheDataRow;
import org.apache.ignite.internal.processors.cache.transactions.IgniteInternalTx;
import org.apache.ignite.internal.processors.cache.transactions.IgniteTxKey;
import org.apache.ignite.internal.processors.cache.version.GridCacheVersion;
import org.apache.ignite.internal.processors.cache.version.GridCacheVersionedEntryEx;
import org.apache.ignite.internal.processors.dr.GridDrType;
import org.apache.ignite.internal.processors.query.schema.SchemaIndexCacheFilter;
import org.apache.ignite.internal.processors.query.schema.SchemaIndexCacheVisitorClosure;
import org.apache.ignite.internal.util.lang.GridMetadataAwareAdapter;
import org.apache.ignite.internal.util.lang.GridTuple3;
import org.jetbrains.annotations.Nullable;

/**
 * Test entry.
 */
@SuppressWarnings("unchecked")
public class GridCacheTestEntryEx extends GridMetadataAwareAdapter implements GridCacheEntryEx {
    /** Key. */
    private KeyCacheObject key;

    /** Val. */
    private CacheObject val;

    /** TTL. */
    private long ttl;

    /** Version. */
    private GridCacheVersion ver = new GridCacheVersion(0, 0, 1, 0);

    /** Obsolete version. */
    private GridCacheVersion obsoleteVer = ver;

    /** MVCC. */
    private GridCacheMvcc mvcc;

    /**
     * @param ctx Context.
     * @param key Key.
     */
    GridCacheTestEntryEx(GridCacheContext ctx, Object key) {
        mvcc = new GridCacheMvcc(ctx);

        this.key = ctx.toCacheKeyObject(key);
    }

    /** {@inheritDoc} */
    @Override public int memorySize() throws IgniteCheckedException {
        return 1024;
    }

    /** {@inheritDoc} */
    @Override public boolean isInternal() {
        return key instanceof GridCacheInternal;
    }

    /** {@inheritDoc} */
    @Override public boolean isDht() {
        return false;
    }

    /** {@inheritDoc} */
    @Override public boolean isNear() {
        return false;
    }

    /** {@inheritDoc} */
    @Override public boolean isReplicated() {
        return false;
    }

    /** {@inheritDoc} */
    @Override public boolean isLocal() {
        return false;
    }

    /** {@inheritDoc} */
    @Override public boolean detached() {
        return false;
    }

    /** {@inheritDoc} */
    @Nullable @Override public GridCacheContext context() {
        return null;
    }

    /** {@inheritDoc} */
    @Nullable @Override public EvictableEntry wrapEviction() {
        return null;
    }

    /** {@inheritDoc} */
    @Override public int partition() {
        return 0;
    }

    /** {@inheritDoc} */
    @Override public boolean partitionValid() {
        return true;
    }

    /**
     * @param threadId Thread ID.
     * @param ver Lock version.
     * @param timeout Lock acquisition timeout.
     * @param reenter Reentry flag ({@code true} if reentry is allowed).
     * @param tx Transaction flag.
     * @return New lock candidate if lock was added, or current owner if lock was reentered,
     *      or <tt>null</tt> if lock was owned by another thread and timeout is negative.
     */
    @Nullable GridCacheMvccCandidate addLocal(
        long threadId,
        GridCacheVersion ver,
        long timeout,
        boolean reenter,
        boolean tx) {
        return mvcc.addLocal(
            this,
            threadId,
            ver,
            timeout,
            reenter,
            tx,
            false,
            false
        );
    }

    /**
     * Adds new lock candidate.
     *
     * @param nodeId Node ID.
     * @param threadId Thread ID.
     * @param ver Lock version.
     * @param tx Transaction flag.
     * @return Remote candidate.
     */
    GridCacheMvccCandidate addRemote(UUID nodeId, long threadId, GridCacheVersion ver,
                                     boolean tx) {
        return mvcc.addRemote(this, nodeId, null, threadId, ver, tx, true, false);
    }

    /**
     * Adds new lock candidate.
     *
     * @param nodeId Node ID.
     * @param threadId Thread ID.
     * @param ver Lock version.
     * @param tx Transaction flag.
     * @return Remote candidate.
     */
    GridCacheMvccCandidate addNearLocal(UUID nodeId, long threadId, GridCacheVersion ver,
        boolean tx) {
        return mvcc.addNearLocal(this, nodeId, null, threadId, ver, tx, true, false);
    }

    /**
     *
     * @param baseVer Base version.
     */
    void salvageRemote(GridCacheVersion baseVer) {
        mvcc.salvageRemote(baseVer);
    }

    /**
     * Moves completed candidates right before the base one. Note that
     * if base is not found, then nothing happens and {@code false} is
     * returned.
     *
     * @param baseVer Base version.
     * @param committedVers Committed versions relative to base.
     * @param rolledbackVers Rolled back versions relative to base.
     */
    void orderCompleted(GridCacheVersion baseVer,
        Collection<GridCacheVersion> committedVers, Collection<GridCacheVersion> rolledbackVers) {
        mvcc.orderCompleted(baseVer, committedVers, rolledbackVers);
    }

    /**
     * @param ver Version.
     */
    void doneRemote(GridCacheVersion ver) {
        mvcc.doneRemote(ver, Collections.<GridCacheVersion>emptyList(),
            Collections.<GridCacheVersion>emptyList(), Collections.<GridCacheVersion>emptyList());
    }

    /**
     * @param baseVer Base version.
     * @param owned Owned.
     */
    void orderOwned(GridCacheVersion baseVer, GridCacheVersion owned) {
        mvcc.markOwned(baseVer, owned);
    }

    /**
     * @param ver Lock version to acquire or set to ready.
     */
    void readyLocal(GridCacheVersion ver) {
        mvcc.readyLocal(ver);
    }

    /**
     * @param ver Ready near lock version.
     * @param mapped Mapped version.
     * @param committedVers Committed versions.
     * @param rolledbackVers Rolled back versions.
     * @param pending Pending versions.
     */
    void readyNearLocal(GridCacheVersion ver, GridCacheVersion mapped,
        Collection<GridCacheVersion> committedVers, Collection<GridCacheVersion> rolledbackVers,
        Collection<GridCacheVersion> pending) {
        mvcc.readyNearLocal(ver, mapped, committedVers, rolledbackVers, pending);
    }

    /**
     * @param cand Candidate to set to ready.
     */
    void readyLocal(GridCacheMvccCandidate cand) {
        mvcc.readyLocal(cand);
    }

    /**
     * Local release.
     *
     * @param threadId ID of the thread.
     */
    void releaseLocal(long threadId) {
        mvcc.releaseLocal(threadId);
    }

    /**
     *
     */
    void recheckLock() {
        mvcc.recheck();
    }

    /** {@inheritDoc} */
    @Override public GridCacheEntryInfo info() {
        GridCacheEntryInfo info = new GridCacheEntryInfo();

        info.key(key());
        info.value(val);
        info.ttl(ttl());
        info.expireTime(expireTime());
        info.version(version());

        return info;
    }

    /** {@inheritDoc} */
    @Override public boolean valid(AffinityTopologyVersion topVer) {
        return true;
    }

    /** @inheritDoc */
    @Override public KeyCacheObject key() {
        return key;
    }

    /** {@inheritDoc} */
    @Override public IgniteTxKey txKey() {
        return new IgniteTxKey(key, 0);
    }

    /** @inheritDoc */
    @Override public CacheObject rawGet() {
        return val;
    }

    /** {@inheritDoc} */
    @Override public boolean hasValue() {
        return val != null;
    }

    /** @inheritDoc */
    @Override public CacheObject rawPut(CacheObject val, long ttl) {
        CacheObject old = this.val;

        this.ttl = ttl;
        this.val = val;

        return old;
    }

    /** @inheritDoc */
    @Override public Cache.Entry wrap() {
        assert false;

        return null;
    }

    /** @inheritDoc */
    @Override public Cache.Entry wrapLazyValue(boolean keepBinary) {
        assert false;

        return null;
    }

    /** {@inheritDoc} */
    @Override public CacheEntryImplEx wrapVersioned() {
        assert false;

        return null;
    }

    /** @inheritDoc */
    @Nullable @Override public CacheObject peekVisibleValue() {
        assert false;

        return null;
    }

    /** @inheritDoc */
    @Override public GridCacheVersion obsoleteVersion() {
        return obsoleteVer;
    }

    /** @inheritDoc */
    @Override public boolean obsolete() {
        return obsoleteVer != null;
    }

    /** {@inheritDoc} */
    @Override public boolean obsolete(GridCacheVersion exclude) {
        return obsoleteVer != null && !obsoleteVer.equals(exclude);
    }

    /** @inheritDoc */
    @Override public boolean invalidate(GridCacheVersion newVer)
        throws IgniteCheckedException {
        assert false;

        return false;
    }

    /** @inheritDoc */
    @Override public boolean evictInternal(GridCacheVersion obsoleteVer,
        @Nullable CacheEntryPredicate[] filter, boolean evictOffheap) {
        assert false;

        return false;
    }

    /** @inheritDoc */
    @Override public boolean isNew() {
        assert false; return false;
    }

    /** {@inheritDoc} */
    @Override public boolean isNewLocked() throws GridCacheEntryRemovedException {
        assert false; return false;
    }

    /** @inheritDoc */
    @Override public CacheObject innerGet(
        @Nullable GridCacheVersion ver,
        @Nullable IgniteInternalTx tx,
        boolean readThrough,
        boolean updateMetrics,
        boolean evt,
        UUID subjId,
        Object transformClo,
        String taskName,
        @Nullable IgniteCacheExpiryPolicy expiryPlc,
        boolean keepBinary,
        MvccVersion mvccVer) {
        return val;
    }

    /** @inheritDoc */
    @Override public void clearReserveForLoad(GridCacheVersion ver) {
        assert false;
    }

    /** @inheritDoc */
    @Override public EntryGetResult innerGetAndReserveForLoad(
        boolean updateMetrics,
        boolean evt,
        UUID subjId,
        String taskName,
        @Nullable IgniteCacheExpiryPolicy expiryPlc,
        boolean keepBinary,
        MvccVersion mvccVer,
        @Nullable ReaderArguments args) throws IgniteCheckedException, GridCacheEntryRemovedException {
        assert false;

        return null;
    }

    /** @inheritDoc */
    @Nullable @Override public EntryGetResult innerGetVersioned(
        @Nullable GridCacheVersion ver,
        IgniteInternalTx tx,
        boolean updateMetrics,
        boolean evt,
        UUID subjId,
        Object transformClo,
        String taskName,
        @Nullable IgniteCacheExpiryPolicy expiryPlc,
        boolean keepBinary,
        MvccVersion mvccVer,
        @Nullable ReaderArguments readerArgs) {
        assert false;

        return null;
    }

    /** @inheritDoc */
    @Override public CacheObject innerReload() {
        return val;
    }

    /** @inheritDoc */
    @Override public GridCacheUpdateTxResult innerSet(@Nullable IgniteInternalTx tx,
        UUID evtNodeId,
        UUID affNodeId,
        @Nullable CacheObject val,
        boolean writeThrough,
        boolean retval,
        long ttl,
        boolean evt,
        boolean metrics,
        boolean keepBinary,
        boolean hasOldVal,
        @Nullable CacheObject oldVal,
        AffinityTopologyVersion topVer,
        CacheEntryPredicate[] filter,
        GridDrType drType,
        long drExpireTime,
        @Nullable GridCacheVersion drVer,
        UUID subjId,
        String taskName,
        @Nullable GridCacheVersion dhtVer,
<<<<<<< HEAD
        @Nullable Long updateCntr,
        MvccVersion mvccVer
    )
        throws IgniteCheckedException, GridCacheEntryRemovedException
    {
        rawPut(val, ttl);

        return new GridCacheUpdateTxResult(true);
=======
        @Nullable Long updateCntr)
        throws IgniteCheckedException, GridCacheEntryRemovedException {
        return new GridCacheUpdateTxResult(true, rawPut(val, ttl), null);
>>>>>>> 6f7aba85
    }

    /** {@inheritDoc} */
    @Override public GridTuple3<Boolean, Object, EntryProcessorResult<Object>> innerUpdateLocal(
        GridCacheVersion ver,
        GridCacheOperation op,
        @Nullable Object writeObj,
        @Nullable Object[] invokeArgs,
        boolean writeThrough,
        boolean readThrough,
        boolean retval,
        boolean keepBinary,
        @Nullable ExpiryPolicy expiryPlc,
        boolean evt,
        boolean metrics,
        @Nullable CacheEntryPredicate[] filter,
        boolean intercept,
        UUID subjId,
        String taskName)
        throws IgniteCheckedException, GridCacheEntryRemovedException {
        return new GridTuple3<>(false, null, null);
    }

    /** {@inheritDoc} */
    @Override public GridCacheUpdateAtomicResult innerUpdate(
        GridCacheVersion ver,
        UUID evtNodeId,
        UUID affNodeId,
        GridCacheOperation op,
        @Nullable Object val,
        @Nullable Object[] invokeArgs,
        boolean writeThrough,
        boolean readThrough,
        boolean retval,
        boolean keepBinary,
        @Nullable IgniteCacheExpiryPolicy expiryPlc,
        boolean evt,
        boolean metrics,
        boolean primary,
        boolean checkVer,
        AffinityTopologyVersion topVer,
        @Nullable CacheEntryPredicate[] filter,
        GridDrType drType,
        long conflictTtl,
        long conflictExpireTime,
        @Nullable GridCacheVersion conflictVer,
        boolean conflictResolve,
        boolean intercept,
        UUID subjId,
        String taskName,
        @Nullable CacheObject prevVal,
        @Nullable Long updateCntr,
        @Nullable GridDhtAtomicAbstractUpdateFuture fut) throws IgniteCheckedException,
        GridCacheEntryRemovedException {
        assert false;

        return null;
    }

    /** @inheritDoc */
    @Override public GridCacheUpdateTxResult innerRemove(
        @Nullable IgniteInternalTx tx,
        UUID evtNodeId,
        UUID affNodeId,
        boolean retval,
        boolean evt,
        boolean metrics,
        boolean keepBinary,
        boolean oldValPresent,
        @Nullable CacheObject oldVal,
        AffinityTopologyVersion topVer,
        CacheEntryPredicate[] filter,
        GridDrType drType,
        @Nullable GridCacheVersion drVer,
        UUID subjId,
        String taskName,
        @Nullable GridCacheVersion dhtVer,
        @Nullable Long updateCntr,
        MvccVersion mvccVer
        ) throws IgniteCheckedException, GridCacheEntryRemovedException {
        obsoleteVer = ver;

        val = null;

<<<<<<< HEAD
        return new GridCacheUpdateTxResult(true);
=======
        return new GridCacheUpdateTxResult(true, old, null);
>>>>>>> 6f7aba85
    }

    /** @inheritDoc */
    @Override public boolean clear(GridCacheVersion ver, boolean readers) throws IgniteCheckedException {
        if (ver == null || ver.equals(this.ver)) {
            val = null;

            return true;
        }

        return false;
    }

    /** @inheritDoc */
    @Override public boolean tmLock(IgniteInternalTx tx,
        long timeout,
        @Nullable GridCacheVersion serOrder,
        GridCacheVersion serReadVer,
        boolean read) {
        assert false;
        return false;
    }

    /** @inheritDoc */
    @Override public void txUnlock(IgniteInternalTx tx) {
        assert false;
    }

    /** @inheritDoc */
    @Override public boolean removeLock(GridCacheVersion ver) {
        GridCacheMvccCandidate doomed = mvcc.candidate(ver);

        mvcc.remove(ver);

        return doomed != null;
    }

    /** @inheritDoc */
    @Override public boolean markObsolete(GridCacheVersion ver) {
        if (ver == null || ver.equals(obsoleteVer)) {
            obsoleteVer = ver;

            val = null;

            return true;
        }

        return false;
    }

    /** {@inheritDoc} */
    @Override public void onMarkedObsolete() {
        // No-op.
    }

    /** {@inheritDoc} */
    @Override public boolean markObsoleteIfEmpty(GridCacheVersion ver) {
        if (val == null)
            obsoleteVer = ver;

        return obsoleteVer != null;
    }

    /** {@inheritDoc} */
    @Override public boolean markObsoleteVersion(GridCacheVersion ver) {
        if (this.ver.equals(ver)) {
            obsoleteVer = ver;

            return true;
        }

        return false;
    }

    /** @inheritDoc */
    @Override public GridCacheVersion version() {
        return ver;
    }

    /** @inheritDoc */
    @Override public boolean checkSerializableReadVersion(GridCacheVersion ver) {
        assert false;

        return false;
    }

    /** @inheritDoc */
    @Override public boolean initialValue(
        CacheObject val,
        GridCacheVersion ver,
        MvccVersion mvccVer,
        long ttl,
        long expireTime,
        boolean preload,
        AffinityTopologyVersion topVer,
        GridDrType drType,
        boolean fromStore
    ) throws IgniteCheckedException, GridCacheEntryRemovedException {
        assert false;

        return false;
    }

    /** @inheritDoc */
    @Override public GridCacheVersionedEntryEx versionedEntry(final boolean keepBinary) throws IgniteCheckedException {
        return null;
    }

    /** @inheritDoc */
    @Override public EntryGetResult versionedValue(CacheObject val,
        GridCacheVersion curVer,
        GridCacheVersion newVer,
        @Nullable IgniteCacheExpiryPolicy loadExpiryPlc,
        @Nullable ReaderArguments readerArgs) {
        assert false;

        return null;
    }

    /** @inheritDoc */
    @Override public boolean hasLockCandidate(GridCacheVersion ver) {
        return mvcc.hasCandidate(ver);
    }

    /** @inheritDoc */
    @Override public boolean lockedByAny(GridCacheVersion... exclude) {
        return !mvcc.isEmpty(exclude);
    }

    /** @inheritDoc */
    @Override public boolean lockedByThread()  {
        return lockedByThread(Thread.currentThread().getId());
    }

    /** @inheritDoc */
    @Override public boolean lockedLocally(GridCacheVersion lockVer) {
        return mvcc.isLocallyOwned(lockVer);
    }

    /** {@inheritDoc} */
    @Override public boolean lockedLocallyByIdOrThread(GridCacheVersion lockVer, long threadId)
        throws GridCacheEntryRemovedException {
        return lockedLocally(lockVer) || lockedByThread(threadId);
    }

    /** @inheritDoc */
    @Override public boolean lockedByThread(long threadId, GridCacheVersion exclude) {
        return mvcc.isLocallyOwnedByThread(threadId, false, exclude);
    }

    /** @inheritDoc */
    @Override public boolean lockedByThread(long threadId) {
        return mvcc.isLocallyOwnedByThread(threadId, true);
    }

    /** @inheritDoc */
    @Override public boolean lockedBy(GridCacheVersion ver) {
        return mvcc.isOwnedBy(ver);
    }

    /** @inheritDoc */
    @Override public boolean lockedByThreadUnsafe(long threadId) {
        return mvcc.isLocallyOwnedByThread(threadId, true);
    }

    /** @inheritDoc */
    @Override public boolean lockedByUnsafe(GridCacheVersion ver) {
        return mvcc.isOwnedBy(ver);
    }

    /** @inheritDoc */
    @Override public boolean lockedLocallyUnsafe(GridCacheVersion lockVer) {
        return mvcc.isLocallyOwned(lockVer);
    }

    /** @inheritDoc */
    @Override public boolean hasLockCandidateUnsafe(GridCacheVersion ver) {
        return mvcc.hasCandidate(ver);
    }

    /** @inheritDoc */
    @Override public Collection<GridCacheMvccCandidate> localCandidates(GridCacheVersion... exclude) {
        return mvcc.localCandidates(exclude);
    }

    /** @inheritDoc */
    Collection<GridCacheMvccCandidate> localCandidates(boolean reentries, GridCacheVersion... exclude) {
        return mvcc.localCandidates(reentries, exclude);
    }

    /** @inheritDoc */
    @Override public Collection<GridCacheMvccCandidate> remoteMvccSnapshot(GridCacheVersion... exclude) {
        return mvcc.remoteCandidates(exclude);
    }

    /** {@inheritDoc} */
    @Override public GridCacheMvccCandidate localCandidate(long threadId) throws GridCacheEntryRemovedException {
        return mvcc.localCandidate(threadId);
    }

    /** @inheritDoc */
    @Override public GridCacheMvccCandidate candidate(GridCacheVersion ver) {
        return mvcc.candidate(ver);
    }

    /** {@inheritDoc} */
    @Override public GridCacheMvccCandidate candidate(UUID nodeId, long threadId)
        throws GridCacheEntryRemovedException {
        return mvcc.remoteCandidate(nodeId, threadId);
    }

    /**
     * @return Any MVCC owner.
     */
    GridCacheMvccCandidate anyOwner() {
        return mvcc.anyOwner();
    }

    /** @inheritDoc */
    @Override public GridCacheMvccCandidate localOwner() {
        return mvcc.localOwner();
    }

    /** @inheritDoc */
    @Override public CacheObject valueBytes() {
        assert false;

        return null;
    }

    /** @inheritDoc */
    @Override public CacheObject valueBytes(GridCacheVersion ver) {
        assert false;

        return null;
    }

    /** {@inheritDoc} */
    @Override public long rawExpireTime() {
        return 0;
    }

    /** @inheritDoc */
    @Override public long expireTime() {
        return 0;
    }

    /** {@inheritDoc} */
    @Override public long expireTimeUnlocked() {
        return 0;
    }

    /** {@inheritDoc} */
    @Override public boolean onTtlExpired(GridCacheVersion obsoleteVer) {
        return false;
    }

    /** {@inheritDoc} */
    @Override public long rawTtl() {
        return ttl;
    }

    /** @inheritDoc */
    @Override public long ttl() {
        return ttl;
    }

    /** @inheritDoc */
    @Override public void updateTtl(GridCacheVersion ver, long ttl) {
        throw new UnsupportedOperationException();
    }

    /** {@inheritDoc} */
    @Override public CacheObject unswap() throws IgniteCheckedException {
        return null;
    }

    /** {@inheritDoc} */
    @Override public CacheObject unswap(boolean needVal) throws IgniteCheckedException {
        return null;
    }

    /** {@inheritDoc} */
    @Override public CacheObject unswap(CacheDataRow row) throws IgniteCheckedException {
        return null;
    }

    /** {@inheritDoc} */
    @Override public boolean hasLockCandidate(long threadId) throws GridCacheEntryRemovedException {
        return localCandidate(threadId) != null;
    }

    /** {@inheritDoc} */
    @Override public void updateIndex(SchemaIndexCacheFilter filter, SchemaIndexCacheVisitorClosure clo)
        throws IgniteCheckedException, GridCacheEntryRemovedException {
        // No-op.
    }

    /** {@inheritDoc} */
    @Override public boolean deleted() {
        return false;
    }

    /** {@inheritDoc} */
    @Override public boolean obsoleteOrDeleted() {
        return false;
    }

    /** {@inheritDoc} */
    @Override public long startVersion() {
        return 0;
    }

    /** {@inheritDoc} */
    @Nullable @Override public CacheObject peek(boolean heap,
        boolean offheap,
        AffinityTopologyVersion topVer,
        @Nullable IgniteCacheExpiryPolicy plc)
    {
        return null;
    }

    /** {@inheritDoc} */
    @Nullable @Override public CacheObject peek(
        @Nullable IgniteCacheExpiryPolicy plc)
        throws GridCacheEntryRemovedException, IgniteCheckedException {
        return null;
    }

    /** {@inheritDoc} */
    @Override public void onUnlock() {
        // No-op.
    }

    /** {@inheritDoc} */
    @Override public void lockEntry() {
        // No-op.
    }

    /** {@inheritDoc} */
    @Override public void unlockEntry() {
        // No-op.
    }

    /** {@inheritDoc} */
    @Override public boolean lockedByCurrentThread() {
        return false;
    }
}<|MERGE_RESOLUTION|>--- conflicted
+++ resolved
@@ -461,7 +461,6 @@
         UUID subjId,
         String taskName,
         @Nullable GridCacheVersion dhtVer,
-<<<<<<< HEAD
         @Nullable Long updateCntr,
         MvccVersion mvccVer
     )
@@ -469,12 +468,7 @@
     {
         rawPut(val, ttl);
 
-        return new GridCacheUpdateTxResult(true);
-=======
-        @Nullable Long updateCntr)
-        throws IgniteCheckedException, GridCacheEntryRemovedException {
-        return new GridCacheUpdateTxResult(true, rawPut(val, ttl), null);
->>>>>>> 6f7aba85
+        return new GridCacheUpdateTxResult(true, null);
     }
 
     /** {@inheritDoc} */
@@ -559,11 +553,7 @@
 
         val = null;
 
-<<<<<<< HEAD
-        return new GridCacheUpdateTxResult(true);
-=======
-        return new GridCacheUpdateTxResult(true, old, null);
->>>>>>> 6f7aba85
+        return new GridCacheUpdateTxResult(true, null);
     }
 
     /** @inheritDoc */
