--- conflicted
+++ resolved
@@ -483,14 +483,9 @@
 
     /** {@inheritDoc} */
     @Override public GridCacheUpdateTxResult mvccSet(@Nullable IgniteInternalTx tx, UUID affNodeId, CacheObject val,
-        long ttl0, AffinityTopologyVersion topVer, MvccSnapshot mvccVer,
-<<<<<<< HEAD
-        GridCacheOperation op, boolean needHistory,
-        boolean noCreate, IgniteUuid futId, int batchNum) throws IgniteCheckedException, GridCacheEntryRemovedException {
-=======
-        GridCacheOperation op, boolean needHistory, boolean noCreate, CacheEntryPredicate filter, boolean retVal)
+        long ttl0, AffinityTopologyVersion topVer, MvccSnapshot mvccVer, GridCacheOperation op, boolean needHistory,
+        boolean noCreate, IgniteUuid futId, int batchNum, CacheEntryPredicate filter, boolean retVal)
         throws IgniteCheckedException, GridCacheEntryRemovedException {
->>>>>>> 4da48e6f
         rawPut(val, ttl);
 
         return new GridCacheUpdateTxResult(true);
@@ -498,12 +493,8 @@
 
     /** {@inheritDoc} */
     @Override public GridCacheUpdateTxResult mvccRemove(@Nullable IgniteInternalTx tx, UUID affNodeId,
-<<<<<<< HEAD
-        AffinityTopologyVersion topVer, MvccSnapshot mvccVer, boolean needHistory, IgniteUuid futId, int batchNum)
-=======
-        AffinityTopologyVersion topVer, MvccSnapshot mvccVer, boolean needHistory,
+        AffinityTopologyVersion topVer, MvccSnapshot mvccVer, boolean needHistory, IgniteUuid futId, int batchNum,
         CacheEntryPredicate filter, boolean retVal)
->>>>>>> 4da48e6f
         throws IgniteCheckedException, GridCacheEntryRemovedException {
         obsoleteVer = ver;
 
