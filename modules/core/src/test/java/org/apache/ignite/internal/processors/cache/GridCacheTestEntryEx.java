/*
 * Licensed to the Apache Software Foundation (ASF) under one or more
 * contributor license agreements.  See the NOTICE file distributed with
 * this work for additional information regarding copyright ownership.
 * The ASF licenses this file to You under the Apache License, Version 2.0
 * (the "License"); you may not use this file except in compliance with
 * the License.  You may obtain a copy of the License at
 *
 *      http://www.apache.org/licenses/LICENSE-2.0
 *
 * Unless required by applicable law or agreed to in writing, software
 * distributed under the License is distributed on an "AS IS" BASIS,
 * WITHOUT WARRANTIES OR CONDITIONS OF ANY KIND, either express or implied.
 * See the License for the specific language governing permissions and
 * limitations under the License.
 */

package org.apache.ignite.internal.processors.cache;

import java.util.Collection;
import java.util.Collections;
import java.util.List;
import java.util.UUID;
import javax.cache.Cache;
import javax.cache.expiry.ExpiryPolicy;
import javax.cache.processor.EntryProcessor;
import javax.cache.processor.EntryProcessorResult;
import org.apache.ignite.IgniteCheckedException;
import org.apache.ignite.cache.eviction.EvictableEntry;
import org.apache.ignite.internal.processors.affinity.AffinityTopologyVersion;
import org.apache.ignite.internal.processors.cache.distributed.dht.GridDhtTxLocalAdapter;
import org.apache.ignite.internal.processors.cache.distributed.dht.atomic.GridDhtAtomicAbstractUpdateFuture;
import org.apache.ignite.internal.processors.cache.mvcc.MvccSnapshot;
import org.apache.ignite.internal.processors.cache.mvcc.MvccVersion;
import org.apache.ignite.internal.processors.cache.persistence.CacheDataRow;
import org.apache.ignite.internal.processors.cache.transactions.IgniteInternalTx;
import org.apache.ignite.internal.processors.cache.transactions.IgniteTxKey;
import org.apache.ignite.internal.processors.cache.version.GridCacheVersion;
import org.apache.ignite.internal.processors.cache.version.GridCacheVersionedEntryEx;
import org.apache.ignite.internal.processors.dr.GridDrType;
import org.apache.ignite.internal.processors.query.schema.SchemaIndexCacheFilter;
import org.apache.ignite.internal.processors.query.schema.SchemaIndexCacheVisitorClosure;
import org.apache.ignite.internal.util.lang.GridMetadataAwareAdapter;
import org.apache.ignite.internal.util.lang.GridTuple3;
import org.apache.ignite.lang.IgniteUuid;
import org.jetbrains.annotations.Nullable;

/**
 * Test entry.
 */
@SuppressWarnings("unchecked")
public class GridCacheTestEntryEx extends GridMetadataAwareAdapter implements GridCacheEntryEx {
    /** Key. */
    private KeyCacheObject key;

    /** Val. */
    private CacheObject val;

    /** TTL. */
    private long ttl;

    /** Version. */
    private GridCacheVersion ver = new GridCacheVersion(0, 0, 1, 0);

    /** Obsolete version. */
    private GridCacheVersion obsoleteVer = ver;

    /** MVCC. */
    private GridCacheMvcc mvcc;

    /**
     * @param ctx Context.
     * @param key Key.
     */
    GridCacheTestEntryEx(GridCacheContext ctx, Object key) {
        mvcc = new GridCacheMvcc(ctx);

        this.key = ctx.toCacheKeyObject(key);
    }

    /** {@inheritDoc} */
    @Override public int memorySize() throws IgniteCheckedException {
        return 1024;
    }

    /** {@inheritDoc} */
    @Override public boolean isInternal() {
        return key instanceof GridCacheInternal;
    }

    /** {@inheritDoc} */
    @Override public boolean isDht() {
        return false;
    }

    /** {@inheritDoc} */
    @Override public boolean isNear() {
        return false;
    }

    /** {@inheritDoc} */
    @Override public boolean isReplicated() {
        return false;
    }

    /** {@inheritDoc} */
    @Override public boolean isLocal() {
        return false;
    }

    /** {@inheritDoc} */
    @Override public boolean isMvcc() {
        return false;
    }

    /** {@inheritDoc} */
    @Override public boolean detached() {
        return false;
    }

    /** {@inheritDoc} */
    @Nullable @Override public GridCacheContext context() {
        return null;
    }

    /** {@inheritDoc} */
    @Nullable @Override public EvictableEntry wrapEviction() {
        return null;
    }

    /** {@inheritDoc} */
    @Override public int partition() {
        return 0;
    }

    /** {@inheritDoc} */
    @Override public boolean partitionValid() {
        return true;
    }

    /**
     * @param threadId Thread ID.
     * @param ver Lock version.
     * @param timeout Lock acquisition timeout.
     * @param reenter Reentry flag ({@code true} if reentry is allowed).
     * @param tx Transaction flag.
     * @return New lock candidate if lock was added, or current owner if lock was reentered,
     *      or <tt>null</tt> if lock was owned by another thread and timeout is negative.
     */
    @Nullable GridCacheMvccCandidate addLocal(
        long threadId,
        GridCacheVersion ver,
        long timeout,
        boolean reenter,
        boolean tx) {
        return mvcc.addLocal(
            this,
            threadId,
            ver,
            timeout,
            reenter,
            tx,
            false,
            false
        );
    }

    /**
     * Adds new lock candidate.
     *
     * @param nodeId Node ID.
     * @param threadId Thread ID.
     * @param ver Lock version.
     * @param tx Transaction flag.
     * @return Remote candidate.
     */
    GridCacheMvccCandidate addRemote(UUID nodeId, long threadId, GridCacheVersion ver,
                                     boolean tx) {
        return mvcc.addRemote(this, nodeId, null, threadId, ver, tx, true, false);
    }

    /**
     * Adds new lock candidate.
     *
     * @param nodeId Node ID.
     * @param threadId Thread ID.
     * @param ver Lock version.
     * @param tx Transaction flag.
     * @return Remote candidate.
     */
    GridCacheMvccCandidate addNearLocal(UUID nodeId, long threadId, GridCacheVersion ver,
        boolean tx) {
        return mvcc.addNearLocal(this, nodeId, null, threadId, ver, tx, true, false);
    }

    /**
     *
     * @param baseVer Base version.
     */
    void salvageRemote(GridCacheVersion baseVer) {
        mvcc.salvageRemote(baseVer);
    }

    /**
     * Moves completed candidates right before the base one. Note that
     * if base is not found, then nothing happens and {@code false} is
     * returned.
     *
     * @param baseVer Base version.
     * @param committedVers Committed versions relative to base.
     * @param rolledbackVers Rolled back versions relative to base.
     */
    void orderCompleted(GridCacheVersion baseVer,
        Collection<GridCacheVersion> committedVers, Collection<GridCacheVersion> rolledbackVers) {
        mvcc.orderCompleted(baseVer, committedVers, rolledbackVers);
    }

    /**
     * @param ver Version.
     */
    void doneRemote(GridCacheVersion ver) {
        mvcc.doneRemote(ver, Collections.<GridCacheVersion>emptyList(),
            Collections.<GridCacheVersion>emptyList(), Collections.<GridCacheVersion>emptyList());
    }

    /**
     * @param baseVer Base version.
     * @param owned Owned.
     */
    void orderOwned(GridCacheVersion baseVer, GridCacheVersion owned) {
        mvcc.markOwned(baseVer, owned);
    }

    /**
     * @param ver Lock version to acquire or set to ready.
     */
    void readyLocal(GridCacheVersion ver) {
        mvcc.readyLocal(ver);
    }

    /**
     * @param ver Ready near lock version.
     * @param mapped Mapped version.
     * @param committedVers Committed versions.
     * @param rolledbackVers Rolled back versions.
     * @param pending Pending versions.
     */
    void readyNearLocal(GridCacheVersion ver, GridCacheVersion mapped,
        Collection<GridCacheVersion> committedVers, Collection<GridCacheVersion> rolledbackVers,
        Collection<GridCacheVersion> pending) {
        mvcc.readyNearLocal(ver, mapped, committedVers, rolledbackVers, pending);
    }

    /**
     * @param cand Candidate to set to ready.
     */
    void readyLocal(GridCacheMvccCandidate cand) {
        mvcc.readyLocal(cand);
    }

    /**
     * Local release.
     *
     * @param threadId ID of the thread.
     */
    void releaseLocal(long threadId) {
        mvcc.releaseLocal(threadId);
    }

    /**
     *
     */
    void recheckLock() {
        mvcc.recheck();
    }

    /** {@inheritDoc} */
    @Override public GridCacheEntryInfo info() {
        GridCacheEntryInfo info = new GridCacheEntryInfo();

        info.key(key());
        info.value(val);
        info.ttl(ttl());
        info.expireTime(expireTime());
        info.version(version());

        return info;
    }

    /** {@inheritDoc} */
    @Nullable @Override public List<GridCacheEntryInfo> allVersionsInfo()
        throws IgniteCheckedException {
        return null;
    }

    /** {@inheritDoc} */
    @Override public boolean valid(AffinityTopologyVersion topVer) {
        return true;
    }

    /** @inheritDoc */
    @Override public KeyCacheObject key() {
        return key;
    }

    /** {@inheritDoc} */
    @Override public IgniteTxKey txKey() {
        return new IgniteTxKey(key, 0);
    }

    /** @inheritDoc */
    @Override public CacheObject rawGet() {
        return val;
    }

    /** {@inheritDoc} */
    @Override public boolean hasValue() {
        return val != null;
    }

    /** @inheritDoc */
    @Override public CacheObject rawPut(CacheObject val, long ttl) {
        CacheObject old = this.val;

        this.ttl = ttl;
        this.val = val;

        return old;
    }

    /** @inheritDoc */
    @Override public Cache.Entry wrap() {
        assert false;

        return null;
    }

    /** @inheritDoc */
    @Override public Cache.Entry wrapLazyValue(boolean keepBinary) {
        assert false;

        return null;
    }

    /** {@inheritDoc} */
    @Override public CacheEntryImplEx wrapVersioned() {
        assert false;

        return null;
    }

    /** @inheritDoc */
    @Nullable @Override public CacheObject peekVisibleValue() {
        assert false;

        return null;
    }

    /** @inheritDoc */
    @Override public GridCacheVersion obsoleteVersion() {
        return obsoleteVer;
    }

    /** @inheritDoc */
    @Override public boolean obsolete() {
        return obsoleteVer != null;
    }

    /** {@inheritDoc} */
    @Override public boolean obsolete(GridCacheVersion exclude) {
        return obsoleteVer != null && !obsoleteVer.equals(exclude);
    }

    /** @inheritDoc */
    @Override public boolean invalidate(GridCacheVersion newVer)
        throws IgniteCheckedException {
        assert false;

        return false;
    }

    /** @inheritDoc */
    @Override public boolean evictInternal(GridCacheVersion obsoleteVer,
        @Nullable CacheEntryPredicate[] filter, boolean evictOffheap) {
        assert false;

        return false;
    }

    /** @inheritDoc */
    @Override public boolean isNew() {
        assert false; return false;
    }

    /** {@inheritDoc} */
    @Override public boolean isNewLocked() throws GridCacheEntryRemovedException {
        assert false; return false;
    }

    /** @inheritDoc */
    @Override public CacheObject innerGet(
        @Nullable GridCacheVersion ver,
        @Nullable IgniteInternalTx tx,
        boolean readThrough,
        boolean updateMetrics,
        boolean evt,
        UUID subjId,
        Object transformClo,
        String taskName,
        @Nullable IgniteCacheExpiryPolicy expiryPlc,
        boolean keepBinary,
        MvccSnapshot mvccVer) {
        return val;
    }

    /** @inheritDoc */
    @Override public void clearReserveForLoad(GridCacheVersion ver) {
        assert false;
    }

    /** @inheritDoc */
    @Override public EntryGetResult innerGetAndReserveForLoad(
        boolean updateMetrics,
        boolean evt,
        UUID subjId,
        String taskName,
        @Nullable IgniteCacheExpiryPolicy expiryPlc,
        boolean keepBinary,
        MvccSnapshot mvccVer,
        @Nullable ReaderArguments args) throws IgniteCheckedException, GridCacheEntryRemovedException {
        assert false;

        return null;
    }

    /** @inheritDoc */
    @Nullable @Override public EntryGetResult innerGetVersioned(
        @Nullable GridCacheVersion ver,
        IgniteInternalTx tx,
        boolean updateMetrics,
        boolean evt,
        UUID subjId,
        Object transformClo,
        String taskName,
        @Nullable IgniteCacheExpiryPolicy expiryPlc,
        boolean keepBinary,
        MvccSnapshot mvccVer,
        @Nullable ReaderArguments readerArgs) {
        assert false;

        return null;
    }

    /** @inheritDoc */
    @Override public CacheObject innerReload() {
        return val;
    }

    /** @inheritDoc */
    @Override public GridCacheUpdateTxResult innerSet(@Nullable IgniteInternalTx tx,
        UUID evtNodeId,
        UUID affNodeId,
        @Nullable CacheObject val,
        boolean writeThrough,
        boolean retval,
        long ttl,
        boolean evt,
        boolean metrics,
        boolean keepBinary,
        boolean hasOldVal,
        @Nullable CacheObject oldVal,
        AffinityTopologyVersion topVer,
        CacheEntryPredicate[] filter,
        GridDrType drType,
        long drExpireTime,
        @Nullable GridCacheVersion drVer,
        UUID subjId,
        String taskName,
        @Nullable GridCacheVersion dhtVer,
        @Nullable Long updateCntr,
        MvccSnapshot mvccVer
    )
        throws IgniteCheckedException, GridCacheEntryRemovedException
    {
        rawPut(val, ttl);

        return new GridCacheUpdateTxResult(true);
    }

    /** {@inheritDoc} */
    @Override public GridCacheUpdateTxResult mvccSet(@Nullable IgniteInternalTx tx, UUID affNodeId, CacheObject val,
<<<<<<< HEAD
        long ttl0, AffinityTopologyVersion topVer, MvccSnapshot mvccVer, GridCacheOperation op, boolean needHistory,
        boolean noCreate, IgniteUuid futId, int batchNum, CacheEntryPredicate filter, boolean retVal)
=======
        EntryProcessor entryProc, Object[] invokeArgs, long ttl0, AffinityTopologyVersion topVer, MvccSnapshot mvccVer,
        GridCacheOperation op, boolean needHistory, boolean noCreate, CacheEntryPredicate filter, boolean retVal)
>>>>>>> e142b100
        throws IgniteCheckedException, GridCacheEntryRemovedException {
        rawPut(val, ttl);

        return new GridCacheUpdateTxResult(true);
    }

    /** {@inheritDoc} */
    @Override public GridCacheUpdateTxResult mvccRemove(@Nullable IgniteInternalTx tx, UUID affNodeId,
        AffinityTopologyVersion topVer, MvccSnapshot mvccVer, boolean needHistory, IgniteUuid futId, int batchNum,
        CacheEntryPredicate filter, boolean retVal)
        throws IgniteCheckedException, GridCacheEntryRemovedException {
        obsoleteVer = ver;

        val = null;

        return new GridCacheUpdateTxResult(true);
    }

    /** {@inheritDoc} */
    @Override public GridCacheUpdateTxResult mvccLock(GridDhtTxLocalAdapter tx,
        MvccSnapshot mvccVer) throws GridCacheEntryRemovedException, IgniteCheckedException {
        return new GridCacheUpdateTxResult(true);
    }

    /** {@inheritDoc} */
    @Override public GridTuple3<Boolean, Object, EntryProcessorResult<Object>> innerUpdateLocal(
        GridCacheVersion ver,
        GridCacheOperation op,
        @Nullable Object writeObj,
        @Nullable Object[] invokeArgs,
        boolean writeThrough,
        boolean readThrough,
        boolean retval,
        boolean keepBinary,
        @Nullable ExpiryPolicy expiryPlc,
        boolean evt,
        boolean metrics,
        @Nullable CacheEntryPredicate[] filter,
        boolean intercept,
        UUID subjId,
        String taskName,
        boolean transformOp)
        throws IgniteCheckedException, GridCacheEntryRemovedException {
        return new GridTuple3<>(false, null, null);
    }

    /** {@inheritDoc} */
    @Override public GridCacheUpdateAtomicResult innerUpdate(
        GridCacheVersion ver,
        UUID evtNodeId,
        UUID affNodeId,
        GridCacheOperation op,
        @Nullable Object val,
        @Nullable Object[] invokeArgs,
        boolean writeThrough,
        boolean readThrough,
        boolean retval,
        boolean keepBinary,
        @Nullable IgniteCacheExpiryPolicy expiryPlc,
        boolean evt,
        boolean metrics,
        boolean primary,
        boolean checkVer,
        AffinityTopologyVersion topVer,
        @Nullable CacheEntryPredicate[] filter,
        GridDrType drType,
        long conflictTtl,
        long conflictExpireTime,
        @Nullable GridCacheVersion conflictVer,
        boolean conflictResolve,
        boolean intercept,
        UUID subjId,
        String taskName,
        @Nullable CacheObject prevVal,
        @Nullable Long updateCntr,
        @Nullable GridDhtAtomicAbstractUpdateFuture fut,
        boolean transformOp)
        throws IgniteCheckedException, GridCacheEntryRemovedException {
        assert false;

        return null;
    }

    /** @inheritDoc */
    @Override public GridCacheUpdateTxResult innerRemove(
        @Nullable IgniteInternalTx tx,
        UUID evtNodeId,
        UUID affNodeId,
        boolean retval,
        boolean evt,
        boolean metrics,
        boolean keepBinary,
        boolean oldValPresent,
        @Nullable CacheObject oldVal,
        AffinityTopologyVersion topVer,
        CacheEntryPredicate[] filter,
        GridDrType drType,
        @Nullable GridCacheVersion drVer,
        UUID subjId,
        String taskName,
        @Nullable GridCacheVersion dhtVer,
        @Nullable Long updateCntr,
        MvccSnapshot mvccVer
        ) throws IgniteCheckedException, GridCacheEntryRemovedException {
        obsoleteVer = ver;

        val = null;

        return new GridCacheUpdateTxResult(true);
    }

    /** @inheritDoc */
    @Override public boolean clear(GridCacheVersion ver, boolean readers) throws IgniteCheckedException {
        if (ver == null || ver.equals(this.ver)) {
            val = null;

            return true;
        }

        return false;
    }

    /** @inheritDoc */
    @Override public boolean tmLock(IgniteInternalTx tx,
        long timeout,
        @Nullable GridCacheVersion serOrder,
        GridCacheVersion serReadVer,
        boolean read) {
        assert false;
        return false;
    }

    /** @inheritDoc */
    @Override public void txUnlock(IgniteInternalTx tx) {
        assert false;
    }

    /** @inheritDoc */
    @Override public boolean removeLock(GridCacheVersion ver) {
        GridCacheMvccCandidate doomed = mvcc.candidate(ver);

        mvcc.remove(ver);

        return doomed != null;
    }

    /** @inheritDoc */
    @Override public boolean markObsolete(GridCacheVersion ver) {
        if (ver == null || ver.equals(obsoleteVer)) {
            obsoleteVer = ver;

            val = null;

            return true;
        }

        return false;
    }

    /** {@inheritDoc} */
    @Override public void onMarkedObsolete() {
        // No-op.
    }

    /** {@inheritDoc} */
    @Override public boolean markObsoleteIfEmpty(GridCacheVersion ver) {
        if (val == null)
            obsoleteVer = ver;

        return obsoleteVer != null;
    }

    /** {@inheritDoc} */
    @Override public boolean markObsoleteVersion(GridCacheVersion ver) {
        if (this.ver.equals(ver)) {
            obsoleteVer = ver;

            return true;
        }

        return false;
    }

    /** @inheritDoc */
    @Override public GridCacheVersion version() {
        return ver;
    }

    /** @inheritDoc */
    @Override public boolean checkSerializableReadVersion(GridCacheVersion ver) {
        assert false;

        return false;
    }

    /** @inheritDoc */
    @Override public boolean initialValue(
        CacheObject val,
        GridCacheVersion ver,
        MvccVersion mvccVer,
        MvccVersion newMvccVer,
        byte mvccTxState,
        byte newMvccTxState,
        long ttl,
        long expireTime,
        boolean preload,
        AffinityTopologyVersion topVer,
        GridDrType drType,
        boolean fromStore
    ) throws IgniteCheckedException, GridCacheEntryRemovedException {
        assert false;

        return false;
    }

    /** @inheritDoc */
    @Override public GridCacheVersionedEntryEx versionedEntry(final boolean keepBinary) throws IgniteCheckedException {
        return null;
    }

    /** @inheritDoc */
    @Override public EntryGetResult versionedValue(CacheObject val,
        GridCacheVersion curVer,
        GridCacheVersion newVer,
        @Nullable IgniteCacheExpiryPolicy loadExpiryPlc,
        @Nullable ReaderArguments readerArgs) {
        assert false;

        return null;
    }

    /** @inheritDoc */
    @Override public boolean hasLockCandidate(GridCacheVersion ver) {
        return mvcc.hasCandidate(ver);
    }

    /** @inheritDoc */
    @Override public boolean lockedByAny(GridCacheVersion... exclude) {
        return !mvcc.isEmpty(exclude);
    }

    /** @inheritDoc */
    @Override public boolean lockedByThread()  {
        return lockedByThread(Thread.currentThread().getId());
    }

    /** @inheritDoc */
    @Override public boolean lockedLocally(GridCacheVersion lockVer) {
        return mvcc.isLocallyOwned(lockVer);
    }

    /** {@inheritDoc} */
    @Override public boolean lockedLocallyByIdOrThread(GridCacheVersion lockVer, long threadId)
        throws GridCacheEntryRemovedException {
        return lockedLocally(lockVer) || lockedByThread(threadId);
    }

    /** @inheritDoc */
    @Override public boolean lockedByThread(long threadId, GridCacheVersion exclude) {
        return mvcc.isLocallyOwnedByThread(threadId, false, exclude);
    }

    /** @inheritDoc */
    @Override public boolean lockedByThread(long threadId) {
        return mvcc.isLocallyOwnedByThread(threadId, true);
    }

    /** @inheritDoc */
    @Override public boolean lockedBy(GridCacheVersion ver) {
        return mvcc.isOwnedBy(ver);
    }

    /** @inheritDoc */
    @Override public boolean lockedByThreadUnsafe(long threadId) {
        return mvcc.isLocallyOwnedByThread(threadId, true);
    }

    /** @inheritDoc */
    @Override public boolean lockedByUnsafe(GridCacheVersion ver) {
        return mvcc.isOwnedBy(ver);
    }

    /** @inheritDoc */
    @Override public boolean lockedLocallyUnsafe(GridCacheVersion lockVer) {
        return mvcc.isLocallyOwned(lockVer);
    }

    /** @inheritDoc */
    @Override public boolean hasLockCandidateUnsafe(GridCacheVersion ver) {
        return mvcc.hasCandidate(ver);
    }

    /** @inheritDoc */
    @Override public Collection<GridCacheMvccCandidate> localCandidates(GridCacheVersion... exclude) {
        return mvcc.localCandidates(exclude);
    }

    /** @inheritDoc */
    Collection<GridCacheMvccCandidate> localCandidates(boolean reentries, GridCacheVersion... exclude) {
        return mvcc.localCandidates(reentries, exclude);
    }

    /** @inheritDoc */
    @Override public Collection<GridCacheMvccCandidate> remoteMvccSnapshot(GridCacheVersion... exclude) {
        return mvcc.remoteCandidates(exclude);
    }

    /** {@inheritDoc} */
    @Override public GridCacheMvccCandidate localCandidate(long threadId) throws GridCacheEntryRemovedException {
        return mvcc.localCandidate(threadId);
    }

    /** @inheritDoc */
    @Override public GridCacheMvccCandidate candidate(GridCacheVersion ver) {
        return mvcc.candidate(ver);
    }

    /** {@inheritDoc} */
    @Override public GridCacheMvccCandidate candidate(UUID nodeId, long threadId)
        throws GridCacheEntryRemovedException {
        return mvcc.remoteCandidate(nodeId, threadId);
    }

    /**
     * @return Any MVCC owner.
     */
    GridCacheMvccCandidate anyOwner() {
        return mvcc.anyOwner();
    }

    /** @inheritDoc */
    @Override public GridCacheMvccCandidate localOwner() {
        return mvcc.localOwner();
    }

    /** @inheritDoc */
    @Override public CacheObject valueBytes() {
        assert false;

        return null;
    }

    /** @inheritDoc */
    @Override public CacheObject valueBytes(GridCacheVersion ver) {
        assert false;

        return null;
    }

    /** {@inheritDoc} */
    @Override public long rawExpireTime() {
        return 0;
    }

    /** @inheritDoc */
    @Override public long expireTime() {
        return 0;
    }

    /** {@inheritDoc} */
    @Override public long expireTimeUnlocked() {
        return 0;
    }

    /** {@inheritDoc} */
    @Override public boolean onTtlExpired(GridCacheVersion obsoleteVer) {
        return false;
    }

    /** {@inheritDoc} */
    @Override public long rawTtl() {
        return ttl;
    }

    /** @inheritDoc */
    @Override public long ttl() {
        return ttl;
    }

    /** @inheritDoc */
    @Override public void updateTtl(GridCacheVersion ver, long ttl) {
        throw new UnsupportedOperationException();
    }

    /** {@inheritDoc} */
    @Override public CacheObject unswap() throws IgniteCheckedException {
        return null;
    }

    /** {@inheritDoc} */
    @Override public CacheObject unswap(boolean needVal) throws IgniteCheckedException {
        return null;
    }

    /** {@inheritDoc} */
    @Override public CacheObject unswap(CacheDataRow row) throws IgniteCheckedException {
        return null;
    }

    /** {@inheritDoc} */
    @Override public boolean hasLockCandidate(long threadId) throws GridCacheEntryRemovedException {
        return localCandidate(threadId) != null;
    }

    /** {@inheritDoc} */
    @Override public void updateIndex(SchemaIndexCacheFilter filter, SchemaIndexCacheVisitorClosure clo)
        throws IgniteCheckedException, GridCacheEntryRemovedException {
        // No-op.
    }

    /** {@inheritDoc} */
    @Override public boolean deleted() {
        return false;
    }

    /** {@inheritDoc} */
    @Override public boolean obsoleteOrDeleted() {
        return false;
    }

    /** {@inheritDoc} */
    @Nullable @Override public CacheObject peek(boolean heap,
        boolean offheap,
        AffinityTopologyVersion topVer,
        @Nullable IgniteCacheExpiryPolicy plc)
    {
        return null;
    }

    /** {@inheritDoc} */
    @Nullable @Override public CacheObject peek(
        @Nullable IgniteCacheExpiryPolicy plc)
        throws GridCacheEntryRemovedException, IgniteCheckedException {
        return null;
    }

    /** {@inheritDoc} */
    @Override public void onUnlock() {
        // No-op.
    }

    /** {@inheritDoc} */
    @Override public void lockEntry() {
        // No-op.
    }

    /** {@inheritDoc} */
    @Override public void unlockEntry() {
        // No-op.
    }

    /** {@inheritDoc} */
    @Override public boolean lockedByCurrentThread() {
        return false;
    }

    /** {@inheritDoc} */
    @Override public GridCacheUpdateTxResult mvccUpdateRowsWithPreloadInfo(IgniteInternalTx tx,
        UUID affNodeId,
        AffinityTopologyVersion topVer,
        List<GridCacheEntryInfo> entries,
        GridCacheOperation op,
        MvccSnapshot mvccVer,
        IgniteUuid futId,
        int batchNum) throws IgniteCheckedException, GridCacheEntryRemovedException {
        return null;
    }

    /** {@inheritDoc} */
    @Override public void touch(AffinityTopologyVersion topVer) {
        context().evicts().touch(this, topVer);
    }
}<|MERGE_RESOLUTION|>--- conflicted
+++ resolved
@@ -489,13 +489,8 @@
 
     /** {@inheritDoc} */
     @Override public GridCacheUpdateTxResult mvccSet(@Nullable IgniteInternalTx tx, UUID affNodeId, CacheObject val,
-<<<<<<< HEAD
-        long ttl0, AffinityTopologyVersion topVer, MvccSnapshot mvccVer, GridCacheOperation op, boolean needHistory,
+        EntryProcessor entryProc, Object[] invokeArgs, long ttl0, AffinityTopologyVersion topVer, MvccSnapshot mvccVer, GridCacheOperation op, boolean needHistory,
         boolean noCreate, IgniteUuid futId, int batchNum, CacheEntryPredicate filter, boolean retVal)
-=======
-        EntryProcessor entryProc, Object[] invokeArgs, long ttl0, AffinityTopologyVersion topVer, MvccSnapshot mvccVer,
-        GridCacheOperation op, boolean needHistory, boolean noCreate, CacheEntryPredicate filter, boolean retVal)
->>>>>>> e142b100
         throws IgniteCheckedException, GridCacheEntryRemovedException {
         rawPut(val, ttl);
 
