--- conflicted
+++ resolved
@@ -627,16 +627,12 @@
             commSpi0.stopBlock();
         }
 
-<<<<<<< HEAD
-        IgniteTxManager txMgr0 = ((IgniteEx) ig).context().cache().context().tm();
-=======
         IgniteTxManager txManager = ((IgniteEx)ig).context().cache().context().tm();
->>>>>>> e70b66c5
 
         assertTrue(GridTestUtils.waitForCondition(new GridAbsPredicate() {
             @Override public boolean apply() {
                 try {
-                    U.invoke(IgniteTxManager.class, txMgr0, "collectTxCollisionsInfo");
+                    U.invoke(IgniteTxManager.class, txManager, "collectTxCollisionsInfo");
                 }
                 catch (IgniteCheckedException e) {
                     fail(e.toString());
@@ -750,11 +746,7 @@
 
         CacheMetrics localCacheMetrics = cache.localMetrics();
 
-<<<<<<< HEAD
-        IgniteTxManager txMgr0 = ((IgniteEx) ig).context().cache().context().tm();
-=======
         IgniteTxManager txManager = ((IgniteEx)ig).context().cache().context().tm();
->>>>>>> e70b66c5
 
         final TransactionsMXBean txMXBean1 = txMXBean(0);
 
@@ -770,7 +762,7 @@
             ig.cache(cacheName).clearStatistics();
 
             try {
-                U.invoke(IgniteTxManager.class, txMgr0, "collectTxCollisionsInfo");
+                U.invoke(IgniteTxManager.class, txManager, "collectTxCollisionsInfo");
             }
             catch (IgniteCheckedException e) {
                 fail(e.toString());
