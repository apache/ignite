--- conflicted
+++ resolved
@@ -834,11 +834,7 @@
             sender.send(fileToSend, TransmissionPolicy.CHUNK);
         }
         catch (TransmissionCancelledException e) {
-<<<<<<< HEAD
-            log.error("Transmission cancelled", e);
-=======
             log.warning("Transmission cancelled", e);
->>>>>>> dd5d9f3a
 
             throw e;
         }
