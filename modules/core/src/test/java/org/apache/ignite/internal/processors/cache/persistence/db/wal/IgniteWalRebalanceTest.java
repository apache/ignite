/*
 * Licensed to the Apache Software Foundation (ASF) under one or more
 * contributor license agreements.  See the NOTICE file distributed with
 * this work for additional information regarding copyright ownership.
 * The ASF licenses this file to You under the Apache License, Version 2.0
 * (the "License"); you may not use this file except in compliance with
 * the License.  You may obtain a copy of the License at
 *
 *      http://www.apache.org/licenses/LICENSE-2.0
 *
 * Unless required by applicable law or agreed to in writing, software
 * distributed under the License is distributed on an "AS IS" BASIS,
 * WITHOUT WARRANTIES OR CONDITIONS OF ANY KIND, either express or implied.
 * See the License for the specific language governing permissions and
 * limitations under the License.
 */

package org.apache.ignite.internal.processors.cache.persistence.db.wal;

import java.io.File;
import java.io.IOException;
import java.io.Serializable;
import java.nio.ByteBuffer;
import java.nio.file.OpenOption;
import java.util.Collections;
import java.util.HashMap;
import java.util.HashSet;
import java.util.List;
import java.util.Map;
import java.util.Queue;
import java.util.Set;
import java.util.UUID;
import java.util.concurrent.ConcurrentLinkedQueue;
import java.util.concurrent.CountDownLatch;
import org.apache.ignite.Ignite;
import org.apache.ignite.IgniteCache;
import org.apache.ignite.IgniteCheckedException;
import org.apache.ignite.IgniteException;
import org.apache.ignite.IgniteSystemProperties;
import org.apache.ignite.cache.CacheAtomicityMode;
import org.apache.ignite.cache.CacheMode;
import org.apache.ignite.cache.CacheRebalanceMode;
import org.apache.ignite.cache.CacheWriteSynchronizationMode;
import org.apache.ignite.cache.affinity.rendezvous.ClusterNodeAttributeAffinityBackupFilter;
import org.apache.ignite.cache.affinity.rendezvous.RendezvousAffinityFunction;
import org.apache.ignite.cache.query.annotations.QuerySqlField;
import org.apache.ignite.cluster.ClusterNode;
import org.apache.ignite.configuration.CacheConfiguration;
import org.apache.ignite.configuration.DataRegionConfiguration;
import org.apache.ignite.configuration.DataStorageConfiguration;
import org.apache.ignite.configuration.IgniteConfiguration;
import org.apache.ignite.configuration.WALMode;
import org.apache.ignite.failure.StopNodeFailureHandler;
import org.apache.ignite.internal.IgniteEx;
import org.apache.ignite.internal.IgniteInternalFuture;
import org.apache.ignite.internal.TestRecordingCommunicationSpi;
import org.apache.ignite.internal.managers.communication.GridIoMessage;
import org.apache.ignite.internal.pagemem.wal.IgniteWriteAheadLogManager;
import org.apache.ignite.internal.pagemem.wal.record.DataEntry;
import org.apache.ignite.internal.pagemem.wal.record.DataRecord;
import org.apache.ignite.internal.processors.affinity.AffinityTopologyVersion;
import org.apache.ignite.internal.processors.cache.GridCacheOperation;
import org.apache.ignite.internal.processors.cache.GridCachePreloader;
import org.apache.ignite.internal.processors.cache.KeyCacheObjectImpl;
import org.apache.ignite.internal.processors.cache.distributed.dht.preloader.GridDhtPartitionDemandMessage;
import org.apache.ignite.internal.processors.cache.distributed.dht.preloader.GridDhtPartitionDemander;
import org.apache.ignite.internal.processors.cache.distributed.dht.preloader.GridDhtPartitionSupplyMessage;
import org.apache.ignite.internal.processors.cache.distributed.dht.preloader.GridDhtPartitionsExchangeFuture;
import org.apache.ignite.internal.processors.cache.distributed.dht.preloader.IgniteDhtDemandedPartitionsMap;
import org.apache.ignite.internal.processors.cache.distributed.dht.preloader.PartitionsExchangeAware;
import org.apache.ignite.internal.processors.cache.persistence.GridCacheDatabaseSharedManager;
import org.apache.ignite.internal.processors.cache.persistence.checkpoint.CheckpointListener;
import org.apache.ignite.internal.processors.cache.persistence.db.wal.crc.WalTestUtils;
import org.apache.ignite.internal.processors.cache.persistence.file.FileIO;
import org.apache.ignite.internal.processors.cache.persistence.file.FileIODecorator;
import org.apache.ignite.internal.processors.cache.persistence.file.FileIOFactory;
import org.apache.ignite.internal.processors.cache.persistence.file.RandomAccessFileIOFactory;
import org.apache.ignite.internal.processors.cache.persistence.wal.FileDescriptor;
import org.apache.ignite.internal.processors.cache.persistence.wal.FileWriteAheadLogManager;
import org.apache.ignite.internal.processors.cache.persistence.wal.WALPointer;
import org.apache.ignite.internal.processors.cache.persistence.wal.reader.IgniteWalIteratorFactory;
import org.apache.ignite.internal.processors.cache.version.GridCacheVersion;
import org.apache.ignite.internal.util.future.GridFutureAdapter;
import org.apache.ignite.internal.util.typedef.G;
import org.apache.ignite.internal.util.typedef.internal.CU;
import org.apache.ignite.internal.util.typedef.internal.S;
import org.apache.ignite.internal.util.typedef.internal.U;
import org.apache.ignite.lang.IgniteBiPredicate;
import org.apache.ignite.lang.IgniteInClosure;
import org.apache.ignite.lang.IgnitePredicate;
import org.apache.ignite.plugin.extensions.communication.Message;
import org.apache.ignite.spi.IgniteSpiException;
import org.apache.ignite.testframework.GridTestUtils;
import org.apache.ignite.testframework.junits.WithSystemProperty;
import org.apache.ignite.testframework.junits.common.GridCommonAbstractTest;
import org.junit.Assert;
import org.junit.Test;

import static java.util.concurrent.TimeUnit.MILLISECONDS;
import static java.util.stream.Collectors.toList;
import static org.apache.ignite.IgniteSystemProperties.IGNITE_PDS_WAL_REBALANCE_THRESHOLD;
import static org.apache.ignite.cluster.ClusterState.ACTIVE;
import static org.apache.ignite.internal.processors.cache.persistence.CheckpointState.FINISHED;

/**
 * Historical WAL rebalance base test.
 */
public class IgniteWalRebalanceTest extends GridCommonAbstractTest {
    /** Cache name. */
    private static final String CACHE_NAME = "cache";

    /** Partitions count. */
    private static final int PARTS_CNT = 32;

    /** Block message predicate to set to Communication SPI in node configuration. */
    private IgniteBiPredicate<ClusterNode, Message> blockMsgPred;

    /** Record message predicate to set to Communication SPI in node configuration. */
    private IgniteBiPredicate<ClusterNode, Message> recordMsgPred;

    /** */
    private int backups;

    /** User attributes. */
    private Map<String, Serializable> userAttrs = new HashMap<>();

    /** {@inheritDoc} */
    @Override protected IgniteConfiguration getConfiguration(String gridName) throws Exception {
        System.setProperty(IGNITE_PDS_WAL_REBALANCE_THRESHOLD, "0"); //to make all rebalance wal-based

        IgniteConfiguration cfg = super.getConfiguration(gridName);

        cfg.setConsistentId(gridName);

        CacheConfiguration<Object, Object> ccfg = new CacheConfiguration<>(CACHE_NAME)
            .setAtomicityMode(CacheAtomicityMode.ATOMIC)
            .setRebalanceMode(CacheRebalanceMode.ASYNC)
            .setCacheMode(CacheMode.PARTITIONED)
            .setBackups(backups)
            .setAffinity(new RendezvousAffinityFunction(false, PARTS_CNT));

        cfg.setCacheConfiguration(ccfg);

        DataStorageConfiguration dbCfg = new DataStorageConfiguration()
            .setWalSegmentSize(4 * 1024 * 1024)
            .setWalHistorySize(Integer.MAX_VALUE)
            .setWalMode(WALMode.LOG_ONLY)
            .setCheckpointFrequency(15 * 60 * 1000)
            .setDefaultDataRegionConfiguration(
                new DataRegionConfiguration()
                    .setPersistenceEnabled(true)
                    .setMaxSize(DataStorageConfiguration.DFLT_DATA_REGION_INITIAL_SIZE));

        cfg.setDataStorageConfiguration(dbCfg);

        cfg.setCommunicationSpi(new WalRebalanceCheckingCommunicationSpi());

        if (blockMsgPred != null)
            ((TestRecordingCommunicationSpi) cfg.getCommunicationSpi()).blockMessages(blockMsgPred);

        if (recordMsgPred != null)
            ((TestRecordingCommunicationSpi) cfg.getCommunicationSpi()).record(recordMsgPred);

        cfg.setFailureHandler(new StopNodeFailureHandler());
        cfg.setConsistentId(gridName);
        cfg.setUserAttributes(userAttrs);

        return cfg;
    }

    /** {@inheritDoc} */
    @Override protected void beforeTest() throws Exception {
        stopAllGrids();

        cleanPersistenceDir();
    }

    /** {@inheritDoc} */
    @Override protected void afterTest() throws Exception {
        System.clearProperty(IGNITE_PDS_WAL_REBALANCE_THRESHOLD);
        System.clearProperty(IgniteSystemProperties.IGNITE_DISABLE_WAL_DURING_REBALANCING);

        boolean walRebalanceInvoked = !IgniteWalRebalanceTest.WalRebalanceCheckingCommunicationSpi.allRebalances()
            .isEmpty();

        IgniteWalRebalanceTest.WalRebalanceCheckingCommunicationSpi.cleanup();

        stopAllGrids();

        cleanPersistenceDir();

        if (!walRebalanceInvoked)
            throw new AssertionError("WAL rebalance hasn't been invoked.");
    }

    /**
     * Test simple WAL historical rebalance.
     *
     * @throws Exception if failed.
     */
    @Test
    public void testSimple() throws Exception {
        backups = 4;

        IgniteEx ig0 = startGrid(0);
        IgniteEx ig1 = startGrid(1);

        final int entryCnt = PARTS_CNT * 100;
        final int preloadEntryCnt = PARTS_CNT * 101;

        ig0.cluster().active(true);

        IgniteCache<Object, Object> cache = ig0.cache(CACHE_NAME);

        for (int k = 0; k < preloadEntryCnt; k++)
            cache.put(k, new IndexedObject(k));

        forceCheckpoint();

        stopGrid(1, false);

        for (int k = 0; k < entryCnt; k++)
            cache.put(k, new IndexedObject(k + 1));

        forceCheckpoint();

        ig1 = startGrid(1);

        awaitPartitionMapExchange();

        for (Ignite ig : G.allGrids()) {
            IgniteCache<Object, Object> cache1 = ig.cache(CACHE_NAME);

            for (int k = 0; k < entryCnt; k++)
                assertEquals(new IndexedObject(k + 1), cache1.get(k));
        }
    }

    /**
     * Test that cache entry removes are rebalanced properly using WAL.
     *
     * @throws Exception If failed.
     */
    @Test
    public void testRebalanceRemoves() throws Exception {
        backups = 4;

        IgniteEx ig0 = startGrid(0);
        IgniteEx ig1 = startGrid(1);

        final int entryCnt = PARTS_CNT * 100;
        final int preloadEntryCnt = PARTS_CNT * 135;

        ig0.cluster().active(true);

        IgniteCache<Object, Object> cache = ig0.cache(CACHE_NAME);

        for (int k = 0; k < preloadEntryCnt; k++)
            cache.put(k, new IndexedObject(k));

        forceCheckpoint();

        stopGrid(1, false);

        for (int k = 0; k < entryCnt; k++) {
            if (k % 3 != 2)
                cache.put(k, new IndexedObject(k + 1));
            else // Spread removes across all partitions.
                cache.remove(k);
        }

        forceCheckpoint();

        ig1 = startGrid(1);

        awaitPartitionMapExchange();

        for (Ignite ig : G.allGrids()) {
            IgniteCache<Object, Object> cache1 = ig.cache(CACHE_NAME);

            for (int k = 0; k < entryCnt; k++) {
                if (k % 3 != 2)
                    assertEquals(new IndexedObject(k + 1), cache1.get(k));
                else
                    assertNull(cache1.get(k));
            }
        }
    }

    /**
     * Test that WAL rebalance is not invoked if there are gaps in WAL history due to temporary WAL disabling.
     *
     * @throws Exception If failed.
     */
    @Test
    public void testWithLocalWalChange() throws Exception {
        backups = 4;

        System.setProperty(IgniteSystemProperties.IGNITE_DISABLE_WAL_DURING_REBALANCING, "true");

        IgniteEx crd = startGrids(4);

        crd.cluster().active(true);

        final int entryCnt = PARTS_CNT * 10;
        final int preloadEntryCnt = PARTS_CNT * 11;

        {
            IgniteCache<Object, Object> cache = crd.cache(CACHE_NAME);

            for (int k = 0; k < preloadEntryCnt; k++)
                cache.put(k, new IndexedObject(k - 1));
        }

        forceCheckpoint();

        stopAllGrids();

        IgniteEx ig0 = startGrids(2);

        ig0.cluster().active(true);

        IgniteCache<Object, Object> cache = ig0.cache(CACHE_NAME);

        int grpId = ig0.cachex(CACHE_NAME).context().groupId();

        for (int k = 0; k < entryCnt; k++)
            cache.put(k, new IndexedObject(k));

        forceCheckpoint();

        // This node should rebalance data from other nodes and shouldn't have WAL history.
        Ignite ignite = startGrid(2);

        awaitPartitionMapExchange();

        Set<Long> topVers = ((WalRebalanceCheckingCommunicationSpi) ignite.configuration().getCommunicationSpi())
            .walRebalanceVersions(grpId);

        Assert.assertTrue(topVers.contains(ignite.cluster().topologyVersion()));

        // Rewrite some data.
        for (int k = 0; k < entryCnt; k++) {
            if (k % 3 == 0)
                cache.put(k, new IndexedObject(k + 1));
            else if (k % 3 == 1) // Spread removes across all partitions.
                cache.remove(k);
        }

        forceCheckpoint();

        // Stop grids which have actual WAL history.
        stopGrid(0);

        stopGrid(1);

        // Start new node which should rebalance all data from node(2) without using WAL,
        // because node(2) doesn't have full history for rebalance.
        ignite = startGrid(3);

        awaitPartitionMapExchange();

        topVers = ((WalRebalanceCheckingCommunicationSpi) ignite.configuration().getCommunicationSpi())
            .walRebalanceVersions(grpId);

        Assert.assertFalse(topVers.contains(ignite.cluster().topologyVersion()));

        // Check data consistency.
        for (Ignite ig : G.allGrids()) {
            IgniteCache<Object, Object> cache1 = ig.cache(CACHE_NAME);

            for (int k = 0; k < entryCnt; k++) {
                if (k % 3 == 0)
                    assertEquals(new IndexedObject(k + 1), cache1.get(k));
                else if (k % 3 == 1)
                    assertNull(cache1.get(k));
                else
                    assertEquals(new IndexedObject(k), cache1.get(k));
            }
        }
    }

    /**
     * Test that WAL rebalance is not invoked if there are gaps in WAL history due to global WAL disabling.
     *
     * @throws Exception If failed.
     */
    @Test
    public void testWithGlobalWalChange() throws Exception {
        backups = 4;

        // Prepare some data.
        IgniteEx crd = startGrids(3);

        crd.cluster().active(true);

        final int entryCnt = PARTS_CNT * 10;

        final int preloadEntryCnt = PARTS_CNT * 11;

        {
            IgniteCache<Object, Object> cache = crd.cache(CACHE_NAME);

            //Preload should be more that data coming through historical rebalance
            //Otherwise cluster may to choose a full rebalance instead of historical one.
            for (int k = 0; k < preloadEntryCnt; k++)
                cache.put(k, new IndexedObject(k - 1));
        }

        forceCheckpoint();

        stopAllGrids();

        // Rewrite data with globally disabled WAL.
        crd = startGrids(2);

        crd.cluster().active(true);

        crd.cluster().disableWal(CACHE_NAME);

        IgniteCache<Object, Object> cache = crd.cache(CACHE_NAME);

        int grpId = crd.cachex(CACHE_NAME).context().groupId();

        for (int k = 0; k < entryCnt; k++)
            cache.put(k, new IndexedObject(k));

        forceCheckpoint();

        crd.cluster().enableWal(CACHE_NAME);

        // This node shouldn't rebalance data using WAL, because it was disabled on other nodes.
        IgniteEx ignite = startGrid(2);

        awaitPartitionMapExchange();

        Set<Long> topVers = ((WalRebalanceCheckingCommunicationSpi) ignite.configuration().getCommunicationSpi())
            .walRebalanceVersions(grpId);

        Assert.assertFalse(topVers.contains(ignite.cluster().topologyVersion()));

        stopGrid(2);

        // Fix actual state to have start point in WAL to rebalance from.
        forceCheckpoint();

        // After another rewriting data with enabled WAL, node should rebalance this diff using WAL rebalance.
        for (int k = 0; k < entryCnt; k++)
            cache.put(k, new IndexedObject(k + 1));

        ignite = startGrid(2);

        awaitPartitionMapExchange();

        topVers = ((WalRebalanceCheckingCommunicationSpi) ignite.configuration().getCommunicationSpi())
            .walRebalanceVersions(grpId);

        Assert.assertTrue(topVers.contains(ignite.cluster().topologyVersion()));

        // Check data consistency.
        for (Ignite ig : G.allGrids()) {
            IgniteCache<Object, Object> cache1 = ig.cache(CACHE_NAME);

            for (int k = 0; k < entryCnt; k++)
                assertEquals(new IndexedObject(k + 1), cache1.get(k));
        }
    }

    /**
     * Tests that cache rebalance is cancelled if supplyer node got exception during iteration over WAL.
     *
     * @throws Exception If failed.
     */
    @Test
    public void testRebalanceCancelOnSupplyError() throws Exception {
        backups = 4;

        // Prepare some data.
        IgniteEx crd = startGrids(3);

        crd.cluster().active(true);

        final int entryCnt = PARTS_CNT * 10;
        final int preloadEntryCnt = PARTS_CNT * 11;

        {
            IgniteCache<Object, Object> cache = crd.cache(CACHE_NAME);

            for (int k = 0; k < preloadEntryCnt; k++)
                cache.put(k, new IndexedObject(k - 1));
        }

        forceCheckpoint();

        stopAllGrids();

        // Rewrite data to trigger further rebalance.
        IgniteEx supplierNode = startGrid(0);

        supplierNode.cluster().active(true);

        IgniteCache<Object, Object> cache = supplierNode.cache(CACHE_NAME);

        for (int k = 0; k < entryCnt; k++)
            cache.put(k, new IndexedObject(k));

        forceCheckpoint();

        final int grpId = supplierNode.cachex(CACHE_NAME).context().groupId();

        // Delay rebalance process for specified group.
        blockMsgPred = (node, msg) -> {
            if (msg instanceof GridDhtPartitionDemandMessage)
                return ((GridDhtPartitionDemandMessage) msg).groupId() == grpId;

            return false;
        };

        IgniteEx demanderNode = startGrid(2);

        AffinityTopologyVersion curTopVer = demanderNode.context().discovery().topologyVersionEx();

        // Wait for rebalance process start on demander node.
        final GridCachePreloader preloader = demanderNode.cachex(CACHE_NAME).context().group().preloader();

        GridTestUtils.waitForCondition(() ->
                ((GridDhtPartitionDemander.RebalanceFuture)preloader.rebalanceFuture()).topologyVersion().equals(curTopVer),
            getTestTimeout()
        );

        // Inject I/O factory which can throw exception during WAL read on supplier node.
        FailingIOFactory ioFactory = injectFailingIOFactory(supplierNode);

        // Resume rebalance process.
        TestRecordingCommunicationSpi spi = (TestRecordingCommunicationSpi) demanderNode.configuration().getCommunicationSpi();

        spi.stopBlock();

        // Wait till rebalance will be failed and cancelled.
        Boolean res = preloader.rebalanceFuture().get();

        Assert.assertEquals("Rebalance should be cancelled on demander node: " + preloader.rebalanceFuture(), false, res);

        // Stop blocking messages and fail WAL during read.
        blockMsgPred = null;

        ioFactory.reset();

        // Start last grid and wait for rebalance.
        startGrid(1);

        awaitPartitionMapExchange();

        // Check data consistency.
        for (Ignite ig : G.allGrids()) {
            IgniteCache<Object, Object> cache1 = ig.cache(CACHE_NAME);

            for (int k = 0; k < entryCnt; k++)
                assertEquals(new IndexedObject(k), cache1.get(k));
        }
    }

    /**
     * Tests that demander switches to full rebalance if the previously chosen two of three of suppliers
     * for a group have failed to perform historical rebalance due to an unexpected error.
     *
     * @throws Exception If failed
     */
    @Test
    @WithSystemProperty(key = "IGNITE_DISABLE_WAL_DURING_REBALANCING", value = "true")
    public void testMultipleNodesFailHistoricalRebalance() throws Exception {
        backups = 1;
        int node_cnt = 4;
        int demanderId = node_cnt - 1;

        // Start a new cluster with 3 suppliers.
        startGrids(node_cnt - 1);

        // Start demander node.
        userAttrs.put("TEST_ATTR", "TEST_ATTR");
        startGrid(node_cnt - 1);

        grid(0).cluster().active(true);

        // Create a new cache that places a full set of partitions on demander node.
        RendezvousAffinityFunction aff = new RendezvousAffinityFunction(false, PARTS_CNT);
        aff.setAffinityBackupFilter(new ClusterNodeAttributeAffinityBackupFilter("TEST_ATTR"));

        String cacheName = "test-cache-1";
        IgniteCache<Integer, IndexedObject> cache0 = grid(0).getOrCreateCache(
            new CacheConfiguration<Integer, IndexedObject>(cacheName)
                .setBackups(backups)
                .setAffinity(aff)
                .setWriteSynchronizationMode(CacheWriteSynchronizationMode.FULL_SYNC));

        // Fill initial data and force checkpoint.
        final int entryCnt = PARTS_CNT * 200;
        final int preloadEntryCnt = PARTS_CNT * 201;

        for (int k = 0; k < preloadEntryCnt; k++)
            cache0.put(k, new IndexedObject(k));

        forceCheckpoint();

        // Stop demander node.
        stopGrid(demanderId);

        // Rewrite data to trigger further rebalance.
        for (int k = 0; k < entryCnt; k++) {
            // Should skip one random partition to be sure that after restarting demander node,
            // it will have at least one partition in OWNING state, and so WAL will not be disabled while rebalancing.
            // This fact allows moving partitions to OWNING state during rebalancing
            // even though the corresponding RebalanceFuture will be cancelled.
            if (grid(0).affinity(cacheName).partition(k) != 12)
                cache0.put(k, new IndexedObject(k));
        }

        forceCheckpoint();

        // Delay rebalance process for specified group.
        blockMsgPred = (node, msg) -> {
            if (msg instanceof GridDhtPartitionDemandMessage) {
                GridDhtPartitionDemandMessage msg0 = (GridDhtPartitionDemandMessage)msg;

                return msg0.groupId() == CU.cacheId(cacheName);
            }

            return false;
        };

        Queue<RecordedDemandMessage> recorderedMsgs = new ConcurrentLinkedQueue<>();

        // Record demand messages for specified group.
        recordMsgPred = (node, msg) -> {
            if (msg instanceof GridDhtPartitionDemandMessage) {
                GridDhtPartitionDemandMessage msg0 = (GridDhtPartitionDemandMessage)msg;

                if (msg0.groupId() == CU.cacheId(cacheName)) {
                    recorderedMsgs.add(new RecordedDemandMessage(
                        node.id(),
                        msg0.groupId(),
                        msg0.partitions().hasFull(),
                        msg0.partitions().hasHistorical()));
                }
            }

            return false;
        };

        // Corrupt WAL on suppliers, except the one.
        injectFailingIOFactory(grid(0));
        injectFailingIOFactory(grid(1));

        // Trigger rebalance process from suppliers.
        IgniteEx restartedDemander = startGrid(node_cnt - 1);

        TestRecordingCommunicationSpi demanderSpi = TestRecordingCommunicationSpi.spi(restartedDemander);

        // Wait until demander starts historical rebalancning.
        demanderSpi.waitForBlocked();

        final IgniteInternalFuture<Boolean> preloadFut = restartedDemander.cachex(cacheName).context().group()
            .preloader().rebalanceFuture();

        // Unblock messages and start tracking demand and supply messages.
        demanderSpi.stopBlock();

        // Wait until rebalancing will be cancelled for both suppliers.
        assertTrue(
            "Rebalance future was not cancelled [fut=" + preloadFut + ']',
            GridTestUtils.waitForCondition(preloadFut::isDone, getTestTimeout()));

        Assert.assertEquals(
            "Rebalance should be cancelled on demander node: " + preloadFut,
            false,
            preloadFut.get());

        awaitPartitionMapExchange(true, true, null);

        // Check data consistency.
        assertPartitionsSame(idleVerify(restartedDemander, cacheName));

        // Check that historical rebalance switched to full for supplier 1 & 2 and it was historical for supplier3.
        IgnitePredicate<RecordedDemandMessage> histPred = msg ->
            msg.hasHistorical() && !msg.hasFull();

        IgnitePredicate<RecordedDemandMessage> fullPred = msg ->
            !msg.hasHistorical() && msg.hasFull();

        IgniteInClosure<UUID> supplierChecker = supplierId -> {
            List<RecordedDemandMessage> demandMsgsForSupplier = recorderedMsgs.stream()
                // Filter messages correspond to the supplierId
                .filter(msg -> msg.supplierId().equals(supplierId))
                .filter(msg -> msg.groupId() == CU.cacheId(cacheName))
                // Filter out intermediate messages
                .filter(msg -> msg.hasFull() || msg.hasHistorical())
                .collect(toList());

            assertEquals("There should only two demand messages [supplierId=" + supplierId + ']',
                2,
                demandMsgsForSupplier.size());
            assertTrue(
                "The first message should require historical rebalance [msg=" + demandMsgsForSupplier.get(0) + ']',
                histPred.apply(demandMsgsForSupplier.get(0)));
            assertTrue(
                "The second message should require full rebalance [msg=" + demandMsgsForSupplier.get(0) + ']',
                fullPred.apply(demandMsgsForSupplier.get(1)));
        };

        supplierChecker.apply(grid(0).cluster().localNode().id());
        supplierChecker.apply(grid(1).cluster().localNode().id());

        // Check supplier3
        List<RecordedDemandMessage> demandMsgsForSupplier = recorderedMsgs.stream()
            // Filter messages correspond to the supplier3
            .filter(msg -> msg.supplierId().equals(grid(2).cluster().localNode().id()))
            .filter(msg -> msg.groupId() == CU.cacheId(cacheName))
            // Filter out intermediate messages
            .filter(msg -> msg.hasFull() || msg.hasHistorical())
            .collect(toList());

        assertEquals("There should only one demand message.", 1, demandMsgsForSupplier.size());
        assertTrue(
            "The first message should require historical rebalance [msg=" + demandMsgsForSupplier.get(0) + ']',
            histPred.apply(demandMsgsForSupplier.get(0)));
    }


    /**
     * Tests that demander switches to full rebalance if the previously chosen supplier for a group has failed
     * to perform historical rebalance due to an unexpected error while historical iterator (wal iterator) is created.
     * Additionally, the client node joins the cluster between the demand message sent, and the supply message received.
     *
     * @throws Exception If failed.
     */
    @Test
    public void testSwitchHistoricalRebalanceToFullAndClientJoin() throws Exception {
        testSwitchHistoricalRebalanceToFull(IgniteWalRebalanceTest::injectFailingIOFactory, true);
    }

    /**
     * Tests that demander switches to full rebalance if the previously chosen supplier for a group has failed
     * to perform historical rebalance due to an unexpected error while historical iterator (wal iterator) is created.
     *
     * @throws Exception If failed
     */
    @Test
    public void testSwitchHistoricalRebalanceToFullDueToFailOnCreatingWalIterator() throws Exception {
        testSwitchHistoricalRebalanceToFull(IgniteWalRebalanceTest::injectFailingIOFactory, false);
    }

    /**
     * Tests that demander switches to full rebalance if the previously chosen supplier for a group has failed
     * to perform historical rebalance due to an unexpected error while iterating over reserved wal.
     *
     * @throws Exception If failed
     */
    @Test
    public void testSwitchHistoricalRebalanceToFullWhileIteratingOverWAL() throws Exception {
        testSwitchHistoricalRebalanceToFull(supplier1 -> {
            try {
                // Corrupt wal record in order to fail historical rebalance from supplier1 node.
                IgniteWriteAheadLogManager walMgr = supplier1.context().cache().context().wal();

                WALPointer ptr = walMgr.log(new DataRecord(new DataEntry(
                    CU.cacheId("test-cache-1"),
                    new KeyCacheObjectImpl(0, null, 0),
                    null,
                    GridCacheOperation.DELETE,
                    new GridCacheVersion(0, 1, 1, 0),
                    new GridCacheVersion(0, 1, 1, 0),
                    0,
                    0,
                    0,
<<<<<<< HEAD
                    false
=======
                    DataEntry.EMPTY_FLAGS
>>>>>>> dec2e640
                )));

                File walDir = U.field(walMgr, "walWorkDir");

                List<FileDescriptor> walFiles = new IgniteWalIteratorFactory().resolveWalFiles(
                    new IgniteWalIteratorFactory.IteratorParametersBuilder().filesOrDirs(walDir));

                FileDescriptor lastWalFile = walFiles.get(walFiles.size() - 1);

                WalTestUtils.corruptWalSegmentFile(lastWalFile, ptr);

                IgniteCache<Integer, IndexedObject> c1 = supplier1.cache("test-cache-1");
                for (int i = 0; i < PARTS_CNT * 100; i++)
                    c1.put(i, new IndexedObject(i));
            }
            catch (IgniteCheckedException | IOException e) {
                throw new RuntimeException(e);
            }
        }, false);
    }

    /**
     * Tests that demander switches to full rebalance if the previously chosen supplier for a group has failed
     * to perform historical rebalance due to an unexpected error.
     *
     * @param corruptWalClo Closure that corrupts wal iterating on supplier node.
     * @param needClientStart {@code true} if client node should join the cluster between
     *                                    the demand message sent and the supply message received.
     * @throws Exception If failed
     */
    public void testSwitchHistoricalRebalanceToFull(
        IgniteInClosure<IgniteEx> corruptWalClo,
        boolean needClientStart
    ) throws Exception {
        backups = 3;

        IgniteEx supplier1 = startGrid(0);
        IgniteEx supplier2 = startGrid(1);
        IgniteEx demander = startGrid(2);

        supplier1.cluster().active(true);

        String supplier1Name = supplier1.localNode().consistentId().toString();
        String supplier2Name = supplier2.localNode().consistentId().toString();
        String demanderName = demander.localNode().consistentId().toString();

        String cacheName1 = "test-cache-1";
        String cacheName2 = "test-cache-2";

        // Cache resides on supplier1 and demander nodes.
        IgniteCache<Integer, IndexedObject> c1 = supplier1.getOrCreateCache(
            new CacheConfiguration<Integer, IndexedObject>(cacheName1)
                .setBackups(backups)
                .setAffinity(new RendezvousAffinityFunction(false, PARTS_CNT))
                .setWriteSynchronizationMode(CacheWriteSynchronizationMode.FULL_SYNC)
                .setRebalanceOrder(10)
                .setNodeFilter(n -> n.consistentId().equals(supplier1Name) || n.consistentId().equals(demanderName)));

        // Cache resides on supplier2 and demander nodes.
        IgniteCache<Integer, IndexedObject> c2 = supplier1.getOrCreateCache(
            new CacheConfiguration<Integer, IndexedObject>("test-cache-2")
                .setBackups(backups)
                .setAffinity(new RendezvousAffinityFunction(false, PARTS_CNT))
                .setWriteSynchronizationMode(CacheWriteSynchronizationMode.FULL_SYNC)
                .setRebalanceOrder(20)
                .setNodeFilter(n -> n.consistentId().equals(supplier2Name) || n.consistentId().equals(demanderName)));

        // Fill initial data.
        final int entryCnt = PARTS_CNT * 200;
        final int preloadEntryCnt = PARTS_CNT * 400;

        for (int k = 0; k < preloadEntryCnt; k++) {
            c1.put(k, new IndexedObject(k));

            c2.put(k, new IndexedObject(k));
        }

        forceCheckpoint();

        stopGrid(2);

        // Rewrite data to trigger further rebalance.
        for (int i = 0; i < entryCnt; i++) {
            c1.put(i, new IndexedObject(i));

            c2.put(i, new IndexedObject(i));
        }

        // Delay rebalance process for specified groups.
        blockMsgPred = (node, msg) -> {
            if (msg instanceof GridDhtPartitionDemandMessage) {
                GridDhtPartitionDemandMessage msg0 = (GridDhtPartitionDemandMessage)msg;

                return msg0.groupId() == CU.cacheId(cacheName1) || msg0.groupId() == CU.cacheId(cacheName2);
            }

            return false;
        };

        Queue<RecordedDemandMessage> recorderedMsgs = new ConcurrentLinkedQueue<>();

        // Record demand messages for specified groups.
        recordMsgPred = (node, msg) -> {
            if (msg instanceof GridDhtPartitionDemandMessage) {
                GridDhtPartitionDemandMessage msg0 = (GridDhtPartitionDemandMessage)msg;

                if (msg0.groupId() == CU.cacheId(cacheName1) || msg0.groupId() == CU.cacheId(cacheName2)) {
                    recorderedMsgs.add(new RecordedDemandMessage(
                        node.id(),
                        msg0.groupId(),
                        msg0.partitions().hasFull(),
                        msg0.partitions().hasHistorical()));
                }
            }

            return false;
        };

        // Delay rebalance process for specified group from supplier2.
        TestRecordingCommunicationSpi supplierSpi2 = TestRecordingCommunicationSpi.spi(supplier2);
        supplierSpi2.blockMessages((node, msg) -> {
            if (msg instanceof GridDhtPartitionSupplyMessage) {
                GridDhtPartitionSupplyMessage msg0 = (GridDhtPartitionSupplyMessage)msg;

                return node.consistentId().equals(demanderName) && msg0.groupId() == CU.cacheId(cacheName2);
            }

            return false;
        });

        // Corrupt WAL on supplier1
        corruptWalClo.apply(supplier1);

        // Trigger rebalance process from suppliers.
        IgniteEx restartedDemander = startGrid(2);

        recordMsgPred = null;
        blockMsgPred = null;

        TestRecordingCommunicationSpi demanderSpi = TestRecordingCommunicationSpi.spi(grid(2));

        // Wait until demander starts historical rebalancning.
        demanderSpi.waitForBlocked();

        final IgniteInternalFuture<Boolean> preloadFut1 = restartedDemander.cachex(cacheName1).context().group()
            .preloader().rebalanceFuture();
        final IgniteInternalFuture<Boolean> preloadFut2 = restartedDemander.cachex(cacheName2).context().group()
            .preloader().rebalanceFuture();

        if (needClientStart)
            startClientGrid(3);

        // Unblock messages and start tracking demand and supply messages.
        demanderSpi.stopBlock();

        // Wait until rebalancing will be cancelled for both suppliers.
        GridTestUtils.waitForCondition(() -> preloadFut1.isDone() && preloadFut2.isDone(), getTestTimeout());

        Assert.assertEquals(
            "Rebalance should be cancelled on demander node: " + preloadFut1,
            false,
            preloadFut1.get());
        Assert.assertEquals(
            "Rebalance should be cancelled on demander node: " + preloadFut2,
            false,
            preloadFut2.get());

        // Unblock supply messages from supplier2
        supplierSpi2.stopBlock();

        awaitPartitionMapExchange(true, true, null);

        // Check data consistency.
        assertPartitionsSame(idleVerify(restartedDemander, cacheName2, cacheName1));

        // Check that historical rebalance switched to full for supplier1 and it is still historical for supplier2.
        IgnitePredicate<RecordedDemandMessage> histPred = (msg) ->
            msg.hasHistorical() && !msg.hasFull();

        IgnitePredicate<RecordedDemandMessage> fullPred = (msg) ->
            !msg.hasHistorical() && msg.hasFull();

        // Supplier1
        List<RecordedDemandMessage> demandMsgsForSupplier1 = recorderedMsgs.stream()
            // Filter messages correspond to the supplier1
            .filter(msg -> msg.groupId() == CU.cacheId(cacheName1))
            // Filter out intermediate messages
            .filter(msg -> msg.hasFull() || msg.hasHistorical())
            .collect(toList());

        assertEquals("There should only two demand messages.", 2, demandMsgsForSupplier1.size());
        assertTrue(
            "The first message should require historical rebalance [msg=" + demandMsgsForSupplier1.get(0) + ']',
            histPred.apply(demandMsgsForSupplier1.get(0)));
        assertTrue(
            "The second message should require full rebalance [msg=" + demandMsgsForSupplier1.get(0) + ']',
            fullPred.apply(demandMsgsForSupplier1.get(1)));

        // Supplier2
        List<RecordedDemandMessage> demandMsgsForSupplier2 = recorderedMsgs.stream()
            // Filter messages correspond to the supplier2
            .filter(msg -> msg.groupId() == CU.cacheId(cacheName2))
            // Filter out intermediate messages
            .filter(msg -> msg.hasFull() || msg.hasHistorical())
            .collect(toList());

        assertEquals("There should only two demand messages.", 2, demandMsgsForSupplier2.size());
        assertTrue(
            "Both messages should require historical rebalance [" +
                "msg=" + demandMsgsForSupplier2.get(0) + ", msg=" + demandMsgsForSupplier2.get(1) + ']',
                histPred.apply(demandMsgsForSupplier2.get(0)) && histPred.apply(demandMsgsForSupplier2.get(1)));
    }

    /**
     * Tests that owning partitions (that are trigged by rebalance future) cannot be mapped to a new rebalance future
     * that was created by RebalanceReassignExchangeTask.
     *
     * @throws Exception If failed.
     */
    @Test
    public void testRebalanceReassignAndOwnPartitions() throws Exception {
        backups = 3;

        IgniteEx supplier1 = startGrid(0);
        IgniteEx supplier2 = startGrid(1);
        IgniteEx demander = startGrid(2);

        supplier1.cluster().state(ACTIVE);

        String cacheName1 = "test-cache-1";
        String cacheName2 = "test-cache-2";

        IgniteCache<Integer, IndexedObject> c1 = supplier1.getOrCreateCache(
            new CacheConfiguration<Integer, IndexedObject>(cacheName1)
                .setBackups(backups)
                .setAffinity(new RendezvousAffinityFunction(false, PARTS_CNT))
                .setWriteSynchronizationMode(CacheWriteSynchronizationMode.FULL_SYNC)
                .setRebalanceOrder(10));

        IgniteCache<Integer, IndexedObject> c2 = supplier1.getOrCreateCache(
            new CacheConfiguration<Integer, IndexedObject>(cacheName2)
                .setBackups(backups)
                .setAffinity(new RendezvousAffinityFunction(false, PARTS_CNT))
                .setWriteSynchronizationMode(CacheWriteSynchronizationMode.FULL_SYNC)
                .setRebalanceOrder(20));

        // Fill initial data.
        final int entryCnt = PARTS_CNT * 200;
        final int preloadEntryCnt = PARTS_CNT * 400;

        for (int k = 0; k < preloadEntryCnt; k++) {
            c1.put(k, new IndexedObject(k));

            c2.put(k, new IndexedObject(k));
        }

        forceCheckpoint();

        stopGrid(2);

        // Rewrite data to trigger further rebalance.
        // Make sure that all partitions will be updated in order to disable wal locally for preloading.
        // Updating entryCnt keys allows to trigger historical rebalance.
        // This is an easy way to emulate missing partitions on the first rebalance.
        for (int i = 0; i < entryCnt; i++)
            c1.put(i, new IndexedObject(i));

        // Full rebalance for the cacheName2.
        for (int i = 0; i < preloadEntryCnt; i++)
            c2.put(i, new IndexedObject(i));

        // Delay rebalance process for specified groups.
        blockMsgPred = (node, msg) -> {
            if (msg instanceof GridDhtPartitionDemandMessage) {
                GridDhtPartitionDemandMessage msg0 = (GridDhtPartitionDemandMessage)msg;

                return msg0.groupId() == CU.cacheId(cacheName1) || msg0.groupId() == CU.cacheId(cacheName2);
            }

            return false;
        };

        // Emulate missing partitions and trigger RebalanceReassignExchangeTask which should re-trigger a new rebalance.
        FailingIOFactory ioFactory = injectFailingIOFactory(supplier1);

        demander = startGrid(2);

        TestRecordingCommunicationSpi demanderSpi = TestRecordingCommunicationSpi.spi(grid(2));

        // Wait until demander starts rebalancning.
        demanderSpi.waitForBlocked();

        // Need to start a client node in order to block RebalanceReassignExchangeTask (and do not change the affinity)
        // until cacheName2 triggers a checkpoint after rebalancing.
        CountDownLatch blockClientJoin = new CountDownLatch(1);
        CountDownLatch unblockClientJoin = new CountDownLatch(1);

        demander.context().cache().context().exchange().registerExchangeAwareComponent(new PartitionsExchangeAware() {
            @Override public void onInitBeforeTopologyLock(GridDhtPartitionsExchangeFuture fut) {
                blockClientJoin.countDown();

                try {
                    if (!unblockClientJoin.await(getTestTimeout(), MILLISECONDS))
                        throw new IgniteException("Failed to wait for client node joinning the cluster.");
                }
                catch (InterruptedException e) {
                    throw new IgniteException("Unexpected exception.", e);
                }
            }
        });

        startClientGrid(4);

        // Wait for a checkpoint after rebalancing cacheName2.
        CountDownLatch blockCheckpoint = new CountDownLatch(1);
        CountDownLatch unblockCheckpoint = new CountDownLatch(1);

        ((GridCacheDatabaseSharedManager) demander
            .context()
            .cache()
            .context()
            .database())
            .addCheckpointListener(new CheckpointListener() {
                /** {@inheritDoc} */
                @Override public void onCheckpointBegin(Context ctx) throws IgniteCheckedException {
                    if (!ctx.progress().reason().contains(String.valueOf(CU.cacheId(cacheName2))))
                        return;

                    blockCheckpoint.countDown();

                    try {
                        if (!unblockCheckpoint.await(getTestTimeout(), MILLISECONDS))
                            throw new IgniteCheckedException("Failed to wait for unblocking checkpointer.");
                    }
                    catch (InterruptedException e) {
                        throw new IgniteCheckedException("Unexpected exception", e);
                    }
                }

                /** {@inheritDoc} */
                @Override public void beforeCheckpointBegin(Context ctx) throws IgniteCheckedException {
                }

                /** {@inheritDoc} */
                @Override public void onMarkCheckpointBegin(Context ctx) throws IgniteCheckedException {
                }
            });

        // Unblock the first rebalance.
        demanderSpi.stopBlock();

        // Wait for start of the checkpoint after rebalancing cacheName2.
        assertTrue("Failed to wait for checkpoint.", blockCheckpoint.await(getTestTimeout(), MILLISECONDS));

        // Block the second rebalancing.
        demanderSpi.blockMessages((node, msg) -> {
            if (msg instanceof GridDhtPartitionDemandMessage) {
                GridDhtPartitionDemandMessage msg0 = (GridDhtPartitionDemandMessage)msg;

                return msg0.groupId() == CU.cacheId(cacheName1);
            }

            return false;
        });

        ioFactory.reset();

        // Let's unblock client exchange and, therefore, handling of RebalanceReassignExchangeTask,
        // which is already scheduled.
        unblockClientJoin.countDown();

        // Wait for starting the second rebalance (new chain of rebalance futures should be created at this point).
        demanderSpi.waitForBlocked();

        GridFutureAdapter checkpointFut = ((GridCacheDatabaseSharedManager) demander
            .context()
            .cache()
            .context()
            .database())
            .getCheckpointer()
            .currentProgress()
            .futureFor(FINISHED);

        // Unblock checkpointer.
        unblockCheckpoint.countDown();

        assertTrue(
            "Failed to wait for a checkpoint.",
            GridTestUtils.waitForCondition(() -> checkpointFut.isDone(), getTestTimeout()));

        // Well, there is a race between we unblock rebalance and the current checkpoint executes all its listeners.
        demanderSpi.stopBlock();

        awaitPartitionMapExchange(false, true, null);
    }

    /**
     * Injects a new instance of FailingIOFactory into wal manager for the given supplier node.
     * This allows to break historical rebalance fo=rom the supplier.
     *
     * @param supplier Supplier node to be modified.
     * @return Instance of FailingIOFactory that was injected.
     */
    private static FailingIOFactory injectFailingIOFactory(IgniteEx supplier) {
        // Inject I/O factory which can throw exception during WAL read on supplier1 node.
        FailingIOFactory ioFactory = new FailingIOFactory(new RandomAccessFileIOFactory());

        ((FileWriteAheadLogManager)supplier.context().cache().context().wal()).setFileIOFactory(ioFactory);

        ioFactory.throwExceptionOnWalRead();

        return ioFactory;
    }

    /**
     *
     */
    private static class IndexedObject {
        /** */
        @QuerySqlField(index = true)
        private int iVal;

        /** */
        private byte[] payload = new byte[1024];

        /**
         * @param iVal Integer value.
         */
        private IndexedObject(int iVal) {
            this.iVal = iVal;
        }

        /** {@inheritDoc} */
        @Override public boolean equals(Object o) {
            if (this == o)
                return true;

            if (!(o instanceof IndexedObject))
                return false;

            IndexedObject that = (IndexedObject)o;

            return iVal == that.iVal;
        }

        /** {@inheritDoc} */
        @Override public int hashCode() {
            return iVal;
        }

        /** {@inheritDoc} */
        @Override public String toString() {
            return S.toString(IndexedObject.class, this);
        }
    }

    /**
     * Wrapper of communication spi to detect on what topology versions WAL rebalance has happened.
     */
    public static class WalRebalanceCheckingCommunicationSpi extends TestRecordingCommunicationSpi {
        /** (Group ID, Set of topology versions). */
        private static final Map<Integer, Set<Long>> topVers = new HashMap<>();

        /** Lock object. */
        private static final Object mux = new Object();

        /**
         * @param grpId Group ID.
         * @return Set of topology versions where WAL history has been used for rebalance.
         */
        Set<Long> walRebalanceVersions(int grpId) {
            synchronized (mux) {
                return Collections.unmodifiableSet(topVers.getOrDefault(grpId, Collections.emptySet()));
            }
        }

        /**
         * @return All topology versions for all groups where WAL rebalance has been used.
         */
        public static Map<Integer, Set<Long>> allRebalances() {
            synchronized (mux) {
                return Collections.unmodifiableMap(topVers);
            }
        }

        /**
         * Cleans all rebalances history.
         */
        public static void cleanup() {
            synchronized (mux) {
                topVers.clear();
            }
        }

        /** {@inheritDoc} */
        @Override public void sendMessage(ClusterNode node, Message msg, IgniteInClosure<IgniteException> ackC) throws IgniteSpiException {
            if (((GridIoMessage)msg).message() instanceof GridDhtPartitionDemandMessage) {
                GridDhtPartitionDemandMessage demandMsg = (GridDhtPartitionDemandMessage) ((GridIoMessage)msg).message();

                IgniteDhtDemandedPartitionsMap map = demandMsg.partitions();

                if (!map.historicalMap().isEmpty()) {
                    int grpId = demandMsg.groupId();
                    long topVer = demandMsg.topologyVersion().topologyVersion();

                    synchronized (mux) {
                        topVers.computeIfAbsent(grpId, v -> new HashSet<>()).add(topVer);
                    }
                }
            }

            super.sendMessage(node, msg, ackC);
        }
    }

    /**
     * Check that historical rebalance doesn't start on the cleared partition when some cluster node restarts.
     *
     * @throws Exception If failed.
     */
    @Test
    public void testRebalanceRestartWithNodeBlinking() throws Exception {
        backups = 2;

        int entryCnt = PARTS_CNT * 200;

        IgniteEx crd = (IgniteEx)startGridsMultiThreaded(3);

        crd.cluster().active(true);

        IgniteCache<Integer, String> cache0 = crd.cache(CACHE_NAME);

        for (int i = 0; i < entryCnt / 2; i++)
            cache0.put(i, String.valueOf(i));

        forceCheckpoint();

        stopGrid(2);

        for (int i = entryCnt / 2; i < entryCnt; i++)
            cache0.put(i, String.valueOf(i));

        blockMsgPred = (node, msg) -> {
            if (msg instanceof GridDhtPartitionDemandMessage) {
                GridDhtPartitionDemandMessage msg0 = (GridDhtPartitionDemandMessage)msg;

                return msg0.groupId() == CU.cacheId(CACHE_NAME);
            }

            return false;
        };

        startGrid(2);

        TestRecordingCommunicationSpi spi2 = TestRecordingCommunicationSpi.spi(grid(2));

        // Wait until node2 starts historical rebalancning.
        spi2.waitForBlocked(1);

        // Interruption of rebalancing by left supplier, should remap to new supplier with full rebalancing.
        stopGrid(0);

        // Wait until the full rebalance begins with g1 as a supplier.
        spi2.waitForBlocked(2);

        blockMsgPred = null;

        startGrid(0); // Should not force rebalancing remap.

        startGrid(4);
        resetBaselineTopology(); // Should force rebalancing remap.

        spi2.waitForBlocked(3);
        spi2.stopBlock();

        awaitPartitionMapExchange();

        // Verify data on demander node.
        assertPartitionsSame(idleVerify(grid(0), CACHE_NAME));
    }

    /**
     *
     */
    static class FailingIOFactory implements FileIOFactory {
        /** Fail read operations. */
        private volatile boolean failRead;

        /** Delegate. */
        private final FileIOFactory delegate;

        /**
         * @param delegate Delegate.
         */
        FailingIOFactory(FileIOFactory delegate) {
            this.delegate = delegate;
        }

        /** {@inheritDoc} */
        @Override public FileIO create(File file, OpenOption... modes) throws IOException {
            FileIO delegateIO = delegate.create(file, modes);

            if (file.getName().endsWith(".wal") && failRead)
                return new FileIODecorator(delegateIO) {
                    @Override public int read(ByteBuffer destBuf) throws IOException {
                        throw new IOException("Test exception."); // IO exception is required for correct cleanup.
                    }
                };

            return delegateIO;
        }

        /**
         *
         */
        public void throwExceptionOnWalRead() {
            failRead = true;
        }

        /**
         *
         */
        public void reset() {
            failRead = false;
        }
    }

    /** */
    static class RecordedDemandMessage {
        /** Full rebalance. */
        private final boolean full;

        /** Historical rebalance. */
        private final boolean historical;

        /** Supplier node id. */
        private final UUID supplierId;

        /** Group id. */
        private final int grpId;

        /**
         * Creates a new instance.
         * @param supplierId Supplier node id.
         * @param grpId Cache group id.
         * @param full {@code true} if demand message has partitions that should be fully rebalanced.
         * @param historical {@code true} if demand message has partitions that should be wal rebalanced.
         */
        RecordedDemandMessage(UUID supplierId, int grpId, boolean full, boolean historical) {
            this.supplierId = supplierId;
            this.grpId = grpId;
            this.full = full;
            this.historical = historical;
        }

        /**
         * @return Supplier node id.
         */
        UUID supplierId() {
            return supplierId;
        }

        /**
         * @return cache group id.
         */
        int groupId() {
            return grpId;
        }

        /**
         * @return {@code true} if demand message has partitions that should be fully rebalanced.
         */
        boolean hasFull() {
            return full;
        }

        /**
         * @return {@code true} if demand message has partitions that should be wal rebalanced.
         */
        boolean hasHistorical() {
            return historical;
        }

        /** {@inheritDoc} */
        @Override public String toString() {
            return "RecordedDemandMessage{" +
                "supplierId=" + supplierId +
                ", groupId=" + grpId +
                ", full=" + full +
                ", historical=" + historical +
                '}';
        }
    }
}<|MERGE_RESOLUTION|>--- conflicted
+++ resolved
@@ -772,11 +772,7 @@
                     0,
                     0,
                     0,
-<<<<<<< HEAD
-                    false
-=======
                     DataEntry.EMPTY_FLAGS
->>>>>>> dec2e640
                 )));
 
                 File walDir = U.field(walMgr, "walWorkDir");
