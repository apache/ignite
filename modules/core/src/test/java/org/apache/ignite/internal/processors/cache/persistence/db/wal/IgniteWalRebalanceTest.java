/*
 * Licensed to the Apache Software Foundation (ASF) under one or more
 * contributor license agreements.  See the NOTICE file distributed with
 * this work for additional information regarding copyright ownership.
 * The ASF licenses this file to You under the Apache License, Version 2.0
 * (the "License"); you may not use this file except in compliance with
 * the License.  You may obtain a copy of the License at
 *
 *      http://www.apache.org/licenses/LICENSE-2.0
 *
 * Unless required by applicable law or agreed to in writing, software
 * distributed under the License is distributed on an "AS IS" BASIS,
 * WITHOUT WARRANTIES OR CONDITIONS OF ANY KIND, either express or implied.
 * See the License for the specific language governing permissions and
 * limitations under the License.
 */

package org.apache.ignite.internal.processors.cache.persistence.db.wal;

import java.io.File;
import java.io.IOException;
import java.io.Serializable;
import java.nio.ByteBuffer;
import java.nio.file.OpenOption;
import java.util.Collections;
import java.util.HashMap;
import java.util.HashSet;
import java.util.List;
import java.util.Map;
import java.util.Queue;
import java.util.Set;
import java.util.UUID;
import java.util.concurrent.ConcurrentLinkedQueue;
import java.util.concurrent.CountDownLatch;
import org.apache.ignite.Ignite;
import org.apache.ignite.IgniteCache;
import org.apache.ignite.IgniteCheckedException;
import org.apache.ignite.IgniteException;
import org.apache.ignite.IgniteSystemProperties;
import org.apache.ignite.Ignition;
import org.apache.ignite.cache.CacheAtomicityMode;
import org.apache.ignite.cache.CacheMode;
import org.apache.ignite.cache.CacheRebalanceMode;
import org.apache.ignite.cache.CacheWriteSynchronizationMode;
import org.apache.ignite.cache.affinity.rendezvous.ClusterNodeAttributeAffinityBackupFilter;
import org.apache.ignite.cache.affinity.rendezvous.RendezvousAffinityFunction;
import org.apache.ignite.cache.query.annotations.QuerySqlField;
import org.apache.ignite.cluster.ClusterNode;
import org.apache.ignite.configuration.CacheConfiguration;
import org.apache.ignite.configuration.DataRegionConfiguration;
import org.apache.ignite.configuration.DataStorageConfiguration;
import org.apache.ignite.configuration.IgniteConfiguration;
import org.apache.ignite.configuration.WALMode;
import org.apache.ignite.failure.StopNodeFailureHandler;
import org.apache.ignite.internal.IgniteEx;
import org.apache.ignite.internal.IgniteInternalFuture;
import org.apache.ignite.internal.TestRecordingCommunicationSpi;
import org.apache.ignite.internal.managers.communication.GridIoMessage;
import org.apache.ignite.internal.pagemem.wal.IgniteWriteAheadLogManager;
import org.apache.ignite.internal.pagemem.wal.record.DataEntry;
import org.apache.ignite.internal.pagemem.wal.record.DataRecord;
import org.apache.ignite.internal.processors.affinity.AffinityTopologyVersion;
import org.apache.ignite.internal.processors.cache.GridCacheOperation;
import org.apache.ignite.internal.processors.cache.GridCachePreloader;
import org.apache.ignite.internal.processors.cache.KeyCacheObjectImpl;
import org.apache.ignite.internal.processors.cache.distributed.dht.preloader.GridDhtPartitionDemandMessage;
import org.apache.ignite.internal.processors.cache.distributed.dht.preloader.GridDhtPartitionDemander;
import org.apache.ignite.internal.processors.cache.distributed.dht.preloader.GridDhtPartitionSupplyMessage;
import org.apache.ignite.internal.processors.cache.distributed.dht.preloader.GridDhtPartitionsExchangeFuture;
import org.apache.ignite.internal.processors.cache.distributed.dht.preloader.IgniteDhtDemandedPartitionsMap;
import org.apache.ignite.internal.processors.cache.distributed.dht.preloader.PartitionsExchangeAware;
import org.apache.ignite.internal.processors.cache.persistence.GridCacheDatabaseSharedManager;
import org.apache.ignite.internal.processors.cache.persistence.checkpoint.CheckpointListener;
import org.apache.ignite.internal.processors.cache.persistence.db.wal.crc.WalTestUtils;
import org.apache.ignite.internal.processors.cache.persistence.file.FileIO;
import org.apache.ignite.internal.processors.cache.persistence.file.FileIODecorator;
import org.apache.ignite.internal.processors.cache.persistence.file.FileIOFactory;
import org.apache.ignite.internal.processors.cache.persistence.file.RandomAccessFileIOFactory;
import org.apache.ignite.internal.processors.cache.persistence.wal.FileDescriptor;
import org.apache.ignite.internal.processors.cache.persistence.wal.FileWriteAheadLogManager;
import org.apache.ignite.internal.processors.cache.persistence.wal.WALPointer;
import org.apache.ignite.internal.processors.cache.persistence.wal.reader.IgniteWalIteratorFactory;
import org.apache.ignite.internal.processors.cache.version.GridCacheVersion;
import org.apache.ignite.internal.util.future.GridFutureAdapter;
import org.apache.ignite.internal.util.typedef.G;
import org.apache.ignite.internal.util.typedef.internal.CU;
import org.apache.ignite.internal.util.typedef.internal.S;
import org.apache.ignite.internal.util.typedef.internal.U;
import org.apache.ignite.lang.IgniteBiInClosure;
import org.apache.ignite.lang.IgniteBiPredicate;
import org.apache.ignite.lang.IgniteCallable;
import org.apache.ignite.lang.IgniteInClosure;
import org.apache.ignite.lang.IgnitePredicate;
import org.apache.ignite.plugin.extensions.communication.Message;
import org.apache.ignite.spi.IgniteSpiException;
import org.apache.ignite.testframework.GridTestUtils;
import org.apache.ignite.testframework.junits.WithSystemProperty;
import org.apache.ignite.testframework.junits.common.GridCommonAbstractTest;
import org.junit.Assert;
import org.junit.Ignore;
import org.junit.Test;

import static java.util.concurrent.TimeUnit.MILLISECONDS;
import static java.util.stream.Collectors.toList;
import static org.apache.ignite.IgniteSystemProperties.IGNITE_PDS_WAL_REBALANCE_THRESHOLD;
import static org.apache.ignite.cluster.ClusterState.ACTIVE;
import static org.apache.ignite.internal.processors.cache.persistence.CheckpointState.FINISHED;

/**
 * Historical WAL rebalance base test.
 */
public class IgniteWalRebalanceTest extends GridCommonAbstractTest {
    /** Cache name. */
    private static final String CACHE_NAME = "cache";

    /** Partitions count. */
    private static final int PARTS_CNT = 32;

    /** Block message predicate to set to Communication SPI in node configuration. */
    private IgniteBiPredicate<ClusterNode, Message> blockMsgPred;

    /** Record message predicate to set to Communication SPI in node configuration. */
    private IgniteBiPredicate<ClusterNode, Message> recordMsgPred;

    /** */
    private int backups;

    /** User attributes. */
    private final Map<String, Serializable> userAttrs = new HashMap<>();

    /** {@inheritDoc} */
    @Override protected IgniteConfiguration getConfiguration(String gridName) throws Exception {
        System.setProperty(IGNITE_PDS_WAL_REBALANCE_THRESHOLD, "0"); //to make all rebalance wal-based

        IgniteConfiguration cfg = super.getConfiguration(gridName);

        cfg.setConsistentId(gridName);

        CacheConfiguration<Object, Object> ccfg = new CacheConfiguration<>(CACHE_NAME)
            .setAtomicityMode(CacheAtomicityMode.ATOMIC)
            .setRebalanceMode(CacheRebalanceMode.ASYNC)
            .setCacheMode(CacheMode.PARTITIONED)
            .setBackups(backups)
            .setAffinity(new RendezvousAffinityFunction(false, PARTS_CNT));

        cfg.setCacheConfiguration(ccfg);

        DataStorageConfiguration dbCfg = new DataStorageConfiguration()
            .setWalSegmentSize(4 * 1024 * 1024)
            .setWalHistorySize(Integer.MAX_VALUE)
            .setWalMode(WALMode.LOG_ONLY)
            .setCheckpointFrequency(15 * 60 * 1000)
            .setDefaultDataRegionConfiguration(
                new DataRegionConfiguration()
                    .setPersistenceEnabled(true)
                    .setMaxSize(DataStorageConfiguration.DFLT_DATA_REGION_INITIAL_SIZE));

        cfg.setDataStorageConfiguration(dbCfg);

        cfg.setCommunicationSpi(new WalRebalanceCheckingCommunicationSpi());

        if (blockMsgPred != null)
            ((TestRecordingCommunicationSpi)cfg.getCommunicationSpi()).blockMessages(blockMsgPred);

        if (recordMsgPred != null)
            ((TestRecordingCommunicationSpi)cfg.getCommunicationSpi()).record(recordMsgPred);

        cfg.setFailureHandler(new StopNodeFailureHandler());
        cfg.setConsistentId(gridName);
        cfg.setUserAttributes(userAttrs);

        return cfg;
    }

    /** {@inheritDoc} */
    @Override protected void beforeTest() throws Exception {
        stopAllGrids();

        cleanPersistenceDir();
    }

    /** {@inheritDoc} */
    @Override protected void afterTest() throws Exception {
        System.clearProperty(IGNITE_PDS_WAL_REBALANCE_THRESHOLD);
        System.clearProperty(IgniteSystemProperties.IGNITE_DISABLE_WAL_DURING_REBALANCING);

        boolean walRebalanceInvoked = !IgniteWalRebalanceTest.WalRebalanceCheckingCommunicationSpi.allRebalances()
            .isEmpty();

        IgniteWalRebalanceTest.WalRebalanceCheckingCommunicationSpi.cleanup();

        stopAllGrids();

        cleanPersistenceDir();

        if (!walRebalanceInvoked)
            throw new AssertionError("WAL rebalance hasn't been invoked.");
    }

    /**
     * Test simple WAL historical rebalance.
     *
     * @throws Exception if failed.
     */
    @Test
    public void testSimple() throws Exception {
        backups = 4;

        IgniteEx ig0 = startGrid(0);
        IgniteEx ig1 = startGrid(1);

        final int entryCnt = PARTS_CNT * 100;
        final int preloadEntryCnt = PARTS_CNT * 101;

        ig0.cluster().state(ACTIVE);

        IgniteCache<Object, Object> cache = ig0.cache(CACHE_NAME);

        for (int k = 0; k < preloadEntryCnt; k++)
            cache.put(k, new IndexedObject(k));

        forceCheckpoint();

        stopGrid(1, false);

        for (int k = 0; k < entryCnt; k++)
            cache.put(k, new IndexedObject(k + 1));

        forceCheckpoint();

        ig1 = startGrid(1);

        awaitPartitionMapExchange();

        for (Ignite ig : G.allGrids()) {
            IgniteCache<Object, Object> cache1 = ig.cache(CACHE_NAME);

            for (int k = 0; k < entryCnt; k++)
                assertEquals(new IndexedObject(k + 1), cache1.get(k));
        }
    }

    /**
     * Test that cache entry removes are rebalanced properly using WAL.
     *
     * @throws Exception If failed.
     */
    @Test
    public void testRebalanceRemoves() throws Exception {
        backups = 4;

        IgniteEx ig0 = startGrid(0);
        IgniteEx ig1 = startGrid(1);

        final int entryCnt = PARTS_CNT * 100;
        final int preloadEntryCnt = PARTS_CNT * 135;

        ig0.cluster().state(ACTIVE);

        IgniteCache<Object, Object> cache = ig0.cache(CACHE_NAME);

        for (int k = 0; k < preloadEntryCnt; k++)
            cache.put(k, new IndexedObject(k));

        forceCheckpoint();

        stopGrid(1, false);

        for (int k = 0; k < entryCnt; k++) {
            if (k % 3 != 2)
                cache.put(k, new IndexedObject(k + 1));
            else // Spread removes across all partitions.
                cache.remove(k);
        }

        forceCheckpoint();

        ig1 = startGrid(1);

        awaitPartitionMapExchange();

        for (Ignite ig : G.allGrids()) {
            IgniteCache<Object, Object> cache1 = ig.cache(CACHE_NAME);

            for (int k = 0; k < entryCnt; k++) {
                if (k % 3 != 2)
                    assertEquals(new IndexedObject(k + 1), cache1.get(k));
                else
                    assertNull(cache1.get(k));
            }
        }
    }

    /**
     * Test that WAL rebalance is not invoked if there are gaps in WAL history due to temporary WAL disabling.
     *
     * @throws Exception If failed.
     */
    @Test
    public void testWithLocalWalChange() throws Exception {
        backups = 4;

        System.setProperty(IgniteSystemProperties.IGNITE_DISABLE_WAL_DURING_REBALANCING, "true");

        IgniteEx crd = startGrids(4);

        crd.cluster().state(ACTIVE);

        final int entryCnt = PARTS_CNT * 10;
        final int preloadEntryCnt = PARTS_CNT * 11;

        {
            IgniteCache<Object, Object> cache = crd.cache(CACHE_NAME);

            for (int k = 0; k < preloadEntryCnt; k++)
                cache.put(k, new IndexedObject(k - 1));
        }

        forceCheckpoint();

        stopAllGrids();

        IgniteEx ig0 = startGrids(2);

        ig0.cluster().state(ACTIVE);

        IgniteCache<Object, Object> cache = ig0.cache(CACHE_NAME);

        int grpId = ig0.cachex(CACHE_NAME).context().groupId();

        for (int k = 0; k < entryCnt; k++)
            cache.put(k, new IndexedObject(k));

        forceCheckpoint();

        // This node should rebalance data from other nodes and shouldn't have WAL history.
        Ignite ignite = startGrid(2);

        awaitPartitionMapExchange();

        Set<Long> topVers = ((WalRebalanceCheckingCommunicationSpi)ignite.configuration().getCommunicationSpi())
            .walRebalanceVersions(grpId);

        Assert.assertTrue(topVers.contains(ignite.cluster().topologyVersion()));

        // Rewrite some data.
        for (int k = 0; k < entryCnt; k++) {
            if (k % 3 == 0)
                cache.put(k, new IndexedObject(k + 1));
            else if (k % 3 == 1) // Spread removes across all partitions.
                cache.remove(k);
        }

        forceCheckpoint();

        // Stop grids which have actual WAL history.
        stopGrid(0);

        stopGrid(1);

        // Start new node which should rebalance all data from node(2) without using WAL,
        // because node(2) doesn't have full history for rebalance.
        ignite = startGrid(3);

        awaitPartitionMapExchange();

        topVers = ((WalRebalanceCheckingCommunicationSpi)ignite.configuration().getCommunicationSpi())
            .walRebalanceVersions(grpId);

        Assert.assertFalse(topVers.contains(ignite.cluster().topologyVersion()));

        // Check data consistency.
        for (Ignite ig : G.allGrids()) {
            IgniteCache<Object, Object> cache1 = ig.cache(CACHE_NAME);

            for (int k = 0; k < entryCnt; k++) {
                if (k % 3 == 0)
                    assertEquals(new IndexedObject(k + 1), cache1.get(k));
                else if (k % 3 == 1)
                    assertNull(cache1.get(k));
                else
                    assertEquals(new IndexedObject(k), cache1.get(k));
            }
        }
    }

    /**
     * Test that WAL rebalance is not invoked if there are gaps in WAL history due to global WAL disabling.
     *
     * @throws Exception If failed.
     */
    @Test
    public void testWithGlobalWalChange() throws Exception {
        backups = 4;

        // Prepare some data.
        IgniteEx crd = startGrids(3);

        crd.cluster().state(ACTIVE);

        final int entryCnt = PARTS_CNT * 10;

        final int preloadEntryCnt = PARTS_CNT * 11;

        {
            IgniteCache<Object, Object> cache = crd.cache(CACHE_NAME);

            // Preload should be more than data coming through historical rebalance
            // Otherwise cluster may to choose a full rebalance instead of historical one.
            for (int k = 0; k < preloadEntryCnt; k++)
                cache.put(k, new IndexedObject(k - 1));
        }

        forceCheckpoint();

        stopAllGrids();

        // Rewrite data with globally disabled WAL.
        crd = startGrids(2);

        crd.cluster().state(ACTIVE);

        crd.cluster().disableWal(CACHE_NAME);

        IgniteCache<Object, Object> cache = crd.cache(CACHE_NAME);

        int grpId = crd.cachex(CACHE_NAME).context().groupId();

        for (int k = 0; k < entryCnt; k++)
            cache.put(k, new IndexedObject(k));

        forceCheckpoint();

        crd.cluster().enableWal(CACHE_NAME);

        // This node shouldn't rebalance data using WAL, because it was disabled on other nodes.
        IgniteEx ignite = startGrid(2);

        awaitPartitionMapExchange();

        Set<Long> topVers = ((WalRebalanceCheckingCommunicationSpi)ignite.configuration().getCommunicationSpi())
            .walRebalanceVersions(grpId);

        Assert.assertFalse(topVers.contains(ignite.cluster().topologyVersion()));

        stopGrid(2);

        // Fix actual state to have start point in WAL to rebalance from.
        forceCheckpoint();

        // After another rewriting data with enabled WAL, node should rebalance this diff using WAL rebalance.
        for (int k = 0; k < entryCnt; k++)
            cache.put(k, new IndexedObject(k + 1));

        ignite = startGrid(2);

        awaitPartitionMapExchange();

        topVers = ((WalRebalanceCheckingCommunicationSpi)ignite.configuration().getCommunicationSpi())
            .walRebalanceVersions(grpId);

        Assert.assertTrue(topVers.contains(ignite.cluster().topologyVersion()));

        // Check data consistency.
        for (Ignite ig : G.allGrids()) {
            IgniteCache<Object, Object> cache1 = ig.cache(CACHE_NAME);

            for (int k = 0; k < entryCnt; k++)
                assertEquals(new IndexedObject(k + 1), cache1.get(k));
        }
    }

    /**
     * Tests that cache rebalance is cancelled if supplyer node got exception during iteration over WAL.
     *
     * @throws Exception If failed.
     */
    @Test
    public void testRebalanceCancelOnSupplyError() throws Exception {
        backups = 4;

        // Prepare some data.
        IgniteEx crd = startGrids(3);

        crd.cluster().state(ACTIVE);

        final int entryCnt = PARTS_CNT * 10;
        final int preloadEntryCnt = PARTS_CNT * 11;

        {
            IgniteCache<Object, Object> cache = crd.cache(CACHE_NAME);

            for (int k = 0; k < preloadEntryCnt; k++)
                cache.put(k, new IndexedObject(k - 1));
        }

        forceCheckpoint();

        stopAllGrids();

        // Rewrite data to trigger further rebalance.
        IgniteEx supplierNode = startGrid(0);

        supplierNode.cluster().state(ACTIVE);

        IgniteCache<Object, Object> cache = supplierNode.cache(CACHE_NAME);

        for (int k = 0; k < entryCnt; k++)
            cache.put(k, new IndexedObject(k));

        forceCheckpoint();

        final int grpId = supplierNode.cachex(CACHE_NAME).context().groupId();

        // Delay rebalance process for specified group.
        blockMsgPred = (node, msg) -> {
            if (msg instanceof GridDhtPartitionDemandMessage)
                return ((GridDhtPartitionDemandMessage)msg).groupId() == grpId;

            return false;
        };

        IgniteEx demanderNode = startGrid(2);

        AffinityTopologyVersion curTopVer = demanderNode.context().discovery().topologyVersionEx();

        // Wait for rebalance process start on demander node.
        final GridCachePreloader preloader = demanderNode.cachex(CACHE_NAME).context().group().preloader();

        GridTestUtils.waitForCondition(() ->
                ((GridDhtPartitionDemander.RebalanceFuture)preloader.rebalanceFuture()).topologyVersion().equals(curTopVer),
            getTestTimeout()
        );

        // Inject I/O factory which can throw exception during WAL read on supplier node.
        FailingIOFactory ioFactory = injectFailingIOFactory(supplierNode);

        // Resume rebalance process.
        TestRecordingCommunicationSpi spi = (TestRecordingCommunicationSpi)demanderNode.configuration().getCommunicationSpi();

        spi.stopBlock();

        // Wait till rebalance will be failed and cancelled.
        Boolean res = preloader.rebalanceFuture().get();

        Assert.assertEquals("Rebalance should be cancelled on demander node: " + preloader.rebalanceFuture(), false, res);

        // Stop blocking messages and fail WAL during read.
        blockMsgPred = null;

        ioFactory.reset();

        // Start last grid and wait for rebalance.
        startGrid(1);

        awaitPartitionMapExchange();

        // Check data consistency.
        for (Ignite ig : G.allGrids()) {
            IgniteCache<Object, Object> cache1 = ig.cache(CACHE_NAME);

            for (int k = 0; k < entryCnt; k++)
                assertEquals(new IndexedObject(k), cache1.get(k));
        }
    }

    /**
     * Tests that demander switches to full rebalance if the previously chosen two of three of suppliers
     * for a group have failed to perform historical rebalance due to an unexpected error.
     *
     * @throws Exception If failed
     */
    @Test
    @WithSystemProperty(key = "IGNITE_DISABLE_WAL_DURING_REBALANCING", value = "true")
    public void testMultipleNodesFailHistoricalRebalance() throws Exception {
        backups = 1;
        int node_cnt = 4;
        int demanderId = node_cnt - 1;

        // Start a new cluster with 3 suppliers.
        startGrids(node_cnt - 1);

        // Start demander node.
        userAttrs.put("TEST_ATTR", "TEST_ATTR");
        startGrid(node_cnt - 1);

        grid(0).cluster().state(ACTIVE);

        // Create a new cache that places a full set of partitions on demander node.
        RendezvousAffinityFunction aff = new RendezvousAffinityFunction(false, PARTS_CNT);
        aff.setAffinityBackupFilter(new ClusterNodeAttributeAffinityBackupFilter("TEST_ATTR"));

        String cacheName = "test-cache-1";
        IgniteCache<Integer, IndexedObject> cache0 = grid(0).getOrCreateCache(
            new CacheConfiguration<Integer, IndexedObject>(cacheName)
                .setBackups(backups)
                .setAffinity(aff)
                .setWriteSynchronizationMode(CacheWriteSynchronizationMode.FULL_SYNC));

        // Fill initial data and force checkpoint.
        final int entryCnt = PARTS_CNT * 200;
        final int preloadEntryCnt = PARTS_CNT * 201;
<<<<<<< HEAD

        for (int k = 0; k < preloadEntryCnt; k++)
            cache0.put(k, new IndexedObject(k));
=======
        int val = 0;

        for (int k = 0; k < preloadEntryCnt; k++)
            cache0.put(k, new IndexedObject(val++));
>>>>>>> 9cf06362

        forceCheckpoint();

        // Stop demander node.
        stopGrid(demanderId);

        // Rewrite data to trigger further rebalance.
        for (int k = 0; k < entryCnt; k++) {
            // Should skip one random partition to be sure that after restarting demander node,
            // it will have at least one partition in OWNING state, and so WAL will not be disabled while rebalancing.
            // This fact allows moving partitions to OWNING state during rebalancing
            // even though the corresponding RebalanceFuture will be cancelled.
            if (grid(0).affinity(cacheName).partition(k) != 12)
<<<<<<< HEAD
                cache0.put(k, new IndexedObject(k));
=======
                cache0.put(k, new IndexedObject(val++));
>>>>>>> 9cf06362
        }

        // Upload additional data to a particular partition (primary partition belongs to coordinator, for instance)
        // in order to trigger full rebalance for that partition instead of historical one.
        int[] primaries0 = grid(0).affinity(cacheName).primaryPartitions(grid(0).localNode());
        for (int i = 0; i < preloadEntryCnt; ++i)
<<<<<<< HEAD
            cache0.put(primaries0[0], new IndexedObject(primaries0[0]));
=======
            cache0.put(primaries0[0], new IndexedObject(val++));
>>>>>>> 9cf06362

        forceCheckpoint();

        // Delay rebalance process for specified group.
        blockMsgPred = (node, msg) -> {
            if (msg instanceof GridDhtPartitionDemandMessage) {
                GridDhtPartitionDemandMessage msg0 = (GridDhtPartitionDemandMessage)msg;

                return msg0.groupId() == CU.cacheId(cacheName);
            }

            return false;
        };

        Queue<RecordedDemandMessage> recorderedMsgs = new ConcurrentLinkedQueue<>();

        // Record demand messages for specified group.
        recordMsgPred = (node, msg) -> {
            if (msg instanceof GridDhtPartitionDemandMessage) {
                GridDhtPartitionDemandMessage msg0 = (GridDhtPartitionDemandMessage)msg;

                if (msg0.groupId() == CU.cacheId(cacheName)) {
                    recorderedMsgs.add(new RecordedDemandMessage(
                        node.id(),
                        msg0.groupId(),
                        msg0.partitions().hasFull(),
                        msg0.partitions().hasHistorical()));
                }
            }

            return false;
        };

        // Corrupt WAL on suppliers, except the one.
        injectFailingIOFactory(grid(0));
        injectFailingIOFactory(grid(1));

        // Trigger rebalance process from suppliers.
        IgniteEx restartedDemander = startGrid(node_cnt - 1);

        TestRecordingCommunicationSpi demanderSpi = TestRecordingCommunicationSpi.spi(restartedDemander);

        // Wait until demander starts historical rebalancning.
        demanderSpi.waitForBlocked();

        final IgniteInternalFuture<Boolean> preloadFut = restartedDemander.cachex(cacheName).context().group()
            .preloader().rebalanceFuture();

        // Unblock messages and start tracking demand and supply messages.
        demanderSpi.stopBlock();

        // Wait until rebalancing will be cancelled for both suppliers.
        assertTrue(
            "Rebalance future was not cancelled [fut=" + preloadFut + ']',
            GridTestUtils.waitForCondition(preloadFut::isDone, getTestTimeout()));

        Assert.assertEquals(
            "Rebalance should be cancelled on demander node: " + preloadFut,
            false,
            preloadFut.get());

        awaitPartitionMapExchange(true, true, null);

        // Check data consistency.
        assertPartitionsSame(idleVerify(restartedDemander, cacheName));

        // Check that historical rebalance switched to full for supplier 1 & 2 and it was historical for supplier3.
        IgnitePredicate<RecordedDemandMessage> histPred = msg ->
            msg.hasHistorical() && !msg.hasFull();

        IgnitePredicate<RecordedDemandMessage> fullPred = msg ->
            !msg.hasHistorical() && msg.hasFull();

        IgnitePredicate<RecordedDemandMessage> mixedPred = msg ->
            msg.hasHistorical() && msg.hasFull();

        IgniteBiInClosure<UUID, Boolean> supplierChecker = (supplierId, mixed) -> {
            List<RecordedDemandMessage> demandMsgsForSupplier = recorderedMsgs.stream()
                // Filter messages correspond to the supplierId
                .filter(msg -> msg.supplierId().equals(supplierId))
                .filter(msg -> msg.groupId() == CU.cacheId(cacheName))
                // Filter out intermediate messages
                .filter(msg -> msg.hasFull() || msg.hasHistorical())
                .collect(toList());

            assertEquals("There should only two demand messages [supplierId=" + supplierId + ']',
                2,
                demandMsgsForSupplier.size());
            assertTrue(
                "The first message should require " + (mixed ? "mixed" : "historical") + " rebalance [msg=" +
                    demandMsgsForSupplier.get(0) + ']',
                (mixed ? mixedPred.apply(demandMsgsForSupplier.get(0)) : histPred.apply(demandMsgsForSupplier.get(0))));
            assertTrue(
                "The second message should require full rebalance [msg=" + demandMsgsForSupplier.get(0) + ']',
                fullPred.apply(demandMsgsForSupplier.get(1)));
        };

        supplierChecker.apply(grid(0).cluster().localNode().id(), true);
        supplierChecker.apply(grid(1).cluster().localNode().id(), false);

        // Check supplier3
        List<RecordedDemandMessage> demandMsgsForSupplier = recorderedMsgs.stream()
            // Filter messages correspond to the supplier3
            .filter(msg -> msg.supplierId().equals(grid(2).cluster().localNode().id()))
            .filter(msg -> msg.groupId() == CU.cacheId(cacheName))
            // Filter out intermediate messages
            .filter(msg -> msg.hasFull() || msg.hasHistorical())
            .collect(toList());

        assertEquals("There should only one demand message.", 1, demandMsgsForSupplier.size());
        assertTrue(
            "The first message should require historical rebalance [msg=" + demandMsgsForSupplier.get(0) + ']',
            histPred.apply(demandMsgsForSupplier.get(0)));
    }


    /**
     * Tests that demander switches to full rebalance if the previously chosen supplier for a group has failed
     * to perform historical rebalance due to an unexpected error while historical iterator (wal iterator) is created.
     * Additionally, the client node joins the cluster between the demand message sent, and the supply message received.
     *
     * @throws Exception If failed.
     */
<<<<<<< HEAD
    @Ignore("https://issues.apache.org/jira/browse/IGNITE-15364")
    @Test
    public void testSwitchHistoricalRebalanceToFullAndClientJoin() throws Exception {
        testSwitchHistoricalRebalanceToFull(IgniteWalRebalanceTest::injectFailingIOFactory, true);
=======
    @Test
    public void testSwitchHistoricalRebalanceToFullAndClientJoin() throws Exception {
        testSwitchHistoricalRebalanceToFull(
            IgniteWalRebalanceTest::injectFailingIOFactory,
            () -> {
                startClientGrid(G.allGrids().size());

                return true;
            });
    }

    /**
     * Tests that demander switches to full rebalance if the previously chosen supplier for a group has failed
     * to perform historical rebalance due to an unexpected error while historical iterator (wal iterator) is created.
     * Additionally, the client node with a new cache joins the cluster between the demand message sent,
     * and the supply message received.
     *
     * @throws Exception If failed.
     */
    @Test
    public void testSwitchHistoricalRebalanceToFullAndClientWithCacheJoin() throws Exception {
        testSwitchHistoricalRebalanceToFull(
            IgniteWalRebalanceTest::injectFailingIOFactory,
            () -> {
                String igniteInstanceName = getTestIgniteInstanceName(G.allGrids().size());

                IgniteConfiguration cfg = optimize(getConfiguration(igniteInstanceName));

                cfg.setClientMode(true);

                CacheConfiguration<Object, Object> ccfg = new CacheConfiguration<>("test-client-cache")
                    .setAtomicityMode(CacheAtomicityMode.ATOMIC)
                    .setRebalanceMode(CacheRebalanceMode.ASYNC)
                    .setCacheMode(CacheMode.PARTITIONED)
                    .setBackups(backups)
                    .setAffinity(new RendezvousAffinityFunction(false, PARTS_CNT));

                cfg.setCacheConfiguration(ccfg);

                startGrid(igniteInstanceName, cfg, null);

                return false;
            });
    }

    /**
     * Tests that demander switches to full rebalance if the previously chosen supplier for a group has failed
     * to perform historical rebalance due to an unexpected error while historical iterator (wal iterator) is created.
     * Additionally, a new cache is created between the demand message sent, and the supply message received.
     *
     * @throws Exception If failed.
     */
    @Test
    public void testSwitchHistoricalRebalanceToFullAndStartNewCache() throws Exception {
        testSwitchHistoricalRebalanceToFull(
            IgniteWalRebalanceTest::injectFailingIOFactory,
            () -> {
                grid(0).getOrCreateCache(
                    new CacheConfiguration<>("test-cache-3")
                        .setAffinity(new RendezvousAffinityFunction(false, PARTS_CNT))
                        .setWriteSynchronizationMode(CacheWriteSynchronizationMode.FULL_SYNC)
                        .setRebalanceOrder(30)
                        .setBackups(1)
                );

                return false;
            });
    }

    /**
     * Tests that demander switches to full rebalance if the previously chosen supplier for a group has failed
     * to perform historical rebalance due to an unexpected error while historical iterator (wal iterator) is created.
     * Additionally, an existing cache is destroyed between the demand message sent, and the supply message received.
     *
     * @throws Exception If failed.
     */
    @Test
    public void testSwitchHistoricalRebalanceToFullAndDestroyCache() throws Exception {
        testSwitchHistoricalRebalanceToFull(
            IgniteWalRebalanceTest::injectFailingIOFactory,
            () -> {
                grid(0).cache("cache").destroy();

                return false;
            });
    }

    /**
     * Tests that demander switches to full rebalance if the previously chosen supplier for a group has failed
     * to perform historical rebalance due to an unexpected error while historical iterator (wal iterator) is created.
     * Additionally, the server node left the cluster between the demand message sent, and the supply message received.
     *
     * @throws Exception If failed.
     */
    @Test
    public void testSwitchHistoricalRebalanceToFullAndStopBaselineNode() throws Exception {
        backups = 3;

        IgniteEx justNode = startGrid(3);

        testSwitchHistoricalRebalanceToFull(
            IgniteWalRebalanceTest::injectFailingIOFactory,
            () -> {
                Ignition.stop(justNode.name(), true);

                return false;
            });
>>>>>>> 9cf06362
    }

    /**
     * Tests that demander switches to full rebalance if the previously chosen supplier for a group has failed
     * to perform historical rebalance due to an unexpected error while historical iterator (wal iterator) is created.
     *
     * @throws Exception If failed
     */
    @Test
    public void testSwitchHistoricalRebalanceToFullDueToFailOnCreatingWalIterator() throws Exception {
<<<<<<< HEAD
        testSwitchHistoricalRebalanceToFull(IgniteWalRebalanceTest::injectFailingIOFactory, false);
=======
        testSwitchHistoricalRebalanceToFull(IgniteWalRebalanceTest::injectFailingIOFactory, () -> true);
>>>>>>> 9cf06362
    }

    /**
     * Tests that demander switches to full rebalance if the previously chosen supplier for a group has failed
     * to perform historical rebalance due to an unexpected error while iterating over reserved wal.
     *
     * @throws Exception If failed
     */
    @Test
    public void testSwitchHistoricalRebalanceToFullWhileIteratingOverWAL() throws Exception {
<<<<<<< HEAD
        testSwitchHistoricalRebalanceToFull(supplier1 -> {
            try {
                // Corrupt wal record in order to fail historical rebalance from supplier1 node.
                IgniteWriteAheadLogManager walMgr = supplier1.context().cache().context().wal();

                WALPointer ptr = walMgr.log(new DataRecord(new DataEntry(
                    CU.cacheId("test-cache-1"),
                    new KeyCacheObjectImpl(0, null, 0),
                    null,
                    GridCacheOperation.DELETE,
                    new GridCacheVersion(0, 1, 1, 0),
                    new GridCacheVersion(0, 1, 1, 0),
                    0,
                    0,
                    0,
                    DataEntry.EMPTY_FLAGS
                )));

                File walDir = U.field(walMgr, "walWorkDir");

                List<FileDescriptor> walFiles = new IgniteWalIteratorFactory().resolveWalFiles(
                    new IgniteWalIteratorFactory.IteratorParametersBuilder().filesOrDirs(walDir));

                FileDescriptor lastWalFile = walFiles.get(walFiles.size() - 1);

                WalTestUtils.corruptWalSegmentFile(lastWalFile, ptr);

                IgniteCache<Integer, IndexedObject> c1 = supplier1.cache("test-cache-1");
                for (int i = 0; i < PARTS_CNT * 100; i++)
                    c1.put(i, new IndexedObject(i));
            }
            catch (IgniteCheckedException | IOException e) {
                throw new RuntimeException(e);
            }
        }, false);
=======
        testSwitchHistoricalRebalanceToFull(
            supplier1 -> {
                try {
                    // Corrupt wal record in order to fail historical rebalance from supplier1 node.
                    IgniteWriteAheadLogManager walMgr = supplier1.context().cache().context().wal();

                    WALPointer ptr = walMgr.log(new DataRecord(new DataEntry(
                        CU.cacheId("test-cache-1"),
                        new KeyCacheObjectImpl(0, null, 0),
                        null,
                        GridCacheOperation.DELETE,
                        new GridCacheVersion(0, 1, 1, 0),
                        new GridCacheVersion(0, 1, 1, 0),
                        0,
                        0,
                        0,
                        DataEntry.EMPTY_FLAGS
                    )));

                    File walDir = U.field(walMgr, "walWorkDir");

                    List<FileDescriptor> walFiles = new IgniteWalIteratorFactory().resolveWalFiles(
                        new IgniteWalIteratorFactory.IteratorParametersBuilder().filesOrDirs(walDir));

                    FileDescriptor lastWalFile = walFiles.get(walFiles.size() - 1);

                    WalTestUtils.corruptWalSegmentFile(lastWalFile, ptr);

                    IgniteCache<Integer, IndexedObject> c1 = supplier1.cache("test-cache-1");
                    for (int i = 0; i < PARTS_CNT * 100; i++)
                        c1.put(i, new IndexedObject(i + PARTS_CNT));
                }
                catch (IgniteCheckedException | IOException e) {
                    throw new RuntimeException(e);
                }
            },
            () -> true);
>>>>>>> 9cf06362
    }

    /**
     * Tests that demander switches to full rebalance if the previously chosen supplier for a group has failed
     * to perform historical rebalance due to an unexpected error.
     *
     * @param corruptWalClo Closure that corrupts wal iterating on supplier node.
<<<<<<< HEAD
     * @param needClientStart {@code true} if client node should join the cluster between
     *                                    the demand message sent and the supply message received.
=======
     * @param clientClo Closure that is called between the demand message sent and the supply message received.
     *                  Returns {@code true} if it is assumed that the rebalancing from the second supplier should be reassigned.
>>>>>>> 9cf06362
     * @throws Exception If failed
     */
    public void testSwitchHistoricalRebalanceToFull(
        IgniteInClosure<IgniteEx> corruptWalClo,
<<<<<<< HEAD
        boolean needClientStart
=======
        IgniteCallable<Boolean> clientClo
>>>>>>> 9cf06362
    ) throws Exception {
        backups = 3;

        IgniteEx supplier1 = startGrid(0);
        IgniteEx supplier2 = startGrid(1);
        IgniteEx demander = startGrid(2);

        supplier1.cluster().state(ACTIVE);

        String supplier1Name = supplier1.localNode().consistentId().toString();
        String supplier2Name = supplier2.localNode().consistentId().toString();
        String demanderName = demander.localNode().consistentId().toString();

        String cacheName1 = "test-cache-1";
        String cacheName2 = "test-cache-2";

        // Cache resides on supplier1 and demander nodes.
        IgniteCache<Integer, IndexedObject> c1 = supplier1.getOrCreateCache(
            new CacheConfiguration<Integer, IndexedObject>(cacheName1)
                .setBackups(backups)
                .setAffinity(new RendezvousAffinityFunction(false, PARTS_CNT))
                .setWriteSynchronizationMode(CacheWriteSynchronizationMode.FULL_SYNC)
                .setRebalanceOrder(10)
                .setNodeFilter(n -> n.consistentId().equals(supplier1Name) || n.consistentId().equals(demanderName)));

        // Cache resides on supplier2 and demander nodes.
        IgniteCache<Integer, IndexedObject> c2 = supplier1.getOrCreateCache(
            new CacheConfiguration<Integer, IndexedObject>("test-cache-2")
                .setBackups(backups)
                .setAffinity(new RendezvousAffinityFunction(false, PARTS_CNT))
                .setWriteSynchronizationMode(CacheWriteSynchronizationMode.FULL_SYNC)
                .setRebalanceOrder(20)
                .setNodeFilter(n -> n.consistentId().equals(supplier2Name) || n.consistentId().equals(demanderName)));

        // Fill initial data.
        final int entryCnt = PARTS_CNT * 200;
        final int preloadEntryCnt = PARTS_CNT * 400;
<<<<<<< HEAD

        for (int k = 0; k < preloadEntryCnt; k++) {
            c1.put(k, new IndexedObject(k));

            c2.put(k, new IndexedObject(k));
=======
        int val = 0;

        for (int k = 0; k < preloadEntryCnt; k++) {
            c1.put(k, new IndexedObject(val++));

            c2.put(k, new IndexedObject(val++));
>>>>>>> 9cf06362
        }

        forceCheckpoint();

        stopGrid(2);

        // Rewrite data to trigger further rebalance.
        for (int i = 0; i < entryCnt; i++) {
<<<<<<< HEAD
            c1.put(i, new IndexedObject(i));

            c2.put(i, new IndexedObject(i));
=======
            c1.put(i, new IndexedObject(val++));

            c2.put(i, new IndexedObject(val++));
>>>>>>> 9cf06362
        }

        // Delay rebalance process for specified groups.
        blockMsgPred = (node, msg) -> {
            if (msg instanceof GridDhtPartitionDemandMessage) {
                GridDhtPartitionDemandMessage msg0 = (GridDhtPartitionDemandMessage)msg;

                return msg0.groupId() == CU.cacheId(cacheName1) || msg0.groupId() == CU.cacheId(cacheName2);
            }

            return false;
        };

        Queue<RecordedDemandMessage> recorderedMsgs = new ConcurrentLinkedQueue<>();

        // Record demand messages for specified groups.
        recordMsgPred = (node, msg) -> {
            if (msg instanceof GridDhtPartitionDemandMessage) {
                GridDhtPartitionDemandMessage msg0 = (GridDhtPartitionDemandMessage)msg;

                if (msg0.groupId() == CU.cacheId(cacheName1) || msg0.groupId() == CU.cacheId(cacheName2)) {
                    recorderedMsgs.add(new RecordedDemandMessage(
                        node.id(),
                        msg0.groupId(),
                        msg0.partitions().hasFull(),
                        msg0.partitions().hasHistorical()));
                }
            }

            return false;
        };

        // Delay rebalance process for specified group from supplier2.
        TestRecordingCommunicationSpi supplierSpi2 = TestRecordingCommunicationSpi.spi(supplier2);
        supplierSpi2.blockMessages((node, msg) -> {
            if (msg instanceof GridDhtPartitionSupplyMessage) {
                GridDhtPartitionSupplyMessage msg0 = (GridDhtPartitionSupplyMessage)msg;

                return node.consistentId().equals(demanderName) && msg0.groupId() == CU.cacheId(cacheName2);
            }

            return false;
        });

        // Corrupt WAL on supplier1
        corruptWalClo.apply(supplier1);

        // Trigger rebalance process from suppliers.
        IgniteEx restartedDemander = startGrid(2);

        recordMsgPred = null;
        blockMsgPred = null;

        TestRecordingCommunicationSpi demanderSpi = TestRecordingCommunicationSpi.spi(grid(2));

        // Wait until demander starts historical rebalancning.
        demanderSpi.waitForBlocked();

        final IgniteInternalFuture<Boolean> preloadFut1 = restartedDemander.cachex(cacheName1).context().group()
            .preloader().rebalanceFuture();
        final IgniteInternalFuture<Boolean> preloadFut2 = restartedDemander.cachex(cacheName2).context().group()
            .preloader().rebalanceFuture();

<<<<<<< HEAD
        if (needClientStart)
            startClientGrid(3);
=======
        boolean rebalanceReassigned = clientClo.call();
>>>>>>> 9cf06362

        // Unblock messages and start tracking demand and supply messages.
        demanderSpi.stopBlock();

<<<<<<< HEAD
        // Wait until rebalancing will be cancelled for both suppliers.
        GridTestUtils.waitForCondition(() -> preloadFut1.isDone() && preloadFut2.isDone(), getTestTimeout());
=======
        // Wait until rebalancing will be cancelled.
        GridTestUtils.waitForCondition(
            () -> preloadFut1.isDone() && (!rebalanceReassigned || (rebalanceReassigned && preloadFut2.isDone())),
            getTestTimeout());
>>>>>>> 9cf06362

        Assert.assertEquals(
            "Rebalance should be cancelled on demander node: " + preloadFut1,
            false,
            preloadFut1.get());
        Assert.assertEquals(
            "Rebalance should be cancelled on demander node: " + preloadFut2,
            false,
<<<<<<< HEAD
            preloadFut2.get());
=======
            rebalanceReassigned && preloadFut2.get());
>>>>>>> 9cf06362

        // Unblock supply messages from supplier2
        supplierSpi2.stopBlock();

        awaitPartitionMapExchange(true, true, null);

        // Check data consistency.
        assertPartitionsSame(idleVerify(restartedDemander, cacheName2, cacheName1));

        // Check that historical rebalance switched to full for supplier1 and it is still historical for supplier2.
        IgnitePredicate<RecordedDemandMessage> histPred = (msg) ->
            msg.hasHistorical() && !msg.hasFull();

        IgnitePredicate<RecordedDemandMessage> fullPred = (msg) ->
            !msg.hasHistorical() && msg.hasFull();

        // Supplier1
        List<RecordedDemandMessage> demandMsgsForSupplier1 = recorderedMsgs.stream()
            // Filter messages correspond to the supplier1
            .filter(msg -> msg.groupId() == CU.cacheId(cacheName1))
            // Filter out intermediate messages
            .filter(msg -> msg.hasFull() || msg.hasHistorical())
            .collect(toList());

        assertEquals("There should only two demand messages.", 2, demandMsgsForSupplier1.size());
        assertTrue(
            "The first message should require historical rebalance [msg=" + demandMsgsForSupplier1.get(0) + ']',
            histPred.apply(demandMsgsForSupplier1.get(0)));
        assertTrue(
            "The second message should require full rebalance [msg=" + demandMsgsForSupplier1.get(0) + ']',
            fullPred.apply(demandMsgsForSupplier1.get(1)));

        // Supplier2
        List<RecordedDemandMessage> demandMsgsForSupplier2 = recorderedMsgs.stream()
            // Filter messages correspond to the supplier2
            .filter(msg -> msg.groupId() == CU.cacheId(cacheName2))
            // Filter out intermediate messages
            .filter(msg -> msg.hasFull() || msg.hasHistorical())
            .collect(toList());

<<<<<<< HEAD
        assertEquals("There should only two demand messages.", 2, demandMsgsForSupplier2.size());
        assertTrue(
            "Both messages should require historical rebalance [" +
                "msg=" + demandMsgsForSupplier2.get(0) + ", msg=" + demandMsgsForSupplier2.get(1) + ']',
                histPred.apply(demandMsgsForSupplier2.get(0)) && histPred.apply(demandMsgsForSupplier2.get(1)));
=======
        if (rebalanceReassigned) {
            assertEquals(
                "There should be only two demand messages.", 2, demandMsgsForSupplier2.size());
            assertTrue(
                "Both messages should require historical rebalance [" +
                    "msg=" + demandMsgsForSupplier2.get(0) + ", msg=" + demandMsgsForSupplier2.get(1) + ']',
                histPred.apply(demandMsgsForSupplier2.get(0)) && histPred.apply(demandMsgsForSupplier2.get(1)));
        }
        else {
            assertEquals(
                "There should be only one demand message.", 1, demandMsgsForSupplier2.size());
            assertTrue(
                "Message should require historical rebalance [" + "msg=" + demandMsgsForSupplier2.get(0) + ']',
                histPred.apply(demandMsgsForSupplier2.get(0)));
        }
>>>>>>> 9cf06362
    }

    /**
     * Tests that owning partitions (that are trigged by rebalance future) cannot be mapped to a new rebalance future
     * that was created by RebalanceReassignExchangeTask.
     *
     * @throws Exception If failed.
     */
    @Test
    public void testRebalanceReassignAndOwnPartitions() throws Exception {
        backups = 3;

        IgniteEx supplier1 = startGrid(0);
        IgniteEx supplier2 = startGrid(1);
        IgniteEx demander = startGrid(2);

        supplier1.cluster().state(ACTIVE);

        String cacheName1 = "test-cache-1";
        String cacheName2 = "test-cache-2";

        IgniteCache<Integer, IndexedObject> c1 = supplier1.getOrCreateCache(
            new CacheConfiguration<Integer, IndexedObject>(cacheName1)
                .setBackups(backups)
                .setAffinity(new RendezvousAffinityFunction(false, PARTS_CNT))
                .setWriteSynchronizationMode(CacheWriteSynchronizationMode.FULL_SYNC)
                .setRebalanceOrder(10));

        IgniteCache<Integer, IndexedObject> c2 = supplier1.getOrCreateCache(
            new CacheConfiguration<Integer, IndexedObject>(cacheName2)
                .setBackups(backups)
                .setAffinity(new RendezvousAffinityFunction(false, PARTS_CNT))
                .setWriteSynchronizationMode(CacheWriteSynchronizationMode.FULL_SYNC)
                .setRebalanceOrder(20));

        // Fill initial data.
        final int entryCnt = PARTS_CNT * 200;
        final int preloadEntryCnt = PARTS_CNT * 400;
<<<<<<< HEAD

        for (int k = 0; k < preloadEntryCnt; k++) {
            c1.put(k, new IndexedObject(k));

            c2.put(k, new IndexedObject(k));
=======
        int val = 0;

        for (int k = 0; k < preloadEntryCnt; k++) {
            c1.put(k, new IndexedObject(val++));

            c2.put(k, new IndexedObject(val++));
>>>>>>> 9cf06362
        }

        forceCheckpoint();

        stopGrid(2);

        // Rewrite data to trigger further rebalance.
        // Make sure that all partitions will be updated in order to disable wal locally for preloading.
        // Updating entryCnt keys allows to trigger historical rebalance.
        // This is an easy way to emulate missing partitions on the first rebalance.
        for (int i = 0; i < entryCnt; i++)
<<<<<<< HEAD
            c1.put(i, new IndexedObject(i));

        // Full rebalance for the cacheName2.
        for (int i = 0; i < preloadEntryCnt; i++)
            c2.put(i, new IndexedObject(i));
=======
            c1.put(i, new IndexedObject(val++));

        // Full rebalance for the cacheName2.
        for (int i = 0; i < preloadEntryCnt; i++)
            c2.put(i, new IndexedObject(val++));
>>>>>>> 9cf06362

        // Delay rebalance process for specified groups.
        blockMsgPred = (node, msg) -> {
            if (msg instanceof GridDhtPartitionDemandMessage) {
                GridDhtPartitionDemandMessage msg0 = (GridDhtPartitionDemandMessage)msg;

                return msg0.groupId() == CU.cacheId(cacheName1) || msg0.groupId() == CU.cacheId(cacheName2);
            }

            return false;
        };

        // Emulate missing partitions and trigger RebalanceReassignExchangeTask which should re-trigger a new rebalance.
        FailingIOFactory ioFactory = injectFailingIOFactory(supplier1);

        demander = startGrid(2);

        TestRecordingCommunicationSpi demanderSpi = TestRecordingCommunicationSpi.spi(grid(2));

        // Wait until demander starts rebalancning.
        demanderSpi.waitForBlocked();

        // Need to start a client node in order to block RebalanceReassignExchangeTask (and do not change the affinity)
        // until cacheName2 triggers a checkpoint after rebalancing.
        CountDownLatch blockClientJoin = new CountDownLatch(1);
        CountDownLatch unblockClientJoin = new CountDownLatch(1);

        demander.context().cache().context().exchange().registerExchangeAwareComponent(new PartitionsExchangeAware() {
            @Override public void onInitBeforeTopologyLock(GridDhtPartitionsExchangeFuture fut) {
                blockClientJoin.countDown();

                try {
                    if (!unblockClientJoin.await(getTestTimeout(), MILLISECONDS))
                        throw new IgniteException("Failed to wait for client node joinning the cluster.");
                }
                catch (InterruptedException e) {
                    throw new IgniteException("Unexpected exception.", e);
                }
            }
        });

        startClientGrid(4);

        // Wait for a checkpoint after rebalancing cacheName2.
        CountDownLatch blockCheckpoint = new CountDownLatch(1);
        CountDownLatch unblockCheckpoint = new CountDownLatch(1);

        ((GridCacheDatabaseSharedManager)demander
            .context()
            .cache()
            .context()
            .database())
            .addCheckpointListener(new CheckpointListener() {
                /** {@inheritDoc} */
                @Override public void onCheckpointBegin(Context ctx) throws IgniteCheckedException {
                    if (!ctx.progress().reason().contains(String.valueOf(CU.cacheId(cacheName2))))
                        return;

                    blockCheckpoint.countDown();

                    try {
                        if (!unblockCheckpoint.await(getTestTimeout(), MILLISECONDS))
                            throw new IgniteCheckedException("Failed to wait for unblocking checkpointer.");
                    }
                    catch (InterruptedException e) {
                        throw new IgniteCheckedException("Unexpected exception", e);
                    }
                }

                /** {@inheritDoc} */
                @Override public void beforeCheckpointBegin(Context ctx) throws IgniteCheckedException {
                }

                /** {@inheritDoc} */
                @Override public void onMarkCheckpointBegin(Context ctx) throws IgniteCheckedException {
                }
            });

        // Unblock the first rebalance.
        demanderSpi.stopBlock();

        // Wait for start of the checkpoint after rebalancing cacheName2.
        assertTrue("Failed to wait for checkpoint.", blockCheckpoint.await(getTestTimeout(), MILLISECONDS));

        // Block the second rebalancing.
        demanderSpi.blockMessages((node, msg) -> {
            if (msg instanceof GridDhtPartitionDemandMessage) {
                GridDhtPartitionDemandMessage msg0 = (GridDhtPartitionDemandMessage)msg;

                return msg0.groupId() == CU.cacheId(cacheName1);
            }

            return false;
        });

        ioFactory.reset();

        // Let's unblock client exchange and, therefore, handling of RebalanceReassignExchangeTask,
        // which is already scheduled.
        unblockClientJoin.countDown();

        // Wait for starting the second rebalance (new chain of rebalance futures should be created at this point).
        demanderSpi.waitForBlocked();

        GridFutureAdapter checkpointFut = ((GridCacheDatabaseSharedManager)demander
            .context()
            .cache()
            .context()
            .database())
            .getCheckpointer()
            .currentProgress()
            .futureFor(FINISHED);

        // Unblock checkpointer.
        unblockCheckpoint.countDown();

        assertTrue(
            "Failed to wait for a checkpoint.",
            GridTestUtils.waitForCondition(() -> checkpointFut.isDone(), getTestTimeout()));

        // Well, there is a race between we unblock rebalance and the current checkpoint executes all its listeners.
        demanderSpi.stopBlock();

        awaitPartitionMapExchange(false, true, null);
    }

    /**
     * Injects a new instance of FailingIOFactory into wal manager for the given supplier node.
     * This allows to break historical rebalance from the supplier.
     *
     * @param supplier Supplier node to be modified.
     * @return Instance of FailingIOFactory that was injected.
     */
    private static FailingIOFactory injectFailingIOFactory(IgniteEx supplier) {
        // Inject I/O factory which can throw exception during WAL read on supplier1 node.
        FailingIOFactory ioFactory = new FailingIOFactory(new RandomAccessFileIOFactory());

        ((FileWriteAheadLogManager)supplier.context().cache().context().wal()).setFileIOFactory(ioFactory);

        ioFactory.throwExceptionOnWalRead();

        return ioFactory;
    }

    /**
     *
     */
    private static class IndexedObject {
        /** */
        @QuerySqlField(index = true)
        private int iVal;

        /** */
        private byte[] payload = new byte[1024];

        /**
         * @param iVal Integer value.
         */
        private IndexedObject(int iVal) {
            this.iVal = iVal;
        }

        /** {@inheritDoc} */
        @Override public boolean equals(Object o) {
            if (this == o)
                return true;

            if (!(o instanceof IndexedObject))
                return false;

            IndexedObject that = (IndexedObject)o;

            return iVal == that.iVal;
        }

        /** {@inheritDoc} */
        @Override public int hashCode() {
            return iVal;
        }

        /** {@inheritDoc} */
        @Override public String toString() {
            return S.toString(IndexedObject.class, this);
        }
    }

    /**
     * Wrapper of communication spi to detect on what topology versions WAL rebalance has happened.
     */
    public static class WalRebalanceCheckingCommunicationSpi extends TestRecordingCommunicationSpi {
        /** (Group ID, Set of topology versions). */
        private static final Map<Integer, Set<Long>> topVers = new HashMap<>();

        /** Lock object. */
        private static final Object mux = new Object();

        /**
         * @param grpId Group ID.
         * @return Set of topology versions where WAL history has been used for rebalance.
         */
        Set<Long> walRebalanceVersions(int grpId) {
            synchronized (mux) {
                return Collections.unmodifiableSet(topVers.getOrDefault(grpId, Collections.emptySet()));
            }
        }

        /**
         * @return All topology versions for all groups where WAL rebalance has been used.
         */
        public static Map<Integer, Set<Long>> allRebalances() {
            synchronized (mux) {
                return Collections.unmodifiableMap(topVers);
            }
        }

        /**
         * Cleans all rebalances history.
         */
        public static void cleanup() {
            synchronized (mux) {
                topVers.clear();
            }
        }

        /** {@inheritDoc} */
        @Override public void sendMessage(ClusterNode node, Message msg, IgniteInClosure<IgniteException> ackC) throws IgniteSpiException {
            if (((GridIoMessage)msg).message() instanceof GridDhtPartitionDemandMessage) {
                GridDhtPartitionDemandMessage demandMsg = (GridDhtPartitionDemandMessage)((GridIoMessage)msg).message();

                IgniteDhtDemandedPartitionsMap map = demandMsg.partitions();

                if (!map.historicalMap().isEmpty()) {
                    int grpId = demandMsg.groupId();
                    long topVer = demandMsg.topologyVersion().topologyVersion();

                    synchronized (mux) {
                        topVers.computeIfAbsent(grpId, v -> new HashSet<>()).add(topVer);
                    }
                }
            }

            super.sendMessage(node, msg, ackC);
        }
    }

    /**
     * Check that historical rebalance doesn't start on the cleared partition when some cluster node restarts.
     *
     * @throws Exception If failed.
     */
    @Test
    public void testRebalanceRestartWithNodeBlinking() throws Exception {
        backups = 2;

        int entryCnt = PARTS_CNT * 200;

        IgniteEx crd = (IgniteEx)startGridsMultiThreaded(3);

        crd.cluster().active(true);

        IgniteCache<Integer, String> cache0 = crd.cache(CACHE_NAME);

        for (int i = 0; i < entryCnt / 2; i++)
            cache0.put(i, String.valueOf(i));

        forceCheckpoint();

        stopGrid(2);

        for (int i = entryCnt / 2; i < entryCnt; i++)
            cache0.put(i, String.valueOf(i));

        blockMsgPred = (node, msg) -> {
            if (msg instanceof GridDhtPartitionDemandMessage) {
                GridDhtPartitionDemandMessage msg0 = (GridDhtPartitionDemandMessage)msg;

                return msg0.groupId() == CU.cacheId(CACHE_NAME);
            }

            return false;
        };

        startGrid(2);

        TestRecordingCommunicationSpi spi2 = TestRecordingCommunicationSpi.spi(grid(2));

        // Wait until node2 starts historical rebalancning.
        spi2.waitForBlocked(1);

        // Interruption of rebalancing by left supplier, should remap to new supplier with full rebalancing.
        stopGrid(0);

        // Wait until the full rebalance begins with g1 as a supplier.
        spi2.waitForBlocked(2);

        blockMsgPred = null;

        startGrid(0); // Should not force rebalancing remap.

        startGrid(4);
        resetBaselineTopology(); // Should force rebalancing remap.

        spi2.waitForBlocked(3);
        spi2.stopBlock();

        awaitPartitionMapExchange();

        // Verify data on demander node.
        assertPartitionsSame(idleVerify(grid(0), CACHE_NAME));
    }

    /**
     *
     */
    static class FailingIOFactory implements FileIOFactory {
        /** Fail read operations. */
        private volatile boolean failRead;

        /** Delegate. */
        private final FileIOFactory delegate;

        /**
         * @param delegate Delegate.
         */
        FailingIOFactory(FileIOFactory delegate) {
            this.delegate = delegate;
        }

        /** {@inheritDoc} */
        @Override public FileIO create(File file, OpenOption... modes) throws IOException {
            FileIO delegateIO = delegate.create(file, modes);

            if (file.getName().endsWith(".wal") && failRead)
                return new FileIODecorator(delegateIO) {
                    @Override public int read(ByteBuffer destBuf) throws IOException {
                        throw new IOException("Test exception."); // IO exception is required for correct cleanup.
                    }
                };

            return delegateIO;
        }

        /**
         *
         */
        public void throwExceptionOnWalRead() {
            failRead = true;
        }

        /**
         *
         */
        public void reset() {
            failRead = false;
        }
    }

    /** */
    static class RecordedDemandMessage {
        /** Full rebalance. */
        private final boolean full;

        /** Historical rebalance. */
        private final boolean historical;

        /** Supplier node id. */
        private final UUID supplierId;

        /** Group id. */
        private final int grpId;

        /**
         * Creates a new instance.
         * @param supplierId Supplier node id.
         * @param grpId Cache group id.
         * @param full {@code true} if demand message has partitions that should be fully rebalanced.
         * @param historical {@code true} if demand message has partitions that should be wal rebalanced.
         */
        RecordedDemandMessage(UUID supplierId, int grpId, boolean full, boolean historical) {
            this.supplierId = supplierId;
            this.grpId = grpId;
            this.full = full;
            this.historical = historical;
        }

        /**
         * @return Supplier node id.
         */
        UUID supplierId() {
            return supplierId;
        }

        /**
         * @return cache group id.
         */
        int groupId() {
            return grpId;
        }

        /**
         * @return {@code true} if demand message has partitions that should be fully rebalanced.
         */
        boolean hasFull() {
            return full;
        }

        /**
         * @return {@code true} if demand message has partitions that should be wal rebalanced.
         */
        boolean hasHistorical() {
            return historical;
        }

        /** {@inheritDoc} */
        @Override public String toString() {
            return "RecordedDemandMessage{" +
                "supplierId=" + supplierId +
                ", groupId=" + grpId +
                ", full=" + full +
                ", historical=" + historical +
                '}';
        }
    }
}<|MERGE_RESOLUTION|>--- conflicted
+++ resolved
@@ -97,7 +97,6 @@
 import org.apache.ignite.testframework.junits.WithSystemProperty;
 import org.apache.ignite.testframework.junits.common.GridCommonAbstractTest;
 import org.junit.Assert;
-import org.junit.Ignore;
 import org.junit.Test;
 
 import static java.util.concurrent.TimeUnit.MILLISECONDS;
@@ -600,16 +599,10 @@
         // Fill initial data and force checkpoint.
         final int entryCnt = PARTS_CNT * 200;
         final int preloadEntryCnt = PARTS_CNT * 201;
-<<<<<<< HEAD
-
-        for (int k = 0; k < preloadEntryCnt; k++)
-            cache0.put(k, new IndexedObject(k));
-=======
         int val = 0;
 
         for (int k = 0; k < preloadEntryCnt; k++)
             cache0.put(k, new IndexedObject(val++));
->>>>>>> 9cf06362
 
         forceCheckpoint();
 
@@ -623,22 +616,14 @@
             // This fact allows moving partitions to OWNING state during rebalancing
             // even though the corresponding RebalanceFuture will be cancelled.
             if (grid(0).affinity(cacheName).partition(k) != 12)
-<<<<<<< HEAD
-                cache0.put(k, new IndexedObject(k));
-=======
                 cache0.put(k, new IndexedObject(val++));
->>>>>>> 9cf06362
         }
 
         // Upload additional data to a particular partition (primary partition belongs to coordinator, for instance)
         // in order to trigger full rebalance for that partition instead of historical one.
         int[] primaries0 = grid(0).affinity(cacheName).primaryPartitions(grid(0).localNode());
         for (int i = 0; i < preloadEntryCnt; ++i)
-<<<<<<< HEAD
-            cache0.put(primaries0[0], new IndexedObject(primaries0[0]));
-=======
             cache0.put(primaries0[0], new IndexedObject(val++));
->>>>>>> 9cf06362
 
         forceCheckpoint();
 
@@ -762,12 +747,6 @@
      *
      * @throws Exception If failed.
      */
-<<<<<<< HEAD
-    @Ignore("https://issues.apache.org/jira/browse/IGNITE-15364")
-    @Test
-    public void testSwitchHistoricalRebalanceToFullAndClientJoin() throws Exception {
-        testSwitchHistoricalRebalanceToFull(IgniteWalRebalanceTest::injectFailingIOFactory, true);
-=======
     @Test
     public void testSwitchHistoricalRebalanceToFullAndClientJoin() throws Exception {
         testSwitchHistoricalRebalanceToFull(
@@ -875,7 +854,6 @@
 
                 return false;
             });
->>>>>>> 9cf06362
     }
 
     /**
@@ -886,11 +864,7 @@
      */
     @Test
     public void testSwitchHistoricalRebalanceToFullDueToFailOnCreatingWalIterator() throws Exception {
-<<<<<<< HEAD
-        testSwitchHistoricalRebalanceToFull(IgniteWalRebalanceTest::injectFailingIOFactory, false);
-=======
         testSwitchHistoricalRebalanceToFull(IgniteWalRebalanceTest::injectFailingIOFactory, () -> true);
->>>>>>> 9cf06362
     }
 
     /**
@@ -901,43 +875,6 @@
      */
     @Test
     public void testSwitchHistoricalRebalanceToFullWhileIteratingOverWAL() throws Exception {
-<<<<<<< HEAD
-        testSwitchHistoricalRebalanceToFull(supplier1 -> {
-            try {
-                // Corrupt wal record in order to fail historical rebalance from supplier1 node.
-                IgniteWriteAheadLogManager walMgr = supplier1.context().cache().context().wal();
-
-                WALPointer ptr = walMgr.log(new DataRecord(new DataEntry(
-                    CU.cacheId("test-cache-1"),
-                    new KeyCacheObjectImpl(0, null, 0),
-                    null,
-                    GridCacheOperation.DELETE,
-                    new GridCacheVersion(0, 1, 1, 0),
-                    new GridCacheVersion(0, 1, 1, 0),
-                    0,
-                    0,
-                    0,
-                    DataEntry.EMPTY_FLAGS
-                )));
-
-                File walDir = U.field(walMgr, "walWorkDir");
-
-                List<FileDescriptor> walFiles = new IgniteWalIteratorFactory().resolveWalFiles(
-                    new IgniteWalIteratorFactory.IteratorParametersBuilder().filesOrDirs(walDir));
-
-                FileDescriptor lastWalFile = walFiles.get(walFiles.size() - 1);
-
-                WalTestUtils.corruptWalSegmentFile(lastWalFile, ptr);
-
-                IgniteCache<Integer, IndexedObject> c1 = supplier1.cache("test-cache-1");
-                for (int i = 0; i < PARTS_CNT * 100; i++)
-                    c1.put(i, new IndexedObject(i));
-            }
-            catch (IgniteCheckedException | IOException e) {
-                throw new RuntimeException(e);
-            }
-        }, false);
-=======
         testSwitchHistoricalRebalanceToFull(
             supplier1 -> {
                 try {
@@ -975,7 +912,6 @@
                 }
             },
             () -> true);
->>>>>>> 9cf06362
     }
 
     /**
@@ -983,22 +919,13 @@
      * to perform historical rebalance due to an unexpected error.
      *
      * @param corruptWalClo Closure that corrupts wal iterating on supplier node.
-<<<<<<< HEAD
-     * @param needClientStart {@code true} if client node should join the cluster between
-     *                                    the demand message sent and the supply message received.
-=======
      * @param clientClo Closure that is called between the demand message sent and the supply message received.
      *                  Returns {@code true} if it is assumed that the rebalancing from the second supplier should be reassigned.
->>>>>>> 9cf06362
      * @throws Exception If failed
      */
     public void testSwitchHistoricalRebalanceToFull(
         IgniteInClosure<IgniteEx> corruptWalClo,
-<<<<<<< HEAD
-        boolean needClientStart
-=======
         IgniteCallable<Boolean> clientClo
->>>>>>> 9cf06362
     ) throws Exception {
         backups = 3;
 
@@ -1036,20 +963,12 @@
         // Fill initial data.
         final int entryCnt = PARTS_CNT * 200;
         final int preloadEntryCnt = PARTS_CNT * 400;
-<<<<<<< HEAD
-
-        for (int k = 0; k < preloadEntryCnt; k++) {
-            c1.put(k, new IndexedObject(k));
-
-            c2.put(k, new IndexedObject(k));
-=======
         int val = 0;
 
         for (int k = 0; k < preloadEntryCnt; k++) {
             c1.put(k, new IndexedObject(val++));
 
             c2.put(k, new IndexedObject(val++));
->>>>>>> 9cf06362
         }
 
         forceCheckpoint();
@@ -1058,15 +977,9 @@
 
         // Rewrite data to trigger further rebalance.
         for (int i = 0; i < entryCnt; i++) {
-<<<<<<< HEAD
-            c1.put(i, new IndexedObject(i));
-
-            c2.put(i, new IndexedObject(i));
-=======
             c1.put(i, new IndexedObject(val++));
 
             c2.put(i, new IndexedObject(val++));
->>>>>>> 9cf06362
         }
 
         // Delay rebalance process for specified groups.
@@ -1130,25 +1043,15 @@
         final IgniteInternalFuture<Boolean> preloadFut2 = restartedDemander.cachex(cacheName2).context().group()
             .preloader().rebalanceFuture();
 
-<<<<<<< HEAD
-        if (needClientStart)
-            startClientGrid(3);
-=======
         boolean rebalanceReassigned = clientClo.call();
->>>>>>> 9cf06362
 
         // Unblock messages and start tracking demand and supply messages.
         demanderSpi.stopBlock();
 
-<<<<<<< HEAD
-        // Wait until rebalancing will be cancelled for both suppliers.
-        GridTestUtils.waitForCondition(() -> preloadFut1.isDone() && preloadFut2.isDone(), getTestTimeout());
-=======
         // Wait until rebalancing will be cancelled.
         GridTestUtils.waitForCondition(
             () -> preloadFut1.isDone() && (!rebalanceReassigned || (rebalanceReassigned && preloadFut2.isDone())),
             getTestTimeout());
->>>>>>> 9cf06362
 
         Assert.assertEquals(
             "Rebalance should be cancelled on demander node: " + preloadFut1,
@@ -1157,11 +1060,7 @@
         Assert.assertEquals(
             "Rebalance should be cancelled on demander node: " + preloadFut2,
             false,
-<<<<<<< HEAD
-            preloadFut2.get());
-=======
             rebalanceReassigned && preloadFut2.get());
->>>>>>> 9cf06362
 
         // Unblock supply messages from supplier2
         supplierSpi2.stopBlock();
@@ -1202,13 +1101,6 @@
             .filter(msg -> msg.hasFull() || msg.hasHistorical())
             .collect(toList());
 
-<<<<<<< HEAD
-        assertEquals("There should only two demand messages.", 2, demandMsgsForSupplier2.size());
-        assertTrue(
-            "Both messages should require historical rebalance [" +
-                "msg=" + demandMsgsForSupplier2.get(0) + ", msg=" + demandMsgsForSupplier2.get(1) + ']',
-                histPred.apply(demandMsgsForSupplier2.get(0)) && histPred.apply(demandMsgsForSupplier2.get(1)));
-=======
         if (rebalanceReassigned) {
             assertEquals(
                 "There should be only two demand messages.", 2, demandMsgsForSupplier2.size());
@@ -1224,7 +1116,6 @@
                 "Message should require historical rebalance [" + "msg=" + demandMsgsForSupplier2.get(0) + ']',
                 histPred.apply(demandMsgsForSupplier2.get(0)));
         }
->>>>>>> 9cf06362
     }
 
     /**
@@ -1263,20 +1154,12 @@
         // Fill initial data.
         final int entryCnt = PARTS_CNT * 200;
         final int preloadEntryCnt = PARTS_CNT * 400;
-<<<<<<< HEAD
-
-        for (int k = 0; k < preloadEntryCnt; k++) {
-            c1.put(k, new IndexedObject(k));
-
-            c2.put(k, new IndexedObject(k));
-=======
         int val = 0;
 
         for (int k = 0; k < preloadEntryCnt; k++) {
             c1.put(k, new IndexedObject(val++));
 
             c2.put(k, new IndexedObject(val++));
->>>>>>> 9cf06362
         }
 
         forceCheckpoint();
@@ -1288,19 +1171,11 @@
         // Updating entryCnt keys allows to trigger historical rebalance.
         // This is an easy way to emulate missing partitions on the first rebalance.
         for (int i = 0; i < entryCnt; i++)
-<<<<<<< HEAD
-            c1.put(i, new IndexedObject(i));
-
-        // Full rebalance for the cacheName2.
-        for (int i = 0; i < preloadEntryCnt; i++)
-            c2.put(i, new IndexedObject(i));
-=======
             c1.put(i, new IndexedObject(val++));
 
         // Full rebalance for the cacheName2.
         for (int i = 0; i < preloadEntryCnt; i++)
             c2.put(i, new IndexedObject(val++));
->>>>>>> 9cf06362
 
         // Delay rebalance process for specified groups.
         blockMsgPred = (node, msg) -> {
