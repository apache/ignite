/*
 * Licensed to the Apache Software Foundation (ASF) under one or more
 * contributor license agreements.  See the NOTICE file distributed with
 * this work for additional information regarding copyright ownership.
 * The ASF licenses this file to You under the Apache License, Version 2.0
 * (the "License"); you may not use this file except in compliance with
 * the License.  You may obtain a copy of the License at
 *
 *      http://www.apache.org/licenses/LICENSE-2.0
 *
 * Unless required by applicable law or agreed to in writing, software
 * distributed under the License is distributed on an "AS IS" BASIS,
 * WITHOUT WARRANTIES OR CONDITIONS OF ANY KIND, either express or implied.
 * See the License for the specific language governing permissions and
 * limitations under the License.
 */

package org.apache.ignite.internal.processors.cache.distributed;

import java.util.List;
import java.util.Map;
import java.util.TreeMap;
import java.util.concurrent.Callable;
import java.util.concurrent.CyclicBarrier;
import java.util.concurrent.atomic.AtomicInteger;
import java.util.concurrent.atomic.AtomicReference;
import org.apache.ignite.Ignite;
import org.apache.ignite.IgniteCache;
import org.apache.ignite.cache.CacheAtomicityMode;
import org.apache.ignite.configuration.CacheConfiguration;
import org.apache.ignite.configuration.IgniteConfiguration;
import org.apache.ignite.internal.IgniteInternalFuture;
import org.apache.ignite.internal.IgniteKernal;
import org.apache.ignite.internal.IgnitionEx;
import org.apache.ignite.internal.util.typedef.G;
import org.apache.ignite.internal.util.typedef.internal.U;
import org.apache.ignite.spi.communication.tcp.TcpCommunicationSpi;
import org.apache.ignite.spi.discovery.tcp.TcpDiscoverySpi;
import org.apache.ignite.spi.discovery.tcp.ipfinder.TcpDiscoveryIpFinder;
import org.apache.ignite.spi.discovery.tcp.ipfinder.vm.TcpDiscoveryVmIpFinder;
import org.apache.ignite.testframework.GridTestUtils;
import org.apache.ignite.testframework.MvccFeatureChecker;
import org.apache.ignite.testframework.junits.common.GridCommonAbstractTest;
import org.junit.Test;
import org.junit.runner.RunWith;
import org.junit.runners.JUnit4;

import static java.util.concurrent.TimeUnit.SECONDS;
import static org.apache.ignite.cache.CacheAtomicityMode.ATOMIC;
import static org.apache.ignite.cache.CacheAtomicityMode.TRANSACTIONAL;
import static org.apache.ignite.cache.CacheAtomicityMode.TRANSACTIONAL_SNAPSHOT;
import static org.apache.ignite.cache.CacheMode.REPLICATED;
import static org.apache.ignite.cache.CacheWriteSynchronizationMode.FULL_SYNC;

/**
 *
 */
@RunWith(JUnit4.class)
public class IgniteCacheConnectionRecoveryTest extends GridCommonAbstractTest {
    /** */
    private static TcpDiscoveryIpFinder IP_FINDER = new TcpDiscoveryVmIpFinder(true);

    /** */
    private boolean client;

    /** */
    private static final int SRVS = 5;

    /** */
    private static final int CLIENTS = 5;

    /** {@inheritDoc} */
    @Override protected IgniteConfiguration getConfiguration(String igniteInstanceName) throws Exception {
        IgniteConfiguration cfg = super.getConfiguration(igniteInstanceName);

        ((TcpDiscoverySpi)cfg.getDiscoverySpi()).setIpFinder(IP_FINDER);

        ((TcpCommunicationSpi)cfg.getCommunicationSpi()).setSharedMemoryPort(-1);

        cfg.setClientMode(client);

        cfg.setCacheConfiguration(
            cacheConfiguration("cache1", TRANSACTIONAL),
<<<<<<< HEAD
            //cacheConfiguration("cache2", TRANSACTIONAL_SNAPSHOT), //TODO IGNITE-10474: add Mvcc cache after fix.
=======
            cacheConfiguration("cache2", TRANSACTIONAL_SNAPSHOT),
>>>>>>> 10ebf715
            cacheConfiguration("cache3", ATOMIC));

        return cfg;
    }

    /** {@inheritDoc} */
    @Override protected void beforeTestsStarted() throws Exception {
        super.beforeTestsStarted();

        startGridsMultiThreaded(SRVS);

        client = true;

        startGridsMultiThreaded(SRVS, CLIENTS);
    }

    /**
     * @throws Exception If failed.
     */
<<<<<<< HEAD
    @Test
=======
>>>>>>> 10ebf715
    @SuppressWarnings("unchecked")
    public void testConnectionRecovery() throws Exception {
        final Map<Integer, Integer> data = new TreeMap<>();

        for (int i = 0; i < 500; i++)
            data.put(i, i);

        final AtomicInteger idx = new AtomicInteger();

        final long stopTime = U.currentTimeMillis() + 30_000;

        final AtomicReference<CyclicBarrier> barrierRef = new AtomicReference<>();

        final int TEST_THREADS = (CLIENTS + SRVS) * 2;

        IgniteInternalFuture<?> fut = GridTestUtils.runMultiThreadedAsync(new Callable<Object>() {
            @Override public Object call() throws Exception {
                int idx0 = idx.getAndIncrement();
                Ignite node = ignite(idx0 % (SRVS + CLIENTS));

                Thread.currentThread().setName("test-thread-" + idx0 + "-" + node.name());

                IgniteCache[] caches = {
                    node.cache("cache1"),
<<<<<<< HEAD
//                    node.cache("cache2"), //TODO IGNITE-10474: add Mvcc cache after fix.
=======
                    node.cache("cache2"),
>>>>>>> 10ebf715
                    node.cache("cache3")};

                int iter = 0;

                while (U.currentTimeMillis() < stopTime) {
                    try {
<<<<<<< HEAD
                        for (IgniteCache cache : caches)
                            cache.putAllAsync(data).get(15, SECONDS);
=======
                        for (IgniteCache cache : caches) {
                            while (true) {
                                try {
                                    cache.putAllAsync(data).get(15, SECONDS);

                                    break;
                                }
                                catch (Exception e) {
                                    MvccFeatureChecker.assertMvccWriteConflict(e);
                                }
                            }
                        }
>>>>>>> 10ebf715

                        CyclicBarrier b = barrierRef.get();

                        if (b != null)
                            b.await(15, SECONDS);
                    }
                    catch (Exception e) {
                        synchronized (IgniteCacheConnectionRecoveryTest.class) {
                            log.error("Failed to execute update, will dump debug information" +
                                " [err=" + e+ ", iter=" + iter + ']', e);

                            List<Ignite> nodes = IgnitionEx.allGridsx();

                            for (Ignite node0 : nodes)
                                ((IgniteKernal)node0).dumpDebugInfo();

                            U.dumpThreads(log);
                        }

                        throw e;
                    }
                }

                return null;
            }
        }, TEST_THREADS, "test-thread");

        while  (System.currentTimeMillis() < stopTime) {
            boolean closed = false;

            for (Ignite node : G.allGrids()) {
                if (IgniteCacheMessageRecoveryAbstractTest.closeSessions(node))
                    closed = true;
            }

            if (closed) {
                CyclicBarrier b = new CyclicBarrier(TEST_THREADS + 1, new Runnable() {
                    @Override public void run() {
                        barrierRef.set(null);
                    }
                });

                barrierRef.set(b);

                b.await();
            }

            U.sleep(50);
        }

        fut.get();
    }

    /**
     * @param name Cache name.
     * @param atomicityMode Cache atomicity mode.
     * @return Configuration.
     */
    private CacheConfiguration cacheConfiguration(String name, CacheAtomicityMode atomicityMode) {
        CacheConfiguration ccfg = new CacheConfiguration(DEFAULT_CACHE_NAME);

        ccfg.setName(name);
        ccfg.setAtomicityMode(atomicityMode);
        ccfg.setCacheMode(REPLICATED);
        ccfg.setWriteSynchronizationMode(FULL_SYNC);

        return ccfg;
    }
}<|MERGE_RESOLUTION|>--- conflicted
+++ resolved
@@ -41,9 +41,6 @@
 import org.apache.ignite.testframework.GridTestUtils;
 import org.apache.ignite.testframework.MvccFeatureChecker;
 import org.apache.ignite.testframework.junits.common.GridCommonAbstractTest;
-import org.junit.Test;
-import org.junit.runner.RunWith;
-import org.junit.runners.JUnit4;
 
 import static java.util.concurrent.TimeUnit.SECONDS;
 import static org.apache.ignite.cache.CacheAtomicityMode.ATOMIC;
@@ -55,7 +52,6 @@
 /**
  *
  */
-@RunWith(JUnit4.class)
 public class IgniteCacheConnectionRecoveryTest extends GridCommonAbstractTest {
     /** */
     private static TcpDiscoveryIpFinder IP_FINDER = new TcpDiscoveryVmIpFinder(true);
@@ -81,11 +77,7 @@
 
         cfg.setCacheConfiguration(
             cacheConfiguration("cache1", TRANSACTIONAL),
-<<<<<<< HEAD
-            //cacheConfiguration("cache2", TRANSACTIONAL_SNAPSHOT), //TODO IGNITE-10474: add Mvcc cache after fix.
-=======
             cacheConfiguration("cache2", TRANSACTIONAL_SNAPSHOT),
->>>>>>> 10ebf715
             cacheConfiguration("cache3", ATOMIC));
 
         return cfg;
@@ -105,10 +97,6 @@
     /**
      * @throws Exception If failed.
      */
-<<<<<<< HEAD
-    @Test
-=======
->>>>>>> 10ebf715
     @SuppressWarnings("unchecked")
     public void testConnectionRecovery() throws Exception {
         final Map<Integer, Integer> data = new TreeMap<>();
@@ -133,21 +121,13 @@
 
                 IgniteCache[] caches = {
                     node.cache("cache1"),
-<<<<<<< HEAD
-//                    node.cache("cache2"), //TODO IGNITE-10474: add Mvcc cache after fix.
-=======
                     node.cache("cache2"),
->>>>>>> 10ebf715
                     node.cache("cache3")};
 
                 int iter = 0;
 
                 while (U.currentTimeMillis() < stopTime) {
                     try {
-<<<<<<< HEAD
-                        for (IgniteCache cache : caches)
-                            cache.putAllAsync(data).get(15, SECONDS);
-=======
                         for (IgniteCache cache : caches) {
                             while (true) {
                                 try {
@@ -160,7 +140,6 @@
                                 }
                             }
                         }
->>>>>>> 10ebf715
 
                         CyclicBarrier b = barrierRef.get();
 
