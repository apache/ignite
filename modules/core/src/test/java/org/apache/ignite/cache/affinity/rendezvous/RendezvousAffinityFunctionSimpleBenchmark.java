--- conflicted
+++ resolved
@@ -549,13 +549,6 @@
      *
      */
     public void testAffinityCompatibility() {
-<<<<<<< HEAD
-        fail("https://issues.apache.org/jira/browse/IGNITE-10191");
-
-        mode = TopologyModificationMode.ADD;
-
-=======
->>>>>>> d4c1229c
         AffinityFunction aff0 = new RendezvousAffinityFunction(true, 1024);
 
         // Use the full copy of the old implementation of the RendezvousAffinityFunction to check the compatibility.
