--- conflicted
+++ resolved
@@ -70,16 +70,10 @@
     public static TestSuite suite(Collection<Class> ignoredTests) {
         TestSuite suite = new TestSuite("IgniteCache Test Suite part 6");
 
-<<<<<<< HEAD
         GridTestUtils.addTestIfNeeded(suite, GridCachePartitionEvictionDuringReadThroughSelfTest.class, ignoredTests);
         GridTestUtils.addTestIfNeeded(suite, IgniteOptimisticTxSuspendResumeTest.class, ignoredTests);
         GridTestUtils.addTestIfNeeded(suite, IgniteOptimisticTxSuspendResumeMultiServerTest.class, ignoredTests);
         GridTestUtils.addTestIfNeeded(suite, IgnitePessimisticTxSuspendResumeTest.class, ignoredTests);
-=======
-        suite.addTestSuite(GridCachePartitionEvictionDuringReadThroughSelfTest.class);
-        suite.addTestSuite(IgniteOptimisticTxSuspendResumeTest.class);
-        suite.addTestSuite(IgnitePessimisticTxSuspendResumeTest.class);
->>>>>>> bfe9283e
 
         GridTestUtils.addTestIfNeeded(suite, CacheExchangeMergeTest.class, ignoredTests);
 
