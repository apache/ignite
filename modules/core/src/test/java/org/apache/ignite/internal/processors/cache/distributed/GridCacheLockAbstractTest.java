--- conflicted
+++ resolved
@@ -48,11 +48,7 @@
 /**
  * Test cases for multi-threaded tests.
  */
-<<<<<<< HEAD
-@RunWith(JUnit4.class)
-=======
 @SuppressWarnings({"FieldCanBeLocal"})
->>>>>>> 59bb3569
 public abstract class GridCacheLockAbstractTest extends GridCommonAbstractTest {
     /** Grid1. */
     private static Ignite ignite1;
