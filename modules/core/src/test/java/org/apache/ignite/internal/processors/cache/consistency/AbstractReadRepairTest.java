--- conflicted
+++ resolved
@@ -35,14 +35,10 @@
 import org.apache.ignite.IgniteEvents;
 import org.apache.ignite.cache.CacheAtomicityMode;
 import org.apache.ignite.cache.CacheMode;
-<<<<<<< HEAD
-import org.apache.ignite.cluster.ClusterNode;
-=======
 import org.apache.ignite.cache.ReadRepairStrategy;
 import org.apache.ignite.cache.affinity.rendezvous.RendezvousAffinityFunction;
 import org.apache.ignite.cluster.ClusterNode;
 import org.apache.ignite.cluster.ClusterState;
->>>>>>> 9cf06362
 import org.apache.ignite.configuration.CacheConfiguration;
 import org.apache.ignite.configuration.DataStorageConfiguration;
 import org.apache.ignite.configuration.IgniteConfiguration;
@@ -57,18 +53,12 @@
 import org.apache.ignite.internal.processors.cache.GridCacheEntryEx;
 import org.apache.ignite.internal.processors.cache.GridCacheOperation;
 import org.apache.ignite.internal.processors.cache.IgniteInternalCache;
-<<<<<<< HEAD
-=======
 import org.apache.ignite.internal.processors.cache.distributed.near.consistency.IgniteIrreparableConsistencyViolationException;
->>>>>>> 9cf06362
 import org.apache.ignite.internal.processors.cache.version.GridCacheVersion;
 import org.apache.ignite.internal.processors.cache.version.GridCacheVersionManager;
 import org.apache.ignite.internal.processors.dr.GridDrType;
 import org.apache.ignite.internal.util.typedef.G;
-<<<<<<< HEAD
-=======
 import org.apache.ignite.internal.util.typedef.T2;
->>>>>>> 9cf06362
 import org.apache.ignite.internal.util.typedef.internal.CU;
 import org.apache.ignite.lang.IgnitePredicate;
 import org.apache.ignite.testframework.junits.common.GridCommonAbstractTest;
@@ -196,55 +186,6 @@
     protected void checkEventMissed() {
         assertTrue(evtDeq.isEmpty());
     }
-<<<<<<< HEAD
-
-    /**
-     *
-     */
-    protected void checkEvent(ReadRepairData data, boolean checkFixed) {
-        Map<Object, Map<ClusterNode, CacheConsistencyViolationEvent.EntryInfo>> entries = new HashMap<>();
-
-        while (!entries.keySet().equals(data.data.keySet())) {
-            if (!evtDeq.isEmpty()) {
-                CacheConsistencyViolationEvent evt = evtDeq.remove();
-
-                entries.putAll(evt.getEntries()); // Optimistic and read committed transactions produce per key fixes.
-            }
-        }
-
-        int fixedCnt = 0;
-
-        for (Map.Entry<Integer, InconsistentMapping> mapping : data.data.entrySet()) {
-            Integer key = mapping.getKey();
-            Integer latest = mapping.getValue().latest;
-
-            Object fixedVal = null;
-
-            Map<ClusterNode, CacheConsistencyViolationEvent.EntryInfo> values = entries.get(key);
-
-            if (values != null)
-                for (Map.Entry<ClusterNode, CacheConsistencyViolationEvent.EntryInfo> infoEntry : values.entrySet()) {
-                    ClusterNode node = infoEntry.getKey();
-                    CacheConsistencyViolationEvent.EntryInfo info = infoEntry.getValue();
-
-                    if (info.isCorrect()) {
-                        assertNull(fixedVal);
-
-                        fixedVal = info.getValue();
-
-                        fixedCnt++;
-                    }
-
-                    if (info.isPrimary())
-                        assertEquals(node, primaryNode(key, DEFAULT_CACHE_NAME).cluster().localNode());
-                }
-
-            if (latest != null)
-                assertEquals(checkFixed ? latest : null, fixedVal);
-        }
-
-        assertEquals(checkFixed ? data.data.size() : 0, fixedCnt);
-=======
 
     /**
      *
@@ -310,7 +251,6 @@
             (e != null ? (e.repairableKeys() != null ? e.repairableKeys().size() : 0) + e.irreparableKeys().size() : 0);
 
         assertEquals(expectedFixedCnt, evtFixed.size());
->>>>>>> 9cf06362
 
         assertTrue(evtDeq.isEmpty());
     }
@@ -329,18 +269,10 @@
         throws Exception {
         IgniteCache<Integer, Integer> cache = initiator.getOrCreateCache(DEFAULT_CACHE_NAME);
 
-<<<<<<< HEAD
-        for (int i = 0; i < ThreadLocalRandom.current().nextInt(1, 10); i++) {
-            Map<Integer, InconsistentMapping> results = new TreeMap<>(); // Sorted to avoid warning.
-
-            for (int j = 0; j < cnt; j++) {
-                InconsistentMapping res = setDifferentValuesForSameKey(++iterableKey, misses, nulls);
-=======
         ThreadLocalRandom rnd = ThreadLocalRandom.current();
 
         for (int i = 0; i < rnd.nextInt(1, 10); i++) {
             ReadRepairStrategy[] strategies = ReadRepairStrategy.values();
->>>>>>> 9cf06362
 
             ReadRepairStrategy strategy = strategies[rnd.nextInt(strategies.length)];
 
@@ -416,12 +348,8 @@
     /**
      *
      */
-<<<<<<< HEAD
-    private InconsistentMapping setDifferentValuesForSameKey(int key, boolean misses, boolean nulls) throws Exception {
-=======
     private InconsistentMapping setDifferentValuesForSameKey(int key, boolean misses, boolean nulls,
         ReadRepairStrategy strategy) throws Exception {
->>>>>>> 9cf06362
         List<Ignite> nodes = new ArrayList<>();
         Map<Ignite, T2<Integer, GridCacheVersion>> mapping = new HashMap<>();
 
@@ -461,20 +389,10 @@
                     mapping.put(node, nullT2);
                 });  // Recording nulls (missed values).
 
-<<<<<<< HEAD
-        int incVal = 0;
-        Integer primVal = null;
-
-        if (misses)
-            nodes = nodes.subList(0, rnd.nextInt(1, nodes.size()));
-
-        int rmvLimit = rnd.nextInt(nodes.size());
-=======
             nodes = keeped;
         }
 
         boolean rmvd = false;
->>>>>>> 9cf06362
 
         boolean incVer = rnd.nextBoolean();
 
@@ -490,79 +408,6 @@
             if (ver == null || incVer)
                 ver = mgr.next(entry.context().kernalContext().discovery().topologyVersion()); // Incremental version.
 
-<<<<<<< HEAD
-            boolean rmv = nulls && rnd.nextBoolean() && --rmvLimit >= 0;
-
-            Integer val = rmv ? null : ++incVal;
-
-            boolean init = entry.initialValue(
-                new CacheObjectImpl(rmv ? -1 : val, null), // Incremental value.
-                ver,
-                0,
-                0,
-                false,
-                AffinityTopologyVersion.NONE,
-                GridDrType.DR_NONE,
-                false,
-                false);
-
-            if (rmv) {
-                if (cache.configuration().getAtomicityMode() == ATOMIC)
-                    entry.innerUpdate(
-                        ver,
-                        ((IgniteEx)node).localNode().id(),
-                        ((IgniteEx)node).localNode().id(),
-                        GridCacheOperation.DELETE,
-                        null,
-                        null,
-                        false,
-                        false,
-                        false,
-                        false,
-                        null,
-                        false,
-                        false,
-                        false,
-                        false,
-                        AffinityTopologyVersion.NONE,
-                        null,
-                        GridDrType.DR_NONE,
-                        0,
-                        0,
-                        null,
-                        false,
-                        false,
-                        null,
-                        null,
-                        null,
-                        null,
-                        false);
-                else
-                    entry.innerRemove(
-                        null,
-                        ((IgniteEx)node).localNode().id(),
-                        ((IgniteEx)node).localNode().id(),
-                        false,
-                        false,
-                        false,
-                        false,
-                        false,
-                        null,
-                        AffinityTopologyVersion.NONE,
-                        CU.empty0(),
-                        GridDrType.DR_NONE,
-                        null,
-                        null,
-                        null,
-                        1L);
-
-                assertFalse(entry.hasValue());
-            }
-            else
-                assertTrue(entry.hasValue());
-
-            assertTrue("iterableKey " + key + " already inited", init);
-=======
             boolean rmv = nulls && (!rmvd || rnd.nextBoolean());
 
             Integer val = rmv ? null : rnd.nextBoolean()/*increment or same as previously*/ ? ++incVal : incVal;
@@ -665,7 +510,6 @@
             assertTrue(primVal != null); // Primary value set.
 
         Integer fixed;
->>>>>>> 9cf06362
 
         boolean consistent;
         boolean repairable;
@@ -696,15 +540,6 @@
 
                     break;
 
-<<<<<<< HEAD
-        if (!nulls)
-            assertEquals(nodes.size(), new HashSet<>(mapping.values()).size()); // Each node have unique value.
-
-        if (!misses && !nulls)
-            assertTrue(primVal != null); // Primary value set.
-
-        return new InconsistentMapping(mapping, primVal, incVer ? incVal : null /*Any*/);
-=======
                 case RELATIVE_MAJORITY:
                     fixed = Integer.MIN_VALUE; // Should never be returned.
 
@@ -751,7 +586,6 @@
         }
 
         return new InconsistentMapping(mapping, primVal, fixed, repairable, consistent);
->>>>>>> 9cf06362
     }
 
     /**
