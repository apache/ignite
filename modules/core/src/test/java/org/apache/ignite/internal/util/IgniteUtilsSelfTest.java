--- conflicted
+++ resolved
@@ -768,9 +768,9 @@
      */
     @Test
     public void testResolveLocalAddresses() throws Exception {
-        InetAddress inetAddr = InetAddress.getByName("0.0.0.0");
-
-        IgniteBiTuple<Collection<String>, Collection<String>> addrs = U.resolveLocalAddresses(inetAddr);
+        InetAddress inetAddress = InetAddress.getByName("0.0.0.0");
+
+        IgniteBiTuple<Collection<String>, Collection<String>> addrs = U.resolveLocalAddresses(inetAddress);
 
         Collection<String> hostNames = addrs.get2();
 
@@ -985,12 +985,12 @@
     public void testDoInParallel() throws Throwable {
         CyclicBarrier barrier = new CyclicBarrier(3);
 
-        ExecutorService executorSrvc = Executors.newFixedThreadPool(3,
+        ExecutorService executorService = Executors.newFixedThreadPool(3,
             new IgniteThreadFactory("testscope", "ignite-utils-test"));
 
         try {
             IgniteUtils.doInParallel(3,
-                executorSrvc,
+                executorService,
                 asList(1, 2, 3),
                 i -> {
                     try {
@@ -1003,14 +1003,9 @@
                     return null;
                 }
             );
-<<<<<<< HEAD
-        } finally {
-            executorSrvc.shutdownNow();
-=======
         }
         finally {
             executorService.shutdownNow();
->>>>>>> e70b66c5
         }
     }
 
@@ -1021,12 +1016,12 @@
     public void testDoInParallelBatch() {
         CyclicBarrier barrier = new CyclicBarrier(3);
 
-        ExecutorService executorSrvc = Executors.newFixedThreadPool(3,
+        ExecutorService executorService = Executors.newFixedThreadPool(3,
             new IgniteThreadFactory("testscope", "ignite-utils-test"));
 
         try {
             IgniteUtils.doInParallel(2,
-                executorSrvc,
+                executorService,
                 asList(1, 2, 3),
                 i -> {
                     try {
@@ -1044,14 +1039,9 @@
         }
         catch (Exception e) {
             assertTrue(e.toString(), X.hasCause(e, TimeoutException.class));
-<<<<<<< HEAD
-        } finally {
-            executorSrvc.shutdownNow();
-=======
         }
         finally {
             executorService.shutdownNow();
->>>>>>> e70b66c5
         }
     }
 
@@ -1092,22 +1082,16 @@
      */
     @Test
     public void testDoInParallelResultsOrder() throws IgniteCheckedException {
-        ExecutorService executorSrvc = Executors.newFixedThreadPool(4,
+        ExecutorService executorService = Executors.newFixedThreadPool(4,
             new IgniteThreadFactory("testscope", "ignite-utils-test"));
 
         try {
             for (int parallelism = 1; parallelism < 16; parallelism++)
                 for (int size = 0; size < 10_000; size++)
-<<<<<<< HEAD
-                    testOrder(executorSrvc, size, parallelism);
-        } finally {
-            executorSrvc.shutdownNow();
-=======
                     testOrder(executorService, size, parallelism);
         }
         finally {
             executorService.shutdownNow();
->>>>>>> e70b66c5
         }
     }
 
@@ -1117,14 +1101,14 @@
     @Test
     public void testDoInParallelWithStealingJob() throws IgniteCheckedException {
         // Pool size should be less that input data collection.
-        ExecutorService executorSrvc = Executors
+        ExecutorService executorService = Executors
             .newSingleThreadExecutor(new IgniteThreadFactory("testscope", "ignite-utils-test"));
 
         CountDownLatch mainThreadLatch = new CountDownLatch(1);
         CountDownLatch poolThreadLatch = new CountDownLatch(1);
 
         // Busy one thread from the pool.
-        executorSrvc.submit(new Runnable() {
+        executorService.submit(new Runnable() {
             @Override public void run() {
                 try {
                     poolThreadLatch.await();
@@ -1145,7 +1129,7 @@
         AtomicInteger poolThreadCnt = new AtomicInteger();
 
         Collection<Integer> res = U.doInParallel(10,
-            executorSrvc,
+            executorService,
             data,
             new IgniteThrowableFunction<Integer, Integer>() {
                 @Override public Integer apply(Integer cnt) throws IgniteInterruptedCheckedException {
@@ -1190,12 +1174,12 @@
     @Test
     public void testDoInParallelWithStealingJobRunTaskInExecutor() throws Exception {
         // Pool size should be less that input data collection.
-        ExecutorService executorSrvc = Executors.newFixedThreadPool(2,
+        ExecutorService executorService = Executors.newFixedThreadPool(2,
             new IgniteThreadFactory("testscope", "ignite-utils-test"));
 
-        Future<?> f1 = executorSrvc.submit(() -> runTask(executorSrvc));
-        Future<?> f2 = executorSrvc.submit(() -> runTask(executorSrvc));
-        Future<?> f3 = executorSrvc.submit(() -> runTask(executorSrvc));
+        Future<?> f1 = executorService.submit(() -> runTask(executorService));
+        Future<?> f2 = executorService.submit(() -> runTask(executorService));
+        Future<?> f3 = executorService.submit(() -> runTask(executorService));
 
         f1.get();
         f2.get();
@@ -1288,19 +1272,19 @@
      */
     @Test
     public void testDoInParallelException() {
-        String expectedE = "ExpectedException";
-
-        ExecutorService executorSrvc = Executors
+        String expectedException = "ExpectedException";
+
+        ExecutorService executorService = Executors
             .newSingleThreadExecutor(new IgniteThreadFactory("testscope", "ignite-utils-test"));
 
         try {
             IgniteUtils.doInParallel(
                 1,
-                executorSrvc,
+                executorService,
                 asList(1, 2, 3),
                 i -> {
                     if (Integer.valueOf(1).equals(i))
-                        throw new IgniteCheckedException(expectedE);
+                        throw new IgniteCheckedException(expectedException);
 
                     return null;
                 }
@@ -1309,16 +1293,10 @@
             fail("Should throw ParallelExecutionException");
         }
         catch (IgniteCheckedException e) {
-<<<<<<< HEAD
-            assertEquals(expectedE, e.getMessage());
-        } finally {
-            executorSrvc.shutdownNow();
-=======
             assertEquals(expectedException, e.getMessage());
         }
         finally {
             executorService.shutdownNow();
->>>>>>> e70b66c5
         }
     }
 
