/*
 * Licensed to the Apache Software Foundation (ASF) under one or more
 * contributor license agreements. See the NOTICE file distributed with
 * this work for additional information regarding copyright ownership.
 * The ASF licenses this file to You under the Apache License, Version 2.0
 * (the "License"); you may not use this file except in compliance with
 * the License. You may obtain a copy of the License at
 *
 * http://www.apache.org/licenses/LICENSE-2.0
 *
 * Unless required by applicable law or agreed to in writing, software
 * distributed under the License is distributed on an "AS IS" BASIS,
 * WITHOUT WARRANTIES OR CONDITIONS OF ANY KIND, either express or implied.
 * See the License for the specific language governing permissions and
 * limitations under the License.
 */

package org.apache.ignite.internal.processors.cache.persistence.db;

import java.util.Collections;
import java.util.List;
import java.util.function.Predicate;
import java.util.function.Supplier;
import javax.cache.Cache;
import org.apache.ignite.Ignite;
import org.apache.ignite.IgniteDataStreamer;
import org.apache.ignite.cache.CacheAtomicityMode;
import org.apache.ignite.cache.CacheWriteSynchronizationMode;
import org.apache.ignite.cache.affinity.rendezvous.RendezvousAffinityFunction;
import org.apache.ignite.cluster.ClusterNode;
import org.apache.ignite.configuration.CacheConfiguration;
import org.apache.ignite.configuration.DataRegionConfiguration;
import org.apache.ignite.configuration.DataStorageConfiguration;
import org.apache.ignite.configuration.IgniteConfiguration;
import org.apache.ignite.configuration.WALMode;
import org.apache.ignite.internal.IgniteEx;
import org.apache.ignite.internal.util.typedef.G;
import org.apache.ignite.internal.util.typedef.internal.U;
import org.apache.ignite.lang.IgnitePredicate;
import org.apache.ignite.spi.discovery.tcp.TcpDiscoverySpi;
import org.apache.ignite.spi.discovery.tcp.ipfinder.TcpDiscoveryIpFinder;
import org.apache.ignite.spi.discovery.tcp.ipfinder.vm.TcpDiscoveryVmIpFinder;
import org.apache.ignite.testframework.junits.common.GridCommonAbstractTest;
import org.junit.Test;
import org.junit.runner.RunWith;
import org.junit.runners.JUnit4;

import static org.apache.ignite.cache.CacheAtomicityMode.ATOMIC;
import static org.apache.ignite.cache.CacheAtomicityMode.TRANSACTIONAL;
import static org.apache.ignite.cache.CacheAtomicityMode.TRANSACTIONAL_SNAPSHOT;
import static org.apache.ignite.cache.CacheMode.LOCAL;

/**
 * Test partition preload for varios cache modes.
 */
@RunWith(JUnit4.class)
public class IgnitePdsPartitionPreloadTest extends GridCommonAbstractTest {
    /** IP finder. */
    private static final TcpDiscoveryIpFinder IP_FINDER = new TcpDiscoveryVmIpFinder(true);

    /** Test entry count. */
    public static final int ENTRY_CNT = 500;

    /** Grid count. */
    private static final int GRIDS_CNT = 3;

    /** */
    private static final String CLIENT_GRID_NAME = "client";

    /** */
    public static final String DEFAULT_REGION = "default";

    /** */
    private Supplier<CacheConfiguration> cfgFactory;

    /** */
    private static final String TEST_ATTR = "testId";

    /** */
    private static final String NO_CACHE_NODE = "node0";

    /** */
    private static final String PRIMARY_NODE = "node1";

    /** */
    private static final String BACKUP_NODE = "node2";

    /** */
    public static final String MEM = "mem";

    /** */
    public static final int MB = 1024 * 1024;

    /** {@inheritDoc} */
    @Override protected IgniteConfiguration getConfiguration(String gridName) throws Exception {
        IgniteConfiguration cfg = super.getConfiguration(gridName);

        cfg.setClientMode(CLIENT_GRID_NAME.equals(gridName));

        if (!cfg.isClientMode()) {
            String val = "node" + getTestIgniteInstanceIndex(gridName);
            cfg.setUserAttributes(Collections.singletonMap(TEST_ATTR, val));
            cfg.setConsistentId(val);
        }

        DataStorageConfiguration memCfg = new DataStorageConfiguration()
            .setDataRegionConfigurations(new DataRegionConfiguration().setName(MEM).setInitialSize(10 * MB))
            .setDefaultDataRegionConfiguration(
                new DataRegionConfiguration().
                    setMetricsEnabled(true).
                    setMaxSize(50L * MB).
                    setPersistenceEnabled(true).
                    setName(DEFAULT_REGION))
            .setWalMode(WALMode.LOG_ONLY)
            .setWalSegmentSize(16 * MB)
            .setPageSize(1024)
            .setMetricsEnabled(true);

        cfg.setDataStorageConfiguration(memCfg);

        cfg.setCacheConfiguration(cfgFactory.get());

        cfg.setDiscoverySpi(new TcpDiscoverySpi().setIpFinder(IP_FINDER));

        return cfg;
    }

    /**
     * @param atomicityMode Atomicity mode.
     */
    private CacheConfiguration<Integer, Integer> cacheConfiguration(CacheAtomicityMode atomicityMode) {
        CacheConfiguration<Integer, Integer> ccfg = new CacheConfiguration<>(DEFAULT_CACHE_NAME);

        ccfg.setWriteSynchronizationMode(CacheWriteSynchronizationMode.FULL_SYNC);
        ccfg.setAffinity(new RendezvousAffinityFunction(false, 32));
        ccfg.setBackups(1);
        ccfg.setNodeFilter(new TestIgnitePredicate());
        ccfg.setAtomicityMode(atomicityMode);

        return ccfg;
    }

    /** {@inheritDoc} */
    @Override protected void beforeTest() throws Exception {
        super.beforeTest();

        cleanPersistenceDir();
    }

    /** {@inheritDoc} */
    @Override protected void afterTest() throws Exception {
        super.afterTest();

        stopAllGrids();

        cleanPersistenceDir();
    }

    /** */
    @Test
    public void testLocalPreloadPartitionClient() throws Exception {
        cfgFactory = () -> cacheConfiguration(TRANSACTIONAL).setDataRegionName(MEM);

        startGridsMultiThreaded(GRIDS_CNT);

        IgniteEx client = startGrid("client");

        assertNotNull(client.cache(DEFAULT_CACHE_NAME));

        assertFalse(client.cache(DEFAULT_CACHE_NAME).localPreloadPartition(0));
        assertFalse(grid(0).cache(DEFAULT_CACHE_NAME).localPreloadPartition(0));
    }

    /** */
<<<<<<< HEAD
    public void testLocalPreloadPartitionClientMvcc() throws Exception {
        cfgFactory = () -> cacheConfiguration(TRANSACTIONAL_SNAPSHOT).setDataRegionName(MEM);

        startGridsMultiThreaded(GRIDS_CNT);

        IgniteEx client = startGrid("client");

        assertNotNull(client.cache(DEFAULT_CACHE_NAME));

        assertFalse(client.cache(DEFAULT_CACHE_NAME).localPreloadPartition(0));
        assertFalse(grid(0).cache(DEFAULT_CACHE_NAME).localPreloadPartition(0));
    }


    /** */
=======
    @Test
>>>>>>> 5f9a1e68
    public void testLocalPreloadPartitionPrimary() throws Exception {
        cfgFactory = () -> cacheConfiguration(TRANSACTIONAL);

        preloadPartition(
            () -> G.allGrids().stream().filter(PrimaryNodePredicate.INSTANCE).findFirst().get(), PreloadMode.LOCAL);
    }

    /** */
<<<<<<< HEAD
    public void testLocalPreloadPartitionPrimaryMvcc() throws Exception {
        cfgFactory = () -> cacheConfiguration(TRANSACTIONAL_SNAPSHOT);

        preloadPartition(
            () -> G.allGrids().stream().filter(PrimaryNodePredicate.INSTANCE).findFirst().get(), PreloadMode.LOCAL);
    }

    /** */
=======
    @Test
>>>>>>> 5f9a1e68
    public void testLocalPreloadPartitionBackup() throws Exception {
        cfgFactory = () -> cacheConfiguration(TRANSACTIONAL);

        preloadPartition(
            () -> G.allGrids().stream().filter(BackupNodePredicate.INSTANCE).findFirst().get(), PreloadMode.LOCAL);
    }

    /** */
<<<<<<< HEAD
    public void testLocalPreloadPartitionBackupMvcc() throws Exception {
        cfgFactory = () -> cacheConfiguration(TRANSACTIONAL_SNAPSHOT);

        preloadPartition(
            () -> G.allGrids().stream().filter(BackupNodePredicate.INSTANCE).findFirst().get(), PreloadMode.LOCAL);
    }

    /** */
=======
    @Test
>>>>>>> 5f9a1e68
    public void testPreloadPartitionInMemoryRemote() throws Exception {
        cfgFactory = () -> cacheConfiguration(TRANSACTIONAL).setDataRegionName(MEM);

        startGridsMultiThreaded(GRIDS_CNT);

        IgniteEx client = startGrid("client");

        assertNotNull(client.cache(DEFAULT_CACHE_NAME));

        try {
            client.cache(DEFAULT_CACHE_NAME).preloadPartition(0);

            fail("Exception is expected");
        }
        catch (Exception e) {
            log.error("Expected", e);
        }
    }

    /** */
<<<<<<< HEAD
    public void testPreloadPartitionInMemoryRemoteMvcc() throws Exception {
        cfgFactory = () -> cacheConfiguration(TRANSACTIONAL_SNAPSHOT).setDataRegionName(MEM);

        startGridsMultiThreaded(GRIDS_CNT);

        IgniteEx client = startGrid("client");

        assertNotNull(client.cache(DEFAULT_CACHE_NAME));

        try {
            client.cache(DEFAULT_CACHE_NAME).preloadPartition(0);

            fail("Exception is expected");
        }
        catch (Exception e) {
            log.error("Expected", e);
        }
    }

    /** */
=======
    @Test
>>>>>>> 5f9a1e68
    public void testPreloadPartitionInMemoryLocal() throws Exception {
        cfgFactory = () -> cacheConfiguration(TRANSACTIONAL).setDataRegionName(MEM);

        startGridsMultiThreaded(GRIDS_CNT);

        int key = 0;

        Ignite prim = primaryNode(key, DEFAULT_CACHE_NAME);

        int part = prim.affinity(DEFAULT_CACHE_NAME).partition(key);

        try {
            prim.cache(DEFAULT_CACHE_NAME).preloadPartition(part);

            fail("Exception is expected");
        }
        catch (Exception e) {
            log.error("Expected", e);
        }
    }

    /** */
<<<<<<< HEAD
    public void testPreloadPartitionInMemoryLocalMvcc() throws Exception {
        cfgFactory = () -> cacheConfiguration(TRANSACTIONAL_SNAPSHOT).setDataRegionName(MEM);

        startGridsMultiThreaded(GRIDS_CNT);

        int key = 0;

        Ignite prim = primaryNode(key, DEFAULT_CACHE_NAME);

        int part = prim.affinity(DEFAULT_CACHE_NAME).partition(key);

        try {
            prim.cache(DEFAULT_CACHE_NAME).preloadPartition(part);

            fail("Exception is expected");
        }
        catch (Exception e) {
            log.error("Expected", e);
        }
    }

    /** */
=======
    @Test
>>>>>>> 5f9a1e68
    public void testPreloadPartitionTransactionalClientSync() throws Exception {
        cfgFactory = () -> cacheConfiguration(TRANSACTIONAL);

        preloadPartition(() -> {
            try {
                return startGrid(CLIENT_GRID_NAME);
            }
            catch (Exception e) {
                throw new RuntimeException(e);
            }
        }, PreloadMode.SYNC);
    }

    /** */
<<<<<<< HEAD
    public void testPreloadPartitionTransactionalClientSyncMvcc() throws Exception {
        cfgFactory = () -> cacheConfiguration(TRANSACTIONAL_SNAPSHOT);

        preloadPartition(() -> {
            try {
                return startGrid(CLIENT_GRID_NAME);
            }
            catch (Exception e) {
                throw new RuntimeException(e);
            }
        }, PreloadMode.SYNC);
    }

    /** */
=======
    @Test
>>>>>>> 5f9a1e68
    public void testPreloadPartitionTransactionalClientAsync() throws Exception {
        cfgFactory = () -> cacheConfiguration(TRANSACTIONAL);

        preloadPartition(() -> {
            try {
                return startGrid(CLIENT_GRID_NAME);
            }
            catch (Exception e) {
                throw new RuntimeException(e);
            }
        }, PreloadMode.ASYNC);
    }

    /** */
<<<<<<< HEAD
    public void testPreloadPartitionTransactionalClientAsyncMvcc() throws Exception {
        cfgFactory = () -> cacheConfiguration(TRANSACTIONAL_SNAPSHOT);

        preloadPartition(() -> {
            try {
                return startGrid(CLIENT_GRID_NAME);
            }
            catch (Exception e) {
                throw new RuntimeException(e);
            }
        }, PreloadMode.ASYNC);
    }

    /** */
=======
    @Test
>>>>>>> 5f9a1e68
    public void testPreloadPartitionTransactionalNodeFilteredSync() throws Exception {
        cfgFactory = () -> cacheConfiguration(TRANSACTIONAL);

        preloadPartition(() -> grid(0), PreloadMode.SYNC);
    }

    /** */
<<<<<<< HEAD
    public void testPreloadPartitionTransactionalNodeFilteredSyncMvcc() throws Exception {
        cfgFactory = () -> cacheConfiguration(TRANSACTIONAL_SNAPSHOT);

        preloadPartition(() -> grid(0), PreloadMode.SYNC);
    }

    /** */
=======
    @Test
>>>>>>> 5f9a1e68
    public void testPreloadPartitionTransactionalNodeFilteredAsync() throws Exception {
        cfgFactory = () -> cacheConfiguration(TRANSACTIONAL);

        preloadPartition(() -> grid(0), PreloadMode.ASYNC);
    }

    /** */
<<<<<<< HEAD
    public void testPreloadPartitionTransactionalNodeFilteredAsyncMvcc() throws Exception {
        cfgFactory = () -> cacheConfiguration(TRANSACTIONAL);

        preloadPartition(() -> grid(0), PreloadMode.ASYNC);
    }

    /** */
=======
    @Test
>>>>>>> 5f9a1e68
    public void testPreloadPartitionTransactionalPrimarySync() throws Exception {
        cfgFactory = () -> cacheConfiguration(TRANSACTIONAL);

        preloadPartition(
            () -> G.allGrids().stream().filter(PrimaryNodePredicate.INSTANCE).findFirst().get(), PreloadMode.SYNC);
    }

    /** */
<<<<<<< HEAD
    public void testPreloadPartitionTransactionalPrimarySyncMvcc() throws Exception {
        cfgFactory = () -> cacheConfiguration(TRANSACTIONAL_SNAPSHOT);

        preloadPartition(
            () -> G.allGrids().stream().filter(PrimaryNodePredicate.INSTANCE).findFirst().get(), PreloadMode.SYNC);
    }

    /** */
=======
    @Test
>>>>>>> 5f9a1e68
    public void testPreloadPartitionTransactionalPrimaryAsync() throws Exception {
        cfgFactory = () -> cacheConfiguration(TRANSACTIONAL);

        preloadPartition(
            () -> G.allGrids().stream().filter(PrimaryNodePredicate.INSTANCE).findFirst().get(), PreloadMode.ASYNC);
    }

    /** */
<<<<<<< HEAD
    public void testPreloadPartitionTransactionalPrimaryAsyncMvcc() throws Exception {
        cfgFactory = () -> cacheConfiguration(TRANSACTIONAL_SNAPSHOT);

        preloadPartition(
            () -> G.allGrids().stream().filter(PrimaryNodePredicate.INSTANCE).findFirst().get(), PreloadMode.ASYNC);
    }

    /** */
=======
    @Test
>>>>>>> 5f9a1e68
    public void testPreloadPartitionTransactionalBackupSync() throws Exception {
        cfgFactory = () -> cacheConfiguration(TRANSACTIONAL);

        preloadPartition(
            () -> G.allGrids().stream().filter(BackupNodePredicate.INSTANCE).findFirst().get(), PreloadMode.SYNC);
    }

    /** */
<<<<<<< HEAD
    public void testPreloadPartitionTransactionalBackupSyncMvcc() throws Exception {
        cfgFactory = () -> cacheConfiguration(TRANSACTIONAL_SNAPSHOT);

        preloadPartition(
            () -> G.allGrids().stream().filter(BackupNodePredicate.INSTANCE).findFirst().get(), PreloadMode.SYNC);
    }

    /** */
=======
    @Test
>>>>>>> 5f9a1e68
    public void testPreloadPartitionTransactionalBackupAsync() throws Exception {
        cfgFactory = () -> cacheConfiguration(TRANSACTIONAL);

        preloadPartition(
            () -> G.allGrids().stream().filter(BackupNodePredicate.INSTANCE).findFirst().get(), PreloadMode.ASYNC);
    }

    /** */
<<<<<<< HEAD
    public void testPreloadPartitionTransactionalBackupAsyncMvcc() throws Exception {
        cfgFactory = () -> cacheConfiguration(TRANSACTIONAL_SNAPSHOT);

        preloadPartition(
            () -> G.allGrids().stream().filter(BackupNodePredicate.INSTANCE).findFirst().get(), PreloadMode.ASYNC);
    }

    /** */
=======
    @Test
>>>>>>> 5f9a1e68
    public void testPreloadPartitionAtomicClientSync() throws Exception {
        cfgFactory = () -> cacheConfiguration(ATOMIC);

        preloadPartition(() -> {
            try {
                return startGrid(CLIENT_GRID_NAME);
            }
            catch (Exception e) {
                throw new RuntimeException(e);
            }
        }, PreloadMode.SYNC);
    }

    /** */
    @Test
    public void testPreloadPartitionAtomicClientAsync() throws Exception {
        cfgFactory = () -> cacheConfiguration(ATOMIC);

        preloadPartition(() -> {
            try {
                return startGrid(CLIENT_GRID_NAME);
            }
            catch (Exception e) {
                throw new RuntimeException(e);
            }
        }, PreloadMode.ASYNC);
    }

    /** */
    @Test
    public void testPreloadPartitionAtomicNodeFilteredSync() throws Exception {
        cfgFactory = () -> cacheConfiguration(ATOMIC);

        preloadPartition(() -> grid(0), PreloadMode.SYNC);
    }

    /** */
    @Test
    public void testPreloadPartitionAtomicNodeFilteredAsync() throws Exception {
        cfgFactory = () -> cacheConfiguration(ATOMIC);

        preloadPartition(() -> grid(0), PreloadMode.ASYNC);
    }

    /** */
    @Test
    public void testPreloadPartitionAtomicPrimarySync() throws Exception {
        cfgFactory = () -> cacheConfiguration(ATOMIC);

        preloadPartition(
            () -> G.allGrids().stream().filter(PrimaryNodePredicate.INSTANCE).findFirst().get(), PreloadMode.SYNC);
    }

    /** */
    @Test
    public void testPreloadPartitionAtomicPrimaryAsync() throws Exception {
        cfgFactory = () -> cacheConfiguration(ATOMIC);

        preloadPartition(
            () -> G.allGrids().stream().filter(PrimaryNodePredicate.INSTANCE).findFirst().get(), PreloadMode.ASYNC);
    }

    /** */
    @Test
    public void testPreloadPartitionAtomicBackupSync() throws Exception {
        cfgFactory = () -> cacheConfiguration(ATOMIC);

        preloadPartition(
            () -> G.allGrids().stream().filter(BackupNodePredicate.INSTANCE).findFirst().get(), PreloadMode.SYNC);
    }

    /** */
    @Test
    public void testPreloadPartitionAtomicBackupAsync() throws Exception {
        cfgFactory = () -> cacheConfiguration(ATOMIC);

        preloadPartition(
            () -> G.allGrids().stream().filter(BackupNodePredicate.INSTANCE).findFirst().get(), PreloadMode.ASYNC);
    }

    /** */
    @Test
    public void testPreloadLocalTransactionalSync() throws Exception {
        cfgFactory = () -> cacheConfiguration(TRANSACTIONAL).setCacheMode(LOCAL);

        preloadPartition(
            () -> G.allGrids().stream().filter(PrimaryNodePredicate.INSTANCE).findFirst().get(), PreloadMode.SYNC);
    }

    /** */
<<<<<<< HEAD
    public void testPreloadLocalTransactionalSyncMvcc() throws Exception {
        fail("https://issues.apache.org/jira/browse/IGNITE-9530");

        cfgFactory = () -> cacheConfiguration(TRANSACTIONAL_SNAPSHOT).setCacheMode(LOCAL);

        preloadPartition(
            () -> G.allGrids().stream().filter(PrimaryNodePredicate.INSTANCE).findFirst().get(), PreloadMode.SYNC);
    }

    /** */
=======
    @Test
>>>>>>> 5f9a1e68
    public void testPreloadLocalTransactionalAsync() throws Exception {
        cfgFactory = () -> cacheConfiguration(TRANSACTIONAL).setCacheMode(LOCAL);

        preloadPartition(
            () -> G.allGrids().stream().filter(PrimaryNodePredicate.INSTANCE).findFirst().get(), PreloadMode.ASYNC);
    }

    /** */
    public void testPreloadLocalTransactionalAsyncMvcc() throws Exception {
        fail("https://issues.apache.org/jira/browse/IGNITE-9530");

        cfgFactory = () -> cacheConfiguration(TRANSACTIONAL_SNAPSHOT).setCacheMode(LOCAL);

        preloadPartition(
            () -> G.allGrids().stream().filter(PrimaryNodePredicate.INSTANCE).findFirst().get(), PreloadMode.ASYNC);
    }

    /**
     * @param execNodeFactory Test node factory.
     * @param preloadMode Preload mode.
     */
    private void preloadPartition(Supplier<Ignite> execNodeFactory, PreloadMode preloadMode) throws Exception {
        Ignite crd = startGridsMultiThreaded(GRIDS_CNT);

        Ignite testNode = grid(1);

        Object consistentId = testNode.cluster().localNode().consistentId();

        assertEquals(PRIMARY_NODE, testNode.cluster().localNode().consistentId());

        boolean locCacheMode = testNode.cache(DEFAULT_CACHE_NAME).getConfiguration(CacheConfiguration.class).getCacheMode() == LOCAL;

        Integer key = primaryKey(testNode.cache(DEFAULT_CACHE_NAME));

        int preloadPart = crd.affinity(DEFAULT_CACHE_NAME).partition(key);

        int cnt = 0;

        try (IgniteDataStreamer<Integer, Integer> streamer = testNode.dataStreamer(DEFAULT_CACHE_NAME)) {
            int k = 0;

            while (cnt < ENTRY_CNT) {
                if (testNode.affinity(DEFAULT_CACHE_NAME).partition(k) == preloadPart) {
                    streamer.addData(k, k);

                    cnt++;
                }

                k++;
            }
        }

        forceCheckpoint();

        stopAllGrids();

        startGridsMultiThreaded(GRIDS_CNT);

        testNode = G.allGrids().stream().
            filter(ignite -> PRIMARY_NODE.equals(ignite.cluster().localNode().consistentId())).findFirst().get();

        if (!locCacheMode)
            assertEquals(testNode, primaryNode(key, DEFAULT_CACHE_NAME));

        Ignite execNode = execNodeFactory.get();

        switch (preloadMode) {
            case SYNC:
                execNode.cache(DEFAULT_CACHE_NAME).preloadPartition(preloadPart);

                if (locCacheMode) {
                    testNode = G.allGrids().stream().filter(ignite ->
                        ignite.cluster().localNode().consistentId().equals(consistentId)).findFirst().get();
                }

                break;
            case ASYNC:
                execNode.cache(DEFAULT_CACHE_NAME).preloadPartitionAsync(preloadPart).get();

                if (locCacheMode) {
                    testNode = G.allGrids().stream().filter(ignite ->
                        ignite.cluster().localNode().consistentId().equals(consistentId)).findFirst().get();
                }

                break;
            case LOCAL:
                assertTrue(execNode.cache(DEFAULT_CACHE_NAME).localPreloadPartition(preloadPart));

                testNode = execNode; // For local preloading testNode == execNode

                break;
        }

        long c0 = testNode.dataRegionMetrics(DEFAULT_REGION).getPagesRead();

        // After partition preloading no pages should be read from store.
        List<Cache.Entry<Object, Object>> list = U.arrayList(testNode.cache(DEFAULT_CACHE_NAME).localEntries(), 1000);

        assertEquals(ENTRY_CNT, list.size());

        assertEquals("Read pages count must be same", c0, testNode.dataRegionMetrics(DEFAULT_REGION).getPagesRead());
    }

    /** */
    private static class TestIgnitePredicate implements IgnitePredicate<ClusterNode> {
        /** {@inheritDoc} */
        @Override public boolean apply(ClusterNode node) {
            return !NO_CACHE_NODE.equals(node.attribute(TEST_ATTR));
        }
    }

    /** */
    private static class PrimaryNodePredicate implements Predicate<Ignite> {
        /** */
        private static final PrimaryNodePredicate INSTANCE = new PrimaryNodePredicate();

        /** {@inheritDoc} */
        @Override public boolean test(Ignite ignite) {
            return PRIMARY_NODE.equals(ignite.cluster().localNode().consistentId());
        }
    }

    /** */
    private static class BackupNodePredicate implements Predicate<Ignite> {
        /** */
        private static final BackupNodePredicate INSTANCE = new BackupNodePredicate();

        /** {@inheritDoc} */
        @Override public boolean test(Ignite ignite) {
            return BACKUP_NODE.equals(ignite.cluster().localNode().consistentId());
        }
    }

    /** */
    private enum PreloadMode {
        /** Sync. */ SYNC,
        /** Async. */ASYNC,
        /** Local. */LOCAL;
    }
}<|MERGE_RESOLUTION|>--- conflicted
+++ resolved
@@ -172,7 +172,7 @@
     }
 
     /** */
-<<<<<<< HEAD
+    @Test
     public void testLocalPreloadPartitionClientMvcc() throws Exception {
         cfgFactory = () -> cacheConfiguration(TRANSACTIONAL_SNAPSHOT).setDataRegionName(MEM);
 
@@ -188,9 +188,7 @@
 
 
     /** */
-=======
-    @Test
->>>>>>> 5f9a1e68
+    @Test
     public void testLocalPreloadPartitionPrimary() throws Exception {
         cfgFactory = () -> cacheConfiguration(TRANSACTIONAL);
 
@@ -199,7 +197,7 @@
     }
 
     /** */
-<<<<<<< HEAD
+    @Test
     public void testLocalPreloadPartitionPrimaryMvcc() throws Exception {
         cfgFactory = () -> cacheConfiguration(TRANSACTIONAL_SNAPSHOT);
 
@@ -208,9 +206,7 @@
     }
 
     /** */
-=======
-    @Test
->>>>>>> 5f9a1e68
+    @Test
     public void testLocalPreloadPartitionBackup() throws Exception {
         cfgFactory = () -> cacheConfiguration(TRANSACTIONAL);
 
@@ -219,7 +215,7 @@
     }
 
     /** */
-<<<<<<< HEAD
+    @Test
     public void testLocalPreloadPartitionBackupMvcc() throws Exception {
         cfgFactory = () -> cacheConfiguration(TRANSACTIONAL_SNAPSHOT);
 
@@ -228,9 +224,7 @@
     }
 
     /** */
-=======
-    @Test
->>>>>>> 5f9a1e68
+    @Test
     public void testPreloadPartitionInMemoryRemote() throws Exception {
         cfgFactory = () -> cacheConfiguration(TRANSACTIONAL).setDataRegionName(MEM);
 
@@ -251,7 +245,7 @@
     }
 
     /** */
-<<<<<<< HEAD
+    @Test
     public void testPreloadPartitionInMemoryRemoteMvcc() throws Exception {
         cfgFactory = () -> cacheConfiguration(TRANSACTIONAL_SNAPSHOT).setDataRegionName(MEM);
 
@@ -272,9 +266,7 @@
     }
 
     /** */
-=======
-    @Test
->>>>>>> 5f9a1e68
+    @Test
     public void testPreloadPartitionInMemoryLocal() throws Exception {
         cfgFactory = () -> cacheConfiguration(TRANSACTIONAL).setDataRegionName(MEM);
 
@@ -297,7 +289,7 @@
     }
 
     /** */
-<<<<<<< HEAD
+    @Test
     public void testPreloadPartitionInMemoryLocalMvcc() throws Exception {
         cfgFactory = () -> cacheConfiguration(TRANSACTIONAL_SNAPSHOT).setDataRegionName(MEM);
 
@@ -320,9 +312,7 @@
     }
 
     /** */
-=======
-    @Test
->>>>>>> 5f9a1e68
+    @Test
     public void testPreloadPartitionTransactionalClientSync() throws Exception {
         cfgFactory = () -> cacheConfiguration(TRANSACTIONAL);
 
@@ -337,7 +327,7 @@
     }
 
     /** */
-<<<<<<< HEAD
+    @Test
     public void testPreloadPartitionTransactionalClientSyncMvcc() throws Exception {
         cfgFactory = () -> cacheConfiguration(TRANSACTIONAL_SNAPSHOT);
 
@@ -352,9 +342,7 @@
     }
 
     /** */
-=======
-    @Test
->>>>>>> 5f9a1e68
+    @Test
     public void testPreloadPartitionTransactionalClientAsync() throws Exception {
         cfgFactory = () -> cacheConfiguration(TRANSACTIONAL);
 
@@ -369,7 +357,7 @@
     }
 
     /** */
-<<<<<<< HEAD
+    @Test
     public void testPreloadPartitionTransactionalClientAsyncMvcc() throws Exception {
         cfgFactory = () -> cacheConfiguration(TRANSACTIONAL_SNAPSHOT);
 
@@ -384,9 +372,7 @@
     }
 
     /** */
-=======
-    @Test
->>>>>>> 5f9a1e68
+    @Test
     public void testPreloadPartitionTransactionalNodeFilteredSync() throws Exception {
         cfgFactory = () -> cacheConfiguration(TRANSACTIONAL);
 
@@ -394,7 +380,7 @@
     }
 
     /** */
-<<<<<<< HEAD
+    @Test
     public void testPreloadPartitionTransactionalNodeFilteredSyncMvcc() throws Exception {
         cfgFactory = () -> cacheConfiguration(TRANSACTIONAL_SNAPSHOT);
 
@@ -402,9 +388,7 @@
     }
 
     /** */
-=======
-    @Test
->>>>>>> 5f9a1e68
+    @Test
     public void testPreloadPartitionTransactionalNodeFilteredAsync() throws Exception {
         cfgFactory = () -> cacheConfiguration(TRANSACTIONAL);
 
@@ -412,7 +396,7 @@
     }
 
     /** */
-<<<<<<< HEAD
+    @Test
     public void testPreloadPartitionTransactionalNodeFilteredAsyncMvcc() throws Exception {
         cfgFactory = () -> cacheConfiguration(TRANSACTIONAL);
 
@@ -420,9 +404,7 @@
     }
 
     /** */
-=======
-    @Test
->>>>>>> 5f9a1e68
+    @Test
     public void testPreloadPartitionTransactionalPrimarySync() throws Exception {
         cfgFactory = () -> cacheConfiguration(TRANSACTIONAL);
 
@@ -431,7 +413,7 @@
     }
 
     /** */
-<<<<<<< HEAD
+    @Test
     public void testPreloadPartitionTransactionalPrimarySyncMvcc() throws Exception {
         cfgFactory = () -> cacheConfiguration(TRANSACTIONAL_SNAPSHOT);
 
@@ -440,9 +422,7 @@
     }
 
     /** */
-=======
-    @Test
->>>>>>> 5f9a1e68
+    @Test
     public void testPreloadPartitionTransactionalPrimaryAsync() throws Exception {
         cfgFactory = () -> cacheConfiguration(TRANSACTIONAL);
 
@@ -451,7 +431,7 @@
     }
 
     /** */
-<<<<<<< HEAD
+    @Test
     public void testPreloadPartitionTransactionalPrimaryAsyncMvcc() throws Exception {
         cfgFactory = () -> cacheConfiguration(TRANSACTIONAL_SNAPSHOT);
 
@@ -460,9 +440,7 @@
     }
 
     /** */
-=======
-    @Test
->>>>>>> 5f9a1e68
+    @Test
     public void testPreloadPartitionTransactionalBackupSync() throws Exception {
         cfgFactory = () -> cacheConfiguration(TRANSACTIONAL);
 
@@ -471,7 +449,7 @@
     }
 
     /** */
-<<<<<<< HEAD
+    @Test
     public void testPreloadPartitionTransactionalBackupSyncMvcc() throws Exception {
         cfgFactory = () -> cacheConfiguration(TRANSACTIONAL_SNAPSHOT);
 
@@ -480,9 +458,7 @@
     }
 
     /** */
-=======
-    @Test
->>>>>>> 5f9a1e68
+    @Test
     public void testPreloadPartitionTransactionalBackupAsync() throws Exception {
         cfgFactory = () -> cacheConfiguration(TRANSACTIONAL);
 
@@ -491,7 +467,7 @@
     }
 
     /** */
-<<<<<<< HEAD
+    @Test
     public void testPreloadPartitionTransactionalBackupAsyncMvcc() throws Exception {
         cfgFactory = () -> cacheConfiguration(TRANSACTIONAL_SNAPSHOT);
 
@@ -500,9 +476,7 @@
     }
 
     /** */
-=======
-    @Test
->>>>>>> 5f9a1e68
+    @Test
     public void testPreloadPartitionAtomicClientSync() throws Exception {
         cfgFactory = () -> cacheConfiguration(ATOMIC);
 
@@ -593,7 +567,7 @@
     }
 
     /** */
-<<<<<<< HEAD
+    @Test
     public void testPreloadLocalTransactionalSyncMvcc() throws Exception {
         fail("https://issues.apache.org/jira/browse/IGNITE-9530");
 
@@ -604,9 +578,7 @@
     }
 
     /** */
-=======
-    @Test
->>>>>>> 5f9a1e68
+    @Test
     public void testPreloadLocalTransactionalAsync() throws Exception {
         cfgFactory = () -> cacheConfiguration(TRANSACTIONAL).setCacheMode(LOCAL);
 
