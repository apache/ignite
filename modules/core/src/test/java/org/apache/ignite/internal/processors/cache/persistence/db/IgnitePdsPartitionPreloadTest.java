--- conflicted
+++ resolved
@@ -667,11 +667,7 @@
 
         int realSize = 0;
 
-<<<<<<< HEAD
-        while(cursor.hasNext()) {
-=======
         while (cursor.hasNext()) {
->>>>>>> 1e84d448
             realSize++;
 
             cursor.next();
