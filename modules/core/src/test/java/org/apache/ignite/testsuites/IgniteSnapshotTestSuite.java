/*
 * Licensed to the Apache Software Foundation (ASF) under one or more
 * contributor license agreements.  See the NOTICE file distributed with
 * this work for additional information regarding copyright ownership.
 * The ASF licenses this file to You under the Apache License, Version 2.0
 * (the "License"); you may not use this file except in compliance with
 * the License.  You may obtain a copy of the License at
 *
 *      http://www.apache.org/licenses/LICENSE-2.0
 *
 * Unless required by applicable law or agreed to in writing, software
 * distributed under the License is distributed on an "AS IS" BASIS,
 * WITHOUT WARRANTIES OR CONDITIONS OF ANY KIND, either express or implied.
 * See the License for the specific language governing permissions and
 * limitations under the License.
 */

package org.apache.ignite.testsuites;

import org.apache.ignite.internal.processors.cache.persistence.snapshot.EncryptedSnapshotTest;
import org.apache.ignite.internal.processors.cache.persistence.snapshot.IgniteClusterSnapshotCheckTest;
import org.apache.ignite.internal.processors.cache.persistence.snapshot.IgniteClusterSnapshotDeltaTest;
import org.apache.ignite.internal.processors.cache.persistence.snapshot.IgniteClusterSnapshotHandlerTest;
import org.apache.ignite.internal.processors.cache.persistence.snapshot.IgniteClusterSnapshotRestoreSelfTest;
import org.apache.ignite.internal.processors.cache.persistence.snapshot.IgniteClusterSnapshotSelfTest;
import org.apache.ignite.internal.processors.cache.persistence.snapshot.IgniteClusterSnapshotStreamerTest;
import org.apache.ignite.internal.processors.cache.persistence.snapshot.IgniteClusterSnapshotWalRecordTest;
import org.apache.ignite.internal.processors.cache.persistence.snapshot.IgniteSnapshotConsistencyTest;
import org.apache.ignite.internal.processors.cache.persistence.snapshot.IgniteSnapshotMXBeanTest;
import org.apache.ignite.internal.processors.cache.persistence.snapshot.IgniteSnapshotManagerSelfTest;
import org.apache.ignite.internal.processors.cache.persistence.snapshot.IgniteSnapshotRemoteRequestTest;
import org.apache.ignite.internal.processors.cache.persistence.snapshot.IgniteSnapshotRestoreFromRemoteTest;
import org.apache.ignite.internal.processors.cache.persistence.snapshot.IgniteSnapshotWithMetastorageTest;
import org.apache.ignite.internal.processors.cache.persistence.snapshot.PlainSnapshotTest;
import org.junit.runner.RunWith;
import org.junit.runners.Suite;

/** */
@RunWith(Suite.class)
@Suite.SuiteClasses({
    IgniteSnapshotManagerSelfTest.class,
    IgniteClusterSnapshotSelfTest.class,
    IgniteSnapshotRemoteRequestTest.class,
    IgniteClusterSnapshotCheckTest.class,
    IgniteSnapshotWithMetastorageTest.class,
    IgniteSnapshotMXBeanTest.class,
    IgniteClusterSnapshotRestoreSelfTest.class,
    IgniteClusterSnapshotHandlerTest.class,
    IgniteSnapshotRestoreFromRemoteTest.class,
    PlainSnapshotTest.class,
    EncryptedSnapshotTest.class,
    IgniteClusterSnapshotWalRecordTest.class,
    IgniteClusterSnapshotStreamerTest.class,
<<<<<<< HEAD
    IgniteClusterSnapshotDeltaTest.class
=======
    IgniteSnapshotConsistencyTest.class
>>>>>>> 1016425e
})
public class IgniteSnapshotTestSuite {
}<|MERGE_RESOLUTION|>--- conflicted
+++ resolved
@@ -51,11 +51,8 @@
     EncryptedSnapshotTest.class,
     IgniteClusterSnapshotWalRecordTest.class,
     IgniteClusterSnapshotStreamerTest.class,
-<<<<<<< HEAD
+    IgniteSnapshotConsistencyTest.class,
     IgniteClusterSnapshotDeltaTest.class
-=======
-    IgniteSnapshotConsistencyTest.class
->>>>>>> 1016425e
 })
 public class IgniteSnapshotTestSuite {
 }