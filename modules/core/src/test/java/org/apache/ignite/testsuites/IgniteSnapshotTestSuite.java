/*
 * Licensed to the Apache Software Foundation (ASF) under one or more
 * contributor license agreements.  See the NOTICE file distributed with
 * this work for additional information regarding copyright ownership.
 * The ASF licenses this file to You under the Apache License, Version 2.0
 * (the "License"); you may not use this file except in compliance with
 * the License.  You may obtain a copy of the License at
 *
 *      http://www.apache.org/licenses/LICENSE-2.0
 *
 * Unless required by applicable law or agreed to in writing, software
 * distributed under the License is distributed on an "AS IS" BASIS,
 * WITHOUT WARRANTIES OR CONDITIONS OF ANY KIND, either express or implied.
 * See the License for the specific language governing permissions and
 * limitations under the License.
 */

package org.apache.ignite.testsuites;

import java.util.ArrayList;
import java.util.Collection;
import java.util.List;
import org.apache.ignite.internal.processors.cache.persistence.snapshot.EncryptedSnapshotTest;
import org.apache.ignite.internal.processors.cache.persistence.snapshot.IgniteClusterSnapshotCheckTest;
import org.apache.ignite.internal.processors.cache.persistence.snapshot.IgniteClusterSnapshotDeltaTest;
import org.apache.ignite.internal.processors.cache.persistence.snapshot.IgniteClusterSnapshotHandlerTest;
import org.apache.ignite.internal.processors.cache.persistence.snapshot.IgniteClusterSnapshotRestoreSelfTest;
import org.apache.ignite.internal.processors.cache.persistence.snapshot.IgniteClusterSnapshotSelfTest;
import org.apache.ignite.internal.processors.cache.persistence.snapshot.IgniteClusterSnapshotStreamerTest;
import org.apache.ignite.internal.processors.cache.persistence.snapshot.IgniteClusterSnapshotWalRecordTest;
import org.apache.ignite.internal.processors.cache.persistence.snapshot.IgniteSnapshotConsistencyTest;
import org.apache.ignite.internal.processors.cache.persistence.snapshot.IgniteSnapshotMXBeanTest;
import org.apache.ignite.internal.processors.cache.persistence.snapshot.IgniteSnapshotManagerSelfTest;
import org.apache.ignite.internal.processors.cache.persistence.snapshot.IgniteSnapshotRemoteRequestTest;
import org.apache.ignite.internal.processors.cache.persistence.snapshot.IgniteSnapshotRestoreFromRemoteTest;
import org.apache.ignite.internal.processors.cache.persistence.snapshot.IgniteSnapshotWithMetastorageTest;
import org.apache.ignite.internal.processors.cache.persistence.snapshot.PlainSnapshotTest;
import org.apache.ignite.testframework.GridTestUtils;
import org.apache.ignite.testframework.junits.DynamicSuite;
import org.junit.runner.RunWith;

/** */
<<<<<<< HEAD
@RunWith(Suite.class)
@Suite.SuiteClasses({
    IgniteSnapshotManagerSelfTest.class,
    IgniteClusterSnapshotSelfTest.class,
    IgniteSnapshotRemoteRequestTest.class,
    IgniteClusterSnapshotCheckTest.class,
    IgniteSnapshotWithMetastorageTest.class,
    IgniteSnapshotMXBeanTest.class,
    IgniteClusterSnapshotRestoreSelfTest.class,
    IgniteClusterSnapshotHandlerTest.class,
    IgniteSnapshotRestoreFromRemoteTest.class,
    PlainSnapshotTest.class,
    EncryptedSnapshotTest.class,
    IgniteClusterSnapshotWalRecordTest.class,
    IgniteClusterSnapshotStreamerTest.class,
    IgniteSnapshotConsistencyTest.class,
    IgniteClusterSnapshotDeltaTest.class,
    IncrementalSnapshotsTestSuite.class
})
=======
@RunWith(DynamicSuite.class)
>>>>>>> 9e862bb4
public class IgniteSnapshotTestSuite {
    /** */
    public static List<Class<?>> suite() {
        List<Class<?>> suite = new ArrayList<>();

        addSnapshotTests(suite, null);

        return suite;
    }

    /** */
    public static void addSnapshotTests(List<Class<?>> suite, Collection<Class> ignoredTests) {
        GridTestUtils.addTestIfNeeded(suite, IgniteSnapshotManagerSelfTest.class, ignoredTests);
        GridTestUtils.addTestIfNeeded(suite, IgniteClusterSnapshotSelfTest.class, ignoredTests);
        GridTestUtils.addTestIfNeeded(suite, IgniteSnapshotRemoteRequestTest.class, ignoredTests);
        GridTestUtils.addTestIfNeeded(suite, IgniteClusterSnapshotCheckTest.class, ignoredTests);
        GridTestUtils.addTestIfNeeded(suite, IgniteSnapshotWithMetastorageTest.class, ignoredTests);
        GridTestUtils.addTestIfNeeded(suite, IgniteSnapshotMXBeanTest.class, ignoredTests);
        GridTestUtils.addTestIfNeeded(suite, IgniteClusterSnapshotRestoreSelfTest.class, ignoredTests);
        GridTestUtils.addTestIfNeeded(suite, IgniteClusterSnapshotHandlerTest.class, ignoredTests);
        GridTestUtils.addTestIfNeeded(suite, IgniteSnapshotRestoreFromRemoteTest.class, ignoredTests);
        GridTestUtils.addTestIfNeeded(suite, PlainSnapshotTest.class, ignoredTests);
        GridTestUtils.addTestIfNeeded(suite, EncryptedSnapshotTest.class, ignoredTests);
        GridTestUtils.addTestIfNeeded(suite, IgniteClusterSnapshotWalRecordTest.class, ignoredTests);
        GridTestUtils.addTestIfNeeded(suite, IgniteClusterSnapshotStreamerTest.class, ignoredTests);
        GridTestUtils.addTestIfNeeded(suite, IgniteSnapshotConsistencyTest.class, ignoredTests);
        GridTestUtils.addTestIfNeeded(suite, IgniteClusterSnapshotDeltaTest.class, ignoredTests);
        GridTestUtils.addTestIfNeeded(suite, IncrementalSnapshotTest.class, ignoredTests);
    }
}<|MERGE_RESOLUTION|>--- conflicted
+++ resolved
@@ -40,29 +40,7 @@
 import org.junit.runner.RunWith;
 
 /** */
-<<<<<<< HEAD
-@RunWith(Suite.class)
-@Suite.SuiteClasses({
-    IgniteSnapshotManagerSelfTest.class,
-    IgniteClusterSnapshotSelfTest.class,
-    IgniteSnapshotRemoteRequestTest.class,
-    IgniteClusterSnapshotCheckTest.class,
-    IgniteSnapshotWithMetastorageTest.class,
-    IgniteSnapshotMXBeanTest.class,
-    IgniteClusterSnapshotRestoreSelfTest.class,
-    IgniteClusterSnapshotHandlerTest.class,
-    IgniteSnapshotRestoreFromRemoteTest.class,
-    PlainSnapshotTest.class,
-    EncryptedSnapshotTest.class,
-    IgniteClusterSnapshotWalRecordTest.class,
-    IgniteClusterSnapshotStreamerTest.class,
-    IgniteSnapshotConsistencyTest.class,
-    IgniteClusterSnapshotDeltaTest.class,
-    IncrementalSnapshotsTestSuite.class
-})
-=======
 @RunWith(DynamicSuite.class)
->>>>>>> 9e862bb4
 public class IgniteSnapshotTestSuite {
     /** */
     public static List<Class<?>> suite() {
@@ -90,6 +68,6 @@
         GridTestUtils.addTestIfNeeded(suite, IgniteClusterSnapshotStreamerTest.class, ignoredTests);
         GridTestUtils.addTestIfNeeded(suite, IgniteSnapshotConsistencyTest.class, ignoredTests);
         GridTestUtils.addTestIfNeeded(suite, IgniteClusterSnapshotDeltaTest.class, ignoredTests);
-        GridTestUtils.addTestIfNeeded(suite, IncrementalSnapshotTest.class, ignoredTests);
+        GridTestUtils.addTestIfNeeded(suite, IncrementalSnapshotsTestSuite.class, ignoredTests);
     }
 }