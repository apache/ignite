/*
 * Licensed to the Apache Software Foundation (ASF) under one or more
 * contributor license agreements.  See the NOTICE file distributed with
 * this work for additional information regarding copyright ownership.
 * The ASF licenses this file to You under the Apache License, Version 2.0
 * (the "License"); you may not use this file except in compliance with
 * the License.  You may obtain a copy of the License at
 *
 *      http://www.apache.org/licenses/LICENSE-2.0
 *
 * Unless required by applicable law or agreed to in writing, software
 * distributed under the License is distributed on an "AS IS" BASIS,
 * WITHOUT WARRANTIES OR CONDITIONS OF ANY KIND, either express or implied.
 * See the License for the specific language governing permissions and
 * limitations under the License.
 */

package org.apache.ignite.testsuites;

import org.apache.ignite.internal.processors.cache.persistence.snapshot.EncryptedSnapshotTest;
import org.apache.ignite.internal.processors.cache.persistence.snapshot.IgniteClusterSnapshotCheckTest;
import org.apache.ignite.internal.processors.cache.persistence.snapshot.IgniteClusterSnapshotDeltaTest;
import org.apache.ignite.internal.processors.cache.persistence.snapshot.IgniteClusterSnapshotHandlerTest;
import org.apache.ignite.internal.processors.cache.persistence.snapshot.IgniteClusterSnapshotRestoreSelfTest;
import org.apache.ignite.internal.processors.cache.persistence.snapshot.IgniteClusterSnapshotSelfTest;
import org.apache.ignite.internal.processors.cache.persistence.snapshot.IgniteClusterSnapshotStreamerTest;
import org.apache.ignite.internal.processors.cache.persistence.snapshot.IgniteClusterSnapshotWalRecordTest;
import org.apache.ignite.internal.processors.cache.persistence.snapshot.IgniteSnapshotConsistencyTest;
import org.apache.ignite.internal.processors.cache.persistence.snapshot.IgniteSnapshotMXBeanTest;
import org.apache.ignite.internal.processors.cache.persistence.snapshot.IgniteSnapshotManagerSelfTest;
import org.apache.ignite.internal.processors.cache.persistence.snapshot.IgniteSnapshotRemoteRequestTest;
import org.apache.ignite.internal.processors.cache.persistence.snapshot.IgniteSnapshotRestoreFromRemoteTest;
import org.apache.ignite.internal.processors.cache.persistence.snapshot.IgniteSnapshotWithMetastorageTest;
import org.apache.ignite.internal.processors.cache.persistence.snapshot.IncrementalSnapshotTest;
import org.apache.ignite.internal.processors.cache.persistence.snapshot.PlainSnapshotTest;
import org.junit.runner.RunWith;
import org.junit.runners.Suite;

/** */
@RunWith(Suite.class)
@Suite.SuiteClasses({
    IgniteSnapshotManagerSelfTest.class,
    IgniteClusterSnapshotSelfTest.class,
    IgniteSnapshotRemoteRequestTest.class,
    IgniteClusterSnapshotCheckTest.class,
    IgniteSnapshotWithMetastorageTest.class,
    IgniteSnapshotMXBeanTest.class,
    IgniteClusterSnapshotRestoreSelfTest.class,
    IgniteClusterSnapshotHandlerTest.class,
    IgniteSnapshotRestoreFromRemoteTest.class,
    PlainSnapshotTest.class,
    EncryptedSnapshotTest.class,
    IgniteClusterSnapshotWalRecordTest.class,
    IgniteClusterSnapshotStreamerTest.class,
<<<<<<< HEAD
    IncrementalSnapshotTest.class
=======
    IgniteSnapshotConsistencyTest.class,
    IgniteClusterSnapshotDeltaTest.class
>>>>>>> e441d91e
})
public class IgniteSnapshotTestSuite {
}<|MERGE_RESOLUTION|>--- conflicted
+++ resolved
@@ -52,12 +52,9 @@
     EncryptedSnapshotTest.class,
     IgniteClusterSnapshotWalRecordTest.class,
     IgniteClusterSnapshotStreamerTest.class,
-<<<<<<< HEAD
+    IgniteSnapshotConsistencyTest.class,
+    IgniteClusterSnapshotDeltaTest.class,
     IncrementalSnapshotTest.class
-=======
-    IgniteSnapshotConsistencyTest.class,
-    IgniteClusterSnapshotDeltaTest.class
->>>>>>> e441d91e
 })
 public class IgniteSnapshotTestSuite {
 }