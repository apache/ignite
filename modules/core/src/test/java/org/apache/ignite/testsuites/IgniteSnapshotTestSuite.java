--- conflicted
+++ resolved
@@ -48,12 +48,8 @@
     PlainSnapshotTest.class,
     EncryptedSnapshotTest.class,
     IgniteClusterSnapshotWalRecordTest.class,
-<<<<<<< HEAD
+    IgniteClusterSnapshotStreamerTest.class,
     IncrementalSnapshotsTestSuite.class
-=======
-    IgniteClusterSnapshotStreamerTest.class,
-    IncrementalSnapshotTest.class
->>>>>>> 66f0e97a
 })
 public class IgniteSnapshotTestSuite {
 }