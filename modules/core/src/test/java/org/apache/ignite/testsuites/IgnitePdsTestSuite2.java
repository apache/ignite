/*
 * Licensed to the Apache Software Foundation (ASF) under one or more
 * contributor license agreements.  See the NOTICE file distributed with
 * this work for additional information regarding copyright ownership.
 * The ASF licenses this file to You under the Apache License, Version 2.0
 * (the "License"); you may not use this file except in compliance with
 * the License.  You may obtain a copy of the License at
 *
 *      http://www.apache.org/licenses/LICENSE-2.0
 *
 * Unless required by applicable law or agreed to in writing, software
 * distributed under the License is distributed on an "AS IS" BASIS,
 * WITHOUT WARRANTIES OR CONDITIONS OF ANY KIND, either express or implied.
 * See the License for the specific language governing permissions and
 * limitations under the License.
 */

package org.apache.ignite.testsuites;

import junit.framework.TestSuite;
import org.apache.ignite.internal.processors.cache.persistence.IgniteDataStorageMetricsSelfTest;
import org.apache.ignite.internal.processors.cache.persistence.IgnitePdsCorruptedStoreTest;
import org.apache.ignite.internal.processors.cache.persistence.IgnitePdsExchangeDuringCheckpointTest;
import org.apache.ignite.internal.processors.cache.persistence.IgnitePdsPageSizesTest;
import org.apache.ignite.internal.processors.cache.persistence.IgnitePdsPartitionFilesDestroyTest;
import org.apache.ignite.internal.processors.cache.persistence.IgnitePersistentStoreDataStructuresTest;
import org.apache.ignite.internal.processors.cache.persistence.IgniteRebalanceScheduleResendPartitionsTest;
import org.apache.ignite.internal.processors.cache.persistence.LocalWacModeNoChangeDuringRebalanceOnNonNodeAssignTest;
import org.apache.ignite.internal.processors.cache.persistence.LocalWalModeChangeDuringRebalancingSelfTest;
import org.apache.ignite.internal.processors.cache.persistence.baseline.ClientAffinityAssignmentWithBaselineTest;
import org.apache.ignite.internal.processors.cache.persistence.baseline.IgniteAbsentEvictionNodeOutOfBaselineTest;
import org.apache.ignite.internal.processors.cache.persistence.baseline.IgniteAllBaselineNodesOnlineFullApiSelfTest;
import org.apache.ignite.internal.processors.cache.persistence.baseline.IgniteOfflineBaselineNodeFullApiSelfTest;
import org.apache.ignite.internal.processors.cache.persistence.baseline.IgniteOnlineNodeOutOfBaselineFullApiSelfTest;
import org.apache.ignite.internal.processors.cache.persistence.db.IgnitePdsRebalancingOnNotStableTopologyTest;
import org.apache.ignite.internal.processors.cache.persistence.db.IgnitePdsReserveWalSegmentsTest;
import org.apache.ignite.internal.processors.cache.persistence.db.IgnitePdsReserveWalSegmentsWithCompactionTest;
import org.apache.ignite.internal.processors.cache.persistence.db.IgnitePdsWholeClusterRestartTest;
import org.apache.ignite.internal.processors.cache.persistence.db.SlowHistoricalRebalanceSmallHistoryTest;
import org.apache.ignite.internal.processors.cache.persistence.db.checkpoint.IgniteCheckpointDirtyPagesForLowLoadTest;
import org.apache.ignite.internal.processors.cache.persistence.db.filename.IgniteUidAsConsistentIdMigrationTest;
import org.apache.ignite.internal.processors.cache.persistence.db.wal.FsyncWalRolloverDoesNotBlockTest;
import org.apache.ignite.internal.processors.cache.persistence.db.wal.IgniteNodeStoppedDuringDisableWALTest;
import org.apache.ignite.internal.processors.cache.persistence.db.wal.IgniteWALTailIsReachedDuringIterationOverArchiveTest;
import org.apache.ignite.internal.processors.cache.persistence.db.wal.IgniteWalFlushBackgroundSelfTest;
import org.apache.ignite.internal.processors.cache.persistence.db.wal.IgniteWalFlushBackgroundWithMmapBufferSelfTest;
import org.apache.ignite.internal.processors.cache.persistence.db.wal.IgniteWalFlushFailoverTest;
import org.apache.ignite.internal.processors.cache.persistence.db.wal.IgniteWalFlushFsyncSelfTest;
import org.apache.ignite.internal.processors.cache.persistence.db.wal.IgniteWalFlushFsyncWithDedicatedWorkerSelfTest;
import org.apache.ignite.internal.processors.cache.persistence.db.wal.IgniteWalFlushFsyncWithMmapBufferSelfTest;
import org.apache.ignite.internal.processors.cache.persistence.db.wal.IgniteWalFlushLogOnlySelfTest;
import org.apache.ignite.internal.processors.cache.persistence.db.wal.IgniteWalFlushLogOnlyWithMmapBufferSelfTest;
import org.apache.ignite.internal.processors.cache.persistence.db.wal.IgniteWalFormatFileFailoverTest;
import org.apache.ignite.internal.processors.cache.persistence.db.wal.IgniteWalHistoryReservationsTest;
import org.apache.ignite.internal.processors.cache.persistence.db.wal.IgniteWalIteratorExceptionDuringReadTest;
import org.apache.ignite.internal.processors.cache.persistence.db.wal.IgniteWalIteratorSwitchSegmentTest;
import org.apache.ignite.internal.processors.cache.persistence.db.wal.IgniteWalSerializerVersionTest;
import org.apache.ignite.internal.processors.cache.persistence.db.wal.WalCompactionTest;
import org.apache.ignite.internal.processors.cache.persistence.db.wal.WalDeletionArchiveFsyncTest;
import org.apache.ignite.internal.processors.cache.persistence.db.wal.WalDeletionArchiveLogOnlyTest;
import org.apache.ignite.internal.processors.cache.persistence.db.wal.WalRolloverTypesTest;
import org.apache.ignite.internal.processors.cache.persistence.db.wal.crc.IgniteDataIntegrityTests;
import org.apache.ignite.internal.processors.cache.persistence.db.wal.crc.IgniteFsyncReplayWalIteratorInvalidCrcTest;
import org.apache.ignite.internal.processors.cache.persistence.db.wal.crc.IgniteReplayWalIteratorInvalidCrcTest;
import org.apache.ignite.internal.processors.cache.persistence.db.wal.crc.IgniteStandaloneWalIteratorInvalidCrcTest;
import org.apache.ignite.internal.processors.cache.persistence.db.wal.crc.IgnitePureJavaCrcCompatibility;
import org.apache.ignite.internal.processors.cache.persistence.db.wal.reader.IgniteWalReaderTest;
import org.apache.ignite.internal.processors.cache.persistence.wal.reader.StandaloneWalRecordsIteratorTest;

/**
 *
 */
public class IgnitePdsTestSuite2 extends TestSuite {
    /**
     * @return Suite.
     */
    public static TestSuite suite() {
        TestSuite suite = new TestSuite("Ignite persistent Store Test Suite 2");

        // Integrity test.
        suite.addTestSuite(IgniteDataIntegrityTests.class);
        suite.addTestSuite(IgniteStandaloneWalIteratorInvalidCrcTest.class);
        suite.addTestSuite(IgniteReplayWalIteratorInvalidCrcTest.class);
        suite.addTestSuite(IgniteFsyncReplayWalIteratorInvalidCrcTest.class);
        suite.addTestSuite(IgnitePureJavaCrcCompatibility.class);

        addRealPageStoreTests(suite);

        addRealPageStoreTestsNotForDirectIo(suite);

        // BaselineTopology tests
        suite.addTestSuite(IgniteAllBaselineNodesOnlineFullApiSelfTest.class);
        suite.addTestSuite(IgniteOfflineBaselineNodeFullApiSelfTest.class);
        suite.addTestSuite(IgniteOnlineNodeOutOfBaselineFullApiSelfTest.class);
        suite.addTestSuite(ClientAffinityAssignmentWithBaselineTest.class);
        suite.addTestSuite(IgniteAbsentEvictionNodeOutOfBaselineTest.class);

        return suite;
    }

    /**
     * Fills {@code suite} with PDS test subset, which operates with real page store, but requires long time to
     * execute.
     *
     * @param suite suite to add tests into.
     */
    private static void addRealPageStoreTestsNotForDirectIo(TestSuite suite) {
        suite.addTestSuite(IgnitePdsPartitionFilesDestroyTest.class);

        suite.addTestSuite(LocalWalModeChangeDuringRebalancingSelfTest.class);

        suite.addTestSuite(LocalWacModeNoChangeDuringRebalanceOnNonNodeAssignTest.class);

        suite.addTestSuite(IgniteWalFlushFsyncSelfTest.class);

        suite.addTestSuite(IgniteWalFlushFsyncWithDedicatedWorkerSelfTest.class);

        suite.addTestSuite(IgniteWalFlushFsyncWithMmapBufferSelfTest.class);
    }

    /**
     * Fills {@code suite} with PDS test subset, which operates with real page store and does actual disk operations.
     *
     * NOTE: These tests are also executed using I/O plugins.
     *
     * @param suite suite to add tests into.
     */
    public static void addRealPageStoreTests(TestSuite suite) {
        suite.addTestSuite(IgnitePdsPageSizesTest.class);

        // Metrics test.
        suite.addTestSuite(IgniteDataStorageMetricsSelfTest.class);

        suite.addTestSuite(IgnitePdsRebalancingOnNotStableTopologyTest.class);

        suite.addTestSuite(IgnitePdsWholeClusterRestartTest.class);

        // Rebalancing test
        suite.addTestSuite(IgniteWalHistoryReservationsTest.class);

        suite.addTestSuite(SlowHistoricalRebalanceSmallHistoryTest.class);

        suite.addTestSuite(IgnitePersistentStoreDataStructuresTest.class);

        // Failover test
        suite.addTestSuite(IgniteWalFlushFailoverTest.class);

        suite.addTestSuite(IgniteWalFlushBackgroundSelfTest.class);

        suite.addTestSuite(IgniteWalFlushBackgroundWithMmapBufferSelfTest.class);

        suite.addTestSuite(IgniteWalFlushLogOnlySelfTest.class);

        suite.addTestSuite(IgniteWalFlushLogOnlyWithMmapBufferSelfTest.class);

        suite.addTestSuite(IgniteWalFormatFileFailoverTest.class);

        // Test suite uses Standalone WAL iterator to verify PDS content.
        suite.addTestSuite(IgniteWalReaderTest.class);

        suite.addTestSuite(IgnitePdsExchangeDuringCheckpointTest.class);

        suite.addTestSuite(IgnitePdsReserveWalSegmentsTest.class);
        suite.addTestSuite(IgnitePdsReserveWalSegmentsWithCompactionTest.class);

        // new style folders with generated consistent ID test
        suite.addTestSuite(IgniteUidAsConsistentIdMigrationTest.class);

        suite.addTestSuite(IgniteWalSerializerVersionTest.class);

        suite.addTestSuite(WalCompactionTest.class);

        suite.addTestSuite(WalDeletionArchiveFsyncTest.class);
        suite.addTestSuite(WalDeletionArchiveLogOnlyTest.class);

        suite.addTestSuite(IgniteCheckpointDirtyPagesForLowLoadTest.class);

        suite.addTestSuite(IgnitePdsCorruptedStoreTest.class);

        suite.addTestSuite(IgniteWalIteratorSwitchSegmentTest.class);

        suite.addTestSuite(IgniteWalIteratorExceptionDuringReadTest.class);

        suite.addTestSuite(IgniteNodeStoppedDuringDisableWALTest.class);

        suite.addTestSuite(StandaloneWalRecordsIteratorTest.class);

        //suite.addTestSuite(IgniteWalRecoverySeveralRestartsTest.class);

        suite.addTestSuite(IgniteRebalanceScheduleResendPartitionsTest.class);

        suite.addTestSuite(IgniteWALTailIsReachedDuringIterationOverArchiveTest.class);

        suite.addTestSuite(WalRolloverTypesTest.class);
<<<<<<< HEAD
=======

        suite.addTestSuite(FsyncWalRolloverDoesNotBlockTest.class);
>>>>>>> 937ab76f
    }
}<|MERGE_RESOLUTION|>--- conflicted
+++ resolved
@@ -192,10 +192,7 @@
         suite.addTestSuite(IgniteWALTailIsReachedDuringIterationOverArchiveTest.class);
 
         suite.addTestSuite(WalRolloverTypesTest.class);
-<<<<<<< HEAD
-=======
 
         suite.addTestSuite(FsyncWalRolloverDoesNotBlockTest.class);
->>>>>>> 937ab76f
     }
 }