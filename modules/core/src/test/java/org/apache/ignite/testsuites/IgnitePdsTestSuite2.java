/*
 * Licensed to the Apache Software Foundation (ASF) under one or more
 * contributor license agreements.  See the NOTICE file distributed with
 * this work for additional information regarding copyright ownership.
 * The ASF licenses this file to You under the Apache License, Version 2.0
 * (the "License"); you may not use this file except in compliance with
 * the License.  You may obtain a copy of the License at
 *
 *      http://www.apache.org/licenses/LICENSE-2.0
 *
 * Unless required by applicable law or agreed to in writing, software
 * distributed under the License is distributed on an "AS IS" BASIS,
 * WITHOUT WARRANTIES OR CONDITIONS OF ANY KIND, either express or implied.
 * See the License for the specific language governing permissions and
 * limitations under the License.
 */

package org.apache.ignite.testsuites;

import junit.framework.TestSuite;
import org.apache.ignite.internal.processors.cache.persistence.IgniteDataStorageMetricsSelfTest;
import org.apache.ignite.internal.processors.cache.persistence.IgnitePdsContinuousRestartTest;
import org.apache.ignite.internal.processors.cache.persistence.IgnitePdsContinuousRestartTestWithSharedGroupAndIndexes;
import org.apache.ignite.internal.processors.cache.persistence.IgnitePdsExchangeDuringCheckpointTest;
import org.apache.ignite.internal.processors.cache.persistence.IgnitePdsPageSizesTest;
import org.apache.ignite.internal.processors.cache.persistence.IgnitePdsRecoveryAfterFileCorruptionTest;
import org.apache.ignite.internal.processors.cache.persistence.IgnitePersistentStoreDataStructuresTest;
import org.apache.ignite.internal.processors.cache.persistence.baseline.IgniteAllBaselineNodesOnlineFullApiSelfTest;
import org.apache.ignite.internal.processors.cache.persistence.baseline.IgniteOfflineBaselineNodeFullApiSelfTest;
import org.apache.ignite.internal.processors.cache.persistence.baseline.IgniteOnlineNodeOutOfBaselineFullApiSelfTest;
import org.apache.ignite.internal.processors.cache.persistence.db.IgnitePdsPageEvictionDuringPartitionClearTest;
import org.apache.ignite.internal.processors.cache.persistence.db.IgnitePdsRebalancingOnNotStableTopologyTest;
import org.apache.ignite.internal.processors.cache.persistence.db.IgnitePdsTransactionsHangTest;
import org.apache.ignite.internal.processors.cache.persistence.db.IgnitePdsWholeClusterRestartTest;
import org.apache.ignite.internal.processors.cache.persistence.db.checkpoint.IgniteCheckpointDirtyPagesForLowLoadTest;
import org.apache.ignite.internal.processors.cache.persistence.db.filename.IgniteUidAsConsistentIdMigrationTest;
import org.apache.ignite.internal.processors.cache.persistence.db.wal.IgniteWalFlushBackgroundSelfTest;
import org.apache.ignite.internal.processors.cache.persistence.db.wal.IgniteWalFlushDefaultSelfTest;
import org.apache.ignite.internal.processors.cache.persistence.db.wal.IgniteWalFlushFailoverTest;
import org.apache.ignite.internal.processors.cache.persistence.db.wal.IgniteWalFlushLogOnlySelfTest;
import org.apache.ignite.internal.processors.cache.persistence.db.wal.IgniteWalHistoryReservationsTest;
import org.apache.ignite.internal.processors.cache.persistence.db.wal.IgniteWalSerializerVersionTest;
import org.apache.ignite.internal.processors.cache.persistence.db.wal.WalCompactionTest;
import org.apache.ignite.internal.processors.cache.persistence.db.wal.crc.IgniteDataIntegrityTests;
import org.apache.ignite.internal.processors.cache.persistence.db.wal.reader.IgniteWalReaderTest;

/**
 *
 */
public class IgnitePdsTestSuite2 extends TestSuite {
    /**
     * @return Suite.
     */
    public static TestSuite suite() {
        TestSuite suite = new TestSuite("Ignite persistent Store Test Suite 2");

        // Integrity test.
        suite.addTestSuite(IgniteDataIntegrityTests.class);

        addRealPageStoreTests(suite);

        return suite;
    }

    /**
     * Fills {@code suite} with PDS test subset, which operates with real page store and does actual disk operations.
     *
     * @param suite suite to add tests into.
     */
    public static void addRealPageStoreTests(TestSuite suite) {
        // Integrity test.
        suite.addTestSuite(IgnitePdsRecoveryAfterFileCorruptionTest.class);
        suite.addTestSuite(IgnitePdsPageSizesTest.class);

        // Metrics test.
        suite.addTestSuite(IgniteDataStorageMetricsSelfTest.class);

        suite.addTestSuite(IgnitePdsTransactionsHangTest.class);

        suite.addTestSuite(IgnitePdsRebalancingOnNotStableTopologyTest.class);

        suite.addTestSuite(IgnitePdsWholeClusterRestartTest.class);

        suite.addTestSuite(IgnitePdsPageEvictionDuringPartitionClearTest.class);

        // Rebalancing test
        suite.addTestSuite(IgniteWalHistoryReservationsTest.class);

        suite.addTestSuite(IgnitePdsContinuousRestartTest.class);

        suite.addTestSuite(IgnitePdsContinuousRestartTestWithSharedGroupAndIndexes.class);

        suite.addTestSuite(IgnitePersistentStoreDataStructuresTest.class);

        // Failover test
        suite.addTestSuite(IgniteWalFlushFailoverTest.class);

        suite.addTestSuite(IgniteWalFlushDefaultSelfTest.class);

        suite.addTestSuite(IgniteWalFlushBackgroundSelfTest.class);

        suite.addTestSuite(IgniteWalFlushLogOnlySelfTest.class);

        // Test suite uses Standalone WAL iterator to verify PDS content.
        suite.addTestSuite(IgniteWalReaderTest.class);

        suite.addTestSuite(IgnitePdsExchangeDuringCheckpointTest.class);

        // new style folders with generated consistent ID test
        suite.addTestSuite(IgniteUidAsConsistentIdMigrationTest.class);

        suite.addTestSuite(IgniteWalSerializerVersionTest.class);

        // BaselineTopology tests
        suite.addTestSuite(IgniteAllBaselineNodesOnlineFullApiSelfTest.class);
        suite.addTestSuite(IgniteOfflineBaselineNodeFullApiSelfTest.class);
        suite.addTestSuite(IgniteOnlineNodeOutOfBaselineFullApiSelfTest.class);

        suite.addTestSuite(WalCompactionTest.class);
<<<<<<< HEAD

        suite.addTestSuite(IgniteCheckpointDirtyPagesForLowLoadTest.class);

        return suite;
=======
>>>>>>> bb848bf5
    }
}<|MERGE_RESOLUTION|>--- conflicted
+++ resolved
@@ -59,6 +59,11 @@
 
         addRealPageStoreTests(suite);
 
+        // BaselineTopology tests
+        suite.addTestSuite(IgniteAllBaselineNodesOnlineFullApiSelfTest.class);
+        suite.addTestSuite(IgniteOfflineBaselineNodeFullApiSelfTest.class);
+        suite.addTestSuite(IgniteOnlineNodeOutOfBaselineFullApiSelfTest.class);
+
         return suite;
     }
 
@@ -111,18 +116,8 @@
 
         suite.addTestSuite(IgniteWalSerializerVersionTest.class);
 
-        // BaselineTopology tests
-        suite.addTestSuite(IgniteAllBaselineNodesOnlineFullApiSelfTest.class);
-        suite.addTestSuite(IgniteOfflineBaselineNodeFullApiSelfTest.class);
-        suite.addTestSuite(IgniteOnlineNodeOutOfBaselineFullApiSelfTest.class);
-
         suite.addTestSuite(WalCompactionTest.class);
-<<<<<<< HEAD
 
         suite.addTestSuite(IgniteCheckpointDirtyPagesForLowLoadTest.class);
-
-        return suite;
-=======
->>>>>>> bb848bf5
     }
 }