/*
 * Licensed to the Apache Software Foundation (ASF) under one or more
 * contributor license agreements.  See the NOTICE file distributed with
 * this work for additional information regarding copyright ownership.
 * The ASF licenses this file to You under the Apache License, Version 2.0
 * (the "License"); you may not use this file except in compliance with
 * the License.  You may obtain a copy of the License at
 *
 *      http://www.apache.org/licenses/LICENSE-2.0
 *
 * Unless required by applicable law or agreed to in writing, software
 * distributed under the License is distributed on an "AS IS" BASIS,
 * WITHOUT WARRANTIES OR CONDITIONS OF ANY KIND, either express or implied.
 * See the License for the specific language governing permissions and
 * limitations under the License.
 */

package org.apache.ignite.testsuites;

import junit.framework.JUnit4TestAdapter;
import junit.framework.TestSuite;
import org.apache.ignite.internal.processors.cache.persistence.IgniteDataStorageMetricsSelfTest;
import org.apache.ignite.internal.processors.cache.persistence.IgnitePdsCacheStartStopWithFreqCheckpointTest;
import org.apache.ignite.internal.processors.cache.persistence.IgnitePdsCorruptedStoreTest;
import org.apache.ignite.internal.processors.cache.persistence.IgnitePdsExchangeDuringCheckpointTest;
import org.apache.ignite.internal.processors.cache.persistence.IgnitePdsPageSizesTest;
import org.apache.ignite.internal.processors.cache.persistence.IgnitePdsPartitionFilesDestroyTest;
import org.apache.ignite.internal.processors.cache.persistence.IgnitePdsPartitionsStateRecoveryTest;
import org.apache.ignite.internal.processors.cache.persistence.IgnitePersistentStoreDataStructuresTest;
import org.apache.ignite.internal.processors.cache.persistence.IgniteRebalanceScheduleResendPartitionsTest;
import org.apache.ignite.internal.processors.cache.persistence.LocalWacModeNoChangeDuringRebalanceOnNonNodeAssignTest;
import org.apache.ignite.internal.processors.cache.persistence.LocalWalModeChangeDuringRebalancingSelfTest;
import org.apache.ignite.internal.processors.cache.persistence.baseline.ClientAffinityAssignmentWithBaselineTest;
import org.apache.ignite.internal.processors.cache.persistence.baseline.IgniteAbsentEvictionNodeOutOfBaselineTest;
import org.apache.ignite.internal.processors.cache.persistence.baseline.IgniteAllBaselineNodesOnlineFullApiSelfTest;
import org.apache.ignite.internal.processors.cache.persistence.baseline.IgniteOfflineBaselineNodeFullApiSelfTest;
import org.apache.ignite.internal.processors.cache.persistence.baseline.IgniteOnlineNodeOutOfBaselineFullApiSelfTest;
import org.apache.ignite.internal.processors.cache.persistence.db.IgnitePdsRebalancingOnNotStableTopologyTest;
import org.apache.ignite.internal.processors.cache.persistence.db.IgnitePdsReserveWalSegmentsTest;
import org.apache.ignite.internal.processors.cache.persistence.db.IgnitePdsReserveWalSegmentsWithCompactionTest;
import org.apache.ignite.internal.processors.cache.persistence.db.IgnitePdsWholeClusterRestartTest;
import org.apache.ignite.internal.processors.cache.persistence.db.SlowHistoricalRebalanceSmallHistoryTest;
import org.apache.ignite.internal.processors.cache.persistence.db.checkpoint.IgniteCheckpointDirtyPagesForLowLoadTest;
import org.apache.ignite.internal.processors.cache.persistence.db.filename.IgniteUidAsConsistentIdMigrationTest;
import org.apache.ignite.internal.processors.cache.persistence.db.wal.FsyncWalRolloverDoesNotBlockTest;
import org.apache.ignite.internal.processors.cache.persistence.db.wal.IgniteNodeStoppedDuringDisableWALTest;
import org.apache.ignite.internal.processors.cache.persistence.db.wal.IgniteWALTailIsReachedDuringIterationOverArchiveTest;
import org.apache.ignite.internal.processors.cache.persistence.db.wal.IgniteWalFlushBackgroundSelfTest;
import org.apache.ignite.internal.processors.cache.persistence.db.wal.IgniteWalFlushBackgroundWithMmapBufferSelfTest;
import org.apache.ignite.internal.processors.cache.persistence.db.wal.IgniteWalFlushFailoverTest;
import org.apache.ignite.internal.processors.cache.persistence.db.wal.IgniteWalFlushFsyncSelfTest;
import org.apache.ignite.internal.processors.cache.persistence.db.wal.IgniteWalFlushFsyncWithDedicatedWorkerSelfTest;
import org.apache.ignite.internal.processors.cache.persistence.db.wal.IgniteWalFlushFsyncWithMmapBufferSelfTest;
import org.apache.ignite.internal.processors.cache.persistence.db.wal.IgniteWalFlushLogOnlySelfTest;
import org.apache.ignite.internal.processors.cache.persistence.db.wal.IgniteWalFlushLogOnlyWithMmapBufferSelfTest;
import org.apache.ignite.internal.processors.cache.persistence.db.wal.IgniteWalFormatFileFailoverTest;
import org.apache.ignite.internal.processors.cache.persistence.db.wal.IgniteWalHistoryReservationsTest;
import org.apache.ignite.internal.processors.cache.persistence.db.wal.IgniteWalIteratorExceptionDuringReadTest;
import org.apache.ignite.internal.processors.cache.persistence.db.wal.IgniteWalIteratorSwitchSegmentTest;
import org.apache.ignite.internal.processors.cache.persistence.db.wal.IgniteWalSerializerVersionTest;
import org.apache.ignite.internal.processors.cache.persistence.db.wal.WalCompactionSwitchOnTest;
import org.apache.ignite.internal.processors.cache.persistence.db.wal.WalCompactionTest;
import org.apache.ignite.internal.processors.cache.persistence.db.wal.WalDeletionArchiveFsyncTest;
import org.apache.ignite.internal.processors.cache.persistence.db.wal.WalDeletionArchiveLogOnlyTest;
import org.apache.ignite.internal.processors.cache.persistence.db.wal.WalRolloverTypesTest;
import org.apache.ignite.internal.processors.cache.persistence.db.wal.crc.IgniteDataIntegrityTests;
import org.apache.ignite.internal.processors.cache.persistence.db.wal.crc.IgniteFsyncReplayWalIteratorInvalidCrcTest;
import org.apache.ignite.internal.processors.cache.persistence.db.wal.crc.IgniteReplayWalIteratorInvalidCrcTest;
import org.apache.ignite.internal.processors.cache.persistence.db.wal.crc.IgniteStandaloneWalIteratorInvalidCrcTest;
import org.apache.ignite.internal.processors.cache.persistence.db.wal.crc.IgnitePureJavaCrcCompatibility;
import org.apache.ignite.internal.processors.cache.persistence.db.wal.reader.IgniteWalReaderTest;
import org.apache.ignite.internal.processors.cache.persistence.wal.reader.StandaloneWalRecordsIteratorTest;
import org.junit.runner.RunWith;
import org.junit.runners.AllTests;

/**
 *
 */
@RunWith(AllTests.class)
public class IgnitePdsTestSuite2 {
    /**
     * @return Suite.
     */
    public static TestSuite suite() {
        TestSuite suite = new TestSuite("Ignite persistent Store Test Suite 2");

        // Integrity test.
        suite.addTest(new JUnit4TestAdapter(IgniteDataIntegrityTests.class));
        suite.addTest(new JUnit4TestAdapter(IgniteStandaloneWalIteratorInvalidCrcTest.class));
        suite.addTest(new JUnit4TestAdapter(IgniteReplayWalIteratorInvalidCrcTest.class));
        suite.addTest(new JUnit4TestAdapter(IgniteFsyncReplayWalIteratorInvalidCrcTest.class));
        suite.addTest(new JUnit4TestAdapter(IgnitePureJavaCrcCompatibility.class));

        addRealPageStoreTests(suite);

        addRealPageStoreTestsNotForDirectIo(suite);

        // BaselineTopology tests
        suite.addTest(new JUnit4TestAdapter(IgniteAllBaselineNodesOnlineFullApiSelfTest.class));
        suite.addTest(new JUnit4TestAdapter(IgniteOfflineBaselineNodeFullApiSelfTest.class));
        suite.addTest(new JUnit4TestAdapter(IgniteOnlineNodeOutOfBaselineFullApiSelfTest.class));
        suite.addTest(new JUnit4TestAdapter(ClientAffinityAssignmentWithBaselineTest.class));
        suite.addTest(new JUnit4TestAdapter(IgniteAbsentEvictionNodeOutOfBaselineTest.class));

        return suite;
    }

    /**
     * Fills {@code suite} with PDS test subset, which operates with real page store, but requires long time to
     * execute.
     *
     * @param suite suite to add tests into.
     */
    private static void addRealPageStoreTestsNotForDirectIo(TestSuite suite) {
        suite.addTest(new JUnit4TestAdapter(IgnitePdsPartitionFilesDestroyTest.class));

        suite.addTest(new JUnit4TestAdapter(LocalWalModeChangeDuringRebalancingSelfTest.class));

        suite.addTest(new JUnit4TestAdapter(LocalWacModeNoChangeDuringRebalanceOnNonNodeAssignTest.class));

        suite.addTest(new JUnit4TestAdapter(IgniteWalFlushFsyncSelfTest.class));

        suite.addTest(new JUnit4TestAdapter(IgniteWalFlushFsyncWithDedicatedWorkerSelfTest.class));

        suite.addTest(new JUnit4TestAdapter(IgniteWalFlushFsyncWithMmapBufferSelfTest.class));

        suite.addTest(new JUnit4TestAdapter(IgnitePdsCacheStartStopWithFreqCheckpointTest.class));
    }

    /**
     * Fills {@code suite} with PDS test subset, which operates with real page store and does actual disk operations.
     *
     * NOTE: These tests are also executed using I/O plugins.
     *
     * @param suite suite to add tests into.
     */
    public static void addRealPageStoreTests(TestSuite suite) {
        suite.addTest(new JUnit4TestAdapter(IgnitePdsPageSizesTest.class));

        // Metrics test.
        suite.addTest(new JUnit4TestAdapter(IgniteDataStorageMetricsSelfTest.class));

        suite.addTest(new JUnit4TestAdapter(IgnitePdsRebalancingOnNotStableTopologyTest.class));

        suite.addTest(new JUnit4TestAdapter(IgnitePdsWholeClusterRestartTest.class));

        // Rebalancing test
        suite.addTest(new JUnit4TestAdapter(IgniteWalHistoryReservationsTest.class));

        suite.addTest(new JUnit4TestAdapter(SlowHistoricalRebalanceSmallHistoryTest.class));

        suite.addTest(new JUnit4TestAdapter(IgnitePersistentStoreDataStructuresTest.class));

        // Failover test
        suite.addTest(new JUnit4TestAdapter(IgniteWalFlushFailoverTest.class));

        suite.addTest(new JUnit4TestAdapter(IgniteWalFlushBackgroundSelfTest.class));

        suite.addTest(new JUnit4TestAdapter(IgniteWalFlushBackgroundWithMmapBufferSelfTest.class));

        suite.addTest(new JUnit4TestAdapter(IgniteWalFlushLogOnlySelfTest.class));

        suite.addTest(new JUnit4TestAdapter(IgniteWalFlushLogOnlyWithMmapBufferSelfTest.class));

        suite.addTest(new JUnit4TestAdapter(IgniteWalFormatFileFailoverTest.class));

        // Test suite uses Standalone WAL iterator to verify PDS content.
        suite.addTest(new JUnit4TestAdapter(IgniteWalReaderTest.class));

        suite.addTest(new JUnit4TestAdapter(IgnitePdsExchangeDuringCheckpointTest.class));

        suite.addTest(new JUnit4TestAdapter(IgnitePdsReserveWalSegmentsTest.class));
        suite.addTest(new JUnit4TestAdapter(IgnitePdsReserveWalSegmentsWithCompactionTest.class));

        // new style folders with generated consistent ID test
        suite.addTest(new JUnit4TestAdapter(IgniteUidAsConsistentIdMigrationTest.class));

        suite.addTest(new JUnit4TestAdapter(IgniteWalSerializerVersionTest.class));

<<<<<<< HEAD
        suite.addTest(new JUnit4TestAdapter(WalCompactionTest.class));
=======
        suite.addTestSuite(WalCompactionTest.class);
        suite.addTestSuite(WalCompactionSwitchOnTest.class);
>>>>>>> e43765fe

        suite.addTest(new JUnit4TestAdapter(WalDeletionArchiveFsyncTest.class));
        suite.addTest(new JUnit4TestAdapter(WalDeletionArchiveLogOnlyTest.class));

        suite.addTest(new JUnit4TestAdapter(IgniteCheckpointDirtyPagesForLowLoadTest.class));

        suite.addTest(new JUnit4TestAdapter(IgnitePdsCorruptedStoreTest.class));

        suite.addTest(new JUnit4TestAdapter(IgniteWalIteratorSwitchSegmentTest.class));

        suite.addTest(new JUnit4TestAdapter(IgniteWalIteratorExceptionDuringReadTest.class));

        suite.addTest(new JUnit4TestAdapter(IgniteNodeStoppedDuringDisableWALTest.class));

        suite.addTest(new JUnit4TestAdapter(StandaloneWalRecordsIteratorTest.class));

        //suite.addTestSuite(IgniteWalRecoverySeveralRestartsTest.class));

        suite.addTest(new JUnit4TestAdapter(IgniteRebalanceScheduleResendPartitionsTest.class));

        suite.addTest(new JUnit4TestAdapter(IgniteWALTailIsReachedDuringIterationOverArchiveTest.class));

        suite.addTest(new JUnit4TestAdapter(WalRolloverTypesTest.class));

        suite.addTest(new JUnit4TestAdapter(FsyncWalRolloverDoesNotBlockTest.class));

        suite.addTest(new JUnit4TestAdapter(IgnitePdsPartitionsStateRecoveryTest.class));
    }
}<|MERGE_RESOLUTION|>--- conflicted
+++ resolved
@@ -17,7 +17,6 @@
 
 package org.apache.ignite.testsuites;
 
-import junit.framework.JUnit4TestAdapter;
 import junit.framework.TestSuite;
 import org.apache.ignite.internal.processors.cache.persistence.IgniteDataStorageMetricsSelfTest;
 import org.apache.ignite.internal.processors.cache.persistence.IgnitePdsCacheStartStopWithFreqCheckpointTest;
@@ -70,14 +69,11 @@
 import org.apache.ignite.internal.processors.cache.persistence.db.wal.crc.IgnitePureJavaCrcCompatibility;
 import org.apache.ignite.internal.processors.cache.persistence.db.wal.reader.IgniteWalReaderTest;
 import org.apache.ignite.internal.processors.cache.persistence.wal.reader.StandaloneWalRecordsIteratorTest;
-import org.junit.runner.RunWith;
-import org.junit.runners.AllTests;
 
 /**
  *
  */
-@RunWith(AllTests.class)
-public class IgnitePdsTestSuite2 {
+public class IgnitePdsTestSuite2 extends TestSuite {
     /**
      * @return Suite.
      */
@@ -85,22 +81,22 @@
         TestSuite suite = new TestSuite("Ignite persistent Store Test Suite 2");
 
         // Integrity test.
-        suite.addTest(new JUnit4TestAdapter(IgniteDataIntegrityTests.class));
-        suite.addTest(new JUnit4TestAdapter(IgniteStandaloneWalIteratorInvalidCrcTest.class));
-        suite.addTest(new JUnit4TestAdapter(IgniteReplayWalIteratorInvalidCrcTest.class));
-        suite.addTest(new JUnit4TestAdapter(IgniteFsyncReplayWalIteratorInvalidCrcTest.class));
-        suite.addTest(new JUnit4TestAdapter(IgnitePureJavaCrcCompatibility.class));
+        suite.addTestSuite(IgniteDataIntegrityTests.class);
+        suite.addTestSuite(IgniteStandaloneWalIteratorInvalidCrcTest.class);
+        suite.addTestSuite(IgniteReplayWalIteratorInvalidCrcTest.class);
+        suite.addTestSuite(IgniteFsyncReplayWalIteratorInvalidCrcTest.class);
+        suite.addTestSuite(IgnitePureJavaCrcCompatibility.class);
 
         addRealPageStoreTests(suite);
 
         addRealPageStoreTestsNotForDirectIo(suite);
 
         // BaselineTopology tests
-        suite.addTest(new JUnit4TestAdapter(IgniteAllBaselineNodesOnlineFullApiSelfTest.class));
-        suite.addTest(new JUnit4TestAdapter(IgniteOfflineBaselineNodeFullApiSelfTest.class));
-        suite.addTest(new JUnit4TestAdapter(IgniteOnlineNodeOutOfBaselineFullApiSelfTest.class));
-        suite.addTest(new JUnit4TestAdapter(ClientAffinityAssignmentWithBaselineTest.class));
-        suite.addTest(new JUnit4TestAdapter(IgniteAbsentEvictionNodeOutOfBaselineTest.class));
+        suite.addTestSuite(IgniteAllBaselineNodesOnlineFullApiSelfTest.class);
+        suite.addTestSuite(IgniteOfflineBaselineNodeFullApiSelfTest.class);
+        suite.addTestSuite(IgniteOnlineNodeOutOfBaselineFullApiSelfTest.class);
+        suite.addTestSuite(ClientAffinityAssignmentWithBaselineTest.class);
+        suite.addTestSuite(IgniteAbsentEvictionNodeOutOfBaselineTest.class);
 
         return suite;
     }
@@ -112,19 +108,19 @@
      * @param suite suite to add tests into.
      */
     private static void addRealPageStoreTestsNotForDirectIo(TestSuite suite) {
-        suite.addTest(new JUnit4TestAdapter(IgnitePdsPartitionFilesDestroyTest.class));
-
-        suite.addTest(new JUnit4TestAdapter(LocalWalModeChangeDuringRebalancingSelfTest.class));
-
-        suite.addTest(new JUnit4TestAdapter(LocalWacModeNoChangeDuringRebalanceOnNonNodeAssignTest.class));
-
-        suite.addTest(new JUnit4TestAdapter(IgniteWalFlushFsyncSelfTest.class));
-
-        suite.addTest(new JUnit4TestAdapter(IgniteWalFlushFsyncWithDedicatedWorkerSelfTest.class));
-
-        suite.addTest(new JUnit4TestAdapter(IgniteWalFlushFsyncWithMmapBufferSelfTest.class));
-
-        suite.addTest(new JUnit4TestAdapter(IgnitePdsCacheStartStopWithFreqCheckpointTest.class));
+        suite.addTestSuite(IgnitePdsPartitionFilesDestroyTest.class);
+
+        suite.addTestSuite(LocalWalModeChangeDuringRebalancingSelfTest.class);
+
+        suite.addTestSuite(LocalWacModeNoChangeDuringRebalanceOnNonNodeAssignTest.class);
+
+        suite.addTestSuite(IgniteWalFlushFsyncSelfTest.class);
+
+        suite.addTestSuite(IgniteWalFlushFsyncWithDedicatedWorkerSelfTest.class);
+
+        suite.addTestSuite(IgniteWalFlushFsyncWithMmapBufferSelfTest.class);
+
+        suite.addTestSuite(IgnitePdsCacheStartStopWithFreqCheckpointTest.class);
     }
 
     /**
@@ -135,80 +131,76 @@
      * @param suite suite to add tests into.
      */
     public static void addRealPageStoreTests(TestSuite suite) {
-        suite.addTest(new JUnit4TestAdapter(IgnitePdsPageSizesTest.class));
+        suite.addTestSuite(IgnitePdsPageSizesTest.class);
 
         // Metrics test.
-        suite.addTest(new JUnit4TestAdapter(IgniteDataStorageMetricsSelfTest.class));
-
-        suite.addTest(new JUnit4TestAdapter(IgnitePdsRebalancingOnNotStableTopologyTest.class));
-
-        suite.addTest(new JUnit4TestAdapter(IgnitePdsWholeClusterRestartTest.class));
+        suite.addTestSuite(IgniteDataStorageMetricsSelfTest.class);
+
+        suite.addTestSuite(IgnitePdsRebalancingOnNotStableTopologyTest.class);
+
+        suite.addTestSuite(IgnitePdsWholeClusterRestartTest.class);
 
         // Rebalancing test
-        suite.addTest(new JUnit4TestAdapter(IgniteWalHistoryReservationsTest.class));
-
-        suite.addTest(new JUnit4TestAdapter(SlowHistoricalRebalanceSmallHistoryTest.class));
-
-        suite.addTest(new JUnit4TestAdapter(IgnitePersistentStoreDataStructuresTest.class));
+        suite.addTestSuite(IgniteWalHistoryReservationsTest.class);
+
+        suite.addTestSuite(SlowHistoricalRebalanceSmallHistoryTest.class);
+
+        suite.addTestSuite(IgnitePersistentStoreDataStructuresTest.class);
 
         // Failover test
-        suite.addTest(new JUnit4TestAdapter(IgniteWalFlushFailoverTest.class));
-
-        suite.addTest(new JUnit4TestAdapter(IgniteWalFlushBackgroundSelfTest.class));
-
-        suite.addTest(new JUnit4TestAdapter(IgniteWalFlushBackgroundWithMmapBufferSelfTest.class));
-
-        suite.addTest(new JUnit4TestAdapter(IgniteWalFlushLogOnlySelfTest.class));
-
-        suite.addTest(new JUnit4TestAdapter(IgniteWalFlushLogOnlyWithMmapBufferSelfTest.class));
-
-        suite.addTest(new JUnit4TestAdapter(IgniteWalFormatFileFailoverTest.class));
+        suite.addTestSuite(IgniteWalFlushFailoverTest.class);
+
+        suite.addTestSuite(IgniteWalFlushBackgroundSelfTest.class);
+
+        suite.addTestSuite(IgniteWalFlushBackgroundWithMmapBufferSelfTest.class);
+
+        suite.addTestSuite(IgniteWalFlushLogOnlySelfTest.class);
+
+        suite.addTestSuite(IgniteWalFlushLogOnlyWithMmapBufferSelfTest.class);
+
+        suite.addTestSuite(IgniteWalFormatFileFailoverTest.class);
 
         // Test suite uses Standalone WAL iterator to verify PDS content.
-        suite.addTest(new JUnit4TestAdapter(IgniteWalReaderTest.class));
-
-        suite.addTest(new JUnit4TestAdapter(IgnitePdsExchangeDuringCheckpointTest.class));
-
-        suite.addTest(new JUnit4TestAdapter(IgnitePdsReserveWalSegmentsTest.class));
-        suite.addTest(new JUnit4TestAdapter(IgnitePdsReserveWalSegmentsWithCompactionTest.class));
+        suite.addTestSuite(IgniteWalReaderTest.class);
+
+        suite.addTestSuite(IgnitePdsExchangeDuringCheckpointTest.class);
+
+        suite.addTestSuite(IgnitePdsReserveWalSegmentsTest.class);
+        suite.addTestSuite(IgnitePdsReserveWalSegmentsWithCompactionTest.class);
 
         // new style folders with generated consistent ID test
-        suite.addTest(new JUnit4TestAdapter(IgniteUidAsConsistentIdMigrationTest.class));
-
-        suite.addTest(new JUnit4TestAdapter(IgniteWalSerializerVersionTest.class));
-
-<<<<<<< HEAD
-        suite.addTest(new JUnit4TestAdapter(WalCompactionTest.class));
-=======
+        suite.addTestSuite(IgniteUidAsConsistentIdMigrationTest.class);
+
+        suite.addTestSuite(IgniteWalSerializerVersionTest.class);
+
         suite.addTestSuite(WalCompactionTest.class);
         suite.addTestSuite(WalCompactionSwitchOnTest.class);
->>>>>>> e43765fe
-
-        suite.addTest(new JUnit4TestAdapter(WalDeletionArchiveFsyncTest.class));
-        suite.addTest(new JUnit4TestAdapter(WalDeletionArchiveLogOnlyTest.class));
-
-        suite.addTest(new JUnit4TestAdapter(IgniteCheckpointDirtyPagesForLowLoadTest.class));
-
-        suite.addTest(new JUnit4TestAdapter(IgnitePdsCorruptedStoreTest.class));
-
-        suite.addTest(new JUnit4TestAdapter(IgniteWalIteratorSwitchSegmentTest.class));
-
-        suite.addTest(new JUnit4TestAdapter(IgniteWalIteratorExceptionDuringReadTest.class));
-
-        suite.addTest(new JUnit4TestAdapter(IgniteNodeStoppedDuringDisableWALTest.class));
-
-        suite.addTest(new JUnit4TestAdapter(StandaloneWalRecordsIteratorTest.class));
-
-        //suite.addTestSuite(IgniteWalRecoverySeveralRestartsTest.class));
-
-        suite.addTest(new JUnit4TestAdapter(IgniteRebalanceScheduleResendPartitionsTest.class));
-
-        suite.addTest(new JUnit4TestAdapter(IgniteWALTailIsReachedDuringIterationOverArchiveTest.class));
-
-        suite.addTest(new JUnit4TestAdapter(WalRolloverTypesTest.class));
-
-        suite.addTest(new JUnit4TestAdapter(FsyncWalRolloverDoesNotBlockTest.class));
-
-        suite.addTest(new JUnit4TestAdapter(IgnitePdsPartitionsStateRecoveryTest.class));
+
+        suite.addTestSuite(WalDeletionArchiveFsyncTest.class);
+        suite.addTestSuite(WalDeletionArchiveLogOnlyTest.class);
+
+        suite.addTestSuite(IgniteCheckpointDirtyPagesForLowLoadTest.class);
+
+        suite.addTestSuite(IgnitePdsCorruptedStoreTest.class);
+
+        suite.addTestSuite(IgniteWalIteratorSwitchSegmentTest.class);
+
+        suite.addTestSuite(IgniteWalIteratorExceptionDuringReadTest.class);
+
+        suite.addTestSuite(IgniteNodeStoppedDuringDisableWALTest.class);
+
+        suite.addTestSuite(StandaloneWalRecordsIteratorTest.class);
+
+        //suite.addTestSuite(IgniteWalRecoverySeveralRestartsTest.class);
+
+        suite.addTestSuite(IgniteRebalanceScheduleResendPartitionsTest.class);
+
+        suite.addTestSuite(IgniteWALTailIsReachedDuringIterationOverArchiveTest.class);
+
+        suite.addTestSuite(WalRolloverTypesTest.class);
+
+        suite.addTestSuite(FsyncWalRolloverDoesNotBlockTest.class);
+
+        suite.addTestSuite(IgnitePdsPartitionsStateRecoveryTest.class);
     }
 }