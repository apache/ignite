/*
 * Licensed to the Apache Software Foundation (ASF) under one or more
 * contributor license agreements.  See the NOTICE file distributed with
 * this work for additional information regarding copyright ownership.
 * The ASF licenses this file to You under the Apache License, Version 2.0
 * (the "License"); you may not use this file except in compliance with
 * the License.  You may obtain a copy of the License at
 *
 *      http://www.apache.org/licenses/LICENSE-2.0
 *
 * Unless required by applicable law or agreed to in writing, software
 * distributed under the License is distributed on an "AS IS" BASIS,
 * WITHOUT WARRANTIES OR CONDITIONS OF ANY KIND, either express or implied.
 * See the License for the specific language governing permissions and
 * limitations under the License.
 */

package org.apache.ignite.testsuites;

import java.util.Collection;
import junit.framework.TestSuite;
import org.apache.ignite.internal.processors.cache.persistence.IgniteDataStorageMetricsSelfTest;
import org.apache.ignite.internal.processors.cache.persistence.IgnitePdsCacheStartStopWithFreqCheckpointTest;
import org.apache.ignite.internal.processors.cache.persistence.IgnitePdsCorruptedStoreTest;
import org.apache.ignite.internal.processors.cache.persistence.IgnitePdsExchangeDuringCheckpointTest;
import org.apache.ignite.internal.processors.cache.persistence.IgnitePdsPageSizesTest;
import org.apache.ignite.internal.processors.cache.persistence.IgnitePdsPartitionFilesDestroyTest;
import org.apache.ignite.internal.processors.cache.persistence.IgnitePdsPartitionsStateRecoveryTest;
import org.apache.ignite.internal.processors.cache.persistence.IgnitePersistentStoreDataStructuresTest;
import org.apache.ignite.internal.processors.cache.persistence.IgniteRebalanceScheduleResendPartitionsTest;
import org.apache.ignite.internal.processors.cache.persistence.LocalWalModeChangeDuringRebalancingSelfTest;
import org.apache.ignite.internal.processors.cache.persistence.LocalWalModeNoChangeDuringRebalanceOnNonNodeAssignTest;
import org.apache.ignite.internal.processors.cache.persistence.baseline.ClientAffinityAssignmentWithBaselineTest;
import org.apache.ignite.internal.processors.cache.persistence.baseline.IgniteAbsentEvictionNodeOutOfBaselineTest;
import org.apache.ignite.internal.processors.cache.persistence.baseline.IgniteAllBaselineNodesOnlineFullApiSelfTest;
import org.apache.ignite.internal.processors.cache.persistence.baseline.IgniteOfflineBaselineNodeFullApiSelfTest;
import org.apache.ignite.internal.processors.cache.persistence.baseline.IgniteOnlineNodeOutOfBaselineFullApiSelfTest;
import org.apache.ignite.internal.processors.cache.persistence.db.IgnitePdsRebalancingOnNotStableTopologyTest;
import org.apache.ignite.internal.processors.cache.persistence.db.IgnitePdsReserveWalSegmentsTest;
import org.apache.ignite.internal.processors.cache.persistence.db.IgnitePdsReserveWalSegmentsWithCompactionTest;
import org.apache.ignite.internal.processors.cache.persistence.db.IgnitePdsWholeClusterRestartTest;
import org.apache.ignite.internal.processors.cache.persistence.db.SlowHistoricalRebalanceSmallHistoryTest;
import org.apache.ignite.internal.processors.cache.persistence.db.checkpoint.IgniteCheckpointDirtyPagesForLowLoadTest;
import org.apache.ignite.internal.processors.cache.persistence.db.filename.IgniteUidAsConsistentIdMigrationTest;
import org.apache.ignite.internal.processors.cache.persistence.db.wal.FsyncWalRolloverDoesNotBlockTest;
import org.apache.ignite.internal.processors.cache.persistence.db.wal.IgniteNodeStoppedDuringDisableWALTest;
import org.apache.ignite.internal.processors.cache.persistence.db.wal.IgniteWALTailIsReachedDuringIterationOverArchiveTest;
import org.apache.ignite.internal.processors.cache.persistence.db.wal.IgniteWalFlushBackgroundSelfTest;
import org.apache.ignite.internal.processors.cache.persistence.db.wal.IgniteWalFlushBackgroundWithMmapBufferSelfTest;
import org.apache.ignite.internal.processors.cache.persistence.db.wal.IgniteWalFlushFailoverTest;
import org.apache.ignite.internal.processors.cache.persistence.db.wal.IgniteWalFlushFsyncSelfTest;
import org.apache.ignite.internal.processors.cache.persistence.db.wal.IgniteWalFlushFsyncWithDedicatedWorkerSelfTest;
import org.apache.ignite.internal.processors.cache.persistence.db.wal.IgniteWalFlushFsyncWithMmapBufferSelfTest;
import org.apache.ignite.internal.processors.cache.persistence.db.wal.IgniteWalFlushLogOnlySelfTest;
import org.apache.ignite.internal.processors.cache.persistence.db.wal.IgniteWalFlushLogOnlyWithMmapBufferSelfTest;
import org.apache.ignite.internal.processors.cache.persistence.db.wal.IgniteWalFormatFileFailoverTest;
import org.apache.ignite.internal.processors.cache.persistence.db.wal.IgniteWalHistoryReservationsTest;
import org.apache.ignite.internal.processors.cache.persistence.db.wal.IgniteWalIteratorExceptionDuringReadTest;
import org.apache.ignite.internal.processors.cache.persistence.db.wal.IgniteWalIteratorSwitchSegmentTest;
import org.apache.ignite.internal.processors.cache.persistence.db.wal.IgniteWalSerializerVersionTest;
import org.apache.ignite.internal.processors.cache.persistence.db.wal.WalCompactionTest;
import org.apache.ignite.internal.processors.cache.persistence.db.wal.WalDeletionArchiveFsyncTest;
import org.apache.ignite.internal.processors.cache.persistence.db.wal.WalDeletionArchiveLogOnlyTest;
import org.apache.ignite.internal.processors.cache.persistence.db.wal.WalRolloverTypesTest;
import org.apache.ignite.internal.processors.cache.persistence.db.wal.crc.IgniteDataIntegrityTests;
import org.apache.ignite.internal.processors.cache.persistence.db.wal.crc.IgniteFsyncReplayWalIteratorInvalidCrcTest;
import org.apache.ignite.internal.processors.cache.persistence.db.wal.crc.IgnitePureJavaCrcCompatibility;
import org.apache.ignite.internal.processors.cache.persistence.db.wal.crc.IgniteReplayWalIteratorInvalidCrcTest;
import org.apache.ignite.internal.processors.cache.persistence.db.wal.crc.IgniteStandaloneWalIteratorInvalidCrcTest;
import org.apache.ignite.internal.processors.cache.persistence.db.wal.reader.IgniteWalReaderTest;
import org.apache.ignite.internal.processors.cache.persistence.wal.reader.StandaloneWalRecordsIteratorTest;
<<<<<<< HEAD
import org.junit.runner.RunWith;
import org.junit.runners.AllTests;
=======
import org.apache.ignite.testframework.GridTestUtils;
>>>>>>> 5310d373

/**
 *
 */
@RunWith(AllTests.class)
public class IgnitePdsTestSuite2 {
    /**
     * @return Suite.
     */
    public static TestSuite suite() {
        return suite(null);
    }

    /**
     * @param ignoredTests Ignored tests.
     * @return Suite.
     */
    public static TestSuite suite(Collection<Class> ignoredTests) {
        TestSuite suite = new TestSuite("Ignite persistent Store Test Suite 2");

        // Integrity test.
        GridTestUtils.addTestIfNeeded(suite, IgniteDataIntegrityTests.class, ignoredTests);
        GridTestUtils.addTestIfNeeded(suite, IgniteStandaloneWalIteratorInvalidCrcTest.class, ignoredTests);
        GridTestUtils.addTestIfNeeded(suite, IgniteReplayWalIteratorInvalidCrcTest.class, ignoredTests);
        GridTestUtils.addTestIfNeeded(suite, IgniteFsyncReplayWalIteratorInvalidCrcTest.class, ignoredTests);
        GridTestUtils.addTestIfNeeded(suite, IgnitePureJavaCrcCompatibility.class, ignoredTests);

        addRealPageStoreTests(suite, ignoredTests);

        addRealPageStoreTestsNotForDirectIo(suite, ignoredTests);

        // BaselineTopology tests
        GridTestUtils.addTestIfNeeded(suite, IgniteAllBaselineNodesOnlineFullApiSelfTest.class, ignoredTests);
        GridTestUtils.addTestIfNeeded(suite, IgniteOfflineBaselineNodeFullApiSelfTest.class, ignoredTests);
        GridTestUtils.addTestIfNeeded(suite, IgniteOnlineNodeOutOfBaselineFullApiSelfTest.class, ignoredTests);
        GridTestUtils.addTestIfNeeded(suite, ClientAffinityAssignmentWithBaselineTest.class, ignoredTests);
        GridTestUtils.addTestIfNeeded(suite, IgniteAbsentEvictionNodeOutOfBaselineTest.class, ignoredTests);

        return suite;
    }

    /**
     * Fills {@code suite} with PDS test subset, which operates with real page store, but requires long time to
     * execute.
     *
     * @param suite suite to add tests into.
     * @param ignoredTests Ignored tests.
     */
    private static void addRealPageStoreTestsNotForDirectIo(TestSuite suite, Collection<Class> ignoredTests) {
        GridTestUtils.addTestIfNeeded(suite, IgnitePdsPartitionFilesDestroyTest.class, ignoredTests);

        GridTestUtils.addTestIfNeeded(suite, LocalWalModeChangeDuringRebalancingSelfTest.class, ignoredTests);

        GridTestUtils.addTestIfNeeded(suite, LocalWalModeNoChangeDuringRebalanceOnNonNodeAssignTest.class, ignoredTests);

        GridTestUtils.addTestIfNeeded(suite, IgniteWalFlushFsyncSelfTest.class, ignoredTests);

        GridTestUtils.addTestIfNeeded(suite, IgniteWalFlushFsyncWithDedicatedWorkerSelfTest.class, ignoredTests);

        GridTestUtils.addTestIfNeeded(suite, IgniteWalFlushFsyncWithMmapBufferSelfTest.class, ignoredTests);

        GridTestUtils.addTestIfNeeded(suite, IgnitePdsCacheStartStopWithFreqCheckpointTest.class, ignoredTests);
    }

    /**
     * Fills {@code suite} with PDS test subset, which operates with real page store and does actual disk operations.
     *
     * NOTE: These tests are also executed using I/O plugins.
     *
     * @param suite suite to add tests into.
     * @param ignoredTests Ignored tests.
     */
    public static void addRealPageStoreTests(TestSuite suite, Collection<Class> ignoredTests) {
        GridTestUtils.addTestIfNeeded(suite, IgnitePdsPageSizesTest.class, ignoredTests);

        // Metrics test.
        GridTestUtils.addTestIfNeeded(suite, IgniteDataStorageMetricsSelfTest.class, ignoredTests);

        GridTestUtils.addTestIfNeeded(suite, IgnitePdsRebalancingOnNotStableTopologyTest.class, ignoredTests);

        GridTestUtils.addTestIfNeeded(suite, IgnitePdsWholeClusterRestartTest.class, ignoredTests);

        // Rebalancing test
        GridTestUtils.addTestIfNeeded(suite, IgniteWalHistoryReservationsTest.class, ignoredTests);

        GridTestUtils.addTestIfNeeded(suite, SlowHistoricalRebalanceSmallHistoryTest.class, ignoredTests);

        GridTestUtils.addTestIfNeeded(suite, IgnitePersistentStoreDataStructuresTest.class, ignoredTests);

        // Failover test
        GridTestUtils.addTestIfNeeded(suite, IgniteWalFlushFailoverTest.class, ignoredTests);

        GridTestUtils.addTestIfNeeded(suite, IgniteWalFlushBackgroundSelfTest.class, ignoredTests);

        GridTestUtils.addTestIfNeeded(suite, IgniteWalFlushBackgroundWithMmapBufferSelfTest.class, ignoredTests);

        GridTestUtils.addTestIfNeeded(suite, IgniteWalFlushLogOnlySelfTest.class, ignoredTests);

        GridTestUtils.addTestIfNeeded(suite, IgniteWalFlushLogOnlyWithMmapBufferSelfTest.class, ignoredTests);

        GridTestUtils.addTestIfNeeded(suite, IgniteWalFormatFileFailoverTest.class, ignoredTests);

        // Test suite uses Standalone WAL iterator to verify PDS content.
        GridTestUtils.addTestIfNeeded(suite, IgniteWalReaderTest.class, ignoredTests);

        GridTestUtils.addTestIfNeeded(suite, IgnitePdsExchangeDuringCheckpointTest.class, ignoredTests);

        GridTestUtils.addTestIfNeeded(suite, IgnitePdsReserveWalSegmentsTest.class, ignoredTests);
        GridTestUtils.addTestIfNeeded(suite, IgnitePdsReserveWalSegmentsWithCompactionTest.class, ignoredTests);

        // new style folders with generated consistent ID test
        GridTestUtils.addTestIfNeeded(suite, IgniteUidAsConsistentIdMigrationTest.class, ignoredTests);

        GridTestUtils.addTestIfNeeded(suite, IgniteWalSerializerVersionTest.class, ignoredTests);

<<<<<<< HEAD
        suite.addTest(new JUnit4TestAdapter(WalCompactionTest.class));
=======
        GridTestUtils.addTestIfNeeded(suite, WalCompactionTest.class, ignoredTests);
>>>>>>> 5310d373

        GridTestUtils.addTestIfNeeded(suite, WalDeletionArchiveFsyncTest.class, ignoredTests);
        GridTestUtils.addTestIfNeeded(suite, WalDeletionArchiveLogOnlyTest.class, ignoredTests);

        GridTestUtils.addTestIfNeeded(suite, IgniteCheckpointDirtyPagesForLowLoadTest.class, ignoredTests);

        GridTestUtils.addTestIfNeeded(suite, IgnitePdsCorruptedStoreTest.class, ignoredTests);

        GridTestUtils.addTestIfNeeded(suite, IgniteWalIteratorSwitchSegmentTest.class, ignoredTests);

        GridTestUtils.addTestIfNeeded(suite, IgniteWalIteratorExceptionDuringReadTest.class, ignoredTests);

        GridTestUtils.addTestIfNeeded(suite, IgniteNodeStoppedDuringDisableWALTest.class, ignoredTests);

        GridTestUtils.addTestIfNeeded(suite, StandaloneWalRecordsIteratorTest.class, ignoredTests);

        //GridTestUtils.addTestIfNeeded(suite, IgniteWalRecoverySeveralRestartsTest.class, ignoredTests);

        GridTestUtils.addTestIfNeeded(suite, IgniteRebalanceScheduleResendPartitionsTest.class, ignoredTests);

        GridTestUtils.addTestIfNeeded(suite, IgniteWALTailIsReachedDuringIterationOverArchiveTest.class, ignoredTests);

        GridTestUtils.addTestIfNeeded(suite, WalRolloverTypesTest.class, ignoredTests);

        GridTestUtils.addTestIfNeeded(suite, FsyncWalRolloverDoesNotBlockTest.class, ignoredTests);

        GridTestUtils.addTestIfNeeded(suite, IgnitePdsPartitionsStateRecoveryTest.class, ignoredTests);
    }
}<|MERGE_RESOLUTION|>--- conflicted
+++ resolved
@@ -69,18 +69,12 @@
 import org.apache.ignite.internal.processors.cache.persistence.db.wal.crc.IgniteStandaloneWalIteratorInvalidCrcTest;
 import org.apache.ignite.internal.processors.cache.persistence.db.wal.reader.IgniteWalReaderTest;
 import org.apache.ignite.internal.processors.cache.persistence.wal.reader.StandaloneWalRecordsIteratorTest;
-<<<<<<< HEAD
-import org.junit.runner.RunWith;
-import org.junit.runners.AllTests;
-=======
 import org.apache.ignite.testframework.GridTestUtils;
->>>>>>> 5310d373
 
 /**
  *
  */
-@RunWith(AllTests.class)
-public class IgnitePdsTestSuite2 {
+public class IgnitePdsTestSuite2 extends TestSuite {
     /**
      * @return Suite.
      */
@@ -190,11 +184,7 @@
 
         GridTestUtils.addTestIfNeeded(suite, IgniteWalSerializerVersionTest.class, ignoredTests);
 
-<<<<<<< HEAD
-        suite.addTest(new JUnit4TestAdapter(WalCompactionTest.class));
-=======
         GridTestUtils.addTestIfNeeded(suite, WalCompactionTest.class, ignoredTests);
->>>>>>> 5310d373
 
         GridTestUtils.addTestIfNeeded(suite, WalDeletionArchiveFsyncTest.class, ignoredTests);
         GridTestUtils.addTestIfNeeded(suite, WalDeletionArchiveLogOnlyTest.class, ignoredTests);
