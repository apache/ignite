--- conflicted
+++ resolved
@@ -79,13 +79,11 @@
 
         suite.addTestSuite(IgnitePdsExchangeDuringCheckpointTest.class);
 
-<<<<<<< HEAD
         // new style folders with generated consistent ID test
         suite.addTestSuite(IgniteUidAsConsistentIdMigrationTest.class);
-=======
+
         suite.addTestSuite(IgniteWalSerializerVersionTest.class);
 
->>>>>>> 0919d9f4
         return suite;
     }
 }