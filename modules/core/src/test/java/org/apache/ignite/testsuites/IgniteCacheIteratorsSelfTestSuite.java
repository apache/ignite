/*
 * Licensed to the Apache Software Foundation (ASF) under one or more
 * contributor license agreements.  See the NOTICE file distributed with
 * this work for additional information regarding copyright ownership.
 * The ASF licenses this file to You under the Apache License, Version 2.0
 * (the "License"); you may not use this file except in compliance with
 * the License.  You may obtain a copy of the License at
 *
 *      http://www.apache.org/licenses/LICENSE-2.0
 *
 * Unless required by applicable law or agreed to in writing, software
 * distributed under the License is distributed on an "AS IS" BASIS,
 * WITHOUT WARRANTIES OR CONDITIONS OF ANY KIND, either express or implied.
 * See the License for the specific language governing permissions and
 * limitations under the License.
 */

package org.apache.ignite.testsuites;

<<<<<<< HEAD
import junit.framework.JUnit4TestAdapter;
=======
import java.util.Collection;
>>>>>>> ce83d1c0
import junit.framework.TestSuite;
import org.apache.ignite.internal.processors.cache.distributed.near.GridCachePartitionedIteratorsSelfTest;
import org.apache.ignite.internal.processors.cache.distributed.replicated.GridCacheReplicatedIteratorsSelfTest;
import org.apache.ignite.internal.processors.cache.local.GridCacheLocalIteratorsSelfTest;
import org.apache.ignite.testframework.GridTestUtils;

/**
 * Cache iterators test suite.
 */
public class IgniteCacheIteratorsSelfTestSuite extends TestSuite {
    /**
     * @param ignoredTests Ignored tests.
     * @return Cache iterators test suite.
     */
    public static TestSuite suite(Collection<Class> ignoredTests) {
        TestSuite suite = new TestSuite("Cache Iterators Test Suite");

<<<<<<< HEAD
        suite.addTest(new JUnit4TestAdapter(GridCacheLocalIteratorsSelfTest.class));
        suite.addTest(new JUnit4TestAdapter(GridCacheReplicatedIteratorsSelfTest.class));
        suite.addTest(new JUnit4TestAdapter(GridCachePartitionedIteratorsSelfTest.class));
=======
        GridTestUtils.addTestIfNeeded(suite, GridCacheLocalIteratorsSelfTest.class, ignoredTests);
        GridTestUtils.addTestIfNeeded(suite, GridCacheReplicatedIteratorsSelfTest.class, ignoredTests);
        GridTestUtils.addTestIfNeeded(suite, GridCachePartitionedIteratorsSelfTest.class, ignoredTests);
>>>>>>> ce83d1c0

        return suite;
   }
}<|MERGE_RESOLUTION|>--- conflicted
+++ resolved
@@ -17,11 +17,7 @@
 
 package org.apache.ignite.testsuites;
 
-<<<<<<< HEAD
-import junit.framework.JUnit4TestAdapter;
-=======
 import java.util.Collection;
->>>>>>> ce83d1c0
 import junit.framework.TestSuite;
 import org.apache.ignite.internal.processors.cache.distributed.near.GridCachePartitionedIteratorsSelfTest;
 import org.apache.ignite.internal.processors.cache.distributed.replicated.GridCacheReplicatedIteratorsSelfTest;
@@ -39,15 +35,9 @@
     public static TestSuite suite(Collection<Class> ignoredTests) {
         TestSuite suite = new TestSuite("Cache Iterators Test Suite");
 
-<<<<<<< HEAD
-        suite.addTest(new JUnit4TestAdapter(GridCacheLocalIteratorsSelfTest.class));
-        suite.addTest(new JUnit4TestAdapter(GridCacheReplicatedIteratorsSelfTest.class));
-        suite.addTest(new JUnit4TestAdapter(GridCachePartitionedIteratorsSelfTest.class));
-=======
         GridTestUtils.addTestIfNeeded(suite, GridCacheLocalIteratorsSelfTest.class, ignoredTests);
         GridTestUtils.addTestIfNeeded(suite, GridCacheReplicatedIteratorsSelfTest.class, ignoredTests);
         GridTestUtils.addTestIfNeeded(suite, GridCachePartitionedIteratorsSelfTest.class, ignoredTests);
->>>>>>> ce83d1c0
 
         return suite;
    }
