/*
 * Licensed to the Apache Software Foundation (ASF) under one or more
 * contributor license agreements.  See the NOTICE file distributed with
 * this work for additional information regarding copyright ownership.
 * The ASF licenses this file to You under the Apache License, Version 2.0
 * (the "License"); you may not use this file except in compliance with
 * the License.  You may obtain a copy of the License at
 *
 *      http://www.apache.org/licenses/LICENSE-2.0
 *
 * Unless required by applicable law or agreed to in writing, software
 * distributed under the License is distributed on an "AS IS" BASIS,
 * WITHOUT WARRANTIES OR CONDITIONS OF ANY KIND, either express or implied.
 * See the License for the specific language governing permissions and
 * limitations under the License.
 */

package org.apache.ignite.spi.communication.tcp;

import java.io.IOException;
import java.net.BindException;
import java.net.InetAddress;
import java.net.ServerSocket;
import java.util.Collections;
import java.util.HashMap;
import java.util.Map;
import java.util.UUID;
import java.util.concurrent.ConcurrentMap;
import java.util.concurrent.CountDownLatch;
import java.util.concurrent.TimeUnit;
import org.apache.ignite.IgniteCheckedException;
import org.apache.ignite.IgniteException;
import org.apache.ignite.IgniteSystemProperties;
import org.apache.ignite.cluster.ClusterNode;
import org.apache.ignite.configuration.IgniteConfiguration;
import org.apache.ignite.events.Event;
import org.apache.ignite.internal.IgniteInternalFuture;
import org.apache.ignite.internal.IgniteInterruptedCheckedException;
import org.apache.ignite.internal.util.lang.GridAbsPredicate;
import org.apache.ignite.internal.util.nio.GridCommunicationClient;
import org.apache.ignite.internal.util.typedef.internal.U;
import org.apache.ignite.lang.IgnitePredicate;
import org.apache.ignite.lang.IgniteRunnable;
import org.apache.ignite.spi.communication.CommunicationSpi;
import org.apache.ignite.spi.discovery.tcp.TcpDiscoverySpi;
import org.apache.ignite.spi.discovery.tcp.internal.TcpDiscoveryNode;
import org.apache.ignite.testframework.GridTestUtils;
import org.apache.ignite.testframework.junits.common.GridCommonAbstractTest;
import org.junit.Test;

import static org.apache.ignite.events.EventType.EVT_NODE_FAILED;

/**
 * Tests that faulty client will be failed if connection can't be established.
 */
public class TcpCommunicationSpiFaultyClientTest extends GridCommonAbstractTest {
    /** Predicate. */
    private static final IgnitePredicate<ClusterNode> PRED = new IgnitePredicate<ClusterNode>() {
        @Override public boolean apply(ClusterNode node) {
            return block && node.order() == 3;
        }
    };

    /** Server port for {@link FakeServer}. */
    private static int serverPort = 47200;

    /** Block. */
    private static volatile boolean block;

    /** */
    private int failureDetectionTimeout = 3000;

    /** */
    private int connectTimeout = -1;

    /** */
    private int maxConnectTimeout = -1;

    /** */
    private int reconnectCnt = -1;

    /** {@inheritDoc} */
    @Override protected IgniteConfiguration getConfiguration(String gridName) throws Exception {
        IgniteConfiguration cfg = super.getConfiguration(gridName);

        cfg.setFailureDetectionTimeout(failureDetectionTimeout);

        TestCommunicationSpi spi = new TestCommunicationSpi();

        if (connectTimeout != -1) {
            spi.setConnectTimeout(connectTimeout);
            spi.setMaxConnectTimeout(maxConnectTimeout);
            spi.setReconnectCount(reconnectCnt);
        }

        spi.setIdleConnectionTimeout(100);
        spi.setSharedMemoryPort(-1);

        ((TcpDiscoverySpi)cfg.getDiscoverySpi()).setClientReconnectDisabled(true);

        cfg.setCommunicationSpi(spi);

        return cfg;
    }

    /** {@inheritDoc} */
    @Override protected void beforeTestsStarted() throws Exception {
        super.beforeTestsStarted();

        serverPort = takeFreePort();

        System.setProperty(IgniteSystemProperties.IGNITE_ENABLE_FORCIBLE_NODE_KILL, "true");
    }

    /**
     * @throws IOException If failed.
     */
    private static int takeFreePort() throws IOException {
        int freePort = serverPort;

<<<<<<< HEAD
        while(true) {
=======
        while (true) {
>>>>>>> 1e84d448
            try {
                U.closeQuiet(startServerSocket(freePort));

                return freePort;
            }
            catch (BindException ignore) { //If address already in use (Bind failed) t trying to choose another one.
                freePort++;
            }
        }
    }

    /** {@inheritDoc} */
    @Override protected void afterTestsStopped() throws Exception {
        super.afterTestsStopped();

        System.clearProperty(IgniteSystemProperties.IGNITE_ENABLE_FORCIBLE_NODE_KILL);
    }

    /** {@inheritDoc} */
    @Override protected void beforeTest() throws Exception {
        super.beforeTest();

        block = false;
    }

    /** {@inheritDoc} */
    @Override protected void afterTest() throws Exception {
        super.afterTest();

        stopAllGrids();
    }

    /** */
    private long computeExpectedDelay() {
        if (connectTimeout == -1)
            return failureDetectionTimeout;

        long expDelay = 0;

        for (int i = 1; i < reconnectCnt && expDelay < maxConnectTimeout; i++)
            expDelay += Math.min(connectTimeout * 2, maxConnectTimeout);

        return expDelay;
    }

    /**
     * @throws Exception If failed.
     */
    @Test
    public void testNoServerOnHost() throws Exception {
        testFailClient(null, computeExpectedDelay());
    }

    /**
     * @throws Exception If failed.
     */
    @Test
    public void testNoServerOnHostCustomFailureDetection() throws Exception {
        connectTimeout = 3000;
        maxConnectTimeout = 6000;
        reconnectCnt = 3;

        testFailClient(null, computeExpectedDelay());
    }

    /**
     * @throws Exception If failed.
     */
    @Test
    public void testNotAcceptedConnection() throws Exception {
        testFailClient(new FakeServer(), computeExpectedDelay());
    }

    /**
     * @throws Exception If failed.
     */
    @Test
    public void testNotAcceptedConnectionCustomFailureDetection() throws Exception {
        connectTimeout = 3000;
        maxConnectTimeout = 6000;
        reconnectCnt = 3;

        testFailClient(new FakeServer(), computeExpectedDelay());
    }

    /**
     * @param srv Server.
     * @param expDelay Expected delay until client is gone while trying to establish connection.
     * @throws Exception If failed.
     */
    private void testFailClient(FakeServer srv, long expDelay) throws Exception {
        IgniteInternalFuture<Long> fut = null;

        try {
            if (srv != null)
                fut = GridTestUtils.runMultiThreadedAsync(srv, 1, "fake-server");

            startGrids(2);

            startClientGrid(2);
            startClientGrid(3);

            // Need to wait for PME to avoid opening new connections during closing idle connections.
            awaitPartitionMapExchange();

            CommunicationSpi commSpi = grid(0).configuration().getCommunicationSpi();

            ConcurrentMap<UUID, GridCommunicationClient[]> clients = U.field(commSpi, "clients");

            // Wait for write timeout and closing idle connections.
            assertTrue("Failed to wait for closing idle connections.",
                GridTestUtils.waitForCondition(() -> {
                    for (GridCommunicationClient[] clients0 : clients.values()) {
                        for (GridCommunicationClient client : clients0) {
                            if (client != null)
                                return false;
                        }
                    }

                    return true;
                }, 1000));

            final CountDownLatch latch = new CountDownLatch(1);

            grid(0).events().localListen(new IgnitePredicate<Event>() {
                @Override public boolean apply(Event evt) {
                    latch.countDown();

                    return true;
                }
            }, EVT_NODE_FAILED);

            block = true;

            long t1 = U.currentTimeMillis();

            try {
                grid(0).compute(grid(0).cluster().forClients()).withNoFailover().broadcast(new IgniteRunnable() {
                    @Override public void run() {
                        // No-op.
                    }
                });
            }
            catch (IgniteException ignored) {
                // No-op.
            }

            final long time = U.currentTimeMillis() - t1;

            assertTrue("Must try longer than expected delay", time >= expDelay);

            assertTrue(latch.await(expDelay + 1000, TimeUnit.MILLISECONDS));

            assertTrue(GridTestUtils.waitForCondition(new GridAbsPredicate() {
                @Override public boolean apply() {
                    return grid(0).cluster().forClients().nodes().size() == 1;
                }
            }, 5000));

            for (int i = 0; i < 5; i++) {
                U.sleep(1000);

                log.info("Check topology (" + (i + 1) + "): " + grid(0).cluster().nodes());

                assertEquals(1, grid(0).cluster().forClients().nodes().size());
            }
        }
        finally {
            if (srv != null) {
                srv.stop();

                assert fut != null;

                fut.get();
            }

            stopAllGrids();
        }
    }

    /**
     * @throws IOException If failed.
     */
    private static ServerSocket startServerSocket(int port) throws IOException {
        return new ServerSocket(port, 50, InetAddress.getByName("127.0.0.1"));
    }

    /**
     * Server that emulates connection troubles.
     */
    private static class FakeServer implements Runnable {
        /** Server. */
        private final ServerSocket srv;

        /** Stop. */
        private volatile boolean stop;

        /**
         * Default constructor.
         */
        FakeServer() throws IOException {
            srv = startServerSocket(serverPort);
        }

        /**
         *
         */
        public void stop() {
            stop = true;
        }

        /** {@inheritDoc} */
        @Override public void run() {
            try {
                while (!stop) {
                    try {
                        U.sleep(10);
                    }
                    catch (IgniteInterruptedCheckedException ignored) {
                        // No-op.
                    }
                }
            }
            finally {
                U.closeQuiet(srv);
            }
        }
    }

    /**
     *
     */
    private static class TestCommunicationSpi extends TcpCommunicationSpi {
        /** {@inheritDoc} */
        @Override protected GridCommunicationClient createTcpClient(ClusterNode node, int connIdx)
            throws IgniteCheckedException {
            if (PRED.apply(node)) {
                Map<String, Object> attrs = new HashMap<>(node.attributes());

                attrs.put(createAttributeName(ATTR_ADDRS), Collections.singleton("127.0.0.1"));
                attrs.put(createAttributeName(ATTR_PORT), serverPort);
                attrs.put(createAttributeName(ATTR_EXT_ADDRS), Collections.emptyList());
                attrs.put(createAttributeName(ATTR_HOST_NAMES), Collections.emptyList());

                ((TcpDiscoveryNode)node).setAttributes(attrs);
            }

            return super.createTcpClient(node, connIdx);
        }

        /**
         * @param name Name.
         */
        private String createAttributeName(String name) {
            return getClass().getSimpleName() + '.' + name;
        }
    }
}<|MERGE_RESOLUTION|>--- conflicted
+++ resolved
@@ -118,11 +118,7 @@
     private static int takeFreePort() throws IOException {
         int freePort = serverPort;
 
-<<<<<<< HEAD
-        while(true) {
-=======
         while (true) {
->>>>>>> 1e84d448
             try {
                 U.closeQuiet(startServerSocket(freePort));
 
