--- conflicted
+++ resolved
@@ -63,13 +63,7 @@
 /**
  * Test suite.
  */
-<<<<<<< HEAD
-@RunWith(Suite.class)
-@Suite.SuiteClasses({})
-//@RunWith(IgniteCacheMvccTestSuite3.DynamicSuite.class)
-=======
 @RunWith(DynamicSuite.class)
->>>>>>> efc6b965
 public class IgniteCacheMvccTestSuite3 {
     /**
      * @return IgniteCache test suite.
