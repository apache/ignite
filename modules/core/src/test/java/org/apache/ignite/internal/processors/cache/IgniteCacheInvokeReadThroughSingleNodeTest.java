--- conflicted
+++ resolved
@@ -17,13 +17,11 @@
 
 package org.apache.ignite.internal.processors.cache;
 
-<<<<<<< HEAD
 import org.junit.Test;
 import org.junit.runner.RunWith;
 import org.junit.runners.JUnit4;
-=======
+
 import org.apache.ignite.testframework.MvccFeatureChecker;
->>>>>>> 4c56adcf
 
 import static org.apache.ignite.cache.CacheAtomicityMode.ATOMIC;
 import static org.apache.ignite.cache.CacheAtomicityMode.TRANSACTIONAL;
@@ -116,6 +114,7 @@
     /**
      * @throws Exception If failed.
      */
+    @Test
     public void testInvokeReadThroughMvccTx() throws Exception {
         fail("https://issues.apache.org/jira/browse/IGNITE-8582");
 
@@ -125,6 +124,7 @@
     /**
      * @throws Exception If failed.
      */
+    @Test
     public void testInvokeReadThroughMvccTxNearCache() throws Exception {
         fail("https://issues.apache.org/jira/browse/IGNITE-8582");
 
