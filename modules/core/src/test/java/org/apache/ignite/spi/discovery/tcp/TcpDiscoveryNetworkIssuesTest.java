/*
 * Licensed to the Apache Software Foundation (ASF) under one or more
 * contributor license agreements.  See the NOTICE file distributed with
 * this work for additional information regarding copyright ownership.
 * The ASF licenses this file to You under the Apache License, Version 2.0
 * (the "License"); you may not use this file except in compliance with
 * the License.  You may obtain a copy of the License at
 *
 *      http://www.apache.org/licenses/LICENSE-2.0
 *
 * Unless required by applicable law or agreed to in writing, software
 * distributed under the License is distributed on an "AS IS" BASIS,
 * WITHOUT WARRANTIES OR CONDITIONS OF ANY KIND, either express or implied.
 * See the License for the specific language governing permissions and
 * limitations under the License.
 */
package org.apache.ignite.spi.discovery.tcp;

import java.io.IOException;
import java.io.OutputStream;
import java.net.InetSocketAddress;
import java.net.Socket;
import java.net.SocketTimeoutException;
import java.util.HashSet;
import java.util.Map;
import java.util.Set;
import java.util.concurrent.CountDownLatch;
import java.util.concurrent.TimeUnit;
import java.util.concurrent.atomic.AtomicBoolean;
import java.util.function.Consumer;
import org.apache.ignite.Ignite;
import org.apache.ignite.configuration.IgniteConfiguration;
import org.apache.ignite.internal.IgniteEx;
import org.apache.ignite.internal.managers.GridManagerAdapter;
import org.apache.ignite.internal.managers.discovery.GridDiscoveryManager;
import org.apache.ignite.internal.util.GridConcurrentHashSet;
import org.apache.ignite.internal.util.typedef.internal.U;
import org.apache.ignite.internal.util.worker.GridWorker;
import org.apache.ignite.spi.IgniteSpiOperationTimeoutException;
import org.apache.ignite.spi.IgniteSpiOperationTimeoutHelper;
import org.apache.ignite.spi.communication.CommunicationSpi;
import org.apache.ignite.spi.communication.tcp.internal.GridNioServerWrapper;
import org.apache.ignite.spi.discovery.DiscoverySpi;
import org.apache.ignite.spi.discovery.tcp.ipfinder.vm.TcpDiscoveryVmIpFinder;
import org.apache.ignite.testframework.GridTestUtils;
import org.apache.ignite.testframework.junits.common.GridCommonAbstractTest;
import org.junit.Test;

import static org.apache.ignite.events.EventType.EVT_NODE_FAILED;
import static org.apache.ignite.events.EventType.EVT_NODE_SEGMENTED;

/**
 *
 */
public class TcpDiscoveryNetworkIssuesTest extends GridCommonAbstractTest {
    /** */
    private static final int NODE_0_PORT = 47500;

    /** */
    private static final int NODE_1_PORT = 47501;

    /** */
    private static final int NODE_2_PORT = 47502;

    /** */
    private static final int NODE_3_PORT = 47503;

    /** */
    private static final int NODE_4_PORT = 47504;

    /** */
    private static final int NODE_5_PORT = 47505;

    /** */
    private static final String NODE_0_NAME = "node00-" + NODE_0_PORT;

    /** */
    private static final String NODE_1_NAME = "node01-" + NODE_1_PORT;

    /** */
    private static final String NODE_2_NAME = "node02-" + NODE_2_PORT;

    /** */
    private static final String NODE_3_NAME = "node03-" + NODE_3_PORT;

    /** */
    private static final String NODE_4_NAME = "node04-" + NODE_4_PORT;

    /** */
    private static final String NODE_5_NAME = "node05-" + NODE_5_PORT;

    /** */
    private TcpDiscoveryVmIpFinder ipFinder = new TcpDiscoveryVmIpFinder(true);

    /** */
    private TcpDiscoverySpi specialSpi;

    /** */
    private boolean usePortFromNodeName;

    /** */
    private int connectionRecoveryTimeout = -1;

    /** */
    private int failureDetectionTimeout = 2_000;

    /** */
    private final GridConcurrentHashSet<Integer> segmentedNodes = new GridConcurrentHashSet<>();

    /** {@inheritDoc} */
    @Override protected void afterTest() {
        stopAllGrids();
    }

    /** {@inheritDoc} */
    @Override protected IgniteConfiguration getConfiguration(String igniteInstanceName) throws Exception {
        IgniteConfiguration cfg = super.getConfiguration(igniteInstanceName);

        TcpDiscoverySpi spi = (specialSpi != null) ? specialSpi : new TcpDiscoverySpi();

        if (usePortFromNodeName)
            spi.setLocalPort(Integer.parseInt(igniteInstanceName.split("-")[1]));

        spi.setIpFinder(ipFinder);

        if (connectionRecoveryTimeout >= 0)
            spi.setConnectionRecoveryTimeout(connectionRecoveryTimeout);

        cfg.setFailureDetectionTimeout(failureDetectionTimeout);

        cfg.setDiscoverySpi(spi);

        cfg.setIncludeEventTypes(EVT_NODE_SEGMENTED);

        cfg.setSystemWorkerBlockedTimeout(10_000);

        return cfg;
    }

    /**
     * Test scenario: some node (lets call it IllN) in the middle experience network issues: its previous cannot see it,
     * and the node cannot see two nodes in front of it.
     *
     * IllN is considered failed by othen nodes in topology but IllN manages to connect to topology and
     * sends StatusCheckMessage with non-empty failedNodes collection.
     *
     * Expected outcome: IllN eventually segments from topology, other healthy nodes work normally.
     *
     * @see <a href="https://issues.apache.org/jira/browse/IGNITE-11364">IGNITE-11364</a>
     * for more details about actual bug.
     */
    @Test
    public void testServerGetsSegmentedOnBecomeDangling() throws Exception {
        usePortFromNodeName = true;
        connectionRecoveryTimeout = 0;

        AtomicBoolean networkBroken = new AtomicBoolean(false);

        IgniteEx ig0 = startGrid(NODE_0_NAME);

        IgniteEx ig1 = startGrid(NODE_1_NAME);

        specialSpi = new TcpDiscoverySpi() {
            @Override protected int readReceipt(Socket sock, long timeout) throws IOException {
                if (networkBroken.get() && sock.getPort() == NODE_3_PORT)
                    throw new SocketTimeoutException("Read timed out");

                return super.readReceipt(sock, timeout);
            }

            @Override protected Socket openSocket(InetSocketAddress sockAddr,
                IgniteSpiOperationTimeoutHelper timeoutHelper) throws IOException, IgniteSpiOperationTimeoutException {
                if (networkBroken.get() && sockAddr.getPort() == NODE_4_PORT)
                    throw new SocketTimeoutException("connect timed out");

                return super.openSocket(sockAddr, timeoutHelper);
            }
        };

        Ignite ig2 = startGrid(NODE_2_NAME);

        AtomicBoolean illNodeSegmented = new AtomicBoolean(false);

        ig2.events().localListen((e) -> {
            illNodeSegmented.set(true);

            return false;
<<<<<<< HEAD
            }, EVT_NODE_SEGMENTED);
=======
        }, EVT_NODE_SEGMENTED);
>>>>>>> 9cf06362

        specialSpi = null;

        startGrid(NODE_3_NAME);

        startGrid(NODE_4_NAME);

        startGrid(NODE_5_NAME);

        breakDiscoConnectionToNext(ig1);

        networkBroken.set(true);

        GridTestUtils.waitForCondition(illNodeSegmented::get, 10_000);

        assertTrue(illNodeSegmented.get());

        Map failedNodes = getFailedNodesCollection(ig0);

        assertTrue(String.format("Failed nodes is expected to be empty, but contains %s nodes.", failedNodes.size()),
            failedNodes.isEmpty());
    }

    /**
     * Ensures sequential failure of two nodes has no additional issues.
     */
    @Test
    public void testSequentialFailTwoNodes() throws Exception {
        simulateFailureOfTwoNodes(true);
    }

    /**
     * Ensures sequential failure of two nodes has no additional issues.
     */
    @Test
    public void testNotSequentialFailTwoNodes() throws Exception {
        simulateFailureOfTwoNodes(false);
    }

    /** */
    private void simulateFailureOfTwoNodes(boolean sequentionally) throws Exception {
        failureDetectionTimeout = 1000;

        int gridCnt = 7;

        startGrids(gridCnt);

        awaitPartitionMapExchange();

        final CountDownLatch failLatch = new CountDownLatch(2);

        for (int i = 0; i < gridCnt; i++) {
            ignite(i).events().localListen(evt -> {
                failLatch.countDown();

                return true;
            }, EVT_NODE_FAILED);

            int nodeIdx = i;

            ignite(i).events().localListen(evt -> {
                segmentedNodes.add(nodeIdx);

                return true;
            }, EVT_NODE_SEGMENTED);
        }

        Set<Integer> failedNodes = new HashSet<>();

        failedNodes.add(2);

        if (sequentionally)
            failedNodes.add(3);
        else
            failedNodes.add(4);

        failedNodes.forEach(idx -> processNetworkThreads(ignite(idx), Thread::suspend));

        try {
            failLatch.await(10, TimeUnit.SECONDS);
        }
        finally {
            failedNodes.forEach(idx -> processNetworkThreads(ignite(idx), Thread::resume));
        }

        for (int i = 0; i < gridCnt; i++) {
            if (!failedNodes.contains(i))
                assertFalse(segmentedNodes.contains(i));
        }
    }

    /**
     * @param ig Ignite instance to get failedNodes collection from.
     */
    private Map getFailedNodesCollection(IgniteEx ig) {
        GridDiscoveryManager disco = ig.context().discovery();

        Object spis = GridTestUtils.getFieldValue(disco, GridManagerAdapter.class, "spis");

        return GridTestUtils.getFieldValue(((Object[])spis)[0], "impl", "failedNodes");
    }

    /**
     * Breaks connectivity of passed server node to its next to simulate network failure.
     *
     * @param ig Ignite instance which connection to next node has to be broken.
     */
    private void breakDiscoConnectionToNext(IgniteEx ig) throws Exception {
        GridDiscoveryManager disco = ig.context().discovery();

        Object spis = GridTestUtils.getFieldValue(disco, GridManagerAdapter.class, "spis");

        OutputStream out = GridTestUtils.getFieldValue(((Object[])spis)[0], "impl", "msgWorker", "out");

        out.close();
    }

    /**
     * Simulates network failure on certain node.
     */
    private void processNetworkThreads(Ignite ignite, Consumer<Thread> proc) {
        DiscoverySpi disco = ignite.configuration().getDiscoverySpi();

        ServerImpl serverImpl = U.field(disco, "impl");

        for (Thread thread : serverImpl.threads())
            proc.accept(thread);

        CommunicationSpi<?> comm = ignite.configuration().getCommunicationSpi();

        GridNioServerWrapper nioServerWrapper = U.field(comm, "nioSrvWrapper");

        for (GridWorker worker : nioServerWrapper.nio().workers())
            proc.accept(worker.runner());
    }
}<|MERGE_RESOLUTION|>--- conflicted
+++ resolved
@@ -185,11 +185,7 @@
             illNodeSegmented.set(true);
 
             return false;
-<<<<<<< HEAD
-            }, EVT_NODE_SEGMENTED);
-=======
         }, EVT_NODE_SEGMENTED);
->>>>>>> 9cf06362
 
         specialSpi = null;
 
