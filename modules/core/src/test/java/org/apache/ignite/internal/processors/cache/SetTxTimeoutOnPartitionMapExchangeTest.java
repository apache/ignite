/*
 * Licensed to the Apache Software Foundation (ASF) under one or more
 * contributor license agreements.  See the NOTICE file distributed with
 * this work for additional information regarding copyright ownership.
 * The ASF licenses this file to You under the Apache License, Version 2.0
 * (the "License"); you may not use this file except in compliance with
 * the License.  You may obtain a copy of the License at
 *
 *      http://www.apache.org/licenses/LICENSE-2.0
 *
 * Unless required by applicable law or agreed to in writing, software
 * distributed under the License is distributed on an "AS IS" BASIS,
 * WITHOUT WARRANTIES OR CONDITIONS OF ANY KIND, either express or implied.
 * See the License for the specific language governing permissions and
 * limitations under the License.
 */

package org.apache.ignite.internal.processors.cache;

import java.util.concurrent.Callable;
import java.util.concurrent.CyclicBarrier;
import java.util.concurrent.atomic.AtomicInteger;
import java.util.concurrent.atomic.AtomicReference;
import org.apache.ignite.Ignite;
import org.apache.ignite.IgniteCache;
import org.apache.ignite.IgniteCheckedException;
import org.apache.ignite.cache.CacheAtomicityMode;
import org.apache.ignite.configuration.CacheConfiguration;
import org.apache.ignite.configuration.TransactionConfiguration;
import org.apache.ignite.internal.IgniteEx;
import org.apache.ignite.internal.IgniteInternalFuture;
import org.apache.ignite.internal.IgniteInterruptedCheckedException;
import org.apache.ignite.internal.TransactionsMXBeanImpl;
import org.apache.ignite.internal.processors.cache.distributed.dht.preloader.GridDhtPartitionsExchangeFuture;
import org.apache.ignite.internal.util.lang.GridAbsPredicate;
import org.apache.ignite.internal.util.typedef.G;
import org.apache.ignite.internal.util.typedef.internal.U;
import org.apache.ignite.mxbean.TransactionsMXBean;
import org.apache.ignite.testframework.GridTestUtils;
import org.apache.ignite.testframework.junits.common.GridCommonAbstractTest;
import org.apache.ignite.transactions.Transaction;
import org.apache.ignite.transactions.TransactionRollbackException;
import org.apache.ignite.transactions.TransactionTimeoutException;
import org.junit.Test;

import static org.apache.ignite.internal.util.typedef.X.hasCause;
import static org.apache.ignite.transactions.TransactionConcurrency.PESSIMISTIC;
import static org.apache.ignite.transactions.TransactionIsolation.REPEATABLE_READ;

/**
 *
 */
public class SetTxTimeoutOnPartitionMapExchangeTest extends GridCommonAbstractTest {
    /** Wait condition timeout. */
    private static final long WAIT_CONDITION_TIMEOUT = 10_000L;

    /** {@inheritDoc} */
    @Override protected void afterTest() throws Exception {
        super.afterTest();

        stopAllGrids();
    }

    /**
     *
     */
    @Test
    public void testDefaultTxTimeoutOnPartitionMapExchange() throws Exception {
        IgniteEx ig1 = startGrid(1);
        IgniteEx ig2 = startGrid(2);

        TransactionConfiguration txCfg1 = ig1.configuration().getTransactionConfiguration();
        TransactionConfiguration txCfg2 = ig2.configuration().getTransactionConfiguration();

        final long expDfltTimeout = TransactionConfiguration.TX_TIMEOUT_ON_PARTITION_MAP_EXCHANGE;

        assertEquals(expDfltTimeout, txCfg1.getTxTimeoutOnPartitionMapExchange());
        assertEquals(expDfltTimeout, txCfg2.getTxTimeoutOnPartitionMapExchange());
    }

    /**
     *
     */
    @Test
    public void testJmxSetTxTimeoutOnPartitionMapExchange() throws Exception {
        startGrid(1);
        startGrid(2);

        TransactionsMXBean mxBean1 = txMXBean(1);
        TransactionsMXBean mxBean2 = txMXBean(2);

        final long expTimeout1 = 20_000L;
        final long expTimeout2 = 30_000L;

        mxBean1.setTxTimeoutOnPartitionMapExchange(expTimeout1);
        assertTxTimeoutOnPartitionMapExchange(expTimeout1);
        assertEquals(expTimeout1, mxBean1.getTxTimeoutOnPartitionMapExchange());

        mxBean2.setTxTimeoutOnPartitionMapExchange(expTimeout2);
        assertTxTimeoutOnPartitionMapExchange(expTimeout2);
        assertEquals(expTimeout2, mxBean2.getTxTimeoutOnPartitionMapExchange());
    }

    /**
     *
     */
    @Test
    public void testClusterSetTxTimeoutOnPartitionMapExchange() throws Exception {
        Ignite ig1 = startGrid(1);
        Ignite ig2 = startGrid(2);

        final long expTimeout1 = 20_000L;
        final long expTimeout2 = 30_000L;

        ig1.cluster().setTxTimeoutOnPartitionMapExchange(expTimeout1);
        assertTxTimeoutOnPartitionMapExchange(expTimeout1);

        ig2.cluster().setTxTimeoutOnPartitionMapExchange(expTimeout2);
        assertTxTimeoutOnPartitionMapExchange(expTimeout2);
    }

    /**
     * Tests applying new txTimeoutOnPartitionMapExchange while an exchange future runs.
     *
     * @throws Exception If fails.
     */
    @Test
    public void testSetTxTimeoutDuringPartitionMapExchange() throws Exception {
        IgniteEx ig = (IgniteEx) startGrids(2);

        checkSetTxTimeoutDuringPartitionMapExchange(ig);
    }

    /**
     * Tests applying new txTimeoutOnPartitionMapExchange while an exchange future runs on client node.
     *
     * @throws Exception If fails.
     */
    @Test
    public void testSetTxTimeoutOnClientDuringPartitionMapExchange() throws Exception {
        IgniteEx ig = startGrids(2);
        IgniteEx client = startClientGrid(getConfiguration("client"));

        checkSetTxTimeoutDuringPartitionMapExchange(client);
    }

    /**
     * @param ig Ignite instance where deadlock tx will start.
     * @throws Exception If fails.
     */
    private void checkSetTxTimeoutDuringPartitionMapExchange(IgniteEx ig) throws Exception {
        final long longTimeout = 600_000L;
        final long shortTimeout = 5_000L;

        TransactionsMXBean mxBean = txMXBean(0);

        // Case 1: set very long txTimeoutOnPME, transaction should be rolled back.
        mxBean.setTxTimeoutOnPartitionMapExchange(longTimeout);
        assertTxTimeoutOnPartitionMapExchange(longTimeout);

        AtomicReference<Exception> txEx = new AtomicReference<>();

        IgniteInternalFuture<Long> fut = startDeadlock(ig, txEx, 0);

        startGridAsync(2);

        waitForExchangeStarted(ig);

        mxBean.setTxTimeoutOnPartitionMapExchange(shortTimeout);

        awaitPartitionMapExchange();

        fut.get();

        assertTrue("Transaction should be rolled back", hasCause(txEx.get(), TransactionRollbackException.class));

        // Case 2: txTimeoutOnPME will be set to 0 after starting of PME, transaction should be cancelled on timeout.
        mxBean.setTxTimeoutOnPartitionMapExchange(longTimeout);
        assertTxTimeoutOnPartitionMapExchange(longTimeout);

        fut = startDeadlock(ig, txEx, 10000L);

        startGridAsync(3);

        waitForExchangeStarted(ig);

        mxBean.setTxTimeoutOnPartitionMapExchange(0);

        fut.get();

        assertTrue("Transaction should be canceled on timeout", hasCause(txEx.get(), TransactionTimeoutException.class));
    }

    /**
     * Start test deadlock
     *
     * @param ig Ig.
     * @param txEx Atomic reference to transaction exception.
     * @param timeout Transaction timeout.
     */
    private IgniteInternalFuture<Long> startDeadlock(Ignite ig, AtomicReference<Exception> txEx, long timeout) {
        IgniteCache<Object, Object> cache = ig.getOrCreateCache(new CacheConfiguration<>(DEFAULT_CACHE_NAME)
                .setAtomicityMode(CacheAtomicityMode.TRANSACTIONAL));

        AtomicInteger thCnt = new AtomicInteger();

        CyclicBarrier barrier = new CyclicBarrier(2);

        return GridTestUtils.runMultiThreadedAsync(new Callable<Void>() {
            @Override public Void call() {
                int thNum = thCnt.incrementAndGet();

                try (Transaction tx = ig.transactions().txStart(PESSIMISTIC, REPEATABLE_READ, timeout, 0)) {
                    cache.put(thNum, 1);

                    barrier.await();

                    cache.put(thNum % 2 + 1, 1);

                    tx.commit();
                }
                catch (Exception e) {
                    txEx.set(e);
                }

                return null;
            }
        }, 2, "tx-thread");
    }

    /**
     * Starts grid asynchronously and returns just before grid starting.
     * Avoids blocking on PME.
     *
     * @param idx Test grid index.
     * @throws Exception If fails.
     */
    private void startGridAsync(int idx) throws Exception {
        GridTestUtils.runAsync(new Runnable() {
            @Override public void run() {
                try {
                    startGrid(idx);
                }
                catch (Exception e) {
                    // no-op.
                }
            }
        });
    }

    /**
     * Waits for srarting PME on grid.
     *
     * @param ig Ignite grid.
     * @throws IgniteCheckedException If fails.
     */
    private void waitForExchangeStarted(IgniteEx ig) throws IgniteCheckedException {
        GridTestUtils.waitForCondition(new GridAbsPredicate() {
            @Override public boolean apply() {
                for (GridDhtPartitionsExchangeFuture fut: ig.context().cache().context().exchange().exchangeFutures()) {
                    if (!fut.isDone())
                        return true;
                }

                return false;
            }
        }, WAIT_CONDITION_TIMEOUT);

        // Additional waiting to ensure that code really start waiting for partition release.
        U.sleep(5_000L);
    }

    /** */
    private TransactionsMXBean txMXBean(int igniteInt) throws Exception {
        return getMxBean(getTestIgniteInstanceName(igniteInt), "Transactions",
<<<<<<< HEAD
            TransactionsMXBeanImpl.class.getSimpleName(), TransactionsMXBean.class);
=======
            TransactionsMXBeanImpl.class, TransactionsMXBean.class);
>>>>>>> 8a3c4569
    }

    /**
     * Checking the transaction timeout on all grids.
     *
     * @param expTimeout Expected timeout.
     * @throws IgniteInterruptedCheckedException If failed.
     */
    private void assertTxTimeoutOnPartitionMapExchange(final long expTimeout)
        throws IgniteInterruptedCheckedException {

        assertTrue(GridTestUtils.waitForCondition(new GridAbsPredicate() {
            @Override public boolean apply() {
                for (Ignite ignite : G.allGrids()) {
                    long actualTimeout = ignite.configuration()
                        .getTransactionConfiguration().getTxTimeoutOnPartitionMapExchange();

                    if (actualTimeout != expTimeout) {
                        log.warning(String.format(
                            "Wrong transaction timeout on partition map exchange [grid=%s, timeout=%d, expected=%d]",
                            ignite.name(), actualTimeout, expTimeout));

                        return false;
                    }
                }

                return true;

            }
        }, WAIT_CONDITION_TIMEOUT));
    }
}<|MERGE_RESOLUTION|>--- conflicted
+++ resolved
@@ -273,11 +273,7 @@
     /** */
     private TransactionsMXBean txMXBean(int igniteInt) throws Exception {
         return getMxBean(getTestIgniteInstanceName(igniteInt), "Transactions",
-<<<<<<< HEAD
-            TransactionsMXBeanImpl.class.getSimpleName(), TransactionsMXBean.class);
-=======
             TransactionsMXBeanImpl.class, TransactionsMXBean.class);
->>>>>>> 8a3c4569
     }
 
     /**
