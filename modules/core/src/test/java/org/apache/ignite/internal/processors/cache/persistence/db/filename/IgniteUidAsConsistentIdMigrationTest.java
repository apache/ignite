--- conflicted
+++ resolved
@@ -108,13 +108,8 @@
 
         if (pstStoreCustomPath != null)
             ok &= U.delete(pstStoreCustomPath);
-<<<<<<< HEAD
-        else
-            ok &= U.delete(createDefaultDb());
-=======
         else if (sharedFileTree().db().exists())
             ok &= U.delete(sharedFileTree().db());
->>>>>>> 86d85f9c
 
         if (pstWalArchCustomPath != null)
             ok &= U.delete(pstWalArchCustomPath);
@@ -663,11 +658,7 @@
      * @return set of all indexes of nodes found in work folder
      */
     @NotNull private Set<Integer> getAllNodeIndexesInFolder() {
-<<<<<<< HEAD
-        final File curFolder = createDefaultDb();
-=======
         final File curFolder = sharedFileTree().db();
->>>>>>> 86d85f9c
         final Set<Integer> indexes = new TreeSet<>();
         final File[] files = curFolder.listFiles(PdsFolderResolver.DB_SUBFOLDERS_NEW_STYLE_FILTER);
 
