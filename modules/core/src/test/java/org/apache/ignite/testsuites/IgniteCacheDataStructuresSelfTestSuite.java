--- conflicted
+++ resolved
@@ -95,118 +95,6 @@
 /**
  * Test suite for cache data structures.
  */
-<<<<<<< HEAD
-public class IgniteCacheDataStructuresSelfTestSuite extends TestSuite {
-    /**
-     * @return Cache test suite.
-     */
-    public static TestSuite suite() throws Exception {
-        TestSuite suite = new TestSuite("Ignite Cache Data Structures Test Suite");
-
-        // Data structures.
-        suite.addTest(new JUnit4TestAdapter(GridCachePartitionedQueueFailoverDataConsistencySelfTest.class));
-        suite.addTest(new JUnit4TestAdapter(GridCachePartitionedAtomicQueueFailoverDataConsistencySelfTest.class));
-
-        suite.addTest(new JUnit4TestAdapter(GridCacheLocalSequenceApiSelfTest.class));
-        suite.addTest(new JUnit4TestAdapter(GridCacheLocalSetSelfTest.class));
-        suite.addTest(new JUnit4TestAdapter(GridCacheLocalAtomicSetSelfTest.class));
-        suite.addTest(new JUnit4TestAdapter(GridCacheLocalQueueApiSelfTest.class));
-        suite.addTest(new JUnit4TestAdapter(GridCacheLocalAtomicQueueApiSelfTest.class));
-        suite.addTest(new JUnit4TestAdapter(IgniteLocalCountDownLatchSelfTest.class));
-        suite.addTest(new JUnit4TestAdapter(IgniteLocalSemaphoreSelfTest.class));
-        suite.addTest(new JUnit4TestAdapter(IgniteLocalLockSelfTest.class));
-
-        suite.addTest(new JUnit4TestAdapter(GridCacheReplicatedSequenceApiSelfTest.class));
-        suite.addTest(new JUnit4TestAdapter(GridCacheReplicatedSequenceMultiNodeSelfTest.class));
-        suite.addTest(new JUnit4TestAdapter(GridCacheReplicatedQueueApiSelfTest.class));
-        suite.addTest(new JUnit4TestAdapter(GridCacheReplicatedQueueMultiNodeSelfTest.class));
-        suite.addTest(new JUnit4TestAdapter(GridCacheReplicatedQueueRotativeMultiNodeTest.class));
-        suite.addTest(new JUnit4TestAdapter(GridCacheReplicatedSetSelfTest.class));
-        suite.addTest(new JUnit4TestAdapter(GridCacheReplicatedSetWithClientSelfTest.class));
-        suite.addTest(new JUnit4TestAdapter(GridCacheReplicatedSetWithNodeFilterSelfTest.class));
-        suite.addTest(new JUnit4TestAdapter(GridCacheReplicatedDataStructuresFailoverSelfTest.class));
-        suite.addTest(new JUnit4TestAdapter(IgniteReplicatedCountDownLatchSelfTest.class));
-        suite.addTest(new JUnit4TestAdapter(IgniteReplicatedSemaphoreSelfTest.class));
-        suite.addTest(new JUnit4TestAdapter(IgniteReplicatedLockSelfTest.class));
-        suite.addTest(new JUnit4TestAdapter(IgniteCacheAtomicReplicatedNodeRestartSelfTest.class));
-
-        suite.addTest(new JUnit4TestAdapter(GridCachePartitionedSequenceApiSelfTest.class));
-        suite.addTest(new JUnit4TestAdapter(GridCachePartitionedSequenceMultiNodeSelfTest.class));
-        suite.addTest(new JUnit4TestAdapter(GridCachePartitionedQueueApiSelfTest.class));
-        suite.addTest(new JUnit4TestAdapter(GridCachePartitionedAtomicQueueApiSelfTest.class));
-        suite.addTest(new JUnit4TestAdapter(GridCachePartitionedQueueMultiNodeSelfTest.class));
-        suite.addTest(new JUnit4TestAdapter(GridCachePartitionedAtomicQueueMultiNodeSelfTest.class));
-        suite.addTest(new JUnit4TestAdapter(GridCacheQueueClientDisconnectTest.class));
-
-        suite.addTest(new JUnit4TestAdapter(GridCachePartitionedQueueCreateMultiNodeSelfTest.class));
-        suite.addTest(new JUnit4TestAdapter(GridCachePartitionedAtomicQueueCreateMultiNodeSelfTest.class));
-        suite.addTest(new JUnit4TestAdapter(GridCachePartitionedSetSelfTest.class));
-        suite.addTest(new JUnit4TestAdapter(GridCachePartitionedSetWithClientSelfTest.class));
-        suite.addTest(new JUnit4TestAdapter(GridCachePartitionedSetWithNodeFilterSelfTest.class));
-        suite.addTest(new JUnit4TestAdapter(IgnitePartitionedSetNoBackupsSelfTest.class));
-        suite.addTest(new JUnit4TestAdapter(GridCachePartitionedAtomicSetSelfTest.class));
-        suite.addTest(new JUnit4TestAdapter(IgnitePartitionedCountDownLatchSelfTest.class));
-        suite.addTest(new JUnit4TestAdapter(IgniteDataStructureWithJobTest.class));
-        suite.addTest(new JUnit4TestAdapter(IgnitePartitionedSemaphoreSelfTest.class));
-        suite.addTest(new JUnit4TestAdapter(SemaphoreFailoverSafeReleasePermitsTest.class));
-        suite.addTest(new JUnit4TestAdapter(SemaphoreFailoverNoWaitingAcquirerTest.class));
-        // TODO IGNITE-3141, enabled when fixed.
-        // suite.addTest(new JUnit4TestAdapter(IgnitePartitionedLockSelfTest.class));
-
-        suite.addTest(new JUnit4TestAdapter(GridCachePartitionedSetFailoverSelfTest.class));
-        suite.addTest(new JUnit4TestAdapter(GridCachePartitionedAtomicSetFailoverSelfTest.class));
-
-        suite.addTest(new JUnit4TestAdapter(GridCachePartitionedQueueRotativeMultiNodeTest.class));
-        suite.addTest(new JUnit4TestAdapter(GridCachePartitionedAtomicQueueRotativeMultiNodeTest.class));
-        suite.addTest(new JUnit4TestAdapter(GridCacheQueueCleanupSelfTest.class));
-
-        suite.addTest(new JUnit4TestAdapter(GridCachePartitionedQueueEntryMoveSelfTest.class));
-
-        suite.addTest(new JUnit4TestAdapter(GridCachePartitionedDataStructuresFailoverSelfTest.class));
-        suite.addTest(new JUnit4TestAdapter(GridCacheQueueMultiNodeConsistencySelfTest.class));
-
-        suite.addTest(new JUnit4TestAdapter(IgniteLocalAtomicLongApiSelfTest.class));
-        suite.addTest(new JUnit4TestAdapter(IgnitePartitionedAtomicLongApiSelfTest.class));
-        suite.addTest(new JUnit4TestAdapter(IgniteReplicatedAtomicLongApiSelfTest.class));
-
-        suite.addTest(new JUnit4TestAdapter(GridCachePartitionedAtomicSequenceMultiThreadedTest.class));
-        suite.addTest(new JUnit4TestAdapter(GridCachePartitionedAtomicSequenceTxSelfTest.class));
-
-        suite.addTest(new JUnit4TestAdapter(GridCachePartitionedAtomicStampedApiSelfTest.class));
-        suite.addTest(new JUnit4TestAdapter(GridCacheReplicatedAtomicStampedApiSelfTest.class));
-
-        suite.addTest(new JUnit4TestAdapter(GridCachePartitionedAtomicReferenceApiSelfTest.class));
-        suite.addTest(new JUnit4TestAdapter(GridCacheReplicatedAtomicReferenceApiSelfTest.class));
-
-        //suite.addTest(new JUnit4TestAdapter(GridCachePartitionedAtomicReferenceMultiNodeTest.class));
-        //suite.addTest(new JUnit4TestAdapter(GridCacheReplicatedAtomicReferenceMultiNodeTest.class));
-
-        suite.addTest(new JUnit4TestAdapter(GridCachePartitionedNodeRestartTxSelfTest.class));
-        suite.addTest(new JUnit4TestAdapter(GridCachePartitionedQueueJoinedNodeSelfTest.class));
-
-        suite.addTest(new JUnit4TestAdapter(IgniteDataStructureUniqueNameTest.class));
-        //suite.addTest(new JUnit4TestAdapter(IgniteDataStructuresNoClassOnServerTest.class));
-
-        suite.addTest(new JUnit4TestAdapter(IgniteClientDataStructuresTest.class));
-        suite.addTest(new JUnit4TestAdapter(IgniteClientDiscoveryDataStructuresTest.class));
-
-        suite.addTest(new JUnit4TestAdapter(IgnitePartitionedQueueNoBackupsTest.class));
-
-        suite.addTest(new JUnit4TestAdapter(IgniteSequenceInternalCleanupTest.class));
-
-        suite.addTest(new JUnit4TestAdapter(AtomicCacheAffinityConfigurationTest.class));
-
-        suite.addTest(IgniteCacheDataStructuresBinarySelfTestSuite.suite());
-
-        suite.addTestSuite(CacheConsistencyCheckImplicitAtomicTest.class);
-        suite.addTestSuite(CacheConsistencyCheckImplicitTransactionalTest.class);
-        suite.addTestSuite(CacheConsistencyCheckExplicitTransactionalLockFreeTest.class);
-        suite.addTestSuite(CacheConsistencyCheckExplicitTransactionalUnderLocksTest.class);
-        suite.addTestSuite(CacheConsistencyCheckExplicitTransactionalUnderLocksSingleBackupTest.class);
-
-        return suite;
-    }
-=======
 @RunWith(Suite.class)
 @Suite.SuiteClasses({
     GridCachePartitionedQueueFailoverDataConsistencySelfTest.class,
@@ -301,8 +189,13 @@
 
     AtomicCacheAffinityConfigurationTest.class,
 
-    IgniteCacheDataStructuresBinarySelfTestSuite.class
+    IgniteCacheDataStructuresBinarySelfTestSuite.class,
+
+    CacheConsistencyCheckImplicitAtomicTest.class,
+    CacheConsistencyCheckImplicitTransactionalTest.class,
+    CacheConsistencyCheckExplicitTransactionalLockFreeTest.class,
+    CacheConsistencyCheckExplicitTransactionalUnderLocksTest.class,
+    CacheConsistencyCheckExplicitTransactionalUnderLocksSingleBackupTest.class
 })
 public class IgniteCacheDataStructuresSelfTestSuite {
->>>>>>> efc6b965
 }