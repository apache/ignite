/*
 * Licensed to the Apache Software Foundation (ASF) under one or more
 * contributor license agreements.  See the NOTICE file distributed with
 * this work for additional information regarding copyright ownership.
 * The ASF licenses this file to You under the Apache License, Version 2.0
 * (the "License"); you may not use this file except in compliance with
 * the License.  You may obtain a copy of the License at
 *
 *      http://www.apache.org/licenses/LICENSE-2.0
 *
 * Unless required by applicable law or agreed to in writing, software
 * distributed under the License is distributed on an "AS IS" BASIS,
 * WITHOUT WARRANTIES OR CONDITIONS OF ANY KIND, either express or implied.
 * See the License for the specific language governing permissions and
 * limitations under the License.
 */

package org.apache.ignite.internal.encryption;

import java.io.File;
import java.io.Serializable;
import java.util.Arrays;
import java.util.Collections;
import java.util.List;
import java.util.Random;
import java.util.concurrent.CountDownLatch;
import java.util.concurrent.ThreadLocalRandom;
import java.util.concurrent.TimeUnit;
import java.util.concurrent.atomic.AtomicBoolean;
import org.apache.ignite.Ignite;
import org.apache.ignite.IgniteCache;
import org.apache.ignite.IgniteCheckedException;
import org.apache.ignite.IgniteDataStreamer;
import org.apache.ignite.IgniteException;
import org.apache.ignite.cache.affinity.rendezvous.RendezvousAffinityFunction;
import org.apache.ignite.cluster.ClusterState;
import org.apache.ignite.configuration.CacheConfiguration;
import org.apache.ignite.configuration.DataRegionConfiguration;
import org.apache.ignite.configuration.DataStorageConfiguration;
import org.apache.ignite.configuration.IgniteConfiguration;
import org.apache.ignite.configuration.WALMode;
import org.apache.ignite.internal.IgniteEx;
import org.apache.ignite.internal.IgniteInternalFuture;
import org.apache.ignite.internal.TestRecordingCommunicationSpi;
import org.apache.ignite.internal.managers.discovery.DiscoveryCustomMessage;
import org.apache.ignite.internal.managers.encryption.GridEncryptionManager;
import org.apache.ignite.internal.pagemem.wal.IgniteWriteAheadLogManager;
import org.apache.ignite.internal.processors.cache.persistence.wal.WALPointer;
import org.apache.ignite.internal.util.distributed.DistributedProcess.DistributedProcessType;
import org.apache.ignite.internal.util.distributed.InitMessage;
import org.apache.ignite.internal.util.distributed.SingleNodeMessage;
import org.apache.ignite.internal.util.future.GridFinishedFuture;
import org.apache.ignite.internal.util.typedef.G;
import org.apache.ignite.internal.util.typedef.T2;
import org.apache.ignite.internal.util.typedef.internal.CU;
import org.apache.ignite.internal.util.typedef.internal.U;
import org.apache.ignite.lang.IgniteFuture;
import org.apache.ignite.spi.IgniteSpiException;
import org.apache.ignite.spi.discovery.tcp.TestTcpDiscoverySpi;
import org.apache.ignite.testframework.GridTestUtils.DiscoveryHook;
import org.junit.Test;

import static org.apache.ignite.configuration.WALMode.LOG_ONLY;
import static org.apache.ignite.configuration.WALMode.NONE;
import static org.apache.ignite.internal.managers.encryption.GridEncryptionManager.INITIAL_KEY_ID;
import static org.apache.ignite.spi.encryption.keystore.KeystoreEncryptionSpi.DEFAULT_MASTER_KEY_NAME;
import static org.apache.ignite.testframework.GridTestUtils.assertThrowsAnyCause;
import static org.apache.ignite.testframework.GridTestUtils.assertThrowsWithCause;
import static org.apache.ignite.testframework.GridTestUtils.runAsync;
import static org.apache.ignite.testframework.GridTestUtils.waitForCondition;

/**
 * Cache group key change distributed process tests.
 */
public class CacheGroupKeyChangeTest extends AbstractEncryptionTest {
    /** Timeout. */
    private static final long MAX_AWAIT_MILLIS = 15_000;

    /** 1 megabyte in bytes. */
    private static final int MB = 1024 * 1024;

    /** */
    private static final String GRID_2 = "grid-2";

    /** Discovery hook for distributed process. */
    private InitMessageDiscoveryHook discoveryHook;

    /** Count of cache backups. */
    private int backups;

    /** Number of WAL segments. */
    private int walSegments = 10;

    /** WAL mode. */
    private WALMode walMode = LOG_ONLY;

    /** {@inheritDoc} */
    @Override protected IgniteConfiguration getConfiguration(String name) throws Exception {
        IgniteConfiguration cfg = super.getConfiguration(name);

        cfg.setConsistentId(name);
        cfg.setCommunicationSpi(new TestRecordingCommunicationSpi());

        if (discoveryHook != null)
            ((TestTcpDiscoverySpi)cfg.getDiscoverySpi()).discoveryHook(discoveryHook);

        DataStorageConfiguration memCfg = new DataStorageConfiguration()
            .setDefaultDataRegionConfiguration(
                new DataRegionConfiguration()
                    .setMaxSize(100 * MB)
                    .setPersistenceEnabled(true))
            .setPageSize(4 * 1024)
            .setWalSegmentSize(MB)
            .setWalSegments(walSegments)
            .setMaxWalArchiveSize(2 * walSegments * MB)
            .setCheckpointFrequency(30 * 1000L)
            .setWalMode(walMode);

        cfg.setDataStorageConfiguration(memCfg);

        return cfg;
    }

    /** {@inheritDoc} */
    @Override protected <K, V> CacheConfiguration<K, V> cacheConfiguration(String name, String grp) {
        CacheConfiguration<K, V> cfg = super.cacheConfiguration(name, grp);

        return cfg.setAffinity(new RendezvousAffinityFunction(false, 8)).setBackups(backups);
    }

    /** {@inheritDoc} */
    @Override protected void afterTest() throws Exception {
        stopAllGrids();

        cleanPersistenceDir();
    }

    /** @throws Exception If failed. */
    @Test
    @SuppressWarnings("ThrowableNotThrown")
    public void testRejectNodeJoinDuringRotation() throws Exception {
        T2<IgniteEx, IgniteEx> grids = startTestGrids(true);

        createEncryptedCache(grids.get1(), grids.get2(), cacheName(), null);

        int grpId = CU.cacheId(cacheName());

        assertEquals(0, grids.get1().context().encryption().groupKey(grpId).id());

        TestRecordingCommunicationSpi commSpi = TestRecordingCommunicationSpi.spi(grids.get2());

        commSpi.blockMessages((node, msg) -> msg instanceof SingleNodeMessage);

        IgniteFuture<Void> fut = grids.get1().encryption().changeCacheGroupKey(Collections.singleton(cacheName()));

        commSpi.waitForBlocked();

        assertThrowsWithCause(() -> startGrid(3), IgniteCheckedException.class);

        commSpi.stopBlock();

        fut.get();

        checkGroupKey(grpId, INITIAL_KEY_ID + 1, MAX_AWAIT_MILLIS);

        checkEncryptedCaches(grids.get1(), grids.get2());
    }

    /** @throws Exception If failed. */
    @Test
    public void testNotAllBltNodesPresent() throws Exception {
        startTestGrids(true);

        createEncryptedCache(grid(GRID_0), grid(GRID_1), cacheName(), null);

        stopGrid(GRID_1);

        grid(GRID_0).encryption().changeCacheGroupKey(Collections.singleton(cacheName())).get();

        startGrid(GRID_1);

        checkGroupKey(CU.cacheId(cacheName()), INITIAL_KEY_ID + 1, MAX_AWAIT_MILLIS);
    }

    /** @throws Exception If failed. */
    @Test
    public void testNodeFailsBeforePrepare() throws Exception {
        checkNodeFailsDuringRotation(false, true, true);
    }

    /** @throws Exception If failed. */
    @Test
    public void testNodeFailsBeforePerform() throws Exception {
        checkNodeFailsDuringRotation(false, false, true);
    }

    /** @throws Exception If failed. */
    @Test
    public void testNodeFailsAfterPrepare() throws Exception {
        checkNodeFailsDuringRotation(false, true, false);
    }

    /** @throws Exception If failed. */
    @Test
    public void testCrdFailsAfterPrepare() throws Exception {
        checkNodeFailsDuringRotation(true, true, false);
    }

    /** @throws Exception If failed. */
    @Test
    public void testNodeFailsAfterPerform() throws Exception {
        checkNodeFailsDuringRotation(false, false, false);
    }

    /** @throws Exception If failed. */
    @Test
    public void testCrdFailsAfterPerform() throws Exception {
        checkNodeFailsDuringRotation(true, false, false);
    }

    /**
     * @param stopCrd {@code True} to stop coordinator.
     * @param prepare {@code True} to stop on the prepare phase. {@code False} to stop on the perform phase.
     * @param discoBlock  {@code True} to block discovery, {@code False} to block communication SPI.
     */
    private void checkNodeFailsDuringRotation(boolean stopCrd, boolean prepare, boolean discoBlock) throws Exception {
        cleanPersistenceDir();

        DistributedProcessType type = prepare ?
            DistributedProcessType.CACHE_GROUP_KEY_CHANGE_PREPARE : DistributedProcessType.CACHE_GROUP_KEY_CHANGE_FINISH;

        InitMessageDiscoveryHook locHook = new InitMessageDiscoveryHook(type);

        if (discoBlock && stopCrd)
            discoveryHook = locHook;

        IgniteEx grid0 = startGrid(GRID_0);

        if (discoBlock && !stopCrd)
            discoveryHook = locHook;

        IgniteEx grid1 = startGrid(GRID_1);

        grid0.cluster().state(ClusterState.ACTIVE);

        createEncryptedCache(grid0, grid1, cacheName(), null);

        int grpId = CU.cacheId(cacheName());

        checkGroupKey(grpId, INITIAL_KEY_ID, MAX_AWAIT_MILLIS);

        TestRecordingCommunicationSpi spi = TestRecordingCommunicationSpi.spi(grid1);

        if (!discoBlock) {
            AtomicBoolean preparePhase = new AtomicBoolean(true);

            spi.blockMessages((node, msg) -> {
                if (msg instanceof SingleNodeMessage) {
                    boolean isPrepare = preparePhase.compareAndSet(true, false);

                    return prepare || !isPrepare;
                }

                return false;
            });
        }

        String alive = stopCrd ? GRID_1 : GRID_0;
        String stopped = stopCrd ? GRID_0 : GRID_1;

        IgniteFuture<Void> changeFut = grid(alive).encryption().changeCacheGroupKey(Collections.singleton(cacheName()));

        IgniteInternalFuture<?> stopFut = new GridFinishedFuture<>();

        if (discoBlock) {
            locHook.waitForBlocked(MAX_AWAIT_MILLIS);

            stopGrid(stopped, true);

            locHook.stopBlock();
        }
        else {
            spi.waitForBlocked();

            stopFut = runAsync(() -> stopGrid(stopped, true));
        }

        changeFut.get(MAX_AWAIT_MILLIS);
        stopFut.get(MAX_AWAIT_MILLIS);

        checkGroupKey(grpId, INITIAL_KEY_ID + 1, MAX_AWAIT_MILLIS);

        IgniteEx stoppedNode = startGrid(stopped);

        stoppedNode.resetLostPartitions(Collections.singleton(ENCRYPTED_CACHE));

        awaitPartitionMapExchange();

        checkGroupKey(grpId, INITIAL_KEY_ID + 1, MAX_AWAIT_MILLIS);

        stoppedNode.encryption().changeCacheGroupKey(Collections.singleton(cacheName())).get(MAX_AWAIT_MILLIS);

        checkGroupKey(grpId, INITIAL_KEY_ID + 2, MAX_AWAIT_MILLIS);
    }

    /**
     * Ensures that we can rotate the key more than 255 times.
     *
     * @throws Exception If failed.
     */
    @Test
    public void testKeyIdentifierOverflow() throws Exception {
        IgniteEx node = startTestGrids(true).get1();

        createEncryptedCache(node, null, cacheName(), null, false);

        int grpId = CU.cacheId(cacheName());

        byte keyId = INITIAL_KEY_ID;

        do {
            node.encryption().changeCacheGroupKey(Collections.singleton(cacheName())).get();

            // Validates reencryption of index partition.
            checkGroupKey(grpId, ++keyId & 0xff, MAX_AWAIT_MILLIS);
        } while (keyId != INITIAL_KEY_ID);
    }

    /**
     * @throws Exception If failed.
     */
    @Test
    public void testMasterAndCacheGroupKeySimultaneousChange() throws Exception {
        startTestGrids(true);

        IgniteEx node0 = grid(GRID_0);
        IgniteEx node1 = grid(GRID_1);

        createEncryptedCache(node0, node1, cacheName(), null);

        int grpId = CU.cacheId(cacheName());

        assertTrue(checkMasterKeyName(DEFAULT_MASTER_KEY_NAME));

        Random rnd = ThreadLocalRandom.current();

        for (byte keyId = 1; keyId < 50; keyId++) {
            String currMkName = node0.context().config().getEncryptionSpi().getMasterKeyName();
            String newMkName = currMkName.equals(MASTER_KEY_NAME_2) ? MASTER_KEY_NAME_3 : MASTER_KEY_NAME_2;

            boolean changeGrpFirst = rnd.nextBoolean();

            IgniteFuture<Void> grpKeyFut;
            IgniteFuture<Void> masterKeyFut;

            if (changeGrpFirst) {
                grpKeyFut = node0.encryption().changeCacheGroupKey(Collections.singleton(cacheName()));
                masterKeyFut = node0.encryption().changeMasterKey(newMkName);
            }
            else {
                masterKeyFut = node0.encryption().changeMasterKey(newMkName);
                grpKeyFut = node0.encryption().changeCacheGroupKey(Collections.singleton(cacheName()));
            }

            masterKeyFut.get(MAX_AWAIT_MILLIS);
            assertTrue(checkMasterKeyName(newMkName));

            try {
                grpKeyFut.get(MAX_AWAIT_MILLIS);
                checkGroupKey(grpId, keyId, MAX_AWAIT_MILLIS);
            } catch (IgniteException e) {
                assertTrue(e.getMessage().contains("Cache group key change was rejected. Master key has been changed."));

                // Retry iteration.
                keyId -= 1;
            }
        }
    }

    /**
     * @throws Exception If failed.
     */
    @Test
    public void testCacheStartDuringRotation() throws Exception {
        T2<IgniteEx, IgniteEx> grids = startTestGrids(true);

        createEncryptedCache(grids.get1(), grids.get2(), cacheName(), null);

        TestRecordingCommunicationSpi commSpi = TestRecordingCommunicationSpi.spi(grids.get2());

        commSpi.blockMessages((node, msg) -> msg instanceof SingleNodeMessage);

        IgniteFuture<Void> fut = grids.get1().encryption().changeCacheGroupKey(Collections.singleton(cacheName()));

        commSpi.waitForBlocked();

        IgniteCache<Integer, Integer> cache = grids.get1().createCache(cacheConfiguration("cache1", null));

        for (int i = 0; i < 100; i++)
            cache.put(i, i);

        commSpi.stopBlock();

        fut.get();

        checkGroupKey(CU.cacheId(cacheName()), INITIAL_KEY_ID + 1, MAX_AWAIT_MILLIS);

        checkGroupKey(CU.cacheId("cache1"), INITIAL_KEY_ID, MAX_AWAIT_MILLIS);
    }

    /**
     * @throws Exception If failed.
     */
    @Test
    public void testCacheStartSameGroupDuringRotation() throws Exception {
        T2<IgniteEx, IgniteEx> grids = startTestGrids(true);

        String grpName = "shared";

        createEncryptedCache(grids.get1(), grids.get2(), cacheName(), grpName);

        TestRecordingCommunicationSpi commSpi = TestRecordingCommunicationSpi.spi(grids.get2());

        commSpi.blockMessages((node, msg) -> msg instanceof SingleNodeMessage);

        IgniteFuture<Void> fut = grids.get1().encryption().changeCacheGroupKey(Collections.singleton(grpName));

        commSpi.waitForBlocked();

        IgniteCache<Integer, Integer> cache =
            grids.get1().createCache(cacheConfiguration("cache1", grpName));

        commSpi.stopBlock();

        for (int i = 0; i < 100; i++)
            cache.put(i, i);

        fut.get();

        checkGroupKey(CU.cacheId(grpName), INITIAL_KEY_ID + 1, MAX_AWAIT_MILLIS);
    }

    /**
     * @throws Exception If failed.
     */
    @Test
    public void testChangeKeyDuringRebalancing() throws Exception {
        T2<IgniteEx, IgniteEx> grids = startTestGrids(true);

        IgniteEx node0 = grids.get1();
        IgniteEx node1 = grids.get2();

        createEncryptedCache(node0, node1, cacheName(), null);

        loadData(500_000);

        IgniteEx node2 = startGrid(GRID_2);

        resetBaselineTopology();

        int grpId = CU.cacheId(cacheName());

        node2.encryption().changeCacheGroupKey(Collections.singleton(cacheName())).get(MAX_AWAIT_MILLIS);

        awaitPartitionMapExchange();

        checkGroupKey(grpId, INITIAL_KEY_ID + 1, MAX_AWAIT_MILLIS);
    }

    /**
     * @throws Exception If failed.
     */
    @Test
    public void testNodeWithOlderKeyBecameCoordinator() throws Exception {
        backups = 1;

        startTestGrids(true);

        IgniteEx node0 = grid(GRID_0);
        IgniteEx node1 = grid(GRID_1);

        createEncryptedCache(node0, node1, cacheName(), null);

        int grpId = CU.cacheId(cacheName());

        stopGrid(GRID_0);

        // Changing encryption key on one node.
        node1.context().encryption().changeCacheGroupKey(Collections.singleton(cacheName())).get(MAX_AWAIT_MILLIS);
        checkGroupKey(grpId, INITIAL_KEY_ID + 1, MAX_AWAIT_MILLIS);

        stopGrid(GRID_1);

        // The node with only the old key ID has become the coordinator.
        node0 = startGrid(GRID_0);
        assertTrue(Collections.singleton(INITIAL_KEY_ID).containsAll(node0.context().encryption().groupKeyIds(grpId)));

        node1 = startGrid(GRID_1);
        node1.cluster().state(ClusterState.ACTIVE);

        // Wait until cache will be reencrypted with the old key.
        checkGroupKey(grpId, INITIAL_KEY_ID, MAX_AWAIT_MILLIS);

        GridEncryptionManager encrMgr0 = node0.context().encryption();
        GridEncryptionManager encrMgr1 = node1.context().encryption();

        // Changing the encryption key is not possible until the WAL segment,
        // encrypted (probably) with the previous key, is deleted.
        assertThrowsAnyCause(log,
            () -> encrMgr1.changeCacheGroupKey(Collections.singleton(cacheName())).get(MAX_AWAIT_MILLIS),
            IgniteException.class,
            "Cache group key change was rejected. Cannot add new key identifier, it's already present.");

        long walIdx = node1.context().cache().context().wal().currentSegment();

        // Simulate WAL segment deletion.
        for (long n = 0; n <= walIdx; n++)
            node1.context().encryption().onWalSegmentRemoved(walIdx);

        encrMgr1.changeCacheGroupKey(Collections.singleton(cacheName())).get(MAX_AWAIT_MILLIS);
        checkGroupKey(grpId, INITIAL_KEY_ID + 1, MAX_AWAIT_MILLIS);
        checkEncryptedCaches(node0, node1);

        walIdx = Math.max(node0.context().cache().context().wal().currentSegment(),
            node1.context().cache().context().wal().currentSegment());

        // Simulate WAL segment deletion.
        for (long n = 0; n <= walIdx; n++) {
            encrMgr0.onWalSegmentRemoved(walIdx);
            encrMgr1.onWalSegmentRemoved(walIdx);
        }

        // Make sure the previous key has been removed.
<<<<<<< HEAD
        // TODO: Fix will be in IGNITE-13847
=======
>>>>>>> 6f385d5f
        checkKeysCount(node0, grpId, 1, MAX_AWAIT_MILLIS);
        assertEquals(encrMgr1.groupKeyIds(grpId), encrMgr0.groupKeyIds(grpId));
    }

    /**
     * Ensures that a node cannot join the cluster if it cannot replace an existing encryption key.
     * <p>
     * If the joining node has a different encryption key than the coordinator, but with the same identifier, it should
     * not perform key rotation to a new key (recevied from coordinator) until the previous key is deleted.
     *
     * @throws Exception If failed.
     */
    @Test
    public void testNodeJoinRejectedIfKeyCannotBeReplaced() throws Exception {
        backups = 2;

        T2<IgniteEx, IgniteEx> nodes = startTestGrids(true);

        startGrid(GRID_2);

        resetBaselineTopology();

        createEncryptedCache(nodes.get1(), nodes.get2(), cacheName(), null);

        forceCheckpoint();

        stopGrid(GRID_0);
        stopGrid(GRID_1);

        grid(GRID_2).encryption().changeCacheGroupKey(Collections.singleton(cacheName())).get(MAX_AWAIT_MILLIS);

        int grpId = CU.cacheId(cacheName());

        checkGroupKey(grpId, INITIAL_KEY_ID + 1, MAX_AWAIT_MILLIS);

        grid(GRID_2).encryption().changeCacheGroupKey(Collections.singleton(cacheName())).get(MAX_AWAIT_MILLIS);

        checkGroupKey(grpId, INITIAL_KEY_ID + 2, MAX_AWAIT_MILLIS);

        stopGrid(GRID_2);

        startTestGrids(false);

        checkGroupKey(grpId, INITIAL_KEY_ID, MAX_AWAIT_MILLIS);

        grid(GRID_0).encryption().changeCacheGroupKey(Collections.singleton(cacheName())).get(MAX_AWAIT_MILLIS);

        assertThrowsAnyCause(log,
            () -> startGrid(GRID_2),
            IgniteSpiException.class,
            "Cache key differs! Node join is rejected.");
    }

    /**
     * @throws Exception If failed.
     */
    @Test
    public void testKeyChangeWithNodeFilter() throws Exception {
        startTestGrids(true);

        IgniteEx node0 = grid(GRID_0);
        IgniteEx node1 = grid(GRID_1);

        Object nodeId0 = node0.localNode().consistentId();
        Object nodeId1 = node1.localNode().consistentId();

        String cache1 = cacheName();
        String cache2 = "cache2";

        node0.createCache(cacheConfiguration(cache1, null)
            .setNodeFilter(node -> !node.consistentId().equals(nodeId0)));

        node0.createCache(cacheConfiguration(cache2, null)
            .setNodeFilter(node -> !node.consistentId().equals(nodeId1)));

        loadData(10_000);

        forceCheckpoint();

        int grpId1 = CU.cacheId(cache1);
        int grpId2 = CU.cacheId(cache2);

        node0.encryption().changeCacheGroupKey(Arrays.asList(cache1, cache2)).get();

        List<Integer> keys0 = node0.context().encryption().groupKeyIds(grpId1);
        List<Integer> keys1 = node1.context().encryption().groupKeyIds(grpId1);

        assertEquals(2, keys0.size());
        assertEquals(2, keys1.size());

        assertTrue(keys0.containsAll(keys1));

        keys0 = node0.context().encryption().groupKeyIds(grpId2);
        keys1 = node1.context().encryption().groupKeyIds(grpId2);

        assertEquals(2, keys0.size());
        assertEquals(2, keys1.size());

        assertTrue(keys0.containsAll(keys1));

        checkGroupKey(grpId1, INITIAL_KEY_ID + 1, MAX_AWAIT_MILLIS);
        checkGroupKey(grpId2, INITIAL_KEY_ID + 1, MAX_AWAIT_MILLIS);

        stopAllGrids();

        startTestGrids(false);

        node0 = grid(GRID_0);
        node1 = grid(GRID_1);

        IgniteCache<Object, Object> allNodesCache = node0.createCache("cacheX");

        // Previous keys must be deleted when the corresponding WAL segment is deleted, so we adding data on all nodes.
        long endTime = U.currentTimeMillis() + 30_000;
        int cntr = 0;

        do {
            allNodesCache.put(cntr, String.valueOf(cntr));

            if (node0.context().encryption().groupKeyIds(grpId1).size() == 1 &&
                node1.context().encryption().groupKeyIds(grpId1).size() == 1 &&
                node0.context().encryption().groupKeyIds(grpId2).size() == 1 &&
                node1.context().encryption().groupKeyIds(grpId2).size() == 1)
                break;

            ++cntr;
        } while (U.currentTimeMillis() < endTime);

        assertEquals(1, node0.context().encryption().groupKeyIds(grpId1).size());
        assertEquals(1, node0.context().encryption().groupKeyIds(grpId2).size());

        assertEquals(node0.context().encryption().groupKeyIds(grpId1), node1.context().encryption().groupKeyIds(grpId1));
        assertEquals(node0.context().encryption().groupKeyIds(grpId2), node1.context().encryption().groupKeyIds(grpId2));

        checkGroupKey(grpId1, INITIAL_KEY_ID + 1, MAX_AWAIT_MILLIS);
        checkGroupKey(grpId2, INITIAL_KEY_ID + 1, MAX_AWAIT_MILLIS);

        checkEncryptedCaches(node0, node1);
    }

    /**
     * @throws Exception If failed.
     */
    @Test
    public void testBasicChangeWithConstantLoad() throws Exception {
        walSegments = 20;

        startTestGrids(true);

        IgniteEx node0 = grid(GRID_0);
        IgniteEx node1 = grid(GRID_1);

        GridEncryptionManager encrMgr0 = node0.context().encryption();
        GridEncryptionManager encrMgr1 = node1.context().encryption();

        createEncryptedCache(node0, node1, cacheName(), null);

        forceCheckpoint();

        int grpId = CU.cacheId(cacheName());

        IgniteInternalFuture<?> loadFut = loadDataAsync(node0);

        try {
            IgniteCache<Object, Object> cache = node0.cache(cacheName());

            boolean success = waitForCondition(() -> cache.size() > 2000, MAX_AWAIT_MILLIS);
            assertTrue(success);

            node0.encryption().changeCacheGroupKey(Collections.singleton(cacheName())).get(MAX_AWAIT_MILLIS);

            awaitEncryption(G.allGrids(), grpId, MAX_AWAIT_MILLIS);

            waitForCondition(() ->
                encrMgr0.groupKeyIds(grpId).size() == 1 && encrMgr1.groupKeyIds(grpId).size() == 1, MAX_AWAIT_MILLIS);
        } finally {
            loadFut.cancel();
        }

        checkGroupKey(grpId, INITIAL_KEY_ID + 1, MAX_AWAIT_MILLIS);

        assertEquals(node0.cluster().localNode().id().toString(), 1, encrMgr0.groupKeyIds(grpId).size());
        assertEquals(node1.cluster().localNode().id().toString(), 1, encrMgr1.groupKeyIds(grpId).size());
    }

    /**
     * Ensures that unused key will be removed even if user cleaned wal archive folder manually.
     *
     * @throws Exception If failed.
     */
    @Test
    public void testWalArchiveCleanup() throws Exception {
        cleanPersistenceDir();

        IgniteEx node = startGrid(GRID_0);

        node.cluster().state(ClusterState.ACTIVE);

        createEncryptedCache(node, null, cacheName(), null);

        node.encryption().changeCacheGroupKey(Collections.singleton(cacheName())).get();

        IgniteWriteAheadLogManager walMgr = node.context().cache().context().wal();

        long reservedIdx = walMgr.currentSegment();

        boolean reserved = walMgr.reserve(new WALPointer(reservedIdx, 0, 0));
        assertTrue(reserved);

        IgniteInternalFuture<?> loadFut = loadDataAsync(node);

        // Wait until the reserved segment is moved to the archive.
        try {
            boolean success = waitForCondition(() -> walMgr.lastArchivedSegment() >= reservedIdx, MAX_AWAIT_MILLIS);
            assertTrue(success);
        } finally {
            loadFut.cancel();
        }

        forceCheckpoint();

        int grpId = CU.cacheId(cacheName());

        assertEquals(2, node.context().encryption().groupKeyIds(grpId).size());

        stopAllGrids();

        // Cleanup WAL arcive folder.
        File dbDir = U.resolveWorkDirectory(U.defaultWorkDirectory(), "db", false);

        boolean rmvd = U.delete(new File(dbDir, "wal/archive"));

        assertTrue(rmvd);

        node = startGrid(GRID_0);

        node.cluster().state(ClusterState.ACTIVE);

        loadFut = loadDataAsync(node);

        // Make sure that unused encryption key has been deleted.
        try {
            GridEncryptionManager encryptMgr = node.context().encryption();

            boolean success = waitForCondition(() -> encryptMgr.groupKeyIds(grpId).size() == 1, MAX_AWAIT_MILLIS);
            assertTrue(success);
        } finally {
            loadFut.cancel();
        }

        checkGroupKey(grpId, INITIAL_KEY_ID + 1, MAX_AWAIT_MILLIS);
    }

    /**
     * @param grid Grid.
     * @return Future for this operation.
     */
    private IgniteInternalFuture<?> loadDataAsync(Ignite grid) {
        return runAsync(() -> {
            long cntr = grid.cache(cacheName()).size();

            try (IgniteDataStreamer<Long, String> streamer = grid.dataStreamer(cacheName())) {
                while (!Thread.currentThread().isInterrupted()) {
                    streamer.addData(cntr, String.valueOf(cntr));

                    ++cntr;
                }
            }
        });
    }

    /**
     * @throws Exception If failed.
     */
    @Test
    public void testCacheStartOnClientDuringRotation() throws Exception {
        T2<IgniteEx, IgniteEx> nodes = startTestGrids(true);

        IgniteEx node0 = nodes.get1();
        IgniteEx node1 = nodes.get2();

        IgniteEx client = startClientGrid(getConfiguration("client"));

        node0.cluster().state(ClusterState.ACTIVE);

        String grpName = "shared";

        createEncryptedCache(client, null, cacheName(), grpName);

        awaitPartitionMapExchange();

        TestRecordingCommunicationSpi commSpi = TestRecordingCommunicationSpi.spi(node1);

        commSpi.blockMessages((node, message) -> message instanceof SingleNodeMessage);

        IgniteFuture<Void> changeKeyFut = node0.encryption().changeCacheGroupKey(Collections.singleton(grpName));

        commSpi.waitForBlocked();

        String cacheName = "userCache";

        IgniteInternalFuture<?> cacheStartFut = runAsync(() -> {
            client.getOrCreateCache(cacheConfiguration(cacheName, grpName));
        });

        commSpi.stopBlock();

        changeKeyFut.get(MAX_AWAIT_MILLIS);
        cacheStartFut.get(MAX_AWAIT_MILLIS);

        IgniteCache<Integer, String> cache = client.cache(cacheName);

        for (int i = 0; i < 200; i++)
            cache.put(i, String.valueOf(i));

        checkEncryptedCaches(node0, client);

        checkGroupKey(CU.cacheId(grpName), INITIAL_KEY_ID + 1, MAX_AWAIT_MILLIS);

        checkEncryptedCaches(node0, node1);
    }

    /**
     * @throws Exception If failed.
     */
    @Test
    public void testClientJoinDuringRotation() throws Exception {
        T2<IgniteEx, IgniteEx> nodes = startTestGrids(true);

        IgniteEx node0 = nodes.get1();
        IgniteEx node1 = nodes.get2();

        node0.cluster().state(ClusterState.ACTIVE);

        createEncryptedCache(node0, node1, cacheName(), null);

        awaitPartitionMapExchange();

        TestRecordingCommunicationSpi commSpi = TestRecordingCommunicationSpi.spi(node1);

        commSpi.blockMessages((node, message) -> message instanceof SingleNodeMessage);

        IgniteFuture<Void> changeKeyFut = node0.encryption().changeCacheGroupKey(Collections.singleton(cacheName()));

        commSpi.waitForBlocked();

        IgniteEx client = startClientGrid(getConfiguration("client"));

        assertTrue(!changeKeyFut.isDone());

        commSpi.stopBlock();

        changeKeyFut.get(MAX_AWAIT_MILLIS);

        checkEncryptedCaches(node0, client);

        checkGroupKey(CU.cacheId(cacheName()), INITIAL_KEY_ID + 1, MAX_AWAIT_MILLIS);
    }

    /**
     * Ensures that node can join after rotation of encryption key.
     *
     * @throws Exception If failed.
     */
    @Test
    public void testNodeJoinAfterRotation() throws Exception {
        backups = 1;

        T2<IgniteEx, IgniteEx> nodes = startTestGrids(true);

        createEncryptedCache(nodes.get1(), nodes.get2(), cacheName(), null);

        forceCheckpoint();

        stopGrid(GRID_1);
        resetBaselineTopology();

        nodes.get1().encryption().changeCacheGroupKey(Collections.singleton(cacheName())).get();

        startGrid(GRID_1);
        resetBaselineTopology();
        awaitPartitionMapExchange();

        int grpId = CU.cacheId(cacheName());

        checkGroupKey(grpId, INITIAL_KEY_ID + 1, MAX_AWAIT_MILLIS);
        checkEncryptedCaches(grid(GRID_0), grid(GRID_1));

        GridEncryptionManager encrMgr0 = grid(GRID_0).context().encryption();
        GridEncryptionManager encrMgr1 = grid(GRID_1).context().encryption();

        long maxWalIdx = Math.max(nodes.get1().context().cache().context().wal().currentSegment(),
            nodes.get2().context().cache().context().wal().currentSegment());

        for (long idx = 0; idx <= maxWalIdx; idx++) {
            encrMgr0.onWalSegmentRemoved(maxWalIdx);
            encrMgr1.onWalSegmentRemoved(maxWalIdx);
        }

<<<<<<< HEAD
        // TODO: Fix will be in IGNITE-13847
=======
>>>>>>> 6f385d5f
        checkKeysCount(grid(GRID_1), grpId, 1, MAX_AWAIT_MILLIS);
        checkKeysCount(grid(GRID_0), grpId, 1, MAX_AWAIT_MILLIS);

        startGrid(GRID_2);

        resetBaselineTopology();
        awaitPartitionMapExchange();

        checkGroupKey(grpId, INITIAL_KEY_ID + 1, MAX_AWAIT_MILLIS);
        checkEncryptedCaches(grid(GRID_2), nodes.get1());

        assertEquals(encrMgr0.groupKeyIds(grpId), grid(GRID_2).context().encryption().groupKeyIds(grpId));
    }

    /**
     * @throws Exception If failed.
     */
    @Test
    public void testWrongCacheGroupSpecified() throws Exception {
        T2<IgniteEx, IgniteEx> grids = startTestGrids(true);

        IgniteEx node0 = grids.get1();
        IgniteEx node1 = grids.get2();

        assertThrowsAnyCause(log,
            () -> node0.encryption().changeCacheGroupKey(Collections.singleton(cacheName())).get(MAX_AWAIT_MILLIS),
            IgniteException.class,
            "Cache group key change was rejected. Cache or group \"" + cacheName() + "\" doesn't exists");

        node0.createCache(new CacheConfiguration<>(cacheName()).setNodeFilter(node -> node.equals(node0.localNode())));

        assertThrowsAnyCause(log,
            () -> node1.encryption().changeCacheGroupKey(Collections.singleton(cacheName())).get(MAX_AWAIT_MILLIS),
            IgniteException.class,
            "Cache group key change was rejected. Cache or group \"" + cacheName() + "\" is not encrypted.");

        node0.destroyCache(cacheName());

        awaitPartitionMapExchange();

        String grpName = "cacheGroup1";

        createEncryptedCache(node0, node1, cacheName(), grpName);

        assertThrowsAnyCause(log,
            () -> node0.encryption().changeCacheGroupKey(Collections.singleton(cacheName())).get(MAX_AWAIT_MILLIS),
            IgniteException.class,
            "Cache group key change was rejected. Cache or group \"" + cacheName() + "\" is a part of group \"" +
            grpName + "\". Provide group name instead of cache name for shared groups.");
    }

    /** @throws Exception If failed. */
    @Test
    public void testChangeCacheGroupKeyWithoutWAL() throws Exception {
        walMode = NONE;
        T2<IgniteEx, IgniteEx> grids = startTestGrids(true);

        createEncryptedCache(grids.get1(), grids.get2(), cacheName(), null);

        IgniteEx node0 = grids.get1();

        node0.encryption().changeCacheGroupKey(Collections.singleton(cacheName())).get();

        int grpId = CU.cacheId(cacheName());

        checkGroupKey(grpId, INITIAL_KEY_ID + 1, MAX_AWAIT_MILLIS);

        assertEquals(1, node0.context().encryption().groupKeyIds(grpId).size());
        assertEquals(1, grids.get2().context().encryption().groupKeyIds(grpId).size());
    }

    /**
     * Custom discovery hook to block distributed process.
     */
    private static class InitMessageDiscoveryHook extends DiscoveryHook {
        /**
         * Latch to sync execution.
         */
        private final CountDownLatch unlockLatch = new CountDownLatch(1);

        /**
         * Latch to sync execution.
         */
        private final CountDownLatch blockedLatch = new CountDownLatch(1);

        /**
         * Distributed process type.
         */
        private final DistributedProcessType type;

        /**
         * @param type Distributed process type.
         */
        private InitMessageDiscoveryHook(DistributedProcessType type) {
            this.type = type;
        }

        /** {@inheritDoc} */
        @Override public void beforeDiscovery(DiscoveryCustomMessage customMsg) {
            if (!(customMsg instanceof InitMessage))
                return;

            InitMessage<Serializable> msg = (InitMessage<Serializable>)customMsg;

            if (msg.type() != type.ordinal())
                return;

            try {
                blockedLatch.countDown();

                unlockLatch.await(MAX_AWAIT_MILLIS, TimeUnit.MILLISECONDS);
            }
            catch (InterruptedException ignore) {
                Thread.currentThread().interrupt();
            }
        }

        /**
         * @param timeout Timeout in milliseconds.
         * @throws InterruptedException If interrupted.
         */
        public void waitForBlocked(long timeout) throws InterruptedException {
            blockedLatch.await(timeout, TimeUnit.MILLISECONDS);
        }

        /** */
        public void stopBlock() {
            unlockLatch.countDown();
        }
    }
}<|MERGE_RESOLUTION|>--- conflicted
+++ resolved
@@ -531,10 +531,6 @@
         }
 
         // Make sure the previous key has been removed.
-<<<<<<< HEAD
-        // TODO: Fix will be in IGNITE-13847
-=======
->>>>>>> 6f385d5f
         checkKeysCount(node0, grpId, 1, MAX_AWAIT_MILLIS);
         assertEquals(encrMgr1.groupKeyIds(grpId), encrMgr0.groupKeyIds(grpId));
     }
@@ -934,10 +930,6 @@
             encrMgr1.onWalSegmentRemoved(maxWalIdx);
         }
 
-<<<<<<< HEAD
-        // TODO: Fix will be in IGNITE-13847
-=======
->>>>>>> 6f385d5f
         checkKeysCount(grid(GRID_1), grpId, 1, MAX_AWAIT_MILLIS);
         checkKeysCount(grid(GRID_0), grpId, 1, MAX_AWAIT_MILLIS);
 
