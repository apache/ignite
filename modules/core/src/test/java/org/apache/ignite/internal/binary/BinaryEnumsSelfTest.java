/*
 * Licensed to the Apache Software Foundation (ASF) under one or more
 * contributor license agreements.  See the NOTICE file distributed with
 * this work for additional information regarding copyright ownership.
 * The ASF licenses this file to You under the Apache License, Version 2.0
 * (the "License"); you may not use this file except in compliance with
 * the License.  You may obtain a copy of the License at
 *
 *      http://www.apache.org/licenses/LICENSE-2.0
 *
 * Unless required by applicable law or agreed to in writing, software
 * distributed under the License is distributed on an "AS IS" BASIS,
 * WITHOUT WARRANTIES OR CONDITIONS OF ANY KIND, either express or implied.
 * See the License for the specific language governing permissions and
 * limitations under the License.
 */

package org.apache.ignite.internal.binary;

import java.io.Serializable;
import java.util.Arrays;
import java.util.Collection;
import java.util.concurrent.Callable;
import org.apache.ignite.Ignite;
import org.apache.ignite.IgniteCache;
import org.apache.ignite.IgniteCheckedException;
import org.apache.ignite.binary.BinaryObject;
import org.apache.ignite.binary.BinaryObjectException;
import org.apache.ignite.binary.BinaryTypeConfiguration;
import org.apache.ignite.cache.CacheMode;
import org.apache.ignite.configuration.BinaryConfiguration;
import org.apache.ignite.configuration.CacheConfiguration;
import org.apache.ignite.configuration.IgniteConfiguration;
import org.apache.ignite.internal.IgniteEx;
import org.apache.ignite.internal.IgniteKernal;
import org.apache.ignite.internal.processors.cache.binary.CacheObjectBinaryProcessorImpl;
import org.apache.ignite.internal.util.typedef.F;
import org.apache.ignite.marshaller.Marshaller;
import org.apache.ignite.testframework.GridTestUtils;
import org.junit.Test;

/**
 * Contains tests for binary enums.
 */
@SuppressWarnings("unchecked")
<<<<<<< HEAD
public class BinaryEnumsSelfTest extends AbstractTypedArrayTest {
=======
public class BinaryEnumsSelfTest extends AbstractBinaryArraysTest {
>>>>>>> 914c5dd1
    /** Cache name. */
    private static String CACHE_NAME = "cache";

    /** Name of the node that starts with bad config */
    private static String WRONG_CONF_NODE_NAME = "WrongConfNode";

    /** Whether to register types or not. */
    private boolean register;

    /** Node 1. */
    private Ignite node1;

    /** Node 2. */
    private Ignite node2;

    /** Cache 1. */
    private IgniteCache cache1;

    /** Cache 2. */
    private IgniteCache cache2;

    /** Binary cache 1. */
    private IgniteCache cacheBinary1;

    /** Binary cache 2. */
    private IgniteCache cacheBinary2;

    /** {@inheritDoc} */
    @Override protected void beforeTest() throws Exception {
        super.beforeTest();

        register = false;
    }

    /** {@inheritDoc} */
    @Override protected void afterTest() throws Exception {
        super.beforeTest();

        stopAllGrids();
    }

    /** {@inheritDoc} */
    @Override protected IgniteConfiguration getConfiguration(String igniteInstanceName) throws Exception {
        IgniteConfiguration cfg = super.getConfiguration(igniteInstanceName);

        if (register) {
            BinaryConfiguration bCfg = new BinaryConfiguration();

            BinaryTypeConfiguration enumCfg = new BinaryTypeConfiguration(EnumType.class.getName());

            enumCfg.setEnum(true);

            if (igniteInstanceName.equals(WRONG_CONF_NODE_NAME))
                enumCfg.setEnumValues(F.asMap(EnumType.ONE.name(),
                        EnumType.ONE.ordinal(),
                        EnumType.TWO.name(),
                        EnumType.ONE.ordinal()));
            else
                enumCfg.setEnumValues(F.asMap(EnumType.ONE.name(),
                        EnumType.ONE.ordinal(),
                        EnumType.TWO.name(),
                        EnumType.TWO.ordinal()));

            bCfg.setTypeConfigurations(Arrays.asList(enumCfg, new BinaryTypeConfiguration(EnumHolder.class.getName())));

            cfg.setBinaryConfiguration(bCfg);
        }

        cfg.setMarshaller(new BinaryMarshaller());

        CacheConfiguration ccfg = new CacheConfiguration(DEFAULT_CACHE_NAME);
        ccfg.setName(CACHE_NAME);
        ccfg.setCacheMode(CacheMode.PARTITIONED);

        cfg.setCacheConfiguration(ccfg);

        return cfg;
    }

    /**
     * Start up routine.
     *
     * @throws Exception If failed.
     */
    private void startUp(boolean register) throws Exception {
        this.register = register;

        node1 = startGrid(0);
        cache1 = node1.cache(CACHE_NAME);
        cacheBinary1 = cache1.withKeepBinary();

        node2 = startGrid(1);
        cache2 = node2.cache(CACHE_NAME);
        cacheBinary2 = cache2.withKeepBinary();

        awaitPartitionMapExchange();
    }

    /**
     * Test operations on simple type which is registered in advance.
     *
     * @throws Exception If failed.
     */
    @Test
    public void testSimpleRegistered() throws Exception {
        checkSimple(true);
    }

    /**
     * Test operations on simple type which is not registered in advance.
     *
     * @throws Exception If failed.
     */
    @Test
    public void testSimpleNotRegistered() throws Exception {
        checkSimple(false);
    }

    /**
     * Test operations when enum is nested into an object (registered).
     *
     * @throws Exception If failed.
     */
    @Test
    public void testNestedRegistered() throws Exception {
        checkNested(true);
    }

    /**
     * Test operations when enum is nested into an object (not registered).
     *
     * @throws Exception If failed.
     */
    @Test
    public void testNestedNotRegistered() throws Exception {
        checkNested(false);
    }

    /**
     * Test builder operations on simple type which is registered in advance.
     *
     * @throws Exception If failed.
     */
    @Test
    public void testSimpleBuilderRegistered() throws Exception {
        checkSimpleBuilder(true);
    }

    /**
     * Test builder operations on simple type which is not registered in advance.
     *
     * @throws Exception If failed.
     */
    @Test
    public void testSimpleBuilderNotRegistered() throws Exception {
        checkSimpleBuilder(false);
    }

    /**
     * Test builder operations when enum is nested into an object (registered).
     *
     * @throws Exception If failed.
     */
    @Test
    public void testNestedBuilderRegistered() throws Exception {
        checkNestedBuilder(true);
    }

    /**
     * Test builder operations when enum is nested into an object (not registered).
     *
     * @throws Exception If failed.
     */
    @Test
    public void testNestedBuilderNotRegistered() throws Exception {
        checkNestedBuilder(false);
    }

    /**
     * @throws Exception If failed.
     */
    @Test
    public void testInstanceFromBytes() throws Exception {
        startUp(true);

        BinaryContext binCtx =
            ((CacheObjectBinaryProcessorImpl)((IgniteKernal)node1).context().cacheObjects()).binaryContext();

        int ord = EnumType.ONE.ordinal();

        String clsName = EnumType.class.getName();

        checkInstanceFromBytes(binCtx, ord, GridBinaryMarshaller.UNREGISTERED_TYPE_ID, clsName);

        checkInstanceFromBytes(binCtx, ord, 42, null);
    }

    /**
     * @param binCtx Binary context.
     * @param ord Enum ordinal.
     * @param typeId Type Id.
     * @param clsName Class name.
     */
    private void checkInstanceFromBytes(BinaryContext binCtx, int ord, int typeId, String clsName)
        throws IgniteCheckedException {

        BinaryEnumObjectImpl srcBinEnum = new BinaryEnumObjectImpl(binCtx, typeId, clsName, ord);

        Marshaller marsh = node1.configuration().getMarshaller();

        byte[] bytes = marsh.marshal(srcBinEnum);

        BinaryEnumObjectImpl binEnum = new BinaryEnumObjectImpl(binCtx, bytes);

        assertEquals(srcBinEnum.size(), binEnum.size());
        assertEquals(clsName, binEnum.className());
        assertEquals(typeId, binEnum.typeId());
        assertEquals(ord, binEnum.enumOrdinal());
    }

    /**
     * Check simple serialization - deserialization.
     *
     * @param registered If type should be registered in advance.
     * @throws Exception If failed.
     */
    public void checkSimple(boolean registered) throws Exception {
        startUp(registered);

        cache1.put(1, EnumType.ONE);

        validateSimple(1, EnumType.ONE, registered);
    }

    /**
     * Check nested serialization - deserialization.
     *
     * @param registered If type should be registered in advance.
     * @throws Exception If failed.
     */
    private void checkNested(boolean registered) throws Exception {
        startUp(registered);

        cache1.put(1, new EnumHolder(EnumType.ONE));

        validateNested(1, EnumType.ONE, registered);
    }

    /**
     * Check nested builder serialization - deserialization.
     *
     * @param registered If type should be registered in advance.
     * @throws Exception If failed.
     */
    private void checkNestedBuilder(boolean registered) throws Exception {
        startUp(registered);

        BinaryObject obj = node1.binary().builder(EnumHolder.class.getName()).setField("val", EnumType.ONE).build();

        assert node1.binary().type(EnumHolder.class.getName()) != null;
        assert node1.binary().type(EnumType.class.getName()) != null;

        cacheBinary1.put(1, obj);

        validateNested(1, EnumType.ONE, registered);

        obj = (BinaryObject)cacheBinary1.get(1);
        obj = node1.binary().builder(obj).setField("val", EnumType.TWO).build();

        cacheBinary1.put(1, obj);

        validateNested(1, EnumType.TWO, registered);
    }

    /**
     * Validate nested object.
     *
     * @param key Key.
     * @param val Value.
     * @param registered Registered flag.
     * @throws Exception If failed.
     */
    private void validateNested(int key, EnumType val, boolean registered) throws Exception {
        if (registered) {
            EnumHolder res1 = (EnumHolder)cache1.get(key);
            EnumHolder res2 = (EnumHolder)cache2.get(key);

            assertEquals(val, res1.val);
            assertEquals(val, res2.val);
        }

        BinaryObject resBinary1 = (BinaryObject)cacheBinary1.get(key);
        BinaryObject resBinary2 = (BinaryObject)cacheBinary2.get(key);

        validate((BinaryObject)resBinary1.field("val"), val);
        validate((BinaryObject)resBinary2.field("val"), val);
    }

    /**
     * Check simple serialization - deserialization using builder.
     *
     * @param registered If type should be registered in advance.
     * @throws Exception If failed.
     */
    public void checkSimpleBuilder(boolean registered) throws Exception {
        startUp(registered);

        BinaryObject binaryOne = node1.binary().buildEnum(EnumType.class.getName(), EnumType.ONE.ordinal());
        BinaryObject binaryTwo = node1.binary().buildEnum(EnumType.class.getName(), EnumType.TWO.ordinal());

        cacheBinary1.put(EnumType.ONE.ordinal(), binaryOne);
        cacheBinary1.put(EnumType.TWO.ordinal(), binaryTwo);

        validateSimple(EnumType.ONE.ordinal(), EnumType.ONE, registered);
        validateSimple(EnumType.TWO.ordinal(), EnumType.TWO, registered);
    }

    /**
     * Test enum array (registered).
     *
     * @throws Exception If failed.
     */
    @Test
    public void testSimpleArrayRegistered() throws Exception {
        checkSimpleArray(true);
    }

    /**
     * Test enum array (not registered).
     *
     * @throws Exception If failed.
     */
    @Test
    public void testSimpleArrayNotRegistered() throws Exception {
        checkSimpleArray(false);
    }

    /**
     * Test enum array created using builder (registered).
     *
     * @throws Exception If failed.
     */
    @Test
    public void testSimpleBuilderArrayRegistered() throws Exception {
        checkSimpleBuilderArray(true);
    }

    /**
     * Test enum array created using builder (not registered).
     *
     * @throws Exception If failed.
     */
    @Test
    public void testSimpleBuilderArrayNotRegistered() throws Exception {
        checkSimpleBuilderArray(false);
    }

    /**
     * Check arrays with builder.
     *
     * @param registered Registered flag.
     * @throws Exception If failed.
     */
    public void checkSimpleArray(boolean registered) throws Exception {
        startUp(registered);

        cache1.put(1, new EnumType[] { EnumType.ONE, EnumType.TWO });

        validateSimpleArray(registered);
    }

    /**
     * Check arrays with builder.
     *
     * @param registered Registered flag.
     * @throws Exception If failed.
     */
    public void checkSimpleBuilderArray(boolean registered) throws Exception {
        startUp(registered);

        BinaryObject binaryOne = node1.binary().buildEnum(EnumType.class.getName(), EnumType.ONE.ordinal());
        BinaryObject binaryTwo = node1.binary().buildEnum(EnumType.class.getName(), EnumType.TWO.ordinal());

        cacheBinary1.put(1, new BinaryObject[] { binaryOne, binaryTwo });

        validateSimpleArray(registered);
    }

    /**
     * Check ability to resolve typeId from class name.
     *
     * @throws Exception If failed.
     */
    @Test
    public void testZeroTypeId() throws Exception {
        startUp(true);

        final BinaryContext ctx =
            ((CacheObjectBinaryProcessorImpl)((IgniteEx)node1).context().cacheObjects()).binaryContext();

        final BinaryObject enumObj =
            new BinaryEnumObjectImpl(ctx, 0, EnumType.class.getName(), EnumType.ONE.ordinal());

        assert enumObj.type().isEnum();
    }

    /**
     * Checks ability to get a collection of binary enums from binary type
     *
     * @throws Exception
     */
    @Test
    public void testBinaryTypeEnumValues() throws Exception {
        startUp(false);

        defineEnum();

        BinaryObject binaryOne = node1.binary().buildEnum(EnumType.class.getName(), EnumType.ONE.ordinal());
        BinaryObject binaryTwo = node1.binary().buildEnum(EnumType.class.getName(), EnumType.TWO.name());

        Collection<BinaryObject> vals = binaryOne.type().enumValues();

        assertEqualsCollections(F.asList(binaryOne, binaryTwo), vals);
    }

    /**
     * Checks the enum configuration validation during start up
     *
     * @throws Exception
     */
    @Test
    public void testEnumWrongBinaryConfig() throws Exception {
        this.register = true;

        GridTestUtils.assertThrows(log, new Callable<Object>() {
            @Override public Object call() throws Exception {
                startGrid(WRONG_CONF_NODE_NAME);

                return null;
            }
        }, IgniteCheckedException.class, "Conflicting enum values");
    }

    /**
     * Checks the enum validation during type registration
     *
     * @throws Exception
     */
    @Test
    public void testEnumValidation() throws Exception {
        startUp(false);

        GridTestUtils.assertThrows(log, new Callable<Object>() {

            @Override public Object call() throws Exception {

                node1.binary().registerEnum("invalidEnumType1",
                    F.asMap(EnumType.ONE.name(), EnumType.ONE.ordinal(),
                    EnumType.TWO.name(), EnumType.ONE.ordinal()));

                return null;
            }
        }, BinaryObjectException.class, "Conflicting enum values");
    }

    /**
     * Checks the enum merge
     *
     * @throws Exception
     */
    @Test
    public void testEnumMerge() throws Exception {
        startUp(false);

        final String enumName = "mergedEnum";

        node1.binary().registerEnum(enumName,
                F.asMap(EnumType.ONE.name(), EnumType.ONE.ordinal()));

        GridTestUtils.assertThrows(log, new Callable<Object>() {

            @Override public Object call() throws Exception {

                node2.binary().registerEnum(enumName,
                        F.asMap(EnumType.TWO.name(), EnumType.ONE.ordinal()));

                return null;
            }
        }, BinaryObjectException.class, "Conflicting enum values. Name ");

        GridTestUtils.assertThrows(log, new Callable<Object>() {
            @Override public Object call() throws Exception {

                node2.binary().registerEnum(enumName,
                        F.asMap(EnumType.ONE.name(), EnumType.TWO.ordinal()));

                return null;
            }
        }, BinaryObjectException.class, "Conflicting enum values. Value ");

        node2.binary().registerEnum(enumName,
                F.asMap(EnumType.ONE.name(), EnumType.ONE.ordinal(),
                        EnumType.TWO.name(), EnumType.TWO.ordinal()));

        Collection<BinaryObject> vals = node1.binary().type(enumName).enumValues();
        BinaryObject[] values = vals.toArray(new BinaryObject[vals.size()]);

        assertEquals(2, values.length);

        assertEquals(EnumType.ONE.ordinal(), values[0].enumOrdinal());
        assertEquals(EnumType.TWO.ordinal(), values[1].enumOrdinal());

        assertEquals(EnumType.ONE.name(), values[0].enumName());
        assertEquals(EnumType.TWO.name(), values[1].enumName());
    }

    /**
     * Test operations on simple type with declared body which is registered in advance.
     *
     * @throws Exception If failed.
     */
    @Test
    public void testDeclaredBodyEnumRegistered() throws Exception {
        checkDeclaredBodyEnum(true);
    }

    /**
     * Test operations on simple type with declared body which is not registered in advance.
     *
     * @throws Exception If failed.
     */
    @Test
    public void testDeclaredBodyEnumNotRegistered() throws Exception {
        checkDeclaredBodyEnum(false);
    }

    /**
     * Check enums with declared body.
     *
     * @param registered Registered flag.
     * @throws Exception If failed.
     */
    private void checkDeclaredBodyEnum(boolean registered) throws Exception {
        startUp(registered);

        cache1.put(1, DeclaredBodyEnum.ONE);

        if (registered) {
            assertEquals(DeclaredBodyEnum.ONE, cache1.get(1));
            assertEquals(DeclaredBodyEnum.ONE, cache2.get(1));
        }

        validate((BinaryObject)cacheBinary1.get(1), DeclaredBodyEnum.ONE);
        validate((BinaryObject)cacheBinary2.get(1), DeclaredBodyEnum.ONE);
    }

    /**
     * Validate simple array.
     *
     * @param registered Registered flag.
     */
    private void validateSimpleArray(boolean registered) {
        if (registered) {
            Object[] arr1 = (Object[])cache1.get(1);
            Object[] arr2 = (Object[])cache2.get(1);

            assertEquals(2, arr1.length);
            assertEquals(2, arr2.length);

            assertEquals(EnumType.ONE, arr1[0]);
            assertEquals(EnumType.TWO, arr1[1]);

            assertEquals(EnumType.ONE, arr2[0]);
            assertEquals(EnumType.TWO, arr2[1]);
        }

        Object arr1 = cacheBinary1.get(1);
        Object arr2 = cacheBinary2.get(1);

<<<<<<< HEAD
        Object[] arrBinary1 = useTypedArrays
            ? ((BinaryArray)arr1).array()
            : (Object[])arr1;
        Object[] arrBinary2 = useTypedArrays
=======
        Object[] arrBinary1 = useBinaryArrays
            ? ((BinaryArray)arr1).array()
            : (Object[])arr1;
        Object[] arrBinary2 = useBinaryArrays
>>>>>>> 914c5dd1
            ? ((BinaryArray)arr2).array()
            : (Object[])arr2;

        assertEquals(2, arrBinary1.length);
        assertEquals(2, arrBinary2.length);

        validate((BinaryObject)arrBinary1[0], EnumType.ONE);
        validate((BinaryObject)arrBinary1[1], EnumType.TWO);

        validate((BinaryObject)arrBinary2[0], EnumType.ONE);
        validate((BinaryObject)arrBinary2[1], EnumType.TWO);
    }

    /**
     * Internal check routine for simple scenario.
     *
     * @param key Key.
     * @param val Value.
     * @param registered Registered flag.
     * @throws Exception If failed.
     */
    private void validateSimple(int key, EnumType val, boolean registered) throws Exception {
        if (registered) {
            assertEquals(val, cache1.get(key));
            assertEquals(val, cache2.get(key));
        }

        validate((BinaryObject)cacheBinary1.get(key), val);
        validate((BinaryObject)cacheBinary2.get(key), val);
    }

    /**
     * Validate single value.
     *
     * @param obj Binary value.
     * @param val Expected value.
     */
    private void validate(BinaryObject obj, EnumType val) {
        assertTrue(obj.type().isEnum());

        assertEquals(node1.binary().typeId(EnumType.class.getName()), obj.type().typeId());
        assertEquals(node2.binary().typeId(EnumType.class.getName()), obj.type().typeId());

        assertEquals(val.ordinal(), obj.enumOrdinal());

        if (register)
            assertEquals(val.name(), obj.enumName());
    }

    /**
     * Validate single value.
     *
     * @param obj Binary value.
     * @param val Expected value.
     */
    private void validate(BinaryObject obj, DeclaredBodyEnum val) {
        assertTrue(obj.type().isEnum());

        assertEquals(node1.binary().typeId(DeclaredBodyEnum.class.getName()), obj.type().typeId());
        assertEquals(node2.binary().typeId(DeclaredBodyEnum.class.getName()), obj.type().typeId());

        assertEquals(val.ordinal(), obj.enumOrdinal());
    }

    /** Register enum */
    private void defineEnum() {
        node1.binary().registerEnum(EnumType.class.getName(),
                F.asMap(EnumType.ONE.name(), EnumType.ONE.ordinal(),
                        EnumType.TWO.name(), EnumType.TWO.ordinal()));
    }

    /**
     * Enumeration holder.
     */
    public static class EnumHolder implements Serializable {
        /** Value. */
        public EnumType val;

        /**
         * Default constructor.
         */
        public EnumHolder() {
            // No-op.
        }

        /**
         * Constructor.
         *
         * @param val Value.
         */
        public EnumHolder(EnumType val) {
            this.val = val;
        }
    }

    /**
     * Enumeration for tests.
     */
    public enum EnumType {
        /** */
        ONE,

        /** */
        TWO
    }

    /**
     * Enumeration for tests.
     */
    public enum DeclaredBodyEnum {
        /** */
        ONE {
            /** {@inheritDoc} */
            @Override boolean isSupported() {
                return false;
            }
        },

        /** */
        TWO {
            /** {@inheritDoc} */
            @Override boolean isSupported() {
                return false;
            }
        };

        /** */
        abstract boolean isSupported();
    }
}<|MERGE_RESOLUTION|>--- conflicted
+++ resolved
@@ -43,11 +43,7 @@
  * Contains tests for binary enums.
  */
 @SuppressWarnings("unchecked")
-<<<<<<< HEAD
-public class BinaryEnumsSelfTest extends AbstractTypedArrayTest {
-=======
 public class BinaryEnumsSelfTest extends AbstractBinaryArraysTest {
->>>>>>> 914c5dd1
     /** Cache name. */
     private static String CACHE_NAME = "cache";
 
@@ -627,17 +623,10 @@
         Object arr1 = cacheBinary1.get(1);
         Object arr2 = cacheBinary2.get(1);
 
-<<<<<<< HEAD
-        Object[] arrBinary1 = useTypedArrays
-            ? ((BinaryArray)arr1).array()
-            : (Object[])arr1;
-        Object[] arrBinary2 = useTypedArrays
-=======
         Object[] arrBinary1 = useBinaryArrays
             ? ((BinaryArray)arr1).array()
             : (Object[])arr1;
         Object[] arrBinary2 = useBinaryArrays
->>>>>>> 914c5dd1
             ? ((BinaryArray)arr2).array()
             : (Object[])arr2;
 
