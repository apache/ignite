--- conflicted
+++ resolved
@@ -821,19 +821,11 @@
         assertEquals("volatileDsMemPlc", memoryVolatileCacheCtx.dataRegion().config().getName());
         assertEquals(false, memoryVolatileCacheCtx.dataRegion().config().isPersistenceEnabled());
 
-<<<<<<< HEAD
-        corruptDataEntry(memorySysCacheCtx.caches().get(0), new GridCacheInternalKeyImpl("s0",
-            "default-volatile-ds-group"), true, false, new GridCacheVersion(0, 0, 0), "broken");
-
-        corruptDataEntry(memorySysCacheCtx.caches().get(0), new GridCacheInternalKeyImpl("s" + parts / 2,
-            "default-volatile-ds-group"), false, true, new GridCacheVersion(0, 0, 0), "broken");
-=======
         corruptDataEntry(memoryVolatileCacheCtx.caches().get(0), new GridCacheInternalKeyImpl("s0",
-            "default-volatile-ds-group@volatileDsMemPlc"), true, false);
+            "default-volatile-ds-group@volatileDsMemPlc"), true, false, new GridCacheVersion(0, 0, 0), "broken");
 
         corruptDataEntry(memoryVolatileCacheCtx.caches().get(0), new GridCacheInternalKeyImpl("s" + parts / 2,
-            "default-volatile-ds-group@volatileDsMemPlc"), false, true);
->>>>>>> 414ee9a2
+            "default-volatile-ds-group@volatileDsMemPlc"), false, true, new GridCacheVersion(0, 0, 0), "broken");
 
         assertEquals(EXIT_CODE_OK, execute("--cache", "idle_verify", "--dump", "--cache-filter", "SYSTEM"));
 
