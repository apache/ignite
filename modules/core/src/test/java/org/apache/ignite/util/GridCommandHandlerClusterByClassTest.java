/*
 * Licensed to the Apache Software Foundation (ASF) under one or more
 * contributor license agreements.  See the NOTICE file distributed with
 * this work for additional information regarding copyright ownership.
 * The ASF licenses this file to You under the Apache License, Version 2.0
 * (the "License"); you may not use this file except in compliance with
 * the License.  You may obtain a copy of the License at
 *
 *      http://www.apache.org/licenses/LICENSE-2.0
 *
 * Unless required by applicable law or agreed to in writing, software
 * distributed under the License is distributed on an "AS IS" BASIS,
 * WITHOUT WARRANTIES OR CONDITIONS OF ANY KIND, either express or implied.
 * See the License for the specific language governing permissions and
 * limitations under the License.
 */

package org.apache.ignite.util;

import java.io.IOException;
import java.nio.file.Files;
import java.nio.file.Path;
import java.nio.file.Paths;
import java.util.ArrayList;
import java.util.Arrays;
import java.util.Collection;
<<<<<<< HEAD
import java.util.Collections;
=======
>>>>>>> d03749bb
import java.util.EnumMap;
import java.util.HashSet;
import java.util.List;
import java.util.Map;
import java.util.Set;
import java.util.TreeMap;
import java.util.UUID;
import java.util.concurrent.CountDownLatch;
import java.util.concurrent.ExecutorService;
import java.util.concurrent.Executors;
import java.util.concurrent.TimeUnit;
import java.util.concurrent.atomic.AtomicInteger;
import java.util.function.Consumer;
import java.util.logging.Formatter;
import java.util.logging.LogRecord;
import java.util.logging.Logger;
import java.util.logging.StreamHandler;
import java.util.regex.Matcher;
import java.util.regex.Pattern;
import org.apache.ignite.Ignite;
import org.apache.ignite.IgniteCache;
import org.apache.ignite.IgniteCheckedException;
import org.apache.ignite.IgniteCluster;
import org.apache.ignite.IgniteDataStreamer;
import org.apache.ignite.IgniteSystemProperties;
import org.apache.ignite.cache.affinity.rendezvous.RendezvousAffinityFunction;
import org.apache.ignite.cluster.ClusterNode;
import org.apache.ignite.configuration.AtomicConfiguration;
import org.apache.ignite.configuration.CacheConfiguration;
import org.apache.ignite.internal.IgniteEx;
import org.apache.ignite.internal.IgniteInternalFuture;
import org.apache.ignite.internal.commandline.CommandHandler;
import org.apache.ignite.internal.commandline.CommandList;
import org.apache.ignite.internal.commandline.CommonArgParser;
import org.apache.ignite.internal.commandline.argument.CommandArg;
import org.apache.ignite.internal.commandline.cache.CacheSubcommands;
import org.apache.ignite.internal.pagemem.wal.record.DataEntry;
import org.apache.ignite.internal.processors.cache.CacheGroupContext;
import org.apache.ignite.internal.processors.cache.CacheObjectImpl;
import org.apache.ignite.internal.processors.cache.GridCacheContext;
import org.apache.ignite.internal.processors.cache.GridCacheOperation;
import org.apache.ignite.internal.processors.cache.KeyCacheObjectImpl;
import org.apache.ignite.internal.processors.cache.persistence.GridCacheDatabaseSharedManager;
import org.apache.ignite.internal.processors.cache.transactions.IgniteInternalTx;
import org.apache.ignite.internal.processors.cache.transactions.IgniteTxManager;
import org.apache.ignite.internal.processors.cache.version.GridCacheVersion;
import org.apache.ignite.internal.processors.datastructures.GridCacheInternalKeyImpl;
import org.apache.ignite.internal.util.typedef.G;
import org.apache.ignite.internal.util.typedef.X;
import org.apache.ignite.internal.util.typedef.internal.CU;
import org.apache.ignite.internal.util.typedef.internal.U;
import org.apache.ignite.internal.visor.tx.VisorTxTaskResult;
import org.apache.ignite.lang.IgniteInClosure;
import org.apache.ignite.testframework.junits.GridAbstractTest;
import org.apache.ignite.testframework.junits.WithSystemProperty;
import org.apache.ignite.transactions.Transaction;
import org.apache.ignite.transactions.TransactionRollbackException;
import org.apache.ignite.transactions.TransactionState;
import org.jetbrains.annotations.NotNull;
import org.junit.Test;

import static java.util.Arrays.asList;
import static java.util.Arrays.stream;
import static java.util.Objects.nonNull;
import static java.util.stream.Collectors.toList;
import static org.apache.ignite.IgniteSystemProperties.IGNITE_ENABLE_EXPERIMENTAL_COMMAND;
import static org.apache.ignite.cache.CacheAtomicityMode.TRANSACTIONAL;
import static org.apache.ignite.cache.CacheWriteSynchronizationMode.FULL_SYNC;
import static org.apache.ignite.internal.commandline.CommandHandler.EXIT_CODE_CONNECTION_FAILED;
import static org.apache.ignite.internal.commandline.CommandHandler.EXIT_CODE_INVALID_ARGUMENTS;
import static org.apache.ignite.internal.commandline.CommandHandler.EXIT_CODE_OK;
import static org.apache.ignite.internal.commandline.CommandHandler.EXIT_CODE_UNEXPECTED_ERROR;
import static org.apache.ignite.internal.commandline.CommandHandler.UTILITY_NAME;
import static org.apache.ignite.internal.commandline.CommandList.BASELINE;
<<<<<<< HEAD
import static org.apache.ignite.internal.commandline.CommandList.TRACING_CONFIGURATION;
=======
import static org.apache.ignite.internal.commandline.CommandList.METADATA;
>>>>>>> d03749bb
import static org.apache.ignite.internal.commandline.CommandList.WAL;
import static org.apache.ignite.internal.commandline.CommonArgParser.CMD_VERBOSE;
import static org.apache.ignite.internal.commandline.OutputFormat.MULTI_LINE;
import static org.apache.ignite.internal.commandline.OutputFormat.SINGLE_LINE;
import static org.apache.ignite.internal.commandline.cache.CacheSubcommands.HELP;
import static org.apache.ignite.testframework.GridTestUtils.assertContains;
import static org.apache.ignite.testframework.GridTestUtils.assertNotContains;
import static org.apache.ignite.testframework.GridTestUtils.readResource;
import static org.apache.ignite.transactions.TransactionConcurrency.OPTIMISTIC;
import static org.apache.ignite.transactions.TransactionConcurrency.PESSIMISTIC;
import static org.apache.ignite.transactions.TransactionIsolation.READ_COMMITTED;

/**
 * Command line handler test.
 * You can use this class if you don't need create nodes for each test because
 * here create {@link #SERVER_NODE_CNT} server and 1 client nodes at before all
 * tests. If you need create nodes for each test you can use
 * {@link GridCommandHandlerTest}
 */
public class GridCommandHandlerClusterByClassTest extends GridCommandHandlerClusterByClassAbstractTest {
    /** Special word for defining any char sequence from special word to the end of line in golden copy of help output */
    private static final String ANY = "<!any!>";

    /** Error stack trace prefix. */
    protected static final String ERROR_STACK_TRACE_PREFIX = "Error stack trace:";

    /**
     * Very basic tests for running the command in different enviroment which other command are running in.
     */
    @Test
    public void testFindAndDeleteGarbage() {
        Ignite ignite = crd;

        injectTestSystemOut();

        ignite.createCaches(Arrays.asList(
            new CacheConfiguration<>("garbage1").setGroupName("groupGarbage"),
            new CacheConfiguration<>("garbage2").setGroupName("groupGarbage")));

        assertEquals(EXIT_CODE_OK, execute("--cache", "find_garbage", "--port", "11212"));

        assertContains(log, testOut.toString(), "garbage not found");

        assertEquals(EXIT_CODE_OK, execute("--cache", "find_garbage",
            ignite(0).localNode().id().toString(), "--port", "11212"));

        assertContains(log, testOut.toString(), "garbage not found");

        assertEquals(EXIT_CODE_OK, execute("--cache", "find_garbage",
            "groupGarbage", "--port", "11212"));

        assertContains(log, testOut.toString(), "garbage not found");
    }

    /**
     * Test that baseline auto_adjustment settings update works via control.sh
     */
    @Test
    public void testBaselineAutoAdjustmentSettings() {
        Ignite ignite = crd;

        IgniteCluster cl = ignite.cluster();

        assertFalse(cl.isBaselineAutoAdjustEnabled());

        long timeout = cl.baselineAutoAdjustTimeout();

        assertEquals(EXIT_CODE_OK, execute(
            "--baseline",
            "auto_adjust",
            "enable",
            "timeout",
            Long.toString(timeout + 1)
        ));

        assertTrue(cl.isBaselineAutoAdjustEnabled());

        assertEquals(timeout + 1, cl.baselineAutoAdjustTimeout());

        assertEquals(EXIT_CODE_OK, execute("--baseline", "auto_adjust", "disable"));

        assertFalse(cl.isBaselineAutoAdjustEnabled());

        assertEquals(timeout + 1, cl.baselineAutoAdjustTimeout());

        assertEquals(EXIT_CODE_INVALID_ARGUMENTS, execute("--baseline", "auto_adjust"));

        assertEquals(EXIT_CODE_INVALID_ARGUMENTS, execute("--baseline", "auto_adjust", "true"));

        assertEquals(EXIT_CODE_INVALID_ARGUMENTS, execute("--baseline", "auto_adjust", "enable", "x"));

        assertEquals(EXIT_CODE_INVALID_ARGUMENTS, execute("--baseline", "auto_adjust", "disable", "x"));
    }

    /**
     * Smoke test for --tx --info command.
     */
    @Test
    public void testTransactionInfo() throws Exception {
        client.getOrCreateCache(new CacheConfiguration<>(DEFAULT_CACHE_NAME)
            .setAtomicityMode(TRANSACTIONAL).setBackups(1).setWriteSynchronizationMode(FULL_SYNC));

        for (Ignite ig : G.allGrids())
            assertNotNull(ig.cache(DEFAULT_CACHE_NAME));

        CountDownLatch lockLatch = new CountDownLatch(1);
        CountDownLatch unlockLatch = new CountDownLatch(1);

        IgniteInternalFuture<?> fut = startTransactions("testTransactionInfo", lockLatch, unlockLatch, false);

        try {
            U.awaitQuiet(lockLatch);

            doSleep(3000); // Should be more than enough for all transactions to appear in contexts.

            Set<GridCacheVersion> nearXids = new HashSet<>();

            for (int i = 0; i < SERVER_NODE_CNT; i++) {
                IgniteEx grid = grid(i);

                IgniteTxManager tm = grid.context().cache().context().tm();

                for (IgniteInternalTx tx : tm.activeTransactions())
                    nearXids.add(tx.nearXidVersion());
            }

            injectTestSystemOut();

            for (GridCacheVersion nearXid : nearXids) {
                assertEquals(EXIT_CODE_OK, execute("--tx", "--info", nearXid.toString()));

                String out = testOut.toString();

                assertContains(log, out, nearXid.toString());
            }
        }
        finally {
            unlockLatch.countDown();

            fut.get();
        }
    }

    /**
     * Smoke test for historical mode of --tx --info command.
     */
    @Test
    public void testTransactionHistoryInfo() throws Exception {
        client.getOrCreateCache(new CacheConfiguration<>(DEFAULT_CACHE_NAME)
            .setAtomicityMode(TRANSACTIONAL).setBackups(2).setWriteSynchronizationMode(FULL_SYNC));

        for (Ignite ig : G.allGrids())
            assertNotNull(ig.cache(DEFAULT_CACHE_NAME));

        CountDownLatch lockLatch = new CountDownLatch(1);
        CountDownLatch unlockLatch = new CountDownLatch(1);

        IgniteInternalFuture<?> fut = startTransactions("testTransactionHistoryInfo", lockLatch, unlockLatch, false);

        U.awaitQuiet(lockLatch);

        doSleep(3000); // Should be more than enough for all transactions to appear in contexts.

        Set<GridCacheVersion> nearXids = new HashSet<>();

        for (int i = 0; i < SERVER_NODE_CNT; i++) {
            IgniteEx grid = grid(i);

            IgniteTxManager tm = grid.context().cache().context().tm();

            for (IgniteInternalTx tx : tm.activeTransactions())
                nearXids.add(tx.nearXidVersion());
        }

        unlockLatch.countDown();

        fut.get();

        doSleep(3000); // Should be more than enough for all transactions to disappear from contexts after finish.

        injectTestSystemOut();

        boolean commitMatched = false;
        boolean rollbackMatched = false;

        for (GridCacheVersion nearXid : nearXids) {
            assertEquals(EXIT_CODE_OK, execute("--tx", "--info", nearXid.toString()));

            String out = testOut.toString();

            assertContains(log, out, "Transaction was found in completed versions history of the following nodes:");

            if (out.contains(TransactionState.COMMITTED.name())) {
                commitMatched = true;

                assertNotContains(log, out, TransactionState.ROLLED_BACK.name());
            }

            if (out.contains(TransactionState.ROLLED_BACK.name())) {
                rollbackMatched = true;

                assertNotContains(log, out, TransactionState.COMMITTED.name());
            }

        }

        assertTrue(commitMatched);
        assertTrue(rollbackMatched);
    }

    /** */
    @Test
    public void testCacheHelp() throws Exception {
        injectTestSystemOut();

        assertEquals(EXIT_CODE_OK, execute("--cache", "help"));

        String output = testOut.toString();

        for (CacheSubcommands cmd : CacheSubcommands.values()) {
            if (cmd != HELP) {
                assertContains(log, output, cmd.toString());

                Class<? extends Enum<? extends CommandArg>> args = cmd.getCommandArgs();

                if (args != null)
                    for (Enum<? extends CommandArg> arg : args.getEnumConstants())
                        assertTrue(cmd + " " + arg, output.contains(arg.toString()));

            }
            else
                assertContains(log, output, CommandHandler.UTILITY_NAME);
        }

        checkHelp(output, "org.apache.ignite.util/" + getClass().getSimpleName() + "_cache_help.output");
    }

    /** */
    @Test
    public void testCorrectCacheOptionsNaming() {
        Pattern p = Pattern.compile("^--([a-z]+(-)?)+([a-z]+)");

        for (CacheSubcommands cmd : CacheSubcommands.values()) {
            Class<? extends Enum<? extends CommandArg>> args = cmd.getCommandArgs();

            if (args != null)
                for (Enum<? extends CommandArg> arg : args.getEnumConstants())
                    assertTrue(arg.toString(), p.matcher(arg.toString()).matches());
        }
    }

    /** */
    @Test
    public void testHelp() throws Exception {
        injectTestSystemOut();

        assertEquals(EXIT_CODE_OK, execute("--help"));

        String testOutStr = testOut.toString();

        for (CommandList cmd : CommandList.values())
            assertContains(log, testOutStr, cmd.toString());

        assertNotContains(log, testOutStr, "Control.sh");

        checkHelp(testOutStr, "org.apache.ignite.util/" + getClass().getSimpleName() + "_help.output");
    }

    /**
     * Checks that golden copy of output and current output are same.
     *
     * @param output Current output.
     * @param resourceName Name of resource with golden copy on output.
     * @throws Exception If something goes wrong.
     */
    private void checkHelp(String output, String resourceName) throws Exception {
        String correctOutput = new String(readResource(getClass().getClassLoader(), resourceName));

        try {
            // Split by lines.
            List<String> correctOutputLines = U.sealList(correctOutput.split("\\r?\\n"));
            List<String> outputLines = U.sealList(output.split("\\r?\\n"));

            assertEquals("Wrong number of lines! Golden copy resource: " + resourceName, correctOutputLines.size(), outputLines.size());

            for (int i = 0; i < correctOutputLines.size(); i++) {
                String cLine = correctOutputLines.get(i);
                // Remove all spaces from end of line.
                String line = outputLines.get(i).replaceAll("\\s+$", "");

                if (cLine.contains(ANY)) {
                    String cuttedCLine = cLine.substring(0, cLine.length() - ANY.length());

                    assertTrue("line: " + i, line.startsWith(cuttedCLine));
                }
                else
                    assertEquals("line: " + i, cLine, line);
            }
        }
        catch (AssertionError e) {
            log.info("Correct output is: " + correctOutput);

            throw e;
        }
    }

    /** */
    @Test
    public void testOldReadOnlyApiNotAvailable() {
        injectTestSystemOut();

        assertEquals(EXIT_CODE_INVALID_ARGUMENTS, execute("--read-only-on"));

        assertContains(log, testOut.toString(), "Check arguments. Unexpected argument: --read-only-on");

        assertEquals(EXIT_CODE_INVALID_ARGUMENTS, execute("--read-only-off"));

        assertContains(log, testOut.toString(), "Check arguments. Unexpected argument: --read-only-off");
    }

    /** */
    @Test
    public void testPrintTimestampAtEndsOfExecution() {
        injectTestSystemOut();

        assertEquals(EXIT_CODE_OK, execute());

        String testOutStr = testOut.toString();

        assertContains(log, testOutStr, "Control utility has completed execution at: ");
    }

    /** */
    @Test
    public void testCacheIdleVerify() {
        IgniteEx ignite = crd;

        createCacheAndPreload(ignite, 100);

        injectTestSystemOut();

        assertEquals(EXIT_CODE_OK, execute("--cache", "idle_verify"));

        assertContains(log, testOut.toString(), "no conflicts have been found");

        HashSet<Integer> clearKeys = new HashSet<>(asList(1, 2, 3, 4, 5, 6));

        ignite.context().cache().cache(DEFAULT_CACHE_NAME).clearLocallyAll(clearKeys, true, true, true);

        assertEquals(EXIT_CODE_OK, execute("--cache", "idle_verify"));

        assertContains(log, testOut.toString(), "conflict partitions");
    }

    /** */
    @Test
    public void testCacheIdleVerifyNodeFilter() {
        IgniteEx ignite = crd;

        Object lastNodeCId = ignite.localNode().consistentId();

        ignite.createCache(new CacheConfiguration<>(DEFAULT_CACHE_NAME)
            .setAffinity(new RendezvousAffinityFunction(false, 32))
            .setNodeFilter(node -> !node.consistentId().equals(lastNodeCId))
            .setBackups(1));

        try (IgniteDataStreamer streamer = ignite.dataStreamer(DEFAULT_CACHE_NAME)) {
            for (int i = 0; i < 100; i++)
                streamer.addData(i, i);
        }

        injectTestSystemOut();

        assertEquals(EXIT_CODE_OK, execute("--cache", "idle_verify", DEFAULT_CACHE_NAME));

        assertContains(log, testOut.toString(), "no conflicts have been found");
    }

    /**
     * Tests that both update counter and hash conflicts are detected.
     */
    @Test
    public void testCacheIdleVerifyTwoConflictTypes() {
        IgniteEx ignite = crd;

        createCacheAndPreload(ignite, 100);

        injectTestSystemOut();

        assertEquals(EXIT_CODE_OK, execute("--cache", "idle_verify"));

        assertContains(log, testOut.toString(), "no conflicts have been found");

        GridCacheContext<Object, Object> cacheCtx = ignite.cachex(DEFAULT_CACHE_NAME).context();

        corruptDataEntry(cacheCtx, 1, true, false);

        corruptDataEntry(cacheCtx, 1 + cacheCtx.config().getAffinity().partitions() / 2, false, true);

        assertEquals(EXIT_CODE_OK, execute("--cache", "idle_verify"));

        assertContains(log, testOut.toString(), "found 2 conflict partitions");
    }

    /**
     * Tests that empty partitions with non-zero update counter are not included into the idle_verify dump.
     *
     * @throws Exception If failed.
     */
    @Test
    public void testCacheIdleVerifyDumpSkipZerosUpdateCounters() throws Exception {
        IgniteEx ignite = crd;

        int emptyPartId = 31;

        // Less than parts number for ability to check skipZeros flag.
        createCacheAndPreload(ignite, emptyPartId);

        injectTestSystemOut();

        assertEquals(EXIT_CODE_OK, execute("--cache", "idle_verify", "--dump", "--skip-zeros", DEFAULT_CACHE_NAME));

        Matcher fileNameMatcher = dumpFileNameMatcher();

        assertTrue(fileNameMatcher.find());

        String zeroUpdateCntrs = new String(Files.readAllBytes(Paths.get(fileNameMatcher.group(1))));

        assertContains(log, zeroUpdateCntrs, "idle_verify check has finished, found " + emptyPartId + " partitions");
        assertContains(log, zeroUpdateCntrs, "1 partitions was skipped");
        assertContains(log, zeroUpdateCntrs, "idle_verify check has finished, no conflicts have been found.");

        assertSort(emptyPartId, zeroUpdateCntrs);

        // The result of the following cache operations is that
        // the size of the 32-th partition is equal to zero and update counter is equal to 2.
        ignite.cache(DEFAULT_CACHE_NAME).put(emptyPartId, emptyPartId);

        ignite.cache(DEFAULT_CACHE_NAME).remove(emptyPartId, emptyPartId);

        assertEquals(EXIT_CODE_OK, execute("--cache", "idle_verify", "--dump", "--skip-zeros", DEFAULT_CACHE_NAME));

        fileNameMatcher = dumpFileNameMatcher();

        assertTrue(fileNameMatcher.find());

        String nonZeroUpdateCntrs = new String(Files.readAllBytes(Paths.get(fileNameMatcher.group(1))));

        assertContains(log, nonZeroUpdateCntrs, "idle_verify check has finished, found " + 31 + " partitions");
        assertContains(log, nonZeroUpdateCntrs, "1 partitions was skipped");
        assertContains(log, nonZeroUpdateCntrs, "idle_verify check has finished, no conflicts have been found.");

        assertSort(31, zeroUpdateCntrs);

        assertEquals(zeroUpdateCntrs, nonZeroUpdateCntrs);
    }

    /**
     * Tests that idle verify print partitions info.
     *
     * @throws Exception If failed.
     */
    @Test
    public void testCacheIdleVerifyDump() throws Exception {
        IgniteEx ignite = crd;

        int keysCount = 20;//less than parts number for ability to check skipZeros flag.

        createCacheAndPreload(ignite, keysCount);

        int parts = ignite.affinity(DEFAULT_CACHE_NAME).partitions();

        ignite.createCache(new CacheConfiguration<>()
            .setAffinity(new RendezvousAffinityFunction(false, parts))
            .setBackups(1)
            .setName(DEFAULT_CACHE_NAME + "other"));

        injectTestSystemOut();

        assertEquals(EXIT_CODE_OK, execute("--cache", "idle_verify", "--dump", DEFAULT_CACHE_NAME));

        Matcher fileNameMatcher = dumpFileNameMatcher();

        if (fileNameMatcher.find()) {
            String dumpWithZeros = new String(Files.readAllBytes(Paths.get(fileNameMatcher.group(1))));

            assertContains(log, dumpWithZeros, "idle_verify check has finished, found " + parts + " partitions");
            assertContains(log, dumpWithZeros, "Partition: PartitionKeyV2 [grpId=1544803905, grpName=default, partId=0]");
            assertContains(log, dumpWithZeros, "updateCntr=0, partitionState=OWNING, size=0, partHash=0");
            assertContains(log, dumpWithZeros, "no conflicts have been found");

            assertSort(parts, dumpWithZeros);
        }

        assertEquals(EXIT_CODE_OK, execute("--cache", "idle_verify", "--dump", "--skip-zeros", DEFAULT_CACHE_NAME));

        fileNameMatcher = dumpFileNameMatcher();

        if (fileNameMatcher.find()) {
            String dumpWithoutZeros = new String(Files.readAllBytes(Paths.get(fileNameMatcher.group(1))));

            assertContains(log, dumpWithoutZeros, "idle_verify check has finished, found " + keysCount + " partitions");
            assertContains(log, dumpWithoutZeros, (parts - keysCount) + " partitions was skipped");
            assertContains(log, dumpWithoutZeros, "Partition: PartitionKeyV2 [grpId=1544803905, grpName=default, partId=");

            assertNotContains(log, dumpWithoutZeros, "updateCntr=0, partitionState=OWNING, size=0, partHash=0");

            assertContains(log, dumpWithoutZeros, "no conflicts have been found");

            assertSort(keysCount, dumpWithoutZeros);
        }
        else
            fail("Should be found both files");
    }

    /**
     * Common method for idle_verify tests with multiple options.
     */
    @Test
    public void testCacheIdleVerifyMultipleCacheFilterOptions()
            throws Exception {
        IgniteEx ignite = crd;

        ignite.createCache(new CacheConfiguration<>()
                .setAffinity(new RendezvousAffinityFunction(false, 32))
                .setGroupName("shared_grp")
                .setBackups(1)
                .setName(DEFAULT_CACHE_NAME));

        ignite.createCache(new CacheConfiguration<>()
                .setAffinity(new RendezvousAffinityFunction(false, 32))
                .setGroupName("shared_grp")
                .setBackups(1)
                .setName(DEFAULT_CACHE_NAME + "_second"));

        ignite.createCache(new CacheConfiguration<>()
                .setAffinity(new RendezvousAffinityFunction(false, 64))
                .setBackups(1)
                .setName(DEFAULT_CACHE_NAME + "_third"));

        ignite.createCache(new CacheConfiguration<>()
                .setAffinity(new RendezvousAffinityFunction(false, 128))
                .setBackups(1)
                .setName("wrong_cache"));

        injectTestSystemOut();

        testCacheIdleVerifyMultipleCacheFilterOptionsCommon(
            true,
            "idle_verify check has finished, found",
            "idle_verify task was executed with the following args: caches=[], excluded=[wrong.*], cacheFilter=[SYSTEM]",
            "--cache", "idle_verify", "--dump", "--cache-filter", "SYSTEM", "--exclude-caches", "wrong.*"
        );
        testCacheIdleVerifyMultipleCacheFilterOptionsCommon(
            true,
            "idle_verify check has finished, found 96 partitions",
            null,
            "--cache", "idle_verify", "--dump", "--exclude-caches", "wrong.*"
        );
        testCacheIdleVerifyMultipleCacheFilterOptionsCommon(
            true,
            "idle_verify check has finished, found 32 partitions",
            null,
            "--cache", "idle_verify", "--dump", "shared.*"
        );
        testCacheIdleVerifyMultipleCacheFilterOptionsCommon(
            true,
            "idle_verify check has finished, found 160 partitions",
            null,
            "--cache", "idle_verify", "--dump", "shared.*,wrong.*"
        );
        testCacheIdleVerifyMultipleCacheFilterOptionsCommon(
            true,
            "idle_verify check has finished, found 160 partitions",
            null,
            "--cache", "idle_verify", "--dump", "shared.*,wrong.*", "--cache-filter", "USER"
        );
        testCacheIdleVerifyMultipleCacheFilterOptionsCommon(
            true,
            "idle_verify check has finished, found 160 partitions",
            null,
            "--cache", "idle_verify", "--dump", "shared.*,wrong.*"
        );
        testCacheIdleVerifyMultipleCacheFilterOptionsCommon(
            true,
            "There are no caches matching given filter options",
            null,
            "--cache", "idle_verify", "--exclude-caches", ".*"
        );
        testCacheIdleVerifyMultipleCacheFilterOptionsCommon(
            false,
            "Invalid cache name regexp",
            null,
            "--cache", "idle_verify", "--dump", "--exclude-caches", "["
        );
        testCacheIdleVerifyMultipleCacheFilterOptionsCommon(
            true,
            "idle_verify check has finished, no conflicts have been found.",
            null,
            "--cache", "idle_verify", "--exclude-caches", "wrong.*"
        );
        testCacheIdleVerifyMultipleCacheFilterOptionsCommon(
            true,
            "idle_verify check has finished, no conflicts have been found.",
            null,
            "--cache", "idle_verify", "--dump", "--cache-filter", "PERSISTENT"
        );
        testCacheIdleVerifyMultipleCacheFilterOptionsCommon(
            true,
            "There are no caches matching given filter options.",
            null,
            "--cache", "idle_verify", "--cache-filter", "NOT_PERSISTENT"
        );
    }

    /**
     * Runs idle_verify with specified arguments and checks the dump if dump option was present.
     *
     * @param exitOk whether CommandHandler should exit without errors
     * @param outputExp expected dump output
     * @param cmdExp expected command built from command line arguments
     * @param args command handler arguments
     * @throws IOException if some of file operations failed
     */
    private void testCacheIdleVerifyMultipleCacheFilterOptionsCommon(
        boolean exitOk,
        String outputExp,
        String cmdExp,
        String... args
    ) throws IOException {
        Set<String> argsSet = new HashSet<>(asList(args));

        int exitCode = execute(args);

        assertEquals(testOut.toString(), exitOk, EXIT_CODE_OK == exitCode);

        if (exitCode == EXIT_CODE_OK) {
            Matcher fileNameMatcher = dumpFileNameMatcher();

            if (fileNameMatcher.find()) {
                assertContains(log, argsSet, "--dump");

                Path filePath = Paths.get(fileNameMatcher.group(1));

                String dump = new String(Files.readAllBytes(filePath));

                Files.delete(filePath);

                assertContains(log, dump, outputExp);

                if (cmdExp != null)
                    assertContains(log, dump, cmdExp);
            }
            else {
                assertNotContains(log, argsSet, "--dump");

                assertContains(log, testOut.toString(), outputExp);
            }
        } else
            assertContains(log, testOut.toString(), outputExp);
    }

    /**
     * Checking sorting of partitions.
     *
     * @param expectedPartsCount Expected parts count.
     * @param output Output.
     */
    private void assertSort(int expectedPartsCount, String output) {
        Pattern partIdPattern = Pattern.compile(".*partId=([0-9]*)");
        Pattern primaryPattern = Pattern.compile("Partition instances: \\[PartitionHashRecordV2 \\[isPrimary=true");

        Matcher partIdMatcher = partIdPattern.matcher(output);
        Matcher primaryMatcher = primaryPattern.matcher(output);

        int i = 0;

        while (partIdMatcher.find()) {
            assertEquals(i++, Integer.parseInt(partIdMatcher.group(1)));
            assertTrue(primaryMatcher.find());//primary node should be first in every line
        }

        assertEquals(expectedPartsCount, i);
    }

    /**
     * Tests that idle verify print partitions info.
     *
     * @throws Exception If failed.
     */
    @Test
    public void testCacheIdleVerifyDumpForCorruptedData() throws Exception {
        IgniteEx ignite = crd;

        createCacheAndPreload(ignite, 100);

        injectTestSystemOut();

        corruptingAndCheckDefaultCache(ignite, "USER", true);
    }

    /**
     * Tests that idle verify print partitions info while launched without dump option.
     *
     * @throws Exception If failed.
     */
    @Test
    public void testCacheIdleVerifyForCorruptedData() throws Exception {
        IgniteEx ignite = crd;

        createCacheAndPreload(ignite, 100);

        injectTestSystemOut();

        corruptingAndCheckDefaultCache(ignite, "USER", false);
    }

    /**
     * @param ignite Ignite.
     * @param cacheFilter cacheFilter.
     * @param dump Whether idle_verify should be launched with dump option or not.
     */
    private void corruptingAndCheckDefaultCache(IgniteEx ignite, String cacheFilter, boolean dump) throws IOException {
        injectTestSystemOut();

        GridCacheContext<Object, Object> cacheCtx = ignite.cachex(DEFAULT_CACHE_NAME).context();

        corruptDataEntry(cacheCtx, 0, true, false);

        corruptDataEntry(cacheCtx, cacheCtx.config().getAffinity().partitions() / 2, false, true);

        String resReport = null;

        if (dump) {
            assertEquals(EXIT_CODE_OK, execute("--cache", "idle_verify", "--dump", "--cache-filter", cacheFilter));

            Matcher fileNameMatcher = dumpFileNameMatcher();

            if (fileNameMatcher.find()) {
                resReport = new String(Files.readAllBytes(Paths.get(fileNameMatcher.group(1))));

                log.info(resReport);
            }
            else
                fail("Should be found dump with conflicts");
        }
        else {
            assertEquals(EXIT_CODE_OK, execute("--cache", "idle_verify", "--cache-filter", cacheFilter));

            resReport = testOut.toString();
        }

        assertContains(log, resReport, "found 2 conflict partitions: [counterConflicts=1, hashConflicts=1]");
    }

    /**
     * Tests that idle verify print partitions info over system caches.
     *
     * @throws Exception If failed.
     */
    @Test
    public void testCacheIdleVerifyDumpForCorruptedDataOnSystemCache() throws Exception {
        int parts = 32;

        atomicConfiguration = new AtomicConfiguration()
            .setAffinity(new RendezvousAffinityFunction(false, parts))
            .setBackups(2);

        IgniteEx ignite = crd;

        injectTestSystemOut();

        // Adding some assignments without deployments.
        for (int i = 0; i < 100; i++) {
            ignite.semaphore("s" + i, i, false, true);

            ignite.atomicSequence("sq" + i, 0, true)
                .incrementAndGet();
        }

        CacheGroupContext storedSysCacheCtx = ignite.context().cache().cacheGroup(CU.cacheId("default-ds-group"));

        assertNotNull(storedSysCacheCtx);

        corruptDataEntry(storedSysCacheCtx.caches().get(0), new GridCacheInternalKeyImpl("sq0",
            "default-ds-group"), true, false);

        corruptDataEntry(storedSysCacheCtx.caches().get(0), new GridCacheInternalKeyImpl("sq" + parts / 2,
            "default-ds-group"), false, true);

        CacheGroupContext memorySysCacheCtx = ignite.context().cache().cacheGroup(CU.cacheId("default-volatile-ds-group"));

        assertNotNull(memorySysCacheCtx);

        corruptDataEntry(memorySysCacheCtx.caches().get(0), new GridCacheInternalKeyImpl("s0",
            "default-volatile-ds-group"), true, false);

        corruptDataEntry(memorySysCacheCtx.caches().get(0), new GridCacheInternalKeyImpl("s" + parts / 2,
            "default-volatile-ds-group"), false, true);

        assertEquals(EXIT_CODE_OK, execute("--cache", "idle_verify", "--dump", "--cache-filter", "SYSTEM"));

        Matcher fileNameMatcher = dumpFileNameMatcher();

        if (fileNameMatcher.find()) {
            String dumpWithConflicts = new String(Files.readAllBytes(Paths.get(fileNameMatcher.group(1))));

            U.log(log, dumpWithConflicts);

            assertContains(log, dumpWithConflicts, "found 4 conflict partitions: [counterConflicts=2, " +
                "hashConflicts=2]");
        }
        else
            fail("Should be found dump with conflicts");
    }

    /**
     * Tests that idle verify print partitions info over persistence client caches.
     *
     * @throws Exception If failed.
     */
    @Test
    public void testCacheIdleVerifyDumpForCorruptedDataOnPersistenceClientCache() throws Exception {
        IgniteEx ignite = crd;

        createCacheAndPreload(ignite, 100);

        corruptingAndCheckDefaultCache(ignite, "PERSISTENT", true);
    }

    /**
     * Tests that idle verify print partitions info with exclude cache group.
     *
     * @throws Exception If failed.
     */
    @Test
    public void testCacheIdleVerifyDumpExcludedCacheGrp() throws Exception {
        IgniteEx ignite = crd;

        int parts = 32;

        IgniteCache<Object, Object> cache = ignite.createCache(new CacheConfiguration<>()
            .setAffinity(new RendezvousAffinityFunction(false, parts))
            .setGroupName("shared_grp")
            .setBackups(1)
            .setName(DEFAULT_CACHE_NAME));

        IgniteCache<Object, Object> secondCache = ignite.createCache(new CacheConfiguration<>()
            .setAffinity(new RendezvousAffinityFunction(false, parts))
            .setGroupName("shared_grp")
            .setBackups(1)
            .setName(DEFAULT_CACHE_NAME + "_second"));

        injectTestSystemOut();

        assertEquals(EXIT_CODE_OK, execute("--cache", "idle_verify", "--dump", "--exclude-caches", "shared_grp"));

        Matcher fileNameMatcher = dumpFileNameMatcher();

        if (fileNameMatcher.find()) {
            String dumpWithConflicts = new String(Files.readAllBytes(Paths.get(fileNameMatcher.group(1))));

            assertContains(log, dumpWithConflicts, "There are no caches matching given filter options");
        }
        else
            fail("Should be found dump with conflicts");
    }

    /**
     * Tests that idle verify print partitions info with exclude caches.
     *
     * @throws Exception If failed.
     */
    @Test
    public void testCacheIdleVerifyDumpExcludedCaches() throws Exception {
        IgniteEx ignite = crd;

        int parts = 32;

        ignite.createCache(new CacheConfiguration<>()
            .setAffinity(new RendezvousAffinityFunction(false, parts))
            .setGroupName("shared_grp")
            .setBackups(1)
            .setName(DEFAULT_CACHE_NAME));

        ignite.createCache(new CacheConfiguration<>()
            .setAffinity(new RendezvousAffinityFunction(false, parts))
            .setGroupName("shared_grp")
            .setBackups(1)
            .setName(DEFAULT_CACHE_NAME + "_second"));

        ignite.createCache(new CacheConfiguration<>()
            .setAffinity(new RendezvousAffinityFunction(false, parts))
            .setBackups(1)
            .setName(DEFAULT_CACHE_NAME + "_third"));

        injectTestSystemOut();

        assertEquals(EXIT_CODE_OK, execute("--cache", "idle_verify", "--dump", "--exclude-caches", DEFAULT_CACHE_NAME
            + "," + DEFAULT_CACHE_NAME + "_second"));

        Matcher fileNameMatcher = dumpFileNameMatcher();

        if (fileNameMatcher.find()) {
            String dumpWithConflicts = new String(Files.readAllBytes(Paths.get(fileNameMatcher.group(1))));

            assertContains(log, dumpWithConflicts, "idle_verify check has finished, found 32 partitions");
            assertContains(log, dumpWithConflicts, "default_third");
            assertNotContains(log, dumpWithConflicts, "shared_grp");
        }
        else
            fail("Should be found dump with conflicts");
    }

    /**
     * @return Build matcher for dump file name.
     */
    @NotNull private Matcher dumpFileNameMatcher() {
        Pattern fileNamePattern = Pattern.compile(".*VisorIdleVerifyDumpTask successfully written output to '(.*)'");

        return fileNamePattern.matcher(testOut.toString());
    }

    /** */
    @Test
    public void testCacheContention() throws Exception {
        int cnt = 10;

        final ExecutorService svc = Executors.newFixedThreadPool(cnt);

        try {
            Ignite ignite = crd;

            final IgniteCache<Object, Object> cache = ignite.createCache(new CacheConfiguration<>()
                .setAffinity(new RendezvousAffinityFunction(false, 32))
                .setAtomicityMode(TRANSACTIONAL)
                .setBackups(1)
                .setName(DEFAULT_CACHE_NAME));

            final CountDownLatch l = new CountDownLatch(1);

            final CountDownLatch l2 = new CountDownLatch(1);

            svc.submit(new Runnable() {
                @Override public void run() {
                    try (final Transaction tx = ignite.transactions().txStart()) {
                        cache.put(0, 0);

                        l.countDown();

                        U.awaitQuiet(l2);

                        tx.commit();
                    }
                }
            });

            for (int i = 0; i < cnt - 1; i++) {
                svc.submit(new Runnable() {
                    @Override public void run() {
                        U.awaitQuiet(l);

                        try (final Transaction tx = ignite.transactions().txStart()) {
                            cache.get(0);

                            tx.commit();
                        }
                    }
                });
            }

            U.awaitQuiet(l);

            Thread.sleep(300);

            injectTestSystemOut();

            assertEquals(EXIT_CODE_OK, execute("--cache", "contention", "5"));

            l2.countDown();

            String out = testOut.toString();

            assertContains(log, out, "TxEntry");
            assertContains(log, out, "op=READ");
            assertContains(log, out, "op=CREATE");
            assertContains(log, out, "id=" + ignite(0).cluster().localNode().id());
            assertContains(log, out, "id=" + ignite(1).cluster().localNode().id());
        }
        finally {
            svc.shutdown();
            svc.awaitTermination(100, TimeUnit.DAYS);
        }
    }

    /** */
    @Test
    public void testCacheGroups() {
        Ignite ignite = crd;

        IgniteCache<Object, Object> cache = ignite.createCache(new CacheConfiguration<>()
            .setAffinity(new RendezvousAffinityFunction(false, 32))
            .setBackups(1)
            .setGroupName("G100")
            .setName(DEFAULT_CACHE_NAME));

        for (int i = 0; i < 100; i++)
            cache.put(i, i);

        injectTestSystemOut();

        assertEquals(EXIT_CODE_OK, execute("--cache", "list", ".*", "--groups"));

        assertContains(log, testOut.toString(), "G100");
    }

    /** */
    @Test
    public void testCacheAffinity() {
        Ignite ignite = crd;

        IgniteCache<Object, Object> cache1 = ignite.createCache(new CacheConfiguration<>()
            .setAffinity(new RendezvousAffinityFunction(false, 32))
            .setBackups(1)
            .setName(DEFAULT_CACHE_NAME));

        for (int i = 0; i < 100; i++)
            cache1.put(i, i);

        injectTestSystemOut();

        assertEquals(EXIT_CODE_OK, execute("--cache", "list", ".*"));

        String out = testOut.toString();

        assertContains(log, out, "cacheName=" + DEFAULT_CACHE_NAME);
        assertContains(log, out, "prim=32");
        assertContains(log, out, "mapped=32");
        assertContains(log, out, "affCls=RendezvousAffinityFunction");
    }

    /** */
    @Test
    public void testCacheConfigNoOutputFormat() {
        testCacheConfig(null, 1, 1);
    }

    /** */
    @Test
    public void testCacheConfigSingleLineOutputFormatSingleNodeSignleCache() {
        testCacheConfigSingleLineOutputFormat(1, 1);
    }

    /** */
    @Test
    public void testCacheConfigSingleLineOutputFormatTwoNodeSignleCache() {
        testCacheConfigSingleLineOutputFormat(2, 1);
    }

    /** */
    @Test
    public void testCacheConfigSingleLineOutputFormatTwoNodeManyCaches() {
        testCacheConfigSingleLineOutputFormat(2, 100);
    }

    /** */
    @Test
    public void testCacheConfigMultiLineOutputFormatSingleNodeSingleCache() {
        testCacheConfigMultiLineOutputFormat(1, 1);
    }

    /** */
    @Test
    public void testCacheConfigMultiLineOutputFormatTwoNodeSingleCache() {
        testCacheConfigMultiLineOutputFormat(2, 1);
    }

    /** */
    @Test
    public void testCacheConfigMultiLineOutputFormatTwoNodeManyCaches() {
        testCacheConfigMultiLineOutputFormat(2, 100);
    }

    /** */
    private void testCacheConfigSingleLineOutputFormat(int nodesCnt, int cachesCnt) {
        testCacheConfig("single-line", nodesCnt, cachesCnt);
    }

    /** */
    private void testCacheConfigMultiLineOutputFormat(int nodesCnt, int cachesCnt) {
        testCacheConfig("multi-line", nodesCnt, cachesCnt);
    }

    /** */
    private void testCacheConfig(String outputFormat, int nodesCnt, int cachesCnt) {
        assertTrue("Invalid number of nodes or caches", nodesCnt > 0 && cachesCnt > 0);

        Ignite ignite = crd;

        List<CacheConfiguration> ccfgs = new ArrayList<>(cachesCnt);

        for (int i = 0; i < cachesCnt; i++) {
            ccfgs.add(
                new CacheConfiguration<>()
                    .setAffinity(new RendezvousAffinityFunction(false, 32))
                    .setBackups(1)
                    .setName(DEFAULT_CACHE_NAME + i)
            );
        }

        ignite.createCaches(ccfgs);

        IgniteCache<Object, Object> cache1 = ignite.cache(DEFAULT_CACHE_NAME + 0);

        for (int i = 0; i < 100; i++)
            cache1.put(i, i);

        injectTestSystemOut();

        int exitCode;

        if (outputFormat == null)
            exitCode = execute("--cache", "list", ".*", "--config");
        else
            exitCode = execute("--cache", "list", ".*", "--config", "--output-format", outputFormat);

        assertEquals(EXIT_CODE_OK, exitCode);

        String outStr = testOut.toString();

        if (outputFormat == null || SINGLE_LINE.text().equals(outputFormat)) {
            for (int i = 0; i < cachesCnt; i++)
                assertContains(log, outStr, "name=" + DEFAULT_CACHE_NAME + i);

            assertContains(log, outStr, "partitions=32");
            assertContains(log, outStr, "function=o.a.i.cache.affinity.rendezvous.RendezvousAffinityFunction");
        }
        else if (MULTI_LINE.text().equals(outputFormat)) {
            for (int i = 0; i < cachesCnt; i++)
                assertContains(log, outStr, "[cache = '" + DEFAULT_CACHE_NAME + i + "']");

            assertContains(log, outStr, "Affinity Partitions: 32");
            assertContains(log, outStr, "Affinity Function: o.a.i.cache.affinity.rendezvous.RendezvousAffinityFunction");
        }
        else
            fail("Unknown output format: " + outputFormat);
    }

    /** */
    @Test
    public void testCacheDistribution() {
        Ignite ignite = crd;

        createCacheAndPreload(ignite, 100);

        injectTestSystemOut();

        // Run distribution for all node and all cache
        assertEquals(EXIT_CODE_OK, execute("--cache", "distribution", "null"));

        String out = testOut.toString();

        // Result include info by cache "default"
        assertContains(log, out, "[next group: id=1544803905, name=default]");

        // Result include info by cache "ignite-sys-cache"
        assertContains(log, out, "[next group: id=-2100569601, name=ignite-sys-cache]");

        // Run distribution for all node and all cache and include additional user attribute
        assertEquals(EXIT_CODE_OK, execute("--cache", "distribution", "null", "--user-attributes", "ZONE,CELL,DC"));

        out += "\n" + testOut.toString();

        List<String> outLines = Arrays.stream(out.split("\n"))
                                .map(String::trim)
                                .collect(toList());

        int firstIndex = outLines.indexOf("[next group: id=1544803905, name=default]");
        int lastIndex = outLines.lastIndexOf("[next group: id=1544803905, name=default]");

        String dataLine = outLines.get(firstIndex + 1);
        String userArrtDataLine = outLines.get(lastIndex + 1);

        long commaNum = dataLine.chars().filter(i -> i == ',').count();
        long userArrtCommaNum = userArrtDataLine.chars().filter(i -> i == ',').count();

        // Check that number of columns increased by 3
        assertEquals(3, userArrtCommaNum - commaNum);
    }

    /** */
    @Test
    public void testCacheResetLostPartitions() {
        Ignite ignite = crd;

        createCacheAndPreload(ignite, 100);

        injectTestSystemOut();

        assertEquals(EXIT_CODE_OK, execute("--cache", "reset_lost_partitions", "ignite-sys-cache,default"));

        final String out = testOut.toString();

        assertContains(log, out, "Reset LOST-partitions performed successfully. Cache group (name = 'ignite-sys-cache'");

        assertContains(log, out, "Reset LOST-partitions performed successfully. Cache group (name = 'default'");
    }

    /**
     * @param h Handler.
     * @param validateClo Validate clo.
     * @param args Args.
     */
    private void validate(CommandHandler h, IgniteInClosure<Map<ClusterNode, VisorTxTaskResult>> validateClo,
        String... args) {
        assertEquals(EXIT_CODE_OK, execute(h, args));

        validateClo.apply(h.getLastOperationResult());
    }

    /**
     * @param from From.
     * @param cnt Count.
     */
    private Map<Object, Object> generate(int from, int cnt) {
        Map<Object, Object> map = new TreeMap<>();

        for (int i = 0; i < cnt; i++)
            map.put(i + from, i + from);

        return map;
    }

    /**
     * Test execution of --wal print command.
     */
    @Test
    public void testUnusedWalPrint() {
        Ignite ignite = crd;

        List<String> nodes = new ArrayList<>(2);

        for (ClusterNode node : ignite.cluster().forServers().nodes())
            nodes.add(node.consistentId().toString());

        injectTestSystemOut();

        assertEquals(EXIT_CODE_OK, execute("--wal", "print"));

        String out = testOut.toString();

        for (String id : nodes)
            assertContains(log, out, id);

        assertNotContains(log, out, "error");

        assertEquals(EXIT_CODE_OK, execute("--wal", "print", nodes.get(0)));

        out = testOut.toString();

        assertNotContains(log, out, nodes.get(1));

        assertNotContains(log, out, "error");
    }

    /**
     * Test execution of --wal delete command.
     */
    @Test
    public void testUnusedWalDelete() {
        Ignite ignite = crd;

        List<String> nodes = new ArrayList<>(2);

        for (ClusterNode node : ignite.cluster().forServers().nodes())
            nodes.add(node.consistentId().toString());

        injectTestSystemOut();

        assertEquals(EXIT_CODE_OK, execute("--wal", "delete"));

        String out = testOut.toString();

        for (String id : nodes)
            assertContains(log, out, id);

        assertNotContains(log, out, "error");

        assertEquals(EXIT_CODE_OK, execute("--wal", "delete", nodes.get(0)));

        out = testOut.toString();

        assertNotContains(log, out, nodes.get(1));

        assertNotContains(log, out, "error");
    }

    /**
     * Starts several long transactions in order to test --tx command. Transactions will last until unlock latch is
     * released: first transaction will wait for unlock latch directly, some others will wait for key lock acquisition.
     *
     * @param lockLatch Lock latch. Will be released inside body of the first transaction.
     * @param unlockLatch Unlock latch. Should be released externally. First transaction won't be finished until unlock
     * latch is released.
     * @param topChangeBeforeUnlock <code>true</code> should be passed if cluster topology is expected to change between
     * method call and unlock latch release. Commit of the first transaction will be asserted to fail in such case.
     * @return Future to be completed after finish of all started transactions.
     */
    private IgniteInternalFuture<?> startTransactions(
        String testName,
        CountDownLatch lockLatch,
        CountDownLatch unlockLatch,
        boolean topChangeBeforeUnlock
    ) throws Exception {
        IgniteEx client = grid("client");

        AtomicInteger idx = new AtomicInteger();

        return multithreadedAsync(new Runnable() {
            @Override public void run() {
                int id = idx.getAndIncrement();

                switch (id) {
                    case 0:
                        try (Transaction tx = grid(0).transactions().txStart()) {
                            grid(0).cache(DEFAULT_CACHE_NAME).putAll(generate(0, 100));

                            lockLatch.countDown();

                            U.awaitQuiet(unlockLatch);

                            tx.commit();

                            if (topChangeBeforeUnlock)
                                fail("Commit must fail");
                        }
                        catch (Exception e) {
                            if (topChangeBeforeUnlock)
                                assertTrue(X.hasCause(e, TransactionRollbackException.class));
                            else
                                throw e;
                        }

                        break;
                    case 1:
                        U.awaitQuiet(lockLatch);

                        doSleep(3000);

                        try (Transaction tx = grid(0).transactions().withLabel("label1").txStart(PESSIMISTIC, READ_COMMITTED, Integer.MAX_VALUE, 0)) {
                            grid(0).cache(DEFAULT_CACHE_NAME).putAll(generate(200, 110));

                            grid(0).cache(DEFAULT_CACHE_NAME).put(0, 0);
                        }

                        break;
                    case 2:
                        try (Transaction tx = grid(1).transactions().txStart()) {
                            U.awaitQuiet(lockLatch);

                            grid(1).cache(DEFAULT_CACHE_NAME).put(0, 0);
                        }

                        break;
                    case 3:
                        try (Transaction tx = client.transactions().withLabel("label2").txStart(OPTIMISTIC, READ_COMMITTED, 0, 0)) {
                            U.awaitQuiet(lockLatch);

                            client.cache(DEFAULT_CACHE_NAME).putAll(generate(100, 10));

                            client.cache(DEFAULT_CACHE_NAME).put(0, 0);

                            tx.commit();
                        }

                        break;
                }
            }
        }, 4, "tx-thread-" + testName);
    }

    /**
     * Corrupts data entry.
     *
     * @param ctx Context.
     * @param key Key.
     * @param breakCntr Break counter.
     * @param breakData Break data.
     */
    private void corruptDataEntry(
        GridCacheContext<Object, Object> ctx,
        Object key,
        boolean breakCntr,
        boolean breakData
    ) {
        int partId = ctx.affinity().partition(key);

        try {
            long updateCntr = ctx.topology().localPartition(partId).updateCounter();

            Object valToPut = ctx.cache().keepBinary().get(key);

            if (breakCntr)
                updateCntr++;

            if (breakData)
                valToPut = valToPut.toString() + " broken";

            // Create data entry
            DataEntry dataEntry = new DataEntry(
                ctx.cacheId(),
                new KeyCacheObjectImpl(key, null, partId),
                new CacheObjectImpl(valToPut, null),
                GridCacheOperation.UPDATE,
                new GridCacheVersion(),
                new GridCacheVersion(),
                0L,
                partId,
                updateCntr
            );

            GridCacheDatabaseSharedManager db = (GridCacheDatabaseSharedManager)ctx.shared().database();

            db.checkpointReadLock();

            try {
                U.invoke(GridCacheDatabaseSharedManager.class, db, "applyUpdate", ctx, dataEntry);
            }
            finally {
                db.checkpointReadUnlock();
            }
        }
        catch (IgniteCheckedException e) {
            e.printStackTrace();
        }
    }

    /**
     * Test is that when the --help control.sh command is executed, output
     * will contain non-experimental commands. In case system property
     * {@link IgniteSystemProperties#IGNITE_ENABLE_EXPERIMENTAL_COMMAND} =
     * {@code true}.
     */
    @Test
    @WithSystemProperty(key = IGNITE_ENABLE_EXPERIMENTAL_COMMAND, value = "true")
    public void testContainsNotExperimentalCmdInHelpOutputWhenEnableExperimentalTrue() {
        checkContainsNotExperimentalCmdInHelpOutput();
    }

    /**
     * Test is that when the --help control.sh command is executed, output
     * will contain non-experimental commands. In case system property
     * {@link IgniteSystemProperties#IGNITE_ENABLE_EXPERIMENTAL_COMMAND} =
     * {@code false}.
     */
    @Test
    @WithSystemProperty(key = IGNITE_ENABLE_EXPERIMENTAL_COMMAND, value = "false")
    public void testContainsNotExperimentalCmdInHelpOutputWhenEnableExperimentalFalse() {
        checkContainsNotExperimentalCmdInHelpOutput();
    }

    /**
     * Test for contains of experimental commands in output of the --help
     * control.sh command.
     */
    @Test
    @WithSystemProperty(key = IGNITE_ENABLE_EXPERIMENTAL_COMMAND, value = "true")
    public void testContainsExperimentalCmdInHelpOutput() {
        checkExperimentalCmdInHelpOutput(true);
    }

    /**
     * Test for not contains of experimental commands in output of the --help
     * control.sh command.
     */
    @Test
    @WithSystemProperty(key = IGNITE_ENABLE_EXPERIMENTAL_COMMAND, value = "false")
    public void testNotContainsExperimentalCmdInHelpOutput() {
        checkExperimentalCmdInHelpOutput(false);
    }

    /**
     * Test to verify that the experimental command will not be executed if
     * {@link IgniteSystemProperties#IGNITE_ENABLE_EXPERIMENTAL_COMMAND} =
     * {@code false}, a warning will be displayed instead.
     * */
    @Test
    @WithSystemProperty(key = IGNITE_ENABLE_EXPERIMENTAL_COMMAND, value = "false")
    public void testContainsWarnInsteadExecExperimentalCmdWhenEnableExperimentalFalse() {
        injectTestSystemOut();

        Map<CommandList, Collection<String>> cmdArgs = new EnumMap<>(CommandList.class);

        cmdArgs.put(WAL, asList("print", "delete"));
<<<<<<< HEAD
        cmdArgs.put(TRACING_CONFIGURATION, Collections.singletonList("get_all"));
=======
        cmdArgs.put(METADATA, asList("help", "list"));
>>>>>>> d03749bb

        String warning = String.format(
            "For use experimental command add %s=true to JVM_OPTS in %s",
            IGNITE_ENABLE_EXPERIMENTAL_COMMAND,
            UTILITY_NAME
        );

        stream(CommandList.values()).filter(cmd -> cmd.command().experimental())
            .peek(cmd -> assertTrue("Not contains " + cmd, cmdArgs.containsKey(cmd)))
            .forEach(cmd -> cmdArgs.get(cmd).forEach(cmdArg -> {
                assertEquals(EXIT_CODE_OK, execute(cmd.text(), cmdArg));

                assertContains(log, testOut.toString(), warning);
            }));
    }

    /**
     * Test checks that there will be no error when executing the command with
     * option {@link CommonArgParser#CMD_VERBOSE}.
     */
    @Test
    public void testCorrectExecCmdWithVerboseInDiffParamsOrder() {
        injectTestSystemOut();

        int resCode = EXIT_CODE_OK;

        assertEquals(resCode, execute(BASELINE.text(), CMD_VERBOSE));
        assertNotContains(log, testOut.toString(), ERROR_STACK_TRACE_PREFIX);

        assertEquals(resCode, execute(CMD_VERBOSE, BASELINE.text()));
        assertNotContains(log, testOut.toString(), ERROR_STACK_TRACE_PREFIX);
    }

    /**
     * Test checks that stack trace for incorrect arguments will be output
     * only if {@link CommonArgParser#CMD_VERBOSE} flag is present.
     */
    @Test
    public void testErrInvalidArgumentsWithVerbose() {
        injectTestSystemOut();

        int resCode = EXIT_CODE_INVALID_ARGUMENTS;
        String uuid = UUID.randomUUID().toString();

        assertEquals(resCode, execute(BASELINE.text(), uuid));
        assertNotContains(log, testOut.toString(), ERROR_STACK_TRACE_PREFIX);

        assertEquals(resCode, execute(BASELINE.text(), CMD_VERBOSE, uuid));
        assertContains(log, testOut.toString(), ERROR_STACK_TRACE_PREFIX);
    }

    /**
     * Test checks that stack trace for connection error will be output only
     * if {@link CommonArgParser#CMD_VERBOSE} flag is present.
     */
    @Test
    public void testErrConnectionWithVerbose() {
        injectTestSystemOut();

        int resCode = EXIT_CODE_CONNECTION_FAILED;
        String uuid = UUID.randomUUID().toString();

        assertEquals(resCode, execute(BASELINE.text(), "--host", uuid));
        assertNotContains(log, testOut.toString(), ERROR_STACK_TRACE_PREFIX);

        assertEquals(resCode, execute(BASELINE.text(), CMD_VERBOSE, "--host", uuid));
        assertContains(log, testOut.toString(), ERROR_STACK_TRACE_PREFIX);
    }

    /**
     * Test checks that stack trace for unexpected error will be output with or
     * without {@link CommonArgParser#CMD_VERBOSE} flag.
     */
    @Test
    public void testErrUnexpectedWithWithoutVerbose() {
        injectTestSystemOut();

        Logger log = CommandHandler.initLogger(null);
        log.addHandler(new StreamHandler(System.out, new Formatter() {
            /** {@inheritDoc} */
            @Override public String format(LogRecord record) {
                String msg = record.getMessage();

                if (msg.contains("Cluster state:"))
                    throw new Error();

                return msg + "\n";
            }
        }));

        int resCode = EXIT_CODE_UNEXPECTED_ERROR;
        CommandHandler cmd = new CommandHandler(log);

        assertEquals(resCode, execute(cmd, BASELINE.text()));
        assertContains(GridAbstractTest.log, testOut.toString(), ERROR_STACK_TRACE_PREFIX);

        assertEquals(resCode, execute(cmd, BASELINE.text(), CMD_VERBOSE));
        assertContains(GridAbstractTest.log, testOut.toString(), ERROR_STACK_TRACE_PREFIX);
    }

    /**
     * Checking for contains or not of experimental commands in output of the
     * --help control.sh command.
     *
     * @param contains Check contains or not.
     */
    private void checkExperimentalCmdInHelpOutput(boolean contains) {
        execHelpCmd(helpOut -> {
            stream(CommandList.values()).filter(cmd -> cmd.command().experimental())
                .forEach(cmd -> {
                    if (contains)
                        assertContains(log, helpOut, cmd.text());
                    else
                        assertNotContains(log, helpOut, cmd.text());
                });
        });
    }

    /**
     * Check that when executing the "--help" control.sh command, the output
     * will contain non-experimental commands.
     */
    private void checkContainsNotExperimentalCmdInHelpOutput() {
        execHelpCmd(helpOut -> {
            stream(CommandList.values()).filter(cmd -> !cmd.command().experimental())
                .forEach(cmd -> assertContains(log, helpOut, cmd.text()));
        });
    }

    /**
     * Executing the command "--help" control.sh with transfer of output to
     * consumer.
     *
     * @param consumer Consumer.
     */
    private void execHelpCmd(Consumer<String> consumer) {
        assert nonNull(consumer);

        injectTestSystemOut();

        execute("--help");

        consumer.accept(testOut.toString());
    }
}<|MERGE_RESOLUTION|>--- conflicted
+++ resolved
@@ -24,10 +24,7 @@
 import java.util.ArrayList;
 import java.util.Arrays;
 import java.util.Collection;
-<<<<<<< HEAD
 import java.util.Collections;
-=======
->>>>>>> d03749bb
 import java.util.EnumMap;
 import java.util.HashSet;
 import java.util.List;
@@ -102,11 +99,8 @@
 import static org.apache.ignite.internal.commandline.CommandHandler.EXIT_CODE_UNEXPECTED_ERROR;
 import static org.apache.ignite.internal.commandline.CommandHandler.UTILITY_NAME;
 import static org.apache.ignite.internal.commandline.CommandList.BASELINE;
-<<<<<<< HEAD
 import static org.apache.ignite.internal.commandline.CommandList.TRACING_CONFIGURATION;
-=======
 import static org.apache.ignite.internal.commandline.CommandList.METADATA;
->>>>>>> d03749bb
 import static org.apache.ignite.internal.commandline.CommandList.WAL;
 import static org.apache.ignite.internal.commandline.CommonArgParser.CMD_VERBOSE;
 import static org.apache.ignite.internal.commandline.OutputFormat.MULTI_LINE;
@@ -1601,11 +1595,8 @@
         Map<CommandList, Collection<String>> cmdArgs = new EnumMap<>(CommandList.class);
 
         cmdArgs.put(WAL, asList("print", "delete"));
-<<<<<<< HEAD
+        cmdArgs.put(METADATA, asList("help", "list"));
         cmdArgs.put(TRACING_CONFIGURATION, Collections.singletonList("get_all"));
-=======
-        cmdArgs.put(METADATA, asList("help", "list"));
->>>>>>> d03749bb
 
         String warning = String.format(
             "For use experimental command add %s=true to JVM_OPTS in %s",
