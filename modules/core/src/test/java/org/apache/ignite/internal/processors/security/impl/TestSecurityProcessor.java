/*
 * Licensed to the Apache Software Foundation (ASF) under one or more
 * contributor license agreements.  See the NOTICE file distributed with
 * this work for additional information regarding copyright ownership.
 * The ASF licenses this file to You under the Apache License, Version 2.0
 * (the "License"); you may not use this file except in compliance with
 * the License.  You may obtain a copy of the License at
 *
 *      http://www.apache.org/licenses/LICENSE-2.0
 *
 * Unless required by applicable law or agreed to in writing, software
 * distributed under the License is distributed on an "AS IS" BASIS,
 * WITHOUT WARRANTIES OR CONDITIONS OF ANY KIND, either express or implied.
 * See the License for the specific language governing permissions and
 * limitations under the License.
 */

package org.apache.ignite.internal.processors.security.impl;

import java.net.InetSocketAddress;
import java.util.ArrayList;
import java.util.Collection;
import java.util.Collections;
import java.util.List;
import java.util.Map;
import java.util.UUID;
import java.util.concurrent.ConcurrentHashMap;
import org.apache.ignite.IgniteCheckedException;
import org.apache.ignite.cluster.ClusterNode;
import org.apache.ignite.internal.GridKernalContext;
import org.apache.ignite.internal.IgniteNodeAttributes;
import org.apache.ignite.internal.processors.GridProcessorAdapter;
import org.apache.ignite.internal.processors.security.GridSecurityProcessor;
import org.apache.ignite.internal.processors.security.SecurityContext;
import org.apache.ignite.internal.util.typedef.F;
import org.apache.ignite.plugin.security.AuthenticationContext;
import org.apache.ignite.plugin.security.SecurityCredentials;
import org.apache.ignite.plugin.security.SecurityException;
import org.apache.ignite.plugin.security.SecurityPermission;
import org.apache.ignite.plugin.security.SecurityPermissionSet;
import org.apache.ignite.plugin.security.SecuritySubject;

import static org.apache.ignite.plugin.security.SecuritySubjectType.REMOTE_NODE;

/**
 * Security processor for test.
 */
public class TestSecurityProcessor extends GridProcessorAdapter implements GridSecurityProcessor {
    /** Permissions. */
    public static final Map<SecurityCredentials, SecurityPermissionSet> PERMS = new ConcurrentHashMap<>();

    /** Node security data. */
    private final TestSecurityData nodeSecData;

    /** Users security data. */
    private final Collection<TestSecurityData> predefinedAuthData;

<<<<<<< HEAD
    /** Authorize records. */
    private final List<AuthorizeRecord> authorizeRecords = new ArrayList<>();

    /**
     *
     */
    public static class AuthorizeRecord {
        /** */
        private final String actName;

        /** With permition. */
        private final SecurityPermission withPermition;

        /** Login. */
        private final String login;

        /**
         * @param actName Action name.
         * @param withPermition With permition.
         * @param login Login.
         */
        public AuthorizeRecord(String actName, SecurityPermission withPermition, String login) {
            this.actName = actName;
            this.withPermition = withPermition;
            this.login = login;
        }

        /**
         *
         */
        public String getActName() {
            return actName;
        }

        /**
         *
         */
        public SecurityPermission getWithPermition() {
            return withPermition;
        }

        /**
         *
         */
        public String getLogin() {
            return login;
        }
    }
=======
    /** Global authentication. */
    private final boolean globalAuth;
>>>>>>> acb4dac0

    /**
     * Constructor.
     */
    public TestSecurityProcessor(GridKernalContext ctx, TestSecurityData nodeSecData,
        Collection<TestSecurityData> predefinedAuthData, boolean globalAuth) {
        super(ctx);

        this.nodeSecData = nodeSecData;
        this.predefinedAuthData = predefinedAuthData.isEmpty()
            ? Collections.emptyList()
            : new ArrayList<>(predefinedAuthData);
        this.globalAuth = globalAuth;
    }

    /** {@inheritDoc} */
    @Override public SecurityContext authenticateNode(ClusterNode node, SecurityCredentials cred) {
        if (!PERMS.containsKey(cred))
            return null;

        return new TestSecurityContext(
            new TestSecuritySubject()
                .setType(REMOTE_NODE)
                .setId(node.id())
                .setAddr(new InetSocketAddress(F.first(node.addresses()), 0))
                .setLogin(cred.getLogin())
                .setPerms(PERMS.get(cred))
        );
    }

    /** {@inheritDoc} */
    @Override public boolean isGlobalNodeAuthentication() {
        return globalAuth;
    }

    /** {@inheritDoc} */
    @Override public SecurityContext authenticate(AuthenticationContext ctx) {
        if (!PERMS.containsKey(ctx.credentials()))
            return null;

        return new TestSecurityContext(
            new TestSecuritySubject()
                .setType(ctx.subjectType())
                .setId(ctx.subjectId())
                .setAddr(ctx.address())
                .setLogin(ctx.credentials().getLogin())
                .setPerms(PERMS.get(ctx.credentials()))
        );
    }

    /** {@inheritDoc} */
    @Override public Collection<SecuritySubject> authenticatedSubjects() {
        return Collections.emptyList();
    }

    /** {@inheritDoc} */
    @Override public SecuritySubject authenticatedSubject(UUID subjId) {
        return null;
    }

    /** {@inheritDoc} */
    @Override public void authorize(String name, SecurityPermission perm, SecurityContext securityCtx)
        throws SecurityException {
        authorizeRecords.add(new AuthorizeRecord(name, perm, (String)securityCtx.subject().login()));

        if (!((TestSecurityContext)securityCtx).operationAllowed(name, perm))
            throw new SecurityException("Authorization failed [perm=" + perm +
                ", name=" + name +
                ", subject=" + securityCtx.subject() + ']');
    }

    /** {@inheritDoc} */
    @Override public void onSessionExpired(UUID subjId) {
        // No-op.
    }

    /** {@inheritDoc} */
    @Override public boolean enabled() {
        return true;
    }

    /** {@inheritDoc} */
    @Override public void start() throws IgniteCheckedException {
        super.start();

        PERMS.put(nodeSecData.credentials(), nodeSecData.getPermissions());

        ctx.addNodeAttribute(IgniteNodeAttributes.ATTR_SECURITY_CREDENTIALS, nodeSecData.credentials());

        for (TestSecurityData data : predefinedAuthData)
            PERMS.put(data.credentials(), data.getPermissions());
    }

    /** {@inheritDoc} */
    @Override public void stop(boolean cancel) throws IgniteCheckedException {
        super.stop(cancel);

        PERMS.remove(nodeSecData.credentials());

        for (TestSecurityData data : predefinedAuthData)
            PERMS.remove(data.credentials());
    }

    /**
     *
     */
    public List<AuthorizeRecord> getAuthorizeRecords() {
        return authorizeRecords;
    }
}<|MERGE_RESOLUTION|>--- conflicted
+++ resolved
@@ -55,7 +55,9 @@
     /** Users security data. */
     private final Collection<TestSecurityData> predefinedAuthData;
 
-<<<<<<< HEAD
+    /** Global authentication. */
+    private final boolean globalAuth;
+
     /** Authorize records. */
     private final List<AuthorizeRecord> authorizeRecords = new ArrayList<>();
 
@@ -104,10 +106,6 @@
             return login;
         }
     }
-=======
-    /** Global authentication. */
-    private final boolean globalAuth;
->>>>>>> acb4dac0
 
     /**
      * Constructor.
