/*
 * Licensed to the Apache Software Foundation (ASF) under one or more
 * contributor license agreements.  See the NOTICE file distributed with
 * this work for additional information regarding copyright ownership.
 * The ASF licenses this file to You under the Apache License, Version 2.0
 * (the "License"); you may not use this file except in compliance with
 * the License.  You may obtain a copy of the License at
 *
 *      http://www.apache.org/licenses/LICENSE-2.0
 *
 * Unless required by applicable law or agreed to in writing, software
 * distributed under the License is distributed on an "AS IS" BASIS,
 * WITHOUT WARRANTIES OR CONDITIONS OF ANY KIND, either express or implied.
 * See the License for the specific language governing permissions and
 * limitations under the License.
 */

package org.apache.ignite.internal.processors.security.impl;

import java.net.InetSocketAddress;
import java.security.Permissions;
import java.util.ArrayList;
import java.util.Collection;
import java.util.Collections;
import java.util.Map;
import java.util.UUID;
import java.util.concurrent.ConcurrentHashMap;
import org.apache.ignite.IgniteCheckedException;
import org.apache.ignite.cluster.ClusterNode;
import org.apache.ignite.internal.GridKernalContext;
import org.apache.ignite.internal.IgniteNodeAttributes;
import org.apache.ignite.internal.processors.GridProcessorAdapter;
import org.apache.ignite.internal.processors.security.GridSecurityProcessor;
import org.apache.ignite.internal.processors.security.SecurityContext;
import org.apache.ignite.internal.util.typedef.F;
import org.apache.ignite.plugin.security.AuthenticationContext;
import org.apache.ignite.plugin.security.SecurityBasicPermissionSet;
import org.apache.ignite.plugin.security.SecurityCredentials;
import org.apache.ignite.plugin.security.SecurityException;
import org.apache.ignite.plugin.security.SecurityPermission;
import org.apache.ignite.plugin.security.SecurityPermissionSet;
import org.apache.ignite.plugin.security.SecuritySubject;

import static org.apache.ignite.plugin.security.SecuritySubjectType.REMOTE_NODE;

/**
 * Security processor for test.
 */
public class TestSecurityProcessor extends GridProcessorAdapter implements GridSecurityProcessor {
    /** Permissions. */
    public static final Map<SecurityCredentials, SecurityPermissionSet> PERMS = new ConcurrentHashMap<>();

    /** Sandbox permissions. */
    private static final Map<SecurityCredentials, Permissions> SANDBOX_PERMS = new ConcurrentHashMap<>();

    /** Node security data. */
    private final TestSecurityData nodeSecData;

    /** Users security data. */
    private final Collection<TestSecurityData> predefinedAuthData;

    /** Global authentication. */
    private final boolean globalAuth;

    /**
     * Constructor.
     */
    public TestSecurityProcessor(GridKernalContext ctx, TestSecurityData nodeSecData,
        Collection<TestSecurityData> predefinedAuthData, boolean globalAuth) {
        super(ctx);

        this.nodeSecData = nodeSecData;
        this.predefinedAuthData = predefinedAuthData.isEmpty()
            ? Collections.emptyList()
            : new ArrayList<>(predefinedAuthData);
        this.globalAuth = globalAuth;
    }

    /** {@inheritDoc} */
    @Override public SecurityContext authenticateNode(ClusterNode node, SecurityCredentials cred)
        throws IgniteCheckedException {
        if (!PERMS.containsKey(cred))
            return null;

        return new TestSecurityContext(
            new TestSecuritySubject()
                .setType(REMOTE_NODE)
                .setId(node.id())
                .setAddr(new InetSocketAddress(F.first(node.addresses()), 0))
                .setLogin(cred.getLogin())
                .setPerms(PERMS.get(cred))
                .sandboxPermissions(SANDBOX_PERMS.get(cred))
        );
    }

    /** {@inheritDoc} */
    @Override public boolean isGlobalNodeAuthentication() {
        return globalAuth;
    }

    /** {@inheritDoc} */
    @Override public SecurityContext authenticate(AuthenticationContext ctx) throws IgniteCheckedException {
        if (ctx.credentials() == null || ctx.credentials().getLogin() == null)
            return null;

        SecurityPermissionSet perms = PERMS.get(ctx.credentials());

        if (perms == null) {
            perms = new SecurityBasicPermissionSet();
            ((SecurityBasicPermissionSet) perms).setDefaultAllowAll(true);
        }

        return new TestSecurityContext(
            new TestSecuritySubject()
                .setType(ctx.subjectType())
                .setId(ctx.subjectId())
                .setAddr(ctx.address())
                .setLogin(ctx.credentials().getLogin())
<<<<<<< HEAD
                .setPerms(perms)
=======
                .setPerms(PERMS.get(ctx.credentials()))
                .sandboxPermissions(SANDBOX_PERMS.get(ctx.credentials()))
>>>>>>> 6c7fe053
        );
    }

    /** {@inheritDoc} */
    @Override public Collection<SecuritySubject> authenticatedSubjects() {
        return Collections.emptyList();
    }

    /** {@inheritDoc} */
    @Override public SecuritySubject authenticatedSubject(UUID subjId) {
        return null;
    }

    /** {@inheritDoc} */
    @Override public void authorize(String name, SecurityPermission perm, SecurityContext securityCtx)
        throws SecurityException {
        if (!((TestSecurityContext)securityCtx).operationAllowed(name, perm))
            throw new SecurityException("Authorization failed [perm=" + perm +
                ", name=" + name +
                ", subject=" + securityCtx.subject() + ']');
    }

    /** {@inheritDoc} */
    @Override public void onSessionExpired(UUID subjId) {
        // No-op.
    }

    /** {@inheritDoc} */
    @Override public boolean enabled() {
        return true;
    }

    /** {@inheritDoc} */
    @Override public void start() throws IgniteCheckedException {
        super.start();

        PERMS.put(nodeSecData.credentials(), nodeSecData.getPermissions());
        SANDBOX_PERMS.put(nodeSecData.credentials(), nodeSecData.sandboxPermissions());

        ctx.addNodeAttribute(IgniteNodeAttributes.ATTR_SECURITY_CREDENTIALS, nodeSecData.credentials());

        for (TestSecurityData data : predefinedAuthData) {
            PERMS.put(data.credentials(), data.getPermissions());
            SANDBOX_PERMS.put(nodeSecData.credentials(), data.sandboxPermissions());
        }
    }

    /** {@inheritDoc} */
    @Override public void stop(boolean cancel) throws IgniteCheckedException {
        super.stop(cancel);

        PERMS.remove(nodeSecData.credentials());
        SANDBOX_PERMS.remove(nodeSecData.credentials());

        for (TestSecurityData data : predefinedAuthData) {
            PERMS.remove(data.credentials());
            SANDBOX_PERMS.remove(data.credentials());
        }
    }

    /** {@inheritDoc} */
    @Override public boolean sandboxEnabled() {
        return true;
    }
}<|MERGE_RESOLUTION|>--- conflicted
+++ resolved
@@ -116,12 +116,8 @@
                 .setId(ctx.subjectId())
                 .setAddr(ctx.address())
                 .setLogin(ctx.credentials().getLogin())
-<<<<<<< HEAD
                 .setPerms(perms)
-=======
-                .setPerms(PERMS.get(ctx.credentials()))
                 .sandboxPermissions(SANDBOX_PERMS.get(ctx.credentials()))
->>>>>>> 6c7fe053
         );
     }
 
