--- conflicted
+++ resolved
@@ -52,12 +52,9 @@
 
     /** Sandbox permissions. */
     private static final Map<SecurityCredentials, Permissions> SANDBOX_PERMS = new ConcurrentHashMap<>();
-<<<<<<< HEAD
-=======
 
     /** */
     private static final Map<UUID, SecurityContext> SECURITY_CONTEXTS = new ConcurrentHashMap<>();
->>>>>>> 1e84d448
 
     /** Node security data. */
     private final TestSecurityData nodeSecData;
@@ -116,11 +113,7 @@
             ((SecurityBasicPermissionSet) perms).setDefaultAllowAll(true);
         }
 
-<<<<<<< HEAD
-        return new TestSecurityContext(
-=======
         SecurityContext res = new TestSecurityContext(
->>>>>>> 1e84d448
             new TestSecuritySubject()
                 .setType(ctx.subjectType())
                 .setId(ctx.subjectId())
