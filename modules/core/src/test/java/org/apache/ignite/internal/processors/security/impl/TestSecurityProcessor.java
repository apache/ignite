/*
 * Licensed to the Apache Software Foundation (ASF) under one or more
 * contributor license agreements.  See the NOTICE file distributed with
 * this work for additional information regarding copyright ownership.
 * The ASF licenses this file to You under the Apache License, Version 2.0
 * (the "License"); you may not use this file except in compliance with
 * the License.  You may obtain a copy of the License at
 *
 *      http://www.apache.org/licenses/LICENSE-2.0
 *
 * Unless required by applicable law or agreed to in writing, software
 * distributed under the License is distributed on an "AS IS" BASIS,
 * WITHOUT WARRANTIES OR CONDITIONS OF ANY KIND, either express or implied.
 * See the License for the specific language governing permissions and
 * limitations under the License.
 */

package org.apache.ignite.internal.processors.security.impl;

import java.net.InetSocketAddress;
import java.util.ArrayList;
import java.util.Collection;
import java.util.Collections;
import java.util.Map;
import java.util.UUID;
import java.util.concurrent.ConcurrentHashMap;
import org.apache.ignite.IgniteCheckedException;
import org.apache.ignite.cluster.ClusterNode;
import org.apache.ignite.internal.GridKernalContext;
import org.apache.ignite.internal.IgniteNodeAttributes;
import org.apache.ignite.internal.processors.GridProcessorAdapter;
import org.apache.ignite.internal.processors.security.GridSecurityProcessor;
import org.apache.ignite.internal.processors.security.SecurityContext;
import org.apache.ignite.internal.util.typedef.F;
import org.apache.ignite.plugin.security.AuthenticationContext;
import org.apache.ignite.plugin.security.SecurityBasicPermissionSet;
import org.apache.ignite.plugin.security.SecurityCredentials;
import org.apache.ignite.plugin.security.SecurityException;
import org.apache.ignite.plugin.security.SecurityPermission;
import org.apache.ignite.plugin.security.SecurityPermissionSet;
import org.apache.ignite.plugin.security.SecuritySubject;

import static org.apache.ignite.plugin.security.SecuritySubjectType.REMOTE_NODE;

/**
 * Security processor for test.
 */
public class TestSecurityProcessor extends GridProcessorAdapter implements GridSecurityProcessor {
    /** Permissions. */
    public static final Map<SecurityCredentials, SecurityPermissionSet> PERMS = new ConcurrentHashMap<>();

    /** Node security data. */
    private final TestSecurityData nodeSecData;

    /** Users security data. */
    private final Collection<TestSecurityData> predefinedAuthData;

    /** Global authentication. */
    private final boolean globalAuth;

    /**
     * Constructor.
     */
    public TestSecurityProcessor(GridKernalContext ctx, TestSecurityData nodeSecData,
        Collection<TestSecurityData> predefinedAuthData, boolean globalAuth) {
        super(ctx);

        this.nodeSecData = nodeSecData;
        this.predefinedAuthData = predefinedAuthData.isEmpty()
            ? Collections.emptyList()
            : new ArrayList<>(predefinedAuthData);
        this.globalAuth = globalAuth;
    }

    /** {@inheritDoc} */
    @Override public SecurityContext authenticateNode(ClusterNode node, SecurityCredentials cred) {
        if (!PERMS.containsKey(cred))
            return null;

        return new TestSecurityContext(
            new TestSecuritySubject()
                .setType(REMOTE_NODE)
                .setId(node.id())
                .setAddr(new InetSocketAddress(F.first(node.addresses()), 0))
                .setLogin(cred.getLogin())
                .setPerms(PERMS.get(cred))
        );
    }

    /** {@inheritDoc} */
    @Override public boolean isGlobalNodeAuthentication() {
        return globalAuth;
    }

    /** {@inheritDoc} */
    @Override public SecurityContext authenticate(AuthenticationContext ctx) {
<<<<<<< HEAD
        if (ctx.credentials() == null || ctx.credentials().getLogin() == null)
            return null;

        SecurityPermissionSet perms = PERMS.get(ctx.credentials());

        if (perms == null) {
            perms = new SecurityBasicPermissionSet();
            ((SecurityBasicPermissionSet) perms).setDefaultAllowAll(true);
        }

=======
        if (!PERMS.containsKey(ctx.credentials()))
            return null;

>>>>>>> acb4dac0
        return new TestSecurityContext(
            new TestSecuritySubject()
                .setType(ctx.subjectType())
                .setId(ctx.subjectId())
                .setAddr(ctx.address())
                .setLogin(ctx.credentials().getLogin())
                .setPerms(perms)
        );
    }

    /** {@inheritDoc} */
    @Override public Collection<SecuritySubject> authenticatedSubjects() {
        return Collections.emptyList();
    }

    /** {@inheritDoc} */
    @Override public SecuritySubject authenticatedSubject(UUID subjId) {
        return null;
    }

    /** {@inheritDoc} */
    @Override public void authorize(String name, SecurityPermission perm, SecurityContext securityCtx)
        throws SecurityException {
        if (!((TestSecurityContext)securityCtx).operationAllowed(name, perm))
            throw new SecurityException("Authorization failed [perm=" + perm +
                ", name=" + name +
                ", subject=" + securityCtx.subject() + ']');
    }

    /** {@inheritDoc} */
    @Override public void onSessionExpired(UUID subjId) {
        // No-op.
    }

    /** {@inheritDoc} */
    @Override public boolean enabled() {
        return true;
    }

    /** {@inheritDoc} */
    @Override public void start() throws IgniteCheckedException {
        super.start();

        PERMS.put(nodeSecData.credentials(), nodeSecData.getPermissions());

        ctx.addNodeAttribute(IgniteNodeAttributes.ATTR_SECURITY_CREDENTIALS, nodeSecData.credentials());

        for (TestSecurityData data : predefinedAuthData)
            PERMS.put(data.credentials(), data.getPermissions());
    }

    /** {@inheritDoc} */
    @Override public void stop(boolean cancel) throws IgniteCheckedException {
        super.stop(cancel);

        PERMS.remove(nodeSecData.credentials());

        for (TestSecurityData data : predefinedAuthData)
            PERMS.remove(data.credentials());
    }
}<|MERGE_RESOLUTION|>--- conflicted
+++ resolved
@@ -94,7 +94,9 @@
 
     /** {@inheritDoc} */
     @Override public SecurityContext authenticate(AuthenticationContext ctx) {
-<<<<<<< HEAD
+        if (!PERMS.containsKey(ctx.credentials()))
+            return null;
+
         if (ctx.credentials() == null || ctx.credentials().getLogin() == null)
             return null;
 
@@ -105,11 +107,6 @@
             ((SecurityBasicPermissionSet) perms).setDefaultAllowAll(true);
         }
 
-=======
-        if (!PERMS.containsKey(ctx.credentials()))
-            return null;
-
->>>>>>> acb4dac0
         return new TestSecurityContext(
             new TestSecuritySubject()
                 .setType(ctx.subjectType())
