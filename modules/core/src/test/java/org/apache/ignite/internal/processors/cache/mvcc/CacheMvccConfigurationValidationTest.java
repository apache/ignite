--- conflicted
+++ resolved
@@ -335,20 +335,11 @@
     /**
      * Test cache interceptor.
      */
-<<<<<<< HEAD
-    private static final class TestConfiguration extends CacheConfiguration {
-        /**
-         *
-         */
-        TestConfiguration(String cacheName) {
-            super(cacheName);
-=======
     private static class TestCacheInterceptor implements CacheInterceptor, Serializable {
         /** {@inheritDoc} */
         @Nullable
         @Override public Object onGet(Object key, @Nullable Object val) {
             return null;
->>>>>>> 95b65976
         }
 
         /** {@inheritDoc} */
