--- conflicted
+++ resolved
@@ -229,11 +229,7 @@
                         return null;
                     }
                 }, IgniteAccessControlException.class,
-<<<<<<< HEAD
-                "User management operations initiated on behalf of the Ignite node are not expected.");
-=======
                     "User management operations initiated on behalf of the Ignite node are not expected.");
->>>>>>> 9cf06362
             }
         }
     }
@@ -656,11 +652,7 @@
 
         return new AutoCloseable() {
             @Override public void close() throws Exception {
-<<<<<<< HEAD
-               oldSecCtxs.forEach(OperationSecurityContext::close);
-=======
                 oldSecCtxs.forEach(OperationSecurityContext::close);
->>>>>>> 9cf06362
             }
         };
     }
