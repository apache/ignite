--- conflicted
+++ resolved
@@ -18,11 +18,7 @@
 package org.apache.ignite.testsuites;
 
 import java.util.Set;
-<<<<<<< HEAD
-import junit.framework.JUnit4TestAdapter;
-=======
 
->>>>>>> e43765fe
 import junit.framework.TestSuite;
 import org.apache.ignite.failure.FailureHandlingConfigurationTest;
 import org.apache.ignite.failure.IoomFailureHandlerTest;
@@ -45,41 +41,27 @@
 import org.apache.ignite.util.GridCommandHandlerTest;
 import org.apache.ignite.util.GridInternalTaskUnusedWalSegmentsTest;
 import org.jetbrains.annotations.Nullable;
-import org.junit.runner.RunWith;
-import org.junit.runners.AllTests;
 
 /**
  * Basic test suite.
  */
-@RunWith(AllTests.class)
-public class IgniteBasicWithPersistenceTestSuite {
+public class IgniteBasicWithPersistenceTestSuite extends TestSuite {
     /**
      * @return Test suite.
+     * @throws Exception Thrown in case of the failure.
      */
-    public static TestSuite suite() {
+    public static TestSuite suite() throws Exception {
         return suite(null);
     }
 
     /**
      * @param ignoredTests Tests don't include in the execution. Providing null means nothing to exclude.
      * @return Test suite.
+     * @throws Exception Thrown in case of the failure.
      */
-    public static TestSuite suite(@Nullable final Set<Class> ignoredTests) {
+    public static TestSuite suite(@Nullable final Set<Class> ignoredTests) throws Exception {
         TestSuite suite = new TestSuite("Ignite Basic With Persistence Test Suite");
 
-<<<<<<< HEAD
-        suite.addTest(new JUnit4TestAdapter(IoomFailureHandlerTest.class));
-        suite.addTest(new JUnit4TestAdapter(ClusterBaselineNodesMetricsSelfTest.class));
-        suite.addTest(new JUnit4TestAdapter(ServiceDeploymentOnActivationTest.class));
-        suite.addTest(new JUnit4TestAdapter(ServiceDeploymentOutsideBaselineTest.class));
-        suite.addTest(new JUnit4TestAdapter(GridMarshallerMappingConsistencyTest.class));
-        suite.addTest(new JUnit4TestAdapter(SystemWorkersTerminationTest.class));
-        suite.addTest(new JUnit4TestAdapter(FailureHandlingConfigurationTest.class));
-
-        suite.addTest(new JUnit4TestAdapter(GridCommandHandlerTest.class));
-        suite.addTest(new JUnit4TestAdapter(GridCommandHandlerSslTest.class));
-        suite.addTest(new JUnit4TestAdapter(GridInternalTaskUnusedWalSegmentsTest.class));
-=======
         suite.addTestSuite(IoomFailureHandlerTest.class);
         suite.addTestSuite(ClusterBaselineNodesMetricsSelfTest.class);
         suite.addTestSuite(ServiceDeploymentOnActivationTest.class);
@@ -93,17 +75,16 @@
         suite.addTestSuite(GridCommandHandlerTest.class);
         suite.addTestSuite(GridCommandHandlerSslTest.class);
         suite.addTestSuite(GridInternalTaskUnusedWalSegmentsTest.class);
->>>>>>> e43765fe
 
-        suite.addTest(new JUnit4TestAdapter(GridNodeMetricsLogPdsSelfTest.class));
+        suite.addTestSuite(GridNodeMetricsLogPdsSelfTest.class);
 
-        suite.addTest(new JUnit4TestAdapter(EncryptedCacheBigEntryTest.class));
-        suite.addTest(new JUnit4TestAdapter(EncryptedCacheCreateTest.class));
-        suite.addTest(new JUnit4TestAdapter(EncryptedCacheDestroyTest.class));
-        suite.addTest(new JUnit4TestAdapter(EncryptedCacheGroupCreateTest.class));
-        suite.addTest(new JUnit4TestAdapter(EncryptedCacheNodeJoinTest.class));
-        suite.addTest(new JUnit4TestAdapter(EncryptedCacheRestartTest.class));
-        suite.addTest(new JUnit4TestAdapter(EncryptedCachePreconfiguredRestartTest.class));
+        suite.addTestSuite(EncryptedCacheBigEntryTest.class);
+        suite.addTestSuite(EncryptedCacheCreateTest.class);
+        suite.addTestSuite(EncryptedCacheDestroyTest.class);
+        suite.addTestSuite(EncryptedCacheGroupCreateTest.class);
+        suite.addTestSuite(EncryptedCacheNodeJoinTest.class);
+        suite.addTestSuite(EncryptedCacheRestartTest.class);
+        suite.addTestSuite(EncryptedCachePreconfiguredRestartTest.class);
 
         return suite;
     }
