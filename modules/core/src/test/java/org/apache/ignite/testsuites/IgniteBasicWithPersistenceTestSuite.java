--- conflicted
+++ resolved
@@ -17,9 +17,9 @@
 
 package org.apache.ignite.testsuites;
 
-import java.util.ArrayList;
-import java.util.Collection;
-import java.util.List;
+import java.util.Set;
+import junit.framework.JUnit4TestAdapter;
+import junit.framework.TestSuite;
 import org.apache.ignite.failure.FailureHandlingConfigurationTest;
 import org.apache.ignite.failure.IoomFailureHandlerTest;
 import org.apache.ignite.failure.SystemWorkersBlockingTest;
@@ -38,40 +38,29 @@
 import org.apache.ignite.util.GridCommandHandlerSslTest;
 import org.apache.ignite.util.GridCommandHandlerTest;
 import org.apache.ignite.util.GridInternalTaskUnusedWalSegmentsTest;
+import org.jetbrains.annotations.Nullable;
 import org.junit.runner.RunWith;
-import org.junit.runners.Suite;
-import org.junit.runners.model.InitializationError;
+import org.junit.runners.AllTests;
 
 /**
  * Basic test suite.
  */
-@RunWith(IgniteBasicWithPersistenceTestSuite.DynamicSuite.class)
+@RunWith(AllTests.class)
 public class IgniteBasicWithPersistenceTestSuite {
     /**
      * @return Test suite.
      */
-    public static List<Class<?>> suite() {
+    public static TestSuite suite() {
         return suite(null);
     }
 
     /**
-     * @param ignoredTests Tests to ignore.
+     * @param ignoredTests Tests don't include in the execution. Providing null means nothing to exclude.
      * @return Test suite.
      */
-    public static List<Class<?>> suite(Collection<Class> ignoredTests) {
-        List<Class<?>> suite = new ArrayList<>();
+    public static TestSuite suite(@Nullable final Set<Class> ignoredTests) {
+        TestSuite suite = new TestSuite("Ignite Basic With Persistence Test Suite");
 
-<<<<<<< HEAD
-        suite.add(IoomFailureHandlerTest.class);
-        suite.add(ClusterBaselineNodesMetricsSelfTest.class);
-        suite.add(ServiceDeploymentOnActivationTest.class);
-        suite.add(ServiceDeploymentOutsideBaselineTest.class);
-        suite.add(GridMarshallerMappingConsistencyTest.class);
-        suite.add(SystemWorkersTerminationTest.class);
-        suite.add(FailureHandlingConfigurationTest.class);
-        suite.add(SystemWorkersBlockingTest.class);
-        suite.add(CheckpointReadLockFailureTest.class);
-=======
         suite.addTest(new JUnit4TestAdapter(IoomFailureHandlerTest.class));
         suite.addTest(new JUnit4TestAdapter(ClusterBaselineNodesMetricsSelfTest.class));
         suite.addTest(new JUnit4TestAdapter(GridMarshallerMappingConsistencyTest.class));
@@ -79,30 +68,21 @@
         suite.addTest(new JUnit4TestAdapter(FailureHandlingConfigurationTest.class));
         suite.addTest(new JUnit4TestAdapter(SystemWorkersBlockingTest.class));
         suite.addTest(new JUnit4TestAdapter(CheckpointReadLockFailureTest.class));
->>>>>>> 2dc0d9f7
 
-        suite.add(GridCommandHandlerTest.class);
-        suite.add(GridCommandHandlerSslTest.class);
-        suite.add(GridInternalTaskUnusedWalSegmentsTest.class);
+        suite.addTest(new JUnit4TestAdapter(GridCommandHandlerTest.class));
+        suite.addTest(new JUnit4TestAdapter(GridCommandHandlerSslTest.class));
+        suite.addTest(new JUnit4TestAdapter(GridInternalTaskUnusedWalSegmentsTest.class));
 
-        suite.add(GridNodeMetricsLogPdsSelfTest.class);
+        suite.addTest(new JUnit4TestAdapter(GridNodeMetricsLogPdsSelfTest.class));
 
-        suite.add(EncryptedCacheBigEntryTest.class);
-        suite.add(EncryptedCacheCreateTest.class);
-        suite.add(EncryptedCacheDestroyTest.class);
-        suite.add(EncryptedCacheGroupCreateTest.class);
-        suite.add(EncryptedCacheNodeJoinTest.class);
-        suite.add(EncryptedCacheRestartTest.class);
-        suite.add(EncryptedCachePreconfiguredRestartTest.class);
+        suite.addTest(new JUnit4TestAdapter(EncryptedCacheBigEntryTest.class));
+        suite.addTest(new JUnit4TestAdapter(EncryptedCacheCreateTest.class));
+        suite.addTest(new JUnit4TestAdapter(EncryptedCacheDestroyTest.class));
+        suite.addTest(new JUnit4TestAdapter(EncryptedCacheGroupCreateTest.class));
+        suite.addTest(new JUnit4TestAdapter(EncryptedCacheNodeJoinTest.class));
+        suite.addTest(new JUnit4TestAdapter(EncryptedCacheRestartTest.class));
+        suite.addTest(new JUnit4TestAdapter(EncryptedCachePreconfiguredRestartTest.class));
 
         return suite;
     }
-
-    /** */
-    public static class DynamicSuite extends Suite {
-        /** */
-        public DynamicSuite(Class<?> cls) throws InitializationError {
-            super(cls, suite().toArray(new Class<?>[] {null}));
-        }
-    }
 }