/*
 * Licensed to the Apache Software Foundation (ASF) under one or more
 * contributor license agreements.  See the NOTICE file distributed with
 * this work for additional information regarding copyright ownership.
 * The ASF licenses this file to You under the Apache License, Version 2.0
 * (the "License"); you may not use this file except in compliance with
 * the License.  You may obtain a copy of the License at
 *
 *      http://www.apache.org/licenses/LICENSE-2.0
 *
 * Unless required by applicable law or agreed to in writing, software
 * distributed under the License is distributed on an "AS IS" BASIS,
 * WITHOUT WARRANTIES OR CONDITIONS OF ANY KIND, either express or implied.
 * See the License for the specific language governing permissions and
 * limitations under the License.
 */

package org.apache.ignite.testsuites;

import org.apache.ignite.failure.FailureHandlingConfigurationTest;
import org.apache.ignite.failure.IoomFailureHandlerTest;
import org.apache.ignite.failure.SystemWorkersBlockingTest;
import org.apache.ignite.failure.SystemWorkersTerminationTest;
import org.apache.ignite.internal.ClusterBaselineNodesMetricsSelfTest;
import org.apache.ignite.internal.GridNodeMetricsLogPdsSelfTest;
import org.apache.ignite.internal.cluster.FullyConnectedComponentSearcherTest;
import org.apache.ignite.internal.cluster.IgniteClusterIdTagTest;
import org.apache.ignite.internal.encryption.CacheGroupKeyChangeTest;
import org.apache.ignite.internal.encryption.CacheGroupReencryptionTest;
import org.apache.ignite.internal.encryption.EncryptedCacheBigEntryTest;
import org.apache.ignite.internal.encryption.EncryptedCacheCreateTest;
import org.apache.ignite.internal.encryption.EncryptedCacheDestroyTest;
import org.apache.ignite.internal.encryption.EncryptedCacheGroupCreateTest;
import org.apache.ignite.internal.encryption.EncryptedCacheNodeJoinTest;
import org.apache.ignite.internal.encryption.EncryptedCachePreconfiguredRestartTest;
import org.apache.ignite.internal.encryption.EncryptedCacheRestartTest;
import org.apache.ignite.internal.encryption.EncryptionMXBeanTest;
import org.apache.ignite.internal.encryption.MasterKeyChangeConsistencyCheckTest;
import org.apache.ignite.internal.encryption.MasterKeyChangeTest;
import org.apache.ignite.internal.processors.cache.persistence.CheckpointReadLockFailureTest;
import org.apache.ignite.internal.processors.cache.persistence.CommonPoolStarvationCheckpointTest;
import org.apache.ignite.internal.processors.cache.persistence.SingleNodePersistenceSslTest;
import org.apache.ignite.internal.processors.cache.persistence.snapshot.EncryptedSnapshotTest;
import org.apache.ignite.internal.processors.cache.persistence.snapshot.IgniteClusterSnapshotCheckTest;
import org.apache.ignite.internal.processors.cache.persistence.snapshot.IgniteClusterSnapshotHandlerTest;
import org.apache.ignite.internal.processors.cache.persistence.snapshot.IgniteClusterSnapshotRestoreSelfTest;
import org.apache.ignite.internal.processors.cache.persistence.snapshot.IgniteClusterSnapshotSelfTest;
import org.apache.ignite.internal.processors.cache.persistence.snapshot.IgniteSnapshotMXBeanTest;
import org.apache.ignite.internal.processors.cache.persistence.snapshot.IgniteSnapshotManagerSelfTest;
import org.apache.ignite.internal.processors.cache.persistence.snapshot.IgniteSnapshotRemoteRequestTest;
import org.apache.ignite.internal.processors.cache.persistence.snapshot.IgniteSnapshotRestoreStoreSwapTest;
import org.apache.ignite.internal.processors.cache.persistence.snapshot.IgniteSnapshotWithMetastorageTest;
import org.apache.ignite.internal.processors.performancestatistics.CacheStartTest;
import org.apache.ignite.internal.processors.performancestatistics.CheckpointTest;
import org.apache.ignite.internal.processors.performancestatistics.ForwardReadTest;
import org.apache.ignite.internal.processors.performancestatistics.PerformanceStatisticsMultipleStartTest;
import org.apache.ignite.internal.processors.performancestatistics.PerformanceStatisticsPropertiesTest;
import org.apache.ignite.internal.processors.performancestatistics.PerformanceStatisticsRotateFileTest;
import org.apache.ignite.internal.processors.performancestatistics.PerformanceStatisticsSelfTest;
import org.apache.ignite.internal.processors.performancestatistics.PerformanceStatisticsThinClientTest;
import org.apache.ignite.internal.processors.performancestatistics.StringCacheTest;
import org.apache.ignite.internal.processors.performancestatistics.TopologyChangesTest;
import org.apache.ignite.marshaller.GridMarshallerMappingConsistencyTest;
import org.apache.ignite.util.GridInternalTaskUnusedWalSegmentsTest;
import org.junit.runner.RunWith;
import org.junit.runners.Suite;

/**
 * Basic test suite.
 */
@RunWith(Suite.class)
@Suite.SuiteClasses({
    IoomFailureHandlerTest.class,
    ClusterBaselineNodesMetricsSelfTest.class,
    GridMarshallerMappingConsistencyTest.class,
    SystemWorkersTerminationTest.class,
    FailureHandlingConfigurationTest.class,
    SystemWorkersBlockingTest.class,
    CheckpointReadLockFailureTest.class,
    CommonPoolStarvationCheckpointTest.class,

    GridInternalTaskUnusedWalSegmentsTest.class,

    GridNodeMetricsLogPdsSelfTest.class,

    EncryptedCacheBigEntryTest.class,
    EncryptedCacheCreateTest.class,
    EncryptedCacheDestroyTest.class,
    EncryptedCacheGroupCreateTest.class,
    EncryptedCacheNodeJoinTest.class,
    EncryptedCacheRestartTest.class,
    EncryptedCachePreconfiguredRestartTest.class,

    SingleNodePersistenceSslTest.class,

    MasterKeyChangeTest.class,
    MasterKeyChangeConsistencyCheckTest.class,

    CacheGroupKeyChangeTest.class,
    CacheGroupReencryptionTest.class,

    EncryptionMXBeanTest.class,

    IgniteSnapshotManagerSelfTest.class,
    IgniteClusterSnapshotSelfTest.class,
    IgniteSnapshotRemoteRequestTest.class,
    IgniteClusterSnapshotCheckTest.class,
    IgniteSnapshotWithMetastorageTest.class,
    IgniteSnapshotMXBeanTest.class,
    IgniteClusterSnapshotRestoreSelfTest.class,
    IgniteClusterSnapshotHandlerTest.class,
<<<<<<< HEAD
    IgniteSnapshotRestoreStoreSwapTest.class,
=======
    EncryptedSnapshotTest.class,
>>>>>>> 3d9d0bbb

    IgniteClusterIdTagTest.class,
    FullyConnectedComponentSearcherTest.class,

    PerformanceStatisticsSelfTest.class,
    PerformanceStatisticsThinClientTest.class,
    PerformanceStatisticsRotateFileTest.class,
    TopologyChangesTest.class,
    IgniteClusterIdTagTest.class,
    StringCacheTest.class,
    PerformanceStatisticsPropertiesTest.class,
    PerformanceStatisticsMultipleStartTest.class,
    ForwardReadTest.class,
    CacheStartTest.class,
    CheckpointTest.class
})
public class IgniteBasicWithPersistenceTestSuite {
}<|MERGE_RESOLUTION|>--- conflicted
+++ resolved
@@ -109,11 +109,8 @@
     IgniteSnapshotMXBeanTest.class,
     IgniteClusterSnapshotRestoreSelfTest.class,
     IgniteClusterSnapshotHandlerTest.class,
-<<<<<<< HEAD
+    EncryptedSnapshotTest.class,
     IgniteSnapshotRestoreStoreSwapTest.class,
-=======
-    EncryptedSnapshotTest.class,
->>>>>>> 3d9d0bbb
 
     IgniteClusterIdTagTest.class,
     FullyConnectedComponentSearcherTest.class,
