/*
 * Licensed to the Apache Software Foundation (ASF) under one or more
 * contributor license agreements.  See the NOTICE file distributed with
 * this work for additional information regarding copyright ownership.
 * The ASF licenses this file to You under the Apache License, Version 2.0
 * (the "License"); you may not use this file except in compliance with
 * the License.  You may obtain a copy of the License at
 *
 *      http://www.apache.org/licenses/LICENSE-2.0
 *
 * Unless required by applicable law or agreed to in writing, software
 * distributed under the License is distributed on an "AS IS" BASIS,
 * WITHOUT WARRANTIES OR CONDITIONS OF ANY KIND, either express or implied.
 * See the License for the specific language governing permissions and
 * limitations under the License.
 */

package org.apache.ignite.client;

import java.util.Iterator;
import java.util.List;
import java.util.Map;
import java.util.Random;
import java.util.concurrent.CyclicBarrier;
import java.util.concurrent.Executors;
import java.util.concurrent.Future;
import java.util.concurrent.TimeUnit;
import java.util.concurrent.atomic.AtomicBoolean;
import java.util.stream.Collectors;
import java.util.stream.IntStream;
import java.util.stream.Stream;
import javax.cache.Cache;
import org.apache.ignite.Ignite;
import org.apache.ignite.Ignition;
import org.apache.ignite.cache.CacheAtomicityMode;
import org.apache.ignite.cache.CacheMode;
import org.apache.ignite.cache.query.Query;
import org.apache.ignite.cache.query.QueryCursor;
import org.apache.ignite.cache.query.ScanQuery;
import org.apache.ignite.configuration.ClientConfiguration;
import org.apache.ignite.internal.processors.odbc.ClientListenerProcessor;
import org.apache.ignite.mxbean.ClientProcessorMXBean;
import org.apache.ignite.testframework.GridTestUtils;
import org.apache.ignite.testframework.junits.common.GridCommonAbstractTest;
import org.junit.Test;

/**
 * High Availability tests.
 */
public class ReliabilityTest extends GridCommonAbstractTest {
    /**
     * Thin clint failover.
     */
    @Test
    public void testFailover() throws Exception {
        final int CLUSTER_SIZE = 3;

        try (LocalIgniteCluster cluster = LocalIgniteCluster.start(CLUSTER_SIZE);
             IgniteClient client = Ignition.startClient(new ClientConfiguration()
                 .setReconnectThrottlingRetries(0) // Disable throttling.
                 .setAddresses(cluster.clientAddresses().toArray(new String[CLUSTER_SIZE]))
             )
        ) {
            final Random rnd = new Random();

            final ClientCache<Integer, String> cache = client.getOrCreateCache(
                new ClientCacheConfiguration().setName("testFailover").setCacheMode(CacheMode.REPLICATED)
            );

            // Simple operation failover: put/get
            assertOnUnstableCluster(cluster, () -> {
                Integer key = rnd.nextInt();
                String val = key.toString();

                cache.put(key, val);

                String cachedVal = cache.get(key);

                assertEquals(val, cachedVal);
            });

            cache.clear();

            // Composite operation failover: query
            Map<Integer, String> data = IntStream.rangeClosed(1, 1000).boxed()
                .collect(Collectors.toMap(i -> i, i -> String.format("String %s", i)));

            assertOnUnstableCluster(cluster, () -> {
                cache.putAll(data);

                Query<Cache.Entry<Integer, String>> qry =
                    new ScanQuery<Integer, String>().setPageSize(data.size() / 10);

                try (QueryCursor<Cache.Entry<Integer, String>> cur = cache.query(qry)) {
                    List<Cache.Entry<Integer, String>> res = cur.getAll();

                    assertEquals("Unexpected number of entries", data.size(), res.size());

                    Map<Integer, String> act = res.stream()
                        .collect(Collectors.toMap(Cache.Entry::getKey, Cache.Entry::getValue));

                    assertEquals("Unexpected entries", data, act);
                }
            });

            // Client fails if all nodes go down
            cluster.close();

            boolean igniteUnavailable = false;

            try {
                cache.put(1, "1");
            }
            catch (ClientConnectionException ex) {
                igniteUnavailable = true;

                Throwable[] suppressed = ex.getSuppressed();

                assertEquals(suppressed.length, CLUSTER_SIZE - 1);

                assertTrue(Stream.of(suppressed).allMatch(t -> t instanceof ClientConnectionException));
            }

            assertTrue(igniteUnavailable);
        }
    }

    /**
     * Test single server failover.
     */
    @Test
    public void testSingleServerFailover() throws Exception {
        try (LocalIgniteCluster cluster = LocalIgniteCluster.start(1);
             IgniteClient client = Ignition.startClient(new ClientConfiguration()
                 .setAddresses(cluster.clientAddresses().iterator().next()))
        ) {
            ClientCache<Integer, Integer> cache = client.createCache("cache");

            // Before fail.
            cache.put(0, 0);

            // Fail.
            dropAllThinClientConnections(Ignition.allGrids().get(0));

            try {
                cache.put(0, 0);
            }
            catch (Exception expected) {
                // No-op.
            }

            // Recover after fail.
            cache.put(0, 0);
        }
    }

    /**
     * Test that failover doesn't lead to silent query inconsistency.
     */
    @Test
    public void testQueryConsistencyOnFailover() throws Exception {
        int CLUSTER_SIZE = 2;

        try (LocalIgniteCluster cluster = LocalIgniteCluster.start(CLUSTER_SIZE);
             IgniteClient client = Ignition.startClient(new ClientConfiguration()
                 .setAddresses(cluster.clientAddresses().toArray(new String[CLUSTER_SIZE])))
        ) {
            ClientCache<Integer, Integer> cache = client.createCache("cache");

            cache.put(0, 0);
            cache.put(1, 1);

            Query<Cache.Entry<Integer, String>> qry = new ScanQuery<Integer, String>().setPageSize(1);

            try (QueryCursor<Cache.Entry<Integer, String>> cur = cache.query(qry)) {
                int cnt = 0;

                for (Iterator<Cache.Entry<Integer, String>> it = cur.iterator(); it.hasNext(); it.next()) {
                    cnt++;

                    if (cnt == 1) {
                        for (int i = 0; i < CLUSTER_SIZE; i++)
                            dropAllThinClientConnections(Ignition.allGrids().get(i));
                    }
                }

                fail("ClientReconnectedException must be thrown");
            }
            catch (ClientReconnectedException expected) {
                // No-op.
            }
        }
    }

    /**
     * Test that client works properly with servers txId intersection.
     */
    @Test
    @SuppressWarnings("ThrowableNotThrown")
    public void testTxWithIdIntersection() throws Exception {
        int CLUSTER_SIZE = 2;

        try (LocalIgniteCluster cluster = LocalIgniteCluster.start(CLUSTER_SIZE);
             IgniteClient client = Ignition.startClient(new ClientConfiguration()
                 .setAddresses(cluster.clientAddresses().toArray(new String[CLUSTER_SIZE])))
        ) {
            ClientCache<Integer, Integer> cache = client.createCache(new ClientCacheConfiguration().setName("cache")
                .setAtomicityMode(CacheAtomicityMode.TRANSACTIONAL));

            CyclicBarrier barrier = new CyclicBarrier(2);

            GridTestUtils.runAsync(() -> {
                try {
                    // Another thread starts transaction here.
                    barrier.await(1, TimeUnit.SECONDS);

                    for (int i = 0; i < CLUSTER_SIZE; i++)
                        dropAllThinClientConnections(Ignition.allGrids().get(i));

                    ClientTransaction tx = client.transactions().txStart();

                    barrier.await(1, TimeUnit.SECONDS);

                    // Another thread puts to cache here.
                    barrier.await(1, TimeUnit.SECONDS);

                    tx.commit();

                    barrier.await(1, TimeUnit.SECONDS);
                }
                catch (Exception e) {
                    log.error("Unexpected error", e);
                }
            });

            ClientTransaction tx = client.transactions().txStart();

            barrier.await(1, TimeUnit.SECONDS);

            // Another thread drops connections and create new transaction here, which started on another node with the
            // same transaction id as we started in this thread.
            barrier.await(1, TimeUnit.SECONDS);

            GridTestUtils.assertThrows(null, () -> {
                cache.put(0, 0);

                return null;
            }, ClientException.class, "Transaction context has been lost due to connection errors");

            tx.close();

            barrier.await(1, TimeUnit.SECONDS);

            // Another thread commit transaction here.
            barrier.await(1, TimeUnit.SECONDS);

            assertFalse(cache.containsKey(0));
        }
    }

    /**
     * Test reconnection throttling.
     */
    @Test
    @SuppressWarnings("ThrowableNotThrown")
    public void testReconnectionThrottling() throws Exception {
        int throttlingRetries = 5;
        long throttlingPeriod = 3_000L;

        try (LocalIgniteCluster cluster = LocalIgniteCluster.start(1);
             IgniteClient client = Ignition.startClient(new ClientConfiguration()
                 .setReconnectThrottlingPeriod(throttlingPeriod)
                 .setReconnectThrottlingRetries(throttlingRetries)
                 .setAddresses(cluster.clientAddresses().toArray(new String[1])))
        ) {
            ClientCache<Integer, Integer> cache = client.createCache("cache");

            for (int i = 0; i < throttlingRetries; i++) {
                // Attempts to reconnect within throttlingRetries should pass.
                cache.put(0, 0);

                dropAllThinClientConnections(Ignition.allGrids().get(0));

                GridTestUtils.assertThrowsWithCause(() -> cache.put(0, 0), ClientConnectionException.class);
            }

            for (int i = 0; i < 10; i++) // Attempts to reconnect after throttlingRetries should fail.
                GridTestUtils.assertThrowsWithCause(() -> cache.put(0, 0), ClientConnectionException.class);

            doSleep(throttlingPeriod);

            // Attempt to reconnect after throttlingPeriod should pass.
            assertTrue(GridTestUtils.waitForCondition(() -> {
                try {
                    cache.put(0, 0);

                    return true;
                }
                catch (ClientConnectionException e) {
                    return false;
                }
            }, throttlingPeriod));
        }
    }

    /**
     * Drop all thin client connections on given Ignite instance.
     *
     * @param ignite Ignite.
     */
    private void dropAllThinClientConnections(Ignite ignite) throws Exception {
        ClientProcessorMXBean mxBean = getMxBean(ignite.name(), "Clients",
<<<<<<< HEAD
            ClientListenerProcessor.class.getSimpleName(), ClientProcessorMXBean.class);
=======
            ClientListenerProcessor.class, ClientProcessorMXBean.class);
>>>>>>> 8a3c4569

        mxBean.dropAllConnections();
    }

    /**
     * Run the closure while Ignite nodes keep failing/recovering several times.
     */
    private void assertOnUnstableCluster(LocalIgniteCluster cluster, Runnable clo) throws Exception {
        // Keep changing Ignite cluster topology by adding/removing nodes.
        final AtomicBoolean stopFlag = new AtomicBoolean(false);

        Future<?> topChangeFut = Executors.newSingleThreadExecutor().submit(() -> {
            try {
                for (int i = 0; i < 5 && !stopFlag.get(); i++) {
                    while (cluster.size() != 1)
                        cluster.failNode();

                    while (cluster.size() != cluster.getInitialSize())
                        cluster.restoreNode();

                    awaitPartitionMapExchange();
                }
            }
            catch (InterruptedException ignore) {
                // No-op.
            }

            stopFlag.set(true);
        });

        // Use Ignite while nodes keep failing.
        try {
            while (!stopFlag.get())
                clo.run();

            topChangeFut.get();
        }
        finally {
            stopFlag.set(true);
        }
    }
}<|MERGE_RESOLUTION|>--- conflicted
+++ resolved
@@ -310,11 +310,7 @@
      */
     private void dropAllThinClientConnections(Ignite ignite) throws Exception {
         ClientProcessorMXBean mxBean = getMxBean(ignite.name(), "Clients",
-<<<<<<< HEAD
-            ClientListenerProcessor.class.getSimpleName(), ClientProcessorMXBean.class);
-=======
             ClientListenerProcessor.class, ClientProcessorMXBean.class);
->>>>>>> 8a3c4569
 
         mxBean.dropAllConnections();
     }
