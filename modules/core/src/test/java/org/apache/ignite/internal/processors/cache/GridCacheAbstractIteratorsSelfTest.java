/*
 * Licensed to the Apache Software Foundation (ASF) under one or more
 * contributor license agreements.  See the NOTICE file distributed with
 * this work for additional information regarding copyright ownership.
 * The ASF licenses this file to You under the Apache License, Version 2.0
 * (the "License"); you may not use this file except in compliance with
 * the License.  You may obtain a copy of the License at
 *
 *      http://www.apache.org/licenses/LICENSE-2.0
 *
 * Unless required by applicable law or agreed to in writing, software
 * distributed under the License is distributed on an "AS IS" BASIS,
 * WITHOUT WARRANTIES OR CONDITIONS OF ANY KIND, either express or implied.
 * See the License for the specific language governing permissions and
 * limitations under the License.
 */

package org.apache.ignite.internal.processors.cache;

import javax.cache.Cache;
import org.apache.ignite.cache.CachePeekMode;
import org.apache.ignite.internal.IgniteInternalFuture;
import org.apache.ignite.internal.util.typedef.CA;
import org.apache.ignite.internal.util.typedef.CAX;
import org.apache.ignite.testframework.GridTestUtils;
import org.apache.ignite.testframework.MvccFeatureChecker;
<<<<<<< HEAD
import org.junit.Test;
import org.junit.runner.RunWith;
import org.junit.runners.JUnit4;
=======
>>>>>>> 10ebf715

/**
 * Tests for cache iterators.
 */
@RunWith(JUnit4.class)
public abstract class GridCacheAbstractIteratorsSelfTest extends GridCacheAbstractSelfTest {
    /** Key prefix. */
    protected static final String KEY_PREFIX = "testKey";

    /** {@inheritDoc} */
    @Override protected void beforeTest() throws Exception {
        super.beforeTest();

        for (int i = 0; i < entryCount(); i++)
            jcache().put(KEY_PREFIX + i, i);
    }

    /**
     * @return Entry count.
     */
    protected abstract int entryCount();

    /**
     * @throws Exception If failed.
     */
    @Test
    public void testCacheIterator() throws Exception {
        int cnt = 0;

        for (Cache.Entry<String, Integer> entry : jcache()) {
            assert entry != null;
            assert entry.getKey() != null;
            assert entry.getKey().contains(KEY_PREFIX);
            assert entry.getValue() != null;
            assert entry.getValue() >= 0 && entry.getValue() < entryCount();
            assert entry.getValue() != null;
            assert entry.getValue() >= 0 && entry.getValue() < entryCount();

            cnt++;
        }

        assertEquals(cnt, entryCount());
    }

    /**
     * @throws Exception If failed.
     */
    @Test
    public void testCacheIteratorMultithreaded() throws Exception {
        for (int i = 0; i < gridCount(); i++)
            jcache(i).removeAll();

        final IgniteInternalFuture<?> putFut = GridTestUtils.runMultiThreadedAsync(new CAX() {
            @Override public void applyx() {
                for (int i = 0; i < entryCount(); i++)
                    jcache().put(KEY_PREFIX + i, i);
            }
        }, 1, "put-thread");

        GridTestUtils.runMultiThreaded(new CA() {
            @Override public void apply() {
                while (!putFut.isDone()) {
                    for (Cache.Entry<String, Integer> entry : jcache()) {
                        assert entry != null;
                        assert entry.getKey() != null;
                        assert entry.getKey().contains(KEY_PREFIX);
                    }
                }
            }
        }, 3, "iterator-thread");
    }

    /**
     * @throws Exception If failed.
     */
    @Test
    public void testEntrySetIterator() throws Exception {
        if (MvccFeatureChecker.forcedMvcc())
            fail("https://issues.apache.org/jira/browse/IGNITE-10082");

        assert jcache().localSize(CachePeekMode.ALL) == entryCount();

        int cnt = 0;

        for (Cache.Entry<String, Integer> entry : jcache()) {
            assert entry != null;
            assert entry.getKey() != null;
            assert entry.getKey().contains(KEY_PREFIX);
            assert entry.getValue() != null;
            assert entry.getValue() >= 0 && entry.getValue() < entryCount();
            assert entry.getValue() != null;
            assert entry.getValue() >= 0 && entry.getValue() < entryCount();

            cnt++;
        }

        assert cnt == entryCount();
    }

    /**
     * @throws Exception If failed.
     */
    @Test
    public void testEntrySetIteratorMultithreaded() throws Exception {
        for (int i = 0; i < gridCount(); i++)
            jcache(i).removeAll();

        final IgniteInternalFuture<?> putFut = GridTestUtils.runMultiThreadedAsync(new CAX() {
            @Override public void applyx() {
                for (int i = 0; i < entryCount(); i++)
                    jcache().put(KEY_PREFIX + i, i);
            }
        }, 1, "put-thread");

        GridTestUtils.runMultiThreaded(new CA() {
            @Override public void apply() {
                while (!putFut.isDone()) {
                    for (Cache.Entry<String, Integer> entry : jcache()) {
                        assert entry != null;
                        assert entry.getKey() != null;
                        assert entry.getKey().contains(KEY_PREFIX);
                    }
                }
            }
        }, 3, "iterator-thread");
    }

}<|MERGE_RESOLUTION|>--- conflicted
+++ resolved
@@ -24,17 +24,10 @@
 import org.apache.ignite.internal.util.typedef.CAX;
 import org.apache.ignite.testframework.GridTestUtils;
 import org.apache.ignite.testframework.MvccFeatureChecker;
-<<<<<<< HEAD
-import org.junit.Test;
-import org.junit.runner.RunWith;
-import org.junit.runners.JUnit4;
-=======
->>>>>>> 10ebf715
 
 /**
  * Tests for cache iterators.
  */
-@RunWith(JUnit4.class)
 public abstract class GridCacheAbstractIteratorsSelfTest extends GridCacheAbstractSelfTest {
     /** Key prefix. */
     protected static final String KEY_PREFIX = "testKey";
@@ -55,7 +48,6 @@
     /**
      * @throws Exception If failed.
      */
-    @Test
     public void testCacheIterator() throws Exception {
         int cnt = 0;
 
@@ -77,7 +69,6 @@
     /**
      * @throws Exception If failed.
      */
-    @Test
     public void testCacheIteratorMultithreaded() throws Exception {
         for (int i = 0; i < gridCount(); i++)
             jcache(i).removeAll();
@@ -105,7 +96,6 @@
     /**
      * @throws Exception If failed.
      */
-    @Test
     public void testEntrySetIterator() throws Exception {
         if (MvccFeatureChecker.forcedMvcc())
             fail("https://issues.apache.org/jira/browse/IGNITE-10082");
@@ -132,7 +122,6 @@
     /**
      * @throws Exception If failed.
      */
-    @Test
     public void testEntrySetIteratorMultithreaded() throws Exception {
         for (int i = 0; i < gridCount(); i++)
             jcache(i).removeAll();
