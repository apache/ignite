--- conflicted
+++ resolved
@@ -135,6 +135,22 @@
 
         cfg.setDiscoverySpi(discoSpi);
 
+        CacheConfiguration cc = defaultCacheConfiguration();
+
+        cc.setName("partitioned");
+        cc.setCacheMode(CacheMode.PARTITIONED);
+        cc.setAffinityMapper(new IgfsGroupDataBlocksKeyMapper(128));
+        cc.setBackups(0);
+        cc.setAtomicityMode(TRANSACTIONAL);
+
+        CacheConfiguration metaCfg = defaultCacheConfiguration();
+
+        metaCfg.setName("replicated");
+        metaCfg.setCacheMode(CacheMode.REPLICATED);
+        metaCfg.setAtomicityMode(TRANSACTIONAL);
+
+        cfg.setCacheConfiguration(metaCfg, cc);
+
         return cfg;
     }
 
@@ -224,11 +240,6 @@
 
         FileSystemConfiguration igfsConfiguration = new FileSystemConfiguration();
 
-<<<<<<< HEAD
-=======
-        igfsConfiguration.setDataCacheName(dataCacheName);
-        igfsConfiguration.setMetaCacheName(metaCacheName);
->>>>>>> 5099f143
         igfsConfiguration.setName("igfs" + UUID.randomUUID());
         igfsConfiguration.setManagementPort(mgmtPort.getAndIncrement());
 
