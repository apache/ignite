/*
 * Licensed to the Apache Software Foundation (ASF) under one or more
 * contributor license agreements.  See the NOTICE file distributed with
 * this work for additional information regarding copyright ownership.
 * The ASF licenses this file to You under the Apache License, Version 2.0
 * (the "License"); you may not use this file except in compliance with
 * the License.  You may obtain a copy of the License at
 *
 *      http://www.apache.org/licenses/LICENSE-2.0
 *
 * Unless required by applicable law or agreed to in writing, software
 * distributed under the License is distributed on an "AS IS" BASIS,
 * WITHOUT WARRANTIES OR CONDITIONS OF ANY KIND, either express or implied.
 * See the License for the specific language governing permissions and
 * limitations under the License.
 */

package org.apache.ignite.testsuites;

import org.apache.ignite.internal.processors.security.InvalidServerTest;
import org.apache.ignite.internal.processors.security.cache.CacheOperationPermissionCheckTest;
import org.apache.ignite.internal.processors.security.cache.EntryProcessorPermissionCheckTest;
import org.apache.ignite.internal.processors.security.cache.ScanQueryPermissionCheckTest;
import org.apache.ignite.internal.processors.security.cache.closure.CacheLoadRemoteSecurityContextCheckTest;
import org.apache.ignite.internal.processors.security.cache.closure.EntryProcessorRemoteSecurityContextCheckTest;
import org.apache.ignite.internal.processors.security.cache.closure.ScanQueryRemoteSecurityContextCheckTest;
import org.apache.ignite.internal.processors.security.client.SslCertificatesCheckTest;
import org.apache.ignite.internal.processors.security.client.SslCertificatesCheckWithGlobalAuthTest;
import org.apache.ignite.internal.processors.security.client.ThinClientPermissionCheckSecurityTest;
import org.apache.ignite.internal.processors.security.client.ThinClientPermissionCheckTest;
import org.apache.ignite.internal.processors.security.compute.ComputePermissionCheckTest;
import org.apache.ignite.internal.processors.security.compute.closure.ComputeTaskCancelRemoteSecurityContextCheckTest;
import org.apache.ignite.internal.processors.security.compute.closure.ComputeTaskRemoteSecurityContextCheckTest;
import org.apache.ignite.internal.processors.security.compute.closure.DistributedClosureRemoteSecurityContextCheckTest;
import org.apache.ignite.internal.processors.security.compute.closure.ExecutorServiceRemoteSecurityContextCheckTest;
import org.apache.ignite.internal.processors.security.datastreamer.DataStreamerPermissionCheckTest;
import org.apache.ignite.internal.processors.security.datastreamer.closure.DataStreamerRemoteSecurityContextCheckTest;
import org.junit.runner.RunWith;
import org.junit.runners.Suite;

/**
 * Security test suite.
 */
@RunWith(Suite.class)
@Suite.SuiteClasses({
    CacheOperationPermissionCheckTest.class,
    DataStreamerPermissionCheckTest.class,
    ScanQueryPermissionCheckTest.class,
    EntryProcessorPermissionCheckTest.class,
    ComputePermissionCheckTest.class,

    DistributedClosureRemoteSecurityContextCheckTest.class,
    ComputeTaskRemoteSecurityContextCheckTest.class,
    ComputeTaskCancelRemoteSecurityContextCheckTest.class,
    ExecutorServiceRemoteSecurityContextCheckTest.class,
    ScanQueryRemoteSecurityContextCheckTest.class,
    EntryProcessorRemoteSecurityContextCheckTest.class,
    DataStreamerRemoteSecurityContextCheckTest.class,
    CacheLoadRemoteSecurityContextCheckTest.class,
    ThinClientPermissionCheckTest.class,
<<<<<<< HEAD
    ThinClientPermissionCheckSecurityTest.class,
=======

>>>>>>> 66957090
    InvalidServerTest.class,
    SslCertificatesCheckTest.class,
    SslCertificatesCheckWithGlobalAuthTest.class,
})
public class SecurityTestSuite {
}<|MERGE_RESOLUTION|>--- conflicted
+++ resolved
@@ -58,11 +58,8 @@
     DataStreamerRemoteSecurityContextCheckTest.class,
     CacheLoadRemoteSecurityContextCheckTest.class,
     ThinClientPermissionCheckTest.class,
-<<<<<<< HEAD
     ThinClientPermissionCheckSecurityTest.class,
-=======
 
->>>>>>> 66957090
     InvalidServerTest.class,
     SslCertificatesCheckTest.class,
     SslCertificatesCheckWithGlobalAuthTest.class,
