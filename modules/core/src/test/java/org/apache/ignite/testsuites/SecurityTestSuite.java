/*
 * Licensed to the Apache Software Foundation (ASF) under one or more
 * contributor license agreements.  See the NOTICE file distributed with
 * this work for additional information regarding copyright ownership.
 * The ASF licenses this file to You under the Apache License, Version 2.0
 * (the "License"); you may not use this file except in compliance with
 * the License.  You may obtain a copy of the License at
 *
 *      http://www.apache.org/licenses/LICENSE-2.0
 *
 * Unless required by applicable law or agreed to in writing, software
 * distributed under the License is distributed on an "AS IS" BASIS,
 * WITHOUT WARRANTIES OR CONDITIONS OF ANY KIND, either express or implied.
 * See the License for the specific language governing permissions and
 * limitations under the License.
 */

package org.apache.ignite.testsuites;

import org.apache.ignite.internal.processors.security.InvalidServerTest;
import org.apache.ignite.internal.processors.security.cache.CacheOperationPermissionCheckTest;
import org.apache.ignite.internal.processors.security.cache.ContinuousQueryPermissionCheckTest;
import org.apache.ignite.internal.processors.security.cache.EntryProcessorPermissionCheckTest;
import org.apache.ignite.internal.processors.security.cache.ScanQueryPermissionCheckTest;
import org.apache.ignite.internal.processors.security.cache.closure.CacheLoadRemoteSecurityContextCheckTest;
import org.apache.ignite.internal.processors.security.cache.closure.ContinuousQueryRemoteSecurityContextCheckTest;
import org.apache.ignite.internal.processors.security.cache.closure.ContinuousQueryWithTransformerRemoteSecurityContextCheckTest;
import org.apache.ignite.internal.processors.security.cache.closure.EntryProcessorRemoteSecurityContextCheckTest;
import org.apache.ignite.internal.processors.security.cache.closure.ScanQueryRemoteSecurityContextCheckTest;
import org.apache.ignite.internal.processors.security.client.ThinClientPermissionCheckTest;
import org.apache.ignite.internal.processors.security.compute.ComputePermissionCheckTest;
import org.apache.ignite.internal.processors.security.compute.closure.ComputeTaskCancelRemoteSecurityContextCheckTest;
import org.apache.ignite.internal.processors.security.compute.closure.ComputeTaskRemoteSecurityContextCheckTest;
import org.apache.ignite.internal.processors.security.compute.closure.DistributedClosureRemoteSecurityContextCheckTest;
import org.apache.ignite.internal.processors.security.compute.closure.ExecutorServiceRemoteSecurityContextCheckTest;
import org.apache.ignite.internal.processors.security.datastreamer.DataStreamerPermissionCheckTest;
import org.apache.ignite.internal.processors.security.datastreamer.closure.DataStreamerRemoteSecurityContextCheckTest;
import org.apache.ignite.internal.processors.security.sandbox.CacheSandboxTest;
import org.apache.ignite.internal.processors.security.sandbox.ComputeSandboxTest;
import org.apache.ignite.internal.processors.security.sandbox.DataStreamerSandboxTest;
import org.apache.ignite.internal.processors.security.sandbox.DoPrivilegedOnRemoteNodeTest;
import org.apache.ignite.internal.processors.security.sandbox.IgniteOperationsInsideSandboxTest;
import org.apache.ignite.internal.processors.security.sandbox.SecuritySubjectPermissionsTest;
import org.junit.runner.RunWith;
import org.junit.runners.Suite;

/**
 * Security test suite.
 */
@RunWith(Suite.class)
@Suite.SuiteClasses({
    CacheOperationPermissionCheckTest.class,
    DataStreamerPermissionCheckTest.class,
    ScanQueryPermissionCheckTest.class,
    EntryProcessorPermissionCheckTest.class,
    ComputePermissionCheckTest.class,
<<<<<<< HEAD
    ContinuousQueryPermissionCheckTest.class,
=======
    ThinClientPermissionCheckTest.class,
>>>>>>> b694fd10

    DistributedClosureRemoteSecurityContextCheckTest.class,
    ComputeTaskRemoteSecurityContextCheckTest.class,
    ComputeTaskCancelRemoteSecurityContextCheckTest.class,
    ExecutorServiceRemoteSecurityContextCheckTest.class,
    ScanQueryRemoteSecurityContextCheckTest.class,
    EntryProcessorRemoteSecurityContextCheckTest.class,
    DataStreamerRemoteSecurityContextCheckTest.class,
    CacheLoadRemoteSecurityContextCheckTest.class,
<<<<<<< HEAD
    ContinuousQueryRemoteSecurityContextCheckTest.class,
    ContinuousQueryWithTransformerRemoteSecurityContextCheckTest.class,

    ThinClientPermissionCheckTest.class,
=======
>>>>>>> b694fd10

    InvalidServerTest.class,

    CacheSandboxTest.class,
    DataStreamerSandboxTest.class,
    ComputeSandboxTest.class,
    DoPrivilegedOnRemoteNodeTest.class,
    IgniteOperationsInsideSandboxTest.class,
    SecuritySubjectPermissionsTest.class
})
public class SecurityTestSuite {
}<|MERGE_RESOLUTION|>--- conflicted
+++ resolved
@@ -54,11 +54,8 @@
     ScanQueryPermissionCheckTest.class,
     EntryProcessorPermissionCheckTest.class,
     ComputePermissionCheckTest.class,
-<<<<<<< HEAD
+    ThinClientPermissionCheckTest.class,
     ContinuousQueryPermissionCheckTest.class,
-=======
-    ThinClientPermissionCheckTest.class,
->>>>>>> b694fd10
 
     DistributedClosureRemoteSecurityContextCheckTest.class,
     ComputeTaskRemoteSecurityContextCheckTest.class,
@@ -68,13 +65,8 @@
     EntryProcessorRemoteSecurityContextCheckTest.class,
     DataStreamerRemoteSecurityContextCheckTest.class,
     CacheLoadRemoteSecurityContextCheckTest.class,
-<<<<<<< HEAD
     ContinuousQueryRemoteSecurityContextCheckTest.class,
     ContinuousQueryWithTransformerRemoteSecurityContextCheckTest.class,
-
-    ThinClientPermissionCheckTest.class,
-=======
->>>>>>> b694fd10
 
     InvalidServerTest.class,
 
