/*
 * Licensed to the Apache Software Foundation (ASF) under one or more
 * contributor license agreements.  See the NOTICE file distributed with
 * this work for additional information regarding copyright ownership.
 * The ASF licenses this file to You under the Apache License, Version 2.0
 * (the "License"); you may not use this file except in compliance with
 * the License.  You may obtain a copy of the License at
 *
 *      http://www.apache.org/licenses/LICENSE-2.0
 *
 * Unless required by applicable law or agreed to in writing, software
 * distributed under the License is distributed on an "AS IS" BASIS,
 * WITHOUT WARRANTIES OR CONDITIONS OF ANY KIND, either express or implied.
 * See the License for the specific language governing permissions and
 * limitations under the License.
 */

package org.apache.ignite.testsuites;

import org.apache.ignite.internal.processors.security.GridCommandHandlerSslWithSecurityTest;
import org.apache.ignite.internal.processors.security.IgniteSecurityProcessorTest;
import org.apache.ignite.internal.processors.security.InvalidServerTest;
import org.apache.ignite.internal.processors.security.cache.CacheOperationPermissionCheckTest;
import org.apache.ignite.internal.processors.security.cache.CacheOperationPermissionCreateDestroyCheckTest;
import org.apache.ignite.internal.processors.security.cache.ContinuousQueryPermissionCheckTest;
import org.apache.ignite.internal.processors.security.cache.EntryProcessorPermissionCheckTest;
import org.apache.ignite.internal.processors.security.cache.ScanQueryPermissionCheckTest;
import org.apache.ignite.internal.processors.security.cache.closure.CacheLoadRemoteSecurityContextCheckTest;
import org.apache.ignite.internal.processors.security.cache.closure.ContinuousQueryRemoteSecurityContextCheckTest;
import org.apache.ignite.internal.processors.security.cache.closure.ContinuousQueryWithTransformerRemoteSecurityContextCheckTest;
import org.apache.ignite.internal.processors.security.cache.closure.EntryProcessorRemoteSecurityContextCheckTest;
import org.apache.ignite.internal.processors.security.cache.closure.ScanQueryRemoteSecurityContextCheckTest;
import org.apache.ignite.internal.processors.security.client.AdditionalSecurityCheckTest;
import org.apache.ignite.internal.processors.security.client.AdditionalSecurityCheckWithGlobalAuthTest;
import org.apache.ignite.internal.processors.security.client.ThinClientPermissionCheckSecurityTest;
import org.apache.ignite.internal.processors.security.client.ThinClientPermissionCheckTest;
import org.apache.ignite.internal.processors.security.client.ThinClientSecurityContextOnRemoteNodeTest;
import org.apache.ignite.internal.processors.security.client.ThinClientSslPermissionCheckTest;
import org.apache.ignite.internal.processors.security.compute.ComputePermissionCheckTest;
import org.apache.ignite.internal.processors.security.compute.closure.ComputeTaskCancelRemoteSecurityContextCheckTest;
import org.apache.ignite.internal.processors.security.compute.closure.ComputeTaskRemoteSecurityContextCheckTest;
import org.apache.ignite.internal.processors.security.compute.closure.DistributedClosureRemoteSecurityContextCheckTest;
import org.apache.ignite.internal.processors.security.compute.closure.ExecutorServiceRemoteSecurityContextCheckTest;
import org.apache.ignite.internal.processors.security.datastreamer.DataStreamerPermissionCheckTest;
import org.apache.ignite.internal.processors.security.datastreamer.closure.DataStreamerRemoteSecurityContextCheckTest;
import org.apache.ignite.internal.processors.security.messaging.MessagingRemoteSecurityContextCheckTest;
import org.apache.ignite.internal.processors.security.sandbox.AccessToClassesInsideInternalPackageTest;
import org.apache.ignite.internal.processors.security.sandbox.CacheSandboxTest;
import org.apache.ignite.internal.processors.security.sandbox.ComputeSandboxTest;
import org.apache.ignite.internal.processors.security.sandbox.DataStreamerSandboxTest;
import org.apache.ignite.internal.processors.security.sandbox.DoPrivilegedOnRemoteNodeTest;
import org.apache.ignite.internal.processors.security.sandbox.IgniteOperationsInsideSandboxTest;
import org.apache.ignite.internal.processors.security.sandbox.SecuritySubjectPermissionsTest;
import org.apache.ignite.ssl.MultipleSSLContextsTest;
import org.junit.runner.RunWith;
import org.junit.runners.Suite;

/**
 * Security test suite.
 */
@RunWith(Suite.class)
@Suite.SuiteClasses({
    CacheOperationPermissionCheckTest.class,
    CacheOperationPermissionCreateDestroyCheckTest.class,
    DataStreamerPermissionCheckTest.class,
    ScanQueryPermissionCheckTest.class,
    EntryProcessorPermissionCheckTest.class,
    ComputePermissionCheckTest.class,
    ThinClientPermissionCheckTest.class,
    ThinClientPermissionCheckSecurityTest.class,
    ContinuousQueryPermissionCheckTest.class,

    DistributedClosureRemoteSecurityContextCheckTest.class,
    ComputeTaskRemoteSecurityContextCheckTest.class,
    ComputeTaskCancelRemoteSecurityContextCheckTest.class,
    ExecutorServiceRemoteSecurityContextCheckTest.class,
    ScanQueryRemoteSecurityContextCheckTest.class,
    EntryProcessorRemoteSecurityContextCheckTest.class,
    DataStreamerRemoteSecurityContextCheckTest.class,
    CacheLoadRemoteSecurityContextCheckTest.class,
    ContinuousQueryRemoteSecurityContextCheckTest.class,
    ContinuousQueryWithTransformerRemoteSecurityContextCheckTest.class,
    ThinClientSslPermissionCheckTest.class,
<<<<<<< HEAD
    ThinClientSecurityContextOnRemoteNodeTest.class,
=======
    MessagingRemoteSecurityContextCheckTest.class,
>>>>>>> 154e4820

    InvalidServerTest.class,
    AdditionalSecurityCheckTest.class,
    AdditionalSecurityCheckWithGlobalAuthTest.class,

    CacheSandboxTest.class,
    DataStreamerSandboxTest.class,
    ComputeSandboxTest.class,
    DoPrivilegedOnRemoteNodeTest.class,
    IgniteOperationsInsideSandboxTest.class,
    SecuritySubjectPermissionsTest.class,
    AccessToClassesInsideInternalPackageTest.class,
    IgniteSecurityProcessorTest.class,
    GridCommandHandlerSslWithSecurityTest.class,
    MultipleSSLContextsTest.class
})
public class SecurityTestSuite {
}<|MERGE_RESOLUTION|>--- conflicted
+++ resolved
@@ -81,11 +81,8 @@
     ContinuousQueryRemoteSecurityContextCheckTest.class,
     ContinuousQueryWithTransformerRemoteSecurityContextCheckTest.class,
     ThinClientSslPermissionCheckTest.class,
-<<<<<<< HEAD
+    MessagingRemoteSecurityContextCheckTest.class,
     ThinClientSecurityContextOnRemoteNodeTest.class,
-=======
-    MessagingRemoteSecurityContextCheckTest.class,
->>>>>>> 154e4820
 
     InvalidServerTest.class,
     AdditionalSecurityCheckTest.class,
