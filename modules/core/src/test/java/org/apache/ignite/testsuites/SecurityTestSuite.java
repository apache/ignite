/*
 * Licensed to the Apache Software Foundation (ASF) under one or more
 * contributor license agreements.  See the NOTICE file distributed with
 * this work for additional information regarding copyright ownership.
 * The ASF licenses this file to You under the Apache License, Version 2.0
 * (the "License"); you may not use this file except in compliance with
 * the License.  You may obtain a copy of the License at
 *
 *      http://www.apache.org/licenses/LICENSE-2.0
 *
 * Unless required by applicable law or agreed to in writing, software
 * distributed under the License is distributed on an "AS IS" BASIS,
 * WITHOUT WARRANTIES OR CONDITIONS OF ANY KIND, either express or implied.
 * See the License for the specific language governing permissions and
 * limitations under the License.
 */

package org.apache.ignite.testsuites;

import org.apache.ignite.internal.processors.security.cache.CacheOperationPermissionCheckTest;
import org.apache.ignite.internal.processors.security.cache.EntryProcessorPermissionCheckTest;
import org.apache.ignite.internal.processors.security.cache.ScanQueryPermissionCheckTest;
import org.apache.ignite.internal.processors.security.cache.closure.CacheLoadRemoteSecurityContextCheckTest;
import org.apache.ignite.internal.processors.security.cache.closure.EntryProcessorRemoteSecurityContextCheckTest;
import org.apache.ignite.internal.processors.security.cache.closure.ScanQueryRemoteSecurityContextCheckTest;
import org.apache.ignite.internal.processors.security.client.ThinClientPermissionCheckTest;
import org.apache.ignite.internal.processors.security.compute.ComputePermissionCheckTest;
import org.apache.ignite.internal.processors.security.compute.closure.ComputeTaskRemoteSecurityContextCheckTest;
import org.apache.ignite.internal.processors.security.compute.closure.DistributedClosureRemoteSecurityContextCheckTest;
import org.apache.ignite.internal.processors.security.compute.closure.ExecutorServiceRemoteSecurityContextCheckTest;
import org.apache.ignite.internal.processors.security.datastreamer.DataStreamerPermissionCheckTest;
import org.apache.ignite.internal.processors.security.datastreamer.closure.DataStreamerRemoteSecurityContextCheckTest;
import org.apache.ignite.internal.processors.security.sandbox.AccessClassInPackageTest;
import org.apache.ignite.internal.processors.security.sandbox.CacheSandboxTest;
import org.apache.ignite.internal.processors.security.sandbox.ComputeSandboxTest;
import org.apache.ignite.internal.processors.security.sandbox.ConstraintIgnitionTest;
import org.apache.ignite.internal.processors.security.sandbox.DataStreamerSandboxTest;
import org.apache.ignite.internal.processors.security.sandbox.DoPrivilegedOnRemoteNodeTest;
import org.junit.runner.RunWith;
import org.junit.runners.Suite;

/**
 * Security test suite.
 */
@RunWith(Suite.class)
@Suite.SuiteClasses({
    CacheOperationPermissionCheckTest.class,
    DataStreamerPermissionCheckTest.class,
    ScanQueryPermissionCheckTest.class,
    EntryProcessorPermissionCheckTest.class,
    ComputePermissionCheckTest.class,
    ThinClientPermissionCheckTest.class,

    DistributedClosureRemoteSecurityContextCheckTest.class,
    ComputeTaskRemoteSecurityContextCheckTest.class,
    ExecutorServiceRemoteSecurityContextCheckTest.class,
    ScanQueryRemoteSecurityContextCheckTest.class,
    EntryProcessorRemoteSecurityContextCheckTest.class,
    DataStreamerRemoteSecurityContextCheckTest.class,
    CacheLoadRemoteSecurityContextCheckTest.class,

    CacheSandboxTest.class,
    DataStreamerSandboxTest.class,
    ComputeSandboxTest.class,
<<<<<<< HEAD
    DoPrivelegedOnRemoteNodeTest.class,

    ConstraintIgnitionTest.class,
    AccessClassInPackageTest.class
=======
    DoPrivilegedOnRemoteNodeTest.class
>>>>>>> caba38d8
})
public class SecurityTestSuite {
}<|MERGE_RESOLUTION|>--- conflicted
+++ resolved
@@ -62,14 +62,10 @@
     CacheSandboxTest.class,
     DataStreamerSandboxTest.class,
     ComputeSandboxTest.class,
-<<<<<<< HEAD
-    DoPrivelegedOnRemoteNodeTest.class,
+    DoPrivilegedOnRemoteNodeTest.class,
 
     ConstraintIgnitionTest.class,
     AccessClassInPackageTest.class
-=======
-    DoPrivilegedOnRemoteNodeTest.class
->>>>>>> caba38d8
 })
 public class SecurityTestSuite {
 }