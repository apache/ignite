/*
 * Licensed to the Apache Software Foundation (ASF) under one or more
 * contributor license agreements.  See the NOTICE file distributed with
 * this work for additional information regarding copyright ownership.
 * The ASF licenses this file to You under the Apache License, Version 2.0
 * (the "License"); you may not use this file except in compliance with
 * the License.  You may obtain a copy of the License at
 *
 *      http://www.apache.org/licenses/LICENSE-2.0
 *
 * Unless required by applicable law or agreed to in writing, software
 * distributed under the License is distributed on an "AS IS" BASIS,
 * WITHOUT WARRANTIES OR CONDITIONS OF ANY KIND, either express or implied.
 * See the License for the specific language governing permissions and
 * limitations under the License.
 */

package org.apache.ignite.testsuites;

import org.apache.ignite.internal.processors.security.InvalidServerTest;
import org.apache.ignite.internal.processors.security.cache.CacheOperationPermissionCheckTest;
import org.apache.ignite.internal.processors.security.cache.ContinuousQueryPermissionCheckTest;
import org.apache.ignite.internal.processors.security.cache.EntryProcessorPermissionCheckTest;
import org.apache.ignite.internal.processors.security.cache.ScanQueryPermissionCheckTest;
import org.apache.ignite.internal.processors.security.cache.closure.CacheLoadRemoteSecurityContextCheckTest;
import org.apache.ignite.internal.processors.security.cache.closure.ContinuousQueryRemoteSecurityContextCheckTest;
import org.apache.ignite.internal.processors.security.cache.closure.ContinuousQueryWithTransformerRemoteSecurityContextCheckTest;
import org.apache.ignite.internal.processors.security.cache.closure.EntryProcessorRemoteSecurityContextCheckTest;
import org.apache.ignite.internal.processors.security.cache.closure.ScanQueryRemoteSecurityContextCheckTest;
import org.apache.ignite.internal.processors.security.client.ThinClientPermissionCheckTest;
import org.apache.ignite.internal.processors.security.compute.ComputePermissionCheckTest;
import org.apache.ignite.internal.processors.security.compute.closure.ComputeTaskCancelRemoteSecurityContextCheckTest;
import org.apache.ignite.internal.processors.security.compute.closure.ComputeTaskRemoteSecurityContextCheckTest;
import org.apache.ignite.internal.processors.security.compute.closure.DistributedClosureRemoteSecurityContextCheckTest;
import org.apache.ignite.internal.processors.security.compute.closure.ExecutorServiceRemoteSecurityContextCheckTest;
import org.apache.ignite.internal.processors.security.datastreamer.DataStreamerPermissionCheckTest;
import org.apache.ignite.internal.processors.security.datastreamer.closure.DataStreamerRemoteSecurityContextCheckTest;
import org.apache.ignite.internal.processors.security.sandbox.AccessToClassesInsideInternalPackageTest;
import org.apache.ignite.internal.processors.security.sandbox.CacheSandboxTest;
import org.apache.ignite.internal.processors.security.sandbox.ComputeSandboxTest;
import org.apache.ignite.internal.processors.security.sandbox.DataStreamerSandboxTest;
import org.apache.ignite.internal.processors.security.sandbox.DoPrivilegedOnRemoteNodeTest;
import org.apache.ignite.internal.processors.security.sandbox.IgniteOperationsInsideSandboxTest;
import org.apache.ignite.internal.processors.security.sandbox.IgnitionComponentProxyTest;
import org.apache.ignite.internal.processors.security.sandbox.SecuritySubjectPermissionsTest;
import org.junit.runner.RunWith;
import org.junit.runners.Suite;

/**
 * Security test suite.
 */
@RunWith(Suite.class)
@Suite.SuiteClasses({
    CacheOperationPermissionCheckTest.class,
    DataStreamerPermissionCheckTest.class,
    ScanQueryPermissionCheckTest.class,
    EntryProcessorPermissionCheckTest.class,
    ComputePermissionCheckTest.class,
    ThinClientPermissionCheckTest.class,
    ContinuousQueryPermissionCheckTest.class,

    DistributedClosureRemoteSecurityContextCheckTest.class,
    ComputeTaskRemoteSecurityContextCheckTest.class,
    ComputeTaskCancelRemoteSecurityContextCheckTest.class,
    ExecutorServiceRemoteSecurityContextCheckTest.class,
    ScanQueryRemoteSecurityContextCheckTest.class,
    EntryProcessorRemoteSecurityContextCheckTest.class,
    DataStreamerRemoteSecurityContextCheckTest.class,
    CacheLoadRemoteSecurityContextCheckTest.class,
    ContinuousQueryRemoteSecurityContextCheckTest.class,
    ContinuousQueryWithTransformerRemoteSecurityContextCheckTest.class,

    InvalidServerTest.class,

    CacheSandboxTest.class,
    DataStreamerSandboxTest.class,
    ComputeSandboxTest.class,
    DoPrivilegedOnRemoteNodeTest.class,
    IgniteOperationsInsideSandboxTest.class,
    SecuritySubjectPermissionsTest.class,
<<<<<<< HEAD
    IgnitionComponentProxyTest.class,
=======
    AccessToClassesInsideInternalPackageTest.class,
>>>>>>> fcc24588
})
public class SecurityTestSuite {
}<|MERGE_RESOLUTION|>--- conflicted
+++ resolved
@@ -77,12 +77,9 @@
     ComputeSandboxTest.class,
     DoPrivilegedOnRemoteNodeTest.class,
     IgniteOperationsInsideSandboxTest.class,
+    AccessToClassesInsideInternalPackageTest.class,
     SecuritySubjectPermissionsTest.class,
-<<<<<<< HEAD
     IgnitionComponentProxyTest.class,
-=======
-    AccessToClassesInsideInternalPackageTest.class,
->>>>>>> fcc24588
 })
 public class SecurityTestSuite {
 }