/*
 * Licensed to the Apache Software Foundation (ASF) under one or more
 * contributor license agreements. See the NOTICE file distributed with
 * this work for additional information regarding copyright ownership.
 * The ASF licenses this file to You under the Apache License, Version 2.0
 * (the "License"); you may not use this file except in compliance with
 * the License. You may obtain a copy of the License at
 *
 * http://www.apache.org/licenses/LICENSE-2.0
 *
 * Unless required by applicable law or agreed to in writing, software
 * distributed under the License is distributed on an "AS IS" BASIS,
 * WITHOUT WARRANTIES OR CONDITIONS OF ANY KIND, either express or implied.
 * See the License for the specific language governing permissions and
 * limitations under the License.
 */

package org.apache.ignite.internal.processors.cache.persistence.snapshot;

import java.io.File;
import java.io.IOException;
import java.nio.file.OpenOption;
import java.nio.file.Path;
import java.nio.file.Paths;
import java.util.Arrays;
import java.util.Collections;
import java.util.UUID;
import java.util.concurrent.CountDownLatch;
import java.util.concurrent.TimeUnit;
import java.util.concurrent.atomic.AtomicInteger;
import java.util.function.Consumer;
import java.util.function.Function;
import java.util.function.IntSupplier;
import org.apache.ignite.Ignite;
import org.apache.ignite.IgniteCache;
import org.apache.ignite.IgniteCheckedException;
import org.apache.ignite.IgniteException;
import org.apache.ignite.IgniteIllegalStateException;
import org.apache.ignite.IgniteSnapshot;
import org.apache.ignite.binary.BinaryObject;
import org.apache.ignite.binary.BinaryObjectBuilder;
import org.apache.ignite.binary.BinaryObjectException;
import org.apache.ignite.binary.BinaryType;
import org.apache.ignite.cache.CacheExistsException;
import org.apache.ignite.cache.CacheMode;
import org.apache.ignite.cache.affinity.rendezvous.RendezvousAffinityFunction;
import org.apache.ignite.cluster.ClusterState;
import org.apache.ignite.configuration.CacheConfiguration;
import org.apache.ignite.configuration.IgniteConfiguration;
import org.apache.ignite.internal.IgniteEx;
import org.apache.ignite.internal.IgniteInternalFuture;
import org.apache.ignite.internal.TestRecordingCommunicationSpi;
import org.apache.ignite.internal.cluster.ClusterTopologyCheckedException;
import org.apache.ignite.internal.processors.cache.DynamicCacheChangeBatch;
import org.apache.ignite.internal.processors.cache.distributed.dht.preloader.GridDhtPartitionsSingleMessage;
import org.apache.ignite.internal.processors.cache.persistence.file.FileIO;
import org.apache.ignite.internal.processors.cache.persistence.file.FileIOFactory;
import org.apache.ignite.internal.processors.cache.persistence.file.FilePageStoreManager;
import org.apache.ignite.internal.processors.cache.persistence.file.RandomAccessFileIOFactory;
import org.apache.ignite.internal.util.distributed.DistributedProcess.DistributedProcessType;
import org.apache.ignite.internal.util.distributed.SingleNodeMessage;
import org.apache.ignite.internal.util.typedef.internal.U;
import org.apache.ignite.lang.IgniteFuture;
import org.apache.ignite.spi.IgniteSpiException;
import org.apache.ignite.testframework.GridTestUtils;
import org.jetbrains.annotations.Nullable;
import org.junit.Test;

import static org.apache.ignite.events.EventType.EVT_CLUSTER_SNAPSHOT_RESTORE_FAILED;
import static org.apache.ignite.events.EventType.EVT_CLUSTER_SNAPSHOT_RESTORE_FINISHED;
import static org.apache.ignite.events.EventType.EVT_CLUSTER_SNAPSHOT_RESTORE_STARTED;
import static org.apache.ignite.internal.processors.cache.persistence.file.FilePageStoreManager.CACHE_DIR_PREFIX;
import static org.apache.ignite.internal.processors.cache.persistence.file.FilePageStoreManager.FILE_SUFFIX;
import static org.apache.ignite.internal.processors.cache.persistence.file.FilePageStoreManager.PART_FILE_PREFIX;
import static org.apache.ignite.internal.processors.cache.persistence.file.FilePageStoreManager.getPartitionFileName;
import static org.apache.ignite.internal.processors.cache.persistence.snapshot.SnapshotRestoreProcess.TMP_CACHE_DIR_PREFIX;
import static org.apache.ignite.internal.util.distributed.DistributedProcess.DistributedProcessType.RESTORE_CACHE_GROUP_SNAPSHOT_PREPARE;
import static org.apache.ignite.internal.util.distributed.DistributedProcess.DistributedProcessType.RESTORE_CACHE_GROUP_SNAPSHOT_START;
import static org.apache.ignite.testframework.GridTestUtils.assertThrowsAnyCause;
import static org.apache.ignite.testframework.GridTestUtils.runAsync;

/**
 * Snapshot restore tests.
 */
public class IgniteClusterSnapshotRestoreSelfTest extends IgniteClusterSnapshotRestoreBaseTest {
    /** Type name used for binary and SQL. */
    private static final String TYPE_NAME = "CustomType";

    /** Cache 1 name. */
    private static final String CACHE1 = "cache1";

    /** Cache 2 name. */
    private static final String CACHE2 = "cache2";

    /** Default shared cache group name. */
    private static final String SHARED_GRP = "shared";

    /** Reset consistent ID flag. */
    private boolean resetConsistentId;

    /** {@inheritDoc} */
    @Override protected IgniteConfiguration getConfiguration(String igniteInstanceName) throws Exception {
        IgniteConfiguration cfg = super.getConfiguration(igniteInstanceName);

        if (resetConsistentId)
            cfg.setConsistentId(null);

        return cfg;
    }

<<<<<<< HEAD
=======
    /** {@inheritDoc} */
    @Override protected Function<Integer, Object> valueBuilder() {
        return valBuilder;
    }

    /**
     * Ensures that system partition verification task is invoked before restoring the snapshot.
     *
     * @throws Exception If failed.
     */
    @Test
    public void testRestoreWithMissedPart() throws Exception {
        IgniteEx ignite = startGridsWithSnapshot(2, CACHE_KEYS_RANGE);

        Path part0 = U.searchFileRecursively(snp(ignite).snapshotLocalDir(SNAPSHOT_NAME).toPath(),
            getPartitionFileName(0));

        assertNotNull(part0);
        assertTrue(part0.toString(), part0.toFile().exists());
        assertTrue(part0.toFile().delete());

        IgniteFuture<Void> fut = ignite.snapshot().restoreSnapshot(SNAPSHOT_NAME, null);
        assertThrowsAnyCause(log, () -> fut.get(TIMEOUT), IgniteException.class,
            "Snapshot data doesn't contain required cache group partition");

        ensureCacheAbsent(dfltCacheCfg);
    }

>>>>>>> 52b07f8e
    /** @throws Exception If failed. */
    @Test
    public void testRestoreAllGroups() throws Exception {
        doRestoreAllGroups();
    }

    /** @throws Exception If failed. */
    @Test
    public void testRestoreAllGroupsWithoutConsistentId() throws Exception {
        resetConsistentId = true;

        doRestoreAllGroups();
    }

    /** @throws Exception If failed. */
    private void doRestoreAllGroups() throws Exception {
        CacheConfiguration<Integer, Object> cacheCfg1 =
            txCacheConfig(new CacheConfiguration<Integer, Object>(CACHE1)).setGroupName(SHARED_GRP);

        CacheConfiguration<Integer, Object> cacheCfg2 =
            txCacheConfig(new CacheConfiguration<Integer, Object>(CACHE2)).setGroupName(SHARED_GRP);

        IgniteEx ignite = startGridsWithCache(2, CACHE_KEYS_RANGE, valBuilder,
            dfltCacheCfg.setBackups(0), cacheCfg1, cacheCfg2);

        ignite.snapshot().createSnapshot(SNAPSHOT_NAME).get(TIMEOUT);

        ignite.cache(CACHE1).destroy();
        ignite.cache(CACHE2).destroy();
        ignite.cache(DEFAULT_CACHE_NAME).destroy();

        awaitPartitionMapExchange();

        // Restore all cache groups.
        grid(0).snapshot().restoreSnapshot(SNAPSHOT_NAME, null).get(TIMEOUT);

        assertCacheKeys(ignite.cache(DEFAULT_CACHE_NAME), CACHE_KEYS_RANGE);
        assertCacheKeys(ignite.cache(CACHE1), CACHE_KEYS_RANGE);
        assertCacheKeys(ignite.cache(CACHE2), CACHE_KEYS_RANGE);

        waitForEvents(EVT_CLUSTER_SNAPSHOT_RESTORE_STARTED, EVT_CLUSTER_SNAPSHOT_RESTORE_FINISHED);
    }

    /** @throws Exception If failed. */
    @Test
    public void testStartClusterSnapshotRestoreMultipleThreadsSameNode() throws Exception {
        checkStartClusterSnapshotRestoreMultithreaded(() -> 0);
    }

    /** @throws Exception If failed. */
    @Test
    public void testStartClusterSnapshotRestoreMultipleThreadsDiffNode() throws Exception {
        AtomicInteger nodeIdx = new AtomicInteger();

        checkStartClusterSnapshotRestoreMultithreaded(nodeIdx::getAndIncrement);
    }

    /**
     * @param nodeIdxSupplier Ignite node index supplier.
     */
    private void checkStartClusterSnapshotRestoreMultithreaded(IntSupplier nodeIdxSupplier) throws Exception {
        Ignite ignite = startGridsWithSnapshot(2, CACHE_KEYS_RANGE);

        AtomicInteger successCnt = new AtomicInteger();
        AtomicInteger failCnt = new AtomicInteger();

        IgniteInternalFuture<Long> fut = GridTestUtils.runMultiThreadedAsync(() -> {
            try {
                nodeIdxSupplier.getAsInt();

                grid(nodeIdxSupplier.getAsInt()).snapshot().restoreSnapshot(
                    SNAPSHOT_NAME, Collections.singleton(DEFAULT_CACHE_NAME)).get(TIMEOUT);

                successCnt.incrementAndGet();
            }
            catch (Exception e) {
                failCnt.incrementAndGet();
            }
        }, 2, "runner");

        fut.get(TIMEOUT);

        assertEquals(1, successCnt.get());
        assertEquals(1, failCnt.get());

        assertCacheKeys(ignite.cache(DEFAULT_CACHE_NAME), CACHE_KEYS_RANGE);
    }

    /** @throws Exception If failed. */
    @Test
    public void testCreateSnapshotDuringRestore() throws Exception {
        Ignite ignite = startGridsWithSnapshot(2, CACHE_KEYS_RANGE);

        BlockingCustomMessageDiscoverySpi discoSpi = discoSpi(grid(0));

        discoSpi.block((msg) -> msg instanceof DynamicCacheChangeBatch);

        IgniteFuture<Void> fut =
            ignite.snapshot().restoreSnapshot(SNAPSHOT_NAME, Collections.singleton(DEFAULT_CACHE_NAME));

        discoSpi.waitBlocked(TIMEOUT);

        GridTestUtils.assertThrowsAnyCause(
            log,
            () -> grid(1).snapshot().createSnapshot("NEW_SNAPSHOT").get(TIMEOUT),
            IgniteException.class,
            "Cache group restore operation is currently in progress."
        );

        discoSpi.unblock();

        fut.get(TIMEOUT);

        assertCacheKeys(ignite.cache(DEFAULT_CACHE_NAME), CACHE_KEYS_RANGE);
    }

    /**
     * Ensures that the cache doesn't start if one of the baseline nodes fails.
     *
     * @throws Exception If failed.
     */
    @Test
    public void testNodeLeftDuringCacheStartOnExchangeInit() throws Exception {
        startGridsWithSnapshot(3, CACHE_KEYS_RANGE, true);

        BlockingCustomMessageDiscoverySpi discoSpi = discoSpi(grid(0));

        discoSpi.block((msg) -> msg instanceof DynamicCacheChangeBatch);

        IgniteFuture<Void> fut =
            grid(0).snapshot().restoreSnapshot(SNAPSHOT_NAME, Collections.singleton(DEFAULT_CACHE_NAME));

        discoSpi.waitBlocked(TIMEOUT);

        stopGrid(2, true);

        discoSpi.unblock();

        GridTestUtils.assertThrowsAnyCause(log, () -> fut.get(TIMEOUT), ClusterTopologyCheckedException.class, null);

        ensureCacheAbsent(dfltCacheCfg, false);

        waitForEvents(EVT_CLUSTER_SNAPSHOT_RESTORE_STARTED, EVT_CLUSTER_SNAPSHOT_RESTORE_FAILED);
    }

    /**
     * Ensures that the cache is not started if non-coordinator node left during the exchange.
     *
     * @throws Exception If failed.
     */
    @Test
    public void testNodeLeftDuringCacheStartOnExchangeFinish() throws Exception {
        checkNodeLeftOnExchangeFinish(
            false, ClusterTopologyCheckedException.class, "Required node has left the cluster");
    }

    /**
     * Ensures that the cache is not started if the coordinator left during the exchange.
     *
     * @throws Exception If failed.
     */
    @Test
    public void testCrdLeftDuringCacheStartOnExchangeFinish() throws Exception {
        checkNodeLeftOnExchangeFinish(
            true, IgniteCheckedException.class, "Operation has been cancelled (node is stopping)");
    }

    /**
     * @param crdStop {@code True} to stop coordinator node.
     * @param expCls Expected exception class.
     * @param expMsg Expected exception message.
     * @throws Exception If failed.
     */
    private void checkNodeLeftOnExchangeFinish(
        boolean crdStop,
        Class<? extends Throwable> expCls,
        String expMsg
    ) throws Exception {
        startGridsWithSnapshot(3, CACHE_KEYS_RANGE, true);

        TestRecordingCommunicationSpi node1spi = TestRecordingCommunicationSpi.spi(grid(1));
        TestRecordingCommunicationSpi node2spi = TestRecordingCommunicationSpi.spi(grid(2));

        node1spi.blockMessages((node, msg) -> msg instanceof GridDhtPartitionsSingleMessage);
        node2spi.blockMessages((node, msg) -> msg instanceof GridDhtPartitionsSingleMessage);

        IgniteFuture<Void> fut =
            grid(1).snapshot().restoreSnapshot(SNAPSHOT_NAME, Collections.singleton(DEFAULT_CACHE_NAME));

        node1spi.waitForBlocked();
        node2spi.waitForBlocked();

        stopGrid(crdStop ? 0 : 2, true);

        node1spi.stopBlock();

        if (crdStop)
            node2spi.stopBlock();

        GridTestUtils.assertThrowsAnyCause(log, () -> fut.get(TIMEOUT), expCls, expMsg);

        awaitPartitionMapExchange();

        ensureCacheAbsent(dfltCacheCfg);
    }

    /** @throws Exception If failed. */
    @Test
    public void testClusterSnapshotRestoreRejectOnInActiveCluster() throws Exception {
        IgniteEx ignite = startGridsWithCache(2, CACHE_KEYS_RANGE, valBuilder, dfltCacheCfg);

        ignite.snapshot().createSnapshot(SNAPSHOT_NAME).get(TIMEOUT);

        ignite.cluster().state(ClusterState.INACTIVE);

        IgniteFuture<Void> fut =
            ignite.snapshot().restoreSnapshot(SNAPSHOT_NAME, Collections.singleton(DEFAULT_CACHE_NAME));

        GridTestUtils.assertThrowsAnyCause(
            log, () -> fut.get(TIMEOUT), IgniteException.class, "The cluster should be active");

        waitForEvents(EVT_CLUSTER_SNAPSHOT_RESTORE_FAILED);
    }

    /** @throws Exception If failed. */
    @Test
    public void testClusterSnapshotRestoreOnSmallerTopology() throws Exception {
        startGridsWithSnapshot(2, CACHE_KEYS_RANGE, true);

        stopGrid(1);

        resetBaselineTopology();

        IgniteFuture<Void> fut =
            grid(0).snapshot().restoreSnapshot(SNAPSHOT_NAME, Collections.singleton(DEFAULT_CACHE_NAME));

        GridTestUtils.assertThrowsAnyCause(log, () -> fut.get(TIMEOUT), IgniteIllegalStateException.class, null);

        ensureCacheAbsent(dfltCacheCfg);

        waitForEvents(EVT_CLUSTER_SNAPSHOT_RESTORE_STARTED, EVT_CLUSTER_SNAPSHOT_RESTORE_FAILED);
    }

    /** @throws Exception If failed. */
    @Test
    public void testRestoreSharedCacheGroup() throws Exception {
        CacheConfiguration<Integer, Object> cacheCfg1 =
            txCacheConfig(new CacheConfiguration<Integer, Object>(CACHE1)).setGroupName(SHARED_GRP);

        CacheConfiguration<Integer, Object> cacheCfg2 =
            txCacheConfig(new CacheConfiguration<Integer, Object>(CACHE2)).setGroupName(SHARED_GRP);

        IgniteEx ignite = startGridsWithCache(2, CACHE_KEYS_RANGE, valBuilder, cacheCfg1, cacheCfg2);

        ignite.cluster().state(ClusterState.ACTIVE);

        ignite.snapshot().createSnapshot(SNAPSHOT_NAME).get(TIMEOUT);

        ignite.cache(CACHE1).destroy();

        awaitPartitionMapExchange();

        locEvts.clear();

        IgniteSnapshot snp = ignite.snapshot();

        GridTestUtils.assertThrowsAnyCause(
            log,
            () -> snp.restoreSnapshot(SNAPSHOT_NAME, Arrays.asList(CACHE1, CACHE2)).get(TIMEOUT),
            IllegalArgumentException.class,
            "Cache group(s) was not found in the snapshot"
        );

        waitForEvents(EVT_CLUSTER_SNAPSHOT_RESTORE_STARTED, EVT_CLUSTER_SNAPSHOT_RESTORE_FAILED);
        assertEquals(2, locEvts.size());

        locEvts.clear();

        ignite.cache(CACHE2).destroy();

        awaitPartitionMapExchange();

        snp.restoreSnapshot(SNAPSHOT_NAME, Collections.singleton(SHARED_GRP)).get(TIMEOUT);

        assertCacheKeys(ignite.cache(CACHE1), CACHE_KEYS_RANGE);
        assertCacheKeys(ignite.cache(CACHE2), CACHE_KEYS_RANGE);

        waitForEvents(EVT_CLUSTER_SNAPSHOT_RESTORE_STARTED, EVT_CLUSTER_SNAPSHOT_RESTORE_FINISHED);
        assertEquals(2, locEvts.size());
    }

    /** @throws Exception If failed. */
    @Test
    public void testIncompatibleMetasUpdate() throws Exception {
        valBuilder = new BinaryValueBuilder(TYPE_NAME);

        IgniteEx ignite = startGridsWithSnapshot(2, CACHE_KEYS_RANGE);

        int typeId = ignite.context().cacheObjects().typeId(TYPE_NAME);

        ignite.context().cacheObjects().removeType(typeId);

        BinaryObject[] objs = new BinaryObject[CACHE_KEYS_RANGE];

        IgniteCache<Integer, Object> cache1 = createCacheWithBinaryType(ignite, "cache1", n -> {
            BinaryObjectBuilder builder = ignite.binary().builder(TYPE_NAME);

            builder.setField("id", n);

            objs[n] = builder.build();

            return objs[n];
        });

        ignite.snapshot().restoreSnapshot(SNAPSHOT_NAME, Collections.singleton(DEFAULT_CACHE_NAME)).get(TIMEOUT);

        // Ensure that existing type has been updated.
        BinaryType type = ignite.context().cacheObjects().metadata(typeId);

        assertTrue(type.fieldNames().contains("name"));

        for (int i = 0; i < CACHE_KEYS_RANGE; i++)
            assertEquals(objs[i], cache1.get(i));

        cache1.destroy();

        grid(0).cache(DEFAULT_CACHE_NAME).destroy();

        ignite.context().cacheObjects().removeType(typeId);

        // Create cache with incompatible binary type.
        cache1 = createCacheWithBinaryType(ignite, "cache1", n -> {
            BinaryObjectBuilder builder = ignite.binary().builder(TYPE_NAME);

            builder.setField("id", UUID.randomUUID());

            objs[n] = builder.build();

            return objs[n];
        });

        IgniteFuture<Void> fut0 =
            ignite.snapshot().restoreSnapshot(SNAPSHOT_NAME, Collections.singleton(DEFAULT_CACHE_NAME));

        GridTestUtils.assertThrowsAnyCause(log, () -> fut0.get(TIMEOUT), BinaryObjectException.class, null);

        ensureCacheAbsent(dfltCacheCfg);

        for (int i = 0; i < CACHE_KEYS_RANGE; i++)
            assertEquals(objs[i], cache1.get(i));
    }

    /**
     * @param ignite Ignite.
     * @param cacheName Cache name.
     * @param valBuilder Binary value builder.
     * @return Created cache.
     */
    private IgniteCache<Integer, Object> createCacheWithBinaryType(
        Ignite ignite,
        String cacheName,
        Function<Integer, BinaryObject> valBuilder
    ) {
        IgniteCache<Integer, Object> cache = ignite.createCache(new CacheConfiguration<>(cacheName)).withKeepBinary();

        for (int i = 0; i < CACHE_KEYS_RANGE; i++)
            cache.put(i, valBuilder.apply(i));

        return cache;
    }

    /**
     * @throws Exception if failed
     */
    @Test
    public void testParallelCacheStartWithTheSameNameOnPrepare() throws Exception {
        checkCacheStartWithTheSameName(RESTORE_CACHE_GROUP_SNAPSHOT_PREPARE, IgniteCheckedException.class,
            "Cache start failed. A cache or group with the same name is currently being restored from a snapshot");
    }

    /**
     * @throws Exception if failed
     */
    @Test
    public void testParallelCacheStartWithTheSameNameOnStart() throws Exception {
        checkCacheStartWithTheSameName(RESTORE_CACHE_GROUP_SNAPSHOT_START, CacheExistsException.class,
            "Failed to start cache (a cache with the same name is already started):");
    }

    /**
     * @param procType The type of distributed process on which communication is blocked.
     * @throws Exception if failed.
     */
    private void checkCacheStartWithTheSameName(
        DistributedProcessType procType,
        Class<? extends Throwable> expCls,
        String expMsg
    ) throws Exception {
        dfltCacheCfg = txCacheConfig(new CacheConfiguration<Integer, Object>(CACHE1)).setGroupName(SHARED_GRP);

        IgniteEx ignite = startGridsWithSnapshot(2, CACHE_KEYS_RANGE);

        TestRecordingCommunicationSpi spi = TestRecordingCommunicationSpi.spi(grid(1));

        IgniteFuture<Void> fut = waitForBlockOnRestore(spi, procType, SHARED_GRP);

        GridTestUtils.assertThrowsAnyCause(log, () -> ignite.createCache(SHARED_GRP), IgniteCheckedException.class, null);

        GridTestUtils.assertThrowsAnyCause(log, () -> ignite.createCache(CACHE1), expCls, expMsg);

        spi.stopBlock();

        fut.get(TIMEOUT);

        assertCacheKeys(grid(0).cache(CACHE1), CACHE_KEYS_RANGE);
    }

    /** @throws Exception If failed. */
    @Test
    public void testNodeFailDuringRestore() throws Exception {
        startGridsWithSnapshot(4, CACHE_KEYS_RANGE);

        TestRecordingCommunicationSpi spi = TestRecordingCommunicationSpi.spi(grid(3));

        IgniteFuture<Void> fut = waitForBlockOnRestore(spi, RESTORE_CACHE_GROUP_SNAPSHOT_PREPARE, DEFAULT_CACHE_NAME);

        IgniteInternalFuture<?> fut0 = runAsync(() -> stopGrid(3, true));

        GridTestUtils.assertThrowsAnyCause(
            log,
            () -> fut.get(TIMEOUT),
            ClusterTopologyCheckedException.class,
            "Required node has left the cluster"
        );

        fut0.get(TIMEOUT);

        awaitPartitionMapExchange();

        ensureCacheAbsent(dfltCacheCfg);

        waitForEvents(EVT_CLUSTER_SNAPSHOT_RESTORE_STARTED, EVT_CLUSTER_SNAPSHOT_RESTORE_FAILED);

        GridTestUtils.assertThrowsAnyCause(
            log,
            () -> startGrid(3),
            IgniteSpiException.class,
            "to add the node to cluster - remove directories with the caches"
        );
    }

    /** @throws Exception If failed. */
    @Test
    public void testNodeFailDuringFilesCopy() throws Exception {
        dfltCacheCfg.setCacheMode(CacheMode.REPLICATED)
            .setAffinity(new RendezvousAffinityFunction());

        startGridsWithSnapshot(3, CACHE_KEYS_RANGE);

        TestRecordingCommunicationSpi spi = TestRecordingCommunicationSpi.spi(grid(2));
        CountDownLatch stopLatch = new CountDownLatch(1);

        spi.blockMessages((node, msg) -> msg instanceof SingleNodeMessage &&
            ((SingleNodeMessage<?>)msg).type() == RESTORE_CACHE_GROUP_SNAPSHOT_PREPARE.ordinal());

        String failingFilePath = Paths.get(CACHE_DIR_PREFIX + DEFAULT_CACHE_NAME,
            PART_FILE_PREFIX + (dfltCacheCfg.getAffinity().partitions() / 2) + FILE_SUFFIX).toString();

        grid(2).context().cache().context().snapshotMgr().ioFactory(
            new CustomFileIOFactory(new RandomAccessFileIOFactory(),
                file -> {
                    if (file.getPath().endsWith(failingFilePath)) {
                        stopLatch.countDown();

                        throw new RuntimeException("Test exception");
                    }
                }));

        File node2dbDir = ((FilePageStoreManager)grid(2).context().cache().context().pageStore()).
            cacheWorkDir(dfltCacheCfg).getParentFile();

        IgniteInternalFuture<Object> stopFut = runAsync(() -> {
            U.await(stopLatch, TIMEOUT, TimeUnit.MILLISECONDS);

            stopGrid(2, true);

            return null;
        });

        IgniteFuture<Void> fut =
            grid(0).snapshot().restoreSnapshot(SNAPSHOT_NAME, Collections.singleton(DEFAULT_CACHE_NAME));

        stopFut.get(TIMEOUT);

        GridTestUtils.assertThrowsAnyCause(log, () -> fut.get(TIMEOUT), ClusterTopologyCheckedException.class, null);

        File[] files = node2dbDir.listFiles(file -> file.getName().startsWith(TMP_CACHE_DIR_PREFIX));
        assertEquals("A temp directory with potentially corrupted files must exist.", 1, files.length);

        ensureCacheAbsent(dfltCacheCfg);

        dfltCacheCfg = null;

        startGrid(2);

        files = node2dbDir.listFiles(file -> file.getName().startsWith(TMP_CACHE_DIR_PREFIX));
        assertEquals("A temp directory should be removed at node startup", 0, files.length);

        waitForEvents(EVT_CLUSTER_SNAPSHOT_RESTORE_STARTED, EVT_CLUSTER_SNAPSHOT_RESTORE_FAILED);
    }

    /** @throws Exception If failed. */
    @Test
    public void testNodeJoinDuringRestore() throws Exception {
        Ignite ignite = startGridsWithSnapshot(2, CACHE_KEYS_RANGE);

        TestRecordingCommunicationSpi spi = TestRecordingCommunicationSpi.spi(grid(1));

        IgniteFuture<Void> fut = waitForBlockOnRestore(spi, RESTORE_CACHE_GROUP_SNAPSHOT_PREPARE, DEFAULT_CACHE_NAME);

        GridTestUtils.assertThrowsAnyCause(
            log,
            () -> startGrid(2),
            IgniteSpiException.class,
            "Joining node during caches restore is not allowed"
        );

        spi.stopBlock();

        fut.get(TIMEOUT);

        IgniteCache<Object, Object> cache = ignite.cache(DEFAULT_CACHE_NAME);

        assertTrue(cache.indexReadyFuture().isDone());

        assertCacheKeys(cache, CACHE_KEYS_RANGE);
    }

    /**
     * @throws Exception if failed.
     */
    @Test
    public void testClusterStateChangeActiveReadonlyOnPrepare() throws Exception {
        checkClusterStateChange(ClusterState.ACTIVE_READ_ONLY, RESTORE_CACHE_GROUP_SNAPSHOT_PREPARE,
            IgniteException.class, "Failed to perform start cache operation (cluster is in read-only mode)");
    }

    /**
     * @throws Exception if failed.
     */
    @Test
    public void testClusterStateChangeActiveReadonlyOnCacheStart() throws Exception {
        checkClusterStateChange(ClusterState.ACTIVE_READ_ONLY, RESTORE_CACHE_GROUP_SNAPSHOT_START, null, null);
    }

    /**
     * @throws Exception if failed.
     */
    @Test
    public void testClusterDeactivateOnPrepare() throws Exception {
        checkClusterStateChange(ClusterState.INACTIVE, RESTORE_CACHE_GROUP_SNAPSHOT_PREPARE,
            IgniteException.class, "The cluster has been deactivated.");
    }

    /**
     * @throws Exception if failed.
     */
    @Test
    public void testClusterDeactivateOnCacheStart() throws Exception {
        checkClusterStateChange(ClusterState.INACTIVE, RESTORE_CACHE_GROUP_SNAPSHOT_START, null, null);
    }

    /**
     * @param state Cluster state.
     * @param procType The type of distributed process on which communication is blocked.
     * @param exCls Expected exception class.
     * @param expMsg Expected exception message.
     * @throws Exception if failed.
     */
    private void checkClusterStateChange(
        ClusterState state,
        DistributedProcessType procType,
        @Nullable Class<? extends Throwable> exCls,
        @Nullable String expMsg
    ) throws Exception {
        int nodesCnt = 2;

        Ignite ignite = startGridsWithSnapshot(nodesCnt, CACHE_KEYS_RANGE, true);

        TestRecordingCommunicationSpi spi = TestRecordingCommunicationSpi.spi(grid(nodesCnt - 1));

        locEvts.clear();

        IgniteFuture<Void> fut = waitForBlockOnRestore(spi, procType, DEFAULT_CACHE_NAME);

        ignite.cluster().state(state);

        spi.stopBlock();

        if (exCls == null) {
            fut.get(TIMEOUT);

            ignite.cluster().state(ClusterState.ACTIVE);

            assertCacheKeys(ignite.cache(DEFAULT_CACHE_NAME), CACHE_KEYS_RANGE);

            waitForEvents(EVT_CLUSTER_SNAPSHOT_RESTORE_STARTED, EVT_CLUSTER_SNAPSHOT_RESTORE_FINISHED);

            return;
        }

        GridTestUtils.assertThrowsAnyCause(log, () -> fut.get(TIMEOUT), exCls, expMsg);

        waitForEvents(EVT_CLUSTER_SNAPSHOT_RESTORE_STARTED, EVT_CLUSTER_SNAPSHOT_RESTORE_FAILED);

        assertEquals(2, locEvts.size());

        ignite.cluster().state(ClusterState.ACTIVE);

        ensureCacheAbsent(dfltCacheCfg);

        String cacheName = DEFAULT_CACHE_NAME;

        grid(nodesCnt - 1).snapshot().restoreSnapshot(SNAPSHOT_NAME, Collections.singleton(cacheName)).get(TIMEOUT);

        assertCacheKeys(ignite.cache(cacheName), CACHE_KEYS_RANGE);
    }

    /**
     * @param spi Test communication spi.
     * @param restorePhase The type of distributed process on which communication is blocked.
     * @param grpName Cache group name.
     * @return Snapshot restore future.
     * @throws InterruptedException if interrupted.
     */
    private IgniteFuture<Void> waitForBlockOnRestore(
        TestRecordingCommunicationSpi spi,
        DistributedProcessType restorePhase,
        String grpName
    ) throws InterruptedException {
        spi.blockMessages((node, msg) ->
            msg instanceof SingleNodeMessage && ((SingleNodeMessage<?>)msg).type() == restorePhase.ordinal());

        IgniteFuture<Void> fut =
            grid(0).snapshot().restoreSnapshot(SNAPSHOT_NAME, Collections.singleton(grpName));

        spi.waitForBlocked();

        return fut;
    }

    /**
     * Custom I/O factory to preprocessing created files.
     */
    private static class CustomFileIOFactory implements FileIOFactory {
        /** Serial version UID. */
        private static final long serialVersionUID = 0L;

        /** Delegate factory. */
        private final FileIOFactory delegate;

        /** Preprocessor for created files. */
        private final Consumer<File> hnd;

        /**
         * @param delegate Delegate factory.
         * @param hnd Preprocessor for created files.
         */
        public CustomFileIOFactory(FileIOFactory delegate, Consumer<File> hnd) {
            this.delegate = delegate;
            this.hnd = hnd;
        }

        /** {@inheritDoc} */
        @Override public FileIO create(File file, OpenOption... modes) throws IOException {
            FileIO delegate = this.delegate.create(file, modes);

            hnd.accept(file);

            return delegate;
        }
    }
}<|MERGE_RESOLUTION|>--- conflicted
+++ resolved
@@ -108,8 +108,6 @@
         return cfg;
     }
 
-<<<<<<< HEAD
-=======
     /** {@inheritDoc} */
     @Override protected Function<Integer, Object> valueBuilder() {
         return valBuilder;
@@ -138,7 +136,6 @@
         ensureCacheAbsent(dfltCacheCfg);
     }
 
->>>>>>> 52b07f8e
     /** @throws Exception If failed. */
     @Test
     public void testRestoreAllGroups() throws Exception {
