--- conflicted
+++ resolved
@@ -108,13 +108,6 @@
         return cfg;
     }
 
-<<<<<<< HEAD
-=======
-    /** {@inheritDoc} */
-    @Override protected Function<Integer, Object> valueBuilder() {
-        return valBuilder;
-    }
-
     /**
      * Ensures that system partition verification task is invoked before restoring the snapshot.
      *
@@ -138,7 +131,6 @@
         ensureCacheAbsent(dfltCacheCfg);
     }
 
->>>>>>> 52b07f8e
     /** @throws Exception If failed. */
     @Test
     public void testRestoreAllGroups() throws Exception {
