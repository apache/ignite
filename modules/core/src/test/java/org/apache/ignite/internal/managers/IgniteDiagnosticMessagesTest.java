--- conflicted
+++ resolved
@@ -135,6 +135,7 @@
     /**
      * @throws Exception If failed.
      */
+    @Test
     public void testDiagnosticMessagesMvcc1() throws Exception {
         checkBasicDiagnosticInfo(CacheAtomicityMode.TRANSACTIONAL_SNAPSHOT);
     }
@@ -152,6 +153,7 @@
     /**
      * @throws Exception If failed.
      */
+    @Test
     public void testDiagnosticMessagesMvcc2() throws Exception {
         connectionsPerNode = 5;
 
@@ -169,6 +171,7 @@
     /**
      * @throws Exception If failed.
      */
+    @Test
     public void testLongRunningMvcc() throws Exception {
         checkLongRunning(TRANSACTIONAL_SNAPSHOT);
     }
@@ -368,9 +371,7 @@
     /**
      * @throws Exception If failed.
      */
-<<<<<<< HEAD
-    @Test
-=======
+    @Test
     public void testLongRunningMvccTx() throws Exception {
         fail("https://issues.apache.org/jira/browse/IGNITE-9322"); // Fix diagnostic message or disable test.
 
@@ -380,7 +381,7 @@
     /**
      * @throws Exception If failed.
      */
->>>>>>> 2b2f50ca
+    @Test
     public void testLongRunningTx() throws Exception {
         checkLongRunningTx(TRANSACTIONAL);
 
