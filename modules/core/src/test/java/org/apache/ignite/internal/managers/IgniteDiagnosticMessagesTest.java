/*
 * Licensed to the Apache Software Foundation (ASF) under one or more
 * contributor license agreements.  See the NOTICE file distributed with
 * this work for additional information regarding copyright ownership.
 * The ASF licenses this file to You under the Apache License, Version 2.0
 * (the "License"); you may not use this file except in compliance with
 * the License.  You may obtain a copy of the License at
 *
 *      http://www.apache.org/licenses/LICENSE-2.0
 *
 * Unless required by applicable law or agreed to in writing, software
 * distributed under the License is distributed on an "AS IS" BASIS,
 * WITHOUT WARRANTIES OR CONDITIONS OF ANY KIND, either express or implied.
 * See the License for the specific language governing permissions and
 * limitations under the License.
 */

package org.apache.ignite.internal.managers;

import java.util.List;
import java.util.UUID;
import java.util.concurrent.Callable;
import java.util.concurrent.CountDownLatch;
import java.util.concurrent.ThreadLocalRandom;
import java.util.concurrent.atomic.AtomicInteger;
import java.util.concurrent.atomic.AtomicReference;
import org.apache.ignite.Ignite;
import org.apache.ignite.IgniteCache;
import org.apache.ignite.cache.CacheAtomicityMode;
import org.apache.ignite.cluster.ClusterNode;
import org.apache.ignite.configuration.CacheConfiguration;
import org.apache.ignite.configuration.IgniteConfiguration;
import org.apache.ignite.configuration.NearCacheConfiguration;
import org.apache.ignite.internal.IgniteDiagnosticPrepareContext;
import org.apache.ignite.internal.IgniteInternalFuture;
import org.apache.ignite.internal.IgniteKernal;
import org.apache.ignite.internal.TestRecordingCommunicationSpi;
import org.apache.ignite.internal.processors.cache.distributed.dht.GridDhtTxPrepareResponse;
import org.apache.ignite.internal.processors.cache.distributed.near.GridNearLockResponse;
import org.apache.ignite.internal.processors.cache.distributed.near.GridNearSingleGetResponse;
import org.apache.ignite.internal.util.future.GridCompoundFuture;
import org.apache.ignite.internal.util.future.GridFutureAdapter;
import org.apache.ignite.internal.util.typedef.internal.CU;
import org.apache.ignite.internal.util.typedef.internal.U;
import org.apache.ignite.lang.IgniteInClosure;
import org.apache.ignite.spi.communication.tcp.TcpCommunicationSpi;
import org.apache.ignite.spi.discovery.tcp.TcpDiscoverySpi;
import org.apache.ignite.spi.discovery.tcp.ipfinder.TcpDiscoveryIpFinder;
import org.apache.ignite.spi.discovery.tcp.ipfinder.vm.TcpDiscoveryVmIpFinder;
import org.apache.ignite.testframework.GridStringLogger;
import org.apache.ignite.testframework.GridTestUtils;
import org.apache.ignite.testframework.MvccFeatureChecker;
import org.apache.ignite.testframework.junits.common.GridCommonAbstractTest;
import org.apache.ignite.transactions.Transaction;
import org.junit.Test;
import org.junit.runner.RunWith;
import org.junit.runners.JUnit4;

import static org.apache.ignite.IgniteSystemProperties.IGNITE_LONG_OPERATIONS_DUMP_TIMEOUT;
import static org.apache.ignite.cache.CacheAtomicityMode.TRANSACTIONAL;
import static org.apache.ignite.cache.CacheAtomicityMode.TRANSACTIONAL_SNAPSHOT;
import static org.apache.ignite.cache.CacheMode.REPLICATED;
import static org.apache.ignite.cache.CacheWriteSynchronizationMode.FULL_SYNC;
import static org.apache.ignite.transactions.TransactionConcurrency.PESSIMISTIC;
import static org.apache.ignite.transactions.TransactionIsolation.REPEATABLE_READ;

/**
 *
 */
@RunWith(JUnit4.class)
public class IgniteDiagnosticMessagesTest extends GridCommonAbstractTest {
    /** */
    private static TcpDiscoveryIpFinder ipFinder = new TcpDiscoveryVmIpFinder(true);

    /** */
    private boolean client;

    /** */
    private Integer connectionsPerNode;

    /** */
    private boolean testSpi;

    /** */
    private GridStringLogger strLog;

    /** {@inheritDoc} */
    @Override protected IgniteConfiguration getConfiguration(String gridName) throws Exception {
        IgniteConfiguration cfg = super.getConfiguration(gridName);

        ((TcpDiscoverySpi)cfg.getDiscoverySpi()).setIpFinder(ipFinder);

        if (testSpi)
            cfg.setCommunicationSpi(new TestRecordingCommunicationSpi());

        if (connectionsPerNode != null)
            ((TcpCommunicationSpi)cfg.getCommunicationSpi()).setConnectionsPerNode(connectionsPerNode);

        cfg.setClientMode(client);

        if (strLog != null) {
            cfg.setGridLogger(strLog);

            strLog = null;
        }

        return cfg;
    }

    /** {@inheritDoc} */
    @Override protected void afterTest() throws Exception {
        stopAllGrids();
    }

    /**
     * @throws Exception If failed.
     */
    @Test
    public void testDiagnosticMessages1() throws Exception {
        checkBasicDiagnosticInfo(CacheAtomicityMode.TRANSACTIONAL);
    }

    /**
     * @throws Exception If failed.
     */
    public void testDiagnosticMessagesMvcc1() throws Exception {
        checkBasicDiagnosticInfo(CacheAtomicityMode.TRANSACTIONAL_SNAPSHOT);
    }

    /**
     * @throws Exception If failed.
     */
    @Test
    public void testDiagnosticMessages2() throws Exception {
        connectionsPerNode = 5;

        checkBasicDiagnosticInfo(CacheAtomicityMode.TRANSACTIONAL);
    }

    /**
     * @throws Exception If failed.
     */
    public void testDiagnosticMessagesMvcc2() throws Exception {
        connectionsPerNode = 5;

        checkBasicDiagnosticInfo(CacheAtomicityMode.TRANSACTIONAL_SNAPSHOT);
    }

    /**
     * @throws Exception If failed.
     */
    @Test
    public void testLongRunning() throws Exception {
        checkLongRunning(TRANSACTIONAL);
    }

    /**
     * @throws Exception If failed.
     */
    public void testLongRunningMvcc() throws Exception {
        checkLongRunning(TRANSACTIONAL_SNAPSHOT);
    }

    /**
     * @param atomicityMode Cache atomicity mode.
     * @throws Exception If failed.
     */
    public void checkLongRunning(CacheAtomicityMode atomicityMode) throws Exception {
        System.setProperty(IGNITE_LONG_OPERATIONS_DUMP_TIMEOUT, "3500");

        try {
            testSpi = true;

            startGrid(0);

            GridStringLogger strLog = this.strLog = new GridStringLogger();

            startGrid(1);

            awaitPartitionMapExchange();

            CacheConfiguration ccfg = cacheConfiguration(atomicityMode);

            final Ignite node0 = ignite(0);

            node0.createCache(ccfg);

            final Ignite node1 = ignite(1);

            UUID id0 = node0.cluster().localNode().id();

            TestRecordingCommunicationSpi.spi(node0).blockMessages(GridNearSingleGetResponse.class, node1.name());

            IgniteInternalFuture fut = GridTestUtils.runAsync(new Callable<Void>() {
                @Override public Void call() throws Exception {
                    Integer key = primaryKey(node0.cache(DEFAULT_CACHE_NAME));

                    node1.cache(DEFAULT_CACHE_NAME).get(key);

                    return null;
                }
            }, "get");

            U.sleep(10_000);

            assertFalse(fut.isDone());

            TestRecordingCommunicationSpi.spi(node0).stopBlock();

            fut.get();

            String log = strLog.toString();

            assertTrue(log.contains("GridPartitionedSingleGetFuture waiting for response [node=" + id0));
            assertTrue(log.contains("General node info [id=" + id0));
        }
        finally {
            System.clearProperty(IGNITE_LONG_OPERATIONS_DUMP_TIMEOUT);
        }
    }

    /**
     * @param atomicityMode Cache atomicity mode.
     * @return Cache configuration.
     */
    @SuppressWarnings("unchecked")
    private CacheConfiguration cacheConfiguration(CacheAtomicityMode atomicityMode) {
        return defaultCacheConfiguration()
            .setAtomicityMode(atomicityMode)
            .setWriteSynchronizationMode(FULL_SYNC)
            .setNearConfiguration(null);
    }

    /**
     * @throws Exception If failed.
     */
    public void testSeveralLongRunningMvccTxs() throws Exception {
        fail("https://issues.apache.org/jira/browse/IGNITE-9322"); // Fix diagnostic message or disable test.

        checkSeveralLongRunningTxs(TRANSACTIONAL_SNAPSHOT);
    }

    /**
     * @throws Exception If failed.
     */
    @Test
    public void testSeveralLongRunningTxs() throws Exception {
        checkSeveralLongRunningTxs(TRANSACTIONAL);
    }

    /**
     * @param atomicityMode Cache atomicity mode.
     * @throws Exception If failed.
     */
    public void checkSeveralLongRunningTxs(CacheAtomicityMode atomicityMode) throws Exception {
        int timeout = 3500;

        System.setProperty(IGNITE_LONG_OPERATIONS_DUMP_TIMEOUT, String.valueOf(timeout));

        try {
            testSpi = true;

            startGrid(0);

            GridStringLogger strLog = this.strLog = new GridStringLogger();

            strLog.logLength(1024 * 100);

            startGrid(1);

            awaitPartitionMapExchange();

            CacheConfiguration ccfg = cacheConfiguration(atomicityMode);

            final Ignite node0 = ignite(0);
            final Ignite node1 = ignite(1);

            node0.createCache(ccfg);

            UUID id0 = node0.cluster().localNode().id();

            TestRecordingCommunicationSpi.spi(node0).blockMessages(GridNearLockResponse.class, node1.name());

            IgniteCache<Object, Object> cache = node0.cache(DEFAULT_CACHE_NAME);

            int txCnt = 4;

            final List<Integer> keys = primaryKeys(cache, txCnt, 0);

            final AtomicInteger idx = new AtomicInteger();

            IgniteInternalFuture<Long> fut = GridTestUtils.runMultiThreadedAsync(new Callable<Void>() {
                @Override public Void call() throws Exception {
                    IgniteCache<Object, Object> cache = node1.cache(DEFAULT_CACHE_NAME);

                    try (Transaction tx = node1.transactions().txStart(PESSIMISTIC, REPEATABLE_READ)) {
                        Integer key = keys.get(idx.getAndIncrement() % keys.size());

                        cache.putIfAbsent(key, String.valueOf(key));

                        tx.commit();
                    }

                    return null;
                }
            }, txCnt * 2, "tx");

            U.sleep(timeout * 2);

            assertFalse(fut.isDone());

            TestRecordingCommunicationSpi.spi(node0).stopBlock();

            fut.get();

            String log = strLog.toString();

            assertTrue(log.contains("Cache entries [cacheId=" + CU.cacheId(DEFAULT_CACHE_NAME) +
                ", cacheName=" + DEFAULT_CACHE_NAME + "]:"));
            assertTrue(countTxKeysInASingleBlock(log) == txCnt);

            assertTrue(log.contains("General node info [id=" + id0));
        }
        finally {
            System.clearProperty(IGNITE_LONG_OPERATIONS_DUMP_TIMEOUT);
        }
    }

    /**
     * @param log Log.
     * @return Count of keys in the first Cache entries block.
     */
    private int countTxKeysInASingleBlock(String log) {
        int idx1 = log.indexOf("Cache entries");
        int idx2 = log.indexOf("Local communication statistics");

        assert idx1 != -1 && idx2 != -1;

        // The first cache entries info block.
        String txInfo = log.substring(idx1, idx2);

        String srch = "    Key [";  // Search string.
        int len = 9;                // Search string length.

        int idx0, cnt = 0;

        while ((idx0 = txInfo.indexOf(srch) + len) >= len) {
            txInfo = txInfo.substring(idx0);

            cnt++;
        }

        return cnt;
    }

    /**
     * @throws Exception If failed.
     */
<<<<<<< HEAD
    @Test
=======
    public void testLongRunningMvccTx() throws Exception {
        fail("https://issues.apache.org/jira/browse/IGNITE-9322"); // Fix diagnostic message or disable test.

        checkLongRunningTx(TRANSACTIONAL_SNAPSHOT);
    }

    /**
     * @throws Exception If failed.
     */
>>>>>>> 10ebf715
    public void testLongRunningTx() throws Exception {
        checkLongRunningTx(TRANSACTIONAL);

    }

    /**
     * @param atomicityMode Cache atomicity mode.
     * @throws Exception If failed.
     */
    public void checkLongRunningTx(CacheAtomicityMode atomicityMode) throws Exception {
        final int longOpDumpTimeout = 1000;

        System.setProperty(IGNITE_LONG_OPERATIONS_DUMP_TIMEOUT, String.valueOf(longOpDumpTimeout));

        try {
            startGrid(0);

            GridStringLogger strLog = this.strLog = new GridStringLogger();

            strLog.logLength(65536);

            startGrid(1);

            awaitPartitionMapExchange();

            CacheConfiguration ccfg = cacheConfiguration(atomicityMode);

            final Ignite node0 = ignite(0);
            final Ignite node1 = ignite(1);

            node0.createCache(ccfg);

            UUID id0 = node0.cluster().localNode().id();

            final CountDownLatch l1 = new CountDownLatch(1);
            final CountDownLatch l2 = new CountDownLatch(1);

            final AtomicReference<Integer> key = new AtomicReference<>();

            GridCompoundFuture<Void, Void> fut = new GridCompoundFuture<>();

            fut.add(GridTestUtils.runAsync(new Callable<Void>() {
                @Override public Void call() throws Exception {
                    IgniteCache<Object, Object> cache = node0.cache(DEFAULT_CACHE_NAME);

                    try (Transaction tx = node0.transactions().txStart()) {
                        key.set(primaryKey(cache));

                        cache.putIfAbsent(key.get(), "dummy val");

                        l1.countDown();
                        l2.await();

                        tx.commit();
                    }

                    return null;
                }
            }, "tx-1"));

            fut.add(GridTestUtils.runAsync(new Callable<Void>() {
                @Override public Void call() throws Exception {
                    IgniteCache<Object, Object> cache = node1.cache(DEFAULT_CACHE_NAME);

                    try (Transaction tx = node1.transactions().txStart()) {
                        l1.await();

                        cache.replace(key.get(), "dummy val2");

                        tx.commit();
                    }

                    return null;
                }
            }, "tx-2"));

            fut.markInitialized();

            U.sleep(10_000);

            assertFalse(fut.isDone());

            l2.countDown();

            fut.get();

            String log = strLog.toString();

            assertTrue(log.contains("Cache entries [cacheId=" + CU.cacheId(DEFAULT_CACHE_NAME) + ", cacheName=" + DEFAULT_CACHE_NAME + "]:"));
            assertTrue(log.contains("General node info [id=" + id0));
        }
        finally {
            System.clearProperty(IGNITE_LONG_OPERATIONS_DUMP_TIMEOUT);
        }
    }

    /**
     * @throws Exception If failed.
     */
    @Test
    public void testRemoteTx() throws Exception {
        checkRemoteTx(TRANSACTIONAL);
    }

    /**
     * @throws Exception If failed.
     */
    public void testRemoteMvccTx() throws Exception {
        checkRemoteTx(TRANSACTIONAL_SNAPSHOT);
    }

    /**
     * @param atomicityMode Cache atomicity mode.
     * @throws Exception If failed.
     */
    public void checkRemoteTx(CacheAtomicityMode atomicityMode) throws Exception {
        int timeout = 3500;

        System.setProperty(IGNITE_LONG_OPERATIONS_DUMP_TIMEOUT, String.valueOf(timeout));

        try {
            testSpi = true;

            startGrid(0);

            GridStringLogger strLog = this.strLog = new GridStringLogger();

            strLog.logLength(1024 * 100);

            startGrid(1);

            awaitPartitionMapExchange();

            CacheConfiguration ccfg = cacheConfiguration(atomicityMode).setBackups(1);

            if (atomicityMode != TRANSACTIONAL_SNAPSHOT ||
                MvccFeatureChecker.isSupported(MvccFeatureChecker.Feature.NEAR_CACHE))
                ccfg.setNearConfiguration(new NearCacheConfiguration<>());

            final Ignite node0 = ignite(0);
            final Ignite node1 = ignite(1);

            node0.createCache(ccfg);

            UUID id0 = node0.cluster().localNode().id();

            TestRecordingCommunicationSpi.spi(node0).blockMessages(GridDhtTxPrepareResponse.class, node1.name());

            int txCnt = 4;

            final List<Integer> keys = primaryKeys(node1.cache(DEFAULT_CACHE_NAME), txCnt, 0);

            final AtomicInteger idx = new AtomicInteger();

            IgniteInternalFuture<Long> fut = GridTestUtils.runMultiThreadedAsync(new Callable<Void>() {
                @Override public Void call() throws Exception {
                    IgniteCache<Object, Object> cache = node1.cache(DEFAULT_CACHE_NAME);

                    try (Transaction tx = node1.transactions().txStart()) {
                        Integer key = keys.get(idx.getAndIncrement());

                        cache.getAndPut(key, "new-" + key);

                        tx.commit();
                    }

                    return null;
                }
            }, txCnt, "tx");

            U.sleep(timeout * 2);

            assertFalse(fut.isDone());

            TestRecordingCommunicationSpi.spi(node0).stopBlock();

            fut.get();

            String log = strLog.toString();

            assertTrue(log.contains("Related transactions ["));
            assertTrue(log.contains("General node info [id=" + id0));
        }
        finally {
            System.clearProperty(IGNITE_LONG_OPERATIONS_DUMP_TIMEOUT);
        }
    }

    /**
     * @param atomicityMode Cache atomicity mode.
     * @throws Exception If failed.
     */
    private void checkBasicDiagnosticInfo(CacheAtomicityMode atomicityMode) throws Exception {
        startGrids(3);

        client = true;

        startGrid(3);

        startGrid(4);

        CacheConfiguration ccfg = cacheConfiguration(atomicityMode).setCacheMode(REPLICATED);

        ignite(0).createCache(ccfg);

        awaitPartitionMapExchange();

        sendDiagnostic();

        for (int i = 0; i < 5; i++) {
            final IgniteCache<Object, Object> cache = ignite(i).cache(DEFAULT_CACHE_NAME);

            // Put from multiple threads to create multiple connections.
            GridTestUtils.runMultiThreaded(new Runnable() {
                @Override public void run() {
                    for (int j = 0; j < 10; j++)
                        cache.put(ThreadLocalRandom.current().nextInt(), j);
                }
            }, 10, "cache-thread");
        }

        sendDiagnostic();
    }

    /**
     * @throws Exception If failed.
     */
    private void sendDiagnostic() throws Exception {
        for (int i = 0; i < 5; i++) {
            IgniteKernal node = (IgniteKernal)ignite(i);

            for (int j = 0; j < 5; j++) {
                if (i != j) {
                    ClusterNode dstNode = ignite(j).cluster().localNode();

                    final GridFutureAdapter<String> fut = new GridFutureAdapter<>();

                    IgniteDiagnosticPrepareContext ctx = new IgniteDiagnosticPrepareContext(node.getLocalNodeId());

                    ctx.basicInfo(dstNode.id(), "Test diagnostic");

                    ctx.send(node.context(), new IgniteInClosure<IgniteInternalFuture<String>>() {
                        @Override public void apply(IgniteInternalFuture<String> diagFut) {
                            try {
                                fut.onDone(diagFut.get());
                            }
                            catch (Exception e) {
                                fut.onDone(e);
                            }
                        }
                    });

                    String msg = fut.get();

                    assertTrue("Unexpected message: " + msg,
                        msg.contains("Test diagnostic") &&
                            msg.contains("General node info [id=" + dstNode.id() + ", client=" + dstNode.isClient() + ", discoTopVer=AffinityTopologyVersion [topVer=5, minorTopVer=") &&
                            msg.contains("Partitions exchange info [readyVer=AffinityTopologyVersion [topVer=5, minorTopVer="));
                }
            }
        }
    }
}<|MERGE_RESOLUTION|>--- conflicted
+++ resolved
@@ -52,9 +52,6 @@
 import org.apache.ignite.testframework.MvccFeatureChecker;
 import org.apache.ignite.testframework.junits.common.GridCommonAbstractTest;
 import org.apache.ignite.transactions.Transaction;
-import org.junit.Test;
-import org.junit.runner.RunWith;
-import org.junit.runners.JUnit4;
 
 import static org.apache.ignite.IgniteSystemProperties.IGNITE_LONG_OPERATIONS_DUMP_TIMEOUT;
 import static org.apache.ignite.cache.CacheAtomicityMode.TRANSACTIONAL;
@@ -67,7 +64,6 @@
 /**
  *
  */
-@RunWith(JUnit4.class)
 public class IgniteDiagnosticMessagesTest extends GridCommonAbstractTest {
     /** */
     private static TcpDiscoveryIpFinder ipFinder = new TcpDiscoveryVmIpFinder(true);
@@ -115,7 +111,6 @@
     /**
      * @throws Exception If failed.
      */
-    @Test
     public void testDiagnosticMessages1() throws Exception {
         checkBasicDiagnosticInfo(CacheAtomicityMode.TRANSACTIONAL);
     }
@@ -130,7 +125,6 @@
     /**
      * @throws Exception If failed.
      */
-    @Test
     public void testDiagnosticMessages2() throws Exception {
         connectionsPerNode = 5;
 
@@ -149,7 +143,6 @@
     /**
      * @throws Exception If failed.
      */
-    @Test
     public void testLongRunning() throws Exception {
         checkLongRunning(TRANSACTIONAL);
     }
@@ -243,7 +236,6 @@
     /**
      * @throws Exception If failed.
      */
-    @Test
     public void testSeveralLongRunningTxs() throws Exception {
         checkSeveralLongRunningTxs(TRANSACTIONAL);
     }
@@ -356,9 +348,6 @@
     /**
      * @throws Exception If failed.
      */
-<<<<<<< HEAD
-    @Test
-=======
     public void testLongRunningMvccTx() throws Exception {
         fail("https://issues.apache.org/jira/browse/IGNITE-9322"); // Fix diagnostic message or disable test.
 
@@ -368,7 +357,6 @@
     /**
      * @throws Exception If failed.
      */
->>>>>>> 10ebf715
     public void testLongRunningTx() throws Exception {
         checkLongRunningTx(TRANSACTIONAL);
 
@@ -468,7 +456,6 @@
     /**
      * @throws Exception If failed.
      */
-    @Test
     public void testRemoteTx() throws Exception {
         checkRemoteTx(TRANSACTIONAL);
     }
