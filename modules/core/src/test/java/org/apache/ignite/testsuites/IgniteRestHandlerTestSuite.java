--- conflicted
+++ resolved
@@ -17,12 +17,7 @@
 
 package org.apache.ignite.testsuites;
 
-<<<<<<< HEAD
-import junit.framework.JUnit4TestAdapter;
-import junit.framework.TestSuite;
 import org.apache.ignite.internal.processors.rest.RestProtocolStartTest;
-=======
->>>>>>> 499d7056
 import org.apache.ignite.internal.processors.rest.handlers.cache.GridCacheAtomicCommandHandlerSelfTest;
 import org.apache.ignite.internal.processors.rest.handlers.cache.GridCacheCommandHandlerSelfTest;
 import org.apache.ignite.internal.processors.rest.handlers.log.GridLogCommandHandlerTest;
@@ -34,32 +29,14 @@
 /**
  * REST support tests.
  */
-<<<<<<< HEAD
-public class IgniteRestHandlerTestSuite extends TestSuite {
-    /**
-     * @return Test suite.
-     */
-    public static TestSuite suite() {
-        TestSuite suite = new TestSuite("REST Support Test Suite");
-
-        suite.addTest(new JUnit4TestAdapter(GridCacheCommandHandlerSelfTest.class));
-        suite.addTest(new JUnit4TestAdapter(GridCacheAtomicCommandHandlerSelfTest.class));
-        suite.addTest(new JUnit4TestAdapter(GridLogCommandHandlerTest.class));
-        suite.addTest(new JUnit4TestAdapter(GridQueryCommandHandlerTest.class));
-        suite.addTest(new JUnit4TestAdapter(CacheTopologyCommandHandlerTest.class));
-        suite.addTest(new JUnit4TestAdapter(RestProtocolStartTest.class));
-
-        return suite;
-    }
-=======
 @RunWith(Suite.class)
 @Suite.SuiteClasses({
     GridCacheCommandHandlerSelfTest.class,
     GridCacheAtomicCommandHandlerSelfTest.class,
     GridLogCommandHandlerTest.class,
     GridQueryCommandHandlerTest.class,
-    CacheTopologyCommandHandlerTest.class
+    CacheTopologyCommandHandlerTest.class,
+    RestProtocolStartTest.class
 })
 public class IgniteRestHandlerTestSuite {
->>>>>>> 499d7056
 }