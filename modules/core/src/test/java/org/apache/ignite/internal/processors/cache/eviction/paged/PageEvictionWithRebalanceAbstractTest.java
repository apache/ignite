/*
* Licensed to the Apache Software Foundation (ASF) under one or more
* contributor license agreements.  See the NOTICE file distributed with
* this work for additional information regarding copyright ownership.
* The ASF licenses this file to You under the Apache License, Version 2.0
* (the "License"); you may not use this file except in compliance with
* the License.  You may obtain a copy of the License at
*
*      http://www.apache.org/licenses/LICENSE-2.0
*
* Unless required by applicable law or agreed to in writing, software
* distributed under the License is distributed on an "AS IS" BASIS,
* WITHOUT WARRANTIES OR CONDITIONS OF ANY KIND, either express or implied.
* See the License for the specific language governing permissions and
* limitations under the License.
*/
package org.apache.ignite.internal.processors.cache.eviction.paged;

import java.util.concurrent.ThreadLocalRandom;
import org.apache.ignite.IgniteCache;
import org.apache.ignite.cache.CacheAtomicityMode;
import org.apache.ignite.cache.CacheMode;
import org.apache.ignite.cache.CachePeekMode;
import org.apache.ignite.cache.CacheWriteSynchronizationMode;
import org.apache.ignite.configuration.CacheConfiguration;
import org.junit.Test;
import org.junit.runner.RunWith;
import org.junit.runners.JUnit4;

/**
 *
 */
@RunWith(JUnit4.class)
public abstract class PageEvictionWithRebalanceAbstractTest extends PageEvictionAbstractTest {
    /**
     * @throws Exception If failed.
     */
    @Test
    public void testEvictionWithRebalance() throws Exception {
        checkEvictionWithRebalance(CacheAtomicityMode.ATOMIC);
    }

    /**
     * @throws Exception If failed.
     */
<<<<<<< HEAD
    @Test
=======
>>>>>>> 10ebf715
    public void testEvictionWithRebalanceMvcc() throws Exception {
        fail("https://issues.apache.org/jira/browse/IGNITE-10448");

        checkEvictionWithRebalance(CacheAtomicityMode.TRANSACTIONAL_SNAPSHOT);
    }

    /**
     * @throws Exception If failed.
     */
    public void checkEvictionWithRebalance(CacheAtomicityMode atomicityMode) throws Exception {
        startGridsMultiThreaded(4);

        CacheConfiguration<Object, Object> cfg = cacheConfig("evict-rebalance", null, CacheMode.PARTITIONED,
            atomicityMode, CacheWriteSynchronizationMode.PRIMARY_SYNC);

        IgniteCache<Object, Object> cache = ignite(0).getOrCreateCache(cfg);

        for (int i = 1; i <= ENTRIES; i++) {
            ThreadLocalRandom r = ThreadLocalRandom.current();

            if (r.nextInt() % 5 == 0)
                cache.put(i, new TestObject(PAGE_SIZE / 4 - 50 + r.nextInt(5000))); // Fragmented object.
            else
                cache.put(i, new TestObject(r.nextInt(PAGE_SIZE / 4 - 50))); // Fits in one page.

            if (i % (ENTRIES / 10) == 0)
                System.out.println(">>> Entries put: " + i);
        }

        int size = cache.size(CachePeekMode.ALL);

        System.out.println(">>> Resulting size: " + size);

        assertTrue(size < ENTRIES * 2); // Primary entries and backups.

        for (int i = 3; i >= 1; i--) {
            stopGrid(i);

            cache.rebalance().get();

            awaitPartitionMapExchange();

            int rebalanceSize = cache.size(CachePeekMode.ALL);

            System.out.println(">>> Size after rebalance: " + rebalanceSize);

            assertTrue(rebalanceSize < size);

            size = rebalanceSize;
        }
    }

    /** {@inheritDoc} */
    @Override protected void afterTest() throws Exception {
        stopAllGrids();
    }
}<|MERGE_RESOLUTION|>--- conflicted
+++ resolved
@@ -23,19 +23,14 @@
 import org.apache.ignite.cache.CachePeekMode;
 import org.apache.ignite.cache.CacheWriteSynchronizationMode;
 import org.apache.ignite.configuration.CacheConfiguration;
-import org.junit.Test;
-import org.junit.runner.RunWith;
-import org.junit.runners.JUnit4;
 
 /**
  *
  */
-@RunWith(JUnit4.class)
 public abstract class PageEvictionWithRebalanceAbstractTest extends PageEvictionAbstractTest {
     /**
      * @throws Exception If failed.
      */
-    @Test
     public void testEvictionWithRebalance() throws Exception {
         checkEvictionWithRebalance(CacheAtomicityMode.ATOMIC);
     }
@@ -43,10 +38,6 @@
     /**
      * @throws Exception If failed.
      */
-<<<<<<< HEAD
-    @Test
-=======
->>>>>>> 10ebf715
     public void testEvictionWithRebalanceMvcc() throws Exception {
         fail("https://issues.apache.org/jira/browse/IGNITE-10448");
 
