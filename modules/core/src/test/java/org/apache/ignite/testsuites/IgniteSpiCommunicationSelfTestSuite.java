/*
 * Licensed to the Apache Software Foundation (ASF) under one or more
 * contributor license agreements.  See the NOTICE file distributed with
 * this work for additional information regarding copyright ownership.
 * The ASF licenses this file to You under the Apache License, Version 2.0
 * (the "License"); you may not use this file except in compliance with
 * the License.  You may obtain a copy of the License at
 *
 *      http://www.apache.org/licenses/LICENSE-2.0
 *
 * Unless required by applicable law or agreed to in writing, software
 * distributed under the License is distributed on an "AS IS" BASIS,
 * WITHOUT WARRANTIES OR CONDITIONS OF ANY KIND, either express or implied.
 * See the License for the specific language governing permissions and
 * limitations under the License.
 */

package org.apache.ignite.testsuites;

import org.apache.ignite.spi.communication.tcp.GridTcpCommunicationSpiConcurrentConnectSelfTest;
import org.apache.ignite.spi.communication.tcp.GridTcpCommunicationSpiConcurrentConnectSslSelfTest;
import org.apache.ignite.spi.communication.tcp.GridTcpCommunicationSpiConfigSelfTest;
import org.apache.ignite.spi.communication.tcp.GridTcpCommunicationSpiMultithreadedSelfTest;
import org.apache.ignite.spi.communication.tcp.GridTcpCommunicationSpiMultithreadedShmemTest;
import org.apache.ignite.spi.communication.tcp.GridTcpCommunicationSpiRecoveryAckSelfTest;
import org.apache.ignite.spi.communication.tcp.GridTcpCommunicationSpiRecoveryFailureDetectionSelfTest;
import org.apache.ignite.spi.communication.tcp.GridTcpCommunicationSpiRecoveryNoPairedConnectionsTest;
import org.apache.ignite.spi.communication.tcp.GridTcpCommunicationSpiRecoverySelfTest;
import org.apache.ignite.spi.communication.tcp.GridTcpCommunicationSpiRecoverySslSelfTest;
import org.apache.ignite.spi.communication.tcp.GridTcpCommunicationSpiShmemSelfTest;
import org.apache.ignite.spi.communication.tcp.GridTcpCommunicationSpiSslSelfTest;
import org.apache.ignite.spi.communication.tcp.GridTcpCommunicationSpiSslSmallBuffersSelfTest;
import org.apache.ignite.spi.communication.tcp.GridTcpCommunicationSpiStartStopSelfTest;
import org.apache.ignite.spi.communication.tcp.GridTcpCommunicationSpiTcpFailureDetectionSelfTest;
import org.apache.ignite.spi.communication.tcp.GridTcpCommunicationSpiTcpNoDelayOffSelfTest;
import org.apache.ignite.spi.communication.tcp.GridTcpCommunicationSpiTcpSelfTest;
import org.apache.ignite.spi.communication.tcp.IgniteTcpCommunicationConnectOnInitTest;
import org.apache.ignite.spi.communication.tcp.IgniteTcpCommunicationHandshakeWaitSslTest;
import org.apache.ignite.spi.communication.tcp.IgniteTcpCommunicationHandshakeWaitTest;
import org.apache.ignite.spi.communication.tcp.IgniteTcpCommunicationRecoveryAckClosureSelfTest;
import org.apache.ignite.spi.communication.tcp.TcpCommunicationSpiDropNodesTest;
import org.apache.ignite.spi.communication.tcp.TcpCommunicationSpiFaultyClientTest;
import org.apache.ignite.spi.communication.tcp.TcpCommunicationSpiFreezingClientTest;
import org.apache.ignite.spi.communication.tcp.TcpCommunicationSpiHalfOpenedConnectionTest;
import org.apache.ignite.spi.communication.tcp.TcpCommunicationSpiSkipMessageSendTest;
import org.apache.ignite.spi.communication.tcp.TcpCommunicationStatisticsTest;
import org.junit.runner.RunWith;
import org.junit.runners.Suite;

/**
 * Test suite for all communication SPIs.
 */
@RunWith(Suite.class)
@Suite.SuiteClasses({
    GridTcpCommunicationSpiRecoveryAckSelfTest.class,
    IgniteTcpCommunicationRecoveryAckClosureSelfTest.class,
    GridTcpCommunicationSpiRecoverySelfTest.class,
    GridTcpCommunicationSpiRecoveryNoPairedConnectionsTest.class,
    GridTcpCommunicationSpiRecoverySslSelfTest.class,

    GridTcpCommunicationSpiConcurrentConnectSelfTest.class,
    GridTcpCommunicationSpiConcurrentConnectSslSelfTest.class,

    GridTcpCommunicationSpiSslSelfTest.class,
    GridTcpCommunicationSpiSslSmallBuffersSelfTest.class,

    GridTcpCommunicationSpiTcpSelfTest.class,
    GridTcpCommunicationSpiTcpNoDelayOffSelfTest.class,
    GridTcpCommunicationSpiShmemSelfTest.class,

    GridTcpCommunicationSpiStartStopSelfTest.class,

    GridTcpCommunicationSpiMultithreadedSelfTest.class,
    GridTcpCommunicationSpiMultithreadedShmemTest.class,

    GridTcpCommunicationSpiRecoveryFailureDetectionSelfTest.class,
    GridTcpCommunicationSpiTcpFailureDetectionSelfTest.class,

    GridTcpCommunicationSpiConfigSelfTest.class,

    TcpCommunicationSpiSkipMessageSendTest.class,

<<<<<<< HEAD
        suite.addTest(new JUnit4TestAdapter(TcpCommunicationSpiFaultyClientTest.class));
        suite.addTest(new JUnit4TestAdapter(TcpCommunicationSpiDropNodesTest.class));
        suite.addTest(new JUnit4TestAdapter(TcpCommunicationSpiHalfOpenedConnectionTest.class));
        suite.addTest(new JUnit4TestAdapter(TcpCommunicationSpiFreezingClientTest.class));
=======
    TcpCommunicationSpiFaultyClientTest.class,
    TcpCommunicationSpiDropNodesTest.class,
    TcpCommunicationSpiHalfOpenedConnectionTest.class,
>>>>>>> 0d8a7c0b

    TcpCommunicationStatisticsTest.class,

    IgniteTcpCommunicationHandshakeWaitTest.class,
    IgniteTcpCommunicationHandshakeWaitSslTest.class,
    IgniteTcpCommunicationConnectOnInitTest.class,

    //GridCacheDhtLockBackupSelfTest.class,
})
public class IgniteSpiCommunicationSelfTestSuite {
}<|MERGE_RESOLUTION|>--- conflicted
+++ resolved
@@ -80,16 +80,9 @@
 
     TcpCommunicationSpiSkipMessageSendTest.class,
 
-<<<<<<< HEAD
-        suite.addTest(new JUnit4TestAdapter(TcpCommunicationSpiFaultyClientTest.class));
-        suite.addTest(new JUnit4TestAdapter(TcpCommunicationSpiDropNodesTest.class));
-        suite.addTest(new JUnit4TestAdapter(TcpCommunicationSpiHalfOpenedConnectionTest.class));
-        suite.addTest(new JUnit4TestAdapter(TcpCommunicationSpiFreezingClientTest.class));
-=======
     TcpCommunicationSpiFaultyClientTest.class,
     TcpCommunicationSpiDropNodesTest.class,
     TcpCommunicationSpiHalfOpenedConnectionTest.class,
->>>>>>> 0d8a7c0b
 
     TcpCommunicationStatisticsTest.class,
 
