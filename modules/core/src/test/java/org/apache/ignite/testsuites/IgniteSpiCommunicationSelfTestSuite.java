--- conflicted
+++ resolved
@@ -99,11 +99,8 @@
     IgniteTcpCommunicationHandshakeWaitSslTest.class,
     IgniteTcpCommunicationConnectOnInitTest.class,
 
-<<<<<<< HEAD
-    TcpCommunicationSpiMultiJvmTest.class
-=======
+    TcpCommunicationSpiMultiJvmTest.class,
     TooManyOpenFilesTcpCommunicationSpiTest.class
->>>>>>> 826aad88
 
     //GridCacheDhtLockBackupSelfTest.class,
 })
