/*
 * Licensed to the Apache Software Foundation (ASF) under one or more
 * contributor license agreements.  See the NOTICE file distributed with
 * this work for additional information regarding copyright ownership.
 * The ASF licenses this file to You under the Apache License, Version 2.0
 * (the "License"); you may not use this file except in compliance with
 * the License.  You may obtain a copy of the License at
 *
 *      http://www.apache.org/licenses/LICENSE-2.0
 *
 * Unless required by applicable law or agreed to in writing, software
 * distributed under the License is distributed on an "AS IS" BASIS,
 * WITHOUT WARRANTIES OR CONDITIONS OF ANY KIND, either express or implied.
 * See the License for the specific language governing permissions and
 * limitations under the License.
 */

package org.apache.ignite.internal.processors.cache.persistence.wal.reader;

import java.io.File;
import java.io.IOException;
import java.nio.file.OpenOption;
import java.nio.file.StandardOpenOption;
import java.util.Arrays;
import java.util.Collections;
import java.util.List;
import java.util.Random;
import java.util.Set;
import java.util.concurrent.atomic.AtomicInteger;
import java.util.stream.Collectors;
import org.apache.ignite.Ignite;
import org.apache.ignite.IgniteCheckedException;
import org.apache.ignite.configuration.DataRegionConfiguration;
import org.apache.ignite.configuration.DataStorageConfiguration;
import org.apache.ignite.configuration.IgniteConfiguration;
import org.apache.ignite.internal.IgniteEx;
import org.apache.ignite.internal.pagemem.wal.IgniteWriteAheadLogManager;
import org.apache.ignite.internal.pagemem.wal.WALIterator;
import org.apache.ignite.internal.pagemem.wal.record.RolloverType;
import org.apache.ignite.internal.pagemem.wal.record.SnapshotRecord;
import org.apache.ignite.internal.pagemem.wal.record.WALRecord;
import org.apache.ignite.internal.processors.cache.persistence.IgniteCacheDatabaseSharedManager;
import org.apache.ignite.internal.processors.cache.persistence.file.FileIO;
import org.apache.ignite.internal.processors.cache.persistence.file.RandomAccessFileIO;
import org.apache.ignite.internal.processors.cache.persistence.file.RandomAccessFileIOFactory;
import org.apache.ignite.internal.processors.cache.persistence.wal.FileDescriptor;
import org.apache.ignite.internal.processors.cache.persistence.wal.FileWriteAheadLogManager;
import org.apache.ignite.internal.processors.cache.persistence.wal.WALPointer;
import org.apache.ignite.internal.util.lang.GridAbsPredicate;
import org.apache.ignite.internal.util.typedef.internal.U;
import org.apache.ignite.lang.IgniteBiPredicate;
import org.apache.ignite.lang.IgniteBiTuple;
import org.apache.ignite.logger.NullLogger;
import org.apache.ignite.testframework.GridTestUtils;
import org.apache.ignite.testframework.junits.common.GridCommonAbstractTest;
import org.junit.Test;

import static org.apache.ignite.internal.processors.cache.persistence.wal.reader.IgniteWalIteratorFactory.IteratorParametersBuilder;

/**
 * The test check, that StandaloneWalRecordsIterator correctly close file descriptors associated with WAL files.
 */
public class StandaloneWalRecordsIteratorTest extends GridCommonAbstractTest {
    /** {@inheritDoc} */
    @Override protected IgniteConfiguration getConfiguration(String name) throws Exception {
        IgniteConfiguration cfg = super.getConfiguration(name);

        cfg.setDataStorageConfiguration(
            new DataStorageConfiguration().
                setDefaultDataRegionConfiguration(
                    new DataRegionConfiguration()
                        .setPersistenceEnabled(true)
                )
        );

        return cfg;
    }

    /** {@inheritDoc} */
    @Override protected void beforeTest() throws Exception {
        super.beforeTest();

        stopAllGrids();

        cleanPersistenceDir();
    }

    /** {@inheritDoc} */
    @Override protected void afterTest() throws Exception {
        super.afterTest();

        stopAllGrids();

        cleanPersistenceDir();
    }

    /**
     *
     */
    private String createWalFiles() throws Exception {
        return createWalFiles(1);
    }

    /** */
    private String createWalFiles(int segRecCnt) throws Exception {
        IgniteEx ig = (IgniteEx)startGrid();

        String archiveWalDir = getArchiveWalDirPath(ig);

        ig.cluster().active(true);

        IgniteCacheDatabaseSharedManager sharedMgr = ig.context().cache().context().database();

        IgniteWriteAheadLogManager walMgr = ig.context().cache().context().wal();

        // Generate WAL segments for filling WAL archive folder.
        for (int i = 0; i < 2 * ig.configuration().getDataStorageConfiguration().getWalSegments(); i++) {
            sharedMgr.checkpointReadLock();

            try {
                for (int j = 0; j < segRecCnt - 1; j++)
                    walMgr.log(new SnapshotRecord(i * segRecCnt + j, false));

                walMgr.log(new SnapshotRecord(i * segRecCnt + segRecCnt - 1, false), RolloverType.NEXT_SEGMENT);
            }
            finally {
                sharedMgr.checkpointReadUnlock();
            }
        }

        stopGrid();

        return archiveWalDir;
    }

    /**
     * Check correct closing file descriptors.
     *
     * @throws Exception if test failed.
     */
    @Test
    public void testCorrectClosingFileDescriptors() throws Exception {

        // Iterate by all archived WAL segments.
        createWalIterator(createWalFiles()).forEach(x -> {
        });

        assertTrue("At least one WAL file must be opened!", CountedFileIO.getCountOpenedWalFiles() > 0);

        assertTrue(
            "All WAL files must be closed at least ones!",
            CountedFileIO.getCountOpenedWalFiles() <= CountedFileIO.getCountClosedWalFiles()
        );
<<<<<<< HEAD
=======
    }

    /** */
    @Test
    public void testNoNextIfLowBoundInTheEnd() throws Exception {
        String dir = createWalFiles(3);

        WALIterator iter = createWalIterator(dir, null, null, false);

        assertFalse(iter.lastRead().isPresent());
        assertTrue(iter.hasNext());

        while (iter.hasNext()) {
            IgniteBiTuple<WALPointer, WALRecord> curr = iter.next();

            assertEquals("Last read should point to the current record", curr.get1(), iter.lastRead().get());
        }

        iter.close();

        iter = createWalIterator(dir, iter.lastRead().get().next(), null, false);

        assertFalse(iter.lastRead().isPresent());

        assertFalse(iter.hasNext());

        iter.close();
    }

    /** */
    @Test
    public void testNextRecordReturnedForLowBounds() throws Exception {
        String dir = createWalFiles(3);

        WALIterator iter = createWalIterator(dir, null, null, false);

        IgniteBiTuple<WALPointer, WALRecord> prev = iter.next();

        assertEquals("Last read should point to the current record", prev.get1(), iter.lastRead().get());

        iter.close();

        iter = createWalIterator(dir, iter.lastRead().get().next(), null, false);

        assertFalse(iter.lastRead().isPresent());
        assertTrue(iter.hasNext());

        while (iter.hasNext()) {
            IgniteBiTuple<WALPointer, WALRecord> cur = iter.next();

            assertEquals("Last read should point to the current record", cur.get1(), iter.lastRead().get());

            assertFalse(
                "Should read next record[prev=" + prev.get1() + ", cur=" + cur.get1() + ']',
                prev.get1().equals(cur.get1())
            );

            prev = cur;

            iter.close();

            iter = createWalIterator(dir, iter.lastRead().get().next(), null, false);

            assertFalse(iter.lastRead().isPresent());
        }

        iter.close();
    }

    /** */
    @Test
    public void testLastRecordFiltered() throws Exception {
        String dir = createWalFiles();

        WALIterator iter = createWalIterator(dir, null, null, false);

        IgniteBiTuple<WALPointer, WALRecord> lastRec = null;

        // Search for the last record.
        while (iter.hasNext())
            lastRec = iter.next();

        iter.close();

        assertNotNull(lastRec);

        WALPointer lastPointer = iter.lastRead().get();

        WALRecord.RecordType lastRecType = lastRec.get2().type();

        // Iterating and filter out last record.
        iter = createWalIterator(dir, null, null, false, (type, ptr) -> type != lastRecType);

        assertTrue(iter.hasNext());

        while (iter.hasNext()) {
            lastRec = iter.next();

            assertNotNull(lastRec.get2().type()); // Type is null for filtered records.

            assertTrue(lastRec.get2().type() != lastRecType);
        }

        iter.close();

        assertNotNull(lastRec);

        assertEquals(
            "LastRead should point to the last WAL Record even it filtered",
            lastPointer,
            iter.lastRead().get()
        );

        // Record on `lastPointer` is filtered so.
        assertEquals("Last returned record should be before lastPointer", -1, lastRec.get1().compareTo(lastPointer));
>>>>>>> 9cf06362
    }

    /**
     * Check correct check bounds.
     *
     * @throws Exception if test failed.
     */
    @Test
    public void testStrictBounds() throws Exception {
        String dir = createWalFiles();

        WALPointer lowBound = null, highBound = null;

        for (IgniteBiTuple<WALPointer, WALRecord> p : createWalIterator(dir, null, null, false)) {
            if (lowBound == null)
                lowBound = p.get1();

            highBound = p.get1();
        }

        assertNotNull(lowBound);

        assertNotNull(highBound);

        createWalIterator(dir, lowBound, highBound, true);

        final WALPointer lBound = lowBound;
        final WALPointer hBound = highBound;

        //noinspection ThrowableNotThrown
        GridTestUtils.assertThrows(log, () -> {
            createWalIterator(dir, new WALPointer(lBound.index() - 1, 0, 0), hBound, true);

            return 0;
        }, IgniteCheckedException.class, null);

        //noinspection ThrowableNotThrown
        GridTestUtils.assertThrows(log, () -> {
            createWalIterator(dir, lBound, new WALPointer(hBound.index() + 1, 0, 0), true);

            return 0;
        }, IgniteCheckedException.class, null);

        List<FileDescriptor> walFiles = listWalFiles(dir);

        assertNotNull(walFiles);

        assertTrue(!walFiles.isEmpty());

        assertTrue(walFiles.get(new Random().nextInt(walFiles.size())).file().delete());

        //noinspection ThrowableNotThrown
        GridTestUtils.assertThrows(log, () -> {
            createWalIterator(dir, lBound, hBound, true);

            return 0;
        }, IgniteCheckedException.class, null);
    }

    /**
     * Checks if binary-metadata-writer thread is not hung after standalone iterator is closed.
     *
     * @throws Exception if test failed.
     */
    @Test
    public void testBinaryMetadataWriterStopped() throws Exception {
        String dir = createWalFiles();

        final IgniteWalIteratorFactory factory = new IgniteWalIteratorFactory(new NullLogger());

        IgniteWalIteratorFactory.IteratorParametersBuilder iterParametersBuilder =
            new IgniteWalIteratorFactory.IteratorParametersBuilder().filesOrDirs(dir)
                .pageSize(4096);

        try (WALIterator stIt = factory.iterator(iterParametersBuilder)) {
        }

        boolean binaryMetadataWriterStopped = GridTestUtils.waitForCondition(new GridAbsPredicate() {
            @Override public boolean apply() {
                Set<String> threadNames = Thread.getAllStackTraces().keySet().stream().map(Thread::getName).collect(Collectors.toSet());

                return threadNames.stream().noneMatch(t -> t.startsWith("binary-metadata-writer"));
            }
        }, 10_000L);

        assertTrue(binaryMetadataWriterStopped);
    }

    /**
     * Creates WALIterator associated with files inside walDir.
     *
     * @param walDir - path to WAL directory.
     * @return WALIterator associated with files inside walDir.
     * @throws IgniteCheckedException if error occur.
     */
    private WALIterator createWalIterator(String walDir) throws IgniteCheckedException {
        IteratorParametersBuilder params = new IteratorParametersBuilder();

        params.ioFactory(new CountedFileIOFactory());

        return new IgniteWalIteratorFactory(log).iterator(params.filesOrDirs(walDir));
    }

    /**
     * @param walDir Wal directory.
     */
    private List<FileDescriptor> listWalFiles(String walDir) throws IgniteCheckedException {
        IteratorParametersBuilder params = new IteratorParametersBuilder();

        params.ioFactory(new RandomAccessFileIOFactory());

        return new IgniteWalIteratorFactory(log).resolveWalFiles(params.filesOrDirs(walDir));
    }

    /** */
    private WALIterator createWalIterator(
        String walDir,
        WALPointer lowBound,
        WALPointer highBound,
        boolean strictCheck
    ) throws IgniteCheckedException {
        return createWalIterator(walDir, lowBound, highBound, strictCheck, null);
    }

    /**
     * @param walDir Wal directory.
     * @param lowBound Low bound.
     * @param highBound High bound.
     * @param strictCheck Strict check.
     */
<<<<<<< HEAD
    private WALIterator createWalIterator(String walDir, WALPointer lowBound, WALPointer highBound, boolean strictCheck)
                    throws IgniteCheckedException {
=======
    private WALIterator createWalIterator(
        String walDir,
        WALPointer lowBound,
        WALPointer highBound,
        boolean strictCheck,
        IgniteBiPredicate<WALRecord.RecordType, WALPointer> filter
    ) throws IgniteCheckedException {
>>>>>>> 9cf06362
        IteratorParametersBuilder params = new IteratorParametersBuilder();

        params.ioFactory(new RandomAccessFileIOFactory()).
            filesOrDirs(walDir).
            strictBoundsCheck(strictCheck);

        if (lowBound != null)
            params.from(lowBound);

        if (highBound != null)
            params.to(highBound);

        if (filter != null)
            params.filter(filter);

        return new IgniteWalIteratorFactory(log).iterator(params);
    }

    /**
     * Evaluate path to directory with WAL archive.
     *
     * @param ignite instance of Ignite.
     * @return path to directory with WAL archive.
     * @throws IgniteCheckedException if error occur.
     */
    private String getArchiveWalDirPath(Ignite ignite) throws IgniteCheckedException {
        return U.resolveWorkDirectory(
            U.defaultWorkDirectory(),
            ignite.configuration().getDataStorageConfiguration().getWalArchivePath(),
            false
        ).getAbsolutePath();
    }

    /**
     *
     */
    private static class CountedFileIOFactory extends RandomAccessFileIOFactory {
        /** {@inheritDoc} */
        @Override public FileIO create(File file, OpenOption... modes) throws IOException {
            assertEquals(Collections.singletonList(StandardOpenOption.READ), Arrays.asList(modes));

            return new CountedFileIO(file, modes);
        }
    }

    /**
     *
     */
    private static class CountedFileIO extends RandomAccessFileIO {
        /** Wal open counter. */
        private static final AtomicInteger WAL_OPEN_COUNTER = new AtomicInteger();

        /** Wal close counter. */
        private static final AtomicInteger WAL_CLOSE_COUNTER = new AtomicInteger();

        /** File name. */
        private final String fileName;

        /** */
        public CountedFileIO(File file, OpenOption... modes) throws IOException {
            super(file, modes);

            fileName = file.getName();

            if (FileWriteAheadLogManager.WAL_NAME_PATTERN.matcher(fileName).matches())
                WAL_OPEN_COUNTER.incrementAndGet();
        }

        /** {@inheritDoc} */
        @Override public void close() throws IOException {
            super.close();

            if (FileWriteAheadLogManager.WAL_NAME_PATTERN.matcher(fileName).matches())
                WAL_CLOSE_COUNTER.incrementAndGet();
        }

        /**
         *
         * @return number of opened files.
         */
        public static int getCountOpenedWalFiles() { return WAL_OPEN_COUNTER.get(); }

        /**
         *
         * @return number of closed files.
         */
        public static int getCountClosedWalFiles() { return WAL_CLOSE_COUNTER.get(); }
    }
}<|MERGE_RESOLUTION|>--- conflicted
+++ resolved
@@ -151,8 +151,6 @@
             "All WAL files must be closed at least ones!",
             CountedFileIO.getCountOpenedWalFiles() <= CountedFileIO.getCountClosedWalFiles()
         );
-<<<<<<< HEAD
-=======
     }
 
     /** */
@@ -268,7 +266,6 @@
 
         // Record on `lastPointer` is filtered so.
         assertEquals("Last returned record should be before lastPointer", -1, lastRec.get1().compareTo(lastPointer));
->>>>>>> 9cf06362
     }
 
     /**
@@ -399,10 +396,6 @@
      * @param highBound High bound.
      * @param strictCheck Strict check.
      */
-<<<<<<< HEAD
-    private WALIterator createWalIterator(String walDir, WALPointer lowBound, WALPointer highBound, boolean strictCheck)
-                    throws IgniteCheckedException {
-=======
     private WALIterator createWalIterator(
         String walDir,
         WALPointer lowBound,
@@ -410,7 +403,6 @@
         boolean strictCheck,
         IgniteBiPredicate<WALRecord.RecordType, WALPointer> filter
     ) throws IgniteCheckedException {
->>>>>>> 9cf06362
         IteratorParametersBuilder params = new IteratorParametersBuilder();
 
         params.ioFactory(new RandomAccessFileIOFactory()).
