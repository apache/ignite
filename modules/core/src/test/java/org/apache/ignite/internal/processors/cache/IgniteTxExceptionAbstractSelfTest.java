--- conflicted
+++ resolved
@@ -54,11 +54,7 @@
 /**
  * Tests that transaction is invalidated in case of {@link IgniteTxHeuristicCheckedException}.
  */
-<<<<<<< HEAD
-public abstract class IgniteTxExceptionAbstractSelfTest extends GridCacheAbstractSelfTest{
-=======
 public abstract class IgniteTxExceptionAbstractSelfTest extends GridCacheAbstractSelfTest {
->>>>>>> ca5c8d80
     /** */
     private static final int PRIMARY = 0;
 
