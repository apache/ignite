/*
 * Licensed to the Apache Software Foundation (ASF) under one or more
 * contributor license agreements.  See the NOTICE file distributed with
 * this work for additional information regarding copyright ownership.
 * The ASF licenses this file to You under the Apache License, Version 2.0
 * (the "License"); you may not use this file except in compliance with
 * the License.  You may obtain a copy of the License at
 *
 *      http://www.apache.org/licenses/LICENSE-2.0
 *
 * Unless required by applicable law or agreed to in writing, software
 * distributed under the License is distributed on an "AS IS" BASIS,
 * WITHOUT WARRANTIES OR CONDITIONS OF ANY KIND, either express or implied.
 * See the License for the specific language governing permissions and
 * limitations under the License.
 */

package org.apache.ignite.internal.processors.cache.persistence.snapshot.incremental;

import java.io.File;
import java.io.IOException;
import java.util.Arrays;
import java.util.Collection;
import java.util.Collections;
import java.util.HashMap;
import java.util.HashSet;
import java.util.List;
import java.util.Map;
import java.util.Random;
import java.util.Set;
import java.util.concurrent.CountDownLatch;
import java.util.concurrent.atomic.AtomicBoolean;
import java.util.concurrent.atomic.AtomicReference;
import java.util.function.Consumer;
import java.util.stream.Collectors;
import java.util.stream.IntStream;
import javax.cache.Cache;
import org.apache.ignite.Ignite;
import org.apache.ignite.IgniteCache;
import org.apache.ignite.IgniteCheckedException;
import org.apache.ignite.IgniteException;
import org.apache.ignite.binary.BinaryObject;
import org.apache.ignite.binary.BinaryType;
import org.apache.ignite.cache.ReadRepairStrategy;
import org.apache.ignite.cache.affinity.rendezvous.RendezvousAffinityFunction;
import org.apache.ignite.cache.query.ScanQuery;
import org.apache.ignite.cluster.ClusterState;
import org.apache.ignite.configuration.CacheConfiguration;
import org.apache.ignite.configuration.IgniteConfiguration;
import org.apache.ignite.events.CacheConsistencyViolationEvent;
import org.apache.ignite.events.Event;
import org.apache.ignite.failure.StopNodeFailureHandler;
import org.apache.ignite.internal.GridKernalContext;
import org.apache.ignite.internal.IgniteEx;
import org.apache.ignite.internal.TestRecordingCommunicationSpi;
import org.apache.ignite.internal.binary.BinaryContext;
import org.apache.ignite.internal.pagemem.wal.WALIterator;
import org.apache.ignite.internal.pagemem.wal.record.IncrementalSnapshotFinishRecord;
import org.apache.ignite.internal.pagemem.wal.record.RolloverType;
import org.apache.ignite.internal.pagemem.wal.record.WALRecord;
import org.apache.ignite.internal.pagemem.wal.record.delta.ClusterSnapshotRecord;
import org.apache.ignite.internal.processors.cache.binary.CacheObjectBinaryProcessorImpl;
import org.apache.ignite.internal.processors.cache.distributed.dht.topology.GridDhtLocalPartition;
import org.apache.ignite.internal.processors.cache.distributed.near.GridNearTxFinishRequest;
import org.apache.ignite.internal.processors.cache.distributed.near.GridNearTxPrepareResponse;
import org.apache.ignite.internal.processors.cache.persistence.db.wal.crc.WalTestUtils;
import org.apache.ignite.internal.processors.cache.persistence.snapshot.IgniteSnapshotManager;
import org.apache.ignite.internal.processors.cache.persistence.snapshot.IncrementalSnapshotMetadata;
import org.apache.ignite.internal.processors.cache.persistence.wal.FileDescriptor;
import org.apache.ignite.internal.processors.cache.persistence.wal.WALPointer;
import org.apache.ignite.internal.processors.cache.persistence.wal.reader.IgniteWalIteratorFactory;
import org.apache.ignite.internal.processors.cacheobject.IgniteCacheObjectProcessor;
import org.apache.ignite.internal.processors.marshaller.MappedName;
import org.apache.ignite.internal.util.typedef.F;
import org.apache.ignite.internal.util.typedef.G;
import org.apache.ignite.internal.util.typedef.internal.U;
import org.apache.ignite.internal.visor.VisorTaskArgument;
import org.apache.ignite.internal.visor.consistency.VisorConsistencyRepairTask;
import org.apache.ignite.internal.visor.consistency.VisorConsistencyRepairTaskArg;
import org.apache.ignite.internal.visor.consistency.VisorConsistencyTaskResult;
import org.apache.ignite.lang.IgniteFuture;
import org.apache.ignite.lang.IgnitePredicate;
import org.apache.ignite.lang.IgniteUuid;
import org.apache.ignite.plugin.AbstractTestPluginProvider;
import org.apache.ignite.plugin.PluginContext;
import org.apache.ignite.testframework.GridTestUtils;
import org.apache.ignite.transactions.Transaction;
import org.jetbrains.annotations.Nullable;
import org.junit.Test;

import static org.apache.ignite.events.EventType.EVT_CONSISTENCY_VIOLATION;
import static org.apache.ignite.internal.processors.cache.persistence.snapshot.AbstractSnapshotSelfTest.snp;
import static org.apache.ignite.internal.processors.cache.persistence.wal.FileWriteAheadLogManager.WAL_SEGMENT_COMPACTED_OR_RAW_FILE_FILTER;

/** */
public class IncrementalSnapshotRestoreTest extends AbstractIncrementalSnapshotTest {
    /** */
    private static final Random RND = new Random();

    /** Bound max key value put in cache (to make intersections of data between snapshots). */
    private static final int BOUND = 1_000;

    /** */
    private static final int PARTS = 10;

    /** */
    private static volatile Runnable fail;

    /** */
    private static final String CACHE2 = CACHE + "2";

    /** {@inheritDoc} */
    @Override protected IgniteConfiguration getConfiguration(String instanceName) throws Exception {
        IgniteConfiguration cfg = super.getConfiguration(instanceName);

        cfg.setIncludeEventTypes(EVT_CONSISTENCY_VIOLATION);

        cfg.setCacheConfiguration(cacheConfiguration(CACHE), cacheConfiguration(CACHE2));

        cfg.setFailureHandler(new StopNodeFailureHandler());

        cfg.setCommunicationSpi(new TestRecordingCommunicationSpi());

        if (getTestIgniteInstanceIndex(instanceName) == 1)
            cfg.setPluginProviders(new FailedIgniteSnapshotManagerProvider());

        return cfg;
    }

    /** {@inheritDoc} */
    @Override protected void beforeTest() throws Exception {
        cleanPersistenceDir();

        startGrids(nodes());

        grid(0).cluster().state(ClusterState.ACTIVE);
    }

    /** */
    @Override protected CacheConfiguration<Integer, Integer> cacheConfiguration(String name) {
        return super.cacheConfiguration(name)
            .setAffinity(new RendezvousAffinityFunction().setPartitions(PARTS));
    }

    /** */
    @Test
    public void testRecoverySnapshotNoData() throws Exception {
        grid(0).snapshot().createSnapshot(SNP).get();

        for (int i = 0; i < 2; i++)
            grid(0).snapshot().createIncrementalSnapshot(SNP).get();

        for (int i = 1; i <= 2; i++) {
            restartWithCleanPersistence();

            grid(0).snapshot().restoreIncrementalSnapshot(SNP, null, i).get(getTestTimeout());

            checkData(Collections.emptyMap(), CACHE);
        }
    }

    /** */
    @Test
    public void testRecoveryOnClusterSnapshotOnly() throws Exception {
        Map<Integer, Integer> expSnpData = new HashMap<>();

        loadAndCreateSnapshot(true, (incSnp) -> {
            Map<Integer, Integer> data = incSnp ? new HashMap<>() : expSnpData;

            loadData(CACHE, data, 1_000);
        });

        restartWithCleanPersistence();

        grid(0).snapshot().restoreSnapshot(SNP, null).get(getTestTimeout());

        checkData(expSnpData, CACHE);
    }

    /** */
    @Test
    public void testIllegalIncrementalSnapshotIndex() throws Exception {
        loadAndCreateSnapshot(true, (incSnp) -> loadData(CACHE, new HashMap<>(), 1));

        restartWithCleanPersistence();

        GridTestUtils.assertThrowsAnyCause(
            log,
            () -> grid(0).snapshot().restoreIncrementalSnapshot(SNP, null, -1),
            IllegalArgumentException.class,
            "Incremental snapshot index must be greater than 0.");

        GridTestUtils.assertThrowsAnyCause(
            log,
            () -> grid(0).snapshot().restoreIncrementalSnapshot(SNP, null, 0),
            IllegalArgumentException.class,
            "Incremental snapshot index must be greater than 0.");
    }

    /** */
    @Test
    public void testRecoveryOnIncrementalSnapshot() throws Exception {
        Map<Integer, Integer> expSnpData = new HashMap<>();

        loadAndCreateSnapshot(true, (incSnp) -> loadData(CACHE, expSnpData, 1_000));

        restartWithCleanPersistence();

        grid(0).snapshot().restoreIncrementalSnapshot(SNP, null, 1).get(getTestTimeout());

        checkData(expSnpData, CACHE);
    }

    /** */
    @Test
    public void testRecoveryOnIncrementalSnapshotWithMultipleSegments() throws Exception {
        Map<Integer, Integer> expSnpData = new HashMap<>();

        loadAndCreateSnapshot(true, (incSnp) -> {
            loadData(CACHE, expSnpData, 1_000);

            if (incSnp) {
                for (int i = 0; i < 3; i++) {
                    loadData(CACHE, expSnpData, 1_000);

                    rollWalSegment(grid(RND.nextInt(nodes())));
                }
            }
        });

        restartWithCleanPersistence();

        grid(0).snapshot().restoreIncrementalSnapshot(SNP, null, 1).get(getTestTimeout());

        checkData(expSnpData, CACHE);
    }

    /** */
    @Test
    public void testRecoveryWithNoLocalPartitions() throws Exception {
        stopAllGrids();

        cleanPersistenceDir();

        Ignite ign = startGrids(backups() + 2);

        ign.cluster().state(ClusterState.ACTIVE);

        Map<Integer, Integer> expSnpData = new HashMap<>();

        loadAndCreateSnapshot(true, (incSnp) -> loadData(CACHE, expSnpData, 1_000));

        restartWithCleanPersistence(backups() + 2, F.asList(CACHE, CACHE2));

        grid(0).snapshot().restoreIncrementalSnapshot(SNP, null, 1).get(getTestTimeout());

        checkData(expSnpData, CACHE);
    }

    /** */
    @Test
    public void testRecoveryOnLastIncrementalSnapshot() throws Exception {
        Map<Integer, Integer> expSnpData = new HashMap<>();

        loadAndCreateSnapshot(true, (incSnp) -> loadData(CACHE, expSnpData, 1_000));

        loadData(CACHE, expSnpData, 1_000);

        grid(0).snapshot().createIncrementalSnapshot(SNP).get(getTestTimeout());

        restartWithCleanPersistence();

        grid(0).snapshot().restoreIncrementalSnapshot(SNP, null, 2).get(getTestTimeout());

        checkData(expSnpData, CACHE);
    }

    /** */
    @Test
    public void testRecoverySingleCacheGroup() throws Exception {
        Map<Integer, Integer> expSnpData = new HashMap<>();

        loadAndCreateSnapshot(true, (incSnp) -> {
            for (int i = 0; i < 1_000; i++) {
                try (Transaction tx = grid(0).transactions().txStart()) {
                    int key = (incSnp ? 1_000 : 0) + i;

                    grid(0).cache(CACHE).put(key, i);
                    grid(0).cache(CACHE2).put(key, i);

                    expSnpData.put(key, i);

                    tx.commit();
                }
            }
        });

        grid(0).snapshot().createIncrementalSnapshot(SNP).get();

        restartWithCleanPersistence();

        grid(0).snapshot().restoreIncrementalSnapshot(SNP, Collections.singleton(CACHE), 1).get(getTestTimeout());

        checkData(expSnpData, CACHE);

        assertNoCaches(Collections.singleton(CACHE2));

        restartWithCleanPersistence();

        grid(0).snapshot().restoreIncrementalSnapshot(SNP, Collections.singleton(CACHE2), 1).get(getTestTimeout());

        checkData(expSnpData, CACHE2);

        assertNoCaches(Collections.singleton(CACHE));
    }

    /** */
    @Test
    public void testRecoverySingleKey() throws Exception {
        Map<Integer, Integer> expSnpData = new HashMap<>();

        loadAndCreateSnapshot(true, (incSnp) -> loadData(CACHE, expSnpData, 1));

        restartWithCleanPersistence();

        grid(0).snapshot().restoreIncrementalSnapshot(SNP, null, 1).get(getTestTimeout());

        checkData(expSnpData, CACHE);
    }

    /** */
    @Test
<<<<<<< HEAD
=======
    public void testNonExistentSnapshotFailed() throws Exception {
        loadAndCreateSnapshot(true, (incSnp) -> loadData(CACHE, new HashMap<>(), 1));

        restartWithCleanPersistence();

        GridTestUtils.assertThrowsAnyCause(log, () ->
            grid(0).snapshot().restoreIncrementalSnapshot(SNP, null, 2).get(getTestTimeout()),
            IgniteException.class,
            "Failed to list marshaller directory");
    }

    /** */
    @Test
    public void testRecoveryOnClusterSnapshotIfNoWalsOnSingleNode() throws Exception {
        loadAndCreateSnapshot(true, (incSnp) -> loadData(CACHE, new HashMap<>(), 1_000));

        restartWithCleanPersistence();

        File rm = Paths.get(U.defaultWorkDirectory())
            .resolve(DFLT_SNAPSHOT_DIRECTORY)
            .resolve(SNP)
            .resolve(IgniteSnapshotManager.INC_SNP_DIR)
            .resolve(U.maskForFileName(getTestIgniteInstanceName(1)))
            .resolve("0000000000000001")
            .resolve("0000000000000000.wal.zip")
            .toFile();

        assertTrue(U.delete(rm));

        GridTestUtils.assertThrowsAnyCause(log,
            () -> grid(0).snapshot().restoreIncrementalSnapshot(SNP, null, 1).get(),
            IgniteCheckedException.class,
            "No WAL segments found for incremental snapshot");

        awaitPartitionMapExchange();

        assertNoCaches(F.asList(CACHE, CACHE2));
    }

    /** */
    @Test
>>>>>>> c4a093e8
    public void testFailedOnCorruptedWalSegment() throws Exception {
        loadAndCreateSnapshot(true, (incSnp) -> loadData(CACHE, new HashMap<>(), 1_000));

        restartWithCleanPersistence();

        corruptIncrementalSnapshot(1, 1, 0);

        GridTestUtils.assertThrowsAnyCause(log,
            () -> grid(0).snapshot().restoreIncrementalSnapshot(SNP, null, 1).get(),
            IgniteException.class, "System WAL record for incremental snapshot wasn't found");

        awaitPartitionMapExchange();

        assertNoCaches(F.asList(CACHE, CACHE2));
    }

    /** */
    @Test
    public void testFailedOnCorruptedIntermediateWalSegment() throws Exception {
        int crptNodeIdx = 1;

        loadAndCreateSnapshot(true, (incSnp) -> {
            loadData(CACHE, new HashMap<>(), 1_000);

            if (incSnp) {
                // Prepare incremental snapshot of 3 segments.
                for (int i = 0; i < 3; i++) {
                    // Load data after ClusterSnapshotRecord.
                    loadData(CACHE, new HashMap<>(), 1_000);

                    rollWalSegment(grid(crptNodeIdx));
                }

                loadData(CACHE, new HashMap<>(), 1_000);
            }
        });

        restartWithCleanPersistence();

        corruptIncrementalSnapshot(crptNodeIdx, 1, 1);

        Throwable ex = GridTestUtils.assertThrows(log,
            () -> grid(0).snapshot().restoreIncrementalSnapshot(SNP, null, 1).get(),
            Throwable.class, null);

        boolean expExc = false;

        // Corrupted WAL segment leads to different errors.
        if (ex instanceof IgniteException) {
            if (ex.getMessage().contains("Failed to read WAL record at position")
                || ex.getMessage().contains("WAL tail reached not in the last available segment")) {
                expExc = true;
            }
        }
        else if (ex instanceof AssertionError) {
            expExc = true;
        }

        assertTrue(ex.getMessage(), expExc);

        awaitPartitionMapExchange();

        assertNoCaches(F.asList(CACHE, CACHE2));
    }

    /** */
    @Test
    public void testIgnoresInconsistentSnapshot() throws Exception {
        Ignite cln = startClientGrid(nodes());

        Map<Integer, Integer> expSnpData = new HashMap<>();

        loadAndCreateSnapshot(false, (incSnp) -> loadData(CACHE, expSnpData, 1_000));

        loadData(CACHE, expSnpData, 1_000);

        TestRecordingCommunicationSpi.spi(cln).blockMessages((n, msg) -> msg instanceof GridNearTxFinishRequest);

        // Transaction data will be part of next incremental snapshot.
        runTxAsync(cln, expSnpData);

        TestRecordingCommunicationSpi.spi(cln).waitForBlocked();

        IgniteFuture<Void> incSnpFut = grid(0).snapshot().createIncrementalSnapshot(SNP);

        // Wait for incremental snapshot started.
        assertTrue(GridTestUtils
            .waitForCondition(() -> snp(grid(0)).incrementalSnapshotId() != null, getTestTimeout(), 10));

        stopGrid(nodes());

        GridTestUtils.assertThrowsAnyCause(log, incSnpFut::get, IgniteException.class, "Incremental snapshot is inconsistent");

        loadData(CACHE, expSnpData, 1);

        grid(0).snapshot().createIncrementalSnapshot(SNP).get();

        restartWithCleanPersistence();

        grid(0).snapshot().restoreIncrementalSnapshot(SNP, null, 1).get(getTestTimeout());

        checkData(expSnpData, CACHE);
    }

    /** */
    @Test
    public void testTransactionInclude() throws Exception {
        Map<Integer, Integer> expSnpData = new HashMap<>();

        loadAndCreateSnapshot(false, (incSnp) -> loadData(CACHE, expSnpData, 1_000));

        loadData(CACHE, expSnpData, 1_000);

        TestRecordingCommunicationSpi.spi(grid(0)).blockMessages((n, msg) -> msg instanceof GridNearTxFinishRequest);

        // Transaction will be included into incremental snapshot.
        runTxAsync(grid(0), expSnpData);

        TestRecordingCommunicationSpi.spi(grid(0)).waitForBlocked();

        IgniteFuture<Void> incSnpFut = grid(0).snapshot().createIncrementalSnapshot(SNP);

        // Wait for incremental snapshot started.
        assertTrue(GridTestUtils
            .waitForCondition(() -> snp(grid(0)).incrementalSnapshotId() != null, getTestTimeout(), 10));

        TestRecordingCommunicationSpi.spi(grid(0)).stopBlock();

        incSnpFut.get(getTestTimeout());

        for (int i = 0; i < nodes(); i++) {
            try (WALIterator it = walIter(i)) {
                while (it.hasNext()) {
                    WALRecord rec = it.next().getValue();

                    if (rec.type() == WALRecord.RecordType.INCREMENTAL_SNAPSHOT_FINISH_RECORD)
                        assertFalse(((IncrementalSnapshotFinishRecord)rec).included().isEmpty());
                }
            }
        }

        restartWithCleanPersistence();

        grid(0).snapshot().restoreIncrementalSnapshot(SNP, null, 1).get(getTestTimeout());

        checkData(expSnpData, CACHE);
    }

    /** */
    @Test
    public void testTransactionExclude() throws Exception {
        Map<Integer, Integer> expSnpData = new HashMap<>();

        loadAndCreateSnapshot(false, (incSnp) -> loadData(CACHE, expSnpData, 1_000));

        loadData(CACHE, expSnpData, 1_000);

        for (int n = 1; n < nodes(); n++) {
            TestRecordingCommunicationSpi.spi(grid(n))
                .blockMessages((node, msg) -> msg instanceof GridNearTxPrepareResponse);
        }

        // Transaction will be excluded from incremental snapshot.
        runTxAsync(grid(0), null);

        for (int n = 1; n < nodes(); n++)
            TestRecordingCommunicationSpi.spi(grid(n)).waitForBlocked();

        IgniteFuture<Void> incSnpFut = grid(0).snapshot().createIncrementalSnapshot(SNP);

        // Wait for incremental snapshot started.
        assertTrue(GridTestUtils
            .waitForCondition(() -> snp(grid(0)).incrementalSnapshotId() != null, getTestTimeout(), 10));

        for (int n = 1; n < nodes(); n++)
            TestRecordingCommunicationSpi.spi(grid(n)).stopBlock();

        incSnpFut.get(getTestTimeout());

        for (int i = 0; i < nodes(); i++) {
            try (WALIterator it = walIter(i)) {
                while (it.hasNext()) {
                    WALRecord rec = it.next().getValue();

                    if (rec.type() == WALRecord.RecordType.INCREMENTAL_SNAPSHOT_FINISH_RECORD)
                        assertFalse(((IncrementalSnapshotFinishRecord)rec).excluded().isEmpty());
                }
            }
        }

        restartWithCleanPersistence();

        grid(0).snapshot().restoreIncrementalSnapshot(SNP, null, 1).get(getTestTimeout());

        checkData(expSnpData, CACHE);
    }

    /** */
    @Test
    public void testRestoreBinaryObjects() throws Exception {
        Map<BinaryObject, BinaryObject> expSnpData = new HashMap<>();

        loadAndCreateSnapshot(true, (incSnp) -> {
            try (Transaction tx = grid(0).transactions().txStart()) {
                BinaryObject key = grid(0).binary().builder("TestKey")
                    .setField("key", incSnp ? 123 : 122)
                    .build();

                BinaryObject val = grid(0).binary().builder("TestVal")
                    .setField("val", 0)
                    .build();

                grid(0).cache(CACHE).put(key, val);

                expSnpData.put(key, val);

                tx.commit();
            }
        });

        restartWithCleanPersistence();

        grid(0).snapshot().restoreIncrementalSnapshot(SNP, null, 1).get(getTestTimeout());

        checkData(expSnpData, CACHE);
    }

    /** */
    @Test
    public void testRestoreFromSecondAttempt() throws Exception {
        fail = () -> {
            throw new RuntimeException("Force to fail snapshot restore.");
        };

        Map<Integer, Integer> expSnpData = new HashMap<>();

        loadAndCreateSnapshot(true, (incSnp) -> loadData(CACHE, expSnpData, 1_000));

        restartWithCleanPersistence();

        GridTestUtils.assertThrowsAnyCause(log,
            () -> grid(0).snapshot().restoreIncrementalSnapshot(SNP, null, 1).get(),
            IgniteException.class, "Force to fail snapshot restore.");

        awaitPartitionMapExchange();

        grid(0).snapshot().restoreIncrementalSnapshot(SNP, null, 1).get();

        checkData(expSnpData, CACHE);

        stopAllGrids();

        startGrids(3);

        checkData(expSnpData, CACHE);
    }

    /** */
    @Test
    public void testNoGapsInCountersAfterRestore() throws Exception {
        Map<Integer, Integer> expSnpData = new HashMap<>();

        loadAndCreateSnapshot(false, (incSnp) -> loadData(CACHE, expSnpData, 1_000));

        loadData(CACHE, expSnpData, 1_000);

        final CountDownLatch txIdSetLatch = new CountDownLatch(1);
        final CountDownLatch msgBlkSet = new CountDownLatch(1);

        final AtomicReference<IgniteUuid> exclTxId = new AtomicReference<>();

        multithreadedAsync(() -> {
            try (Transaction tx = grid(0).transactions().txStart()) {
                // Use keys out of bound to avoid dead blocking transactions and snapshot while keys are being locked.
                for (int i = 0; i < 10; i++)
                    grid(0).cache(CACHE).put(BOUND + i, 0);

                exclTxId.set(tx.xid());

                txIdSetLatch.countDown();

                U.awaitQuiet(msgBlkSet);

                tx.commit();
            }
        }, 1);

        U.awaitQuiet(txIdSetLatch);

        for (int n = 1; n < nodes(); n++) {
            TestRecordingCommunicationSpi.spi(grid(n)).blockMessages((node, msg) ->
                msg instanceof GridNearTxPrepareResponse
                    && ((GridNearTxPrepareResponse)msg).version().asIgniteUuid().equals(exclTxId.get()));
        }

        msgBlkSet.countDown();

        for (int n = 1; n < nodes(); n++)
            TestRecordingCommunicationSpi.spi(grid(n)).waitForBlocked();

        loadData(CACHE, expSnpData, 100);

        IgniteFuture<Void> incSnpFut = grid(0).snapshot().createIncrementalSnapshot(SNP);

        // Wait for incremental snapshot started.
        assertTrue(GridTestUtils
            .waitForCondition(() -> snp(grid(0)).incrementalSnapshotId() != null, getTestTimeout(), 10));

        for (int n = 1; n < nodes(); n++)
            TestRecordingCommunicationSpi.spi(grid(n)).stopBlock();

        incSnpFut.get(getTestTimeout());

        restartWithCleanPersistence();

        grid(0).snapshot().restoreIncrementalSnapshot(SNP, null, 1).get(getTestTimeout());

        checkData(expSnpData, CACHE);

        for (int i = 0; i < nodes(); i++) {
            for (GridDhtLocalPartition locPart: grid(i).cachex(CACHE).context().topology().localPartitions())
                assertNull(locPart.finalizeUpdateCounters());
        }
    }

    /** */
    @Test
    public void testBinaryMetaDataRestored() throws Exception {
        loadAndCreateSnapshot(false, (incSnp) -> loadData(CACHE, new HashMap<>(), 1_000));

        grid(0).cache(CACHE).put(10_000, new Person("name"));

        checkBinaryMetaRestored((shouldExists) -> {
            BinaryContext binCtx = ((CacheObjectBinaryProcessorImpl)grid(0).context().cacheObjects()).binaryContext();

            int persTypeId = binCtx.typeId(Person.class.getName());

            for (int n = 0; n < nodes(); n++) {
                List<Map<Integer, MappedName>> mappings = grid(n).context().marshallerContext().getCachedMappings();
                IgniteCacheObjectProcessor objPrc = grid(n).context().cacheObjects();

                if (shouldExists) {
                    assertEquals(mappings.toString(), 1, mappings.size());
                    assertTrue(mappings.get(0).containsKey(persTypeId));
                    assertNotNull(objPrc.metadata(objPrc.typeId(Person.class.getName())));
                }
                else {
                    assertEquals(mappings.toString(), 1, mappings.size());
                    assertTrue(mappings.get(0).isEmpty());
                    assertNull(objPrc.metadata(objPrc.typeId(Person.class.getName())));
                }
            }

            // Check accessing class only after explicit validate meta on every node.
            if (shouldExists) {
                Person p = (Person)grid(0).cache(CACHE).get(10_000);

                assertEquals("name", p.name);
            }
        });
    }

    /** */
    @Test
    public void testChangedBinaryMetaDataRestored() throws Exception {
        loadAndCreateSnapshot(false, (incSnp) -> {
            Random rnd = new Random();

            for (int i = 0; i < 1_000; i++) {
                BinaryObject obj = grid(0).binary().builder("TestType")
                    .setField("age", rnd.nextInt(100))
                    .build();

                grid(0).cache(CACHE).withKeepBinary().put(i, obj);
            }
        });

        grid(0).cache(CACHE).withKeepBinary().put(
            10_000,
            grid(0).binary().builder("TestType")
                .setField("age", 10)
                .setField("balance", 100)
                .build());

        checkBinaryMetaRestored((shouldChange) -> {
            for (int n = 0; n < nodes(); n++) {
                IgniteCacheObjectProcessor objPrc = grid(n).context().cacheObjects();

                BinaryType binType = objPrc.metadata(objPrc.typeId("TestType"));

                assertNotNull(binType);

                assertEquals(shouldChange ? 2 : 1, binType.fieldNames().size());
            }

            // Check accessing class after explicit validate meta.
            BinaryObject obj = (BinaryObject)grid(0).cache(CACHE).withKeepBinary().get(10_000);

            if (shouldChange) {
                assertEquals(10, (int)obj.field("age"));
                assertEquals(100, (int)obj.field("balance"));
            }
            else
                assertNull(obj);
        });
    }

    /** Checks that binary metadata and marshaller restored from an incremental snapshot, and still exists after restart. */
    private void checkBinaryMetaRestored(Consumer<Boolean> binaryMetaCheck) throws Exception {
        grid(0).snapshot().createIncrementalSnapshot(SNP).get();

        restartWithCleanPersistence();

        grid(0).snapshot().restoreSnapshot(SNP, null).get(getTestTimeout());

        binaryMetaCheck.accept(false);

        restartWithCleanPersistence();

        grid(0).snapshot().restoreIncrementalSnapshot(SNP, null, 1).get(getTestTimeout());

        binaryMetaCheck.accept(true);

        stopAllGrids();

        startGrids(nodes());

        binaryMetaCheck.accept(true);
    }

    /**
     * Load and create full and incremental snapshots.
     *
     * @param createIncSnp Whether to create incremental snapshot.
     * @param loadData Loads data, consumes stage (for base snapshot {@code false}, for incremental snapshot {@code true}).
     */
    private void loadAndCreateSnapshot(boolean createIncSnp, Consumer<Boolean> loadData) {
        loadData.accept(false);

        grid(0).snapshot().createSnapshot(SNP).get();

        if (createIncSnp) {
            loadData.accept(true);

            grid(0).snapshot().createIncrementalSnapshot(SNP).get();
        }
    }

    /** */
    private void checkData(Map<?, ?> expData, String cacheName) {
        List<Cache.Entry<Object, Object>> actData = grid(0).cache(cacheName).withKeepBinary().query(new ScanQuery<>()).getAll();

        assertEquals(actData.size(), expData.size());

        for (Cache.Entry<Object, Object> e: actData) {
            assertTrue("Missed: " + e, expData.containsKey(e.getKey()));
            assertEquals(e.getValue(), expData.get(e.getKey()));
        }

        // Idle verify - OK.
        for (int i = 0; i < nodes(); i++)
            idleVerify(grid(i));

        // Read repair check - OK.
        AtomicBoolean readRepairCheckFailed = new AtomicBoolean(false);

        grid(0).events().remoteListen(null, (IgnitePredicate<Event>)e -> {
            assert e instanceof CacheConsistencyViolationEvent;

            readRepairCheckFailed.set(true);

            return true;
        }, EVT_CONSISTENCY_VIOLATION);

        Set<Integer> parts = IntStream.range(0, PARTS).boxed().collect(Collectors.toSet());

        VisorConsistencyTaskResult res = grid(0).compute().execute(
            VisorConsistencyRepairTask.class,
            new VisorTaskArgument<>(
                G.allGrids().stream().map(ign -> ign.cluster().localNode().id()).collect(Collectors.toList()),
                new VisorConsistencyRepairTaskArg(cacheName, parts, ReadRepairStrategy.CHECK_ONLY),
                false));

        assertFalse(res.message(), res.cancelled());
        assertFalse(res.message(), res.failed());

        assertFalse(readRepairCheckFailed.get());
    }

    /** */
    private void runTxAsync(Ignite txCrdNode, @Nullable Map<Integer, Integer> data) throws Exception {
        multithreadedAsync(() -> {
            try (Transaction tx = txCrdNode.transactions().txStart()) {
                for (int i = 0; i < 50; i++) {
                    while (true) {
                        int key = RND.nextInt(BOUND);
                        int val = RND.nextInt();

                        if (data != null) {
                            if (!data.containsKey(key))
                                continue;

                            data.put(key, val);
                        }

                        txCrdNode.cache(CACHE).put(key, val);

                        break;
                    }
                }

                tx.commit();
            }
        }, 1);
    }

    /**
     * @param cacheName Cache name to load.
     * @param data Map of inserted entries.
     * @param opsCnt Count of operations to load.
     */
    private void loadData(String cacheName, Map<Integer, Integer> data, int opsCnt) {
        IgniteCache<Integer, Integer> cache = grid(0).cache(cacheName);

        int bound = 1000;

        for (int i = 0; i < opsCnt; i++) {
            try (Transaction tx = grid(0).transactions().txStart()) {
                Operation op = Operation.values()[RND.nextInt(Operation.values().length)];

                switch (op) {
                    case PUT:
                        int putKey = RND.nextInt(bound);
                        int putVal = RND.nextInt();

                        data.put(putKey, putVal);

                        cache.put(putKey, putVal);

                        break;

                    case PUT_ALL:
                        int putKey1 = RND.nextInt(bound);
                        int putVal1 = RND.nextInt();

                        int putKey2 = RND.nextInt(bound);
                        int putVal2 = RND.nextInt();

                        data.putAll(F.asMap(putKey1, putVal1, putKey2, putVal2));

                        cache.putAll(F.asMap(putKey1, putVal1, putKey2, putVal2));

                        break;

                    case REMOVE:
                        int rmKey = RND.nextInt(bound);

                        data.remove(rmKey);

                        cache.remove(rmKey);

                        break;

                    case REMOVE_ALL:
                        int rmKey1 = RND.nextInt(bound);
                        int rmKey2 = RND.nextInt(bound);

                        data.remove(rmKey1);
                        data.remove(rmKey2);

                        cache.removeAll(new HashSet<>(Arrays.asList(rmKey1, rmKey2)));

                        break;
                }

                tx.commit();
            }
        }
    }

    /** Corrupts WAL segment in incremental snapshot. */
    private void corruptIncrementalSnapshot(int nodeIdx, int incIdx, int segIdx) throws Exception {
        IgniteWalIteratorFactory factory = new IgniteWalIteratorFactory(log);

        File incSnpDir = grid(nodeIdx).context().cache().context().snapshotMgr()
            .incrementalSnapshotLocalDir(SNP, null, incIdx);

        File[] incSegs = incSnpDir.listFiles(WAL_SEGMENT_COMPACTED_OR_RAW_FILE_FILTER);

        Arrays.sort(incSegs);

        File crptSeg = incSegs[segIdx];

        IgniteWalIteratorFactory.IteratorParametersBuilder params = new IgniteWalIteratorFactory.IteratorParametersBuilder()
            .filesOrDirs(crptSeg);

        try (WALIterator it = factory.iterator(params)) {
            for (int i = 0; i < 400; i++)
                it.next();

            WALPointer corruptPtr = it.next().getKey();

            WalTestUtils.corruptWalSegmentFile(new FileDescriptor(incSegs[segIdx]), corruptPtr);
        }
    }

    /** */
    private void restartWithCleanPersistence() throws Exception {
        restartWithCleanPersistence(nodes(), F.asList(CACHE, CACHE2));
    }

    /** */
    private void assertNoCaches(Collection<String> caches) {
        for (int i = 0; i < nodes(); i++) {
            for (String cache: caches)
                assertNull("[node=" + i + ", cache=" + cache + ']', grid(i).cache(cache));
        }
    }

    /** Rolls WAL segment for specified grid. */
    private void rollWalSegment(IgniteEx g) {
        g.context().cache().context().database().checkpointReadLock();

        try {
            g.context().cache().context().wal().log(new ClusterSnapshotRecord("dummy"), RolloverType.CURRENT_SEGMENT);
        }
        catch (IgniteCheckedException e) {
            throw new RuntimeException(e);
        }
        finally {
            g.context().cache().context().database().checkpointReadUnlock();
        }
    }

    /** {@inheritDoc} */
    @Override protected int nodes() {
        return 3;
    }

    /** {@inheritDoc} */
    @Override protected int backups() {
        return 2;
    }

    /** */
    private static class FailedIgniteSnapshotManagerProvider extends AbstractTestPluginProvider {
        /** {@inheritDoc} */
        @Override public String name() {
            return "FailedIgniteSnapshotManagerProvider";
        }

        /** {@inheritDoc} */
        @Override public <T> @Nullable T createComponent(PluginContext ctx, Class<T> cls) {
            if (IgniteSnapshotManager.class.equals(cls))
                return (T)new FailedIgniteSnapshotManager(((IgniteEx)ctx.grid()).context());

            return null;
        }
    }

    /** */
    private static class FailedIgniteSnapshotManager extends IgniteSnapshotManager {
        /** */
        public FailedIgniteSnapshotManager(GridKernalContext ctx) {
            super(ctx);
        }

        /** {@inheritDoc} */
        @Override public IncrementalSnapshotMetadata readIncrementalSnapshotMetadata(
            String snpName,
            @Nullable String snpPath,
            int incIdx
        ) throws IgniteCheckedException, IOException {
            if (fail != null) {
                Runnable f = fail;

                fail = null;

                f.run();
            }

            return super.readIncrementalSnapshotMetadata(snpName, snpPath, incIdx);
        }
    }

    /** */
    private static class Person {
        /** */
        private final String name;

        /** */
        Person(String name) {
            this.name = name;
        }
    }

    /** */
    private enum Operation {
        /** */
        PUT,

        /** */
        PUT_ALL,

        /** */
        REMOVE,

        /** */
        REMOVE_ALL
    }
}<|MERGE_RESOLUTION|>--- conflicted
+++ resolved
@@ -19,6 +19,7 @@
 
 import java.io.File;
 import java.io.IOException;
+import java.nio.file.Paths;
 import java.util.Arrays;
 import java.util.Collection;
 import java.util.Collections;
@@ -88,6 +89,7 @@
 import org.jetbrains.annotations.Nullable;
 import org.junit.Test;
 
+import static org.apache.ignite.configuration.IgniteConfiguration.DFLT_SNAPSHOT_DIRECTORY;
 import static org.apache.ignite.events.EventType.EVT_CONSISTENCY_VIOLATION;
 import static org.apache.ignite.internal.processors.cache.persistence.snapshot.AbstractSnapshotSelfTest.snp;
 import static org.apache.ignite.internal.processors.cache.persistence.wal.FileWriteAheadLogManager.WAL_SEGMENT_COMPACTED_OR_RAW_FILE_FILTER;
@@ -330,8 +332,6 @@
 
     /** */
     @Test
-<<<<<<< HEAD
-=======
     public void testNonExistentSnapshotFailed() throws Exception {
         loadAndCreateSnapshot(true, (incSnp) -> loadData(CACHE, new HashMap<>(), 1));
 
@@ -373,7 +373,6 @@
 
     /** */
     @Test
->>>>>>> c4a093e8
     public void testFailedOnCorruptedWalSegment() throws Exception {
         loadAndCreateSnapshot(true, (incSnp) -> loadData(CACHE, new HashMap<>(), 1_000));
 
