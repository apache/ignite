/*
 * Licensed to the Apache Software Foundation (ASF) under one or more
 * contributor license agreements.  See the NOTICE file distributed with
 * this work for additional information regarding copyright ownership.
 * The ASF licenses this file to You under the Apache License, Version 2.0
 * (the "License"); you may not use this file except in compliance with
 * the License.  You may obtain a copy of the License at
 *
 *      http://www.apache.org/licenses/LICENSE-2.0
 *
 * Unless required by applicable law or agreed to in writing, software
 * distributed under the License is distributed on an "AS IS" BASIS,
 * WITHOUT WARRANTIES OR CONDITIONS OF ANY KIND, either express or implied.
 * See the License for the specific language governing permissions and
 * limitations under the License.
 */

package org.apache.ignite.internal.processors.cache.persistence;

import java.io.File;
import java.io.IOException;
import java.nio.ByteBuffer;
import java.nio.file.OpenOption;
import java.util.ArrayList;
import java.util.Collection;
import java.util.List;
import java.util.Random;
import java.util.concurrent.atomic.AtomicBoolean;
import java.util.concurrent.locks.LockSupport;
import org.apache.ignite.Ignite;
import org.apache.ignite.IgniteCountDownLatch;
import org.apache.ignite.cache.affinity.rendezvous.RendezvousAffinityFunction;
import org.apache.ignite.configuration.CacheConfiguration;
import org.apache.ignite.configuration.DataRegionConfiguration;
import org.apache.ignite.configuration.DataStorageConfiguration;
import org.apache.ignite.configuration.IgniteConfiguration;
import org.apache.ignite.failure.AbstractFailureHandler;
import org.apache.ignite.failure.FailureContext;
import org.apache.ignite.internal.pagemem.PageIdUtils;
import org.apache.ignite.internal.pagemem.PageMemory;
import org.apache.ignite.internal.pagemem.store.PageStoreListener;
import org.apache.ignite.internal.processors.cache.persistence.file.FileIO;
import org.apache.ignite.internal.processors.cache.persistence.file.FileIODecorator;
import org.apache.ignite.internal.processors.cache.persistence.file.FileIOFactory;
import org.apache.ignite.internal.processors.cache.persistence.file.FilePageStore;
import org.apache.ignite.internal.processors.cache.persistence.file.RandomAccessFileIOFactory;
import org.apache.ignite.internal.processors.cache.persistence.tree.io.PageIO;
import org.apache.ignite.internal.util.GridUnsafe;
import org.apache.ignite.internal.util.lang.GridAbsPredicate;
import org.apache.ignite.internal.util.typedef.internal.U;
import org.apache.ignite.lang.IgniteFuture;
import org.apache.ignite.lang.IgniteRunnable;
import org.apache.ignite.resources.IgniteInstanceResource;
import org.apache.ignite.testframework.GridTestUtils;
import org.apache.ignite.testframework.junits.common.GridCommonAbstractTest;
import org.junit.Test;

/**
 * Test handle of task canceling with PDS enabled.
 */
public class IgnitePdsTaskCancelingTest extends GridCommonAbstractTest {
    /** Slow file IO enabled. */
    private static final AtomicBoolean slowFileIoEnabled = new AtomicBoolean(false);

    /** Node failure occurs. */
    private static final AtomicBoolean failure = new AtomicBoolean(false);

    /** Number of executing tasks. */
    private static final int NUM_TASKS = 16;

    /** Page size. */
    private static final int PAGE_SIZE = 2048;

    /** {@inheritDoc} */
    @Override protected IgniteConfiguration getConfiguration(String gridName) throws Exception {
        IgniteConfiguration cfg = super.getConfiguration(gridName);

        cfg.setFailureHandler(new AbstractFailureHandler() {
            @Override protected boolean handle(Ignite ignite, FailureContext failureCtx) {
                failure.set(true);

                return true;
            }
        });

        cfg.setCacheConfiguration(new CacheConfiguration().setName(DEFAULT_CACHE_NAME).setAffinity(
            new RendezvousAffinityFunction(false, NUM_TASKS / 2)
        ));

        cfg.setDataStorageConfiguration(getDataStorageConfiguration());

        // Set the thread pool size according to the NUM_TASKS.
        cfg.setPublicThreadPoolSize(16);

        return cfg;
    }

    /**
     * Default data storage configuration.
     */
    private DataStorageConfiguration getDataStorageConfiguration() {
        DataStorageConfiguration dbCfg = new DataStorageConfiguration();

        dbCfg.setPageSize(PAGE_SIZE);

        dbCfg.setFileIOFactory(new SlowIOFactory());

        dbCfg.setDefaultDataRegionConfiguration(new DataRegionConfiguration()
            .setMaxSize(100 * 1024 * 1024)
            .setPersistenceEnabled(true));

        return dbCfg;
    }

    /**
     * Checks that tasks canceling does not lead to node failure.
     */
    @Test
    public void testFailNodesOnCanceledTask() throws Exception {
        cleanPersistenceDir();

        failure.set(false);

        try {
            Ignite ig0 = startGrids(4);

            ig0.cluster().active(true);

            Collection<IgniteFuture> cancelFutures = new ArrayList<>(NUM_TASKS);

            IgniteCountDownLatch latch = ig0.countDownLatch("latch", NUM_TASKS, false, true);

            for (int i = 0; i < NUM_TASKS; i++) {
                final Integer key = i;

                cancelFutures.add(ig0.compute().affinityRunAsync(DEFAULT_CACHE_NAME, key,
                    new IgniteRunnable() {
                        @IgniteInstanceResource
                        Ignite ig;

                        @Override public void run() {
                            latch.countDown();

                            latch.await();

                            ig.cache(DEFAULT_CACHE_NAME).put(key, new byte[1024]);
                        }
                    }));
            }

            slowFileIoEnabled.set(true);

            latch.await();

            for (IgniteFuture future: cancelFutures)
                future.cancel();

            slowFileIoEnabled.set(false);

            for (int i = 0; i < NUM_TASKS; i++) {
                final Integer key = i;

                ig0.compute().affinityRun(DEFAULT_CACHE_NAME, key,
                    new IgniteRunnable() {
                        @IgniteInstanceResource
                        Ignite ig;

                        @Override public void run() {
                            ig.cache(DEFAULT_CACHE_NAME).put(key, new byte[1024]);
                        }
                    });
            }

            assertFalse(GridTestUtils.waitForCondition(new GridAbsPredicate() {
                @Override public boolean apply() {
                    return failure.get();
                }
            }, 5_000L));
        }
        finally {
            stopAllGrids();

            cleanPersistenceDir();
        }
    }

    /**
     * Test FilePageStore with multiple interrupted threads.
     */
    @Test
    public void testFilePageStoreInterruptThreads() throws Exception {
        failure.set(false);

        FileIOFactory factory = new RandomAccessFileIOFactory();

        File file = new File(U.defaultWorkDirectory(), "file.bin");

        file.deleteOnExit();

        DataStorageConfiguration dbCfg = getDataStorageConfiguration();

<<<<<<< HEAD
        FilePageStore pageStore = new FilePageStore(PageMemory.FLAG_DATA, file, factory, dbCfg,
            AllocatedPageTracker.NO_OP, PageStoreListener.NO_OP);
=======
        FilePageStore pageStore = new FilePageStore(PageMemory.FLAG_DATA, () -> file.toPath(), factory, dbCfg,
            AllocatedPageTracker.NO_OP);
>>>>>>> 02255091

        int pageSize = dbCfg.getPageSize();

        PageIO pageIO = PageIO.getPageIO(PageIO.T_DATA, 1);

        long ptr = GridUnsafe.allocateMemory(NUM_TASKS * pageSize);

        try {
            List<Thread> threadList = new ArrayList<>(NUM_TASKS);

            AtomicBoolean stopThreads = new AtomicBoolean(false);

            for (int i = 0; i < NUM_TASKS; i++) {
                long pageId = PageIdUtils.pageId(0, PageMemory.FLAG_DATA, (int)pageStore.allocatePage());

                long pageAdr = ptr + i * pageSize;

                pageIO.initNewPage(pageAdr, pageId, pageSize);

                ByteBuffer buf = GridUnsafe.wrapPointer(pageAdr, pageSize);

                pageStore.write(pageId, buf, 0, true);

                threadList.add(new Thread(new Runnable() {
                    @Override public void run() {
                        Random random = new Random();

                        while (!stopThreads.get()) {
                            buf.position(0);

                            try {
                                if (random.nextBoolean()) {
                                    log.info(">>> Read page " + U.hexLong(pageId));

                                    pageStore.read(pageId, buf, false);
                                }
                                else {
                                    log.info(">>> Write page " + U.hexLong(pageId));

                                    pageStore.write(pageId, buf, 0, true);
                                }

                                Thread.interrupted();
                            }
                            catch (Exception e) {
                                log.error("Error while reading/writing page", e);

                                failure.set(true);
                            }
                        }
                    }
                }));
            }

            for (Thread thread : threadList)
                thread.start();

            for (int i = 0; i < 10; i++) {
                for (Thread thread : threadList) {
                    doSleep(10L);

                    log.info("Interrupting " + thread.getName());

                    thread.interrupt();
                }
            }

            stopThreads.set(true);

            for (Thread thread : threadList)
                thread.join();

            assertFalse(failure.get());
        }
        finally {
            GridUnsafe.freeMemory(ptr);
        }
    }

    /**
     * Decorated FileIOFactory with slow IO operations.
     */
    private static class SlowIOFactory implements FileIOFactory {
        /** */
        private static final long serialVersionUID = 0L;

        /** */
        private final FileIOFactory delegateFactory = new RandomAccessFileIOFactory();

        /** {@inheritDoc} */
        @Override public FileIO create(File file, OpenOption... openOption) throws IOException {
            final FileIO delegate = delegateFactory.create(file, openOption);

            final boolean slow = file.getName().contains(".bin");

            return new FileIODecorator(delegate) {
                @Override public int write(ByteBuffer srcBuf) throws IOException {
                    parkForAWhile();

                    return super.write(srcBuf);
                }

                @Override public int write(ByteBuffer srcBuf, long position) throws IOException {
                    parkForAWhile();

                    return super.write(srcBuf, position);
                }

                @Override public int write(byte[] buf, int off, int len) throws IOException {
                    parkForAWhile();

                    return super.write(buf, off, len);
                }

                @Override public int read(ByteBuffer destBuf) throws IOException {
                    parkForAWhile();

                    return super.read(destBuf);
                }

                @Override public int read(ByteBuffer destBuf, long position) throws IOException {
                    parkForAWhile();

                    return super.read(destBuf, position);
                }

                @Override public int read(byte[] buf, int off, int len) throws IOException {
                    parkForAWhile();

                    return super.read(buf, off, len);
                }

                private void parkForAWhile() {
                    if(slowFileIoEnabled.get() && slow)
                        LockSupport.parkNanos(1_000_000_000L);
                }
            };
        }
    }
}<|MERGE_RESOLUTION|>--- conflicted
+++ resolved
@@ -199,13 +199,8 @@
 
         DataStorageConfiguration dbCfg = getDataStorageConfiguration();
 
-<<<<<<< HEAD
-        FilePageStore pageStore = new FilePageStore(PageMemory.FLAG_DATA, file, factory, dbCfg,
+        FilePageStore pageStore = new FilePageStore(PageMemory.FLAG_DATA, () -> file.toPath(), factory, dbCfg,
             AllocatedPageTracker.NO_OP, PageStoreListener.NO_OP);
-=======
-        FilePageStore pageStore = new FilePageStore(PageMemory.FLAG_DATA, () -> file.toPath(), factory, dbCfg,
-            AllocatedPageTracker.NO_OP);
->>>>>>> 02255091
 
         int pageSize = dbCfg.getPageSize();
 
