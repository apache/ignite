--- conflicted
+++ resolved
@@ -201,11 +201,7 @@
         DataStorageConfiguration dbCfg = getDataStorageConfiguration();
 
         FilePageStore pageStore = new FilePageStore(PageMemory.FLAG_DATA, () -> file.toPath(), factory, dbCfg,
-<<<<<<< HEAD
-            AllocatedPageTracker.NO_OP, PageStoreListener.NO_OP);
-=======
-            new LongAdderMetric("NO_OP", null));
->>>>>>> ac3714ef
+            new LongAdderMetric("NO_OP", null), PageStoreListener.NO_OP);
 
         int pageSize = dbCfg.getPageSize();
 
