--- conflicted
+++ resolved
@@ -31,73 +31,7 @@
  * for dynamic cache configurations are not explicitly deserialized on non-affinity nodes.
  */
 @RunWith(Parameterized.class)
-<<<<<<< HEAD
-public class CacheConfigurationSerializationOnExchangeTest extends GridCommonAbstractTest {
-    /** */
-    @Parameterized.Parameters(name = "Persistence enabled = {0}")
-    public static List<Object[]> parameters() {
-        ArrayList<Object[]> params = new ArrayList<>();
-
-        params.add(new Object[]{false});
-        params.add(new Object[]{true});
-
-        return params;
-    }
-
-    /** Persistence enabled. */
-    @Parameterized.Parameter
-    public boolean persistenceEnabled;
-
-    /** {@inheritDoc} */
-    @Override protected IgniteConfiguration getConfiguration(String igniteInstanceName) throws Exception {
-        IgniteConfiguration cfg = super.getConfiguration(igniteInstanceName);
-
-        cfg.setConsistentId(igniteInstanceName);
-
-        if (persistenceEnabled)
-            cfg.setDataStorageConfiguration(new DataStorageConfiguration()
-                .setDefaultDataRegionConfiguration(
-                    new DataRegionConfiguration().setPersistenceEnabled(true).setMaxSize(256 * 1024 * 1024))
-            );
-
-        return cfg;
-    }
-
-    /**
-     *
-     */
-    @Before
-    public void before() throws Exception {
-        stopAllGrids();
-
-        cleanPersistenceDir();
-    }
-
-    /**
-     *
-     */
-    @After
-    public void after() throws Exception {
-        stopAllGrids();
-
-        cleanPersistenceDir();
-    }
-
-    /**
-     * Creates configuration for cache which affinity belongs only to given node index.
-     *
-     * @param nodeIdx Node index.
-     * @return Cache configuration.
-     */
-    private CacheConfiguration<?, ?> onlyOnNode(int nodeIdx) {
-        return new CacheConfiguration("cache-" + getTestIgniteInstanceName(nodeIdx))
-            .setNodeFilter(new OnlyOneNodeFilter(getTestIgniteInstanceName(nodeIdx)))
-            .setCacheStoreFactory(FactoryBuilder.factoryOf(GridCacheTestStore.class));
-    }
-
-=======
 public class CacheConfigurationSerializationOnExchangeTest extends CacheConfigurationSerializationAbstractTest {
->>>>>>> 1e84d448
     /**
      *
      */
@@ -110,15 +44,7 @@
 
         startClientGrid(3);
 
-<<<<<<< HEAD
-        crd.getOrCreateCaches(Lists.newArrayList(
-            onlyOnNode(0),
-            onlyOnNode(1),
-            onlyOnNode(2)
-        ));
-=======
         crd.getOrCreateCaches(Arrays.asList(onlyOnNode(0), onlyOnNode(1), onlyOnNode(2)));
->>>>>>> 1e84d448
 
         awaitPartitionMapExchange();
 
@@ -142,15 +68,7 @@
 
         startClientGrid(3);
 
-<<<<<<< HEAD
-        otherNode.getOrCreateCaches(Lists.newArrayList(
-            onlyOnNode(0),
-            onlyOnNode(1),
-            onlyOnNode(2)
-        ));
-=======
         otherNode.getOrCreateCaches(Arrays.asList(onlyOnNode(0), onlyOnNode(1), onlyOnNode(2)));
->>>>>>> 1e84d448
 
         awaitPartitionMapExchange();
 
@@ -172,91 +90,12 @@
 
         IgniteEx clientNode = startClientGrid(3);
 
-<<<<<<< HEAD
-        clientNode.getOrCreateCaches(Lists.newArrayList(
-            onlyOnNode(0),
-            onlyOnNode(1),
-            onlyOnNode(2)
-        ));
-=======
         clientNode.getOrCreateCaches(Arrays.asList(onlyOnNode(0), onlyOnNode(1), onlyOnNode(2)));
->>>>>>> 1e84d448
 
         awaitPartitionMapExchange();
 
         for (Ignite node : G.allGrids())
-<<<<<<< HEAD
-            checkCaches((IgniteEx) node);
-
-        if (persistenceEnabled)
-            restartNodesAndCheck();
-    }
-
-    /**
-     * Restart nodes and check caches.
-     */
-    private void restartNodesAndCheck() throws Exception {
-        stopAllGrids();
-
-        startGridsMultiThreaded(3);
-
-        startClientGrid(3);
-
-        awaitPartitionMapExchange();
-
-        for (Ignite node : G.allGrids())
-            checkCaches((IgniteEx) node);
-    }
-
-    /**
-     * @param node Node.
-     */
-    private void checkCaches(IgniteEx node) {
-        ClusterNode clusterNode = node.localNode();
-        GridCacheProcessor cacheProcessor = node.context().cache();
-
-        for (DynamicCacheDescriptor cacheDesc : cacheProcessor.cacheDescriptors().values()) {
-            if (CU.isUtilityCache(cacheDesc.cacheName()))
-                continue;
-
-            boolean affinityNode = CU.affinityNode(clusterNode, cacheDesc.cacheConfiguration().getNodeFilter());
-
-            IgniteInternalCache cache = cacheProcessor.cache(cacheDesc.cacheName());
-
-            if (affinityNode) {
-                Assert.assertTrue("Cache is not started " + cacheDesc.cacheName() + ", node " + node.name(), cache != null);
-
-                CacheConfiguration ccfg = cache.configuration();
-
-                Assert.assertTrue("Cache store factory is null " + cacheDesc.cacheName() + ", node " + node.name(), ccfg.getCacheStoreFactory() != null);
-            }
-            else {
-                Assert.assertTrue("Cache is started " + cacheDesc.cacheName() + ", node " + node.name(), cache == null || !cache.context().affinityNode());
-
-                if (cache == null) {
-                    Assert.assertTrue("Cache configuration is enriched " + cacheDesc.cacheName() + ", node " + node.name(), !cacheDesc.isConfigurationEnriched());
-                    Assert.assertTrue("Cache store factory is not null " + cacheDesc.cacheName() + ", node " + node.name(), cacheDesc.cacheConfiguration().getCacheStoreFactory() == null);
-                }
-            }
-        }
-    }
-
-    /**
-     *
-     */
-    private static class OnlyOneNodeFilter implements IgnitePredicate<ClusterNode> {
-        /** Consistent id. */
-        private final String consistentId;
-
-        /**
-         * @param consistentId Consistent id.
-         */
-        private OnlyOneNodeFilter(String consistentId) {
-            this.consistentId = consistentId;
-        }
-=======
             checkCaches((IgniteEx)node);
->>>>>>> 1e84d448
 
         restartNodesAndCheck(persistenceEnabled);
     }
