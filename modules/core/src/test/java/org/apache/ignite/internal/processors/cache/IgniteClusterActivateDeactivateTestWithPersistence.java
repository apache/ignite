/*
 * Licensed to the Apache Software Foundation (ASF) under one or more
 * contributor license agreements.  See the NOTICE file distributed with
 * this work for additional information regarding copyright ownership.
 * The ASF licenses this file to You under the Apache License, Version 2.0
 * (the "License"); you may not use this file except in compliance with
 * the License.  You may obtain a copy of the License at
 *
 *      http://www.apache.org/licenses/LICENSE-2.0
 *
 * Unless required by applicable law or agreed to in writing, software
 * distributed under the License is distributed on an "AS IS" BASIS,
 * WITHOUT WARRANTIES OR CONDITIONS OF ANY KIND, either express or implied.
 * See the License for the specific language governing permissions and
 * limitations under the License.
 */

package org.apache.ignite.internal.processors.cache;

import java.util.Arrays;
import java.util.LinkedHashMap;
import java.util.Map;
import java.util.Set;
import java.util.concurrent.CountDownLatch;
import java.util.concurrent.atomic.AtomicBoolean;
import java.util.concurrent.atomic.AtomicInteger;
import org.apache.ignite.Ignite;
import org.apache.ignite.IgniteCache;
import org.apache.ignite.IgniteCheckedException;
import org.apache.ignite.IgniteDataStreamer;
import org.apache.ignite.cache.CacheAtomicityMode;
import org.apache.ignite.cache.CacheWriteSynchronizationMode;
import org.apache.ignite.cache.affinity.rendezvous.RendezvousAffinityFunction;
import org.apache.ignite.configuration.CacheConfiguration;
import org.apache.ignite.configuration.DataStorageConfiguration;
import org.apache.ignite.configuration.IgniteConfiguration;
import org.apache.ignite.internal.IgniteEx;
import org.apache.ignite.internal.IgniteInternalFuture;
import org.apache.ignite.internal.util.GridConcurrentHashSet;
import org.apache.ignite.internal.util.typedef.G;
import org.apache.ignite.internal.util.typedef.X;
import org.apache.ignite.internal.util.typedef.internal.CU;
import org.apache.ignite.spi.IgniteSpiException;
import org.apache.ignite.testframework.GridTestUtils;
import org.apache.ignite.testframework.MvccFeatureChecker;
import org.junit.Assert;
import org.junit.Assume;
import org.junit.Test;

import static org.apache.ignite.testframework.GridTestUtils.assertThrowsAnyCause;

/**
 *
 */
public class IgniteClusterActivateDeactivateTestWithPersistence extends IgniteClusterActivateDeactivateTest {
    /** {@inheritDoc} */
    @Override protected boolean persistenceEnabled() {
        return true;
    }

    /** {@inheritDoc} */
    @Override protected void beforeTest() throws Exception {
        super.beforeTest();

        cleanPersistenceDir();
    }

    /** {@inheritDoc} */
    @Override protected void afterTest() throws Exception {
        super.afterTest();

        cleanPersistenceDir();
    }

    /** {@inheritDoc} */
    @Override protected IgniteConfiguration getConfiguration(String igniteInstanceName) throws Exception {
        return super.getConfiguration(igniteInstanceName).setAutoActivationEnabled(false);
    }

    /**
     * @throws Exception If failed.
     */
    @Test
    public void testActivateCachesRestore_SingleNode() throws Exception {
        activateCachesRestore(1, false);
    }

    /**
     * @throws Exception If failed.
     */
    @Test
    public void testActivateCachesRestore_SingleNode_WithNewCaches() throws Exception {
        activateCachesRestore(1, true);
    }

    /**
     * @throws Exception If failed.
     */
    @Test
    public void testActivateCachesRestore_5_Servers() throws Exception {
        activateCachesRestore(5, false);
    }

    /**
     * @throws Exception If failed.
     */
    @Test
    public void testActivateCachesRestore_5_Servers_WithNewCaches() throws Exception {
        activateCachesRestore(5, true);
    }

    /**
     * Test deactivation on cluster that is not yet activated.
     *
     * @throws Exception If failed.
     */
    @Test
    public void testDeactivateInactiveCluster() throws Exception {
<<<<<<< HEAD
=======
        Assume.assumeFalse("https://issues.apache.org/jira/browse/IGNITE-10582", MvccFeatureChecker.forcedMvcc());

>>>>>>> 57770353
        ccfgs = new CacheConfiguration[] {
            new CacheConfiguration<>("test_cache_1")
                .setGroupName("test_cache")
                .setAtomicityMode(CacheAtomicityMode.TRANSACTIONAL),
            new CacheConfiguration<>("test_cache_2")
                .setGroupName("test_cache")
                .setAtomicityMode(CacheAtomicityMode.TRANSACTIONAL)
        };

        Ignite ignite = startGrids(3);

        ignite.cluster().active(true);

        ignite.cache("test_cache_1")
            .put("key1", "val1");
        ignite.cache("test_cache_2")
            .put("key1", "val1");

        ignite.cluster().active(false);

        assertFalse(ignite.cluster().active());

        stopAllGrids();

        ignite = startGrids(2);

        assertFalse(ignite.cluster().active());

        ignite.cluster().active(false);

        assertFalse(ignite.cluster().active());
    }

    /** */
    private Map<Integer, Integer> startGridsAndLoadData(int srvs) throws Exception {
        Ignite srv = startGrids(srvs);

        srv.active(true);

        srv.createCaches(Arrays.asList(cacheConfigurations1()));

        Map<Integer, Integer> cacheData = new LinkedHashMap<>();

        for (int i = 1; i <= 100; i++) {
            for (CacheConfiguration ccfg : cacheConfigurations1()) {
                srv.cache(ccfg.getName()).put(-i, i);

                cacheData.put(-i, i);
            }
        }

        return cacheData;
    }

    /**
     * @param srvs Number of server nodes.
     * @param withNewCaches If {@code true} then after restart has new caches in configuration.
     * @throws Exception If failed.
     */
    private void activateCachesRestore(int srvs, boolean withNewCaches) throws Exception {
        Map<Integer, Integer> cacheData = startGridsAndLoadData(srvs);

        stopAllGrids();

        for (int i = 0; i < srvs; i++) {
            if (withNewCaches)
                ccfgs = cacheConfigurations2();

            startGrid(i);
        }

        Ignite srv = ignite(0);

        checkNoCaches(srvs);

        srv.cluster().active(true);

        final int CACHES = withNewCaches ? 4 : 2;

        for (int i = 0; i < srvs; i++) {
            for (int c = 0; c < CACHES; c++)
                checkCache(ignite(i), CACHE_NAME_PREFIX + c, true);
        }

        DataStorageConfiguration dsCfg = srv.configuration().getDataStorageConfiguration();

        checkCachesData(cacheData, dsCfg);

        checkCaches(srvs, CACHES);

        int nodes = srvs;

        client = false;

        startGrid(nodes++);

        for (int i = 0; i < nodes; i++) {
            for (int c = 0; c < CACHES; c++)
                checkCache(ignite(i), CACHE_NAME_PREFIX + c, true);
        }

        checkCaches(nodes, CACHES);

        client = true;

        startGrid(nodes++);

        for (int c = 0; c < CACHES; c++)
            checkCache(ignite(nodes - 1), CACHE_NAME_PREFIX + c, false);

        checkCaches(nodes, CACHES);

        for (int i = 0; i < nodes; i++) {
            for (int c = 0; c < CACHES; c++)
                checkCache(ignite(i), CACHE_NAME_PREFIX + c, true);
        }

        checkCachesData(cacheData, dsCfg);
    }

    /**
     * Verifies correctness of BaselineTopology checks when working in persistent mode.
     */
    @Override protected void doFinalChecks() {
        for (int i = 0; i < 4; i++) {
            int j = i;

            assertThrowsAnyCause(log, () -> {
                startGrid(j);

                return null;
            }, IgniteSpiException.class, "not compatible");
        }
    }

    /**
     * @see <a href="https://issues.apache.org/jira/browse/IGNITE-7330">IGNITE-7330</a> for more information about context of the test
     */
    @Test
    public void testClientJoinsWhenActivationIsInProgress() throws Exception {
        startGridsAndLoadData(5);

        stopAllGrids();

        Ignite srv = startGrids(5);

        final CountDownLatch clientStartLatch = new CountDownLatch(1);

        IgniteInternalFuture clStartFut = GridTestUtils.runAsync(new Runnable() {
            @Override public void run() {
                try {
                    clientStartLatch.await();

                    Thread.sleep(10);

                    client = true;

                    Ignite cl = startGrid("client0");

                    IgniteCache<Object, Object> atomicCache = cl.cache(CACHE_NAME_PREFIX + '0');
                    IgniteCache<Object, Object> txCache = cl.cache(CACHE_NAME_PREFIX + '1');

                    assertEquals(100, atomicCache.size());
                    assertEquals(100, txCache.size());
                }
                catch (Exception e) {
                    log.error("Error occurred", e);
                }
            }
        }, "client-starter-thread");

        clientStartLatch.countDown();
        srv.cluster().active(true);

        clStartFut.get();
    }

    /**
     * Checks that persistent caches are present with actual data and volatile caches are missing.
     *
     * @param cacheData Cache data.
     * @param dsCfg DataStorageConfiguration.
     */
    private void checkCachesData(Map<Integer, Integer> cacheData, DataStorageConfiguration dsCfg) {
        for (CacheConfiguration ccfg : cacheConfigurations1()) {
            if (CU.isPersistentCache(ccfg, dsCfg))
                checkCacheData(cacheData, ccfg.getName());
            else {
                for (Ignite node : G.allGrids())
                    assertTrue(node.cache(ccfg.getName()) == null || node.cache(ccfg.getName()).size() == 0);
            }
        }
    }

    /**
     * @throws Exception If failed.
     */
    @Test
    public void testActivateCacheRestoreConfigurationConflict() throws Exception {
        final int SRVS = 3;

        Ignite srv = startGrids(SRVS);

        srv.cluster().active(true);

        CacheConfiguration ccfg = new CacheConfiguration(DEFAULT_CACHE_NAME)
            .setAtomicityMode(CacheAtomicityMode.TRANSACTIONAL);

        srv.createCache(ccfg);

        stopAllGrids();

        ccfg = new CacheConfiguration(DEFAULT_CACHE_NAME + 1)
            .setAtomicityMode(CacheAtomicityMode.TRANSACTIONAL);

        ccfg.setGroupName(DEFAULT_CACHE_NAME);

        ccfgs = new CacheConfiguration[] {ccfg};

        try {
            startGrids(SRVS);

            fail();
        }
        catch (Exception e) {
            assertTrue(
                X.cause(e, IgniteCheckedException.class).getMessage().contains("Failed to start configured cache."));
        }
    }

    /**
     * Test that after deactivation during eviction and rebalance and activation again after
     * all data in cache is consistent.
     *
     * @throws Exception If failed.
     */
    @Test
    public void testDeactivateDuringEvictionAndRebalance() throws Exception {
        IgniteEx srv = (IgniteEx) startGrids(3);

        srv.cluster().active(true);

        CacheConfiguration ccfg = new CacheConfiguration(DEFAULT_CACHE_NAME)
            .setBackups(1)
            .setWriteSynchronizationMode(CacheWriteSynchronizationMode.FULL_SYNC)
            .setIndexedTypes(Integer.class, Integer.class)
            .setAffinity(new RendezvousAffinityFunction(false, 64))
            .setAtomicityMode(CacheAtomicityMode.TRANSACTIONAL);

        IgniteCache cache = srv.createCache(ccfg);

        // High number of keys triggers long partition eviction.
        final int keysCount = 100_000;

        try (IgniteDataStreamer ds = srv.dataStreamer(DEFAULT_CACHE_NAME)) {
            log.info("Writing initial data...");

            ds.allowOverwrite(true);
            for (int k = 1; k <= keysCount; k++) {
                ds.addData(k, k);

                if (k % 50_000 == 0)
                    log.info("Written " + k + " entities.");
            }

            log.info("Writing initial data finished.");
        }

        AtomicInteger keyCounter = new AtomicInteger(keysCount);
        AtomicBoolean stop = new AtomicBoolean(false);

        Set<Integer> addedKeys = new GridConcurrentHashSet<>();

        IgniteInternalFuture cacheLoadFuture = GridTestUtils.runMultiThreadedAsync(() -> {
            while (!stop.get()) {
                int key = keyCounter.incrementAndGet();
                try {
                    cache.put(key, key);

                    addedKeys.add(key);

                    Thread.sleep(10);
                }
                catch (Exception ignored) { }
            }
        }, 2, "cache-load");

        stopGrid(2);

        // Wait for some data.
        Thread.sleep(3000);

        startGrid(2);

        log.info("Stop load...");

        stop.set(true);

        cacheLoadFuture.get();

        // Deactivate and activate again.
        srv.cluster().active(false);

        srv.cluster().active(true);

        awaitPartitionMapExchange();

        log.info("Checking data...");

        for (Ignite ignite : G.allGrids()) {
            IgniteCache cache1 = ignite.getOrCreateCache(DEFAULT_CACHE_NAME);

            for (int k = 1; k <= keysCount; k++) {
                Object val = cache1.get(k);

                Assert.assertNotNull("node=" + ignite.name() + ", key=" + k, val);

                Assert.assertTrue("node=" + ignite.name() + ", key=" + k + ", val=" + val, (int) val == k);
            }

            for (int k : addedKeys) {
                Object val = cache1.get(k);

                Assert.assertNotNull("node=" + ignite.name() + ", key=" + k, val);

                Assert.assertTrue("node=" + ignite.name() + ", key=" + k + ", val=" + val, (int) val == k);
            }
        }
    }
}<|MERGE_RESOLUTION|>--- conflicted
+++ resolved
@@ -116,11 +116,6 @@
      */
     @Test
     public void testDeactivateInactiveCluster() throws Exception {
-<<<<<<< HEAD
-=======
-        Assume.assumeFalse("https://issues.apache.org/jira/browse/IGNITE-10582", MvccFeatureChecker.forcedMvcc());
-
->>>>>>> 57770353
         ccfgs = new CacheConfiguration[] {
             new CacheConfiguration<>("test_cache_1")
                 .setGroupName("test_cache")
