--- conflicted
+++ resolved
@@ -260,25 +260,18 @@
 
         ccfgs = new CacheConfiguration[] {ccfg};
 
+        // Start all grids but the last.
+        startGrids(SRVS - 2);
+
         try {
-<<<<<<< HEAD
-            ignite(0).cluster().active(true);
-=======
-            startGrids(SRVS);
->>>>>>> b810bd44
+            // Start the last grid; activation will be triggered
+            // (because of reaching baseline) and fail.
+            startGrid(SRVS - 1);
 
             fail();
         }
         catch (IgniteCheckedException e) {
             assertTrue(X.getCause(e).getMessage().contains("Failed to start configured cache."));
         }
-<<<<<<< HEAD
-
-        for (int i = 0; i < SRVS; i++)
-            assertFalse(ignite(i).cluster().active());
-
-        checkNoCaches(SRVS);
-=======
->>>>>>> b810bd44
     }
 }