--- conflicted
+++ resolved
@@ -293,27 +293,16 @@
 
         int nodes = srvs;
 
-<<<<<<< HEAD
-        startGrid(nodes++);
-=======
         startGrid(nodes++, false);
->>>>>>> 25a645ee
 
         for (int i = 0; i < nodes; i++)
             checkCachesOnNode(i, CACHES);
 
         checkCaches(nodes, CACHES);
 
-<<<<<<< HEAD
-        startClientGrid(nodes++);
-
-        for (int c = 0; c < CACHES; c++)
-            checkCache(ignite(nodes - 1), CACHE_NAME_PREFIX + c, false);
-=======
         startGrid(nodes++, true);
 
         checkCachesOnNode(nodes - 1, CACHES, false);
->>>>>>> 25a645ee
 
         checkCaches(nodes, CACHES);
 
@@ -366,7 +355,9 @@
 
                     Thread.sleep(10);
 
-                    Ignite cl = startClientGrid("client0");
+                    client = true;
+
+                    Ignite cl = startGrid("client0");
 
                     IgniteCache<Object, Object> atomicCache = cl.cache(CACHE_NAME_PREFIX + '0');
                     IgniteCache<Object, Object> txCache = cl.cache(CACHE_NAME_PREFIX + '1');
