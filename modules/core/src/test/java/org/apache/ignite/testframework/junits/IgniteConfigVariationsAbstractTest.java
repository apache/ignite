/*
 * Licensed to the Apache Software Foundation (ASF) under one or more
 * contributor license agreements.  See the NOTICE file distributed with
 * this work for additional information regarding copyright ownership.
 * The ASF licenses this file to You under the Apache License, Version 2.0
 * (the "License"); you may not use this file except in compliance with
 * the License.  You may obtain a copy of the License at
 *
 *      http://www.apache.org/licenses/LICENSE-2.0
 *
 * Unless required by applicable law or agreed to in writing, software
 * distributed under the License is distributed on an "AS IS" BASIS,
 * WITHOUT WARRANTIES OR CONDITIONS OF ANY KIND, either express or implied.
 * See the License for the specific language governing permissions and
 * limitations under the License.
 */

package org.apache.ignite.testframework.junits;

import java.io.Externalizable;
import java.io.File;
import java.io.IOException;
import java.io.ObjectInput;
import java.io.ObjectInputStream;
import java.io.ObjectOutput;
import java.io.ObjectOutputStream;
import java.io.Serializable;
import org.apache.commons.io.FileUtils;
import org.apache.ignite.Ignition;
import org.apache.ignite.binary.BinaryObjectException;
import org.apache.ignite.binary.BinaryReader;
import org.apache.ignite.binary.BinaryWriter;
import org.apache.ignite.binary.Binarylizable;
import org.apache.ignite.configuration.IgniteConfiguration;
import org.apache.ignite.internal.IgniteEx;
import org.apache.ignite.internal.util.typedef.F;
import org.apache.ignite.internal.util.typedef.internal.U;
import org.apache.ignite.marshaller.jdk.JdkMarshaller;
import org.apache.ignite.testframework.configvariations.VariationsTestsConfig;
import org.apache.ignite.testframework.junits.common.GridCommonAbstractTest;
import org.junit.runners.model.Statement;

/**
 * Common abstract test for Ignite tests based on configurations variations.
 */
public abstract class IgniteConfigVariationsAbstractTest extends GridCommonAbstractTest {
    /** */
    protected static final int SERVER_NODE_IDX = 0;

    /** */
    protected static final int CLIENT_NODE_IDX = 1;

    /** */
    protected int testedNodeIdx;

    /** */
    private static final File workDir = new File(U.getIgniteHome() + File.separator + "workOfConfigVariationsTests");

    /** Dummy initial stub to just let people launch test classes not from suite. */
    protected VariationsTestsConfig testsCfg = new VariationsTestsConfig(null, "Dummy config", false, null, 1, false);

    /** */
    protected volatile DataMode dataMode = DataMode.PLANE_OBJECT;

<<<<<<< HEAD
    /** */
=======
    /** See {@link IgniteConfigVariationsAbstractTest#injectTestsConfiguration} */
>>>>>>> 9f40da5a
    private static VariationsTestsConfig testsCfgInjected;

    /**
     * @param testsCfgInjected Tests configuration.
     */
    public static void injectTestsConfiguration(VariationsTestsConfig testsCfgInjected) {
        IgniteConfigVariationsAbstractTest.testsCfgInjected = testsCfgInjected;
    }

    /**
     * {@inheritDoc}
     * <p>
     * IMPL NOTE when this override was introduced, alternative was to replace multiple usages of instance member
     * {@code testsCfg} splattered all over the project with those of static one {@code testsCfgInjected} - kind
     * of cumbersome, risky and potentially redundant change given the chance of later migration to JUnit 5 and
     * further rework to use dynamic test parameters that would likely cause removal of the static member.</p>
     */
    @Override protected void runTestCase(Statement testRoutine) throws Throwable {
        testsCfg = testsCfgInjected;

        super.runTestCase(testRoutine);
    }

    /** {@inheritDoc} */
    @Override protected boolean isSafeTopology() {
        return false;
    }

    /** {@inheritDoc} */
    @Override protected void beforeTestsStarted() throws Exception {
        assert testsCfg != null;

        if (Ignition.allGrids().size() != testsCfg.gridCount()) {
            info("All nodes will be stopped, new " + testsCfg.gridCount() + " nodes will be started.");

            Ignition.stopAll(true);

            FileUtils.deleteDirectory(workDir);

            info("Ignite's 'work' directory has been cleaned.");

            startGrids(testsCfg.gridCount());

            for (int i = 0; i < testsCfg.gridCount(); i++)
                info("Grid " + i + ": " + grid(i).localNode().id());
        }

        assert testsCfg.testedNodeIndex() >= 0 : "testedNodeIdx: " + testedNodeIdx;

        testedNodeIdx = testsCfg.testedNodeIndex();

        if (testsCfg.withClients()) {
            for (int i = 0; i < gridCount(); i++)
                assertEquals("i: " + i, expectedClient(getTestIgniteInstanceName(i)),
                    (boolean)grid(i).configuration().isClientMode());
        }
    }

    /**
     * @param testGridName Name.
     * @return {@code True} if node is client should be client.
     */
    protected boolean expectedClient(String testGridName) {
        return getTestIgniteInstanceName(CLIENT_NODE_IDX).equals(testGridName);
    }

    /** {@inheritDoc} */
    @Override protected void afterTestsStopped() throws Exception {
        if (testsCfg.isStopNodes()) {
            info("Stopping all grids...");

            stopAllGrids();

            FileUtils.deleteDirectory(workDir);

            info("Ignite's 'work' directory has been cleaned.");

            memoryUsage();

            System.gc();

            memoryUsage();
        }
    }

    /**
     * Prints memory usage.
     */
    private void memoryUsage() {
        int mb = 1024 * 1024;

        Runtime runtime = Runtime.getRuntime();

        info("##### Heap utilization statistics [MB] #####");
        info("Used Memory  (mb): " + (runtime.totalMemory() - runtime.freeMemory()) / mb);
        info("Free Memory  (mb): " + runtime.freeMemory() / mb);
        info("Total Memory (mb): " + runtime.totalMemory() / mb);
        info("Max Memory   (mb): " + runtime.maxMemory() / mb);
    }

    /** {@inheritDoc} */
    @Override protected String testClassDescription() {
        assert testsCfg != null: "Tests should be run using test suite.";

        return super.testClassDescription() + '-' + testsCfg.description() + '-' + testsCfg.gridCount() + "-node(s)";
    }

    /** {@inheritDoc} */
    @Override protected String testDescription() {
        assert testsCfg != null: "Tests should be run using test suite.";

        return super.testDescription() + '-' + testsCfg.description() + '-' + testsCfg.gridCount() + "-node(s)";
    }

    /** {@inheritDoc} */
    @Override protected IgniteConfiguration getConfiguration(String igniteInstanceName) throws Exception {
        IgniteConfiguration cfg = super.getConfiguration(igniteInstanceName);

        IgniteConfiguration resCfg = testsCfg.configurationFactory().getConfiguration(igniteInstanceName, cfg);

        resCfg.setWorkDirectory(workDir.getAbsolutePath());

        if (testsCfg.withClients())
            resCfg.setClientMode(expectedClient(igniteInstanceName));

        return resCfg;
    }

    /** {@inheritDoc} */
    protected final int gridCount() {
        return testsCfg.gridCount();
    }

    /**
     * @return Count of clients.
     */
    protected int clientsCount() {
        int cnt = 0;

        for (int i = 0; i < gridCount(); i++) {
            if (grid(i).configuration().isClientMode())
                cnt++;
        }

        return cnt;
    }

    /** {@inheritDoc} */
    @Override protected IgniteEx grid() {
        throw new UnsupportedOperationException("Not supported, grid(int idx) or testedGrid() should be used instead.");
    }

    /**
     * @return Grid which should be tested.
     */
    protected IgniteEx testedGrid() {
        return grid(testedNodeIdx);
    }

    /**
     * @return Tested grid in client mode or not.
     */
    protected boolean isClientMode() {
        return grid(testedNodeIdx).configuration().isClientMode();
    }

    /**
     * @return Count of server nodes at topology.
     */
    protected int serversGridCount() {
        int cnt = 0;

        for (int i = 0; i < gridCount(); i++) {
            if (!grid(i).configuration().isClientMode())
                cnt++;
        }

        return cnt;
    }

    /**
     * Runs in all data modes.
     *
     * @throws Exception If failed.
     */
    protected void runInAllDataModes(TestRunnable call, DataMode... dataModes) throws Exception {
        if (F.isEmpty(dataModes))
            dataModes = DataMode.values();

        for (int i = 0; i < dataModes.length; i++) {
            dataMode = dataModes[i];

            if (!isCompatible()) {
                info("Skipping test in data mode: " + dataMode);

                continue;
            }

            info("Running test in data mode: " + dataMode);

            if (i != 0)
                beforeTest();

            try {
                call.run();
            }
            catch (Throwable e) {
                e.printStackTrace();

                throw e;
            }
            finally {
                if (i + 1 != DataMode.values().length)
                    afterTest();
            }
        }
    }

    /**
     * @param keyId Key Id.
     * @return Key.
     * @see #valueOf(Object)
     */
    public Object key(int keyId) {
        return key(keyId, dataMode);
    }

    /**
     * @param valId Key Id.
     * @return Value.
     * @see #valueOf(Object)
     */
    public Object value(int valId) {
        return value(valId, dataMode);
    }

    /**
     * @param keyId Key Id.
     * @param mode Mode.
     * @return Key.
     */
    public static Object key(int keyId, DataMode mode) {
        if (mode == null)
            mode = DataMode.SERIALIZABLE;

        switch (mode) {
            case SERIALIZABLE:
                return new SerializableObject(keyId);
            case CUSTOM_SERIALIZABLE:
                return new CustomSerializableObject(keyId);
            case EXTERNALIZABLE:
                return new ExternalizableObject(keyId);
            case PLANE_OBJECT:
                return new PlaneObject(keyId);
            case BINARILIZABLE:
                return new BinarylizableObject(keyId);
            default:
                throw new IllegalArgumentException("mode: " + mode);
        }
    }

    /**
     * @param obj Key or value object
     * @return Value.
     */
    public static int valueOf(Object obj) {
        assertNotNull(obj);

        if (obj instanceof TestObject)
            return ((TestObject)obj).value();
        else
            throw new IllegalArgumentException("Unknown tested object type: " + obj);
    }

    /**
     * @param idx Index.
     * @param mode Mode.
     * @return Value.
     */
    public static Object value(int idx, DataMode mode) {
        if (mode == null)
            mode = DataMode.SERIALIZABLE;

        switch (mode) {
            case SERIALIZABLE:
                return new SerializableObject(idx);
            case CUSTOM_SERIALIZABLE:
                return new CustomSerializableObject(idx);
            case EXTERNALIZABLE:
                return new ExternalizableObject(idx);
            case PLANE_OBJECT:
                return new PlaneObject(idx);
            case BINARILIZABLE:
                return new BinarylizableObject(idx);
            default:
                throw new IllegalArgumentException("mode: " + mode);
        }
    }

    /**
     *
     */
    public static interface TestObject {
        /**
         * @return Value.
         */
        public int value();
    }

    /**
     *
     */
    public static class PlaneObject implements TestObject {
        /** */
        protected int val;

        /** */
        protected String strVal;

        /** */
        protected TestEnum enumVal;

        /**
         * Default constructor must be accessible for deserialize subclasses by JDK serialization API.
         */
        PlaneObject() {
            // No-op.
        }

        /**
         * @param val Value.
         */
        PlaneObject(int val) {
            this.val = val;
            strVal = "val" + val;

            TestEnum[] values = TestEnum.values();
            enumVal = values[Math.abs(val) % values.length];
        }

        /** {@inheritDoc} */
        @Override public int value() {
            return val;
        }

        /** {@inheritDoc} */
        @Override public boolean equals(Object o) {
            if (this == o)
                return true;

            if (!(o instanceof PlaneObject))
                return false;

            PlaneObject val = (PlaneObject)o;

            return getClass().equals(o.getClass()) && this.val == val.val && enumVal == val.enumVal
                && strVal.equals(val.strVal);
        }

        /** {@inheritDoc} */
        @Override public int hashCode() {
            return val;
        }

        /** {@inheritDoc} */
        @Override public String toString() {
            return getClass().getSimpleName() + "[" +
                "val=" + val +
                ", strVal='" + strVal + '\'' +
                ", enumVal=" + enumVal +
                ']';
        }
    }

    /**
     *
     */
    protected static class SerializableObject implements Serializable, TestObject {
        /** */
        private static final long serialVersionUID = 0;

        /** */
        protected int val;

        /** */
        protected String strVal;

        /** */
        protected TestEnum enumVal;

        /**
         * Default constructor.
         */
        public SerializableObject() {
            // No-op.
        }

        /**
         * @param val Value.
         */
        public SerializableObject(int val) {
            this.val = val;
            strVal = "val" + val;

            TestEnum[] values = TestEnum.values();
            enumVal = values[Math.abs(val) % values.length];
        }

        /** {@inheritDoc} */
        @Override public int value() {
            return val;
        }

        /** {@inheritDoc} */
        @Override public boolean equals(Object o) {
            if (this == o)
                return true;

            if (!(o instanceof SerializableObject))
                return false;

            SerializableObject val = (SerializableObject)o;

            return getClass().equals(o.getClass()) && this.val == val.val && enumVal == val.enumVal
                && strVal.equals(val.strVal);
        }

        /** {@inheritDoc} */
        @Override public int hashCode() {
            return val;
        }

        /** {@inheritDoc} */
        @Override public String toString() {
            return getClass().getSimpleName() + "[" +
                "val=" + val +
                ", strVal='" + strVal + '\'' +
                ", enumVal=" + enumVal +
                ']';
        }
    }

    /**
     *
     */
    protected static class CustomSerializableObject extends PlaneObject implements Serializable {
        /** */
        private static final long serialVersionUID = 0;

        /**
         * Default constructor.
         */
        public CustomSerializableObject() {
            // No-op.
        }

        /**
         * @param val Value.
         */
        public CustomSerializableObject(int val) {
            super(val);
        }

        /**
         * Custom serialization of superclass because {@link PlaneObject} is non-serializable.
         *
         * @param out output stream.
         * @throws IOException if de-serialization failed.
         */
        private void writeObject(ObjectOutputStream out) throws IOException {
            out.writeInt(val);
            out.writeObject(strVal);
            out.writeObject(enumVal);
        }

        /**
         * Custom deserialization of superclass because {@link PlaneObject} is non-serializable.
         *
         * @param in input stream
         * @throws IOException if de-serialization failed.
         * @throws ClassNotFoundException if de-serialization failed.
         */
        private void readObject(ObjectInputStream in) throws IOException, ClassNotFoundException {
            val = in.readInt();
            strVal = (String)in.readObject();
            enumVal = (TestEnum)in.readObject();
        }
    }

    /**
     *
     */
    private static class ExternalizableObject extends PlaneObject implements Externalizable {
        /** */
        private static final long serialVersionUID = 0;

        /**
         * Default constructor.
         */
        public ExternalizableObject() {
            super(-1);
        }

        /**
         * @param val Value.
         */
        ExternalizableObject(int val) {
            super(val);
        }

        /** {@inheritDoc} */
        @Override public void writeExternal(ObjectOutput out) throws IOException {
            out.writeInt(val);
            out.writeObject(strVal);
            out.writeObject(enumVal);
        }

        /** {@inheritDoc} */
        @Override public void readExternal(ObjectInput in) throws IOException, ClassNotFoundException {
            val = in.readInt();
            strVal = (String)in.readObject();
            enumVal = (TestEnum)in.readObject();
        }
    }

    /**
     *
     */
    public static class BinarylizableObject extends PlaneObject implements Binarylizable {
        /**
         * Default constructor.
         */
        public BinarylizableObject() {
            super(-1);
        }

        /**
         * @param val Value.
         */
        public BinarylizableObject(int val) {
            super(val);
        }

        /** {@inheritDoc} */
        @Override public void writeBinary(BinaryWriter writer) throws BinaryObjectException {
            writer.writeInt("val", val);
            writer.writeString("strVal", strVal);
            writer.writeEnum("enumVal", enumVal);
        }

        /** {@inheritDoc} */
        @Override public void readBinary(BinaryReader reader) throws BinaryObjectException {
            val = reader.readInt("val");
            strVal = reader.readString("strVal");
            enumVal = reader.readEnum("enumVal");
        }
    }

    /**
     * Data mode.
     */
    public enum DataMode {
        /** Serializable objects. */
        SERIALIZABLE,

        /** Serializable objects with custom serialization. */
        CUSTOM_SERIALIZABLE,

        /** Externalizable objects. */
        EXTERNALIZABLE,

        /** Objects without Serializable and Externalizable. */
        PLANE_OBJECT,

        /** Binarylizable objects. Compatible only with binary marshaller */
        BINARILIZABLE
    }

    /**
     *
     */
    private enum TestEnum {
        /** */
        TEST_VALUE_1,

        /** */
        TEST_VALUE_2,

        /** */
        TEST_VALUE_3
    }

    /**
     *
     */
    public interface TestRunnable {
        /**
         * @throws Exception If failed.
         */
        void run() throws Exception;
    }

    /**
     * Check test compatibility with current data mode
     *
     * @return {@code True} if compatible.
     * @throws Exception If failed.
     */
    protected boolean isCompatible() throws Exception {
        switch (dataMode) {
            case BINARILIZABLE:
            case PLANE_OBJECT:
                return !(getConfiguration().getMarshaller() instanceof JdkMarshaller);
        }
        return false;
    }
}<|MERGE_RESOLUTION|>--- conflicted
+++ resolved
@@ -62,11 +62,7 @@
     /** */
     protected volatile DataMode dataMode = DataMode.PLANE_OBJECT;
 
-<<<<<<< HEAD
-    /** */
-=======
     /** See {@link IgniteConfigVariationsAbstractTest#injectTestsConfiguration} */
->>>>>>> 9f40da5a
     private static VariationsTestsConfig testsCfgInjected;
 
     /**
