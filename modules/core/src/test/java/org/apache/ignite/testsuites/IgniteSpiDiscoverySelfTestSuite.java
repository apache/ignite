/*
 * Licensed to the Apache Software Foundation (ASF) under one or more
 * contributor license agreements.  See the NOTICE file distributed with
 * this work for additional information regarding copyright ownership.
 * The ASF licenses this file to You under the Apache License, Version 2.0
 * (the "License"); you may not use this file except in compliance with
 * the License.  You may obtain a copy of the License at
 *
 *      http://www.apache.org/licenses/LICENSE-2.0
 *
 * Unless required by applicable law or agreed to in writing, software
 * distributed under the License is distributed on an "AS IS" BASIS,
 * WITHOUT WARRANTIES OR CONDITIONS OF ANY KIND, either express or implied.
 * See the License for the specific language governing permissions and
 * limitations under the License.
 */

package org.apache.ignite.testsuites;

import org.apache.ignite.internal.IgniteDiscoveryMassiveNodeFailTest;
import org.apache.ignite.spi.ExponentialBackoffTimeoutStrategyTest;
import org.apache.ignite.spi.GridTcpSpiForwardingSelfTest;
import org.apache.ignite.spi.discovery.AuthenticationRestartTest;
import org.apache.ignite.spi.discovery.DiscoverySpiDataExchangeTest;
import org.apache.ignite.spi.discovery.FilterDataForClientNodeDiscoveryTest;
import org.apache.ignite.spi.discovery.IgniteClientReconnectEventHandlingTest;
import org.apache.ignite.spi.discovery.IgniteDiscoveryCacheReuseSelfTest;
import org.apache.ignite.spi.discovery.LongClientConnectToClusterTest;
import org.apache.ignite.spi.discovery.datacenter.MultiDataCenterClientRoutingTest;
import org.apache.ignite.spi.discovery.datacenter.MultiDataCenterDeploymentTest;
import org.apache.ignite.spi.discovery.datacenter.MultiDataCenterRignTest;
import org.apache.ignite.spi.discovery.tcp.DiscoveryClientSocketTest;
import org.apache.ignite.spi.discovery.tcp.DiscoveryUnmarshalVulnerabilityTest;
import org.apache.ignite.spi.discovery.tcp.IgniteClientConnectSslTest;
import org.apache.ignite.spi.discovery.tcp.IgniteClientConnectTest;
import org.apache.ignite.spi.discovery.tcp.IgniteClientReconnectMassiveShutdownSslTest;
import org.apache.ignite.spi.discovery.tcp.IgniteClientReconnectMassiveShutdownTest;
import org.apache.ignite.spi.discovery.tcp.IgniteMetricsOverflowTest;
import org.apache.ignite.spi.discovery.tcp.TcpClientDiscoveryMarshallerCheckSelfTest;
import org.apache.ignite.spi.discovery.tcp.TcpClientDiscoverySpiCoordinatorChangeTest;
import org.apache.ignite.spi.discovery.tcp.TcpClientDiscoverySpiFailureTimeoutSelfTest;
import org.apache.ignite.spi.discovery.tcp.TcpClientDiscoverySpiMulticastTest;
import org.apache.ignite.spi.discovery.tcp.TcpClientDiscoverySpiSelfTest;
import org.apache.ignite.spi.discovery.tcp.TcpClientDiscoveryUnresolvedHostTest;
import org.apache.ignite.spi.discovery.tcp.TcpDiscoveryClientSuspensionSelfTest;
import org.apache.ignite.spi.discovery.tcp.TcpDiscoveryConcurrentStartTest;
import org.apache.ignite.spi.discovery.tcp.TcpDiscoveryCoordinatorFailureTest;
import org.apache.ignite.spi.discovery.tcp.TcpDiscoveryDeadNodeAddressResolvingTest;
import org.apache.ignite.spi.discovery.tcp.TcpDiscoveryFailedJoinTest;
import org.apache.ignite.spi.discovery.tcp.TcpDiscoveryIpFinderCleanerTest;
import org.apache.ignite.spi.discovery.tcp.TcpDiscoveryIpFinderFailureTest;
import org.apache.ignite.spi.discovery.tcp.TcpDiscoveryMetricsWarnLogTest;
import org.apache.ignite.spi.discovery.tcp.TcpDiscoveryMultiThreadedTest;
import org.apache.ignite.spi.discovery.tcp.TcpDiscoveryNetworkIssuesTest;
import org.apache.ignite.spi.discovery.tcp.TcpDiscoveryNodeAttributesUpdateOnReconnectTest;
import org.apache.ignite.spi.discovery.tcp.TcpDiscoveryNodeConfigConsistentIdSelfTest;
import org.apache.ignite.spi.discovery.tcp.TcpDiscoveryNodeConsistentIdSelfTest;
import org.apache.ignite.spi.discovery.tcp.TcpDiscoveryNodeJoinAndFailureTest;
import org.apache.ignite.spi.discovery.tcp.TcpDiscoveryPendingMessageDeliveryTest;
import org.apache.ignite.spi.discovery.tcp.TcpDiscoveryReconnectUnstableTopologyTest;
import org.apache.ignite.spi.discovery.tcp.TcpDiscoveryRestartTest;
import org.apache.ignite.spi.discovery.tcp.TcpDiscoverySegmentationPolicyTest;
import org.apache.ignite.spi.discovery.tcp.TcpDiscoverySelfTest;
import org.apache.ignite.spi.discovery.tcp.TcpDiscoverySnapshotHistoryTest;
import org.apache.ignite.spi.discovery.tcp.TcpDiscoverySpiConfigSelfTest;
import org.apache.ignite.spi.discovery.tcp.TcpDiscoverySpiFailureTimeoutSelfTest;
import org.apache.ignite.spi.discovery.tcp.TcpDiscoverySpiMBeanTest;
import org.apache.ignite.spi.discovery.tcp.TcpDiscoverySpiReconnectDelayTest;
import org.apache.ignite.spi.discovery.tcp.TcpDiscoverySpiSelfTest;
import org.apache.ignite.spi.discovery.tcp.TcpDiscoverySpiSslSelfTest;
import org.apache.ignite.spi.discovery.tcp.TcpDiscoverySpiStartStopSelfTest;
import org.apache.ignite.spi.discovery.tcp.TcpDiscoverySpiWildcardSelfTest;
import org.apache.ignite.spi.discovery.tcp.TcpDiscoverySslParametersTest;
import org.apache.ignite.spi.discovery.tcp.TcpDiscoverySslSecuredUnsecuredTest;
import org.apache.ignite.spi.discovery.tcp.TcpDiscoverySslSelfTest;
import org.apache.ignite.spi.discovery.tcp.TcpDiscoverySslTrustedSelfTest;
import org.apache.ignite.spi.discovery.tcp.TcpDiscoverySslTrustedUntrustedTest;
import org.apache.ignite.spi.discovery.tcp.TcpDiscoveryWithAddressFilterTest;
import org.apache.ignite.spi.discovery.tcp.TcpDiscoveryWithWrongServerTest;
import org.apache.ignite.spi.discovery.tcp.ipfinder.jdbc.TcpDiscoveryJdbcIpFinderSelfTest;
import org.apache.ignite.spi.discovery.tcp.ipfinder.multicast.TcpDiscoveryMulticastIpFinderSelfTest;
import org.apache.ignite.spi.discovery.tcp.ipfinder.sharedfs.TcpDiscoverySharedFsIpFinderSelfTest;
import org.apache.ignite.spi.discovery.tcp.ipfinder.vm.TcpDiscoveryVmIpFinderDnsResolveTest;
import org.apache.ignite.spi.discovery.tcp.ipfinder.vm.TcpDiscoveryVmIpFinderSelfTest;
import org.apache.ignite.testframework.GridTestUtils;
import org.junit.BeforeClass;
import org.junit.runner.RunWith;
import org.junit.runners.Suite;

import static org.apache.ignite.IgniteSystemProperties.IGNITE_OVERRIDE_MCAST_GRP;

/**
 * Test suite for all discovery spi implementations.
 */
@RunWith(Suite.class)
@Suite.SuiteClasses({
    TcpDiscoveryVmIpFinderDnsResolveTest.class,
    TcpDiscoveryVmIpFinderSelfTest.class,
    TcpDiscoverySharedFsIpFinderSelfTest.class,
    TcpDiscoveryJdbcIpFinderSelfTest.class,
    TcpDiscoveryMulticastIpFinderSelfTest.class,
    TcpDiscoveryIpFinderCleanerTest.class,

    TcpDiscoverySelfTest.class,
    TcpDiscoverySpiSelfTest.class,
    TcpDiscoverySpiSslSelfTest.class,
    TcpDiscoverySpiWildcardSelfTest.class,
    TcpDiscoverySpiFailureTimeoutSelfTest.class,
    TcpDiscoverySpiMBeanTest.class,
    TcpDiscoverySpiStartStopSelfTest.class,
    TcpDiscoverySpiConfigSelfTest.class,
    TcpDiscoverySnapshotHistoryTest.class,
    TcpDiscoveryNodeJoinAndFailureTest.class,

    GridTcpSpiForwardingSelfTest.class,

    ExponentialBackoffTimeoutStrategyTest.class,

    TcpClientDiscoverySpiSelfTest.class,
    LongClientConnectToClusterTest.class,
    TcpClientDiscoveryMarshallerCheckSelfTest.class,
    TcpClientDiscoverySpiCoordinatorChangeTest.class,
    TcpClientDiscoverySpiMulticastTest.class,
    TcpClientDiscoverySpiFailureTimeoutSelfTest.class,
    TcpClientDiscoveryUnresolvedHostTest.class,

    TcpDiscoveryNodeConsistentIdSelfTest.class,
    TcpDiscoveryNodeConfigConsistentIdSelfTest.class,

    TcpDiscoveryRestartTest.class,
    TcpDiscoveryMultiThreadedTest.class,
    TcpDiscoveryMetricsWarnLogTest.class,
    TcpDiscoveryConcurrentStartTest.class,

    TcpDiscoverySegmentationPolicyTest.class,

    TcpDiscoveryNodeAttributesUpdateOnReconnectTest.class,
    AuthenticationRestartTest.class,

    TcpDiscoveryWithWrongServerTest.class,

    TcpDiscoveryWithAddressFilterTest.class,

    TcpDiscoverySpiReconnectDelayTest.class,

    TcpDiscoveryNetworkIssuesTest.class,

    IgniteDiscoveryMassiveNodeFailTest.class,
    TcpDiscoveryCoordinatorFailureTest.class,

    // Client connect.
    IgniteClientConnectTest.class,
    IgniteClientConnectSslTest.class,
    IgniteClientReconnectMassiveShutdownTest.class,
    IgniteClientReconnectMassiveShutdownSslTest.class,
    TcpDiscoveryClientSuspensionSelfTest.class,
    IgniteClientReconnectEventHandlingTest.class,

    TcpDiscoveryFailedJoinTest.class,

    // SSL.
    TcpDiscoverySslSelfTest.class,
    TcpDiscoverySslTrustedSelfTest.class,
    TcpDiscoverySslSecuredUnsecuredTest.class,
    TcpDiscoverySslTrustedUntrustedTest.class,
    TcpDiscoverySslParametersTest.class,

    // Disco cache reuse.
    IgniteDiscoveryCacheReuseSelfTest.class,

    DiscoveryUnmarshalVulnerabilityTest.class,

    FilterDataForClientNodeDiscoveryTest.class,

    TcpDiscoveryPendingMessageDeliveryTest.class,

    TcpDiscoveryReconnectUnstableTopologyTest.class,

    IgniteMetricsOverflowTest.class,

    DiscoveryClientSocketTest.class,

    DiscoverySpiDataExchangeTest.class,

    TcpDiscoveryIpFinderFailureTest.class,

    TcpDiscoveryDeadNodeAddressResolvingTest.class,

    MultiDataCenterDeploymentTest.class,
<<<<<<< HEAD
    MultiDataCenterRignTest.class,
=======
    MultiDataCenterClientRoutingTest.class,
>>>>>>> a53436df
})
public class IgniteSpiDiscoverySelfTestSuite {
    /** */
    @BeforeClass
    public static void init() {
        System.setProperty(IGNITE_OVERRIDE_MCAST_GRP,
            GridTestUtils.getNextMulticastGroup(IgniteSpiDiscoverySelfTestSuite.class));
    }
}<|MERGE_RESOLUTION|>--- conflicted
+++ resolved
@@ -187,11 +187,8 @@
     TcpDiscoveryDeadNodeAddressResolvingTest.class,
 
     MultiDataCenterDeploymentTest.class,
-<<<<<<< HEAD
     MultiDataCenterRignTest.class,
-=======
     MultiDataCenterClientRoutingTest.class,
->>>>>>> a53436df
 })
 public class IgniteSpiDiscoverySelfTestSuite {
     /** */
