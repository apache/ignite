--- conflicted
+++ resolved
@@ -96,11 +96,8 @@
         suite.addTest(new TestSuite(TcpDiscoveryNodeAttributesUpdateOnReconnectTest.class));
         suite.addTest(new TestSuite(AuthenticationRestartTest.class));
 
-<<<<<<< HEAD
-=======
         suite.addTest(new TestSuite(TcpDiscoveryWithWrongServerTest.class));
 
->>>>>>> 23b0a1e9
         // Client connect.
         suite.addTest(new TestSuite(IgniteClientConnectTest.class));
         suite.addTest(new TestSuite(IgniteClientReconnectMassiveShutdownTest.class));
