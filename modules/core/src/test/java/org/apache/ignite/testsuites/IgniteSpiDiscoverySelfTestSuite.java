/*
 * Licensed to the Apache Software Foundation (ASF) under one or more
 * contributor license agreements.  See the NOTICE file distributed with
 * this work for additional information regarding copyright ownership.
 * The ASF licenses this file to You under the Apache License, Version 2.0
 * (the "License"); you may not use this file except in compliance with
 * the License.  You may obtain a copy of the License at
 *
 *      http://www.apache.org/licenses/LICENSE-2.0
 *
 * Unless required by applicable law or agreed to in writing, software
 * distributed under the License is distributed on an "AS IS" BASIS,
 * WITHOUT WARRANTIES OR CONDITIONS OF ANY KIND, either express or implied.
 * See the License for the specific language governing permissions and
 * limitations under the License.
 */

package org.apache.ignite.testsuites;

import junit.framework.TestSuite;
import org.apache.ignite.spi.GridTcpSpiForwardingSelfTest;
import org.apache.ignite.spi.discovery.AuthenticationRestartTest;
import org.apache.ignite.spi.discovery.IgniteDiscoveryCacheReuseSelfTest;
import org.apache.ignite.spi.discovery.tcp.IgniteClientConnectTest;
import org.apache.ignite.spi.discovery.tcp.IgniteClientReconnectMassiveShutdownTest;
import org.apache.ignite.spi.discovery.tcp.TcpClientDiscoveryMarshallerCheckSelfTest;
import org.apache.ignite.spi.discovery.tcp.TcpClientDiscoverySpiFailureTimeoutSelfTest;
import org.apache.ignite.spi.discovery.tcp.TcpClientDiscoverySpiMulticastTest;
import org.apache.ignite.spi.discovery.tcp.TcpClientDiscoverySpiSelfTest;
import org.apache.ignite.spi.discovery.tcp.TcpDiscoveryMarshallerCheckSelfTest;
import org.apache.ignite.spi.discovery.tcp.TcpDiscoveryMultiThreadedTest;
import org.apache.ignite.spi.discovery.tcp.TcpDiscoveryNodeAttributesUpdateOnReconnectTest;
import org.apache.ignite.spi.discovery.tcp.TcpDiscoveryNodeConfigConsistentIdSelfTest;
import org.apache.ignite.spi.discovery.tcp.TcpDiscoveryNodeConsistentIdSelfTest;
import org.apache.ignite.spi.discovery.tcp.TcpDiscoveryRestartTest;
import org.apache.ignite.spi.discovery.tcp.TcpDiscoverySelfTest;
import org.apache.ignite.spi.discovery.tcp.TcpDiscoverySnapshotHistoryTest;
import org.apache.ignite.spi.discovery.tcp.TcpDiscoverySpiConfigSelfTest;
import org.apache.ignite.spi.discovery.tcp.TcpDiscoverySpiFailureTimeoutSelfTest;
import org.apache.ignite.spi.discovery.tcp.TcpDiscoverySpiSelfTest;
import org.apache.ignite.spi.discovery.tcp.TcpDiscoverySpiStartStopSelfTest;
import org.apache.ignite.spi.discovery.tcp.TcpDiscoverySslSecuredUnsecuredTest;
import org.apache.ignite.spi.discovery.tcp.TcpDiscoverySslSelfTest;
import org.apache.ignite.spi.discovery.tcp.TcpDiscoveryWithWrongServerTest;
import org.apache.ignite.spi.discovery.tcp.ipfinder.jdbc.TcpDiscoveryJdbcIpFinderSelfTest;
import org.apache.ignite.spi.discovery.tcp.ipfinder.multicast.TcpDiscoveryMulticastIpFinderSelfTest;
import org.apache.ignite.spi.discovery.tcp.ipfinder.sharedfs.TcpDiscoverySharedFsIpFinderSelfTest;
import org.apache.ignite.spi.discovery.tcp.ipfinder.vm.TcpDiscoveryVmIpFinderSelfTest;
import org.apache.ignite.testframework.GridTestUtils;

import static org.apache.ignite.IgniteSystemProperties.IGNITE_OVERRIDE_MCAST_GRP;

/**
 * Test suite for all discovery spi implementations.
 */
public class IgniteSpiDiscoverySelfTestSuite extends TestSuite {
    /**
     * @return Discovery SPI tests suite.
     * @throws Exception If failed.
     */
    public static TestSuite suite() throws Exception {
        System.setProperty(IGNITE_OVERRIDE_MCAST_GRP,
            GridTestUtils.getNextMulticastGroup(IgniteSpiDiscoverySelfTestSuite.class));

        TestSuite suite = new TestSuite("Ignite Discovery SPI Test Suite");

        // Tcp.
        suite.addTest(new TestSuite(TcpDiscoveryVmIpFinderSelfTest.class));
        suite.addTest(new TestSuite(TcpDiscoverySharedFsIpFinderSelfTest.class));
        suite.addTest(new TestSuite(TcpDiscoveryJdbcIpFinderSelfTest.class));
        suite.addTest(new TestSuite(TcpDiscoveryMulticastIpFinderSelfTest.class));

        suite.addTest(new TestSuite(TcpDiscoverySelfTest.class));
        suite.addTest(new TestSuite(TcpDiscoverySpiSelfTest.class));
        suite.addTest(new TestSuite(TcpDiscoverySpiFailureTimeoutSelfTest.class));
        suite.addTest(new TestSuite(TcpDiscoverySpiStartStopSelfTest.class));
        suite.addTest(new TestSuite(TcpDiscoverySpiConfigSelfTest.class));
        suite.addTest(new TestSuite(TcpDiscoveryMarshallerCheckSelfTest.class));
        suite.addTest(new TestSuite(TcpDiscoverySnapshotHistoryTest.class));

        suite.addTest(new TestSuite(GridTcpSpiForwardingSelfTest.class));

        suite.addTest(new TestSuite(TcpClientDiscoverySpiSelfTest.class));
        suite.addTest(new TestSuite(TcpClientDiscoveryMarshallerCheckSelfTest.class));
        suite.addTest(new TestSuite(TcpClientDiscoverySpiMulticastTest.class));
        suite.addTest(new TestSuite(TcpClientDiscoverySpiFailureTimeoutSelfTest.class));

        suite.addTest(new TestSuite(TcpDiscoveryNodeConsistentIdSelfTest.class));
        suite.addTest(new TestSuite(TcpDiscoveryNodeConfigConsistentIdSelfTest.class));

        suite.addTest(new TestSuite(TcpDiscoveryRestartTest.class));
        suite.addTest(new TestSuite(TcpDiscoveryMultiThreadedTest.class));

        suite.addTest(new TestSuite(TcpDiscoveryNodeAttributesUpdateOnReconnectTest.class));
        suite.addTest(new TestSuite(AuthenticationRestartTest.class));

        suite.addTest(new TestSuite(TcpDiscoveryWithWrongServerTest.class));

        // Client connect.
<<<<<<< HEAD
=======
        // Client connect.
>>>>>>> 2017eddf
        suite.addTest(new TestSuite(IgniteClientConnectTest.class));
        suite.addTest(new TestSuite(IgniteClientReconnectMassiveShutdownTest.class));

        // SSL.
        suite.addTest(new TestSuite(TcpDiscoverySslSelfTest.class));
        suite.addTest(new TestSuite(TcpDiscoverySslSecuredUnsecuredTest.class));

        // Disco cache reuse.
        suite.addTest(new TestSuite(IgniteDiscoveryCacheReuseSelfTest.class));

        return suite;
    }
}<|MERGE_RESOLUTION|>--- conflicted
+++ resolved
@@ -97,10 +97,6 @@
         suite.addTest(new TestSuite(TcpDiscoveryWithWrongServerTest.class));
 
         // Client connect.
-<<<<<<< HEAD
-=======
-        // Client connect.
->>>>>>> 2017eddf
         suite.addTest(new TestSuite(IgniteClientConnectTest.class));
         suite.addTest(new TestSuite(IgniteClientReconnectMassiveShutdownTest.class));
 
