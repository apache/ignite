/*
 * Licensed to the Apache Software Foundation (ASF) under one or more
 * contributor license agreements.  See the NOTICE file distributed with
 * this work for additional information regarding copyright ownership.
 * The ASF licenses this file to You under the Apache License, Version 2.0
 * (the "License"); you may not use this file except in compliance with
 * the License.  You may obtain a copy of the License at
 *
 *      http://www.apache.org/licenses/LICENSE-2.0
 *
 * Unless required by applicable law or agreed to in writing, software
 * distributed under the License is distributed on an "AS IS" BASIS,
 * WITHOUT WARRANTIES OR CONDITIONS OF ANY KIND, either express or implied.
 * See the License for the specific language governing permissions and
 * limitations under the License.
 */

package org.apache.ignite.internal.processors.cache.persistence.filename;

import java.io.File;
import java.nio.file.Path;
import java.util.List;
import java.util.function.BiConsumer;
import org.apache.commons.io.FileUtils;
import org.apache.ignite.Ignite;
import org.apache.ignite.IgniteException;
import org.apache.ignite.configuration.CacheConfiguration;
import org.apache.ignite.configuration.DataStorageConfiguration;
import org.apache.ignite.internal.IgniteEx;
import org.apache.ignite.internal.util.typedef.G;
import org.apache.ignite.internal.util.typedef.internal.U;
import org.junit.Test;

import static org.apache.ignite.configuration.IgniteConfiguration.DFLT_SNAPSHOT_DIRECTORY;
import static org.apache.ignite.testframework.GridTestUtils.assertThrowsAnyCause;
import static org.apache.ignite.testframework.GridTestUtils.assertThrowsWithCause;

/**
 * Test snapshot can be created when {@link DataStorageConfiguration#setStoragePath(String)} used.
 */
public class SnapshotCreationNonDefaultStoragePathTest extends AbstractDataRegionRelativeStoragePathTest {
    /** {@inheritDoc} */
    @Override protected DataStorageConfiguration dataStorageConfiguration() {
        return new DataStorageConfiguration()
            .setStoragePath(storagePath(STORAGE_PATH))
            .setExtraStoragePaths(storagePath(STORAGE_PATH_2), storagePath(IDX_PATH));
<<<<<<< HEAD

        dsCfg.getDefaultDataRegionConfiguration()
            .setPersistenceEnabled(true);

        return super.getConfiguration(igniteInstanceName)
            .setConsistentId(U.maskForFileName(igniteInstanceName))
            .setDataStorageConfiguration(dsCfg)
            .setCacheConfiguration(ccfgs());
=======
>>>>>>> a18c76b6
    }

    /** {@inheritDoc} */
    @Override CacheConfiguration[] ccfgs() {
        return new CacheConfiguration[] {
            ccfg("cache0", null, storagePaths(STORAGE_PATH_2, STORAGE_PATH))
        };
    }

    /** */
    @Test
    public void testSnapshotThrowsIfExtraRootExists() throws Exception {
        IgniteEx srv = startAndActivate();

        putData();

        checkDataExists();

        String snpName = "mysnp";

        File srvExtraSnpRoot = new SnapshotFileTree(srv.context(), snpName, null).extraStorages().get(storagePath(STORAGE_PATH_2));

        assertTrue(srvExtraSnpRoot.mkdirs());

        assertThrowsWithCause(() -> srv.snapshot().createSnapshot(snpName).get(), IgniteException.class);

        for (Ignite node : G.allGrids()) {
            SnapshotFileTree sft = new SnapshotFileTree(((IgniteEx)node).context(), snpName, null);

            assertTrue(sft.nodeStorage().getAbsolutePath() + " must not extists", !sft.nodeStorage().exists());

            for (File es : sft.extraStorages().values()) {
                assertTrue(es.getAbsolutePath() + " must not extists", !es.exists());
            }
        }

        U.delete(srvExtraSnpRoot);

        srv.snapshot().createSnapshot(snpName).get();

        restoreAndCheck(snpName, null);
    }

    /** */
    @Test
    public void testSnapshotCanBeCreated() throws Exception {
        IgniteEx srv = startAndActivate();

        putData();

        checkDataExists();

        srv.snapshot().createSnapshot("mysnp").get();

        File fullPathSnp = new File(U.defaultWorkDirectory(), SNP_PATH);

        srv.context().cache().context().snapshotMgr().createSnapshot("mysnp2", fullPathSnp.getAbsolutePath(), false, false).get();

        restoreAndCheck("mysnp", null);
        restoreAndCheck("mysnp2", fullPathSnp.getAbsolutePath());
    }

    /** */
    @Test
    public void testRestoreOnSmallerTopology() throws Exception {
        IgniteEx srv = startAndActivate();

        putData();

        checkDataExists();

        srv.snapshot().createSnapshot("mysnp").get();

        File fullPathSnp = new File(U.defaultWorkDirectory(), SNP_PATH);

        srv.context().cache().context().snapshotMgr().createSnapshot("mysnp2", fullPathSnp.getAbsolutePath(), false, false).get();

        String grid1ConsId = consId(grid(1).configuration());

        stopGrid(1);

        resetBaselineTopology();

        BiConsumer<String, String> check = (name, path) -> {
            for (CacheConfiguration<?, ?> ccfg : ccfgs())
                grid(0).destroyCache(ccfg.getName());

            try {
                awaitPartitionMapExchange();
            }
            catch (InterruptedException e) {
                throw new RuntimeException(e);
            }

            srv.context().cache().context().snapshotMgr().restoreSnapshot(name, path, null).get();

            checkDataExists();
        };

        if (pathMode == PathMode.SEPARATE_ROOT) {
            // Must move snapshot file from grid1 to other so it can be restored.
            assertThrowsAnyCause(
                log,
                () -> {
                    check.accept("mysnp", null);
                    return null;
                },
                IgniteException.class,
                "No snapshot metadatas found for the baseline nodes with consistent ids: "
            );

            Path[] copyStoppedNodeData = new Path[] {
                Path.of(DFLT_SNAPSHOT_DIRECTORY, "mysnp"),
                Path.of(STORAGE_PATH_2, DFLT_SNAPSHOT_DIRECTORY, "mysnp"),
                Path.of(IDX_PATH, DFLT_SNAPSHOT_DIRECTORY, "mysnp")
            };

            for (Path copyPath : copyStoppedNodeData) {
                FileUtils.copyDirectory(
                    Path.of(U.defaultWorkDirectory(), grid1ConsId, copyPath.toString()).toFile(),
                    Path.of(U.defaultWorkDirectory(), consId(grid(0).configuration()), copyPath.toString()).toFile()
                );
            }
        }

        check.accept("mysnp", null);
        check.accept("mysnp2", fullPathSnp.getAbsolutePath());
    }

    /** {@inheritDoc} */
    @Override void checkFileTrees(List<NodeFileTree> fts) {
        for (NodeFileTree ft : fts) {
            for (CacheConfiguration<?, ?> ccfg : ccfgs()) {
                assertTrue(!severalCacheStorages || ccfg.getStoragePaths().length > 1);

                for (String cs : ccfg.getStoragePaths()) {

                    File customRoot = ensureExists(pathMode == PathMode.ABS
                        ? new File(cs)
                        : new File(ft.root(), cs)
                    );

                    String foldeNamePath = (cs.equals(storagePath(STORAGE_PATH)) ? "" : "db/") + ft.folderName();

                    File nodeStorage = ensureExists(new File(customRoot, foldeNamePath));

                    ensureExists(new File(nodeStorage, ft.defaultCacheStorage(ccfg).getName()));
                }
            }
        }
    }
}<|MERGE_RESOLUTION|>--- conflicted
+++ resolved
@@ -44,17 +44,6 @@
         return new DataStorageConfiguration()
             .setStoragePath(storagePath(STORAGE_PATH))
             .setExtraStoragePaths(storagePath(STORAGE_PATH_2), storagePath(IDX_PATH));
-<<<<<<< HEAD
-
-        dsCfg.getDefaultDataRegionConfiguration()
-            .setPersistenceEnabled(true);
-
-        return super.getConfiguration(igniteInstanceName)
-            .setConsistentId(U.maskForFileName(igniteInstanceName))
-            .setDataStorageConfiguration(dsCfg)
-            .setCacheConfiguration(ccfgs());
-=======
->>>>>>> a18c76b6
     }
 
     /** {@inheritDoc} */
