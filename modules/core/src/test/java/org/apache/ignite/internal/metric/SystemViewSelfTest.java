--- conflicted
+++ resolved
@@ -33,13 +33,10 @@
 import org.apache.ignite.IgniteCache;
 import org.apache.ignite.IgniteCompute;
 import org.apache.ignite.IgniteException;
-<<<<<<< HEAD
-import org.apache.ignite.cache.CacheAtomicityMode;
-=======
 import org.apache.ignite.IgniteJdbcThinDriver;
 import org.apache.ignite.Ignition;
 import org.apache.ignite.client.IgniteClient;
->>>>>>> b67f2df7
+import org.apache.ignite.cache.CacheAtomicityMode;
 import org.apache.ignite.cluster.ClusterNode;
 import org.apache.ignite.compute.ComputeJob;
 import org.apache.ignite.compute.ComputeJobResult;
@@ -62,14 +59,8 @@
 import org.apache.ignite.spi.systemview.view.ClientConnectionView;
 import org.apache.ignite.spi.systemview.view.ComputeTaskView;
 import org.apache.ignite.spi.systemview.view.ServiceView;
-<<<<<<< HEAD
-import org.apache.ignite.internal.processors.service.DummyService;
-import org.apache.ignite.internal.util.typedef.F;
-import org.apache.ignite.services.ServiceConfiguration;
+import org.apache.ignite.spi.systemview.view.SystemView;
 import org.apache.ignite.spi.systemview.view.TransactionView;
-=======
-import org.apache.ignite.spi.systemview.view.SystemView;
->>>>>>> b67f2df7
 import org.apache.ignite.testframework.GridTestUtils;
 import org.apache.ignite.testframework.junits.common.GridCommonAbstractTest;
 import org.apache.ignite.transactions.Transaction;
@@ -79,10 +70,11 @@
 
 import static org.apache.ignite.internal.processors.cache.ClusterCachesInfo.CACHES_VIEW;
 import static org.apache.ignite.internal.processors.cache.ClusterCachesInfo.CACHE_GRPS_VIEW;
-<<<<<<< HEAD
+import static org.apache.ignite.internal.processors.odbc.ClientListenerProcessor.CLI_CONN_SYS_VIEW;
 import static org.apache.ignite.internal.processors.cache.transactions.IgniteTxManager.TXS_MON_LIST;
 import static org.apache.ignite.internal.processors.service.IgniteServiceProcessor.SVCS_VIEW;
 import static org.apache.ignite.internal.processors.task.GridTaskProcessor.TASKS_VIEW;
+import static org.apache.ignite.internal.util.lang.GridFunc.identity;
 import static org.apache.ignite.internal.util.lang.GridFunc.alwaysTrue;
 import static org.apache.ignite.testframework.GridTestUtils.waitForCondition;
 import static org.apache.ignite.transactions.TransactionConcurrency.OPTIMISTIC;
@@ -90,12 +82,6 @@
 import static org.apache.ignite.transactions.TransactionIsolation.REPEATABLE_READ;
 import static org.apache.ignite.transactions.TransactionIsolation.SERIALIZABLE;
 import static org.apache.ignite.transactions.TransactionState.ACTIVE;
-=======
-import static org.apache.ignite.internal.processors.odbc.ClientListenerProcessor.CLI_CONN_SYS_VIEW;
-import static org.apache.ignite.internal.processors.service.IgniteServiceProcessor.SVCS_VIEW;
-import static org.apache.ignite.internal.processors.task.GridTaskProcessor.TASKS_VIEW;
-import static org.apache.ignite.internal.util.lang.GridFunc.identity;
->>>>>>> b67f2df7
 
 /** Tests for {@link SystemView}. */
 public class SystemViewSelfTest extends GridCommonAbstractTest {
@@ -429,7 +415,56 @@
 
     /** */
     @Test
-<<<<<<< HEAD
+    public void testClientsConnections() throws Exception {
+        try (IgniteEx g0 = startGrid(0)) {
+            String host = g0.configuration().getClientConnectorConfiguration().getHost();
+
+            if (host == null)
+                host = g0.configuration().getLocalHost();
+
+            int port = g0.configuration().getClientConnectorConfiguration().getPort();
+
+            SystemView<ClientConnectionView> conns = g0.context().systemView().view(CLI_CONN_SYS_VIEW);
+
+            try (IgniteClient cli = Ignition.startClient(new ClientConfiguration().setAddresses(host + ":" + port))) {
+                assertEquals(1, conns.size());
+
+                ClientConnectionView cliConn = conns.iterator().next();
+
+                assertEquals("THIN", cliConn.type());
+                assertEquals(cliConn.localAddress().getHostName(), cliConn.remoteAddress().getHostName());
+                assertEquals(g0.configuration().getClientConnectorConfiguration().getPort(),
+                    cliConn.localAddress().getPort());
+                assertEquals(cliConn.version(), ProtocolVersion.CURRENT_VER.toString());
+
+                try (Connection conn =
+                         new IgniteJdbcThinDriver().connect("jdbc:ignite:thin://" + host, new Properties())) {
+                    assertEquals(2, conns.size());
+                    assertEquals(1, F.size(jdbcConnectionsIterator(conns)));
+
+                    ClientConnectionView jdbcConn = jdbcConnectionsIterator(conns).next();
+
+                    assertEquals("JDBC", jdbcConn.type());
+                    assertEquals(jdbcConn.localAddress().getHostName(), jdbcConn.remoteAddress().getHostName());
+                    assertEquals(g0.configuration().getClientConnectorConfiguration().getPort(),
+                        jdbcConn.localAddress().getPort());
+                    assertEquals(jdbcConn.version(), JdbcConnectionContext.CURRENT_VER.asString());
+                }
+            }
+
+            boolean res = GridTestUtils.waitForCondition(() -> conns.size() == 0, 5_000);
+
+            assertTrue(res);
+        }
+    }
+
+    /** */
+    private Iterator<ClientConnectionView> jdbcConnectionsIterator(SystemView<ClientConnectionView> conns) {
+        return F.iterator(conns.iterator(), identity(), true, v -> "JDBC".equals(v.type()));
+    }
+
+    /** */
+    @Test
     public void testTransactions() throws Exception {
         try(IgniteEx g = startGrid(0)) {
             IgniteCache<Integer, Integer> cache = g.createCache(new CacheConfiguration<Integer, Integer>("c")
@@ -501,59 +536,11 @@
             }
 
             boolean res = waitForCondition(() -> txs.size() == 0, 5_000L);
-=======
-    public void testClientsConnections() throws Exception {
-        try (IgniteEx g0 = startGrid(0)) {
-            String host = g0.configuration().getClientConnectorConfiguration().getHost();
-
-            if (host == null)
-                host = g0.configuration().getLocalHost();
-
-            int port = g0.configuration().getClientConnectorConfiguration().getPort();
-
-            SystemView<ClientConnectionView> conns = g0.context().systemView().view(CLI_CONN_SYS_VIEW);
-
-            try (IgniteClient cli = Ignition.startClient(new ClientConfiguration().setAddresses(host + ":" + port))) {
-                assertEquals(1, conns.size());
-
-                ClientConnectionView cliConn = conns.iterator().next();
-
-                assertEquals("THIN", cliConn.type());
-                assertEquals(cliConn.localAddress().getHostName(), cliConn.remoteAddress().getHostName());
-                assertEquals(g0.configuration().getClientConnectorConfiguration().getPort(),
-                    cliConn.localAddress().getPort());
-                assertEquals(cliConn.version(), ProtocolVersion.CURRENT_VER.toString());
-
-                try (Connection conn =
-                         new IgniteJdbcThinDriver().connect("jdbc:ignite:thin://" + host, new Properties())) {
-                    assertEquals(2, conns.size());
-                    assertEquals(1, F.size(jdbcConnectionsIterator(conns)));
-
-                    ClientConnectionView jdbcConn = jdbcConnectionsIterator(conns).next();
-
-                    assertEquals("JDBC", jdbcConn.type());
-                    assertEquals(jdbcConn.localAddress().getHostName(), jdbcConn.remoteAddress().getHostName());
-                    assertEquals(g0.configuration().getClientConnectorConfiguration().getPort(),
-                        jdbcConn.localAddress().getPort());
-                    assertEquals(jdbcConn.version(), JdbcConnectionContext.CURRENT_VER.asString());
-                }
-            }
-
-            boolean res = GridTestUtils.waitForCondition(() -> conns.size() == 0, 5_000);
->>>>>>> b67f2df7
 
             assertTrue(res);
         }
     }
 
-<<<<<<< HEAD
-=======
-    /** */
-    private Iterator<ClientConnectionView> jdbcConnectionsIterator(SystemView<ClientConnectionView> conns) {
-        return F.iterator(conns.iterator(), identity(), true, v -> "JDBC".equals(v.type()));
-    }
-
->>>>>>> b67f2df7
     /** Test node filter. */
     public static class TestNodeFilter implements IgnitePredicate<ClusterNode> {
         /** {@inheritDoc} */
