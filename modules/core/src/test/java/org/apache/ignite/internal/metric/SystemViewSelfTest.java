/*
 * Licensed to the Apache Software Foundation (ASF) under one or more
 * contributor license agreements.  See the NOTICE file distributed with
 * this work for additional information regarding copyright ownership.
 * The ASF licenses this file to You under the Apache License, Version 2.0
 * (the "License"); you may not use this file except in compliance with
 * the License.  You may obtain a copy of the License at
 *
 *      http://www.apache.org/licenses/LICENSE-2.0
 *
 * Unless required by applicable law or agreed to in writing, software
 * distributed under the License is distributed on an "AS IS" BASIS,
 * WITHOUT WARRANTIES OR CONDITIONS OF ANY KIND, either express or implied.
 * See the License for the specific language governing permissions and
 * limitations under the License.
 */

package org.apache.ignite.internal.metric;

import java.lang.reflect.Field;
import java.sql.Connection;
import java.util.Arrays;
import java.util.Collection;
import java.util.Collections;
import java.util.HashSet;
import java.util.Iterator;
import java.util.List;
import java.util.Map;
import java.util.Objects;
import java.util.Properties;
import java.util.Set;
import java.util.concurrent.BrokenBarrierException;
import java.util.concurrent.CountDownLatch;
import java.util.concurrent.CyclicBarrier;
import java.util.concurrent.TimeUnit;
import java.util.concurrent.atomic.AtomicInteger;
import java.util.function.Consumer;
import javax.cache.Cache;
<<<<<<< HEAD
=======

import com.google.common.collect.Lists;
>>>>>>> 9cf06362
import org.apache.ignite.IgniteAtomicLong;
import org.apache.ignite.IgniteAtomicReference;
import org.apache.ignite.IgniteAtomicSequence;
import org.apache.ignite.IgniteAtomicStamped;
import org.apache.ignite.IgniteCache;
import org.apache.ignite.IgniteCompute;
import org.apache.ignite.IgniteCountDownLatch;
import org.apache.ignite.IgniteException;
import org.apache.ignite.IgniteJdbcThinDriver;
import org.apache.ignite.IgniteLock;
import org.apache.ignite.IgniteQueue;
import org.apache.ignite.IgniteSemaphore;
import org.apache.ignite.IgniteSet;
import org.apache.ignite.IgniteSystemProperties;
import org.apache.ignite.Ignition;
import org.apache.ignite.cache.CacheAtomicityMode;
import org.apache.ignite.cache.affinity.rendezvous.RendezvousAffinityFunction;
import org.apache.ignite.cache.query.ContinuousQuery;
import org.apache.ignite.cache.query.QueryCursor;
import org.apache.ignite.cache.query.ScanQuery;
import org.apache.ignite.client.IgniteClient;
import org.apache.ignite.cluster.ClusterNode;
import org.apache.ignite.cluster.ClusterState;
import org.apache.ignite.compute.ComputeJob;
import org.apache.ignite.compute.ComputeJobResult;
import org.apache.ignite.compute.ComputeJobResultPolicy;
import org.apache.ignite.compute.ComputeTask;
import org.apache.ignite.configuration.AtomicConfiguration;
import org.apache.ignite.configuration.CacheConfiguration;
import org.apache.ignite.configuration.ClientConfiguration;
import org.apache.ignite.configuration.CollectionConfiguration;
import org.apache.ignite.configuration.DataRegionConfiguration;
import org.apache.ignite.configuration.DataStorageConfiguration;
import org.apache.ignite.internal.IgniteEx;
import org.apache.ignite.internal.IgniteInternalFuture;
import org.apache.ignite.internal.binary.mutabletest.GridBinaryTestClasses.TestObjectAllTypes;
import org.apache.ignite.internal.binary.mutabletest.GridBinaryTestClasses.TestObjectEnum;
import org.apache.ignite.internal.client.thin.ProtocolVersion;
import org.apache.ignite.internal.managers.systemview.walker.BaselineNodeAttributeViewWalker;
import org.apache.ignite.internal.managers.systemview.walker.CachePagesListViewWalker;
import org.apache.ignite.internal.managers.systemview.walker.NodeAttributeViewWalker;
import org.apache.ignite.internal.processors.cache.persistence.GridCacheDatabaseSharedManager;
import org.apache.ignite.internal.processors.cache.persistence.IgniteCacheDatabaseSharedManager;
import org.apache.ignite.internal.processors.metastorage.DistributedMetaStorage;
import org.apache.ignite.internal.processors.odbc.jdbc.JdbcConnectionContext;
import org.apache.ignite.internal.processors.service.DummyService;
import org.apache.ignite.internal.util.StripedExecutor;
import org.apache.ignite.internal.util.typedef.F;
import org.apache.ignite.internal.util.typedef.internal.CU;
import org.apache.ignite.internal.util.typedef.internal.U;
import org.apache.ignite.lang.IgniteBiPredicate;
import org.apache.ignite.lang.IgniteCallable;
import org.apache.ignite.lang.IgniteClosure;
import org.apache.ignite.lang.IgnitePredicate;
import org.apache.ignite.lang.IgniteRunnable;
import org.apache.ignite.services.ServiceConfiguration;
import org.apache.ignite.spi.systemview.view.BaselineNodeAttributeView;
import org.apache.ignite.spi.systemview.view.BaselineNodeView;
import org.apache.ignite.spi.systemview.view.BinaryMetadataView;
import org.apache.ignite.spi.systemview.view.CacheGroupIoView;
import org.apache.ignite.spi.systemview.view.CacheGroupView;
import org.apache.ignite.spi.systemview.view.CachePagesListView;
import org.apache.ignite.spi.systemview.view.CacheView;
import org.apache.ignite.spi.systemview.view.ClientConnectionView;
import org.apache.ignite.spi.systemview.view.ClusterNodeView;
import org.apache.ignite.spi.systemview.view.ComputeTaskView;
import org.apache.ignite.spi.systemview.view.ContinuousQueryView;
import org.apache.ignite.spi.systemview.view.FiltrableSystemView;
import org.apache.ignite.spi.systemview.view.MetastorageView;
import org.apache.ignite.spi.systemview.view.NodeAttributeView;
import org.apache.ignite.spi.systemview.view.NodeMetricsView;
import org.apache.ignite.spi.systemview.view.PagesListView;
import org.apache.ignite.spi.systemview.view.ScanQueryView;
import org.apache.ignite.spi.systemview.view.ServiceView;
import org.apache.ignite.spi.systemview.view.SnapshotView;
import org.apache.ignite.spi.systemview.view.StripedExecutorTaskView;
import org.apache.ignite.spi.systemview.view.SystemView;
import org.apache.ignite.spi.systemview.view.TransactionView;
import org.apache.ignite.spi.systemview.view.datastructures.AtomicLongView;
import org.apache.ignite.spi.systemview.view.datastructures.AtomicReferenceView;
import org.apache.ignite.spi.systemview.view.datastructures.AtomicSequenceView;
import org.apache.ignite.spi.systemview.view.datastructures.AtomicStampedView;
import org.apache.ignite.spi.systemview.view.datastructures.CountDownLatchView;
import org.apache.ignite.spi.systemview.view.datastructures.QueueView;
import org.apache.ignite.spi.systemview.view.datastructures.ReentrantLockView;
import org.apache.ignite.spi.systemview.view.datastructures.SemaphoreView;
import org.apache.ignite.spi.systemview.view.datastructures.SetView;
import org.apache.ignite.testframework.GridTestUtils;
import org.apache.ignite.testframework.junits.common.GridCommonAbstractTest;
import org.apache.ignite.transactions.Transaction;
import org.jetbrains.annotations.NotNull;
import org.jetbrains.annotations.Nullable;
import org.junit.Test;

import static org.apache.ignite.configuration.AtomicConfiguration.DFLT_ATOMIC_SEQUENCE_RESERVE_SIZE;
import static org.apache.ignite.internal.managers.discovery.GridDiscoveryManager.NODES_SYS_VIEW;
import static org.apache.ignite.internal.managers.discovery.GridDiscoveryManager.NODE_ATTRIBUTES_SYS_VIEW;
import static org.apache.ignite.internal.managers.discovery.GridDiscoveryManager.NODE_METRICS_SYS_VIEW;
import static org.apache.ignite.internal.managers.systemview.ScanQuerySystemView.SCAN_QRY_SYS_VIEW;
import static org.apache.ignite.internal.processors.cache.ClusterCachesInfo.CACHES_VIEW;
import static org.apache.ignite.internal.processors.cache.ClusterCachesInfo.CACHE_GRPS_VIEW;
import static org.apache.ignite.internal.processors.cache.GridCacheProcessor.CACHE_GRP_IO_VIEW;
import static org.apache.ignite.internal.processors.cache.GridCacheProcessor.CACHE_GRP_PAGE_LIST_VIEW;
import static org.apache.ignite.internal.processors.cache.GridCacheUtils.cacheGroupId;
import static org.apache.ignite.internal.processors.cache.GridCacheUtils.cacheId;
import static org.apache.ignite.internal.processors.cache.binary.CacheObjectBinaryProcessorImpl.BINARY_METADATA_VIEW;
import static org.apache.ignite.internal.processors.cache.persistence.GridCacheDatabaseSharedManager.METASTORE_VIEW;
import static org.apache.ignite.internal.processors.cache.persistence.IgniteCacheDatabaseSharedManager.DATA_REGION_PAGE_LIST_VIEW;
import static org.apache.ignite.internal.processors.cache.persistence.metastorage.MetaStorage.METASTORAGE_CACHE_NAME;
import static org.apache.ignite.internal.processors.cache.transactions.IgniteTxManager.TXS_MON_LIST;
import static org.apache.ignite.internal.processors.cluster.GridClusterStateProcessor.BASELINE_NODES_SYS_VIEW;
import static org.apache.ignite.internal.processors.cluster.GridClusterStateProcessor.BASELINE_NODE_ATTRIBUTES_SYS_VIEW;
import static org.apache.ignite.internal.processors.continuous.GridContinuousProcessor.CQ_SYS_VIEW;
import static org.apache.ignite.internal.processors.datastructures.DataStructuresProcessor.DEFAULT_DS_GROUP_NAME;
import static org.apache.ignite.internal.processors.datastructures.DataStructuresProcessor.DEFAULT_VOLATILE_DS_GROUP_NAME;
import static org.apache.ignite.internal.processors.datastructures.DataStructuresProcessor.LATCHES_VIEW;
import static org.apache.ignite.internal.processors.datastructures.DataStructuresProcessor.LOCKS_VIEW;
import static org.apache.ignite.internal.processors.datastructures.DataStructuresProcessor.LONGS_VIEW;
import static org.apache.ignite.internal.processors.datastructures.DataStructuresProcessor.QUEUES_VIEW;
import static org.apache.ignite.internal.processors.datastructures.DataStructuresProcessor.REFERENCES_VIEW;
import static org.apache.ignite.internal.processors.datastructures.DataStructuresProcessor.SEMAPHORES_VIEW;
import static org.apache.ignite.internal.processors.datastructures.DataStructuresProcessor.SEQUENCES_VIEW;
import static org.apache.ignite.internal.processors.datastructures.DataStructuresProcessor.SETS_VIEW;
import static org.apache.ignite.internal.processors.datastructures.DataStructuresProcessor.STAMPED_VIEW;
import static org.apache.ignite.internal.processors.datastructures.DataStructuresProcessor.VOLATILE_DATA_REGION_NAME;
import static org.apache.ignite.internal.processors.metastorage.persistence.DistributedMetaStorageImpl.DISTRIBUTED_METASTORE_VIEW;
import static org.apache.ignite.internal.processors.odbc.ClientListenerProcessor.CLI_CONN_VIEW;
import static org.apache.ignite.internal.processors.pool.PoolProcessor.STREAM_POOL_QUEUE_VIEW;
import static org.apache.ignite.internal.processors.pool.PoolProcessor.SYS_POOL_QUEUE_VIEW;
import static org.apache.ignite.internal.processors.service.IgniteServiceProcessor.SVCS_VIEW;
import static org.apache.ignite.internal.processors.task.GridTaskProcessor.TASKS_VIEW;
import static org.apache.ignite.internal.util.IgniteUtils.toStringSafe;
import static org.apache.ignite.internal.util.lang.GridFunc.alwaysTrue;
import static org.apache.ignite.internal.util.lang.GridFunc.identity;
<<<<<<< HEAD
=======
import static org.apache.ignite.spi.systemview.view.SnapshotView.SNAPSHOT_SYS_VIEW;
>>>>>>> 9cf06362
import static org.apache.ignite.testframework.GridTestUtils.runAsync;
import static org.apache.ignite.testframework.GridTestUtils.waitForCondition;
import static org.apache.ignite.transactions.TransactionConcurrency.OPTIMISTIC;
import static org.apache.ignite.transactions.TransactionConcurrency.PESSIMISTIC;
import static org.apache.ignite.transactions.TransactionIsolation.REPEATABLE_READ;
import static org.apache.ignite.transactions.TransactionIsolation.SERIALIZABLE;
import static org.apache.ignite.transactions.TransactionState.ACTIVE;

/** Tests for {@link SystemView}. */
public class SystemViewSelfTest extends GridCommonAbstractTest {
    /** */
    public static final String TEST_PREDICATE = "TestPredicate";

    /** */
    public static final String TEST_TRANSFORMER = "TestTransformer";

    /** Tests work of {@link SystemView} for caches. */
    @Test
    public void testCachesView() throws Exception {
        try (IgniteEx g = startGrid()) {
            Set<String> cacheNames = new HashSet<>(Arrays.asList("cache-1", "cache-2"));

            for (String name : cacheNames)
                g.createCache(name);

            SystemView<CacheView> caches = g.context().systemView().view(CACHES_VIEW);

            assertEquals(g.context().cache().cacheDescriptors().size(), F.size(caches.iterator()));

            for (CacheView row : caches)
                cacheNames.remove(row.cacheName());

            assertTrue(cacheNames.toString(), cacheNames.isEmpty());
        }
    }

    /** Tests work of {@link SystemView} for cache groups. */
    @Test
    public void testCacheGroupsView() throws Exception {
        try (IgniteEx g = startGrid()) {
            Set<String> grpNames = new HashSet<>(Arrays.asList("grp-1", "grp-2"));

            for (String grpName : grpNames)
                g.createCache(new CacheConfiguration<>("cache-" + grpName).setGroupName(grpName));

            SystemView<CacheGroupView> grps = g.context().systemView().view(CACHE_GRPS_VIEW);

            assertEquals(g.context().cache().cacheGroupDescriptors().size(), F.size(grps.iterator()));

            for (CacheGroupView row : grps)
                grpNames.remove(row.cacheGroupName());

            assertTrue(grpNames.toString(), grpNames.isEmpty());
        }
    }

    /** Tests work of {@link SystemView} for services. */
    @Test
    public void testServices() throws Exception {
        try (IgniteEx g = startGrid()) {
            {
                ServiceConfiguration srvcCfg = new ServiceConfiguration();

                srvcCfg.setName("service");
                srvcCfg.setMaxPerNodeCount(1);
                srvcCfg.setService(new DummyService());
                srvcCfg.setNodeFilter(new TestNodeFilter());

                g.services().deploy(srvcCfg);

                SystemView<ServiceView> srvs = g.context().systemView().view(SVCS_VIEW);

                assertEquals(g.context().service().serviceDescriptors().size(), F.size(srvs.iterator()));

                ServiceView sview = srvs.iterator().next();

                assertEquals(srvcCfg.getName(), sview.name());
                assertNotNull(sview.serviceId());
                assertEquals(srvcCfg.getMaxPerNodeCount(), sview.maxPerNodeCount());
                assertEquals(DummyService.class, sview.serviceClass());
                assertEquals(srvcCfg.getMaxPerNodeCount(), sview.maxPerNodeCount());
                assertNull(sview.cacheName());
                assertNull(sview.affinityKey());
                assertEquals(TestNodeFilter.class, sview.nodeFilter());
                assertFalse(sview.staticallyConfigured());
                assertEquals(g.localNode().id(), sview.originNodeId());
            }

            {
                g.createCache("test-cache");

                ServiceConfiguration srvcCfg = new ServiceConfiguration();

                srvcCfg.setName("service-2");
                srvcCfg.setMaxPerNodeCount(2);
                srvcCfg.setService(new DummyService());
                srvcCfg.setNodeFilter(new TestNodeFilter());
                srvcCfg.setCacheName("test-cache");
                srvcCfg.setAffinityKey(1L);

                g.services().deploy(srvcCfg);

                final ServiceView[] sview = {null};

                g.context().systemView().<ServiceView>view(SVCS_VIEW).forEach(sv -> {
                    if (sv.name().equals(srvcCfg.getName()))
                        sview[0] = sv;
                });

                assertEquals(srvcCfg.getName(), sview[0].name());
                assertNotNull(sview[0].serviceId());
                assertEquals(srvcCfg.getMaxPerNodeCount(), sview[0].maxPerNodeCount());
                assertEquals(DummyService.class, sview[0].serviceClass());
                assertEquals(srvcCfg.getMaxPerNodeCount(), sview[0].maxPerNodeCount());
                assertEquals("test-cache", sview[0].cacheName());
                assertEquals("1", sview[0].affinityKey());
                assertEquals(TestNodeFilter.class, sview[0].nodeFilter());
                assertFalse(sview[0].staticallyConfigured());
                assertEquals(g.localNode().id(), sview[0].originNodeId());
            }
        }
    }

    /** Tests work of {@link SystemView} for compute grid {@link IgniteCompute#broadcastAsync(IgniteRunnable)} call. */
    @Test
    public void testComputeBroadcast() throws Exception {
        CyclicBarrier barrier = new CyclicBarrier(6);

        try (IgniteEx g1 = startGrid(0)) {
            SystemView<ComputeTaskView> tasks = g1.context().systemView().view(TASKS_VIEW);

            for (int i = 0; i < 5; i++) {
                g1.compute().broadcastAsync(() -> {
                    try {
                        barrier.await();
                        barrier.await();
                    }
                    catch (InterruptedException | BrokenBarrierException e) {
                        throw new RuntimeException(e);
                    }
                });
            }

            barrier.await();

            assertEquals(5, tasks.size());

            ComputeTaskView t = tasks.iterator().next();

            assertFalse(t.internal());
            assertNull(t.affinityCacheName());
            assertEquals(-1, t.affinityPartitionId());
            assertTrue(t.taskClassName().startsWith(getClass().getName()));
            assertTrue(t.taskName().startsWith(getClass().getName()));
            assertEquals(g1.localNode().id(), t.taskNodeId());
            assertEquals("0", t.userVersion());

            barrier.await();
        }
    }

    /** Tests work of {@link SystemView} for compute grid {@link IgniteCompute#runAsync(IgniteRunnable)} call. */
    @Test
    public void testComputeRunnable() throws Exception {
        CyclicBarrier barrier = new CyclicBarrier(2);

        try (IgniteEx g1 = startGrid(0)) {
            SystemView<ComputeTaskView> tasks = g1.context().systemView().view(TASKS_VIEW);

            g1.compute().runAsync(() -> {
                try {
                    barrier.await();
                    barrier.await();
                }
                catch (InterruptedException | BrokenBarrierException e) {
                    throw new RuntimeException(e);
                }
            });

            barrier.await();

            assertEquals(1, tasks.size());

            ComputeTaskView t = tasks.iterator().next();

            assertFalse(t.internal());
            assertNull(t.affinityCacheName());
            assertEquals(-1, t.affinityPartitionId());
            assertTrue(t.taskClassName().startsWith(getClass().getName()));
            assertTrue(t.taskName().startsWith(getClass().getName()));
            assertEquals(g1.localNode().id(), t.taskNodeId());
            assertEquals("0", t.userVersion());

            barrier.await();
        }
    }

    /** Tests work of {@link SystemView} for compute grid {@link IgniteCompute#apply(IgniteClosure, Object)} call. */
    @Test
    public void testComputeApply() throws Exception {
        CyclicBarrier barrier = new CyclicBarrier(2);

        try (IgniteEx g1 = startGrid(0)) {
            SystemView<ComputeTaskView> tasks = g1.context().systemView().view(TASKS_VIEW);

            GridTestUtils.runAsync(() -> {
                g1.compute().apply(x -> {
                    try {
                        barrier.await();
                        barrier.await();
                    }
                    catch (InterruptedException | BrokenBarrierException e) {
                        throw new RuntimeException(e);
                    }

                    return 0;
                }, 1);
            });

            barrier.await();

            assertEquals(1, tasks.size());

            ComputeTaskView t = tasks.iterator().next();

            assertFalse(t.internal());
            assertNull(t.affinityCacheName());
            assertEquals(-1, t.affinityPartitionId());
            assertTrue(t.taskClassName().startsWith(getClass().getName()));
            assertTrue(t.taskName().startsWith(getClass().getName()));
            assertEquals(g1.localNode().id(), t.taskNodeId());
            assertEquals("0", t.userVersion());

            barrier.await();
        }
    }

    /**
     * Tests work of {@link SystemView} for compute grid
     * {@link IgniteCompute#affinityCallAsync(String, Object, IgniteCallable)} call.
     */
    @Test
    public void testComputeAffinityCall() throws Exception {
        CyclicBarrier barrier = new CyclicBarrier(2);

        try (IgniteEx g1 = startGrid(0)) {
            SystemView<ComputeTaskView> tasks = g1.context().systemView().view(TASKS_VIEW);

            IgniteCache<Integer, Integer> cache = g1.createCache("test-cache");

            cache.put(1, 1);

            g1.compute().affinityCallAsync("test-cache", 1, () -> {
                try {
                    barrier.await();
                    barrier.await();
                }
                catch (InterruptedException e) {
                    throw new RuntimeException(e);
                }

                return 0;
            });

            barrier.await();

            assertEquals(1, tasks.size());

            ComputeTaskView t = tasks.iterator().next();

            assertFalse(t.internal());
            assertEquals("test-cache", t.affinityCacheName());
            assertEquals(1, t.affinityPartitionId());
            assertTrue(t.taskClassName().startsWith(getClass().getName()));
            assertTrue(t.taskName().startsWith(getClass().getName()));
            assertEquals(g1.localNode().id(), t.taskNodeId());
            assertEquals("0", t.userVersion());

            barrier.await();
        }
    }

    /** */
    @Test
    public void testComputeTask() throws Exception {
        CyclicBarrier barrier = new CyclicBarrier(2);

        try (IgniteEx g1 = startGrid(0)) {
            SystemView<ComputeTaskView> tasks = g1.context().systemView().view(TASKS_VIEW);

            IgniteCache<Integer, Integer> cache = g1.createCache("test-cache");

            cache.put(1, 1);

            g1.compute().executeAsync(new ComputeTask<Object, Object>() {
                @Override public @NotNull Map<? extends ComputeJob, ClusterNode> map(List<ClusterNode> subgrid,
                    @Nullable Object arg) throws IgniteException {
                    return Collections.singletonMap(new ComputeJob() {
                        @Override public void cancel() {
                            // No-op.
                        }

                        @Override public Object execute() throws IgniteException {
                            return 1;
                        }
                    }, subgrid.get(0));
                }

                @Override public ComputeJobResultPolicy result(ComputeJobResult res,
                    List<ComputeJobResult> rcvd) throws IgniteException {
                    try {
                        barrier.await();
                        barrier.await();
                    }
                    catch (InterruptedException | BrokenBarrierException e) {
                        throw new RuntimeException(e);
                    }

                    return null;
                }

                @Nullable @Override public Object reduce(List<ComputeJobResult> results) throws IgniteException {
                    return 1;
                }
            }, 1);

            barrier.await();

            assertEquals(1, tasks.size());

            ComputeTaskView t = tasks.iterator().next();

            assertFalse(t.internal());
            assertNull(t.affinityCacheName());
            assertEquals(-1, t.affinityPartitionId());
            assertTrue(t.taskClassName().startsWith(getClass().getName()));
            assertTrue(t.taskName().startsWith(getClass().getName()));
            assertEquals(g1.localNode().id(), t.taskNodeId());
            assertEquals("0", t.userVersion());

            barrier.await();
        }
    }

    /** */
    @Test
    public void testClientsConnections() throws Exception {
        try (IgniteEx g0 = startGrid(0)) {
            String host = g0.configuration().getClientConnectorConfiguration().getHost();

            if (host == null)
                host = g0.configuration().getLocalHost();

            int port = g0.configuration().getClientConnectorConfiguration().getPort();

            SystemView<ClientConnectionView> conns = g0.context().systemView().view(CLI_CONN_VIEW);

            try (IgniteClient cli = Ignition.startClient(new ClientConfiguration().setAddresses(host + ":" + port))) {
                assertEquals(1, conns.size());

                ClientConnectionView cliConn = conns.iterator().next();

                assertEquals("THIN", cliConn.type());
                assertEquals(cliConn.localAddress().getHostName(), cliConn.remoteAddress().getHostName());
                assertEquals(g0.configuration().getClientConnectorConfiguration().getPort(),
                    cliConn.localAddress().getPort());
                assertEquals(cliConn.version(), ProtocolVersion.LATEST_VER.toString());

                try (Connection conn =
                         new IgniteJdbcThinDriver().connect("jdbc:ignite:thin://" + host, new Properties())) {
                    assertEquals(2, conns.size());
                    assertEquals(1, F.size(jdbcConnectionsIterator(conns)));

                    ClientConnectionView jdbcConn = jdbcConnectionsIterator(conns).next();

                    assertEquals("JDBC", jdbcConn.type());
                    assertEquals(jdbcConn.localAddress().getHostName(), jdbcConn.remoteAddress().getHostName());
                    assertEquals(g0.configuration().getClientConnectorConfiguration().getPort(),
                        jdbcConn.localAddress().getPort());
                    assertEquals(jdbcConn.version(), JdbcConnectionContext.CURRENT_VER.asString());
                }
            }

            boolean res = GridTestUtils.waitForCondition(() -> conns.size() == 0, 5_000);

            assertTrue(res);
        }
    }

    /** */
    @Test
    public void testContinuousQuery() throws Exception {
        try (IgniteEx originNode = startGrid(0); IgniteEx remoteNode = startGrid(1)) {
            IgniteCache<Integer, Integer> cache = originNode.createCache("cache-1");

            SystemView<ContinuousQueryView> origQrys = originNode.context().systemView().view(CQ_SYS_VIEW);
            SystemView<ContinuousQueryView> remoteQrys = remoteNode.context().systemView().view(CQ_SYS_VIEW);

            assertEquals(0, origQrys.size());
            assertEquals(0, remoteQrys.size());

            try (QueryCursor qry = cache.query(new ContinuousQuery<>()
                .setInitialQuery(new ScanQuery<>())
                .setPageSize(100)
                .setTimeInterval(1000)
                .setLocalListener(evts -> {
                    // No-op.
                })
                .setRemoteFilterFactory(() -> evt -> true)
            )) {
                for (int i = 0; i < 100; i++)
                    cache.put(i, i);

                checkContinuousQueryView(originNode, origQrys, true);
                checkContinuousQueryView(originNode, remoteQrys, false);
            }

            assertEquals(0, origQrys.size());
            assertTrue(waitForCondition(() -> remoteQrys.size() == 0, getTestTimeout()));
        }
    }

    /** */
    private void checkContinuousQueryView(IgniteEx g, SystemView<ContinuousQueryView> qrys, boolean loc) {
        assertEquals(1, qrys.size());

        for (ContinuousQueryView cq : qrys) {
            assertEquals("cache-1", cq.cacheName());
            assertEquals(100, cq.bufferSize());
            assertEquals(1000, cq.interval());
            assertEquals(g.localNode().id(), cq.nodeId());

            if (loc)
                assertTrue(cq.localListener().startsWith(getClass().getName()));
            else
                assertNull(cq.localListener());

            assertTrue(cq.remoteFilter().startsWith(getClass().getName()));
            assertNull(cq.localTransformedListener());
            assertNull(cq.remoteTransformer());
        }
    }

    /** */
    @Test
    public void testNodes() throws Exception {
        try (IgniteEx g1 = startGrid(0)) {
            SystemView<ClusterNodeView> views = g1.context().systemView().view(NODES_SYS_VIEW);

            assertEquals(1, views.size());

            try (IgniteEx g2 = startGrid(1)) {
                awaitPartitionMapExchange();

                checkViewsState(views, g1.localNode(), g2.localNode());
                checkViewsState(g2.context().systemView().view(NODES_SYS_VIEW), g2.localNode(), g1.localNode());

            }

            assertEquals(1, views.size());
        }
    }

    /** */
    @Test
    public void testNodeAttributes() throws Exception {
        try (
            IgniteEx ignite0 = startGrid(getConfiguration(getTestIgniteInstanceName(0))
                .setUserAttributes(F.asMap("name", "val0")));
            IgniteEx ignite1 = startGrid(getConfiguration(getTestIgniteInstanceName(1))
                .setUserAttributes(F.asMap("name", "val1")))
        ) {
            awaitPartitionMapExchange();

            SystemView<NodeAttributeView> view = ignite0.context().systemView().view(NODE_ATTRIBUTES_SYS_VIEW);

            assertEquals(ignite0.cluster().localNode().attributes().size() +
                ignite1.cluster().localNode().attributes().size(), view.size());

            assertEquals(1, F.size(view.iterator(), row -> "name".equals(row.name()) && "val0".equals(row.value())));
            assertEquals(1, F.size(view.iterator(), row -> "name".equals(row.name()) && "val1".equals(row.value())));

            // Test filtering.
            assertTrue(view instanceof FiltrableSystemView);

            Iterator<NodeAttributeView> iter = ((FiltrableSystemView<NodeAttributeView>)view)
                .iterator(F.asMap(NodeAttributeViewWalker.NODE_ID_FILTER, ignite0.cluster().localNode().id()));

            assertEquals(1, F.size(iter, row -> "name".equals(row.name()) && "val0".equals(row.value())));

            iter = ((FiltrableSystemView<NodeAttributeView>)view).iterator(
                F.asMap(NodeAttributeViewWalker.NODE_ID_FILTER, ignite1.cluster().localNode().id().toString()));

            assertEquals(1, F.size(iter, row -> "name".equals(row.name()) && "val1".equals(row.value())));

            iter = ((FiltrableSystemView<NodeAttributeView>)view).iterator(
                F.asMap(NodeAttributeViewWalker.NODE_ID_FILTER, "malformed-id"));

            assertEquals(0, F.size(iter));

            iter = ((FiltrableSystemView<NodeAttributeView>)view).iterator(
                F.asMap(NodeAttributeViewWalker.NAME_FILTER, "name"));

            assertEquals(2, F.size(iter));

            iter = ((FiltrableSystemView<NodeAttributeView>)view)
                .iterator(F.asMap(NodeAttributeViewWalker.NODE_ID_FILTER, ignite0.cluster().localNode().id(),
                    NodeAttributeViewWalker.NAME_FILTER, "name"));

            assertEquals(1, F.size(iter));
        }
    }

    /** */
    @Test
    public void testNodeMetrics() throws Exception {
        long ts = U.currentTimeMillis();

        try (IgniteEx ignite0 = startGrid(0); IgniteEx ignite1 = startGrid(1)) {
            awaitPartitionMapExchange();

            SystemView<NodeMetricsView> view = ignite0.context().systemView().view(NODE_METRICS_SYS_VIEW);

            assertEquals(2, view.size());
            assertEquals(1, F.size(view.iterator(), row -> row.nodeId().equals(ignite0.cluster().localNode().id())));
            assertEquals(1, F.size(view.iterator(), row -> row.nodeId().equals(ignite1.cluster().localNode().id())));
            assertEquals(2, F.size(view.iterator(), row -> row.lastUpdateTime().getTime() >= ts));
        }
    }

    /** */
    @Test
    public void testCacheGroupIo() throws Exception {
        cleanPersistenceDir();

        try (IgniteEx ignite = startGrid(getConfiguration().setDataStorageConfiguration(
            new DataStorageConfiguration().setDefaultDataRegionConfiguration(
                new DataRegionConfiguration().setPersistenceEnabled(true))))
        ) {
            ignite.cluster().state(ClusterState.ACTIVE);

            IgniteCache<Object, Object> cache = ignite.createCache("cache");

            cache.put(0, 0);
            cache.get(0);

            SystemView<CacheGroupIoView> view = ignite.context().systemView().view(CACHE_GRP_IO_VIEW);

            CacheGroupIoView row = F.find(view, null,
                (IgnitePredicate<CacheGroupIoView>)r -> "cache".equals(r.cacheGroupName()));

            assertNotNull(row);
            assertTrue(row.logicalReads() > 0);
        }
    }

    /** */
    private void checkViewsState(SystemView<ClusterNodeView> views, ClusterNode loc, ClusterNode rmt) {
        assertEquals(2, views.size());

        for (ClusterNodeView nodeView : views) {
            if (nodeView.nodeId().equals(loc.id()))
                checkNodeView(nodeView, loc, true);
            else
                checkNodeView(nodeView, rmt, false);
        }
    }

    /** */
    private void checkNodeView(ClusterNodeView view, ClusterNode node, boolean isLoc) {
        assertEquals(node.id(), view.nodeId());
        assertEquals(node.consistentId().toString(), view.consistentId());
        assertEquals(toStringSafe(node.addresses()), view.addresses());
        assertEquals(toStringSafe(node.hostNames()), view.hostnames());
        assertEquals(node.order(), view.nodeOrder());
        assertEquals(node.version().toString(), view.version());
        assertEquals(isLoc, view.isLocal());
        assertEquals(node.isDaemon(), view.isDaemon());
        assertEquals(node.isClient(), view.isClient());
    }

    /** */
    private Iterator<ClientConnectionView> jdbcConnectionsIterator(SystemView<ClientConnectionView> conns) {
        return F.iterator(conns.iterator(), identity(), true, v -> "JDBC".equals(v.type()));
    }

    /** */
    @Test
    public void testTransactions() throws Exception {
        try (IgniteEx g = startGrid(0)) {
            IgniteCache<Integer, Integer> cache1 = g.createCache(new CacheConfiguration<Integer, Integer>("c1")
                .setAtomicityMode(CacheAtomicityMode.TRANSACTIONAL));

            IgniteCache<Integer, Integer> cache2 = g.createCache(new CacheConfiguration<Integer, Integer>("c2")
                .setAtomicityMode(CacheAtomicityMode.TRANSACTIONAL));

            SystemView<TransactionView> txs = g.context().systemView().view(TXS_MON_LIST);

            assertEquals(0, F.size(txs.iterator(), alwaysTrue()));

            CountDownLatch latch = new CountDownLatch(1);

            try {
                AtomicInteger cntr = new AtomicInteger();

                GridTestUtils.runMultiThreadedAsync(() -> {
                    try (Transaction tx = g.transactions().withLabel("test").txStart(PESSIMISTIC, REPEATABLE_READ)) {
                        cache1.put(cntr.incrementAndGet(), cntr.incrementAndGet());
                        cache1.put(cntr.incrementAndGet(), cntr.incrementAndGet());

                        latch.await();
                    }
                    catch (InterruptedException e) {
                        throw new RuntimeException(e);
                    }
                }, 5, "xxx");

                boolean res = waitForCondition(() -> txs.size() == 5, 10_000L);

                assertTrue(res);

                TransactionView txv = txs.iterator().next();

                assertEquals(g.localNode().id(), txv.localNodeId());
                assertEquals(txv.isolation(), REPEATABLE_READ);
                assertEquals(txv.concurrency(), PESSIMISTIC);
                assertEquals(txv.state(), ACTIVE);
                assertNotNull(txv.xid());
                assertFalse(txv.system());
                assertFalse(txv.implicit());
                assertFalse(txv.implicitSingle());
                assertTrue(txv.near());
                assertFalse(txv.dht());
                assertTrue(txv.colocated());
                assertTrue(txv.local());
                assertEquals("test", txv.label());
                assertFalse(txv.onePhaseCommit());
                assertFalse(txv.internal());
                assertEquals(0, txv.timeout());
                assertTrue(txv.startTime() <= System.currentTimeMillis());
                assertEquals(String.valueOf(cacheId(cache1.getName())), txv.cacheIds());

                //Only pessimistic transactions are supported when MVCC is enabled.
                if (Objects.equals(System.getProperty(IgniteSystemProperties.IGNITE_FORCE_MVCC_MODE_IN_TESTS), "true"))
                    return;

                GridTestUtils.runMultiThreadedAsync(() -> {
                    try (Transaction tx = g.transactions().txStart(OPTIMISTIC, SERIALIZABLE)) {
                        cache1.put(cntr.incrementAndGet(), cntr.incrementAndGet());
                        cache1.put(cntr.incrementAndGet(), cntr.incrementAndGet());
                        cache2.put(cntr.incrementAndGet(), cntr.incrementAndGet());

                        latch.await();
                    }
                    catch (InterruptedException e) {
                        throw new RuntimeException(e);
                    }
                }, 5, "xxx");

                res = waitForCondition(() -> txs.size() == 10, 10_000L);

                assertTrue(res);

                for (TransactionView tx : txs) {
                    if (PESSIMISTIC == tx.concurrency())
                        continue;

                    assertEquals(g.localNode().id(), tx.localNodeId());
                    assertEquals(tx.isolation(), SERIALIZABLE);
                    assertEquals(tx.concurrency(), OPTIMISTIC);
                    assertEquals(tx.state(), ACTIVE);
                    assertNotNull(tx.xid());
                    assertFalse(tx.system());
                    assertFalse(tx.implicit());
                    assertFalse(tx.implicitSingle());
                    assertTrue(tx.near());
                    assertFalse(tx.dht());
                    assertTrue(tx.colocated());
                    assertTrue(tx.local());
                    assertNull(tx.label());
                    assertFalse(tx.onePhaseCommit());
                    assertFalse(tx.internal());
                    assertEquals(0, tx.timeout());
                    assertTrue(tx.startTime() <= System.currentTimeMillis());

                    String s1 = cacheId(cache1.getName()) + "," + cacheId(cache2.getName());
                    String s2 = cacheId(cache2.getName()) + "," + cacheId(cache1.getName());

                    assertTrue(s1.equals(tx.cacheIds()) || s2.equals(tx.cacheIds()));
                }
            }
            finally {
                latch.countDown();
            }

            boolean res = waitForCondition(() -> txs.size() == 0, 10_000L);

            assertTrue(res);
        }
    }

    /** */
    @Test
    public void testLocalScanQuery() throws Exception {
        try (IgniteEx g0 = startGrid(0)) {
            IgniteCache<Integer, Integer> cache1 = g0.createCache(
                new CacheConfiguration<Integer, Integer>("cache1")
                    .setGroupName("group1"));

            int part = g0.affinity("cache1").primaryPartitions(g0.localNode())[0];

            List<Integer> partKeys = partitionKeys(cache1, part, 11, 0);

            for (Integer key : partKeys)
                cache1.put(key, key);

            SystemView<ScanQueryView> qrySysView0 = g0.context().systemView().view(SCAN_QRY_SYS_VIEW);

            assertNotNull(qrySysView0);

            assertEquals(0, qrySysView0.size());

            QueryCursor<Integer> qryRes1 = cache1.query(
                new ScanQuery<Integer, Integer>()
                    .setFilter(new TestPredicate())
                    .setLocal(true)
                    .setPartition(part)
                    .setPageSize(10),
                new TestTransformer());

            assertTrue(qryRes1.iterator().hasNext());

            boolean res = waitForCondition(() -> qrySysView0.size() > 0, 5_000);

            assertTrue(res);

            ScanQueryView view = qrySysView0.iterator().next();

            assertEquals(g0.localNode().id(), view.originNodeId());
            assertEquals(0, view.queryId());
            assertEquals("cache1", view.cacheName());
            assertEquals(cacheId("cache1"), view.cacheId());
            assertEquals(cacheGroupId("cache1", "group1"), view.cacheGroupId());
            assertEquals("group1", view.cacheGroupName());
            assertTrue(view.startTime() <= System.currentTimeMillis());
            assertTrue(view.duration() >= 0);
            assertFalse(view.canceled());
            assertEquals(TEST_PREDICATE, view.filter());
            assertTrue(view.local());
            assertEquals(part, view.partition());
            assertEquals(toStringSafe(g0.context().discovery().topologyVersionEx()), view.topology());
            assertEquals(TEST_TRANSFORMER, view.transformer());
            assertFalse(view.keepBinary());
            assertNull(view.subjectId());
            assertNull(view.taskName());

            qryRes1.close();

            res = waitForCondition(() -> qrySysView0.size() == 0, 5_000);

            assertTrue(res);
        }
    }

    /** */
    @Test
    public void testScanQuery() throws Exception {
        try (IgniteEx g0 = startGrid(0);
            IgniteEx g1 = startGrid(1);
            IgniteEx client1 = startClientGrid("client-1");
            IgniteEx client2 = startClientGrid("client-2")) {

            IgniteCache<Integer, Integer> cache1 = client1.createCache(
                new CacheConfiguration<Integer, Integer>("cache1")
                    .setGroupName("group1"));

            IgniteCache<Integer, Integer> cache2 = client2.createCache("cache2");

            for (int i = 0; i < 100; i++) {
                cache1.put(i, i);
                cache2.put(i, i);
            }

            SystemView<ScanQueryView> qrySysView0 = g0.context().systemView().view(SCAN_QRY_SYS_VIEW);
            SystemView<ScanQueryView> qrySysView1 = g1.context().systemView().view(SCAN_QRY_SYS_VIEW);

            assertNotNull(qrySysView0);
            assertNotNull(qrySysView1);

            assertEquals(0, qrySysView0.size());
            assertEquals(0, qrySysView1.size());

            QueryCursor<Integer> qryRes1 = cache1.query(
                new ScanQuery<Integer, Integer>()
                    .setFilter(new TestPredicate())
                    .setPageSize(10),
                new TestTransformer());

            QueryCursor<?> qryRes2 = cache2.withKeepBinary().query(new ScanQuery<>()
                .setPageSize(20));

            assertTrue(qryRes1.iterator().hasNext());
            assertTrue(qryRes2.iterator().hasNext());

            checkScanQueryView(client1, client2, qrySysView0);
            checkScanQueryView(client1, client2, qrySysView1);

            qryRes1.close();
            qryRes2.close();

            boolean res = waitForCondition(
                () -> qrySysView0.size() + qrySysView1.size() == 0, 5_000);

            assertTrue(res);
        }
    }

    /** */
    private void checkScanQueryView(IgniteEx client1, IgniteEx client2, SystemView<ScanQueryView> qrySysView)
        throws Exception {
        boolean res = waitForCondition(() -> qrySysView.size() > 1, 5_000);

        assertTrue(res);

        Consumer<ScanQueryView> cache1checker = view -> {
            assertEquals(client1.localNode().id(), view.originNodeId());
            assertTrue(view.queryId() != 0);
            assertEquals("cache1", view.cacheName());
            assertEquals(cacheId("cache1"), view.cacheId());
            assertEquals(cacheGroupId("cache1", "group1"), view.cacheGroupId());
            assertEquals("group1", view.cacheGroupName());
            assertTrue(view.startTime() <= System.currentTimeMillis());
            assertTrue(view.duration() >= 0);
            assertFalse(view.canceled());
            assertEquals(TEST_PREDICATE, view.filter());
            assertFalse(view.local());
            assertEquals(-1, view.partition());
            assertEquals(toStringSafe(client1.context().discovery().topologyVersionEx()), view.topology());
            assertEquals(TEST_TRANSFORMER, view.transformer());
            assertFalse(view.keepBinary());
            assertNull(view.subjectId());
            assertNull(view.taskName());
            assertEquals(10, view.pageSize());
        };

        Consumer<ScanQueryView> cache2checker = view -> {
            assertEquals(client2.localNode().id(), view.originNodeId());
            assertTrue(view.queryId() != 0);
            assertEquals("cache2", view.cacheName());
            assertEquals(cacheId("cache2"), view.cacheId());
            assertEquals(cacheGroupId("cache2", null), view.cacheGroupId());
            assertEquals("cache2", view.cacheGroupName());
            assertTrue(view.startTime() <= System.currentTimeMillis());
            assertTrue(view.duration() >= 0);
            assertFalse(view.canceled());
            assertNull(view.filter());
            assertFalse(view.local());
            assertEquals(-1, view.partition());
            assertEquals(toStringSafe(client2.context().discovery().topologyVersionEx()), view.topology());
            assertNull(view.transformer());
            assertTrue(view.keepBinary());
            assertNull(view.subjectId());
            assertNull(view.taskName());
            assertEquals(20, view.pageSize());
        };

        boolean found1 = false;
        boolean found2 = false;

        for (ScanQueryView view : qrySysView) {
            if ("cache2".equals(view.cacheName())) {
                cache2checker.accept(view);
                found1 = true;
            }
            else {
                cache1checker.accept(view);
                found2 = true;
            }
        }

        assertTrue(found1 && found2);
    }

    /** */
    @Test
    public void testAtomicSequence() throws Exception {
        try (IgniteEx g0 = startGrid(0);
             IgniteEx g1 = startGrid(1)) {
            IgniteAtomicSequence s1 = g0.atomicSequence("seq-1", 42, true);
            IgniteAtomicSequence s2 = g0.atomicSequence("seq-2",
                new AtomicConfiguration().setBackups(1).setGroupName("my-group"), 43, true);

            s1.batchSize(42);

            SystemView<AtomicSequenceView> seqs0 = g0.context().systemView().view(SEQUENCES_VIEW);
            SystemView<AtomicSequenceView> seqs1 = g1.context().systemView().view(SEQUENCES_VIEW);

            assertEquals(2, seqs0.size());
            assertEquals(0, seqs1.size());

            for (AtomicSequenceView s : seqs0) {
                if ("seq-1".equals(s.name())) {
                    assertEquals(42, s.value());
                    assertEquals(42, s.batchSize());
                    assertEquals(DEFAULT_DS_GROUP_NAME, s.groupName());
                    assertEquals(CU.cacheId(DEFAULT_DS_GROUP_NAME), s.groupId());

                    long val = s1.addAndGet(42);

                    assertEquals(val, s.value());
                    assertFalse(s.removed());
                }
                else {
                    assertEquals("seq-2", s.name());
                    assertEquals(DFLT_ATOMIC_SEQUENCE_RESERVE_SIZE, s.batchSize());
                    assertEquals(43, s.value());
                    assertEquals("my-group", s.groupName());
                    assertEquals(CU.cacheId("my-group"), s.groupId());
                    assertFalse(s.removed());

                    s2.close();

                    assertTrue(waitForCondition(s::removed, getTestTimeout()));
                }
            }

            g1.atomicSequence("seq-1", 42, true);

            assertEquals(1, seqs1.size());

            AtomicSequenceView s = seqs1.iterator().next();

            assertEquals(DFLT_ATOMIC_SEQUENCE_RESERVE_SIZE + 42, s.value());
            assertEquals(DFLT_ATOMIC_SEQUENCE_RESERVE_SIZE, s.batchSize());
            assertEquals(DEFAULT_DS_GROUP_NAME, s.groupName());
            assertEquals(CU.cacheId(DEFAULT_DS_GROUP_NAME), s.groupId());
            assertFalse(s.removed());

            s1.close();

            assertTrue(waitForCondition(s::removed, getTestTimeout()));

            assertEquals(0, seqs0.size());
            assertEquals(0, seqs1.size());
        }
    }

    /** */
    @Test
    public void testAtomicLongs() throws Exception {
        try (IgniteEx g0 = startGrid(0);
             IgniteEx g1 = startGrid(1)) {
            IgniteAtomicLong l1 = g0.atomicLong("long-1", 42, true);
            IgniteAtomicLong l2 = g0.atomicLong("long-2",
                new AtomicConfiguration().setBackups(1).setGroupName("my-group"), 43, true);

            SystemView<AtomicLongView> longs0 = g0.context().systemView().view(LONGS_VIEW);
            SystemView<AtomicLongView> longs1 = g1.context().systemView().view(LONGS_VIEW);

            assertEquals(2, longs0.size());
            assertEquals(0, longs1.size());

            for (AtomicLongView l : longs0) {
                if ("long-1".equals(l.name())) {
                    assertEquals(42, l.value());
                    assertEquals(DEFAULT_DS_GROUP_NAME, l.groupName());
                    assertEquals(CU.cacheId(DEFAULT_DS_GROUP_NAME), l.groupId());

                    long val = l1.addAndGet(42);

                    assertEquals(val, l.value());
                    assertFalse(l.removed());
                }
                else {
                    assertEquals("long-2", l.name());
                    assertEquals(43, l.value());
                    assertEquals("my-group", l.groupName());
                    assertEquals(CU.cacheId("my-group"), l.groupId());
                    assertFalse(l.removed());

                    l2.close();

                    assertTrue(waitForCondition(l::removed, getTestTimeout()));
                }
            }

            g1.atomicLong("long-1", 42, true);

            assertEquals(1, longs1.size());

            AtomicLongView l = longs1.iterator().next();

            assertEquals(84, l.value());
            assertEquals(DEFAULT_DS_GROUP_NAME, l.groupName());
            assertEquals(CU.cacheId(DEFAULT_DS_GROUP_NAME), l.groupId());
            assertFalse(l.removed());

            l1.close();

            assertTrue(waitForCondition(l::removed, getTestTimeout()));

            assertEquals(0, longs0.size());
            assertEquals(0, longs1.size());
        }
    }

    /** */
    @Test
    public void testAtomicReference() throws Exception {
        try (IgniteEx g0 = startGrid(0);
             IgniteEx g1 = startGrid(1)) {
            IgniteAtomicReference<String> l1 = g0.atomicReference("ref-1", "str1", true);
            IgniteAtomicReference<Integer> l2 = g0.atomicReference("ref-2",
                new AtomicConfiguration().setBackups(1).setGroupName("my-group"), 43, true);

            SystemView<AtomicReferenceView> refs0 = g0.context().systemView().view(REFERENCES_VIEW);
            SystemView<AtomicReferenceView> refs1 = g1.context().systemView().view(REFERENCES_VIEW);

            assertEquals(2, refs0.size());
            assertEquals(0, refs1.size());

            for (AtomicReferenceView r : refs0) {
                if ("ref-1".equals(r.name())) {
                    assertEquals("str1", r.value());
                    assertEquals(DEFAULT_DS_GROUP_NAME, r.groupName());
                    assertEquals(CU.cacheId(DEFAULT_DS_GROUP_NAME), r.groupId());

                    l1.set("str2");

                    assertEquals("str2", r.value());
                    assertFalse(r.removed());
                }
                else {
                    assertEquals("ref-2", r.name());
                    assertEquals("43", r.value());
                    assertEquals("my-group", r.groupName());
                    assertEquals(CU.cacheId("my-group"), r.groupId());
                    assertFalse(r.removed());

                    l2.close();

                    assertTrue(waitForCondition(r::removed, getTestTimeout()));
                }
            }

            g1.atomicReference("ref-1", "str3", true);

            assertEquals(1, refs1.size());

            AtomicReferenceView l = refs1.iterator().next();

            assertEquals("str2", l.value());
            assertEquals(DEFAULT_DS_GROUP_NAME, l.groupName());
            assertEquals(CU.cacheId(DEFAULT_DS_GROUP_NAME), l.groupId());
            assertFalse(l.removed());

            l1.close();

            assertTrue(waitForCondition(l::removed, getTestTimeout()));

            assertEquals(0, refs0.size());
            assertEquals(0, refs1.size());
        }
    }

    /** */
    @Test
    public void testAtomicStamped() throws Exception {
        try (IgniteEx g0 = startGrid(0);
             IgniteEx g1 = startGrid(1)) {
            IgniteAtomicStamped<String, Integer> s1 = g0.atomicStamped("s-1", "str0", 1, true);
            IgniteAtomicStamped<String, Integer> s2 = g0.atomicStamped("s-2",
                new AtomicConfiguration().setBackups(1).setGroupName("my-group"), "str1", 43, true);

            SystemView<AtomicStampedView> stamps0 = g0.context().systemView().view(STAMPED_VIEW);
            SystemView<AtomicStampedView> stamps1 = g1.context().systemView().view(STAMPED_VIEW);

            assertEquals(2, stamps0.size());
            assertEquals(0, stamps1.size());

            for (AtomicStampedView s : stamps0) {
                if ("s-1".equals(s.name())) {
                    assertEquals("str0", s.value());
                    assertEquals("1", s.stamp());
                    assertEquals(DEFAULT_DS_GROUP_NAME, s.groupName());
                    assertEquals(CU.cacheId(DEFAULT_DS_GROUP_NAME), s.groupId());

                    s1.set("str2", 2);

                    assertEquals("str2", s.value());
                    assertEquals("2", s.stamp());
                    assertFalse(s.removed());
                }
                else {
                    assertEquals("s-2", s.name());
                    assertEquals("str1", s.value());
                    assertEquals("43", s.stamp());
                    assertEquals("my-group", s.groupName());
                    assertEquals(CU.cacheId("my-group"), s.groupId());
                    assertFalse(s.removed());

                    s2.close();

                    assertTrue(waitForCondition(s::removed, getTestTimeout()));
                }
            }

            g1.atomicStamped("s-1", "str3", 3, true);

            assertEquals(1, stamps1.size());

            AtomicStampedView l = stamps1.iterator().next();

            assertEquals("str2", l.value());
            assertEquals("2", l.stamp());
            assertEquals(DEFAULT_DS_GROUP_NAME, l.groupName());
            assertEquals(CU.cacheId(DEFAULT_DS_GROUP_NAME), l.groupId());
            assertFalse(l.removed());

            s1.close();

            assertTrue(l.removed());

            assertEquals(0, stamps0.size());
            assertEquals(0, stamps1.size());
        }
    }

    /** */
    @Test
    public void testCountDownLatch() throws Exception {
        try (IgniteEx g0 = startGrid(0);
             IgniteEx g1 = startGrid(1)) {
            IgniteCountDownLatch l1 = g0.countDownLatch("c1", 3, false, true);
            IgniteCountDownLatch l2 = g0.countDownLatch("c2", 1, true, true);

            SystemView<CountDownLatchView> latches0 = g0.context().systemView().view(LATCHES_VIEW);
            SystemView<CountDownLatchView> latches1 = g1.context().systemView().view(LATCHES_VIEW);

            assertEquals(2, latches0.size());
            assertEquals(0, latches1.size());

            String grpName = DEFAULT_VOLATILE_DS_GROUP_NAME + "@" + VOLATILE_DATA_REGION_NAME;

            for (CountDownLatchView l : latches0) {
                if ("c1".equals(l.name())) {
                    assertEquals(3, l.count());
                    assertEquals(3, l.initialCount());
                    assertFalse(l.autoDelete());

                    l1.countDown();

                    assertEquals(2, l.count());
                    assertEquals(3, l.initialCount());
                    assertFalse(l.removed());
                }
                else {
                    assertEquals("c2", l.name());
                    assertEquals(1, l.count());
                    assertEquals(1, l.initialCount());
                    assertTrue(l.autoDelete());
                    assertFalse(l.removed());

                    l2.countDown();
                    l2.close();

                    assertTrue(waitForCondition(l::removed, getTestTimeout()));
                }

                assertEquals(grpName, l.groupName());
                assertEquals(CU.cacheId(grpName), l.groupId());
            }

            IgniteCountDownLatch l3 = g1.countDownLatch("c1", 10, true, true);

            assertEquals(1, latches1.size());

            CountDownLatchView l = latches1.iterator().next();

            assertEquals(2, l.count());
            assertEquals(3, l.initialCount());
            assertEquals(grpName, l.groupName());
            assertEquals(CU.cacheId(grpName), l.groupId());
            assertFalse(l.removed());
            assertFalse(l.autoDelete());

            l3.countDown();
            l3.countDown();
            l3.close();

            assertTrue(waitForCondition(l::removed, getTestTimeout()));

            assertEquals(0, latches0.size());
            assertEquals(0, latches1.size());
        }
    }

    /** */
    @Test
    public void testSemaphores() throws Exception {
        try (IgniteEx g0 = startGrid(0);
             IgniteEx g1 = startGrid(1)) {
            IgniteSemaphore s1 = g0.semaphore("s1", 3, false, true);
            IgniteSemaphore s2 = g0.semaphore("s2", 1, true, true);

            SystemView<SemaphoreView> semaphores0 = g0.context().systemView().view(SEMAPHORES_VIEW);
            SystemView<SemaphoreView> semaphores1 = g1.context().systemView().view(SEMAPHORES_VIEW);

            assertEquals(2, semaphores0.size());
            assertEquals(0, semaphores1.size());

            String grpName = DEFAULT_VOLATILE_DS_GROUP_NAME + "@" + VOLATILE_DATA_REGION_NAME;

            IgniteInternalFuture<?> acquirePermitFut = null;

            for (SemaphoreView s : semaphores0) {
                if ("s1".equals(s.name())) {
                    assertEquals(3, s.availablePermits());
                    assertFalse(s.hasQueuedThreads());
                    assertEquals(0, s.queueLength());
                    assertFalse(s.failoverSafe());
                    assertFalse(s.broken());
                    assertFalse(s.removed());

                    acquirePermitFut = runAsync(() -> {
                        s1.acquire(2);

                        try {
                            Thread.sleep(getTestTimeout());
                        }
                        catch (InterruptedException e) {
                            throw new RuntimeException(e);
                        }
                        finally {
                            s1.release(2);
                        }
                    });

                    assertTrue(waitForCondition(() -> s.availablePermits() == 1, getTestTimeout()));
                    assertTrue(s.hasQueuedThreads());
                    assertEquals(1, s.queueLength());
                }
                else {
                    assertEquals(1, s.availablePermits());
                    assertFalse(s.hasQueuedThreads());
                    assertEquals(0, s.queueLength());
                    assertTrue(s.failoverSafe());
                    assertFalse(s.broken());
                    assertFalse(s.removed());

                    s2.close();

                    assertTrue(waitForCondition(s::removed, getTestTimeout()));
                }

                assertEquals(grpName, s.groupName());
                assertEquals(CU.cacheId(grpName), s.groupId());
            }

            IgniteSemaphore l3 = g1.semaphore("s1", 10, true, true);

            assertEquals(1, semaphores1.size());

            SemaphoreView s = semaphores1.iterator().next();

            assertEquals(1, s.availablePermits());
            assertTrue(s.hasQueuedThreads());
            assertEquals(1, s.queueLength());
            assertFalse(s.failoverSafe());
            assertFalse(s.broken());
            assertFalse(s.removed());

            acquirePermitFut.cancel();
            assertTrue(waitForCondition(() -> s.availablePermits() == 3, getTestTimeout()));

            l3.close();

            assertTrue(waitForCondition(s::removed, getTestTimeout()));

            assertEquals(0, semaphores0.size());
            assertEquals(0, semaphores1.size());
        }
    }

    /** */
    @Test
    public void testLocks() throws Exception {
        try (IgniteEx g0 = startGrid(0);
             IgniteEx g1 = startGrid(1)) {
            IgniteLock l1 = g0.reentrantLock("l1", false, true, true);
            IgniteLock l2 = g0.reentrantLock("l2", true, false, true);

            SystemView<ReentrantLockView> locks0 = g0.context().systemView().view(LOCKS_VIEW);
            SystemView<ReentrantLockView> locks1 = g1.context().systemView().view(LOCKS_VIEW);

            assertEquals(2, locks0.size());
            assertEquals(0, locks1.size());

            String grpName = DEFAULT_VOLATILE_DS_GROUP_NAME + "@" + VOLATILE_DATA_REGION_NAME;

            IgniteInternalFuture<?> lockFut = null;

            Runnable lockNSleep = () -> {
                l1.lock();

                try {
                    Thread.sleep(getTestTimeout());
                }
                catch (InterruptedException e) {
                    throw new RuntimeException(e);
                }
                finally {
                    l1.unlock();
                }
            };

            for (ReentrantLockView l : locks0) {
                if ("l1".equals(l.name())) {
                    assertFalse(l.locked());
                    assertFalse(l.hasQueuedThreads());
                    assertFalse(l.failoverSafe());
                    assertTrue(l.fair());
                    assertFalse(l.broken());
                    assertFalse(l.removed());

                    lockFut = runAsync(lockNSleep);

                    assertTrue(waitForCondition(l::locked, getTestTimeout()));
                }
                else {
                    assertFalse(l.hasQueuedThreads());
                    assertTrue(l.failoverSafe());
                    assertFalse(l.fair());
                    assertFalse(l.broken());
                    assertFalse(l.removed());

                    l2.close();

                    assertTrue(waitForCondition(l::removed, getTestTimeout()));
                }

                assertEquals(grpName, l.groupName());
                assertEquals(CU.cacheId(grpName), l.groupId());
            }

            IgniteLock l3 = g1.reentrantLock("l1", true, false, true);

            assertEquals(1, locks1.size());

            ReentrantLockView s = locks1.iterator().next();

            assertTrue(s.locked());
            assertFalse(s.hasQueuedThreads());
            assertFalse(s.failoverSafe());
            assertTrue(s.fair());
            assertFalse(s.broken());
            assertFalse(s.removed());

            lockFut.cancel();

            assertTrue(waitForCondition(() -> !s.locked(), getTestTimeout()));
            assertFalse(s.hasQueuedThreads());

            l3.close();

            assertTrue(waitForCondition(s::removed, getTestTimeout()));

            assertEquals(0, locks0.size());
            assertEquals(0, locks1.size());
        }
    }

    /** */
    @Test
    public void testQueue() throws Exception {
        try (IgniteEx g0 = startGrid(0);
             IgniteEx g1 = startGrid(1)) {

            IgniteQueue<String> q0 = g0.queue("queue-1", 42, new CollectionConfiguration()
                .setCollocated(true)
                .setBackups(1)
                .setGroupName("my-group"));
            IgniteQueue<?> q1 = g0.queue("queue-2", 0, new CollectionConfiguration());

            SystemView<QueueView> queues0 = g0.context().systemView().view(QUEUES_VIEW);
            SystemView<QueueView> queues1 = g1.context().systemView().view(QUEUES_VIEW);

            assertEquals(2, queues0.size());
            assertEquals(0, queues1.size());

            for (QueueView q : queues0) {
                if ("queue-1".equals(q.name())) {
                    assertNotNull(q.id());
                    assertEquals("queue-1", q.name());
                    assertEquals(42, q.capacity());
                    assertTrue(q.bounded());
                    assertTrue(q.collocated());
                    assertEquals("my-group", q.groupName());
                    assertEquals(CU.cacheId("my-group"), q.groupId());
                    assertFalse(q.removed());
                    assertEquals(0, q.size());

                    q0.add("first");

                    assertEquals(1, q.size());
                }
                else {
                    assertNotNull(q.id());
                    assertEquals("queue-2", q.name());
                    assertEquals(Integer.MAX_VALUE, q.capacity());
                    assertFalse(q.bounded());
                    assertFalse(q.collocated());
                    assertEquals(DEFAULT_DS_GROUP_NAME, q.groupName());
                    assertEquals(CU.cacheId(DEFAULT_DS_GROUP_NAME), q.groupId());
                    assertFalse(q.removed());
                    assertEquals(0, q.size());

                    q1.close();

                    assertTrue(waitForCondition(q::removed, getTestTimeout()));
                }
            }

            IgniteQueue<?> q2 = g1.queue("queue-1", 42, new CollectionConfiguration()
                .setCollocated(true)
                .setBackups(1)
                .setGroupName("my-group"));

            assertEquals(1, queues1.size());

            QueueView q = queues1.iterator().next();

            assertNotNull(q.id());
            assertEquals("queue-1", q.name());
            assertEquals(42, q.capacity());
            assertTrue(q.bounded());
            assertTrue(q.collocated());
            assertEquals("my-group", q.groupName());
            assertEquals(CU.cacheId("my-group"), q.groupId());
            assertFalse(q.removed());
            assertEquals(1, q.size());

            q2.close();

            assertTrue(waitForCondition(q::removed, getTestTimeout()));

            assertEquals(0, queues0.size());
            assertEquals(0, queues1.size());
        }
    }

    /** */
    @Test
    public void testSet() throws Exception {
        try (IgniteEx g0 = startGrid(0);
             IgniteEx g1 = startGrid(1)) {

            IgniteSet<String> s0 = g0.set("set-1", new CollectionConfiguration()
                .setCollocated(true)
                .setBackups(1)
                .setGroupName("my-group"));
            IgniteSet<?> s1 = g0.set("set-2", new CollectionConfiguration());

            SystemView<SetView> sets0 = g0.context().systemView().view(SETS_VIEW);
            SystemView<SetView> sets1 = g1.context().systemView().view(SETS_VIEW);

            assertEquals(2, sets0.size());
            assertEquals(0, sets1.size());

            for (SetView q : sets0) {
                if ("set-1".equals(q.name())) {
                    assertNotNull(q.id());
                    assertEquals("set-1", q.name());
                    assertTrue(q.collocated());
                    assertEquals("my-group", q.groupName());
                    assertEquals(CU.cacheId("my-group"), q.groupId());
                    assertFalse(q.removed());
                    assertEquals(0, q.size());

                    s0.add("first");

                    assertEquals(1, q.size());
                }
                else {
                    assertNotNull(q.id());
                    assertEquals("set-2", q.name());
                    assertFalse(q.collocated());
                    assertEquals(DEFAULT_DS_GROUP_NAME, q.groupName());
                    assertEquals(CU.cacheId(DEFAULT_DS_GROUP_NAME), q.groupId());
                    assertFalse(q.removed());
                    assertEquals(0, q.size());

                    s1.close();

                    assertTrue(waitForCondition(q::removed, getTestTimeout()));
                }
            }

            IgniteSet<?> s2 = g1.set("set-1", new CollectionConfiguration()
                .setCollocated(true)
                .setBackups(1)
                .setGroupName("my-group"));

            assertEquals(1, sets1.size());

            SetView s = sets1.iterator().next();

            assertNotNull(s.id());
            assertEquals("set-1", s.name());
            assertTrue(s.collocated());
            assertEquals("my-group", s.groupName());
            assertEquals(CU.cacheId("my-group"), s.groupId());
            assertFalse(s.removed());
            assertEquals(1, s.size());

            s2.close();

            assertTrue(waitForCondition(s::removed, getTestTimeout()));

            assertEquals(0, sets0.size());
            assertEquals(0, sets1.size());
        }
    }

    /** */
    @Test
    public void testStripedExecutors() throws Exception {
        try (IgniteEx g = startGrid(0)) {
            checkStripeExecutorView(g.context().pools().getStripedExecutorService(),
                g.context().systemView().view(SYS_POOL_QUEUE_VIEW),
                "sys");

            checkStripeExecutorView(g.context().pools().getDataStreamerExecutorService(),
                g.context().systemView().view(STREAM_POOL_QUEUE_VIEW),
                "data-streamer");
        }
    }

    /**
     * Checks striped executor system view.
     *
     * @param execSvc Striped executor.
     * @param view System view.
     * @param poolName Executor name.
     */
    private void checkStripeExecutorView(StripedExecutor execSvc, SystemView<StripedExecutorTaskView> view,
        String poolName) throws Exception {
        CountDownLatch latch = new CountDownLatch(1);

        execSvc.execute(0, new TestRunnable(latch, 0));
        execSvc.execute(0, new TestRunnable(latch, 1));
        execSvc.execute(1, new TestRunnable(latch, 2));
        execSvc.execute(1, new TestRunnable(latch, 3));

        try {
            boolean res = waitForCondition(() -> view.size() == 2, 5_000);

            assertTrue(res);

            Iterator<StripedExecutorTaskView> iter = view.iterator();

            assertTrue(iter.hasNext());

            StripedExecutorTaskView row0 = iter.next();

            assertEquals(0, row0.stripeIndex());
            assertEquals(TestRunnable.class.getSimpleName() + '1', row0.description());
            assertEquals(poolName + "-stripe-0", row0.threadName());
            assertEquals(TestRunnable.class.getName(), row0.taskName());

            assertTrue(iter.hasNext());

            StripedExecutorTaskView row1 = iter.next();

            assertEquals(1, row1.stripeIndex());
            assertEquals(TestRunnable.class.getSimpleName() + '3', row1.description());
            assertEquals(poolName + "-stripe-1", row1.threadName());
            assertEquals(TestRunnable.class.getName(), row1.taskName());
        }
        finally {
            latch.countDown();
        }
    }

    /** */
    public static class TestPredicate implements IgniteBiPredicate<Integer, Integer> {
        /** {@inheritDoc} */
        @Override public boolean apply(Integer integer, Integer integer2) {
            return true;
        }

        /** {@inheritDoc} */
        @Override public String toString() {
            return TEST_PREDICATE;
        }
    }

    /** */
    public static class TestTransformer implements IgniteClosure<Cache.Entry<Integer, Integer>, Integer> {
        /** {@inheritDoc} */
        @Override public Integer apply(Cache.Entry<Integer, Integer> entry) {
            return entry.getKey();
        }

        /** {@inheritDoc} */
        @Override public String toString() {
            return TEST_TRANSFORMER;
        }
    }

    /** */
    @Test
    public void testPagesList() throws Exception {
        cleanPersistenceDir();

        try (IgniteEx ignite = startGrid(getConfiguration()
            .setDataStorageConfiguration(
                new DataStorageConfiguration().setDataRegionConfigurations(
                    new DataRegionConfiguration().setName("dr0").setMaxSize(100L * 1024 * 1024),
                    new DataRegionConfiguration().setName("dr1").setMaxSize(100L * 1024 * 1024)
                        .setPersistenceEnabled(true)
                )))) {
            ignite.cluster().active(true);

            GridCacheDatabaseSharedManager dbMgr = (GridCacheDatabaseSharedManager)ignite.context().cache().context()
                .database();

            int pageSize = dbMgr.pageSize();

            dbMgr.enableCheckpoints(false).get();

            for (int i = 0; i < 2; i++) {
                IgniteCache<Object, Object> cache = ignite.getOrCreateCache(new CacheConfiguration<>("cache" + i)
                    .setDataRegionName("dr" + i).setAffinity(new RendezvousAffinityFunction().setPartitions(2)));

                int key = 0;

                // Fill up different free-list buckets.
                for (int j = 0; j < pageSize / 2; j++)
                    cache.put(key++, new byte[j + 1]);

                // Put some pages to one bucket to overflow pages cache.
                for (int j = 0; j < 1000; j++)
                    cache.put(key++, new byte[pageSize / 2]);
            }

            long dr0flPages = 0;
            int dr0flStripes = 0;

            SystemView<PagesListView> dataRegionPageLists = ignite.context().systemView().view(DATA_REGION_PAGE_LIST_VIEW);

            for (PagesListView pagesListView : dataRegionPageLists) {
                if (pagesListView.name().startsWith("dr0")) {
                    dr0flPages += pagesListView.bucketSize();
                    dr0flStripes += pagesListView.stripesCount();
                }
            }

            assertTrue(dr0flPages > 0);
            assertTrue(dr0flStripes > 0);

            SystemView<CachePagesListView> cacheGrpPageLists = ignite.context().systemView().view(CACHE_GRP_PAGE_LIST_VIEW);

            long dr1flPages = 0;
            int dr1flStripes = 0;
            int dr1flCached = 0;

            for (CachePagesListView pagesListView : cacheGrpPageLists) {
                if (pagesListView.cacheGroupId() == cacheId("cache1")) {
                    dr1flPages += pagesListView.bucketSize();
                    dr1flStripes += pagesListView.stripesCount();
                    dr1flCached += pagesListView.cachedPagesCount();
                }
            }

            assertTrue(dr1flPages > 0);
            assertTrue(dr1flStripes > 0);
            assertTrue(dr1flCached > 0);

            // Test filtering.
            assertTrue(cacheGrpPageLists instanceof FiltrableSystemView);

            Iterator<CachePagesListView> iter = ((FiltrableSystemView<CachePagesListView>)cacheGrpPageLists).iterator(U.map(
                CachePagesListViewWalker.CACHE_GROUP_ID_FILTER, cacheId("cache1"),
                CachePagesListViewWalker.PARTITION_ID_FILTER, 0,
                CachePagesListViewWalker.BUCKET_NUMBER_FILTER, 0
            ));

            assertEquals(1, F.size(iter));

            iter = ((FiltrableSystemView<CachePagesListView>)cacheGrpPageLists).iterator(U.map(
                CachePagesListViewWalker.CACHE_GROUP_ID_FILTER, cacheId("cache1"),
                CachePagesListViewWalker.BUCKET_NUMBER_FILTER, 0
            ));

            assertEquals(2, F.size(iter));
        }
    }

    /** */
    @Test
    public void testBinaryMeta() throws Exception {
        try (IgniteEx g = startGrid(0)) {
            IgniteCache<Integer, TestObjectAllTypes> c1 = g.createCache("test-cache");
            IgniteCache<Integer, TestObjectEnum> c2 = g.createCache("test-enum-cache");

            c1.put(1, new TestObjectAllTypes());
            c2.put(1, TestObjectEnum.A);

            SystemView<BinaryMetadataView> view = g.context().systemView().view(BINARY_METADATA_VIEW);

            assertNotNull(view);
            assertEquals(2, view.size());

            for (BinaryMetadataView meta : view) {
                if (TestObjectEnum.class.getName().contains(meta.typeName())) {
                    assertTrue(meta.isEnum());

                    assertEquals(0, meta.fieldsCount());
                }
                else {
                    assertFalse(meta.isEnum());

                    Field[] fields = TestObjectAllTypes.class.getDeclaredFields();

                    assertEquals(fields.length, meta.fieldsCount());

                    for (Field field : fields)
                        assertTrue(meta.fields().contains(field.getName()));
                }
            }
        }
    }

    /** */
    @Test
    public void testMetastorage() throws Exception {
        cleanPersistenceDir();

        try (IgniteEx ignite = startGrid(getConfiguration().setDataStorageConfiguration(
            new DataStorageConfiguration().setDefaultDataRegionConfiguration(
                new DataRegionConfiguration().setPersistenceEnabled(true)
            )))) {
            ignite.cluster().state(ClusterState.ACTIVE);

            IgniteCacheDatabaseSharedManager db = ignite.context().cache().context().database();

            SystemView<MetastorageView> metaStoreView = ignite.context().systemView().view(METASTORE_VIEW);

            assertNotNull(metaStoreView);

            String name = "test-key";
            String val = "test-value";
            String unmarshalledName = "unmarshalled-key";
            String unmarshalledVal = "[Raw data. 0 bytes]";

            db.checkpointReadLock();

            try {
                db.metaStorage().write(name, val);
                db.metaStorage().writeRaw(unmarshalledName, new byte[0]);
            } finally {
                db.checkpointReadUnlock();
            }

            assertNotNull(F.find(metaStoreView, null,
                (IgnitePredicate<? super MetastorageView>)view ->
                    name.equals(view.name()) && val.equals(view.value())));

            assertNotNull(F.find(metaStoreView, null,
                (IgnitePredicate<? super MetastorageView>)view ->
                    unmarshalledName.equals(view.name()) && unmarshalledVal.equals(view.value())));
        }
    }

    /** */
    @Test
    public void testDistributedMetastorage() throws Exception {
        cleanPersistenceDir();

        try (IgniteEx ignite = startGrid(getConfiguration().setDataStorageConfiguration(
            new DataStorageConfiguration().setDefaultDataRegionConfiguration(
                new DataRegionConfiguration().setPersistenceEnabled(true)
            )))) {
            ignite.cluster().state(ClusterState.ACTIVE);

            DistributedMetaStorage dms = ignite.context().distributedMetastorage();

            SystemView<MetastorageView> metaStoreView = ignite.context().systemView().view(DISTRIBUTED_METASTORE_VIEW);

            assertNotNull(metaStoreView);

            String name = "test-distributed-key";
            String val = "test-distributed-value";

            dms.write(name, val);

            MetastorageView testKey = F.find(metaStoreView, null,
                (IgnitePredicate<? super MetastorageView>)view -> name.equals(view.name()) && val.equals(view.value()));

            assertNotNull(testKey);
        }
    }

    /** */
    @Test
    public void testBaselineNodes() throws Exception {
        cleanPersistenceDir();

        try (
            IgniteEx ignite0 = startGrid(getConfiguration(getTestIgniteInstanceName(0))
                .setDataStorageConfiguration(new DataStorageConfiguration().setDefaultDataRegionConfiguration(
                    new DataRegionConfiguration().setPersistenceEnabled(true)))
                .setConsistentId("consId0"));
            IgniteEx ignite1 = startGrid(getConfiguration(getTestIgniteInstanceName(1))
                .setDataStorageConfiguration(new DataStorageConfiguration().setDefaultDataRegionConfiguration(
                    new DataRegionConfiguration().setPersistenceEnabled(true)))
                .setConsistentId("consId1"));
        ) {
            ignite0.cluster().state(ClusterState.ACTIVE);

            ignite1.close();

            awaitPartitionMapExchange();

            SystemView<BaselineNodeView> view = ignite0.context().systemView().view(BASELINE_NODES_SYS_VIEW);

            assertEquals(2, view.size());
            assertEquals(1, F.size(view.iterator(), row -> "consId0".equals(row.consistentId()) && row.online()));
            assertEquals(1, F.size(view.iterator(), row -> "consId1".equals(row.consistentId()) && !row.online()));
        }
    }

    /** */
    @Test
    public void testBaselineNodeAttributes() throws Exception {
        cleanPersistenceDir();

        try (IgniteEx ignite = startGrid(getConfiguration()
            .setDataStorageConfiguration(
                new DataStorageConfiguration().setDefaultDataRegionConfiguration(
                    new DataRegionConfiguration().setName("pds").setPersistenceEnabled(true)
                ))
            .setUserAttributes(F.asMap("name", "val"))
            .setConsistentId("consId"))
        ) {
            ignite.cluster().state(ClusterState.ACTIVE);

            SystemView<BaselineNodeAttributeView> view = ignite.context().systemView()
                .view(BASELINE_NODE_ATTRIBUTES_SYS_VIEW);

            assertEquals(ignite.cluster().localNode().attributes().size(), view.size());

            assertEquals(1, F.size(view.iterator(), row -> "consId".equals(row.nodeConsistentId()) &&
                "name".equals(row.name()) && "val".equals(row.value())));

            // Test filtering.
            assertTrue(view instanceof FiltrableSystemView);

            Iterator<BaselineNodeAttributeView> iter = ((FiltrableSystemView<BaselineNodeAttributeView>)view)
                .iterator(F.asMap(BaselineNodeAttributeViewWalker.NODE_CONSISTENT_ID_FILTER, "consId",
                    BaselineNodeAttributeViewWalker.NAME_FILTER, "name"));

            assertEquals(1, F.size(iter));

            iter = ((FiltrableSystemView<BaselineNodeAttributeView>)view).iterator(
                F.asMap(BaselineNodeAttributeViewWalker.NODE_CONSISTENT_ID_FILTER, "consId"));

            assertEquals(1, F.size(iter, row -> "name".equals(row.name())));

            iter = ((FiltrableSystemView<BaselineNodeAttributeView>)view).iterator(
                F.asMap(BaselineNodeAttributeViewWalker.NAME_FILTER, "name"));

            assertEquals(1, F.size(iter));
        }
    }

<<<<<<< HEAD
=======
    /** */
    @Test
    public void testSnapshot() throws Exception {
        cleanPersistenceDir();

        String dfltCacheGrp = "testGroup";

        String testSnap0 = "testSnap0";
        String testSnap1 = "testSnap1";

        try (IgniteEx ignite = startGrid(getConfiguration()
            .setCacheConfiguration(new CacheConfiguration<>(DEFAULT_CACHE_NAME).setGroupName(dfltCacheGrp))
            .setDataStorageConfiguration(
                new DataStorageConfiguration().setDefaultDataRegionConfiguration(
                    new DataRegionConfiguration().setName("pds").setPersistenceEnabled(true)
                )))
        ) {
            ignite.cluster().state(ClusterState.ACTIVE);

            ignite.cache(DEFAULT_CACHE_NAME).put(1, 1);

            ignite.snapshot().createSnapshot(testSnap0).get();

            SystemView<SnapshotView> views = ignite.context().systemView().view(SNAPSHOT_SYS_VIEW);

            assertEquals(1, views.size());

            SnapshotView view = F.first(views);

            assertEquals(testSnap0, view.name());
            assertEquals(ignite.localNode().consistentId().toString(), view.consistentId());

            Collection<?> constIds = F.nodeConsistentIds(ignite.cluster().nodes());

            assertEquals(F.concat(constIds, ","), view.baselineNodes());
            assertEquals(F.concat(Arrays.asList(dfltCacheGrp, METASTORAGE_CACHE_NAME), ","), view.cacheGroups());

            ignite.createCache("testCache");

            ignite.snapshot().createSnapshot(testSnap1).get();

            views = ignite.context().systemView().view(SNAPSHOT_SYS_VIEW);

            assertEquals(2, views.size());

            List<String> exp = Lists.newArrayList(testSnap0, testSnap1);

            views.forEach(v -> assertTrue(exp.remove(v.name())));

            assertTrue(exp.isEmpty());
        }
    }

>>>>>>> 9cf06362
    /** Test node filter. */
    public static class TestNodeFilter implements IgnitePredicate<ClusterNode> {
        /** {@inheritDoc} */
        @Override public boolean apply(ClusterNode node) {
            return true;
        }
    }

    /** Test runnable. */
    public static class TestRunnable implements Runnable {
        /** */
        private final CountDownLatch latch;

        /** */
        private final int idx;

        /** */
        public TestRunnable(CountDownLatch latch, int idx) {
            this.latch = latch;
            this.idx = idx;
        }

        /** {@inheritDoc} */
        @Override public void run() {
            try {
                latch.await(5, TimeUnit.SECONDS);
            }
            catch (InterruptedException e) {
                throw new IgniteException(e);
            }
        }

        /** {@inheritDoc} */
        @Override public String toString() {
            return getClass().getSimpleName() + idx;
        }
    }
}<|MERGE_RESOLUTION|>--- conflicted
+++ resolved
@@ -36,11 +36,8 @@
 import java.util.concurrent.atomic.AtomicInteger;
 import java.util.function.Consumer;
 import javax.cache.Cache;
-<<<<<<< HEAD
-=======
 
 import com.google.common.collect.Lists;
->>>>>>> 9cf06362
 import org.apache.ignite.IgniteAtomicLong;
 import org.apache.ignite.IgniteAtomicReference;
 import org.apache.ignite.IgniteAtomicSequence;
@@ -175,10 +172,7 @@
 import static org.apache.ignite.internal.util.IgniteUtils.toStringSafe;
 import static org.apache.ignite.internal.util.lang.GridFunc.alwaysTrue;
 import static org.apache.ignite.internal.util.lang.GridFunc.identity;
-<<<<<<< HEAD
-=======
 import static org.apache.ignite.spi.systemview.view.SnapshotView.SNAPSHOT_SYS_VIEW;
->>>>>>> 9cf06362
 import static org.apache.ignite.testframework.GridTestUtils.runAsync;
 import static org.apache.ignite.testframework.GridTestUtils.waitForCondition;
 import static org.apache.ignite.transactions.TransactionConcurrency.OPTIMISTIC;
@@ -2056,8 +2050,6 @@
         }
     }
 
-<<<<<<< HEAD
-=======
     /** */
     @Test
     public void testSnapshot() throws Exception {
@@ -2111,7 +2103,6 @@
         }
     }
 
->>>>>>> 9cf06362
     /** Test node filter. */
     public static class TestNodeFilter implements IgnitePredicate<ClusterNode> {
         /** {@inheritDoc} */
