--- conflicted
+++ resolved
@@ -293,15 +293,4 @@
             }
         }
     }
-<<<<<<< HEAD
-
-    /** */
-    private TransactionMetricsMxBean txMetricsMXBean(int igniteInt) throws Exception {
-        return getMxBean(getTestIgniteInstanceName(igniteInt),
-            "TransactionMetrics",
-            TransactionMetricsMxBeanImpl.class.getSimpleName(),
-            TransactionMetricsMxBean.class);
-    }
-=======
->>>>>>> 8a3c4569
 }