/*
 * Licensed to the Apache Software Foundation (ASF) under one or more
 * contributor license agreements.  See the NOTICE file distributed with
 * this work for additional information regarding copyright ownership.
 * The ASF licenses this file to You under the Apache License, Version 2.0
 * (the "License"); you may not use this file except in compliance with
 * the License.  You may obtain a copy of the License at
 *
 *      http://www.apache.org/licenses/LICENSE-2.0
 *
 * Unless required by applicable law or agreed to in writing, software
 * distributed under the License is distributed on an "AS IS" BASIS,
 * WITHOUT WARRANTIES OR CONDITIONS OF ANY KIND, either express or implied.
 * See the License for the specific language governing permissions and
 * limitations under the License.
 */

package org.apache.ignite.testsuites;

import org.apache.ignite.internal.processors.cache.persistence.snapshot.IncrementalSnapshotTest;
import org.apache.ignite.internal.processors.cache.persistence.snapshot.incremental.ConcurrentTxsIncrementalSnapshotTest;
import org.apache.ignite.internal.processors.cache.persistence.snapshot.incremental.IncrementalSnapshotCheckBeforeRestoreTest;
import org.apache.ignite.internal.processors.cache.persistence.snapshot.incremental.IncrementalSnapshotNoBackupMessagesBlockingTest;
import org.apache.ignite.internal.processors.cache.persistence.snapshot.incremental.IncrementalSnapshotNoBackupWALBlockingTest;
import org.apache.ignite.internal.processors.cache.persistence.snapshot.incremental.IncrementalSnapshotNodeFailureTest;
import org.apache.ignite.internal.processors.cache.persistence.snapshot.incremental.IncrementalSnapshotRestoreTest;
import org.apache.ignite.internal.processors.cache.persistence.snapshot.incremental.IncrementalSnapshotSingleBackupMessagesBlockingTest;
import org.apache.ignite.internal.processors.cache.persistence.snapshot.incremental.IncrementalSnapshotSingleBackupWALBlockingTest;
import org.apache.ignite.internal.processors.cache.persistence.snapshot.incremental.IncrementalSnapshotTwoBackupMessagesBlockingTest;
import org.apache.ignite.internal.processors.cache.persistence.snapshot.incremental.IncrementalSnapshotTwoBackupWALBlockingTest;
import org.apache.ignite.internal.processors.cache.persistence.snapshot.incremental.IncrementalSnapshotTxRecoveryTest;
import org.apache.ignite.internal.processors.cache.persistence.snapshot.incremental.IncrementalSnapshotWarnAtomicCachesTest;
import org.junit.runner.RunWith;
import org.junit.runners.Suite;

/**
 * Test suite for incremental snapshots.
 */
@RunWith(Suite.class)
@Suite.SuiteClasses({
    IncrementalSnapshotNoBackupMessagesBlockingTest.class,
    IncrementalSnapshotSingleBackupMessagesBlockingTest.class,
    IncrementalSnapshotTwoBackupMessagesBlockingTest.class,
    IncrementalSnapshotNoBackupWALBlockingTest.class,
    IncrementalSnapshotSingleBackupWALBlockingTest.class,
    IncrementalSnapshotTwoBackupWALBlockingTest.class,
    ConcurrentTxsIncrementalSnapshotTest.class,
    IncrementalSnapshotNodeFailureTest.class,
    IncrementalSnapshotTxRecoveryTest.class,
    IncrementalSnapshotTest.class,
    IncrementalSnapshotRestoreTest.class,
<<<<<<< HEAD
    IncrementalSnapshotCheckBeforeRestoreTest.class
=======
    IncrementalSnapshotWarnAtomicCachesTest.class
>>>>>>> 1e067eb0
})
public class IncrementalSnapshotsTestSuite {
}<|MERGE_RESOLUTION|>--- conflicted
+++ resolved
@@ -49,11 +49,8 @@
     IncrementalSnapshotTxRecoveryTest.class,
     IncrementalSnapshotTest.class,
     IncrementalSnapshotRestoreTest.class,
-<<<<<<< HEAD
-    IncrementalSnapshotCheckBeforeRestoreTest.class
-=======
+    IncrementalSnapshotCheckBeforeRestoreTest.class,
     IncrementalSnapshotWarnAtomicCachesTest.class
->>>>>>> 1e067eb0
 })
 public class IncrementalSnapshotsTestSuite {
 }