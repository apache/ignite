--- conflicted
+++ resolved
@@ -48,12 +48,9 @@
     IncrementalSnapshotNodeFailureTest.class,
     IncrementalSnapshotTxRecoveryTest.class,
     IncrementalSnapshotTest.class,
+    IncrementalSnapshotJoiningClientTest.class,
     IncrementalSnapshotRestoreTest.class,
-<<<<<<< HEAD
-    IncrementalSnapshotJoiningClientTest.class
-=======
     IncrementalSnapshotWarnAtomicCachesTest.class
->>>>>>> 1e067eb0
 })
 public class IncrementalSnapshotsTestSuite {
 }