--- conflicted
+++ resolved
@@ -52,13 +52,9 @@
     IncrementalSnapshotTest.class,
     IncrementalSnapshotJoiningClientTest.class,
     IncrementalSnapshotRestoreTest.class,
-<<<<<<< HEAD
     IncrementalSnapshotCheckBeforeRestoreTest.class,
-    IncrementalSnapshotWarnAtomicCachesTest.class
-=======
     IncrementalSnapshotWarnAtomicCachesTest.class,
     IncrementalSnapshotMetricTest.class
->>>>>>> fbb4feb3
 })
 public class IncrementalSnapshotsTestSuite {
 }