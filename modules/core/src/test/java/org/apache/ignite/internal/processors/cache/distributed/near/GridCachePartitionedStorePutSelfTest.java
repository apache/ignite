/*
 * Licensed to the Apache Software Foundation (ASF) under one or more
 * contributor license agreements.  See the NOTICE file distributed with
 * this work for additional information regarding copyright ownership.
 * The ASF licenses this file to You under the Apache License, Version 2.0
 * (the "License"); you may not use this file except in compliance with
 * the License.  You may obtain a copy of the License at
 *
 *      http://www.apache.org/licenses/LICENSE-2.0
 *
 * Unless required by applicable law or agreed to in writing, software
 * distributed under the License is distributed on an "AS IS" BASIS,
 * WITHOUT WARRANTIES OR CONDITIONS OF ANY KIND, either express or implied.
 * See the License for the specific language governing permissions and
 * limitations under the License.
 */

package org.apache.ignite.internal.processors.cache.distributed.near;

import java.util.concurrent.atomic.AtomicInteger;
import javax.cache.Cache;
import org.apache.ignite.IgniteCache;
import org.apache.ignite.cache.store.CacheStoreAdapter;
import org.apache.ignite.configuration.CacheConfiguration;
import org.apache.ignite.configuration.IgniteConfiguration;
import org.apache.ignite.internal.processors.cache.distributed.GridCacheModuloAffinityFunction;
import org.apache.ignite.internal.util.typedef.F;
import org.apache.ignite.spi.discovery.DiscoverySpi;
import org.apache.ignite.spi.discovery.tcp.TcpDiscoverySpi;
import org.apache.ignite.spi.discovery.tcp.ipfinder.TcpDiscoveryIpFinder;
import org.apache.ignite.spi.discovery.tcp.ipfinder.vm.TcpDiscoveryVmIpFinder;
import org.apache.ignite.testframework.MvccFeatureChecker;
import org.apache.ignite.testframework.junits.common.GridCommonAbstractTest;
import org.apache.ignite.transactions.Transaction;
<<<<<<< HEAD
import org.junit.Test;
import org.junit.runner.RunWith;
import org.junit.runners.JUnit4;
=======
>>>>>>> 10ebf715

import static org.apache.ignite.cache.CacheMode.PARTITIONED;
import static org.apache.ignite.cache.CacheWriteSynchronizationMode.FULL_SYNC;
import static org.apache.ignite.internal.processors.cache.distributed.GridCacheModuloAffinityFunction.IDX_ATTR;

/**
 * Test that store is called correctly on puts.
 */
@RunWith(JUnit4.class)
public class GridCachePartitionedStorePutSelfTest extends GridCommonAbstractTest {
    /** */
    private static final TcpDiscoveryIpFinder IP_FINDER = new TcpDiscoveryVmIpFinder(true);

    /** */
    private static final AtomicInteger CNT = new AtomicInteger(0);

    /** */
    private static AtomicInteger loads;

    /** {@inheritDoc} */
    @Override protected void beforeTestsStarted() throws Exception {
        MvccFeatureChecker.failIfNotSupported(MvccFeatureChecker.Feature.CACHE_STORE);

        super.beforeTestsStarted();
    }

    /** {@inheritDoc} */
    @Override protected IgniteConfiguration getConfiguration(String igniteInstanceName) throws Exception {
        IgniteConfiguration cfg = super.getConfiguration(igniteInstanceName);

        cfg.setDiscoverySpi(discoverySpi());
        cfg.setCacheConfiguration(cacheConfiguration());
        cfg.setUserAttributes(F.asMap(IDX_ATTR, CNT.getAndIncrement()));

        return cfg;
    }

    /**
     * @return Discovery SPI.
     */
    private DiscoverySpi discoverySpi() {
        TcpDiscoverySpi spi = new TcpDiscoverySpi();

        spi.setIpFinder(IP_FINDER);

        return spi;
    }

    /**
     * @return Cache configuration.
     */
    @SuppressWarnings("unchecked")
    private CacheConfiguration cacheConfiguration() {
        CacheConfiguration cfg = defaultCacheConfiguration();

        cfg.setCacheMode(PARTITIONED);
        cfg.setCacheStoreFactory(singletonFactory(new TestStore()));
        cfg.setReadThrough(true);
        cfg.setWriteThrough(true);
        cfg.setLoadPreviousValue(true);
        cfg.setAffinity(new GridCacheModuloAffinityFunction(3, 1));
        cfg.setWriteSynchronizationMode(FULL_SYNC);

        return cfg;
    }

    /** {@inheritDoc} */
    @Override protected void beforeTest() throws Exception {
        loads = new AtomicInteger();

        startGridsMultiThreaded(3);
    }

    /** {@inheritDoc} */
    @Override protected void afterTest() throws Exception {
        stopAllGrids();
    }

    /** */
<<<<<<< HEAD
    @Test
=======
>>>>>>> 10ebf715
    public void testPutShouldNotTriggerLoad() {
        checkPut(0);

        assertEquals(0, loads.get());

        checkPut(1);

        assertEquals(0, loads.get());

        checkPut(2);

        assertEquals(0, loads.get());
    }

    /**     */
    public void checkPut(int idx) {
        IgniteCache<Object, Object> cache = grid(idx).cache(DEFAULT_CACHE_NAME);

        cache.put(0, 1);

        try (Transaction tx = grid(idx).transactions().txStart()) {
            cache.put(1, 1);
            cache.put(2, 2);

            tx.commit();
        }

        assertEquals(0, loads.get());
    }

    /**
     * Test store.
     */
    private static class TestStore extends CacheStoreAdapter<Object, Object> {
        /** {@inheritDoc} */
        @Override public Object load(Object key) {
            loads.incrementAndGet();

            return null;
        }

        /** {@inheritDoc} */
        @Override public void write(Cache.Entry<? extends Object, ? extends Object> e) {
            // No-op
        }

        /** {@inheritDoc} */
        @Override public void delete(Object key) {
            // No-op
        }
    }
}<|MERGE_RESOLUTION|>--- conflicted
+++ resolved
@@ -32,12 +32,6 @@
 import org.apache.ignite.testframework.MvccFeatureChecker;
 import org.apache.ignite.testframework.junits.common.GridCommonAbstractTest;
 import org.apache.ignite.transactions.Transaction;
-<<<<<<< HEAD
-import org.junit.Test;
-import org.junit.runner.RunWith;
-import org.junit.runners.JUnit4;
-=======
->>>>>>> 10ebf715
 
 import static org.apache.ignite.cache.CacheMode.PARTITIONED;
 import static org.apache.ignite.cache.CacheWriteSynchronizationMode.FULL_SYNC;
@@ -46,7 +40,6 @@
 /**
  * Test that store is called correctly on puts.
  */
-@RunWith(JUnit4.class)
 public class GridCachePartitionedStorePutSelfTest extends GridCommonAbstractTest {
     /** */
     private static final TcpDiscoveryIpFinder IP_FINDER = new TcpDiscoveryVmIpFinder(true);
@@ -117,10 +110,6 @@
     }
 
     /** */
-<<<<<<< HEAD
-    @Test
-=======
->>>>>>> 10ebf715
     public void testPutShouldNotTriggerLoad() {
         checkPut(0);
 
