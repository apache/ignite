/*
 * Licensed to the Apache Software Foundation (ASF) under one or more
 * contributor license agreements.  See the NOTICE file distributed with
 * this work for additional information regarding copyright ownership.
 * The ASF licenses this file to You under the Apache License, Version 2.0
 * (the "License"); you may not use this file except in compliance with
 * the License.  You may obtain a copy of the License at
 *
 *      http://www.apache.org/licenses/LICENSE-2.0
 *
 * Unless required by applicable law or agreed to in writing, software
 * distributed under the License is distributed on an "AS IS" BASIS,
 * WITHOUT WARRANTIES OR CONDITIONS OF ANY KIND, either express or implied.
 * See the License for the specific language governing permissions and
 * limitations under the License.
 */

package org.apache.ignite.internal.processors.cache.distributed.near;

import java.util.concurrent.atomic.AtomicInteger;
import javax.cache.Cache;
import org.apache.ignite.IgniteCache;
import org.apache.ignite.cache.store.CacheStoreAdapter;
import org.apache.ignite.configuration.CacheConfiguration;
import org.apache.ignite.configuration.IgniteConfiguration;
import org.apache.ignite.internal.processors.cache.distributed.GridCacheModuloAffinityFunction;
import org.apache.ignite.internal.util.typedef.F;
import org.apache.ignite.spi.discovery.DiscoverySpi;
import org.apache.ignite.spi.discovery.tcp.TcpDiscoverySpi;
import org.apache.ignite.spi.discovery.tcp.ipfinder.TcpDiscoveryIpFinder;
import org.apache.ignite.spi.discovery.tcp.ipfinder.vm.TcpDiscoveryVmIpFinder;
import org.apache.ignite.testframework.MvccFeatureChecker;
import org.apache.ignite.testframework.junits.common.GridCommonAbstractTest;
<<<<<<< HEAD
import org.junit.Test;
import org.junit.runner.RunWith;
import org.junit.runners.JUnit4;
=======
import org.apache.ignite.transactions.Transaction;
>>>>>>> 2b2f50ca

import static org.apache.ignite.cache.CacheMode.PARTITIONED;
import static org.apache.ignite.cache.CacheWriteSynchronizationMode.FULL_SYNC;
import static org.apache.ignite.internal.processors.cache.distributed.GridCacheModuloAffinityFunction.IDX_ATTR;

/**
 * Test that store is called correctly on puts.
 */
@RunWith(JUnit4.class)
public class GridCachePartitionedStorePutSelfTest extends GridCommonAbstractTest {
    /** */
    private static final TcpDiscoveryIpFinder IP_FINDER = new TcpDiscoveryVmIpFinder(true);

    /** */
    private static final AtomicInteger CNT = new AtomicInteger(0);

    /** */
    private static AtomicInteger loads;

    /** {@inheritDoc} */
    @Override protected void beforeTestsStarted() throws Exception {
        MvccFeatureChecker.failIfNotSupported(MvccFeatureChecker.Feature.CACHE_STORE);

        super.beforeTestsStarted();
    }

    /** {@inheritDoc} */
    @Override protected IgniteConfiguration getConfiguration(String igniteInstanceName) throws Exception {
        IgniteConfiguration cfg = super.getConfiguration(igniteInstanceName);

        cfg.setDiscoverySpi(discoverySpi());
        cfg.setCacheConfiguration(cacheConfiguration());
        cfg.setUserAttributes(F.asMap(IDX_ATTR, CNT.getAndIncrement()));

        return cfg;
    }

    /**
     * @return Discovery SPI.
     */
    private DiscoverySpi discoverySpi() {
        TcpDiscoverySpi spi = new TcpDiscoverySpi();

        spi.setIpFinder(IP_FINDER);

        return spi;
    }

    /**
     * @return Cache configuration.
     */
    @SuppressWarnings("unchecked")
    private CacheConfiguration cacheConfiguration() {
        CacheConfiguration cfg = defaultCacheConfiguration();

        cfg.setCacheMode(PARTITIONED);
        cfg.setCacheStoreFactory(singletonFactory(new TestStore()));
        cfg.setReadThrough(true);
        cfg.setWriteThrough(true);
        cfg.setLoadPreviousValue(true);
        cfg.setAffinity(new GridCacheModuloAffinityFunction(3, 1));
        cfg.setWriteSynchronizationMode(FULL_SYNC);

        return cfg;
    }

    /** {@inheritDoc} */
    @Override protected void beforeTest() throws Exception {
        loads = new AtomicInteger();

        startGridsMultiThreaded(3);
    }

    /** {@inheritDoc} */
    @Override protected void afterTest() throws Exception {
        stopAllGrids();
    }

<<<<<<< HEAD
    /**
     * @throws Exception If failed.
     */
    @Test
    public void testPutx() throws Throwable {
        info("Putting to the first node.");
=======
    /** */
    public void testPutShouldNotTriggerLoad() {
        checkPut(0);
>>>>>>> 2b2f50ca

        assertEquals(0, loads.get());

        checkPut(1);

        assertEquals(0, loads.get());

        checkPut(2);

        assertEquals(0, loads.get());
    }

    /**     */
    public void checkPut(int idx) {
        IgniteCache<Object, Object> cache = grid(idx).cache(DEFAULT_CACHE_NAME);

        cache.put(0, 1);

        try (Transaction tx = grid(idx).transactions().txStart()) {
            cache.put(1, 1);
            cache.put(2, 2);

            tx.commit();
        }

        assertEquals(0, loads.get());
    }

    /**
     * Test store.
     */
    private static class TestStore extends CacheStoreAdapter<Object, Object> {
        /** {@inheritDoc} */
        @Override public Object load(Object key) {
            loads.incrementAndGet();

            return null;
        }

        /** {@inheritDoc} */
        @Override public void write(Cache.Entry<? extends Object, ? extends Object> e) {
            // No-op
        }

        /** {@inheritDoc} */
        @Override public void delete(Object key) {
            // No-op
        }
    }
}<|MERGE_RESOLUTION|>--- conflicted
+++ resolved
@@ -31,13 +31,10 @@
 import org.apache.ignite.spi.discovery.tcp.ipfinder.vm.TcpDiscoveryVmIpFinder;
 import org.apache.ignite.testframework.MvccFeatureChecker;
 import org.apache.ignite.testframework.junits.common.GridCommonAbstractTest;
-<<<<<<< HEAD
+import org.apache.ignite.transactions.Transaction;
 import org.junit.Test;
 import org.junit.runner.RunWith;
 import org.junit.runners.JUnit4;
-=======
-import org.apache.ignite.transactions.Transaction;
->>>>>>> 2b2f50ca
 
 import static org.apache.ignite.cache.CacheMode.PARTITIONED;
 import static org.apache.ignite.cache.CacheWriteSynchronizationMode.FULL_SYNC;
@@ -116,18 +113,10 @@
         stopAllGrids();
     }
 
-<<<<<<< HEAD
-    /**
-     * @throws Exception If failed.
-     */
+    /** */
     @Test
-    public void testPutx() throws Throwable {
-        info("Putting to the first node.");
-=======
-    /** */
     public void testPutShouldNotTriggerLoad() {
         checkPut(0);
->>>>>>> 2b2f50ca
 
         assertEquals(0, loads.get());
 
