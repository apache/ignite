/*
 * Licensed to the Apache Software Foundation (ASF) under one or more
 * contributor license agreements.  See the NOTICE file distributed with
 * this work for additional information regarding copyright ownership.
 * The ASF licenses this file to You under the Apache License, Version 2.0
 * (the "License"); you may not use this file except in compliance with
 * the License.  You may obtain a copy of the License at
 *
 *      http://www.apache.org/licenses/LICENSE-2.0
 *
 * Unless required by applicable law or agreed to in writing, software
 * distributed under the License is distributed on an "AS IS" BASIS,
 * WITHOUT WARRANTIES OR CONDITIONS OF ANY KIND, either express or implied.
 * See the License for the specific language governing permissions and
 * limitations under the License.
 */

package org.apache.ignite.testframework.junits;

import java.io.ObjectStreamException;
import java.io.Serializable;
import java.lang.reflect.Field;
import java.lang.reflect.InvocationHandler;
import java.lang.reflect.Method;
import java.lang.reflect.Modifier;
import java.lang.reflect.Proxy;
import java.net.MalformedURLException;
import java.net.URL;
import java.net.URLClassLoader;
import java.util.ArrayList;
import java.util.Arrays;
import java.util.Collection;
import java.util.Collections;
import java.util.List;
import java.util.Map;
import java.util.UUID;
import java.util.concurrent.Callable;
import java.util.concurrent.ConcurrentHashMap;
import java.util.concurrent.ConcurrentMap;
import java.util.concurrent.TimeoutException;
import java.util.concurrent.atomic.AtomicInteger;
import java.util.concurrent.atomic.AtomicReference;
import javax.cache.configuration.Factory;
import javax.cache.configuration.FactoryBuilder;
import junit.framework.TestCase;
import org.apache.ignite.Ignite;
import org.apache.ignite.IgniteCache;
import org.apache.ignite.IgniteCheckedException;
import org.apache.ignite.IgniteException;
import org.apache.ignite.IgniteLogger;
import org.apache.ignite.IgniteSystemProperties;
import org.apache.ignite.Ignition;
import org.apache.ignite.binary.BinaryBasicNameMapper;
import org.apache.ignite.cluster.ClusterNode;
import org.apache.ignite.configuration.BinaryConfiguration;
import org.apache.ignite.configuration.CacheConfiguration;
import org.apache.ignite.configuration.IgniteConfiguration;
import org.apache.ignite.configuration.NearCacheConfiguration;
import org.apache.ignite.events.EventType;
import org.apache.ignite.internal.GridKernalContext;
import org.apache.ignite.internal.IgniteEx;
import org.apache.ignite.internal.IgniteInternalFuture;
import org.apache.ignite.internal.IgniteInterruptedCheckedException;
import org.apache.ignite.internal.IgniteKernal;
import org.apache.ignite.internal.IgnitionEx;
import org.apache.ignite.internal.binary.BinaryEnumCache;
import org.apache.ignite.internal.binary.BinaryMarshaller;
import org.apache.ignite.internal.processors.affinity.AffinityTopologyVersion;
import org.apache.ignite.internal.processors.cache.CacheGroupInfrastructure;
import org.apache.ignite.internal.processors.resource.GridSpringResourceContext;
import org.apache.ignite.internal.util.GridClassLoaderCache;
import org.apache.ignite.internal.util.GridTestClockTimer;
import org.apache.ignite.internal.util.GridUnsafe;
import org.apache.ignite.internal.util.lang.GridAbsPredicate;
import org.apache.ignite.internal.util.typedef.F;
import org.apache.ignite.internal.util.typedef.G;
import org.apache.ignite.internal.util.typedef.internal.LT;
import org.apache.ignite.internal.util.typedef.internal.U;
import org.apache.ignite.lang.IgniteBiTuple;
import org.apache.ignite.lang.IgniteCallable;
import org.apache.ignite.lang.IgniteClosure;
import org.apache.ignite.marshaller.Marshaller;
import org.apache.ignite.marshaller.MarshallerExclusions;
import org.apache.ignite.marshaller.jdk.JdkMarshaller;
import org.apache.ignite.resources.IgniteInstanceResource;
import org.apache.ignite.spi.checkpoint.sharedfs.SharedFsCheckpointSpi;
import org.apache.ignite.spi.communication.tcp.TcpCommunicationSpi;
import org.apache.ignite.spi.discovery.DiscoverySpiCustomMessage;
import org.apache.ignite.spi.discovery.tcp.TcpDiscoverySpi;
import org.apache.ignite.spi.discovery.tcp.TestTcpDiscoverySpi;
import org.apache.ignite.spi.discovery.tcp.ipfinder.TcpDiscoveryIpFinder;
import org.apache.ignite.spi.discovery.tcp.ipfinder.multicast.TcpDiscoveryMulticastIpFinder;
import org.apache.ignite.spi.discovery.tcp.ipfinder.vm.TcpDiscoveryVmIpFinder;
import org.apache.ignite.spi.eventstorage.memory.MemoryEventStorageSpi;
import org.apache.ignite.testframework.GridTestUtils;
import org.apache.ignite.testframework.config.GridTestProperties;
import org.apache.ignite.testframework.junits.logger.GridTestLog4jLogger;
import org.apache.ignite.testframework.junits.multijvm.IgniteCacheProcessProxy;
import org.apache.ignite.testframework.junits.multijvm.IgniteNodeRunner;
import org.apache.ignite.testframework.junits.multijvm.IgniteProcessProxy;
import org.apache.ignite.thread.IgniteThread;
import org.apache.log4j.ConsoleAppender;
import org.apache.log4j.Level;
import org.apache.log4j.Logger;
import org.apache.log4j.PatternLayout;
import org.apache.log4j.Priority;
import org.apache.log4j.RollingFileAppender;
import org.jetbrains.annotations.Nullable;
import org.springframework.beans.BeansException;
import org.springframework.context.ApplicationContext;
import org.springframework.context.support.FileSystemXmlApplicationContext;

import static org.apache.ignite.IgniteSystemProperties.IGNITE_DISCO_FAILED_CLIENT_RECONNECT_DELAY;
import static org.apache.ignite.cache.CacheAtomicityMode.TRANSACTIONAL;
import static org.apache.ignite.cache.CacheWriteSynchronizationMode.FULL_SYNC;
import static org.apache.ignite.testframework.config.GridTestProperties.BINARY_MARSHALLER_USE_SIMPLE_NAME_MAPPER;

/**
 * Common abstract test for Ignite tests.
 */
@SuppressWarnings({
    "TransientFieldInNonSerializableClass",
    "ProhibitedExceptionDeclared",
    "JUnitTestCaseWithNonTrivialConstructors"
})
public abstract class GridAbstractTest extends TestCase {
    /**************************************************************
     * DO NOT REMOVE TRANSIENT - THIS OBJECT MIGHT BE TRANSFERRED *
     *                  TO ANOTHER NODE.                          *
     **************************************************************/
    /** Null name for execution map. */
    private static final String NULL_NAME = UUID.randomUUID().toString();

    /** */
    private static final boolean BINARY_MARSHALLER = false;

    /** Ip finder for TCP discovery. */
    public static final TcpDiscoveryIpFinder LOCAL_IP_FINDER = new TcpDiscoveryVmIpFinder(false) {{
        setAddresses(Collections.singleton("127.0.0.1:47500..47509"));
    }};

    /** */
    private static final long DFLT_TEST_TIMEOUT = 5 * 60 * 1000;

    /** */
    private static final int DFLT_TOP_WAIT_TIMEOUT = 2000;

    /** */
    private static final transient Map<Class<?>, TestCounters> tests = new ConcurrentHashMap<>();

    /** */
    protected static final String DEFAULT_CACHE_NAME = "default";

    /** */
    private transient boolean startGrid;

    /** */
    protected transient IgniteLogger log;

    /** */
    private transient ClassLoader clsLdr;

    /** */
    private transient boolean stopGridErr;

    /** Timestamp for tests. */
    private static long ts = System.currentTimeMillis();

    /** Starting Ignite instance name. */
    protected static final ThreadLocal<String> startingIgniteInstanceName = new ThreadLocal<>();

    /** Force failure flag. */
    private boolean forceFailure;

    /** Force failure message. */
    private String forceFailureMsg;

    /** Whether test count is known is advance. */
    private boolean forceTestCnt;

    /** Number of tests. */
    private int testCnt;

    /**
     *
     */
    static {
        System.setProperty(IgniteSystemProperties.IGNITE_ATOMIC_CACHE_DELETE_HISTORY_SIZE, "10000");
        System.setProperty(IgniteSystemProperties.IGNITE_UPDATE_NOTIFIER, "false");
        System.setProperty(IGNITE_DISCO_FAILED_CLIENT_RECONNECT_DELAY, "1");

        if (BINARY_MARSHALLER)
            GridTestProperties.setProperty(GridTestProperties.MARSH_CLASS_NAME, BinaryMarshaller.class.getName());

        Thread timer = new Thread(new GridTestClockTimer(), "ignite-clock-for-tests");

        timer.setDaemon(true);

        timer.setPriority(10);

        timer.start();
    }

    /** */
    private static final ConcurrentMap<UUID, Object> serializedObj = new ConcurrentHashMap<>();

    /** */
    protected GridAbstractTest() throws IgniteCheckedException {
        this(false);

        log = getTestCounters().getTestResources().getLogger().getLogger(getClass());
    }

    /**
     * @param startGrid Start grid flag.
     */
    @SuppressWarnings({"OverriddenMethodCallDuringObjectConstruction"})
    protected GridAbstractTest(boolean startGrid) {
        assert isJunitFrameworkClass() : "GridAbstractTest class cannot be extended directly " +
            "(use GridCommonAbstractTest class instead).";

        // Initialize properties. Logger initialized here.
        GridTestProperties.init();

        log = new GridTestLog4jLogger();

        this.startGrid = startGrid;
    }

    /**
     * @param cls Class to create.
     * @return Instance of class.
     * @throws Exception If failed.
     */
    protected <T> T allocateInstance(Class<T> cls) throws Exception {
        return (T)GridUnsafe.allocateInstance(cls);
    }

    /**
     * @param cls Class to create.
     * @return Instance of class.
     */
    @Nullable protected <T> T allocateInstance0(Class<T> cls) {
        try {
            return (T)GridUnsafe.allocateInstance(cls);
        }
        catch (InstantiationException e) {
            e.printStackTrace();

            return null;
        }
    }

    /**
     * @return Flag to check if class is Junit framework class.
     */
    protected boolean isJunitFrameworkClass() {
        return false;
    }

    /**
     * @return Test resources.
     */
    protected IgniteTestResources getTestResources() throws IgniteCheckedException {
        return getTestCounters().getTestResources();
    }

    /**
     * @param msg Message to print.
     */
    protected void info(String msg) {
        if (log().isInfoEnabled())
            log().info(msg);
    }

    /**
     * @param msg Message to print.
     */
    protected void error(String msg) {
        log().error(msg);
    }

    /**
     * @param msg Message to print.
     * @param t Error to print.
     */
    protected void error(String msg, Throwable t) {
        log().error(msg, t);
    }

    /**
     * @return logger.
     */
    protected IgniteLogger log() {
        if (isRemoteJvm())
            return IgniteNodeRunner.startedInstance().log();

        return log;
    }

    /**
     * Resets log4j programmatically.
     *
     * @param log4jLevel Level.
     * @param logToFile If {@code true}, then log to file under "work/log" folder.
     * @param cat Category.
     * @param cats Additional categories.
     */
    @SuppressWarnings({"deprecation"})
    protected void resetLog4j(Level log4jLevel, boolean logToFile, String cat, String... cats)
        throws IgniteCheckedException {
        for (String c : F.concat(false, cat, F.asList(cats)))
            Logger.getLogger(c).setLevel(log4jLevel);

        if (logToFile) {
            Logger log4j = Logger.getRootLogger();

            log4j.removeAllAppenders();

            // Console appender.
            ConsoleAppender c = new ConsoleAppender();

            c.setName("CONSOLE_ERR");
            c.setTarget("System.err");
            c.setThreshold(Priority.WARN);
            c.setLayout(new PatternLayout("[%d{ABSOLUTE}][%-5p][%t][%c{1}] %m%n"));

            c.activateOptions();

            log4j.addAppender(c);

            // File appender.
            RollingFileAppender file = new RollingFileAppender();

            file.setName("FILE");
            file.setThreshold(log4jLevel);
            file.setFile(home() + "/work/log/ignite.log");
            file.setAppend(false);
            file.setMaxFileSize("10MB");
            file.setMaxBackupIndex(10);
            file.setLayout(new PatternLayout("[%d{ABSOLUTE}][%-5p][%t][%c{1}] %m%n"));

            file.activateOptions();

            log4j.addAppender(file);
        }
    }

    /**
     * Executes runnable and prints out how long it took.
     *
     * @param name Name of execution.
     * @param r Runnable to execute.
     */
    protected void time(String name, Runnable r) {
        System.gc();

        long start = System.currentTimeMillis();

        r.run();

        long dur = System.currentTimeMillis() - start;

        info(name + " took " + dur + "ms.");
    }

    /**
     * Runs given code in multiple threads and synchronously waits for all threads to complete.
     * If any thread failed, exception will be thrown out of this method.
     *
     * @param r Runnable.
     * @param threadNum Thread number.
     * @throws Exception If failed.
     */
    protected void multithreaded(Runnable r, int threadNum) throws Exception {
        multithreaded(r, threadNum, getTestIgniteInstanceName());
    }

    /**
     * Runs given code in multiple threads and synchronously waits for all
     * threads to complete. If any thread failed, exception will be thrown
     * out of this method.
     *
     * @param r Runnable.
     * @param threadNum Thread number.
     * @param threadName Thread name.
     * @throws Exception If failed.
     */
    protected void multithreaded(Runnable r, int threadNum, String threadName) throws Exception {
        GridTestUtils.runMultiThreaded(r, threadNum, threadName);
    }

    /**
     * Runs given code in multiple threads. Returns future that ends upon
     * threads completion. If any thread failed, exception will be thrown
     * out of this method.
     *
     * @param r Runnable.
     * @param threadNum Thread number.
     * @throws Exception If failed.
     * @return Future.
     */
    protected IgniteInternalFuture<?> multithreadedAsync(Runnable r, int threadNum) throws Exception {
        return multithreadedAsync(r, threadNum, getTestIgniteInstanceName());
    }

    /**
     * Runs given code in multiple threads. Returns future that ends upon
     * threads completion. If any thread failed, exception will be thrown
     * out of this method.
     *
     * @param r Runnable.
     * @param threadNum Thread number.
     * @param threadName Thread name.
     * @throws Exception If failed.
     * @return Future.
     */
    protected IgniteInternalFuture<?> multithreadedAsync(Runnable r, int threadNum, String threadName) throws Exception {
        return GridTestUtils.runMultiThreadedAsync(r, threadNum, threadName);
    }

    /**
     * Runs given code in multiple threads and synchronously waits for all threads to complete.
     * If any thread failed, exception will be thrown out of this method.
     *
     * @param c Callable.
     * @param threadNum Thread number.
     * @throws Exception If failed.
     */
    protected void multithreaded(Callable<?> c, int threadNum) throws Exception {
        multithreaded(c, threadNum, getTestIgniteInstanceName());
    }

    /**
     * Runs given code in multiple threads and synchronously waits for all threads to complete.
     * If any thread failed, exception will be thrown out of this method.
     *
     * @param c Callable.
     * @param threadNum Thread number.
     * @param threadName Thread name.
     * @throws Exception If failed.
     */
    protected void multithreaded(Callable<?> c, int threadNum, String threadName) throws Exception {
        GridTestUtils.runMultiThreaded(c, threadNum, threadName);
    }

    /**
     * Runs given code in multiple threads and asynchronously waits for all threads to complete.
     * If any thread failed, exception will be thrown out of this method.
     *
     * @param c Callable.
     * @param threadNum Thread number.
     * @throws Exception If failed.
     * @return Future.
     */
    protected IgniteInternalFuture<?> multithreadedAsync(Callable<?> c, int threadNum) throws Exception {
        return multithreadedAsync(c, threadNum, getTestIgniteInstanceName());
    }

    /**
     * Runs given code in multiple threads and asynchronously waits for all threads to complete.
     * If any thread failed, exception will be thrown out of this method.
     *
     * @param c Callable.
     * @param threadNum Thread number.
     * @param threadName Thread name.
     * @throws Exception If failed.
     * @return Future.
     */
    protected IgniteInternalFuture<?> multithreadedAsync(Callable<?> c, int threadNum, String threadName) throws Exception {
        return GridTestUtils.runMultiThreadedAsync(c, threadNum, threadName);
    }

    /**
     * @return Test kernal context.
     */
    protected GridTestKernalContext newContext() throws IgniteCheckedException {
        IgniteConfiguration cfg = new IgniteConfiguration();

        cfg.setClientMode(false);
        cfg.setDiscoverySpi(new TcpDiscoverySpi() {
            @Override public void sendCustomEvent(DiscoverySpiCustomMessage msg) throws IgniteException {
                //No-op
            }
        });

        GridTestKernalContext ctx = new GridTestKernalContext(log(), cfg);
        return ctx;
    }

    /**
     * @param cfg Configuration to use in Test
     * @return Test kernal context.
     */
    protected GridTestKernalContext newContext(IgniteConfiguration cfg) throws IgniteCheckedException {
        return new GridTestKernalContext(log(), cfg);
    }

    /**
     * Called before execution of every test method in class.
     *
     * @throws Exception If failed. {@link #afterTest()} will be called in this case.
     */
    protected void beforeTest() throws Exception {
        // No-op.
    }

    /**
     * Called after execution of every test method in class or
     * if {@link #beforeTest()} failed without test method execution.
     *
     * @throws Exception If failed.
     */
    protected void afterTest() throws Exception {
        // No-op.
    }

    /**
     * Called before execution of all test methods in class.
     *
     * @throws Exception If failed. {@link #afterTestsStopped()} will be called in this case.
     */
    protected void beforeTestsStarted() throws Exception {
        // Will clean and re-create marshaller directory from scratch.
        U.resolveWorkDirectory(U.defaultWorkDirectory(), "marshaller", true);
    }

    /**
     * Called after execution of all test methods in class or
     * if {@link #beforeTestsStarted()} failed without execution of any test methods.
     *
     * @throws Exception If failed.
     */
    protected void afterTestsStopped() throws Exception {
        // No-op.
    }

    /** {@inheritDoc} */
    @Override protected void setUp() throws Exception {
        stopGridErr = false;

        clsLdr = Thread.currentThread().getContextClassLoader();

        // Change it to the class one.
        Thread.currentThread().setContextClassLoader(getClass().getClassLoader());

        // Clear log throttle.
        LT.clear();

        TestCounters cntrs = getTestCounters();

        if (isDebug())
            info("Test counters [numOfTests=" + cntrs.getNumberOfTests() + ", started=" + cntrs.getStarted() +
                ", stopped=" + cntrs.getStopped() + ']');

        if (cntrs.isReset()) {
            info("Resetting test counters.");

            int started = cntrs.getStarted() % cntrs.getNumberOfTests();
            int stopped = cntrs.getStopped() % cntrs.getNumberOfTests();

            cntrs.reset();

            cntrs.setStarted(started);
            cntrs.setStopped(stopped);
        }

        if (isFirstTest()) {
            info(">>> Starting test class: " + testClassDescription() + " <<<");

            if (startGrid) {
                IgniteConfiguration cfg = optimize(getConfiguration());

                G.start(cfg);
            }

            try {
                List<Integer> jvmIds = IgniteNodeRunner.killAll();

                if (!jvmIds.isEmpty())
                    log.info("Next processes of IgniteNodeRunner were killed: " + jvmIds);

                beforeTestsStarted();
            }
            catch (Exception | Error t) {
                t.printStackTrace();

                getTestCounters().setStopped(getTestCounters().getNumberOfTests() - 1);

                try {
                    tearDown();
                }
                catch (Exception e) {
                    log.error("Failed to tear down test after exception was thrown in beforeTestsStarted (will " +
                        "ignore)", e);
                }

                throw t;
            }
        }

        info(">>> Starting test: " + testDescription() + " <<<");

        try {
            beforeTest();
        }
        catch (Exception | Error t) {
            try {
                tearDown();
            }
            catch (Exception e) {
                log.error("Failed to tear down test after exception was thrown in beforeTest (will ignore)", e);
            }

            throw t;
        }

        ts = System.currentTimeMillis();
    }

    /**
     * @return Test description.
     */
    protected String testDescription() {
        return GridTestUtils.fullSimpleName(getClass()) + "#" + getName();
    }

    /**
     * @return Test class description.
     */
    protected String testClassDescription() {
        return GridTestUtils.fullSimpleName(getClass());
    }

    /**
     * @return Started grid.
     * @throws Exception If anything failed.
     */
    protected Ignite startGrid() throws Exception {
        return startGrid(getTestIgniteInstanceName());
    }

    /**
     * @param cnt Grid count.
     * @return First started grid.
     * @throws Exception If failed.
     */
    protected final Ignite startGrids(int cnt) throws Exception {
        assert cnt > 0;

        Ignite ignite = null;

        for (int i = 0; i < cnt; i++)
            if (ignite == null)
                ignite = startGrid(i);
            else
                startGrid(i);

        if (checkTopology())
            checkTopology(cnt);

        assert ignite != null;

        return ignite;
    }

    /**
     * Check or not topology after grids start
     */
    protected boolean checkTopology() {
        return true;
    }

    /**
     * @param cnt Grid count.
     * @return First started grid.
     * @throws Exception If failed.
     */
    protected Ignite startGridsMultiThreaded(int cnt) throws Exception {
        if (cnt == 1)
            return startGrids(1);

        Ignite ignite = startGridsMultiThreaded(0, cnt);

        checkTopology(cnt);

        return ignite;
    }

    /**
     * @param init Start grid index.
     * @param cnt Grid count.
     * @return First started grid.
     * @throws Exception If failed.
     */
    protected final Ignite startGridsMultiThreaded(int init, int cnt) throws Exception {
        if (isMultiJvm())
            fail("https://issues.apache.org/jira/browse/IGNITE-648");

        assert init >= 0;
        assert cnt > 0;

        info("Starting grids: " + cnt);

        final AtomicInteger gridIdx = new AtomicInteger(init);

        GridTestUtils.runMultiThreaded(
            new Callable<Object>() {
                @Nullable @Override public Object call() throws Exception {
                    startGrid(gridIdx.getAndIncrement());

                    return null;
                }
            },
            cnt,
            "grid-starter-" + getName()
        );

        assert gridIdx.get() - init == cnt;

        return grid(init);
    }

    /**
     * @param cnt Grid count
     * @throws Exception If an error occurs.
     */
    @SuppressWarnings({"BusyWait"})
    protected void checkTopology(int cnt) throws Exception {
        for (int j = 0; j < 10; j++) {
            boolean topOk = true;

            for (int i = 0; i < cnt; i++) {
                if (cnt != grid(i).cluster().nodes().size()) {
                    U.warn(log, "Grid size is incorrect (will re-run check in 1000 ms) " +
                        "[name=" + grid(i).name() + ", size=" + grid(i).cluster().nodes().size() + ']');

                    topOk = false;

                    break;
                }
            }

            if (topOk)
                return;
            else
                Thread.sleep(1000);
        }

        throw new Exception("Failed to wait for proper topology: " + cnt);
    }

    /** */
    protected void stopGrid() {
        stopGrid(getTestIgniteInstanceName());
    }

    /**
     * Starts new grid with given index.
     *
     * @param idx Index of the grid to start.
     * @return Started grid.
     * @throws Exception If anything failed.
     */
    protected IgniteEx startGrid(int idx) throws Exception {
        return (IgniteEx)startGrid(getTestIgniteInstanceName(idx));
    }

    /**
     * Starts new grid with given index and Spring application context.
     *
     * @param idx Index of the grid to start.
     * @param ctx Spring context.
     * @return Started grid.
     * @throws Exception If anything failed.
     */
    protected Ignite startGrid(int idx, GridSpringResourceContext ctx) throws Exception {
        return startGrid(getTestIgniteInstanceName(idx), ctx);
    }

    /**
     * Starts new grid with given name.
     *
     * @param igniteInstanceName Ignite instance name.
     * @return Started grid.
     * @throws Exception If failed.
     */
    protected Ignite startGrid(String igniteInstanceName) throws Exception {
        return startGrid(igniteInstanceName, (GridSpringResourceContext)null);
    }

    /**
     * Starts new grid with given name.
     *
     * @param igniteInstanceName Ignite instance name.
     * @param ctx Spring context.
     * @return Started grid.
     * @throws Exception If failed.
     */
    protected Ignite startGrid(String igniteInstanceName, GridSpringResourceContext ctx) throws Exception {
        return startGrid(igniteInstanceName, optimize(getConfiguration(igniteInstanceName)), ctx);
    }
    /**
     * Starts new grid with given name.
     *
     * @param igniteInstanceName Ignite instance name.
     * @param ctx Spring context.
     * @return Started grid.
     * @throws Exception If failed.
     */
    protected Ignite startGrid(String igniteInstanceName, IgniteConfiguration cfg, GridSpringResourceContext ctx)
        throws Exception {
        if (!isRemoteJvm(igniteInstanceName)) {
            startingIgniteInstanceName.set(igniteInstanceName);

            try {
                Ignite node = IgnitionEx.start(cfg, ctx);

                IgniteConfiguration nodeCfg = node.configuration();

                log.info("Node started with the following configuration [id=" + node.cluster().localNode().id()
                    + ", marshaller=" + nodeCfg.getMarshaller()
                    + ", binaryCfg=" + nodeCfg.getBinaryConfiguration()
                    + ", lateAff=" + nodeCfg.isLateAffinityAssignment() + "]");

                return node;
            }
            finally {
                startingIgniteInstanceName.set(null);
            }
        }
        else
            return startRemoteGrid(igniteInstanceName, null, ctx);
    }

    /**
     * Starts new grid at another JVM with given name.
     *
     * @param igniteInstanceName Ignite instance name.
     * @param cfg Ignite configuration.
     * @param ctx Spring context.
     * @return Started grid.
     * @throws Exception If failed.
     */
    protected Ignite startRemoteGrid(String igniteInstanceName, IgniteConfiguration cfg, GridSpringResourceContext ctx)
        throws Exception {
        return startRemoteGrid(igniteInstanceName, cfg, ctx, grid(0), true);
    }

    /**
     * Starts new grid with given name.
     *
     * @param gridName Grid name.
     * @param client Client mode.
     * @param cfgUrl Config URL.
     * @return Started grid.
     * @throws Exception If failed.
     */
    protected Ignite startGridWithSpringCtx(String gridName, boolean client, String cfgUrl) throws Exception {
        IgniteBiTuple<Collection<IgniteConfiguration>, ? extends GridSpringResourceContext> cfgMap =
                IgnitionEx.loadConfigurations(cfgUrl);

        IgniteConfiguration cfg = F.first(cfgMap.get1());

        cfg.setIgniteInstanceName(gridName);
        cfg.setClientMode(client);

        return IgnitionEx.start(cfg, cfgMap.getValue());
    }

    /**
     * Starts new node with given index.
     *
     * @param idx Index of the node to start.
     * @param client Client mode.
     * @param cfgUrl Config URL.
     * @return Started node.
     * @throws Exception If failed.
     */
    protected Ignite startGridWithSpringCtx(int idx, boolean client, String cfgUrl) throws Exception {
        return startGridWithSpringCtx(getTestIgniteInstanceName(idx), client, cfgUrl);
    }

    /**
     * Start specified amount of nodes.
     *
     * @param cnt Nodes count.
     * @param client Client mode.
     * @param cfgUrl Config URL.
     * @return First started node.
     * @throws Exception If failed.
     */
    protected Ignite startGridsWithSpringCtx(int cnt, boolean client, String cfgUrl) throws Exception {
        assert cnt > 0;

        Ignite ignite = null;

        for (int i = 0; i < cnt; i++) {
            if (ignite == null)
                ignite = startGridWithSpringCtx(i, client, cfgUrl);
            else
                startGridWithSpringCtx(i, client, cfgUrl);
        }

        checkTopology(cnt);

        assert ignite != null;

        return ignite;
    }

    /**
     * Starts new grid at another JVM with given name.
     *
     * @param igniteInstanceName Ignite instance name.
     * @param cfg Ignite configuration.
     * @param ctx Spring context.
     * @param locNode Local node.
     * @param resetDiscovery Reset DiscoverySpi.
     * @return Started grid.
     * @throws Exception If failed.
     */
    protected Ignite startRemoteGrid(String igniteInstanceName, IgniteConfiguration cfg, GridSpringResourceContext ctx,
        IgniteEx locNode, boolean resetDiscovery)
        throws Exception {
        if (ctx != null)
            throw new UnsupportedOperationException("Starting of grid at another jvm by context doesn't supported.");

        if (cfg == null)
            cfg = optimize(getConfiguration(igniteInstanceName));

        return new IgniteProcessProxy(cfg, log, locNode, resetDiscovery);
    }

    /**
     * Optimizes configuration to achieve better test performance.
     *
     * @param cfg Configuration.
     * @return Optimized configuration (by modifying passed in one).
     * @throws IgniteCheckedException On error.
     */
    protected IgniteConfiguration optimize(IgniteConfiguration cfg) throws IgniteCheckedException {
        // TODO: IGNITE-605: propose another way to avoid network overhead in tests.
        if (cfg.getLocalHost() == null) {
            if (cfg.getDiscoverySpi() instanceof TcpDiscoverySpi) {
                cfg.setLocalHost("127.0.0.1");

                if (((TcpDiscoverySpi)cfg.getDiscoverySpi()).getJoinTimeout() == 0)
                    ((TcpDiscoverySpi)cfg.getDiscoverySpi()).setJoinTimeout(10000);
            }
            else
                cfg.setLocalHost(getTestResources().getLocalHost());
        }

        // Do not add redundant data if it is not needed.
        if (cfg.getIncludeProperties() == null)
            cfg.setIncludeProperties();

        return cfg;
    }

    /**
     * @param igniteInstanceName Ignite instance name.
     */
    protected void stopGrid(@Nullable String igniteInstanceName) {
        stopGrid(igniteInstanceName, true);
    }

    /**
     * @param igniteInstanceName Ignite instance name.
     * @param cancel Cancel flag.
     */
    @SuppressWarnings({"deprecation"})
    protected void stopGrid(@Nullable String igniteInstanceName, boolean cancel) {
        stopGrid(igniteInstanceName, cancel, true);
    }

    /**
     * @param igniteInstanceName Ignite instance name.
     * @param cancel Cancel flag.
     * @param awaitTop Await topology change flag.
     */
    @SuppressWarnings({"deprecation"})
    protected void stopGrid(@Nullable String igniteInstanceName, boolean cancel, boolean awaitTop) {
        try {
            Ignite ignite = grid(igniteInstanceName);

            assert ignite != null : "Ignite returned null grid for name: " + igniteInstanceName;

            info(">>> Stopping grid [name=" + ignite.name() + ", id=" +
                ((IgniteKernal)ignite).context().localNodeId() + ']');

            if (!isRemoteJvm(igniteInstanceName))
                G.stop(igniteInstanceName, cancel);
            else
                IgniteProcessProxy.stop(igniteInstanceName, cancel);

            if (awaitTop)
                awaitTopologyChange();
        }
        catch (IllegalStateException ignored) {
            // Ignore error if grid already stopped.
        }
        catch (Throwable e) {
            error("Failed to stop grid [igniteInstanceName=" + igniteInstanceName + ", cancel=" + cancel + ']', e);

            stopGridErr = true;
        }
    }

    /**
     *
     */
    protected void stopAllGrids() {
        stopAllGrids(true);
    }

    /**
     * @param cancel Cancel flag.
     */
    protected void stopAllGrids(boolean cancel) {
        try {
            Collection<Ignite> clients = new ArrayList<>();
            Collection<Ignite> srvs = new ArrayList<>();

            for (Ignite g : G.allGrids()) {
                if (g.configuration().getDiscoverySpi().isClientMode())
                    clients.add(g);
                else
                    srvs.add(g);
            }

            for (Ignite g : clients)
                stopGrid(g.name(), cancel, false);

            for (Ignite g : srvs)
                stopGrid(g.name(), cancel, false);

            assert G.allGrids().isEmpty();
        }
        finally {
            IgniteProcessProxy.killAll(); // In multi-JVM case.
        }
    }

    /**
     * @param cancel Cancel flag.
     */
    protected void stopAllClients(boolean cancel) {
        List<Ignite> ignites = G.allGrids();

        for (Ignite g : ignites) {
            if (g.configuration().getDiscoverySpi().isClientMode())
                stopGrid(g.name(), cancel);
        }
    }

    /**
     * @param cancel Cancel flag.
     */
    protected void stopAllServers(boolean cancel) {
        List<Ignite> ignites = G.allGrids();

        for (Ignite g : ignites) {
            if (!g.configuration().getDiscoverySpi().isClientMode())
                stopGrid(g.name(), cancel);
        }
    }

    /**
     * @param ignite Grid
     * @param cnt Count
     * @throws IgniteCheckedException If failed.
     */
    @SuppressWarnings({"BusyWait"})
    protected void waitForRemoteNodes(Ignite ignite, int cnt) throws IgniteCheckedException {
        while (true) {
            Collection<ClusterNode> nodes = ignite.cluster().forRemotes().nodes();

            if (nodes != null && nodes.size() >= cnt)
                return;

            try {
                Thread.sleep(100);
            }
            catch (InterruptedException ignored) {
                throw new IgniteCheckedException("Interrupted while waiting for remote nodes [igniteInstanceName=" +
                    ignite.name() + ", count=" + cnt + ']');
            }
        }
    }

    /**
     * @param ignites Grids
     * @throws IgniteCheckedException If failed.
     */
    protected void waitForDiscovery(Ignite... ignites) throws IgniteCheckedException {
        assert ignites != null;
        assert ignites.length > 1;

        for (Ignite ignite : ignites)
            waitForRemoteNodes(ignite, ignites.length - 1);
    }

    /**
     * Gets grid for given name.
     *
     * @param name Name.
     * @return Grid instance.
     */
    protected IgniteEx grid(String name) {
        if (!isRemoteJvm(name))
            return (IgniteEx)G.ignite(name);
        else {
            if (isRemoteJvm())
                return IgniteNodeRunner.startedInstance();
            else
                return IgniteProcessProxy.ignite(name);
        }
    }

    /**
     * Gets grid for given index.
     *
     * @param idx Index.
     * @return Grid instance.
     */
    protected IgniteEx grid(int idx) {
        return grid(getTestIgniteInstanceName(idx));
    }

    /**
     * @param idx Index.
     * @return Ignite instance.
     */
    protected Ignite ignite(int idx) {
        return grid(idx);
    }

    /**
     * Gets grid for given test.
     *
     * @return Grid for given test.
     */
    protected IgniteEx grid() {
        if (!isMultiJvm())
            return (IgniteEx)G.ignite(getTestIgniteInstanceName());
        else
            throw new UnsupportedOperationException("Operation doesn't supported yet.");
    }

    /**
     * @param node Node.
     * @return Ignite instance with given local node.
     */
    protected final Ignite grid(ClusterNode node) {
        if (!isMultiJvm())
            return G.ignite(node.id());
        else {
            try {
                return IgniteProcessProxy.ignite(node.id());
            }
            catch (Exception ignore) {
                // A hack if it is local grid.
                return G.ignite(node.id());
            }
        }
    }

    /**
     * Starts grid using provided Ignite instance name and spring config location.
     * <p>
     * Note that grids started this way should be stopped with {@code G.stop(..)} methods.
     *
     * @param igniteInstanceName Ignite instance name.
     * @param springCfgPath Path to config file.
     * @return Grid Started grid.
     * @throws Exception If failed.
     */
    protected Ignite startGrid(String igniteInstanceName, String springCfgPath) throws Exception {
        return startGrid(igniteInstanceName, loadConfiguration(springCfgPath));
    }

    /**
     * Starts grid using provided Ignite instance name and config.
     * <p>
     * Note that grids started this way should be stopped with {@code G.stop(..)} methods.
     *
     * @param igniteInstanceName Ignite instance name.
     * @param cfg Config.
     * @return Grid Started grid.
     * @throws Exception If failed.
     */
    protected Ignite startGrid(String igniteInstanceName, IgniteConfiguration cfg) throws Exception {
        cfg.setIgniteInstanceName(igniteInstanceName);

        if (!isRemoteJvm(igniteInstanceName))
            return G.start(cfg);
        else
            return startRemoteGrid(igniteInstanceName, cfg, null);
    }

    /**
     * Loads configuration from the given Spring XML file.
     *
     * @param springCfgPath Path to file.
     * @return Grid configuration.
     * @throws IgniteCheckedException If load failed.
     */
    @SuppressWarnings("deprecation")
    protected IgniteConfiguration loadConfiguration(String springCfgPath) throws IgniteCheckedException {
        URL cfgLocation = U.resolveIgniteUrl(springCfgPath);

        if (cfgLocation == null)
            cfgLocation = U.resolveIgniteUrl(springCfgPath, false);

        assert cfgLocation != null;

        ApplicationContext springCtx;

        try {
            springCtx = new FileSystemXmlApplicationContext(cfgLocation.toString());
        }
        catch (BeansException e) {
            throw new IgniteCheckedException("Failed to instantiate Spring XML application context.", e);
        }

        Map cfgMap;

        try {
            // Note: Spring is not generics-friendly.
            cfgMap = springCtx.getBeansOfType(IgniteConfiguration.class);
        }
        catch (BeansException e) {
            throw new IgniteCheckedException("Failed to instantiate bean [type=" + IgniteConfiguration.class + ", err=" +
                e.getMessage() + ']', e);
        }

        if (cfgMap == null)
            throw new IgniteCheckedException("Failed to find a single grid factory configuration in: " + springCfgPath);

        if (cfgMap.isEmpty())
            throw new IgniteCheckedException("Can't find grid factory configuration in: " + springCfgPath);
        else if (cfgMap.size() > 1)
            throw new IgniteCheckedException("More than one configuration provided for cache load test: " + cfgMap.values());

        IgniteConfiguration cfg = (IgniteConfiguration)cfgMap.values().iterator().next();

        cfg.setNodeId(UUID.randomUUID());

        return cfg;
    }

    /**
     * @param idx Index of the grid to stop.
     */
    protected void stopGrid(int idx) {
        stopGrid(getTestIgniteInstanceName(idx), false);
    }

    /**
     * @param idx Grid index.
     * @param cancel Cancel flag.
     */
    @SuppressWarnings("deprecation")
    protected void stopGrid(int idx, boolean cancel) {
        String igniteInstanceName = getTestIgniteInstanceName(idx);

        try {
            Ignite ignite = G.ignite(igniteInstanceName);

            assert ignite != null : "Ignite returned null grid for name: " + igniteInstanceName;

            info(">>> Stopping grid [name=" + ignite.name() + ", id=" + ignite.cluster().localNode().id() + ']');

            G.stop(igniteInstanceName, cancel);
        }
        catch (IllegalStateException ignored) {
            // Ignore error if grid already stopped.
        }
        catch (Throwable e) {
            error("Failed to stop grid [igniteInstanceName=" + igniteInstanceName + ", cancel=" + cancel + ']', e);

            stopGridErr = true;
        }
    }

    /**
     * @param idx Index of the grid to stop.
     */
    protected void stopAndCancelGrid(int idx) {
        stopGrid(getTestIgniteInstanceName(idx), true);
    }

    /**
     * @return Grid test configuration.
     * @throws Exception If failed.
     */
    protected IgniteConfiguration getConfiguration() throws Exception {
        // Generate unique Ignite instance name.
        return getConfiguration(getTestIgniteInstanceName());
    }

    /**
     * This method should be overridden by subclasses to change configuration parameters.
     *
     * @param igniteInstanceName Ignite instance name.
     * @return Grid configuration used for starting of grid.
     * @throws Exception If failed.
     */
    @SuppressWarnings("deprecation")
    protected IgniteConfiguration getConfiguration(String igniteInstanceName) throws Exception {
        IgniteConfiguration cfg = getConfiguration(igniteInstanceName, getTestResources());

        cfg.setNodeId(null);

        if (GridTestProperties.getProperty(GridTestProperties.BINARY_COMPACT_FOOTERS) != null) {
            if (!Boolean.valueOf(GridTestProperties.getProperty(GridTestProperties.BINARY_COMPACT_FOOTERS))) {
                BinaryConfiguration bCfg = cfg.getBinaryConfiguration();

                if (bCfg == null) {
                    bCfg = new BinaryConfiguration();

                    cfg.setBinaryConfiguration(bCfg);
                }

                bCfg.setCompactFooter(false);
            }
        }

        if (Boolean.valueOf(GridTestProperties.getProperty(BINARY_MARSHALLER_USE_SIMPLE_NAME_MAPPER))) {
            BinaryConfiguration bCfg = cfg.getBinaryConfiguration();

            if (bCfg == null) {
                bCfg = new BinaryConfiguration();

                cfg.setBinaryConfiguration(bCfg);
            }

            bCfg.setNameMapper(new BinaryBasicNameMapper(true));
        }

        if (igniteInstanceName != null && igniteInstanceName.matches(".*\\d")) {
            String idStr = UUID.randomUUID().toString();

            if (igniteInstanceName.startsWith(getTestIgniteInstanceName())) {
                String idxStr = String.valueOf(getTestIgniteInstanceIndex(igniteInstanceName));

                while (idxStr.length() < 5)
                    idxStr = '0' + idxStr;

                char[] chars = idStr.toCharArray();

                for (int i = 0; i < idxStr.length(); i++)
                    chars[chars.length - idxStr.length() + i] = idxStr.charAt(i);

                cfg.setNodeId(UUID.fromString(new String(chars)));
            }
            else {
                char[] chars = idStr.toCharArray();

                chars[0] = igniteInstanceName.charAt(igniteInstanceName.length() - 1);
                chars[1] = '0';

                chars[chars.length - 3] = '0';
                chars[chars.length - 2] = '0';
                chars[chars.length - 1] = igniteInstanceName.charAt(igniteInstanceName.length() - 1);

                cfg.setNodeId(UUID.fromString(new String(chars)));
            }
        }

        if (isMultiJvm())
            ((TcpDiscoverySpi)cfg.getDiscoverySpi()).setIpFinder(LOCAL_IP_FINDER);

        return cfg;
    }

    /**
     * @return Generated unique test Ignite instance name.
     */
    public String getTestIgniteInstanceName() {
        String[] parts = getClass().getName().split("\\.");

        return parts[parts.length - 2] + '.' + parts[parts.length - 1];
    }

    /**
     * @param idx Index of the Ignite instance.
     * @return Indexed Ignite instance name.
     */
    public String getTestIgniteInstanceName(int idx) {
        return getTestIgniteInstanceName() + idx;
    }

    /**
     * Parses test Ignite instance index from test Ignite instance name.
     *
     * @param testIgniteInstanceName Test Ignite instance name, returned by {@link #getTestIgniteInstanceName(int)}.
     * @return Test Ignite instance index.
     */
    public int getTestIgniteInstanceIndex(String testIgniteInstanceName) {
        return Integer.parseInt(testIgniteInstanceName.substring(getTestIgniteInstanceName().length()));
    }

    /**
     * @return {@code True} if system property -DDEBUG is set.
     */
    public boolean isDebug() {
        return System.getProperty("DEBUG") != null;
    }

    /**
     * @param marshaller Marshaller to get checkpoint path for.
     * @return Path for specific marshaller.
     */
    @SuppressWarnings({"IfMayBeConditional", "deprecation"})
    protected String getDefaultCheckpointPath(Marshaller marshaller) {
        if (marshaller instanceof JdkMarshaller)
            return SharedFsCheckpointSpi.DFLT_DIR_PATH + "/jdk/";
        else
            return SharedFsCheckpointSpi.DFLT_DIR_PATH + '/' + marshaller.getClass().getSimpleName() + '/';
    }

    /**
     * @param name Name to mask.
     * @return Masked name.
     */
    private String maskNull(String name) {
        return name == null ? NULL_NAME : name;
    }

    /**
     * @return Ignite home.
     */
    protected String home() throws IgniteCheckedException {
        return getTestResources().getIgniteHome();
    }

    /**
     * This method should be overridden by subclasses to change configuration parameters.
     *
     * @return Grid configuration used for starting of grid.
     * @param igniteInstanceName Ignite instance name.
     * @param rsrcs Resources.
     * @throws Exception If failed.
     */
    @SuppressWarnings("deprecation")
    protected IgniteConfiguration getConfiguration(String igniteInstanceName, IgniteTestResources rsrcs)
        throws Exception {
        IgniteConfiguration cfg = new IgniteConfiguration();

        cfg.setIgniteInstanceName(igniteInstanceName);
        cfg.setGridLogger(rsrcs.getLogger());
        cfg.setMarshaller(rsrcs.getMarshaller());
        cfg.setNodeId(rsrcs.getNodeId());
        cfg.setIgniteHome(rsrcs.getIgniteHome());
        cfg.setMBeanServer(rsrcs.getMBeanServer());
        cfg.setPeerClassLoadingEnabled(true);
        cfg.setMetricsLogFrequency(0);

        cfg.setConnectorConfiguration(null);

        TcpCommunicationSpi commSpi = new TcpCommunicationSpi();

        commSpi.setLocalPort(GridTestUtils.getNextCommPort(getClass()));
        commSpi.setTcpNoDelay(true);

        cfg.setCommunicationSpi(commSpi);

        TcpDiscoverySpi discoSpi = new TestTcpDiscoverySpi();

        if (isDebug()) {
            cfg.setFailureDetectionTimeout(Integer.MAX_VALUE);
            cfg.setNetworkTimeout(Long.MAX_VALUE / 3);
        }
        else {
            // Set network timeout to 10 sec to avoid unexpected p2p class loading errors.
            cfg.setNetworkTimeout(10_000);

            cfg.setFailureDetectionTimeout(10_000);
            cfg.setClientFailureDetectionTimeout(10_000);
        }

        // Set metrics update interval to 1 second to speed up tests.
        cfg.setMetricsUpdateFrequency(1000);

        String mcastAddr = GridTestUtils.getNextMulticastGroup(getClass());

        TcpDiscoveryMulticastIpFinder ipFinder = new TcpDiscoveryMulticastIpFinder();

        ipFinder.setAddresses(Collections.singleton("127.0.0.1:" + TcpDiscoverySpi.DFLT_PORT));

        if (!F.isEmpty(mcastAddr)) {
            ipFinder.setMulticastGroup(mcastAddr);
            ipFinder.setMulticastPort(GridTestUtils.getNextMulticastPort(getClass()));
        }

        discoSpi.setIpFinder(ipFinder);

        cfg.setDiscoverySpi(discoSpi);

        SharedFsCheckpointSpi cpSpi = new SharedFsCheckpointSpi();

        Collection<String> paths = new ArrayList<>();

        paths.add(getDefaultCheckpointPath(cfg.getMarshaller()));

        cpSpi.setDirectoryPaths(paths);

        cfg.setCheckpointSpi(cpSpi);

        cfg.setEventStorageSpi(new MemoryEventStorageSpi());

        cfg.setIncludeEventTypes(EventType.EVTS_ALL);

        return cfg;
    }

    /**
     * @return New cache configuration with modified defaults.
     */
    public static CacheConfiguration defaultCacheConfiguration() {
        CacheConfiguration cfg = new CacheConfiguration(DEFAULT_CACHE_NAME);

        cfg.setAtomicityMode(TRANSACTIONAL);
        cfg.setNearConfiguration(new NearCacheConfiguration());
        cfg.setWriteSynchronizationMode(FULL_SYNC);
        cfg.setEvictionPolicy(null);

        return cfg;
    }

    /**
     * Gets external class loader.
     *
     * @return External class loader.
     */
    protected static ClassLoader getExternalClassLoader() {
        String path = GridTestProperties.getProperty("p2p.uri.cls");

        try {
            return new URLClassLoader(new URL[] {new URL(path)}, U.gridClassLoader());
        }
        catch (MalformedURLException e) {
            throw new RuntimeException("Failed to create URL: " + path, e);
        }
    }

    /** {@inheritDoc} */
    @Override protected void tearDown() throws Exception {
        long dur = System.currentTimeMillis() - ts;

        info(">>> Stopping test: " + testDescription() + " in " + dur + " ms <<<");

        TestCounters cntrs = getTestCounters();

        if (isDebug())
            info("Test counters [numOfTests=" + cntrs.getNumberOfTests() + ", started=" + cntrs.getStarted() +
                ", stopped=" + cntrs.getStopped() + ']');

        try {
            afterTest();
        }
        finally {
            serializedObj.clear();

            if (isLastTest()) {
                info(">>> Stopping test class: " + testClassDescription() + " <<<");

                TestCounters counters = getTestCounters();

                // Stop all threads started by runMultithreaded() methods.
                GridTestUtils.stopThreads(log);

                // Safety.
                getTestResources().stopThreads();

                // Set reset flags, so counters will be reset on the next setUp.
                counters.setReset(true);

                afterTestsStopped();

                if (startGrid)
                    G.stop(getTestIgniteInstanceName(), true);

                // Remove counters.
                tests.remove(getClass());

                // Remove resources cached in static, if any.
                GridClassLoaderCache.clear();
                U.clearClassCache();
                MarshallerExclusions.clearCache();
                BinaryEnumCache.clear();
            }

            Thread.currentThread().setContextClassLoader(clsLdr);

            clsLdr = null;

            cleanReferences();
        }
    }

    /**
     *
     */
    protected void cleanReferences() {
        Class cls = getClass();

        while (cls != null) {
            Field[] fields = getClass().getDeclaredFields();

            for (Field f : fields) {
                if (Modifier.isStatic(f.getModifiers()))
                    continue;

                f.setAccessible(true);

                try {
                    f.set(this, null);
                }
                catch (Exception ignored) {
                }
            }

            cls = cls.getSuperclass();
        }
    }

    /**
     * @return First test flag.
     */
    protected boolean isFirstTest() throws IgniteCheckedException {
        TestCounters cntrs = getTestCounters();

        return cntrs.getStarted() == 1 && cntrs.getStopped() == 0;
    }

    /**
     * @return Last test flag.
     */
    protected boolean isLastTest() throws IgniteCheckedException {
        TestCounters cntrs = getTestCounters();

        return cntrs.getStopped() == cntrs.getNumberOfTests();
    }

    /**
     * Gets flag whether nodes will run in one JVM or in separate JVMs.
     *
     * @return <code>True</code> to run nodes in separate JVMs.
     * @see IgniteNodeRunner
     * @see IgniteProcessProxy
     * @see #isRemoteJvm()
     * @see #isRemoteJvm(int)
     * @see #isRemoteJvm(String)
     * @see #executeOnLocalOrRemoteJvm(int, TestIgniteIdxCallable)
     * @see #executeOnLocalOrRemoteJvm(Ignite, TestIgniteCallable)
     * @see #executeOnLocalOrRemoteJvm(IgniteCache, TestCacheCallable)
     */
    protected boolean isMultiJvm() {
        return false;
    }

    /**
     * @param igniteInstanceName Ignite instance name.
     * @return {@code True} if the name of the grid indicates that it was the first started (on this JVM).
     */
    protected boolean isFirstGrid(String igniteInstanceName) {
        return "0".equals(igniteInstanceName.substring(getTestIgniteInstanceName().length()));
    }

    /**
     * @param igniteInstanceName Ignite instance name.
     * @return <code>True</code> if test was run in multi-JVM mode and grid with this name was started at another JVM.
     */
    protected boolean isRemoteJvm(String igniteInstanceName) {
        return isMultiJvm() && !isFirstGrid(igniteInstanceName);
    }

    /**
     * @param idx Grid index.
     * @return <code>True</code> if test was run in multi-JVM mode and grid with this ID was started at another JVM.
     */
    protected boolean isRemoteJvm(int idx) {
        return isMultiJvm() && idx != 0;
    }

    /**
     * @return <code>True</code> if current JVM contains remote started node
     * (It differs from JVM where tests executing).
     */
    protected boolean isRemoteJvm() {
        return IgniteNodeRunner.hasStartedInstance();
    }

    /**
     * @param cache Cache.
     * @return <code>True</code> if cache is an instance of {@link IgniteCacheProcessProxy}
     */
    public static boolean isMultiJvmObject(IgniteCache cache) {
        return cache instanceof IgniteCacheProcessProxy;
    }

    /**
     * @param ignite Ignite.
     * @return <code>True</code> if cache is an instance of {@link IgniteProcessProxy}
     */
    public static boolean isMultiJvmObject(Ignite ignite) {
        return ignite instanceof IgniteProcessProxy;
    }

    /**
     * Calls job on local JVM or on remote JVM in multi-JVM case.
     *
     * @param idx Grid index.
     * @param job Job.
     */
    public <R> R executeOnLocalOrRemoteJvm(final int idx, final TestIgniteIdxCallable<R> job) {
        IgniteEx ignite = grid(idx);

        if (!isMultiJvmObject(ignite))
            try {
                job.setIgnite(ignite);

                return job.call(idx);
            }
            catch (Exception e) {
                throw new IgniteException(e);
            }
        else
            return executeRemotely(idx, job);
    }

    /**
     * Calls job on local JVM or on remote JVM in multi-JVM case.
     *
     * @param ignite Ignite.
     * @param job Job.
     */
    public static <R> R executeOnLocalOrRemoteJvm(Ignite ignite, final TestIgniteCallable<R> job) {
        if (!isMultiJvmObject(ignite))
            try {
                return job.call(ignite);
            }
            catch (Exception e) {
                throw new IgniteException(e);
            }
        else
            return executeRemotely((IgniteProcessProxy)ignite, job);
    }

    /**
     * Calls job on local JVM or on remote JVM in multi-JVM case.
     *
     * @param cache Cache.
     * @param job Job.
     */
    public static <K,V,R> R executeOnLocalOrRemoteJvm(IgniteCache<K,V> cache, TestCacheCallable<K,V,R> job) {
        Ignite ignite = cache.unwrap(Ignite.class);

        if (!isMultiJvmObject(ignite))
            try {
                return job.call(ignite, cache);
            }
            catch (Exception e) {
                throw new IgniteException(e);
            }
        else
            return executeRemotely((IgniteCacheProcessProxy<K, V>)cache, job);
    }

    /**
     * Calls job on remote JVM.
     *
     * @param idx Grid index.
     * @param job Job.
     */
    public <R> R executeRemotely(final int idx, final TestIgniteIdxCallable<R> job) {
        IgniteEx ignite = grid(idx);

        if (!isMultiJvmObject(ignite))
            throw new IllegalArgumentException("Ignite have to be process proxy.");

        IgniteProcessProxy proxy = (IgniteProcessProxy)ignite;

        return proxy.remoteCompute().call(new ExecuteRemotelyTask<>(job, idx));
    }

    /**
     * Calls job on remote JVM.
     *
     * @param proxy Ignite.
     * @param job Job.
     */
    public static <R> R executeRemotely(IgniteProcessProxy proxy, final TestIgniteCallable<R> job) {
        return proxy.remoteCompute().call(new TestRemoteTask<>(proxy.getId(), job));
    }

    /**
     * Runs job on remote JVM.
     *
     * @param cache Cache.
     * @param job Job.
     */
    public static <K, V, R> R executeRemotely(IgniteCacheProcessProxy<K, V> cache,
        final TestCacheCallable<K, V, R> job) {
        IgniteProcessProxy proxy = (IgniteProcessProxy)cache.unwrap(Ignite.class);

        final UUID id = proxy.getId();
        final String cacheName = cache.getName();

        return proxy.remoteCompute().call(new IgniteCallable<R>() {
            private static final long serialVersionUID = -3868429485920845137L;

            @Override public R call() throws Exception {
                Ignite ignite = Ignition.ignite(id);
                IgniteCache<K,V> cache = ignite.cache(cacheName);

                return job.call(ignite, cache);
            }
        });
    }

    /**
     * @return Test counters.
     */
    protected synchronized TestCounters getTestCounters() throws IgniteCheckedException {
        TestCounters tc = tests.get(getClass());

        if (tc == null)
            tests.put(getClass(), tc = new TestCounters());

        return tc;
    }

    /** {@inheritDoc} */
    @SuppressWarnings({"ProhibitedExceptionDeclared"})
    @Override protected void runTest() throws Throwable {
        final AtomicReference<Throwable> ex = new AtomicReference<>();

        Thread runner = new IgniteThread(getTestIgniteInstanceName(), "test-runner", new Runnable() {
            @Override public void run() {
                try {
                    runTestInternal();
                }
                catch (Throwable e) {
                    IgniteClosure<Throwable, Throwable> hnd = errorHandler();

                    ex.set(hnd != null ? hnd.apply(e) : e);
                }
            }
        });

        runner.start();

        runner.join(isDebug() ? 0 : getTestTimeout());

        if (runner.isAlive()) {
            U.error(log,
                "Test has been timed out and will be interrupted (threads dump will be taken before interruption) [" +
                "test=" + getName() + ", timeout=" + getTestTimeout() + ']');

            List<Ignite> nodes = IgnitionEx.allGridsx();

            for (Ignite node : nodes)
                ((IgniteKernal)node).dumpDebugInfo();

            // We dump threads to stdout, because we can loose logs in case
            // the build is cancelled on TeamCity.
            U.dumpThreads(null);

            U.dumpThreads(log);

            U.interrupt(runner);

            U.join(runner, log);

            throw new TimeoutException("Test has been timed out [test=" + getName() + ", timeout=" +
                getTestTimeout() + ']' );
        }

        Throwable t = ex.get();

        if (t != null) {
            U.error(log, "Test failed.", t);

            throw t;
        }

        assert !stopGridErr : "Error occurred on grid stop (see log for more details).";
    }

    /**
     * @return Error handler to process all uncaught exceptions of the test run
     *      ({@code null} by default).
     */
    protected IgniteClosure<Throwable, Throwable> errorHandler() {
        return null;
    }

    /**
     * Force test failure.
     *
     * @param msg Message.
     */
    public void forceFailure(@Nullable String msg) {
        forceFailure = true;

        forceFailureMsg = msg;
    }

    /**
     * Set test count.
     */
    public void forceTestCount(int cnt) {
        testCnt = cnt;

        forceTestCnt = true;
    }

    /**
     * @throws Throwable If failed.
     */
    @SuppressWarnings({"ProhibitedExceptionDeclared"})
    private void runTestInternal() throws Throwable {
        if (forceFailure)
            fail("Forced failure: " + forceFailureMsg);
        else
            super.runTest();
    }

    /**
     * @return Test case timeout.
     */
    protected long getTestTimeout() {
        return getDefaultTestTimeout();
    }

    /**
     * @return Default test case timeout.
     */
    private long getDefaultTestTimeout() {
        String timeout = GridTestProperties.getProperty("test.timeout");

        if (timeout != null)
            return Long.parseLong(timeout);

        return DFLT_TEST_TIMEOUT;
    }

    /**
     * @param store Store.
     */
    protected <T> Factory<T> singletonFactory(T store) {
        return notSerializableProxy(new FactoryBuilder.SingletonFactory<>(store), Factory.class);
    }

    /**
     * @param obj Object that should be wrap proxy
     * @return Created proxy.
     */
    protected <T> T notSerializableProxy(final T obj) {
        Class<T> cls = (Class<T>)obj.getClass();

        Class<T>[] interfaces = (Class<T>[])cls.getInterfaces();

        assert interfaces.length > 0;

        Class<T> lastItf = interfaces[interfaces.length - 1];

        return notSerializableProxy(obj, lastItf, Arrays.copyOf(interfaces, interfaces.length - 1));
    }

    /**
     * @param obj Object that should be wrap proxy
     * @param itfCls Interface that should be implemented by proxy
     * @param itfClses Interfaces that should be implemented by proxy (vararg parameter)
     * @return Created proxy.
     */
    protected <T> T notSerializableProxy(final T obj, Class<? super T> itfCls, Class<? super T> ... itfClses) {
        Class<?>[] itfs = Arrays.copyOf(itfClses, itfClses.length + 3);

        itfs[itfClses.length] = itfCls;
        itfs[itfClses.length + 1] = Serializable.class;
        itfs[itfClses.length + 2] = WriteReplaceOwner.class;

        return (T)Proxy.newProxyInstance(Thread.currentThread().getContextClassLoader(), itfs, new InvocationHandler() {
            @Override public Object invoke(Object proxy, Method mtd, Object[] args) throws Throwable {
                if ("writeReplace".equals(mtd.getName()) && mtd.getParameterTypes().length == 0)
                    return supressSerialization(proxy);

                return mtd.invoke(obj, args);
            }
        });
    }

    /**
     * Returns an object that should be returned from writeReplace() method.
     *
     * @param obj Object that must not be changed after serialization/deserialization.
     * @return An object to return from writeReplace()
     */
    private Object supressSerialization(Object obj) {
        SerializableProxy res = new SerializableProxy(UUID.randomUUID());

        serializedObj.put(res.uuid, obj);

        return res;
    }

    /**
     * @param name Name.
     * @param remote Remote.
     * @param thisRemote This remote.
     */
    public static IgniteEx grid(String name, boolean remote, boolean thisRemote) {
        if (!remote)
            return (IgniteEx)G.ignite(name);
        else {
            if (thisRemote)
                return IgniteNodeRunner.startedInstance();
            else
                return IgniteProcessProxy.ignite(name);
        }
    }

    /**
     * @throws IgniteInterruptedCheckedException If interrupted.
     */
    private void awaitTopologyChange() throws IgniteInterruptedCheckedException {
        for (Ignite g : G.allGrids()) {
            final GridKernalContext ctx = ((IgniteKernal)g).context();

            if (ctx.isStopping())
                continue;

            AffinityTopologyVersion topVer = ctx.discovery().topologyVersionEx();
            AffinityTopologyVersion exchVer = ctx.cache().context().exchange().readyAffinityVersion();

            if (! topVer.equals(exchVer)) {
                info("Topology version mismatch [node="  + g.name() +
                    ", exchVer=" + exchVer +
                    ", topVer=" + topVer + ']');

                GridTestUtils.waitForCondition(new GridAbsPredicate() {
                    @Override public boolean apply() {
                        AffinityTopologyVersion topVer = ctx.discovery().topologyVersionEx();
                        AffinityTopologyVersion exchVer = ctx.cache().context().exchange().readyAffinityVersion();

                        return exchVer.equals(topVer);
                    }
                }, DFLT_TOP_WAIT_TIMEOUT);
            }
        }
    }

    /**
<<<<<<< HEAD
     * @param node Node.
     * @param cacheName Cache name.
     * @return Cache group ID for given cache name.
     */
    protected final int groupIdForCache(Ignite node, String cacheName) {
        for (CacheGroupInfrastructure grp : ((IgniteKernal)node).context().cache().cacheGroups()) {
            if (cacheName.equals(grp.name()))
                return grp.groupId();
        }

        fail("Failed to find group fro cache: " + cacheName);

        return 0;
=======
     * @param millis Time to sleep.
     */
    public static void doSleep(long millis) {
        try {
            U.sleep(millis);
        }
        catch (Exception e) {
            throw new IgniteException();
        }
>>>>>>> b324c13b
    }

    /**
     *
     */
    private static interface WriteReplaceOwner {
        /**
         *
         */
        Object writeReplace();
    }

    /**
     *
     */
    private static class SerializableProxy implements Serializable {
        /** */
        private final UUID uuid;

        /**
         * @param uuid Uuid.
         */
        private SerializableProxy(UUID uuid) {
            this.uuid = uuid;
        }

        /**
         *
         */
        protected Object readResolve() throws ObjectStreamException {
            Object res = serializedObj.get(uuid);

            assert res != null;

            return res;
        }
    }

    /**
     * Remote computation task.
     */
    private static class TestRemoteTask<R> implements IgniteCallable<R> {
        /** */
        private static final long serialVersionUID = 0L;

        /** Node ID. */
        private final UUID id;

        /** Job. */
        private final TestIgniteCallable<R> job;

        /**
         * @param id Id.
         * @param job Job.
         */
        public TestRemoteTask(UUID id, TestIgniteCallable<R> job) {
            this.id = id;
            this.job = job;
        }

        /** {@inheritDoc} */
        @Override public R call() throws Exception {
            Ignite ignite = Ignition.ignite(id);

            return job.call(ignite);
        }
    }

    /**
     *
     */
    private static class ExecuteRemotelyTask<R> implements IgniteCallable<R> {
        /** Ignite. */
        @IgniteInstanceResource
        protected Ignite ignite;

        /** Job. */
        private final TestIgniteIdxCallable<R> job;

        /** Index. */
        private final int idx;

        /**
         * @param job Job.
         * @param idx Index.
         */
        public ExecuteRemotelyTask(TestIgniteIdxCallable<R> job, int idx) {
            this.job = job;
            this.idx = idx;
        }

        /** {@inheritDoc} */
        @Override public R call() throws Exception {
            job.setIgnite(ignite);

            return job.call(idx);
        }
    }

    /**
     * Test counters.
     */
    protected class TestCounters {
        /** */
        private int numOfTests = -1;

        /** */
        private int started;

        /** */
        private int stopped;

        /** */
        private boolean reset;

        /** */
        private IgniteTestResources rsrcs;

        /**
         * @throws IgniteCheckedException In case of error.
         */
        public TestCounters() throws IgniteCheckedException {
            rsrcs = new IgniteTestResources();
        }

        /**
         * @return Reset flag.
         */
        public boolean isReset() {
            return reset;
        }

        /**
         * @return Test resources.
         */
        public IgniteTestResources getTestResources() {
            return rsrcs;
        }

        /**
         * @param reset Reset flag.
         */
        public void setReset(boolean reset) {
            this.reset = reset;
        }

        /** */
        public void reset() {
            numOfTests = -1;
            started = 0;
            stopped = 0;
            reset = false;
        }

        /**
         * @return Started flag.
         */
        public int getStarted() {
            return started;
        }

        /**
         * @param started Started flag.
         */
        public void setStarted(int started) {
            this.started = started;
        }

        /**
         * @return Stopped flag.
         */
        public int getStopped() {
            return stopped;
        }

        /**
         * @param stopped Stopped flag.
         */
        public void setStopped(int stopped) {
            this.stopped = stopped;
        }

        /** */
        public void incrementStarted() {
            if (isDebug())
                info("Incrementing started tests counter.");

            started++;
        }

        /** */
        public void incrementStopped() {
            if (isDebug())
                info("Incrementing stopped tests counter.");

            stopped++;
        }

        /**
         * @return Number of tests
         */
        public int getNumberOfTests() {
            if (numOfTests == -1) {
                GridAbstractTest this0 = GridAbstractTest.this;

                int cnt;

                if (this0.forceTestCnt)
                    cnt = this0.testCnt;
                else {
                    cnt = 0;

                    for (Method m : this0.getClass().getMethods())
                        if (m.getName().startsWith("test") && Modifier.isPublic(m.getModifiers()))
                            cnt++;
                }

                numOfTests = cnt;
            }

            countTestCases();

            return numOfTests;
        }
    }

    /** */
    public static interface TestIgniteCallable<R> extends Serializable {
        /**
         * @param ignite Ignite.
         */
        R call(Ignite ignite) throws Exception;
    }

    /** */
    public abstract static class TestIgniteRunnable implements TestIgniteCallable<Object> {
        /** {@inheritDoc} */
        @Override public Object call(Ignite ignite) throws Exception {
            run(ignite);

            return null;
        }

        /**
         * @param ignite Ignite.
         */
        public abstract void run(Ignite ignite) throws Exception;
    }

    /** */
    public abstract static class TestIgniteIdxCallable<R> implements Serializable {
        /** */
        @IgniteInstanceResource
        protected Ignite ignite;

        /**
         * @param ignite Ignite.
         */
        public void setIgnite(Ignite ignite) {
            this.ignite = ignite;
        }

        /**
         * @param idx Grid index.
         */
        protected abstract R call(int idx) throws Exception;
    }

    /** */
    public abstract static class TestIgniteIdxRunnable extends TestIgniteIdxCallable<Void> {
        /** {@inheritDoc} */
        @Override public Void call(int idx) throws Exception {
            run(idx);

            return null;
        }

        /**
         * @param idx Index.
         */
        public abstract void run(int idx) throws Exception;
    }

    /** */
    public static interface TestCacheCallable<K, V, R> extends Serializable {
        /**
         * @param ignite Ignite.
         * @param cache Cache.
         */
        R call(Ignite ignite, IgniteCache<K, V> cache) throws Exception;
    }

    /** */
    public abstract static class TestCacheRunnable<K, V> implements TestCacheCallable<K, V, Object> {
        /** {@inheritDoc} */
        @Override public Object call(Ignite ignite, IgniteCache cache) throws Exception {
            run(ignite, cache);

            return null;
        }

        /**
         * @param ignite Ignite.
         * @param cache Cache.
         */
        public abstract void run(Ignite ignite, IgniteCache<K, V> cache) throws Exception;
    }
}<|MERGE_RESOLUTION|>--- conflicted
+++ resolved
@@ -2057,7 +2057,18 @@
     }
 
     /**
-<<<<<<< HEAD
+     * @param millis Time to sleep.
+     */
+    public static void doSleep(long millis) {
+        try {
+            U.sleep(millis);
+        }
+        catch (Exception e) {
+            throw new IgniteException();
+        }
+    }
+
+    /**
      * @param node Node.
      * @param cacheName Cache name.
      * @return Cache group ID for given cache name.
@@ -2071,17 +2082,6 @@
         fail("Failed to find group fro cache: " + cacheName);
 
         return 0;
-=======
-     * @param millis Time to sleep.
-     */
-    public static void doSleep(long millis) {
-        try {
-            U.sleep(millis);
-        }
-        catch (Exception e) {
-            throw new IgniteException();
-        }
->>>>>>> b324c13b
     }
 
     /**
