/*
 * Licensed to the Apache Software Foundation (ASF) under one or more
 * contributor license agreements.  See the NOTICE file distributed with
 * this work for additional information regarding copyright ownership.
 * The ASF licenses this file to You under the Apache License, Version 2.0
 * (the "License"); you may not use this file except in compliance with
 * the License.  You may obtain a copy of the License at
 *
 *      http://www.apache.org/licenses/LICENSE-2.0
 *
 * Unless required by applicable law or agreed to in writing, software
 * distributed under the License is distributed on an "AS IS" BASIS,
 * WITHOUT WARRANTIES OR CONDITIONS OF ANY KIND, either express or implied.
 * See the License for the specific language governing permissions and
 * limitations under the License.
 */

package org.apache.ignite.testframework.junits;

import java.io.File;
import java.io.ObjectStreamException;
import java.io.Serializable;
import java.lang.annotation.Annotation;
import java.lang.management.ManagementFactory;
import java.lang.management.MemoryMXBean;
import java.lang.management.MemoryUsage;
import java.lang.reflect.Constructor;
import java.lang.reflect.Field;
import java.lang.reflect.InvocationHandler;
import java.lang.reflect.Method;
import java.lang.reflect.Modifier;
import java.lang.reflect.Proxy;
import java.net.MalformedURLException;
import java.net.URL;
import java.net.URLClassLoader;
import java.util.ArrayList;
import java.util.Arrays;
import java.util.Collection;
import java.util.Collections;
import java.util.List;
import java.util.Map;
import java.util.UUID;
import java.util.concurrent.Callable;
import java.util.concurrent.ConcurrentHashMap;
import java.util.concurrent.ConcurrentMap;
import java.util.concurrent.Executors;
import java.util.concurrent.ScheduledExecutorService;
import java.util.concurrent.TimeUnit;
import java.util.concurrent.TimeoutException;
import java.util.concurrent.atomic.AtomicBoolean;
import java.util.concurrent.atomic.AtomicInteger;
import java.util.concurrent.atomic.AtomicReference;
import java.util.function.Consumer;
import java.util.function.UnaryOperator;
import javax.cache.configuration.Factory;
import javax.cache.configuration.FactoryBuilder;
import javax.management.DynamicMBean;
import javax.management.MBeanServer;
import javax.management.MBeanServerInvocationHandler;
import javax.management.MalformedObjectNameException;
import javax.management.ObjectName;
import org.apache.ignite.Ignite;
import org.apache.ignite.IgniteCache;
import org.apache.ignite.IgniteCheckedException;
import org.apache.ignite.IgniteClientDisconnectedException;
import org.apache.ignite.IgniteException;
import org.apache.ignite.IgniteLogger;
import org.apache.ignite.Ignition;
import org.apache.ignite.binary.BinaryBasicNameMapper;
import org.apache.ignite.cluster.ClusterNode;
import org.apache.ignite.configuration.BinaryConfiguration;
import org.apache.ignite.configuration.CacheConfiguration;
import org.apache.ignite.configuration.DataRegionConfiguration;
import org.apache.ignite.configuration.DataStorageConfiguration;
import org.apache.ignite.configuration.IgniteConfiguration;
import org.apache.ignite.configuration.NearCacheConfiguration;
import org.apache.ignite.failure.FailureHandler;
import org.apache.ignite.failure.NoOpFailureHandler;
import org.apache.ignite.internal.GridKernalContext;
import org.apache.ignite.internal.IgniteEx;
import org.apache.ignite.internal.IgniteInternalFuture;
import org.apache.ignite.internal.IgniteInterruptedCheckedException;
import org.apache.ignite.internal.IgniteKernal;
import org.apache.ignite.internal.IgnitionEx;
import org.apache.ignite.internal.binary.BinaryCachingMetadataHandler;
import org.apache.ignite.internal.binary.BinaryContext;
import org.apache.ignite.internal.binary.BinaryEnumCache;
import org.apache.ignite.internal.binary.BinaryMarshaller;
import org.apache.ignite.internal.managers.systemview.JmxSystemViewExporterSpi;
import org.apache.ignite.internal.processors.affinity.AffinityTopologyVersion;
import org.apache.ignite.internal.processors.cache.CacheGroupContext;
import org.apache.ignite.internal.processors.cache.persistence.filename.NodeFileTree;
import org.apache.ignite.internal.processors.cache.persistence.filename.SharedFileTree;
import org.apache.ignite.internal.processors.cache.persistence.filename.SnapshotFileTree;
import org.apache.ignite.internal.processors.cache.persistence.tree.BPlusTree;
import org.apache.ignite.internal.processors.resource.DependencyResolver;
import org.apache.ignite.internal.processors.resource.GridSpringResourceContext;
import org.apache.ignite.internal.util.GridClassLoaderCache;
import org.apache.ignite.internal.util.GridTestClockTimer;
import org.apache.ignite.internal.util.GridUnsafe;
import org.apache.ignite.internal.util.IgniteUtils;
import org.apache.ignite.internal.util.lang.GridAbsPredicate;
import org.apache.ignite.internal.util.typedef.F;
import org.apache.ignite.internal.util.typedef.G;
import org.apache.ignite.internal.util.typedef.internal.LT;
import org.apache.ignite.internal.util.typedef.internal.S;
import org.apache.ignite.internal.util.typedef.internal.U;
import org.apache.ignite.lang.IgniteBiTuple;
import org.apache.ignite.lang.IgniteCallable;
import org.apache.ignite.lang.IgniteClosure;
import org.apache.ignite.lang.IgniteFuture;
import org.apache.ignite.logger.NullLogger;
import org.apache.ignite.marshaller.Marshaller;
import org.apache.ignite.marshaller.MarshallerContextTestImpl;
import org.apache.ignite.marshaller.MarshallerExclusions;
import org.apache.ignite.marshaller.jdk.JdkMarshaller;
import org.apache.ignite.resources.IgniteInstanceResource;
import org.apache.ignite.spi.checkpoint.sharedfs.SharedFsCheckpointSpi;
import org.apache.ignite.spi.communication.tcp.TcpCommunicationSpi;
import org.apache.ignite.spi.discovery.DiscoverySpi;
import org.apache.ignite.spi.discovery.DiscoverySpiCustomMessage;
import org.apache.ignite.spi.discovery.tcp.TcpDiscoverySpi;
import org.apache.ignite.spi.discovery.tcp.TestTcpDiscoverySpi;
import org.apache.ignite.spi.discovery.tcp.ipfinder.TcpDiscoveryIpFinder;
import org.apache.ignite.spi.discovery.tcp.ipfinder.vm.TcpDiscoveryVmIpFinder;
import org.apache.ignite.spi.eventstorage.memory.MemoryEventStorageSpi;
import org.apache.ignite.spi.systemview.view.SystemView;
import org.apache.ignite.testframework.GridTestUtils;
import org.apache.ignite.testframework.config.GridTestProperties;
import org.apache.ignite.testframework.configvariations.VariationsTestsConfig;
import org.apache.ignite.testframework.junits.logger.GridTestLog4jLogger;
import org.apache.ignite.testframework.junits.multijvm.IgniteCacheProcessProxy;
import org.apache.ignite.testframework.junits.multijvm.IgniteNodeRunner;
import org.apache.ignite.testframework.junits.multijvm.IgniteProcessProxy;
import org.apache.ignite.thread.IgniteThread;
import org.apache.logging.log4j.Level;
import org.apache.logging.log4j.core.LoggerContext;
import org.apache.logging.log4j.core.appender.ConsoleAppender;
import org.apache.logging.log4j.core.appender.RollingFileAppender;
import org.apache.logging.log4j.core.appender.rolling.DefaultRolloverStrategy;
import org.apache.logging.log4j.core.appender.rolling.SizeBasedTriggeringPolicy;
import org.apache.logging.log4j.core.config.Configurator;
import org.apache.logging.log4j.core.config.LoggerConfig;
import org.jetbrains.annotations.NotNull;
import org.jetbrains.annotations.Nullable;
import org.junit.After;
import org.junit.AfterClass;
import org.junit.AssumptionViolatedException;
import org.junit.Before;
import org.junit.BeforeClass;
import org.junit.ClassRule;
import org.junit.Rule;
import org.junit.rules.RuleChain;
import org.junit.rules.TestName;
import org.junit.rules.TestRule;
import org.junit.runner.Description;
import org.junit.runners.model.Statement;
import org.springframework.beans.BeansException;
import org.springframework.context.ApplicationContext;
import org.springframework.context.support.FileSystemXmlApplicationContext;

import static java.util.Collections.newSetFromMap;
import static org.apache.ignite.IgniteSystemProperties.IGNITE_ATOMIC_CACHE_DELETE_HISTORY_SIZE;
import static org.apache.ignite.IgniteSystemProperties.IGNITE_CLIENT_CACHE_CHANGE_MESSAGE_TIMEOUT;
import static org.apache.ignite.IgniteSystemProperties.IGNITE_DISCO_FAILED_CLIENT_RECONNECT_DELAY;
import static org.apache.ignite.IgniteSystemProperties.IGNITE_LOG_CLASSPATH_CONTENT_ON_STARTUP;
import static org.apache.ignite.IgniteSystemProperties.IGNITE_TEST_ENV;
import static org.apache.ignite.IgniteSystemProperties.IGNITE_TO_STRING_INCLUDE_SENSITIVE;
import static org.apache.ignite.IgniteSystemProperties.IGNITE_UPDATE_NOTIFIER;
import static org.apache.ignite.IgniteSystemProperties.getBoolean;
import static org.apache.ignite.cache.CacheAtomicityMode.TRANSACTIONAL;
import static org.apache.ignite.cache.CacheWriteSynchronizationMode.FULL_SYNC;
import static org.apache.ignite.internal.GridKernalState.DISCONNECTED;
import static org.apache.ignite.internal.IgnitionEx.gridx;
import static org.apache.ignite.testframework.GridTestUtils.getFieldValue;
import static org.apache.ignite.testframework.GridTestUtils.getFieldValueHierarchy;
import static org.apache.ignite.testframework.GridTestUtils.setFieldValue;
import static org.apache.ignite.testframework.config.GridTestProperties.BINARY_MARSHALLER_USE_SIMPLE_NAME_MAPPER;
import static org.apache.ignite.testframework.config.GridTestProperties.IGNITE_CFG_PREPROCESSOR_CLS;
import static org.apache.ignite.testframework.junits.logger.GridTestLog4jLogger.CONSOLE_ERROR;
import static org.apache.ignite.testframework.junits.logger.GridTestLog4jLogger.DEFAULT_PATTERN_LAYOUT;
import static org.apache.ignite.testframework.junits.logger.GridTestLog4jLogger.FILE;
import static org.apache.ignite.testframework.junits.logger.GridTestLog4jLogger.addRootLoggerAppender;
import static org.apache.logging.log4j.Level.DEBUG;
import static org.apache.logging.log4j.Level.WARN;
import static org.apache.logging.log4j.core.appender.ConsoleAppender.Target.SYSTEM_ERR;

/**
 * Common abstract test for Ignite tests.
 */
@SuppressWarnings({
    "ExtendsUtilityClass",
    "ProhibitedExceptionDeclared",
    "TransientFieldInNonSerializableClass"
})
public abstract class GridAbstractTest extends JUnitAssertAware {
    /**************************************************************
     * DO NOT REMOVE TRANSIENT - THIS OBJECT MIGHT BE TRANSFERRED *
     *                  TO ANOTHER NODE.                          *
     **************************************************************/
    /** Null name for execution map. */
    private static final String NULL_NAME = UUID.randomUUID().toString();

    /** Ip finder for TCP discovery. */
    public static final TcpDiscoveryIpFinder LOCAL_IP_FINDER = new TcpDiscoveryVmIpFinder(false).
        setAddresses(Collections.singleton("127.0.0.1:47500..47509"));

    /** Shared static IP finder which is used in configuration at nodes startup <b>for all test methods in class</b>. */
    protected static TcpDiscoveryIpFinder sharedStaticIpFinder;

    /** */
    private static final int DFLT_TOP_WAIT_TIMEOUT = 2000;

    /** */
    private static final Map<Class<?>, IgniteTestResources> tests = new ConcurrentHashMap<>();

    /** Loggers with changed log level for test's purposes. */
    private static final Map<String, Level> changedLevels = new ConcurrentHashMap<>();

    /** */
    private static final MemoryMXBean memoryMxBean = ManagementFactory.getMemoryMXBean();

    /** */
    private static final int BYTES_IN_MEGABYTE = 1024 * 1024;

    /** */
    protected static final String DEFAULT_CACHE_NAME = "default";

    /** Sustains {@link #beforeTestsStarted()} and {@link #afterTestsStopped()} methods execution.*/
    @ClassRule public static final TestRule firstLastTestRule = RuleChain
        .outerRule(new SystemPropertiesRule())
        .around(new BeforeFirstAndAfterLastTestRule());

    /** Manages test execution and reporting. */
    private transient TestRule runRule = (base, desc) -> new Statement() {
        @Override public void evaluate() throws Throwable {
            assert getName() != null : "getName returned null";

            runTest(base);
        }
    };

    /** Classes for which you want to clear the static log. */
    private static final Collection<Class<?>> clearStaticLogClasses = newSetFromMap(new ConcurrentHashMap<>());

    /** Allows easy repeating for test. */
    @Rule public transient RepeatRule repeatRule = new RepeatRule();

    /**
     * Supports obtaining test name for JUnit4 framework in a way that makes it available for methods invoked
     * from {@code runTest(Statement)}.
     */
    private transient TestName nameRule = new TestName();

    /**
     * Gets the name of the currently executed test case.
     *
     * @return Name of the currently executed test case.
     */
    public String getName() {
        return nameRule.getMethodName();
    }

    /**
     * Provides the order of JUnit TestRules. Because of JUnit framework specifics {@link #nameRule} must be invoked
     * first.
     */
    @Rule public transient RuleChain nameAndRunRulesChain = RuleChain
        .outerRule(new SystemPropertiesRule())
        .around(nameRule)
        .around(runRule);

    /** */
    private static boolean startGrid;

    /** */
    protected static IgniteLogger log;

    /** */
    private static ClassLoader clsLdr;

    /** */
    private static boolean stopGridErr;

    /** Timestamp for tests. */
    private static long ts = System.currentTimeMillis();

    /** Lazily initialized current test method. */
    private volatile Method currTestMtd;

    /** */
    static {
        System.setProperty(IGNITE_ATOMIC_CACHE_DELETE_HISTORY_SIZE, "10000");
        System.setProperty(IGNITE_UPDATE_NOTIFIER, "false");
        System.setProperty(IGNITE_DISCO_FAILED_CLIENT_RECONNECT_DELAY, "1");
        System.setProperty(IGNITE_CLIENT_CACHE_CHANGE_MESSAGE_TIMEOUT, "1000");
        System.setProperty(IGNITE_LOG_CLASSPATH_CONTENT_ON_STARTUP, "false");
        System.setProperty(IGNITE_TEST_ENV, "true");

        S.setIncludeSensitiveSupplier(() -> getBoolean(IGNITE_TO_STRING_INCLUDE_SENSITIVE, true));

        if (GridTestClockTimer.startTestTimer()) {
            Thread timer = new Thread(new GridTestClockTimer(), "ignite-clock-for-tests");

            timer.setDaemon(true);

            timer.setPriority(10);

            timer.start();
        }
    }

    /** */
    private static final ConcurrentMap<UUID, Object> serializedObj = new ConcurrentHashMap<>();

    /** */
    protected GridAbstractTest() throws IgniteCheckedException {
        this(false);

        log = getIgniteTestResources().getLogger().getLogger(getClass());
    }

    /**
     * @param startGrid Start grid flag.
     */
    @SuppressWarnings({"OverriddenMethodCallDuringObjectConstruction"})
    protected GridAbstractTest(boolean startGrid) {
        assert isJunitFrameworkClass() : "GridAbstractTest class cannot be extended directly " +
            "(use GridCommonAbstractTest class instead).";

        // Initialize properties. Logger initialized here.
        GridTestProperties.init();

        log = new GridTestLog4jLogger();

        GridAbstractTest.startGrid = startGrid;
    }

    /**
     * Called before execution of every test method in class.
     * <p>
     * Do not annotate with {@link Before} in overriding methods.</p>
     *
     * @throws Exception If failed. {@link #afterTest()} will be called anyway.
     */
    protected void beforeTest() throws Exception {
        // No-op.
    }

    /**
     * Called after execution of every test method in class or if {@link #beforeTest()} failed without test method
     * execution.
     * <p>
     * Do not annotate with {@link After} in overriding methods.</p>
     *
     * @throws Exception If failed.
     */
    protected void afterTest() throws Exception {
        try {
            changedLevels.forEach(Configurator::setLevel);
        }
        finally {
            changedLevels.clear();
        }
    }

    /**
     * Called before execution of all test methods in class.
     * <p>
     * Do not annotate with {@link BeforeClass} in overriding methods.</p>
     *
     * @throws Exception If failed. {@link #afterTestsStopped()} will be called in this case.
     */
    protected void beforeTestsStarted() throws Exception {
        // Checking that no test wrapper is set before test execution.
        assert BPlusTree.testHndWrapper == null;
    }

    /**
     * Called after execution of all test methods in class or if {@link #beforeTestsStarted()} failed without
     * execution of any test methods.
     * <p>
     * Do not annotate with {@link AfterClass} in overriding methods.</p>
     *
     * @throws Exception If failed.
     */
    protected void afterTestsStopped() throws Exception {
        clearStaticLogClasses.forEach(this::clearStaticClassLog);
        clearStaticLogClasses.clear();
    }

    /**
     * @param cls Class to create.
     * @return Instance of class.
     * @throws Exception If failed.
     */
    protected <T> T allocateInstance(Class<T> cls) throws Exception {
        return (T)GridUnsafe.allocateInstance(cls);
    }

    /**
     * @param cls Class to create.
     * @return Instance of class.
     */
    @Nullable protected <T> T allocateInstance0(Class<T> cls) {
        try {
            return (T)GridUnsafe.allocateInstance(cls);
        }
        catch (InstantiationException e) {
            e.printStackTrace();

            return null;
        }
    }

    /**
     * @return Flag to check if class is Junit framework class.
     */
    protected boolean isJunitFrameworkClass() {
        return false;
    }

    /**
     * @return Test resources.
     */
    protected IgniteTestResources getTestResources() throws IgniteCheckedException {
        return getIgniteTestResources();
    }

    /**
     * @param cfg Ignite configuration.
     * @return Test resources.
     */
    protected IgniteTestResources getTestResources(IgniteConfiguration cfg) throws IgniteCheckedException {
        return getIgniteTestResources(cfg);
    }

    /**
     * @param msg Message to print.
     */
    protected void info(String msg) {
        if (log().isInfoEnabled())
            log().info(msg);
    }

    /**
     * @param msg Message to print.
     */
    protected void error(String msg) {
        log().error(msg);
    }

    /**
     * @param msg Message to print.
     * @param t Error to print.
     */
    protected void error(String msg, Throwable t) {
        log().error(msg, t);
    }

    /**
     * @return logger.
     */
    protected IgniteLogger log() {
        if (isRemoteJvm())
            return IgniteNodeRunner.startedInstance().log();

        return log;
    }

    /**
     * Sets the log level for logger ({@link #log}) to {@link Level#DEBUG}. The log level will be resetted to
     * default in {@link #afterTest()}.
     */
    protected final void setLoggerDebugLevel() {
        String logName = "org.apache.ignite";

        LoggerConfig logCfg = LoggerContext.getContext(false).getConfiguration().getLoggerConfig(logName);

        assertNull(logCfg + " level: " + Level.DEBUG, changedLevels.put(logName, logCfg.getLevel()));

        Configurator.setLevel(logName, DEBUG);
    }

    /**
     * Resets log4j programmatically.
     *
     * @param log4jLevel Level.
     * @param logToFile If {@code true}, then log to file under "work/log" folder.
     * @param cat Category.
     * @param cats Additional categories.
     */
    protected void resetLog4j(Level log4jLevel, boolean logToFile, String cat, String... cats)
        throws IgniteCheckedException {
        for (String c : F.concat(false, cat, F.asList(cats)))
            Configurator.setLevel(c, log4jLevel);

        if (logToFile) {
            GridTestLog4jLogger.removeAllRootLoggerAppenders();

            // Console appender.
            addRootLoggerAppender(WARN, ConsoleAppender.newBuilder()
                .setName(CONSOLE_ERROR)
                .setTarget(SYSTEM_ERR)
                .setLayout(DEFAULT_PATTERN_LAYOUT)
                .build());

            // File appender.
            addRootLoggerAppender(log4jLevel, RollingFileAppender.newBuilder()
                .setName(FILE)
                .withFileName(home() + "/work/log/ignite.log")
                .withFilePattern(home() + "/work/log/ignite.log.%i")
                .withAppend(false)
                .withPolicy(SizeBasedTriggeringPolicy.createPolicy("10MB"))
                .withStrategy(DefaultRolloverStrategy.newBuilder().withMax("10").build())
                .setLayout(DEFAULT_PATTERN_LAYOUT)
                .build());
        }
    }

    /**
     * Executes runnable and prints out how long it took.
     *
     * @param name Name of execution.
     * @param r Runnable to execute.
     */
    protected void time(String name, Runnable r) {
        System.gc();

        long start = System.currentTimeMillis();

        r.run();

        long dur = System.currentTimeMillis() - start;

        info(name + " took " + dur + "ms.");
    }

    /**
     * Runs given code in multiple threads and synchronously waits for all threads to complete. If any thread failed,
     * exception will be thrown out of this method.
     *
     * @param r Runnable.
     * @param threadNum Thread number.
     * @throws Exception If failed.
     */
    protected void multithreaded(Runnable r, int threadNum) throws Exception {
        multithreaded(r, threadNum, getTestIgniteInstanceName());
    }

    /**
     * Runs given code in multiple threads and synchronously waits for all
     * threads to complete. If any thread failed, exception will be thrown
     * out of this method.
     *
     * @param r Runnable.
     * @param threadNum Thread number.
     * @param threadName Thread name.
     * @throws Exception If failed.
     */
    protected void multithreaded(Runnable r, int threadNum, String threadName) throws Exception {
        GridTestUtils.runMultiThreaded(r, threadNum, threadName);
    }

    /**
     * Runs given code in multiple threads. Returns future that ends upon
     * threads completion. If any thread failed, exception will be thrown
     * out of this method.
     *
     * @param r Runnable.
     * @param threadNum Thread number.
     * @throws Exception If failed.
     * @return Future.
     */
    protected IgniteInternalFuture<?> multithreadedAsync(Runnable r, int threadNum) throws Exception {
        return multithreadedAsync(r, threadNum, getTestIgniteInstanceName());
    }

    /**
     * Runs given code in multiple threads. Returns future that ends upon
     * threads completion. If any thread failed, exception will be thrown
     * out of this method.
     *
     * @param r Runnable.
     * @param threadNum Thread number.
     * @param threadName Thread name.
     * @throws Exception If failed.
     * @return Future.
     */
    protected IgniteInternalFuture<?> multithreadedAsync(Runnable r, int threadNum, String threadName) throws Exception {
        return GridTestUtils.runMultiThreadedAsync(r, threadNum, threadName);
    }

    /**
     * Runs given code in multiple threads and synchronously waits for all threads to complete.
     * If any thread failed, exception will be thrown out of this method.
     *
     * @param c Callable.
     * @param threadNum Thread number.
     * @throws Exception If failed.
     */
    protected void multithreaded(Callable<?> c, int threadNum) throws Exception {
        multithreaded(c, threadNum, getTestIgniteInstanceName());
    }

    /**
     * Runs given code in multiple threads and synchronously waits for all threads to complete.
     * If any thread failed, exception will be thrown out of this method.
     *
     * @param c Callable.
     * @param threadNum Thread number.
     * @param threadName Thread name.
     * @throws Exception If failed.
     */
    protected void multithreaded(Callable<?> c, int threadNum, String threadName) throws Exception {
        GridTestUtils.runMultiThreaded(c, threadNum, threadName);
    }

    /**
     * Runs given code in multiple threads and asynchronously waits for all threads to complete.
     * If any thread failed, exception will be thrown out of this method.
     *
     * @param c Callable.
     * @param threadNum Thread number.
     * @throws Exception If failed.
     * @return Future.
     */
    protected IgniteInternalFuture<?> multithreadedAsync(Callable<?> c, int threadNum) throws Exception {
        return multithreadedAsync(c, threadNum, getTestIgniteInstanceName());
    }

    /**
     * Runs given code in multiple threads and asynchronously waits for all threads to complete.
     * If any thread failed, exception will be thrown out of this method.
     *
     * @param c Callable.
     * @param threadNum Thread number.
     * @param threadName Thread name.
     * @throws Exception If failed.
     * @return Future.
     */
    protected IgniteInternalFuture<?> multithreadedAsync(Callable<?> c, int threadNum,
        String threadName) throws Exception {
        return GridTestUtils.runMultiThreadedAsync(c, threadNum, threadName);
    }

    /**
     * @return Test kernal context.
     */
    protected GridTestKernalContext newContext() throws IgniteCheckedException {
        IgniteConfiguration cfg = new IgniteConfiguration();

        cfg.setClientMode(false);
        cfg.setDiscoverySpi(new TcpDiscoverySpi() {
            @Override public void sendCustomEvent(DiscoverySpiCustomMessage msg) throws IgniteException {
                // No-op.
            }
        });
        cfg.setSystemViewExporterSpi(new JmxSystemViewExporterSpi() {
            @Override protected void register(SystemView<?> sysView) {
                // No-op.
            }
        });

        GridTestKernalContext ctx = new GridTestKernalContext(log(), cfg);
        return ctx;
    }

    /**
     * @param cfg Configuration to use in Test
     * @return Test kernal context.
     */
    protected GridTestKernalContext newContext(IgniteConfiguration cfg) throws IgniteCheckedException {
        return new GridTestKernalContext(log(), cfg);
    }

    /**
     * Will clean and re-create marshaller directory from scratch.
     */
    private void resolveWorkDirectory() throws Exception {
        SharedFileTree sft = sharedFileTree();

        U.delete(sft.marshaller());
        U.delete(sft.binaryMetaRoot());

        SharedFileTree.mkdir(sft.binaryMetaRoot(), "root binary metadata");
        sft.mkdirMarshaller();
    }

    /** */
    protected void beforeFirstTest() throws Exception {
        sharedStaticIpFinder = new TcpDiscoveryVmIpFinder(true);

        clsLdr = Thread.currentThread().getContextClassLoader();

        U.quietAndInfo(log(), ">>> Starting test class: " + testClassDescription() + " <<<");

        if (isSafeTopology())
            assert G.allGrids().isEmpty() : "Not all Ignite instances stopped before tests execution:" + G.allGrids();

        if (startGrid) {
            IgniteConfiguration cfg = optimize(getConfiguration());

            G.start(cfg);
        }

        try {
            List<Integer> jvmIds = IgniteNodeRunner.killAll();

            if (!jvmIds.isEmpty())
                log.info("Next processes of IgniteNodeRunner were killed: " + jvmIds);

            resolveWorkDirectory();

            beforeTestsStarted();
        }
        catch (Exception | Error t) {
            t.printStackTrace();

            try {
                // This is a very questionable solution.
                cleanUpTestEnviroment();
            }
            catch (Exception e) {
                log.error("Failed to tear down test after exception was thrown in beforeTestsStarted (will " +
                    "ignore)", e);
            }

            throw t;
        }
    }

    /**
     * Runs after each test. Is responsible for clean up test enviroment in accordance with {@link #afterTest()}
     * method overriding.
     *
     * @throws Exception If failed.
     */
    private void cleanUpTestEnviroment() throws Exception {
        long dur = System.currentTimeMillis() - ts;

        U.quietAndInfo(log(), ">>> Stopping test: " + testDescription() + " in " + dur + " ms <<<");
        printJvmMemoryStatistic();

        try {
            runAfterTest();
        }
        finally {
            if (!keepSerializedObjects())
                serializedObj.clear();

            Thread.currentThread().setContextClassLoader(clsLdr);

            clsLdr = null;

            cleanReferences();
        }
    }

    /**
     * Runs afterTest() callback method with necessary scaffolding.
     */
    private void runAfterTest() throws Exception {
        AtomicBoolean afterTestFinished = new AtomicBoolean(false);

        ScheduledExecutorService scheduler = scheduleThreadDumpOnAfterTestTimeOut(afterTestFinished);

        try {
            afterTest();
        }
        finally {
            afterTestFinished.set(true);

            scheduler.shutdownNow();
        }
    }

    /**
     * Schedules a task that will print a thread dump if {@code afterTest()} times out.
     *
     * @param afterTestFinished Boolean flag used to tell whether {@code afterTest()} finished execution.
     * @return Scheduled executor used when scheduling.
     */
    private ScheduledExecutorService scheduleThreadDumpOnAfterTestTimeOut(AtomicBoolean afterTestFinished) {
        // Compute class name as string to avoid holding reference to the test class instance in task.
        String testClsName = getClass().getName();

        ScheduledExecutorService scheduler = Executors.newScheduledThreadPool(1, task -> {
            Thread thread = new Thread(task, "after-test-timeout-" + testClsName);
            thread.setDaemon(true);
            return thread;
        });

        scheduler.schedule(() -> {
            scheduler.shutdownNow();

            if (!afterTestFinished.get()) {
                log.info(testClsName +
                    ".afterTest() timed out, dumping threads (afterTest() still keeps running)");

                dumpThreadsReliably();
            }
        }, getTestTimeout(), TimeUnit.MILLISECONDS);

        return scheduler;
    }

    /** Prints JVM memory statistic. */
    private void printJvmMemoryStatistic() {
        U.quietAndInfo(log(),
            ">>> Heap: " + createPrettyMemoryString(memoryMxBean.getHeapMemoryUsage()) + " <<<");

        U.quietAndInfo(log(),
            ">>> Non-Heap: " + createPrettyMemoryString(memoryMxBean.getNonHeapMemoryUsage()) + " <<<");
    }

    /** */
    private static String createPrettyMemoryString(MemoryUsage usage) {
        return usage.getUsed() / BYTES_IN_MEGABYTE + " MB used / "
            + usage.getCommitted() / BYTES_IN_MEGABYTE + " MB commited / "
            + usage.getMax() / BYTES_IN_MEGABYTE + " MB max";
    }

    /**
     * @return Test description.
     */
    protected String testDescription() {
        return GridTestUtils.fullSimpleName(getClass()) + "#" + getName();
    }

    /**
     * @return Test class description.
     */
    protected String testClassDescription() {
        return GridTestUtils.fullSimpleName(getClass());
    }

    /**
     * @return Current test method.
     * @throws NoSuchMethodError If method wasn't found for some reason.
     */
    @NotNull protected Method currentTestMethod() {
        if (currTestMtd == null) {
            try {
                String testName = getName();

                int bracketIdx = testName.indexOf('[');

                String mtdName = bracketIdx >= 0 ? testName.substring(0, bracketIdx) : testName;

                currTestMtd = getClass().getMethod(mtdName);
            }
            catch (NoSuchMethodException e) {
                throw new NoSuchMethodError("Current test method is not found: " + getName());
            }
        }

        return currTestMtd;
    }

    /**
     * Search for the annotation of the given type in current test method.
     *
     * @param annotationCls Type of annotation to look for.
     * @param <A> Annotation type.
     * @return Instance of annotation if it is present in test method.
     */
    @Nullable protected <A extends Annotation> A currentTestAnnotation(Class<A> annotationCls) {
        return currentTestMethod().getAnnotation(annotationCls);
    }

    /**
     * @return Started grid.
     * @throws Exception If anything failed.
     */
    protected IgniteEx startGrid() throws Exception {
        return startGrid(getTestIgniteInstanceName());
    }

    /**
     * @param cnt Grid count.
     * @return First started grid.
     * @throws Exception If failed.
     */
    protected IgniteEx startGrids(int cnt) throws Exception {
        assert cnt > 0;

        IgniteEx ignite = null;

        for (int i = 0; i < cnt; i++)
            if (ignite == null)
                ignite = startGrid(i);
            else
                startGrid(i);

        if (checkTopology())
            checkTopology(cnt);

        assert ignite != null;

        return ignite;
    }

    /**
     * Check or not topology after grids start
     */
    protected boolean checkTopology() {
        return true;
    }

    /**
     * @param cnt Grid count.
     * @return First started grid.
     * @throws Exception If failed.
     */
    protected Ignite startGridsMultiThreaded(int cnt) throws Exception {
        assert cnt > 0 : "Number of grids must be a positive number";

        Ignite ignite = startGrids(1);

        if (cnt > 1) {
            startGridsMultiThreaded(1, cnt - 1);

            if (checkTopology())
                checkTopology(cnt);
        }

        return ignite;
    }

    /**
     * @param init Start grid index.
     * @param cnt Grid count.
     * @return First started grid.
     * @throws Exception If failed.
     */
    protected final Ignite startClientGridsMultiThreaded(int init, int cnt) throws Exception {
        return startMultiThreaded(init, cnt, idx -> {
            try {
                startClientGrid(idx);
            }
            catch (Exception e) {
                throw new RuntimeException(e);
            }
        });
    }

    /**
     * @param init Start grid index.
     * @param cnt Grid count.
     * @return First started grid.
     * @throws Exception If failed.
     */
    protected final Ignite startGridsMultiThreaded(int init, int cnt) throws Exception {
        return startMultiThreaded(init, cnt, idx -> {
            try {
                startGrid(idx);
            }
            catch (Exception e) {
                throw new RuntimeException(e);
            }
        });
    }

    /** */
    private final Ignite startMultiThreaded(int init, int cnt, Consumer<Integer> starter) throws Exception {
        assert init >= 0;
        assert cnt > 0;

        info("Starting grids: " + cnt);

        final AtomicInteger gridIdx = new AtomicInteger(init);

        GridTestUtils.runMultiThreaded(
            new Callable<Object>() {
                @Nullable @Override public Object call() throws Exception {
                    starter.accept(gridIdx.getAndIncrement());

                    return null;
                }
            },
            cnt,
            "grid-starter-" + getName()
        );

        assert gridIdx.get() - init == cnt;

        return grid(init);
    }

    /**
     * @param cnt Grid count
     * @throws Exception If an error occurs.
     */
    protected void checkTopology(int cnt) throws Exception {
        for (int j = 0; j < 10; j++) {
            boolean topOk = true;

            for (int i = 0; i < cnt; i++) {
                if (cnt != grid(i).cluster().nodes().size()) {
                    U.warn(log, "Grid size is incorrect (will re-run check in 1000 ms) " +
                        "[name=" + grid(i).name() + ", size=" + grid(i).cluster().nodes().size() + ']');

                    topOk = false;

                    break;
                }
            }

            if (topOk)
                return;
            else
                Thread.sleep(1000);
        }

        throw new Exception("Failed to wait for proper topology [expCnt=" + cnt +
            ", actualTopology=" + grid(0).cluster().nodes() + ']');
    }

    /** */
    protected void stopGrid() {
        stopGrid(getTestIgniteInstanceName());
    }

    /**
     * Starts new grid with given index and overriding {@link DependencyResolver}.
     *
     * @param idx Index of the grid to start.
     * @param rslvr Dependency provider.
     * @return Started grid.
     * @throws Exception If anything failed.
     */
    protected IgniteEx startGrid(int idx, DependencyResolver rslvr) throws Exception {
        IgnitionEx.dependencyResolver(rslvr);

        try {
            return startGrid(getTestIgniteInstanceName(idx));
        }
        finally {
            IgnitionEx.dependencyResolver(null);
        }
    }

    /**
     * Starts new grid with given index.
     *
     * @param idx Index of the grid to start.
     * @return Started grid.
     * @throws Exception If anything failed.
     */
    protected IgniteEx startGrid(int idx) throws Exception {
        return startGrid(getTestIgniteInstanceName(idx));
    }

    /**
     * Starts new client grid.
     *
     * @return Started grid.
     * @throws Exception If anything failed.
     */
    protected IgniteEx startClientGrid() throws Exception {
        return startClientGrid(getTestIgniteInstanceName(), (UnaryOperator<IgniteConfiguration>)null);
    }

    /**
     * Starts new client grid with given configuration.
     *
     * @param cfg Ignite configuration.
     * @return Started grid.
     * @throws Exception If anything failed.
     */
    protected IgniteEx startClientGrid(IgniteConfiguration cfg) throws Exception {
        cfg.setClientMode(true);

        return (IgniteEx)startGrid(cfg.getIgniteInstanceName(), cfg, null);
    }

    /**
     * Starts new client grid with given name and configuration.
     *
     * @param name Instance name.
     * @param cfg Ignite configuration.
     * @return Started grid.
     * @throws Exception If anything failed.
     */
    protected IgniteEx startClientGrid(String name, IgniteConfiguration cfg) throws Exception {
        cfg.setIgniteInstanceName(name);

        return startClientGrid(cfg);
    }

    /**
     * Starts new grid with given index.
     *
     * @param idx Index of the grid to start.
     * @param cfgC Configuration mutator. Can be used to avoid oversimplification of {@link #getConfiguration()}.
     * @return Started grid.
     * @throws Exception If anything failed.
     */
    protected IgniteEx startGrid(int idx, Consumer<IgniteConfiguration> cfgC) throws Exception {
        return startGrid(getTestIgniteInstanceName(idx), cfg -> {
            cfgC.accept(cfg);

            return cfg;
        });
    }

    /**
     * Starts new grid with given index.
     *
     * @param idx Index of the grid to start.
     * @param cfgOp Configuration mutator. Can be used to avoid overcomplification of {@link #getConfiguration()}.
     * @return Started grid.
     * @throws Exception If anything failed.
     */
    protected IgniteEx startGrid(int idx, UnaryOperator<IgniteConfiguration> cfgOp) throws Exception {
        return startGrid(getTestIgniteInstanceName(idx), cfgOp);
    }

    /**
     * @param idx Index of the grid to start.
     * @param cfgOp Configuration mutator. Can be used to avoid overcomplification of {@link #getConfiguration()}.
     * @return Started grid.
     * @throws Exception If anything failed.
     */
    protected IgniteEx startClientGrid(int idx, UnaryOperator<IgniteConfiguration> cfgOp) throws Exception {
        return startClientGrid(getTestIgniteInstanceName(idx), cfgOp);
    }

    /**
     * Starts new client grid with given index.
     *
     * @param idx Index of the grid to start.
     * @return Started grid.
     * @throws Exception If anything failed.
     */
    protected IgniteEx startClientGrid(int idx) throws Exception {
        return startClientGrid(getTestIgniteInstanceName(idx), (UnaryOperator<IgniteConfiguration>)null);
    }

    /**
     * Starts new client grid with given index.
     *
     * @param idx Index of the grid to start.
     * @param rslvr Dependency provider.
     * @return Started grid.
     * @throws Exception If anything failed.
     */
    protected IgniteEx startClientGrid(int idx, DependencyResolver rslvr) throws Exception {
        IgnitionEx.dependencyResolver(rslvr);

        try {
            return startClientGrid(getTestIgniteInstanceName(idx), (UnaryOperator<IgniteConfiguration>)null);
        }
        finally {
            IgnitionEx.dependencyResolver(null);
        }
    }

    /**
     * Starts new client grid with given name.
     *
     * @param igniteInstanceName Ignite instance name.
     * @return Started grid.
     * @throws Exception If anything failed.
     */
    protected IgniteEx startClientGrid(String igniteInstanceName) throws Exception {
        return startClientGrid(igniteInstanceName, (UnaryOperator<IgniteConfiguration>)null);
    }

    /**
     * Starts new client grid with given name.
     *
     * @param igniteInstanceName Ignite instance name.
     * @param cfgOp Configuration mutator. Can be used to avoid overcomplification of {@link #getConfiguration()}.
     * @return Started grid.
     * @throws Exception If anything failed.
     */
    protected IgniteEx startClientGrid(String igniteInstanceName, UnaryOperator<IgniteConfiguration> cfgOp) throws Exception {
        IgnitionEx.setClientMode(true);

        try {
            return (IgniteEx)startGrid(igniteInstanceName, cfgOp, null);
        }
        finally {
            IgnitionEx.setClientMode(false);
        }
    }

    /**
     * Starts new grid with given configuration.
     *
     * @param cfg Ignite configuration.
     * @return Started grid.
     * @throws Exception If anything failed.
     */
    protected IgniteEx startGrid(IgniteConfiguration cfg) throws Exception {
        return (IgniteEx)startGrid(cfg.getIgniteInstanceName(), cfg, null);
    }

    /**
     * Starts new grid with given index and Spring application context.
     *
     * @param idx Index of the grid to start.
     * @param ctx Spring context.
     * @return Started grid.
     * @throws Exception If anything failed.
     */
    protected Ignite startGrid(int idx, GridSpringResourceContext ctx) throws Exception {
        return startGrid(getTestIgniteInstanceName(idx), ctx);
    }

    /**
     * Starts new grid with given name.
     *
     * @param igniteInstanceName Ignite instance name.
     * @return Started grid.
     * @throws Exception If failed.
     */
    protected IgniteEx startGrid(String igniteInstanceName) throws Exception {
        return (IgniteEx)startGrid(igniteInstanceName, (GridSpringResourceContext)null);
    }

    /**
     * Starts new grid with given name.
     *
     * @param igniteInstanceName Ignite instance name.
     * @param cfgOp Configuration mutator. Can be used to avoid overcomplification of {@link #getConfiguration()}.
     * @return Started grid.
     * @throws Exception If anything failed.
     */
    protected IgniteEx startGrid(String igniteInstanceName, UnaryOperator<IgniteConfiguration> cfgOp) throws Exception {
        return (IgniteEx)startGrid(igniteInstanceName, cfgOp, null);
    }

    /**
     * Starts new grid with given name.
     *
     * @param igniteInstanceName Ignite instance name.
     * @param ctx Spring context.
     * @return Started grid.
     * @throws Exception If failed.
     */
    protected Ignite startGrid(String igniteInstanceName, GridSpringResourceContext ctx) throws Exception {
        return startGrid(igniteInstanceName, optimize(getConfiguration(igniteInstanceName)), ctx);
    }

    /**
     * @param regionCfg Region config.
     */
    private void validateDataRegion(DataRegionConfiguration regionCfg) {
        if (regionCfg.isPersistenceEnabled() && regionCfg.getMaxSize() == DataStorageConfiguration.DFLT_DATA_REGION_MAX_SIZE)
            throw new AssertionError("Max size of data region should be set explicitly to avoid memory over usage");
    }

    /**
     * @param cfg Config.
     */
    private void validateConfiguration(IgniteConfiguration cfg) {
        if (cfg.getDataStorageConfiguration() != null) {
            validateDataRegion(cfg.getDataStorageConfiguration().getDefaultDataRegionConfiguration());

            if (cfg.getDataStorageConfiguration().getDataRegionConfigurations() != null) {
                for (DataRegionConfiguration reg : cfg.getDataStorageConfiguration().getDataRegionConfigurations())
                    validateDataRegion(reg);
            }
        }
    }

    /**
     * Starts new grid with given name.
     *
     * @param igniteInstanceName Ignite instance name.
     * @param cfgOp Configuration mutator. Can be used to avoid overcomplification of {@link #getConfiguration()}.
     * @param ctx Spring context.
     * @return Started grid.
     * @throws Exception If anything failed.
     */
    protected Ignite startGrid(
        String igniteInstanceName,
        UnaryOperator<IgniteConfiguration> cfgOp,
        GridSpringResourceContext ctx
    ) throws Exception {
        IgniteConfiguration cfg = optimize(getConfiguration(igniteInstanceName));

        if (cfgOp != null)
            cfg = cfgOp.apply(cfg);

        return startGrid(igniteInstanceName, cfg, ctx);
    }

    /**
     * Starts new grid with given name.
     *
     * @param igniteInstanceName Ignite instance name.
     * @param ctx Spring context.
     * @return Started grid.
     * @throws Exception If failed.
     */
    protected Ignite startGrid(String igniteInstanceName, IgniteConfiguration cfg, GridSpringResourceContext ctx)
        throws Exception {
        limitMaxMemoryOfDataStorageConfiguration(cfg);

        if (!isRemoteJvm(igniteInstanceName)) {
            IgniteUtils.setCurrentIgniteName(igniteInstanceName);

            try {
                String cfgProcClsName = System.getProperty(IGNITE_CFG_PREPROCESSOR_CLS);

                if (cfgProcClsName != null) {
                    try {
                        Class<?> cfgProc = Class.forName(cfgProcClsName);

                        Method method = cfgProc.getMethod("preprocessConfiguration", IgniteConfiguration.class);

                        if (!Modifier.isStatic(method.getModifiers()))
                            throw new Exception("Non-static pre-processor method in pre-processor class: " + cfgProcClsName);

                        method.invoke(null, cfg);
                    }
                    catch (Exception e) {
                        log.error("Failed to pre-process IgniteConfiguration using pre-processor class: " + cfgProcClsName);

                        throw new IgniteException(e);
                    }
                }

                Ignite node = IgnitionEx.start(optimize(cfg), ctx);

                IgniteConfiguration nodeCfg = node.configuration();

                log.info("Node started with the following configuration [id=" + node.cluster().localNode().id()
                    + ", marshaller=" + nodeCfg.getMarshaller()
                    + ", discovery=" + nodeCfg.getDiscoverySpi()
                    + ", binaryCfg=" + nodeCfg.getBinaryConfiguration()
                    + ", lateAff=" + nodeCfg.isLateAffinityAssignment() + "]");

                return node;
            }
            finally {
                IgniteUtils.setCurrentIgniteName(null);
            }
        }
        else
            return startRemoteGrid(igniteInstanceName, cfg, ctx);
    }

    /**
     * Limits max memory in data storage if they are default.
     * By default max memory is 20% of total memory, which is too much for tests.
     * Required for containerized build servers.
     */
    private void limitMaxMemoryOfDataStorageConfiguration(IgniteConfiguration cfg) {
        DataStorageConfiguration dataStorageCfg = cfg.getDataStorageConfiguration();

        if (dataStorageCfg == null)
            return;

        updateMaxSizeInRegion(dataStorageCfg.getDefaultDataRegionConfiguration());

        if (dataStorageCfg.getDataRegionConfigurations() != null) {
            for (DataRegionConfiguration configuration : dataStorageCfg.getDataRegionConfigurations())
                updateMaxSizeInRegion(configuration);
        }
    }

    /** */
    private static void updateMaxSizeInRegion(DataRegionConfiguration configuration) {
        if (configuration.getMaxSize() == DataStorageConfiguration.DFLT_DATA_REGION_MAX_SIZE)
            configuration.setMaxSize(256 * BYTES_IN_MEGABYTE);
    }

    /**
     * Starts new grid at another JVM with given name.
     *
     * @param igniteInstanceName Ignite instance name.
     * @param cfg Ignite configuration.
     * @param ctx Spring context.
     * @return Started grid.
     * @throws Exception If failed.
     */
    protected Ignite startRemoteGrid(String igniteInstanceName, IgniteConfiguration cfg, GridSpringResourceContext ctx)
        throws Exception {
        return startRemoteGrid(igniteInstanceName, cfg, ctx, true);
    }

    /**
     * Starts new grid with given name.
     *
     * @param gridName Grid name.
     * @param client Client mode.
     * @param cfgUrl Config URL.
     * @return Started grid.
     * @throws Exception If failed.
     */
    protected Ignite startGridWithSpringCtx(String gridName, boolean client, String cfgUrl) throws Exception {
        IgniteBiTuple<Collection<IgniteConfiguration>, ? extends GridSpringResourceContext> cfgMap =
            IgnitionEx.loadConfigurations(cfgUrl);

        IgniteConfiguration cfg = F.first(cfgMap.get1());

        cfg.setIgniteInstanceName(gridName);
        cfg.setClientMode(client);

        return IgnitionEx.start(cfg, cfgMap.getValue());
    }

    /**
     * Starts new node with given index.
     *
     * @param idx Index of the node to start.
     * @param client Client mode.
     * @param cfgUrl Config URL.
     * @return Started node.
     * @throws Exception If failed.
     */
    protected Ignite startGridWithSpringCtx(int idx, boolean client, String cfgUrl) throws Exception {
        return startGridWithSpringCtx(getTestIgniteInstanceName(idx), client, cfgUrl);
    }

    /**
     * Start specified amount of nodes.
     *
     * @param cnt Nodes count.
     * @param client Client mode.
     * @param cfgUrl Config URL.
     * @return First started node.
     * @throws Exception If failed.
     */
    protected Ignite startGridsWithSpringCtx(int cnt, boolean client, String cfgUrl) throws Exception {
        assert cnt > 0;

        Ignite ignite = null;

        for (int i = 0; i < cnt; i++) {
            if (ignite == null)
                ignite = startGridWithSpringCtx(i, client, cfgUrl);
            else
                startGridWithSpringCtx(i, client, cfgUrl);
        }

        checkTopology(cnt);

        assert ignite != null;

        return ignite;
    }

    /**
     * Starts new grid at another JVM with given name.
     *
     * @param igniteInstanceName Ignite instance name.
     * @param cfg Ignite configuration.
     * @param ctx Spring context.
     * @param resetDiscovery Reset DiscoverySpi.
     * @return Started grid.
     * @throws Exception If failed.
     */
    protected Ignite startRemoteGrid(
        String igniteInstanceName,
        IgniteConfiguration cfg,
        GridSpringResourceContext ctx,
        boolean resetDiscovery
    ) throws Exception {
        if (ctx != null)
            throw new UnsupportedOperationException("Starting of grid at another jvm by context doesn't supported.");

        if (cfg == null)
            cfg = optimize(getConfiguration(igniteInstanceName));

        IgniteEx locNode = grid(0);

        if (locNode != null) {
            DiscoverySpi discoverySpi = locNode.configuration().getDiscoverySpi();

            if (discoverySpi != null && !(discoverySpi instanceof TcpDiscoverySpi)) {
                try {
                    // Clone added to support ZookeeperDiscoverySpi.
                    cfg.setDiscoverySpi(cloneDiscoverySpi(discoverySpi));

                    resetDiscovery = false;
                }
                catch (NoSuchMethodException ignore) {
                    // Ignore.
                }
            }
        }

        return new IgniteProcessProxy(cfg, cfg.getGridLogger(), () -> grid(0), resetDiscovery, additionalRemoteJvmArgs());
    }

    /**
     * Clone added to support ZookeeperDiscoverySpi.
     *
     * @param discoverySpi Discovery spi.
     * @return Clone of discovery spi.
     */
    protected DiscoverySpi cloneDiscoverySpi(DiscoverySpi discoverySpi) throws Exception {
        Method m = discoverySpi.getClass().getDeclaredMethod("cloneSpiConfiguration");

        m.setAccessible(true);

        return (DiscoverySpi)m.invoke(discoverySpi);
    }

    /**
     * @return Additional JVM args for remote instances.
     */
    protected List<String> additionalRemoteJvmArgs() {
        return new ArrayList<>();
    }

    /**
     * Optimizes configuration to achieve better test performance.
     *
     * @param cfg Configuration.
     * @return Optimized configuration (by modifying passed in one).
     * @throws IgniteCheckedException On error.
     */
    protected IgniteConfiguration optimize(IgniteConfiguration cfg) throws IgniteCheckedException {
        if (cfg.getLocalHost() == null) {
            if (cfg.getDiscoverySpi() instanceof TcpDiscoverySpi) {
                cfg.setLocalHost("127.0.0.1");

                if (((TcpDiscoverySpi)cfg.getDiscoverySpi()).getJoinTimeout() == 0)
                    ((TcpDiscoverySpi)cfg.getDiscoverySpi()).setJoinTimeout(10000);
            }
            else
                cfg.setLocalHost(getTestResources().getLocalHost());
        }

        // Do not add redundant data if it is not needed.
        if (cfg.getIncludeProperties() == null)
            cfg.setIncludeProperties();

        return cfg;
    }

    /**
     * @param igniteInstanceName Ignite instance name.
     */
    protected void stopGrid(@Nullable String igniteInstanceName) {
        stopGrid(igniteInstanceName, true);
    }

    /**
     * @param igniteInstanceName Ignite instance name.
     * @param cancel Cancel flag.
     */
    protected void stopGrid(@Nullable String igniteInstanceName, boolean cancel) {
        stopGrid(igniteInstanceName, cancel, true);
    }

    /**
     * Stop grid waiting for it to come up
     * @param igniteInstanceName Ignite instance name.
     * @param cancel Cancel flag.
     * @param awaitTop Await topology change flag.
     */
    protected void stopGrid(@Nullable String igniteInstanceName, boolean cancel, boolean awaitTop) {
        stopGrid0(igniteInstanceName, cancel, awaitTop, false);
    }

    /**
     * Stop grid without waiting for it to come up
     * @param igniteInstanceName Ignite instance name.
     * @param cancel Cancel flag.
     * @param awaitTop Await topology change flag.
     */
    protected void stopGridx(@Nullable String igniteInstanceName, boolean cancel, boolean awaitTop) {
        stopGrid0(igniteInstanceName, cancel, awaitTop, true);
    }

    /**
     * @param igniteInstanceName Ignite instance name.
     * @param cancel Cancel flag.
     * @param awaitTop Await topology change flag.
     */
    private void stopGrid0(@Nullable String igniteInstanceName, boolean cancel, boolean awaitTop, boolean stopNotStarted) {
        try {
            IgniteEx ignite = stopNotStarted ? gridx(igniteInstanceName) : grid(igniteInstanceName);

            assert ignite != null : "Ignite returned null grid for name: " + igniteInstanceName;

            UUID id = ignite instanceof IgniteProcessProxy ? ((IgniteProcessProxy)ignite).getId() : ignite.context().localNodeId();

            info(">>> Stopping grid [name=" + ignite.name() + ", id=" + id + ']');

            if (!isRemoteJvm(igniteInstanceName)) {
                IgniteUtils.setCurrentIgniteName(igniteInstanceName);

                try {
                    IgnitionEx.stop(igniteInstanceName, cancel, null, stopNotStarted);
                }
                finally {
                    IgniteUtils.setCurrentIgniteName(null);
                }
            }
            else
                IgniteProcessProxy.stop(igniteInstanceName, cancel);

            if (awaitTop)
                awaitTopologyChange();
        }
        catch (IllegalStateException ignored) {
            // Ignore error if grid already stopped.
        }
        catch (Throwable e) {
            error("Failed to stop grid [igniteInstanceName=" + igniteInstanceName + ", cancel=" + cancel + ']', e);

            stopGridErr = true;
        }
    }

    /**
     *
     */
    protected void stopAllGrids() {
        stopAllGrids(true);
    }

    /**
     * Stop all grids waiting for them to start
     * @param cancel Cancel flag.
     */
    protected void stopAllGrids(boolean cancel) {
        stopAllGrids(cancel, true);
    }

    /**
     * Stop all grids
     * @param cancel Cancel flag.
     * @param wait Wait for grids to start first.
     */
    protected void stopAllGrids(boolean cancel, boolean wait) {
        try {
            Collection<Ignite> clients = new ArrayList<>();
            Collection<Ignite> srvs = new ArrayList<>();

            for (Ignite g : wait ? G.allGrids() : IgnitionEx.allGridsx()) {
                if (g.configuration().getDiscoverySpi().isClientMode())
                    clients.add(g);
                else
                    srvs.add(g);
            }

            for (Ignite g : clients)
                if (wait)
                    stopGrid(g.name(), cancel, false);
                else
                    stopGridx(g.name(), cancel, false);

            for (Ignite g : srvs)
                if (wait)
                    stopGrid(g.name(), cancel, false);
                else
                    stopGridx(g.name(), cancel, false);

            List<Ignite> nodes = G.allGrids();

            assert nodes.isEmpty() : nodes;
        }
        finally {
            IgniteProcessProxy.killAll(); // In multi-JVM case.
        }
    }

    /**
     * Stops all grids (even those grids that have not been started successfully are tried to be stopped).
     * This differs from {@link #stopAllGrids()} in one aspect: {@code stopAllGrids()} waits for all grids
     * to be started, and, if any of them hangs during startup, it hangs as well.
     */
    protected void stopAllGridsNoWait() {
        stopAllGrids(true, false);
    }

    /**
     * @param cancel Cancel flag.
     */
    protected void stopAllClients(boolean cancel) {
        List<Ignite> ignites = G.allGrids();

        for (Ignite g : ignites) {
            if (g.configuration().getDiscoverySpi().isClientMode())
                stopGrid(g.name(), cancel);
        }
    }

    /**
     * @param cancel Cancel flag.
     */
    protected void stopAllServers(boolean cancel) {
        List<Ignite> ignites = G.allGrids();

        for (Ignite g : ignites) {
            if (!g.configuration().getDiscoverySpi().isClientMode())
                stopGrid(g.name(), cancel);
        }
    }

    /**
     * @param ignite Grid
     * @param cnt Count
     * @throws IgniteCheckedException If failed.
     */
    @SuppressWarnings({"BusyWait"})
    protected void waitForRemoteNodes(Ignite ignite, int cnt) throws IgniteCheckedException {
        while (true) {
            Collection<ClusterNode> nodes = ignite.cluster().forRemotes().nodes();

            if (nodes != null && nodes.size() >= cnt)
                return;

            try {
                Thread.sleep(100);
            }
            catch (InterruptedException ignored) {
                throw new IgniteCheckedException("Interrupted while waiting for remote nodes [igniteInstanceName=" +
                    ignite.name() + ", count=" + cnt + ']');
            }
        }
    }

    /**
     * @param ignites Grids
     * @throws IgniteCheckedException If failed.
     */
    protected void waitForDiscovery(Ignite... ignites) throws IgniteCheckedException {
        assert ignites != null;
        assert ignites.length > 1;

        for (Ignite ignite : ignites)
            waitForRemoteNodes(ignite, ignites.length - 1);
    }

    /**
     * Gets grid for given name.
     *
     * @param name Name.
     * @return Grid instance.
     */
    protected IgniteEx grid(String name) {
        if (!isRemoteJvm(name))
            return (IgniteEx)G.ignite(name);
        else {
            if (isRemoteJvm())
                return IgniteNodeRunner.startedInstance();
            else
                return IgniteProcessProxy.ignite(name);
        }
    }

    /**
     * Gets grid for given index.
     *
     * @param idx Index.
     * @return Grid instance.
     */
    protected IgniteEx grid(int idx) {
        return grid(getTestIgniteInstanceName(idx));
    }

    /**
     * @param idx Index.
     * @return Ignite instance.
     */
    protected IgniteEx ignite(int idx) {
        return grid(idx);
    }

    /**
     * @param nodeIdx Node index.
     * @return Node ID.
     */
    protected final UUID nodeId(int nodeIdx) {
        return ignite(nodeIdx).cluster().localNode().id();
    }

    /**
     * Gets grid for given test.
     *
     * @return Grid for given test.
     */
    protected IgniteEx grid() {
        if (!isMultiJvm())
            return (IgniteEx)G.ignite(getTestIgniteInstanceName());
        else
            throw new UnsupportedOperationException("Operation doesn't supported yet.");
    }

    /**
     * @param node Node.
     * @return Ignite instance with given local node.
     */
    protected final IgniteEx grid(ClusterNode node) {
        if (!isMultiJvm())
            return (IgniteEx)G.ignite(node.id());
        else {
            try {
                return (IgniteEx)IgniteProcessProxy.ignite(node.id());
            }
            catch (Exception ignore) {
                // A hack if it is local grid.
                return (IgniteEx)G.ignite(node.id());
            }
        }
    }

    /**
     * Starts grid using provided Ignite instance name and spring config location.
     * <p>
     * Note that grids started this way should be stopped with {@code G.stop(..)} methods.
     *
     * @param igniteInstanceName Ignite instance name.
     * @param springCfgPath Path to config file.
     * @return Grid Started grid.
     * @throws Exception If failed.
     */
    protected Ignite startGrid(String igniteInstanceName, String springCfgPath) throws Exception {
        IgniteConfiguration cfg = loadConfiguration(springCfgPath);

        cfg.setFailureHandler(getFailureHandler(igniteInstanceName));

        cfg.setGridLogger(getTestResources().getLogger());

        return startGrid(igniteInstanceName, cfg);
    }

    /**
     * Starts grid using provided Ignite instance name and config.
     * <p>
     * Note that grids started this way should be stopped with {@code G.stop(..)} methods.
     *
     * @param igniteInstanceName Ignite instance name.
     * @param cfg Config.
     * @return Grid Started grid.
     * @throws Exception If failed.
     */
    protected Ignite startGrid(String igniteInstanceName, IgniteConfiguration cfg) throws Exception {
        cfg.setIgniteInstanceName(igniteInstanceName);

        if (!isRemoteJvm(igniteInstanceName))
            return G.start(cfg);
        else
            return startRemoteGrid(igniteInstanceName, cfg, null);
    }

    /**
     * Loads configuration from the given Spring XML file.
     *
     * @param springCfgPath Path to file.
     * @return Grid configuration.
     * @throws IgniteCheckedException If load failed.
     */
    @SuppressWarnings("deprecation")
    protected IgniteConfiguration loadConfiguration(String springCfgPath) throws IgniteCheckedException {
        URL cfgLocation = U.resolveIgniteUrl(springCfgPath);

        if (cfgLocation == null)
            cfgLocation = U.resolveIgniteUrl(springCfgPath, false);

        assert cfgLocation != null;

        ApplicationContext springCtx;

        try {
            springCtx = new FileSystemXmlApplicationContext(cfgLocation.toString());
        }
        catch (BeansException e) {
            throw new IgniteCheckedException("Failed to instantiate Spring XML application context.", e);
        }

        Map cfgMap;

        try {
            // Note: Spring is not generics-friendly.
            cfgMap = springCtx.getBeansOfType(IgniteConfiguration.class);
        }
        catch (BeansException e) {
            throw new IgniteCheckedException("Failed to instantiate bean [type=" + IgniteConfiguration.class + ", err=" +
                e.getMessage() + ']', e);
        }

        if (cfgMap == null)
            throw new IgniteCheckedException("Failed to find a single grid factory configuration in: " + springCfgPath);

        if (cfgMap.isEmpty())
            throw new IgniteCheckedException("Can't find grid factory configuration in: " + springCfgPath);
        else if (cfgMap.size() > 1)
            throw new IgniteCheckedException("More than one configuration provided for cache load test: " + cfgMap.values());

        IgniteConfiguration cfg = (IgniteConfiguration)cfgMap.values().iterator().next();

        cfg.setNodeId(UUID.randomUUID());

        return cfg;
    }

    /**
     * @param idx Index of the grid to stop.
     */
    protected void stopGrid(int idx) {
        stopGrid(getTestIgniteInstanceName(idx), false);
    }

    /**
     * Stop Ignite instance using index.
     *
     * @param idx Grid index.
     * @param cancel Cancel flag.
     */
    protected void stopGrid(int idx, boolean cancel) {
        stopGrid(getTestIgniteInstanceName(idx), cancel, false);
    }

    /**
     * @param idx Index of the grid to stop.
     */
    protected void stopAndCancelGrid(int idx) {
        stopGrid(getTestIgniteInstanceName(idx), true);
    }

    /**
     * Returns a new instance of ignite configuration.
     * Be aware that this method is not called by {@link #startGrid(int)}.
     *
     * @return Grid test configuration.
     * @throws Exception If failed.
     */
    protected IgniteConfiguration getConfiguration() throws Exception {
        // Generate unique Ignite instance name.
        return getConfiguration(getTestIgniteInstanceName());
    }

    /**
     * This method should be overridden by subclasses to change configuration parameters.
     *
     * @param igniteInstanceName Ignite instance name.
     * @return Grid configuration used for starting of grid.
     * @throws Exception If failed.
     */
    @SuppressWarnings("deprecation")
    protected IgniteConfiguration getConfiguration(String igniteInstanceName) throws Exception {
        IgniteConfiguration cfg = getConfiguration(igniteInstanceName, getTestResources());

        cfg.setNodeId(null);

        if (GridTestProperties.getProperty(GridTestProperties.BINARY_COMPACT_FOOTERS) != null) {
            if (!Boolean.valueOf(GridTestProperties.getProperty(GridTestProperties.BINARY_COMPACT_FOOTERS))) {
                BinaryConfiguration bCfg = cfg.getBinaryConfiguration();

                if (bCfg == null) {
                    bCfg = new BinaryConfiguration();

                    cfg.setBinaryConfiguration(bCfg);
                }

                bCfg.setCompactFooter(false);
            }
        }

        if (Boolean.valueOf(GridTestProperties.getProperty(BINARY_MARSHALLER_USE_SIMPLE_NAME_MAPPER))) {
            BinaryConfiguration bCfg = cfg.getBinaryConfiguration();

            if (bCfg == null) {
                bCfg = new BinaryConfiguration();

                cfg.setBinaryConfiguration(bCfg);
            }

            bCfg.setNameMapper(new BinaryBasicNameMapper(true));
        }

        if (igniteInstanceName != null && igniteInstanceName.matches(".*\\d")) {
            String idStr = UUID.randomUUID().toString();

            if (igniteInstanceName.startsWith(getTestIgniteInstanceName())) {
                String idxStr = String.valueOf(getTestIgniteInstanceIndex(igniteInstanceName));

                while (idxStr.length() < 5)
                    idxStr = '0' + idxStr;

                char[] chars = idStr.toCharArray();

                for (int i = 0; i < idxStr.length(); i++)
                    chars[chars.length - idxStr.length() + i] = idxStr.charAt(i);

                cfg.setNodeId(UUID.fromString(new String(chars)));
            }
            else {
                char[] chars = idStr.toCharArray();

                chars[0] = igniteInstanceName.charAt(igniteInstanceName.length() - 1);
                chars[1] = '0';

                chars[chars.length - 3] = '0';
                chars[chars.length - 2] = '0';
                chars[chars.length - 1] = igniteInstanceName.charAt(igniteInstanceName.length() - 1);

                cfg.setNodeId(UUID.fromString(new String(chars)));
            }
        }

        if (cfg.getDiscoverySpi() instanceof TcpDiscoverySpi)
            ((TcpDiscoverySpi)cfg.getDiscoverySpi()).setJoinTimeout(getTestTimeout());

        return cfg;
    }

    /**
     * Create instance of {@link BinaryMarshaller} suitable for use
     * without starting a grid upon an empty {@link IgniteConfiguration}.
     *
     * @return Binary marshaller.
     * @throws IgniteCheckedException if failed.
     */
    protected BinaryMarshaller createStandaloneBinaryMarshaller() throws IgniteCheckedException {
        return createStandaloneBinaryMarshaller(new IgniteConfiguration());
    }

    /**
     * Create instance of {@link BinaryMarshaller} suitable for use
     * without starting a grid upon given {@link IgniteConfiguration}.
     *
     * @return Binary marshaller.
     * @throws IgniteCheckedException if failed.
     */
    protected BinaryMarshaller createStandaloneBinaryMarshaller(IgniteConfiguration cfg) throws IgniteCheckedException {
        BinaryMarshaller marsh = new BinaryMarshaller();

        BinaryContext ctx = new BinaryContext(BinaryCachingMetadataHandler.create(), cfg, new NullLogger());

        marsh.setContext(new MarshallerContextTestImpl());

        marsh.setBinaryContext(ctx, cfg);

        return marsh;
    }

    /**
     * @return Generated unique test Ignite instance name.
     */
    public String getTestIgniteInstanceName() {
        String[] parts = getClass().getName().split("\\.");

        return parts[parts.length - 2] + '.' + parts[parts.length - 1];
    }

    /**
     * @param idx Index of the Ignite instance.
     * @return Indexed Ignite instance name.
     */
    public String getTestIgniteInstanceName(int idx) {
        return getTestIgniteInstanceName() + idx;
    }

    /**
     * @param idx Index of the Ignite instance.
     * @return Indexed Ignite instance name.
     */
    protected String testNodeName(int idx) {
        return getTestIgniteInstanceName(idx);
    }

    /**
     * Parses test Ignite instance index from test Ignite instance name.
     *
     * @param testIgniteInstanceName Test Ignite instance name, returned by {@link #getTestIgniteInstanceName(int)}.
     * @return Test Ignite instance index.
     */
    public int getTestIgniteInstanceIndex(String testIgniteInstanceName) {
        return Integer.parseInt(testIgniteInstanceName.substring(getTestIgniteInstanceName().length()));
    }

    /**
     * @return {@code True} if system property -DDEBUG is set.
     */
    public boolean isDebug() {
        return System.getProperty("DEBUG") != null;
    }

    /**
     * @param marshaller Marshaller to get checkpoint path for.
     * @return Path for specific marshaller.
     */
    @SuppressWarnings({"IfMayBeConditional"})
    protected String getDefaultCheckpointPath(Marshaller marshaller) {
        if (marshaller instanceof JdkMarshaller)
            return SharedFsCheckpointSpi.DFLT_DIR_PATH + "/jdk/";
        else
            return SharedFsCheckpointSpi.DFLT_DIR_PATH + '/' + marshaller.getClass().getSimpleName() + '/';
    }

    /**
     * @param name Name to mask.
     * @return Masked name.
     */
    private String maskNull(String name) {
        return name == null ? NULL_NAME : name;
    }

    /**
     * @return Ignite home.
     */
    protected String home() throws IgniteCheckedException {
        return getTestResources().getIgniteHome();
    }

    /**
     * This method should be overridden by subclasses to change configuration parameters.
     *
     * @param igniteInstanceName Ignite instance name.
     * @param rsrcs Resources.
     * @throws Exception If failed.
     * @return Grid configuration used for starting of grid.
     */
    @SuppressWarnings("deprecation")
    protected IgniteConfiguration getConfiguration(String igniteInstanceName, IgniteTestResources rsrcs)
        throws Exception {
        IgniteConfiguration cfg = new IgniteConfiguration();

        cfg.setIgniteInstanceName(igniteInstanceName);
        cfg.setGridLogger(rsrcs.getLogger());
        cfg.setMarshaller(rsrcs.getMarshaller());
        cfg.setNodeId(rsrcs.getNodeId());
        cfg.setIgniteHome(rsrcs.getIgniteHome());
        cfg.setMBeanServer(rsrcs.getMBeanServer());
        cfg.setPeerClassLoadingEnabled(true);
        cfg.setMetricsLogFrequency(0);
        cfg.setClientMode(IgnitionEx.isClientMode());

        cfg.setConnectorConfiguration(null);

        TcpCommunicationSpi commSpi = new TcpCommunicationSpi();

        commSpi.setLocalPort(GridTestUtils.getNextCommPort(getClass()));
        commSpi.setTcpNoDelay(true);

        cfg.setCommunicationSpi(commSpi);

        TcpDiscoverySpi discoSpi = new TestTcpDiscoverySpi();

        if (isDebug()) {
            cfg.setFailureDetectionTimeout(getTestTimeout() <= 0 ? getDefaultTestTimeout() : getTestTimeout());
            cfg.setNetworkTimeout(Long.MAX_VALUE / 3);
        }
        else {
            // Set network timeout to 10 sec to avoid unexpected p2p class loading errors.
            cfg.setNetworkTimeout(10_000);

            cfg.setFailureDetectionTimeout(10_000);
            cfg.setClientFailureDetectionTimeout(10_000);
        }

        // Set metrics update interval to 1 second to speed up tests.
        cfg.setMetricsUpdateFrequency(1000);

        if (!isMultiJvm()) {
            assert sharedStaticIpFinder != null : "Shared static IP finder should be initialized at this point.";

            discoSpi.setIpFinder(sharedStaticIpFinder);
        }
        else
            discoSpi.setIpFinder(LOCAL_IP_FINDER);

        cfg.setDiscoverySpi(discoSpi);

        SharedFsCheckpointSpi cpSpi = new SharedFsCheckpointSpi();

        Collection<String> paths = new ArrayList<>();

        paths.add(getDefaultCheckpointPath(cfg.getMarshaller()));

        cpSpi.setDirectoryPaths(paths);

        cfg.setCheckpointSpi(cpSpi);

        cfg.setEventStorageSpi(new MemoryEventStorageSpi());

        cfg.setFailureHandler(getFailureHandler(igniteInstanceName));

        return cfg;
    }

    /**
     * This method should be overridden by subclasses to change failure handler implementation.
     *
     * @param igniteInstanceName Ignite instance name.
     * @return Failure handler implementation.
     */
    protected FailureHandler getFailureHandler(String igniteInstanceName) {
        return new NoOpFailureHandler();
    }

    /**
     * @return New cache configuration with modified defaults.
     */
    public static <K, V> CacheConfiguration<K, V> defaultCacheConfiguration() {
        CacheConfiguration<K, V> cfg = new CacheConfiguration<>(DEFAULT_CACHE_NAME);

        cfg.setAtomicityMode(TRANSACTIONAL).setNearConfiguration(new NearCacheConfiguration<>());
        cfg.setWriteSynchronizationMode(FULL_SYNC);
        cfg.setEvictionPolicy(null);

        return cfg;
    }

    /**
     * Gets external class loader.
     *
     * @return External class loader.
     */
    protected static ClassLoader getExternalClassLoader() {
        String path = GridTestProperties.getProperty("p2p.uri.cls");

        try {
            return new URLClassLoader(new URL[] {new URL(path)}, U.gridClassLoader());
        }
        catch (MalformedURLException e) {
            throw new RuntimeException("Failed to create URL: " + path, e);
        }
    }

    /** */
    private void afterLastTest() throws Exception {
        U.quietAndInfo(log(), ">>> Stopping test class: " + testClassDescription() + " <<<");

        Exception err = null;

        // Stop all threads started by runMultithreaded() methods.
        GridTestUtils.stopThreads(log);

        // Safety.
        getTestResources().stopThreads();

        try {
            afterTestsStopped();
        }
        catch (Exception e) {
            err = e;
        }

        if (isSafeTopology()) {
            stopAllGrids(true);

            if (stopGridErr) {
                err = new RuntimeException("Not all Ignite instances has been stopped. " +
                    "Please, see log for details.", err);
            }
        }

        // Remove resources.
        tests.remove(getClass());

        // Remove resources cached in static, if any.
        GridClassLoaderCache.clear();
        U.clearClassCache();
        MarshallerExclusions.clearCache();
        BinaryEnumCache.clear();
        serializedObj.clear();

        if (err != null)
            throw err;
    }

    /**
     *
     */
    protected void cleanReferences() {
        Class cls = getClass();

        while (cls != null) {
            Field[] fields = getClass().getDeclaredFields();

            for (Field f : fields) {
                if (Modifier.isStatic(f.getModifiers()))
                    continue;

                f.setAccessible(true);

                try {
                    f.set(this, null);
                }
                catch (Exception ignored) {
                }
            }

            cls = cls.getSuperclass();
        }
    }

    /**
     * Gets flag whether nodes will run in one JVM or in separate JVMs.
     *
     * @return <code>True</code> to run nodes in separate JVMs.
     * @see IgniteNodeRunner
     * @see IgniteProcessProxy
     * @see #isRemoteJvm()
     * @see #isRemoteJvm(int)
     * @see #isRemoteJvm(String)
     * @see #executeOnLocalOrRemoteJvm(int, TestIgniteIdxCallable)
     * @see #executeOnLocalOrRemoteJvm(Ignite, TestIgniteCallable)
     * @see #executeOnLocalOrRemoteJvm(IgniteCache, TestCacheCallable)
     */
    protected boolean isMultiJvm() {
        return false;
    }

    /**
     * By default, test would started only if there is no alive Ignite instances and after {@link #afterTestsStopped()}
     * all started Ignite instances would be stopped. Should return <code>false</code> if alive Ingite instances
     * after test execution is correct behavior.
     *
     * @return <code>True</code> by default.
     * @see VariationsTestsConfig#isStopNodes() Example of why instances should not be stopped.
     */
    protected boolean isSafeTopology() {
        return true;
    }

    /**
     * @param igniteInstanceName Ignite instance name.
     * @return {@code True} if the name of the grid indicates that it was the first started (on this JVM).
     */
    protected boolean isFirstGrid(String igniteInstanceName) {
        return igniteInstanceName != null && igniteInstanceName.startsWith(getTestIgniteInstanceName()) &&
            "0".equals(igniteInstanceName.substring(getTestIgniteInstanceName().length()));
    }

    /**
     * @param igniteInstanceName Ignite instance name.
     * @return <code>True</code> if test was run in multi-JVM mode and grid with this name was started at another JVM.
     */
    protected boolean isRemoteJvm(String igniteInstanceName) {
        return isMultiJvm() && !isFirstGrid(igniteInstanceName);
    }

    /**
     * @param idx Grid index.
     * @return <code>True</code> if test was run in multi-JVM mode and grid with this ID was started at another JVM.
     */
    protected boolean isRemoteJvm(int idx) {
        return isMultiJvm() && idx != 0;
    }

    /**
     * @return <code>True</code> if current JVM contains remote started node
     * (It differs from JVM where tests executing).
     */
    protected boolean isRemoteJvm() {
        return IgniteNodeRunner.hasStartedInstance();
    }

    /**
     * @param cache Cache.
     * @return <code>True</code> if cache is an instance of {@link IgniteCacheProcessProxy}
     */
    public static boolean isMultiJvmObject(IgniteCache cache) {
        return cache instanceof IgniteCacheProcessProxy;
    }

    /**
     * @param ignite Ignite.
     * @return <code>True</code> if cache is an instance of {@link IgniteProcessProxy}
     */
    public static boolean isMultiJvmObject(Ignite ignite) {
        return ignite instanceof IgniteProcessProxy;
    }

    /**
     * Calls job on local JVM or on remote JVM in multi-JVM case.
     *
     * @param idx Grid index.
     * @param job Job.
     */
    public <R> R executeOnLocalOrRemoteJvm(final int idx, final TestIgniteIdxCallable<R> job) {
        IgniteEx ignite = grid(idx);

        if (!isMultiJvmObject(ignite))
            try {
                job.setIgnite(ignite);

                return job.call(idx);
            }
            catch (Exception e) {
                throw new IgniteException(e);
            }
        else
            return executeRemotely(idx, job);
    }

    /**
     * Calls job on local JVM or on remote JVM in multi-JVM case.
     *
     * @param ignite Ignite.
     * @param job Job.
     */
    public static <R> R executeOnLocalOrRemoteJvm(Ignite ignite, final TestIgniteCallable<R> job) {
        if (!isMultiJvmObject(ignite))
            try {
                return job.call(ignite);
            }
            catch (Exception e) {
                throw new IgniteException(e);
            }
        else
            return executeRemotely((IgniteProcessProxy)ignite, job);
    }

    /**
     * Calls job on local JVM or on remote JVM in multi-JVM case.
     *
     * @param cache Cache.
     * @param job Job.
     */
    public static <K, V, R> R executeOnLocalOrRemoteJvm(IgniteCache<K, V> cache, TestCacheCallable<K, V, R> job) {
        Ignite ignite = cache.unwrap(Ignite.class);

        if (!isMultiJvmObject(ignite))
            try {
                return job.call(ignite, cache);
            }
            catch (Exception e) {
                throw new IgniteException(e);
            }
        else
            return executeRemotely((IgniteCacheProcessProxy<K, V>)cache, job);
    }

    /**
     * Calls job on remote JVM.
     *
     * @param idx Grid index.
     * @param job Job.
     */
    public <R> R executeRemotely(final int idx, final TestIgniteIdxCallable<R> job) {
        IgniteEx ignite = grid(idx);

        if (!isMultiJvmObject(ignite))
            throw new IllegalArgumentException("Ignite have to be process proxy.");

        IgniteProcessProxy proxy = (IgniteProcessProxy)ignite;

        return proxy.remoteCompute().call(new ExecuteRemotelyTask<>(job, idx));
    }

    /**
     * Calls job on remote JVM.
     *
     * @param proxy Ignite.
     * @param job Job.
     */
    public static <R> R executeRemotely(IgniteProcessProxy proxy, final TestIgniteCallable<R> job) {
        return proxy.remoteCompute().call(new TestRemoteTask<>(proxy.getId(), job));
    }

    /**
     * Runs job on remote JVM.
     *
     * @param cache Cache.
     * @param job Job.
     */
    public static <K, V, R> R executeRemotely(IgniteCacheProcessProxy<K, V> cache,
        final TestCacheCallable<K, V, R> job) {
        IgniteProcessProxy proxy = (IgniteProcessProxy)cache.unwrap(Ignite.class);

        final UUID id = proxy.getId();
        final String cacheName = cache.getName();

        return proxy.remoteCompute().call(new IgniteCallable<R>() {
            private static final long serialVersionUID = -3868429485920845137L;

            @Override public R call() throws Exception {
                Ignite ignite = Ignition.ignite(id);
                IgniteCache<K, V> cache = ignite.cache(cacheName);

                return job.call(ignite, cache);
            }
        });
    }

    /**
     * @return Test resources.
     */
    private IgniteTestResources getIgniteTestResources() {
        return tests.computeIfAbsent(getClass(), cls -> new IgniteTestResources());
    }

    /**
     * @param cfg Ignite configuration.
     * @return Test resources.
     * @throws IgniteCheckedException In case of error.
     */
    private synchronized IgniteTestResources getIgniteTestResources(IgniteConfiguration cfg) throws IgniteCheckedException {
        return new IgniteTestResources(cfg);
    }

    /** Runs test with the provided scenario. */
    private void runTest(Statement testRoutine) throws Throwable {
        prepareTestEnviroment();

        try {
            final AtomicReference<Throwable> ex = new AtomicReference<>();

            Thread runner = new IgniteThread(getTestIgniteInstanceName(), "test-runner", new Runnable() {
                @Override public void run() {
                    try {
                        testRoutine.evaluate();
                    }
                    catch (Throwable e) {
                        IgniteClosure<Throwable, Throwable> hnd = errorHandler();

                        ex.set(hnd != null ? hnd.apply(e) : e);
                    }
                }
            });

            runner.start();

            runner.join(isDebug() ? 0 : getTestTimeout());

            if (runner.isAlive()) {
                U.error(log,
                    "Test has been timed out and will be interrupted (threads dump will be taken before interruption) [" +
                        "test=" + getName() + ", timeout=" + getTestTimeout() + ']');

                List<Ignite> nodes = IgnitionEx.allGridsx();

                for (Ignite node : nodes)
                    ((IgniteKernal)node).dumpDebugInfo();

                dumpThreadsReliably();

                U.interrupt(runner);

                U.join(runner, log);

                throw new TimeoutException("Test has been timed out [test=" + getName() + ", timeout=" +
                    getTestTimeout() + ']');
            }

            Throwable t = ex.get();

            if (t != null) {
                if (t instanceof AssumptionViolatedException)
                    U.quietAndInfo(log, "Test ignored [test=" + testDescription() + ", msg=" + t.getMessage() + "]");
                else {
                    U.error(log, "Test failed [test=" + testDescription() +
                        ", duration=" + (System.currentTimeMillis() - ts) + "]", t);
                }

                throw t;
            }

            assert !stopGridErr : "Error occurred on grid stop (see log for more details).";
        }
        finally {
            try {
                cleanUpTestEnviroment();
            }
            catch (Exception e) {
                log.error("Failed to execute tear down after test (will ignore)", e);
            }
        }
    }

    /**
     * Dumps threads both to the console and log.
     */
    private static void dumpThreadsReliably() {
        // We dump threads to stdout, because we can lose logs in case
        // the build is cancelled on TeamCity.
        U.dumpThreads(null);

        U.dumpThreads(log);
    }

    /**
     * Runs before each test. Is responsible for prepare test enviroment in accordance with {@link #beforeTest()}
     * method overriding.
     *
     * @throws Exception If failed.
     */
    private void prepareTestEnviroment() throws Exception {
        stopGridErr = false;

        clsLdr = Thread.currentThread().getContextClassLoader();

        // Change it to the class one.
        Thread.currentThread().setContextClassLoader(getClass().getClassLoader());

        // Clear log throttle.
        LT.clear();

        U.quietAndInfo(log(), ">>> Starting test: " + testDescription() + " <<<");
        printJvmMemoryStatistic();

        try {
            beforeTest();
        }
        catch (Exception | Error t) {
            try {
                cleanUpTestEnviroment();
            }
            catch (Exception e) {
                log.error("Failed to tear down test after exception was thrown in beforeTest (will ignore)", e);
            }

            throw t;
        }

        ts = System.currentTimeMillis();
    }

    /**
     * @return If {@code true} serialized objects placed to {@link #serializedObj}
     * are not cleared after each test execution.
     *
     * Setting this flag to true is need when some serialized objects are need to be shared between all tests in class.
     */
    protected boolean keepSerializedObjects() {
        return false;
    }

    /**
     * @return Error handler to process all uncaught exceptions of the test run ({@code null} by default).
     */
    protected IgniteClosure<Throwable, Throwable> errorHandler() {
        return null;
    }

    /**
     * @return Test case timeout (in millis).
     */
    protected long getTestTimeout() {
        return getDefaultTestTimeout();
    }

    /**
     * @return Default test case timeout (in millis).
     */
    private long getDefaultTestTimeout() {
        String timeout = GridTestProperties.getProperty("test.timeout");

        if (timeout != null)
            return Long.parseLong(timeout);

        return GridTestUtils.DFLT_TEST_TIMEOUT;
    }

    /**
     * @param store Store.
     */
    protected static <T> Factory<T> singletonFactory(T store) {
        return notSerializableProxy(new FactoryBuilder.SingletonFactory<>(store), Factory.class);
    }

    /**
     * @param obj Object that should be wrap proxy
     * @return Created proxy.
     */
    protected static <T> T notSerializableProxy(final T obj) {
        Class<T> cls = (Class<T>)obj.getClass();

        Class<T>[] interfaces = (Class<T>[])cls.getInterfaces();

        assert interfaces.length > 0;

        Class<T> lastItf = interfaces[interfaces.length - 1];

        return notSerializableProxy(obj, lastItf, Arrays.copyOf(interfaces, interfaces.length - 1));
    }

    /**
     * @param obj Object that should be wrap proxy
     * @param itfCls Interface that should be implemented by proxy
     * @param itfClses Interfaces that should be implemented by proxy (vararg parameter)
     * @return Created proxy.
     */
    protected static <T> T notSerializableProxy(final T obj, Class<? super T> itfCls, Class<? super T>... itfClses) {
        Class<?>[] itfs = Arrays.copyOf(itfClses, itfClses.length + 3);

        itfs[itfClses.length] = itfCls;
        itfs[itfClses.length + 1] = Serializable.class;
        itfs[itfClses.length + 2] = WriteReplaceOwner.class;

        return (T)Proxy.newProxyInstance(Thread.currentThread().getContextClassLoader(), itfs, new InvocationHandler() {
            @Override public Object invoke(Object proxy, Method mtd, Object[] args) throws Throwable {
                if ("writeReplace".equals(mtd.getName()) && mtd.getParameterTypes().length == 0)
                    return supressSerialization(proxy);

                return mtd.invoke(obj, args);
            }
        });
    }

    /**
     * Returns an object that should be returned from writeReplace() method.
     *
     * @param obj Object that must not be changed after serialization/deserialization.
     * @return An object to return from writeReplace()
     */
    private static Object supressSerialization(Object obj) {
        SerializableProxy res = new SerializableProxy(UUID.randomUUID());

        serializedObj.put(res.uuid, obj);

        return res;
    }

    /**
     * @param name Name.
     * @param remote Remote.
     * @param thisRemote This remote.
     */
    public static IgniteEx grid(String name, boolean remote, boolean thisRemote) {
        if (!remote)
            return (IgniteEx)G.ignite(name);
        else {
            if (thisRemote)
                return IgniteNodeRunner.startedInstance();
            else
                return IgniteProcessProxy.ignite(name);
        }
    }

    /**
     * @throws IgniteInterruptedCheckedException If interrupted.
     */
    private void awaitTopologyChange() throws IgniteInterruptedCheckedException {
        for (Ignite g : G.allGrids()) {
            final GridKernalContext ctx = ((IgniteKernal)g).context();

            if (ctx.isStopping() || ctx.gateway().getState() == DISCONNECTED || !g.active())
                continue;

            AffinityTopologyVersion topVer = ctx.discovery().topologyVersionEx();
            AffinityTopologyVersion exchVer = ctx.cache().context().exchange().readyAffinityVersion();

            if (!topVer.equals(exchVer)) {
                info("Topology version mismatch [node=" + g.name() +
                    ", exchVer=" + exchVer +
                    ", topVer=" + topVer + ']');

                GridTestUtils.waitForCondition(new GridAbsPredicate() {
                    @Override public boolean apply() {
                        AffinityTopologyVersion topVer = ctx.discovery().topologyVersionEx();
                        AffinityTopologyVersion exchVer = ctx.cache().context().exchange().readyAffinityVersion();

                        return exchVer.equals(topVer);
                    }
                }, DFLT_TOP_WAIT_TIMEOUT);
            }
        }
    }

    /**
     * @param expSize Expected nodes number.
     * @throws Exception If failed.
     */
    protected void waitForTopology(final int expSize) throws Exception {
        assertTrue(GridTestUtils.waitForCondition(new GridAbsPredicate() {
            @Override public boolean apply() {
                List<Ignite> nodes = G.allGrids();

                if (nodes.size() != expSize) {
                    info("Wait all nodes [size=" + nodes.size() + ", exp=" + expSize + ']');

                    return false;
                }

                for (Ignite node : nodes) {
                    try {
                        IgniteFuture<?> reconnectFut = node.cluster().clientReconnectFuture();

                        if (reconnectFut != null && !reconnectFut.isDone()) {
                            info("Wait for size on node, reconnect is in progress [node=" + node.name() + ']');

                            return false;
                        }

                        int sizeOnNode = node.cluster().nodes().size();

                        if (sizeOnNode != expSize) {
                            info("Wait for size on node [node=" + node.name() + ", size=" + sizeOnNode + ", exp=" + expSize + ']');

                            return false;
                        }
                    }
                    catch (IgniteClientDisconnectedException e) {
                        info("Wait for size on node, node disconnected [node=" + node.name() + ']');

                        return false;
                    }
                }

                return true;
            }
        }, 30_000));
    }

    /**
     * Clear S#classCache. Use if necessary to test sensitive data
     * in the test. https://ggsystems.atlassian.net/browse/GG-25182
     */
    protected void clearGridToStringClassCache() {
        ((Map)getFieldValueHierarchy(S.class, "classCache")).clear();
    }

    /**
     * @param millis Time to sleep.
     */
    public static void doSleep(long millis) {
        try {
            U.sleep(millis);
        }
        catch (Exception e) {
            throw new IgniteException(e);
        }
    }

    /**
     * @param node Node.
     * @param cacheName Cache name.
     * @return Cache group ID for given cache name.
     */
    protected static final int groupIdForCache(Ignite node, String cacheName) {
        for (CacheGroupContext grp : ((IgniteKernal)node).context().cache().cacheGroups()) {
            if (grp.hasCache(cacheName))
                return grp.groupId();
        }

        fail("Failed to find group for cache: " + cacheName);

        return 0;
    }

    /**
     * @return {@code True} if nodes use {@link TcpDiscoverySpi}.
     */
    protected static boolean tcpDiscovery() {
        List<Ignite> nodes = G.allGrids();

        assertFalse("There are no nodes", nodes.isEmpty());

        return nodes.get(0).configuration().getDiscoverySpi() instanceof TcpDiscoverySpi;
    }

    /**
     *
     */
    private interface WriteReplaceOwner {
        /**
         *
         */
        Object writeReplace();
    }

    /**
     *
     */
    private static class SerializableProxy implements Serializable {
        /** */
        private final UUID uuid;

        /**
         * @param uuid Uuid.
         */
        private SerializableProxy(UUID uuid) {
            this.uuid = uuid;
        }

        /**
         *
         */
        protected Object readResolve() throws ObjectStreamException {
            Object res = serializedObj.get(uuid);

            assert res != null
                : "Failed to find serializable proxy with uuid=" + uuid
                    + ". Try to set test property keepSerializedObjects to 'true' if object was removed after test";

            return res;
        }
    }

    /**
     * Remote computation task.
     */
    private static class TestRemoteTask<R> implements IgniteCallable<R> {
        /** */
        private static final long serialVersionUID = 0L;

        /** Node ID. */
        private final UUID id;

        /** Job. */
        private final TestIgniteCallable<R> job;

        /**
         * @param id Id.
         * @param job Job.
         */
        public TestRemoteTask(UUID id, TestIgniteCallable<R> job) {
            this.id = id;
            this.job = job;
        }

        /** {@inheritDoc} */
        @Override public R call() throws Exception {
            Ignite ignite = Ignition.ignite(id);

            return job.call(ignite);
        }
    }

    /**
     *
     */
    private static class ExecuteRemotelyTask<R> implements IgniteCallable<R> {
        /** Ignite. */
        @IgniteInstanceResource
        protected Ignite ignite;

        /** Job. */
        private final TestIgniteIdxCallable<R> job;

        /** Index. */
        private final int idx;

        /**
         * @param job Job.
         * @param idx Index.
         */
        public ExecuteRemotelyTask(TestIgniteIdxCallable<R> job, int idx) {
            this.job = job;
            this.idx = idx;
        }

        /** {@inheritDoc} */
        @Override public R call() throws Exception {
            job.setIgnite(ignite);

            return job.call(idx);
        }
    }

    /** */
    public interface TestIgniteCallable<R> extends Serializable {
        /**
         * @param ignite Ignite.
         */
        R call(Ignite ignite) throws Exception;
    }

    /** */
    public abstract static class TestIgniteRunnable implements TestIgniteCallable<Object> {
        /** {@inheritDoc} */
        @Override public Object call(Ignite ignite) throws Exception {
            run(ignite);

            return null;
        }

        /**
         * @param ignite Ignite.
         */
        public abstract void run(Ignite ignite) throws Exception;
    }

    /** */
    public abstract static class TestIgniteIdxCallable<R> implements Serializable {
        /** */
        @IgniteInstanceResource
        protected Ignite ignite;

        /**
         * @param ignite Ignite.
         */
        public void setIgnite(Ignite ignite) {
            this.ignite = ignite;
        }

        /**
         * @param idx Grid index.
         */
        protected abstract R call(int idx) throws Exception;
    }

    /** */
    public abstract static class TestIgniteIdxRunnable extends TestIgniteIdxCallable<Void> {
        /** {@inheritDoc} */
        @Override public Void call(int idx) throws Exception {
            run(idx);

            return null;
        }

        /**
         * @param idx Index.
         */
        public abstract void run(int idx) throws Exception;
    }

    /** */
    public interface TestCacheCallable<K, V, R> extends Serializable {
        /**
         * @param ignite Ignite.
         * @param cache Cache.
         */
        R call(Ignite ignite, IgniteCache<K, V> cache) throws Exception;
    }

    /** */
    public abstract static class TestCacheRunnable<K, V> implements TestCacheCallable<K, V, Object> {
        /** {@inheritDoc} */
        @Override public Object call(Ignite ignite, IgniteCache cache) throws Exception {
            run(ignite, cache);

            return null;
        }

        /**
         * @param ignite Ignite.
         * @param cache Cache.
         */
        public abstract void run(Ignite ignite, IgniteCache<K, V> cache) throws Exception;
    }

    /**
     *  Calls {@link #beforeFirstTest()} and {@link #afterLastTest()} methods
     *  in order to support {@link #beforeTestsStarted()} and {@link #afterTestsStopped()}.
     *  <p>
     *  Processes {@link WithSystemProperty} annotations as well.
     */
    private static class BeforeFirstAndAfterLastTestRule implements TestRule {
        /** {@inheritDoc} */
        @Override public Statement apply(Statement base, Description desc) {
            return new Statement() {
                @Override public void evaluate() throws Throwable {
                    Constructor<?> testConstructor = desc.getTestClass().getDeclaredConstructor();

                    testConstructor.setAccessible(true);

                    GridAbstractTest fixtureInstance = (GridAbstractTest)testConstructor.newInstance();

                    fixtureInstance.evaluateInsideFixture(base);
                }
            };
        }
    }

    /**
     * Executes a statement inside a fixture calling GridAbstractTest specific methods which
     * should be executed before and after a test class execution.
     *
     * @param stmt Statement to execute.
     * @throws Throwable In case of failure.
     */
    @SuppressWarnings("ThrowFromFinallyBlock")
    private void evaluateInsideFixture(Statement stmt) throws Throwable {
        Throwable suppressed = null;

        try {
            beforeFirstTest();

            stmt.evaluate();
        }
        catch (Throwable t) {
            suppressed = t;

            throw t;
        }
        finally {
            try {
                afterLastTest();
            }
            catch (Throwable t) {
                if (suppressed != null)
                    t.addSuppressed(suppressed);

                throw t;
            }
        }
    }

    /**
     * Clearing the static log for the class. <br/>
     * There is a situation when class logs cannot be listened to although they
     * are visible, for example, in a file. This happens when the test is in
     * one of the suites and the static log was installed earlier and is not
     * reset when the next test class is launched. To prevent this from
     * happening, before starting all the tests in the test class, you need to
     * reset the static class log.
     *
     * @param cls Class.
     */
    protected void clearStaticLog(Class<?> cls) {
        assertNotNull(cls);

        clearStaticLogClasses.add(cls);
        clearStaticClassLog(cls);
    }

    /**
     * Clearing the static log for the class.
     *
     * @param cls Class.
     */
    private void clearStaticClassLog(Class<?> cls) {
        assertNotNull(cls);

        ((AtomicReference<IgniteLogger>)getFieldValue(cls, "logRef")).set(null);
        setFieldValue(cls, "log", null);
    }

    /**
     * Returns metric registry.
     *
     * @param igniteInstanceName Ignite instance name.
     * @param grp Name of the group.
     * @param metrics Metrics.
     * @return MX bean.
     * @throws Exception If failed.
     */
    public DynamicMBean metricRegistry(
        String igniteInstanceName,
        String grp,
        String metrics) {
        return getMxBean(igniteInstanceName, grp, metrics, DynamicMBean.class);
    }

    /**
     * Return JMX bean.
     *
     * @param igniteInstanceName Ignite instance name.
     * @param grp Name of the group.
     * @param impl Implementation class.
     * @param clazz Class of the mbean.
     * @return MX bean.
     * @throws Exception If failed.
     */
    public static <T, I> T getMxBean(String igniteInstanceName, String grp, Class<I> impl, Class<T> clazz) {
        return getMxBean(igniteInstanceName, grp, impl.getSimpleName(), clazz);
    }

    /**
     * Return JMX bean.
     *
     * @param igniteInstanceName Ignite instance name.
     * @param grp Name of the group.
     * @param name Name of the bean.
     * @param clazz Class of the mbean.
     * @return MX bean.
     * @throws Exception If failed.
     */
    public static <T> T getMxBean(String igniteInstanceName, String grp, String name, Class<T> clazz) {
        return getMxBean(igniteInstanceName, grp, Collections.emptyList(), name, clazz);
    }

    /**
     * Return JMX bean.
     *
     * @param igniteInstanceName Ignite instance name.
     * @param grp Name of the group.
     * @param grps Extended groups.
     * @param name Name of the bean.
     * @param clazz Class of the mbean.
     * @return MX bean.
     * @throws Exception If failed.
     */
    public static <T> T getMxBean(String igniteInstanceName, String grp, List<String> grps, String name, Class<T> clazz) {
        ObjectName mbeanName = null;

        try {
            mbeanName = U.makeMBeanName(igniteInstanceName, grp, grps, name);
        }
        catch (MalformedObjectNameException e) {
            fail("Failed to register MBean.");
        }

        MBeanServer mbeanSrv = ManagementFactory.getPlatformMBeanServer();

        if (!mbeanSrv.isRegistered(mbeanName))
            throw new IgniteException("MBean not registered: " + mbeanName);

        return MBeanServerInvocationHandler.newProxyInstance(mbeanSrv, mbeanName, clazz, false);
    }

<<<<<<< HEAD
    /** Recreates default db directory. */
=======
    /**
     * Recreates default db directory.
     */
>>>>>>> 86d85f9c
    protected void recreateDefaultDb() {
        File db = sharedFileTree().db();

        U.delete(db);

        assertTrue(db.mkdirs());
    }

<<<<<<< HEAD
    /** Creates default db directory. */
    protected File createDefaultDb() {
        File db = sharedFileTree().db();

        db.mkdirs();

        return db;
    }

    /** @return Ignite directories without specific {@code folerName} parameter. */
=======
    /**
     * @return Ignite directories without specific {@code folerName} parameter.
     */
>>>>>>> 86d85f9c
    protected SharedFileTree sharedFileTree() {
        try {
            return new SharedFileTree(U.defaultWorkDirectory());
        }
        catch (IgniteCheckedException e) {
            throw new IgniteException(e);
        }
    }

    /**
     * @param cfg Node config.
     * @return Ignite directories without specific {@code folerName} parameter.
     */
    protected SharedFileTree sharedFileTree(IgniteConfiguration cfg) {
        return new SharedFileTree(cfg);
    }

    /** @return Ignite directories for specific {@code folderName}. */
    protected NodeFileTree nodeFileTree(String folderName) {
        try {
            return new NodeFileTree(new File(U.defaultWorkDirectory()), folderName);
        }
        catch (IgniteCheckedException e) {
            throw new IgniteException(e);
        }
    }

    /** @return Snapshot directories for specific snapshot. */
    protected static SnapshotFileTree snapshotFileTree(IgniteEx srv, String name) {
        return snapshotFileTree(srv, name, null);
    }

    /** @return Snapshot directories for specific snapshot. */
    protected static SnapshotFileTree snapshotFileTree(IgniteEx srv, String name, String path) {
        return new SnapshotFileTree(srv.context(), name, path);
    }
}<|MERGE_RESOLUTION|>--- conflicted
+++ resolved
@@ -3187,13 +3187,9 @@
         return MBeanServerInvocationHandler.newProxyInstance(mbeanSrv, mbeanName, clazz, false);
     }
 
-<<<<<<< HEAD
-    /** Recreates default db directory. */
-=======
     /**
      * Recreates default db directory.
      */
->>>>>>> 86d85f9c
     protected void recreateDefaultDb() {
         File db = sharedFileTree().db();
 
@@ -3202,22 +3198,9 @@
         assertTrue(db.mkdirs());
     }
 
-<<<<<<< HEAD
-    /** Creates default db directory. */
-    protected File createDefaultDb() {
-        File db = sharedFileTree().db();
-
-        db.mkdirs();
-
-        return db;
-    }
-
-    /** @return Ignite directories without specific {@code folerName} parameter. */
-=======
     /**
      * @return Ignite directories without specific {@code folerName} parameter.
      */
->>>>>>> 86d85f9c
     protected SharedFileTree sharedFileTree() {
         try {
             return new SharedFileTree(U.defaultWorkDirectory());
