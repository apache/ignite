/*
 * Licensed to the Apache Software Foundation (ASF) under one or more
 * contributor license agreements.  See the NOTICE file distributed with
 * this work for additional information regarding copyright ownership.
 * The ASF licenses this file to You under the Apache License, Version 2.0
 * (the "License"); you may not use this file except in compliance with
 * the License.  You may obtain a copy of the License at
 *
 *      http://www.apache.org/licenses/LICENSE-2.0
 *
 * Unless required by applicable law or agreed to in writing, software
 * distributed under the License is distributed on an "AS IS" BASIS,
 * WITHOUT WARRANTIES OR CONDITIONS OF ANY KIND, either express or implied.
 * See the License for the specific language governing permissions and
 * limitations under the License.
 */

package org.apache.ignite.testframework.junits;

<<<<<<< HEAD
=======
import java.util.LinkedList;
import javax.cache.configuration.Factory;
import javax.cache.configuration.FactoryBuilder;
>>>>>>> f1323042
import java.io.ObjectStreamException;
import java.io.Serializable;
import java.lang.management.ManagementFactory;
import java.lang.reflect.Field;
import java.lang.reflect.InvocationHandler;
import java.lang.reflect.Method;
import java.lang.reflect.Modifier;
import java.lang.reflect.Proxy;
import java.net.MalformedURLException;
import java.net.URL;
import java.net.URLClassLoader;
import java.util.ArrayList;
import java.util.Arrays;
import java.util.Collection;
import java.util.Collections;
import java.util.HashMap;
import java.util.List;
import java.util.Map;
import java.util.UUID;
import java.util.concurrent.Callable;
import java.util.concurrent.ConcurrentHashMap;
import java.util.concurrent.ConcurrentMap;
import java.util.concurrent.TimeoutException;
import java.util.concurrent.atomic.AtomicInteger;
import java.util.concurrent.atomic.AtomicReference;
import javax.cache.configuration.Factory;
import javax.cache.configuration.FactoryBuilder;
import javax.management.DynamicMBean;
import javax.management.MBeanServer;
import javax.management.MBeanServerInvocationHandler;
import javax.management.MalformedObjectNameException;
import javax.management.ObjectName;
import junit.framework.TestCase;
import org.apache.ignite.Ignite;
import org.apache.ignite.IgniteCache;
import org.apache.ignite.IgniteCheckedException;
import org.apache.ignite.IgniteClientDisconnectedException;
import org.apache.ignite.IgniteException;
import org.apache.ignite.IgniteLogger;
import org.apache.ignite.IgniteSystemProperties;
import org.apache.ignite.Ignition;
import org.apache.ignite.binary.BinaryBasicNameMapper;
import org.apache.ignite.cluster.ClusterNode;
import org.apache.ignite.configuration.BinaryConfiguration;
import org.apache.ignite.configuration.CacheConfiguration;
import org.apache.ignite.configuration.DataRegionConfiguration;
import org.apache.ignite.configuration.DataStorageConfiguration;
import org.apache.ignite.configuration.IgniteConfiguration;
import org.apache.ignite.configuration.NearCacheConfiguration;
import org.apache.ignite.events.EventType;
import org.apache.ignite.failure.FailureHandler;
import org.apache.ignite.failure.NoOpFailureHandler;
import org.apache.ignite.internal.GridKernalContext;
import org.apache.ignite.internal.IgniteEx;
import org.apache.ignite.internal.IgniteInternalFuture;
import org.apache.ignite.internal.IgniteInterruptedCheckedException;
import org.apache.ignite.internal.IgniteKernal;
import org.apache.ignite.internal.IgnitionEx;
import org.apache.ignite.internal.binary.BinaryCachingMetadataHandler;
import org.apache.ignite.internal.binary.BinaryContext;
import org.apache.ignite.internal.binary.BinaryEnumCache;
import org.apache.ignite.internal.binary.BinaryMarshaller;
import org.apache.ignite.internal.processors.affinity.AffinityTopologyVersion;
import org.apache.ignite.internal.processors.cache.CacheGroupContext;
import org.apache.ignite.internal.processors.resource.GridSpringResourceContext;
import org.apache.ignite.internal.util.GridClassLoaderCache;
import org.apache.ignite.internal.util.GridTestClockTimer;
import org.apache.ignite.internal.util.GridUnsafe;
import org.apache.ignite.internal.util.IgniteUtils;
import org.apache.ignite.internal.util.lang.GridAbsPredicate;
import org.apache.ignite.internal.util.typedef.F;
import org.apache.ignite.internal.util.typedef.G;
import org.apache.ignite.internal.util.typedef.internal.LT;
import org.apache.ignite.internal.util.typedef.internal.U;
import org.apache.ignite.lang.IgniteBiTuple;
import org.apache.ignite.lang.IgniteCallable;
import org.apache.ignite.lang.IgniteClosure;
import org.apache.ignite.lang.IgniteFuture;
import org.apache.ignite.logger.NullLogger;
import org.apache.ignite.marshaller.Marshaller;
import org.apache.ignite.marshaller.MarshallerContextTestImpl;
import org.apache.ignite.marshaller.MarshallerExclusions;
import org.apache.ignite.marshaller.jdk.JdkMarshaller;
import org.apache.ignite.resources.IgniteInstanceResource;
import org.apache.ignite.spi.checkpoint.sharedfs.SharedFsCheckpointSpi;
import org.apache.ignite.spi.communication.tcp.TcpCommunicationSpi;
import org.apache.ignite.spi.discovery.DiscoverySpi;
import org.apache.ignite.spi.discovery.DiscoverySpiCustomMessage;
import org.apache.ignite.spi.discovery.tcp.TcpDiscoverySpi;
import org.apache.ignite.spi.discovery.tcp.TestTcpDiscoverySpi;
import org.apache.ignite.spi.discovery.tcp.ipfinder.TcpDiscoveryIpFinder;
import org.apache.ignite.spi.discovery.tcp.ipfinder.multicast.TcpDiscoveryMulticastIpFinder;
import org.apache.ignite.spi.discovery.tcp.ipfinder.vm.TcpDiscoveryVmIpFinder;
import org.apache.ignite.spi.eventstorage.memory.MemoryEventStorageSpi;
import org.apache.ignite.testframework.GridTestUtils;
import org.apache.ignite.testframework.config.GridTestProperties;
import org.apache.ignite.testframework.configvariations.VariationsTestsConfig;
import org.apache.ignite.testframework.junits.logger.GridTestLog4jLogger;
import org.apache.ignite.testframework.junits.multijvm.IgniteCacheProcessProxy;
import org.apache.ignite.testframework.junits.multijvm.IgniteNodeRunner;
import org.apache.ignite.testframework.junits.multijvm.IgniteProcessProxy;
import org.apache.ignite.thread.IgniteThread;
import org.apache.log4j.ConsoleAppender;
import org.apache.log4j.Level;
import org.apache.log4j.Logger;
import org.apache.log4j.PatternLayout;
import org.apache.log4j.Priority;
import org.apache.log4j.RollingFileAppender;
import org.jetbrains.annotations.Nullable;
import org.springframework.beans.BeansException;
import org.springframework.context.ApplicationContext;
import org.springframework.context.support.FileSystemXmlApplicationContext;

import static org.apache.ignite.IgniteSystemProperties.IGNITE_CLIENT_CACHE_CHANGE_MESSAGE_TIMEOUT;
import static org.apache.ignite.IgniteSystemProperties.IGNITE_DISCO_FAILED_CLIENT_RECONNECT_DELAY;
import static org.apache.ignite.IgniteSystemProperties.IGNITE_LOG_CLASSPATH_CONTENT_ON_STARTUP;
import static org.apache.ignite.cache.CacheAtomicityMode.TRANSACTIONAL;
import static org.apache.ignite.cache.CacheWriteSynchronizationMode.FULL_SYNC;
import static org.apache.ignite.internal.GridKernalState.DISCONNECTED;
import static org.apache.ignite.testframework.config.GridTestProperties.BINARY_MARSHALLER_USE_SIMPLE_NAME_MAPPER;
import static org.apache.ignite.testframework.config.GridTestProperties.IGNITE_CFG_PREPROCESSOR_CLS;

/**
 * Common abstract test for Ignite tests.
 */
@SuppressWarnings({
    "TransientFieldInNonSerializableClass",
    "ProhibitedExceptionDeclared",
    "JUnitTestCaseWithNonTrivialConstructors"
})
public abstract class GridAbstractTest extends TestCase {
    /** Persistence in tests allowed property. */
    public static final String PERSISTENCE_IN_TESTS_IS_ALLOWED_PROPERTY = "PERSISTENCE_IN_TESTS_IS_ALLOWED_PROPERTY";

    /**************************************************************
     * DO NOT REMOVE TRANSIENT - THIS OBJECT MIGHT BE TRANSFERRED *
     *                  TO ANOTHER NODE.                          *
     **************************************************************/
    /** Null name for execution map. */
    private static final String NULL_NAME = UUID.randomUUID().toString();

    /** */
    private static final boolean BINARY_MARSHALLER = false;

    /** Ip finder for TCP discovery. */
    public static final TcpDiscoveryIpFinder LOCAL_IP_FINDER = new TcpDiscoveryVmIpFinder(false) {{
        setAddresses(Collections.singleton("127.0.0.1:47500..47509"));
    }};

    /** */
    private static final long DFLT_TEST_TIMEOUT = 5 * 60 * 1000;

    /** */
    private static final int DFLT_TOP_WAIT_TIMEOUT = 2000;

    /** */
    private static final transient Map<Class<?>, TestCounters> tests = new ConcurrentHashMap<>();

    /** */
    protected static final String DEFAULT_CACHE_NAME = "default";

    /** */
    private transient boolean startGrid;

    /** */
    protected transient IgniteLogger log;

    /** */
    private transient ClassLoader clsLdr;

    /** */
    private transient boolean stopGridErr;

    /** Timestamp for tests. */
    private static long ts = System.currentTimeMillis();

    /** Force failure flag. */
    private boolean forceFailure;

    /** Force failure message. */
    private String forceFailureMsg;

    /** Whether test count is known is advance. */
    private boolean forceTestCnt;

    /** Number of tests. */
    private int testCnt;

    /**
     *
     */
    private static final boolean PERSISTENCE_ALLOWED =
            IgniteSystemProperties.getBoolean(PERSISTENCE_IN_TESTS_IS_ALLOWED_PROPERTY, true);

<<<<<<< HEAD
    /** */
    private static Map<String, String> savedProperties = new HashMap<>();
=======
    /** Hold system property values before all tests started. The properties will be restored in {@link #afterTestsStopped()} */
    private final LinkedList<IgniteBiTuple<String, String>> changedSysPropertiesInTestClass = new LinkedList<>();

    /** Hold system property values before test started. The properties will be restored in {@link #afterTest()} */
    private final LinkedList<IgniteBiTuple<String, String>> changedSysPropertiesInTest = new LinkedList<>();
>>>>>>> f1323042

    /**
     *
     */
    static {
        System.setProperty(IgniteSystemProperties.IGNITE_ATOMIC_CACHE_DELETE_HISTORY_SIZE, "10000");
        System.setProperty(IgniteSystemProperties.IGNITE_UPDATE_NOTIFIER, "false");
        System.setProperty(IGNITE_DISCO_FAILED_CLIENT_RECONNECT_DELAY, "1");
        System.setProperty(IGNITE_CLIENT_CACHE_CHANGE_MESSAGE_TIMEOUT, "1000");
        System.setProperty(IGNITE_LOG_CLASSPATH_CONTENT_ON_STARTUP, "false");

        if (BINARY_MARSHALLER)
            GridTestProperties.setProperty(GridTestProperties.MARSH_CLASS_NAME, BinaryMarshaller.class.getName());

        if (GridTestClockTimer.startTestTimer()) {
            Thread timer = new Thread(new GridTestClockTimer(), "ignite-clock-for-tests");

            timer.setDaemon(true);

            timer.setPriority(10);

            timer.start();
        }
    }

    /** */
    private static final ConcurrentMap<UUID, Object> serializedObj = new ConcurrentHashMap<>();

    /** */
    protected GridAbstractTest() throws IgniteCheckedException {
        this(false);

        log = getTestCounters().getTestResources().getLogger().getLogger(getClass());
    }

    /**
     * @param startGrid Start grid flag.
     */
    @SuppressWarnings({"OverriddenMethodCallDuringObjectConstruction"})
    protected GridAbstractTest(boolean startGrid) {
        assert isJunitFrameworkClass() : "GridAbstractTest class cannot be extended directly " +
            "(use GridCommonAbstractTest class instead).";

        // Initialize properties. Logger initialized here.
        GridTestProperties.init();

        log = new GridTestLog4jLogger();

        this.startGrid = startGrid;
    }

    /**
     * @param cls Class to create.
     * @return Instance of class.
     * @throws Exception If failed.
     */
    protected <T> T allocateInstance(Class<T> cls) throws Exception {
        return (T)GridUnsafe.allocateInstance(cls);
    }

    /**
     * @param cls Class to create.
     * @return Instance of class.
     */
    @Nullable protected <T> T allocateInstance0(Class<T> cls) {
        try {
            return (T)GridUnsafe.allocateInstance(cls);
        }
        catch (InstantiationException e) {
            e.printStackTrace();

            return null;
        }
    }

    /**
     * @return Flag to check if class is Junit framework class.
     */
    protected boolean isJunitFrameworkClass() {
        return false;
    }

    /**
     * @return Test resources.
     */
    protected IgniteTestResources getTestResources() throws IgniteCheckedException {
        return getTestCounters().getTestResources();
    }

    /**
     * @return Test resources.
     */
    protected IgniteTestResources getTestResources(IgniteConfiguration cfg) throws IgniteCheckedException {
        return getTestCounters(cfg).getTestResources();
    }

    /**
     * @param msg Message to print.
     */
    protected void info(String msg) {
        if (log().isInfoEnabled())
            log().info(msg);
    }

    /**
     * @param msg Message to print.
     */
    protected void error(String msg) {
        log().error(msg);
    }

    /**
     * @param msg Message to print.
     * @param t Error to print.
     */
    protected void error(String msg, Throwable t) {
        log().error(msg, t);
    }

    /**
     * @return logger.
     */
    protected IgniteLogger log() {
        if (isRemoteJvm())
            return IgniteNodeRunner.startedInstance().log();

        return log;
    }

    /**
     * Resets log4j programmatically.
     *
     * @param log4jLevel Level.
     * @param logToFile If {@code true}, then log to file under "work/log" folder.
     * @param cat Category.
     * @param cats Additional categories.
     */
    @SuppressWarnings({"deprecation"})
    protected void resetLog4j(Level log4jLevel, boolean logToFile, String cat, String... cats)
        throws IgniteCheckedException {
        for (String c : F.concat(false, cat, F.asList(cats)))
            Logger.getLogger(c).setLevel(log4jLevel);

        if (logToFile) {
            Logger log4j = Logger.getRootLogger();

            log4j.removeAllAppenders();

            // Console appender.
            ConsoleAppender c = new ConsoleAppender();

            c.setName("CONSOLE_ERR");
            c.setTarget("System.err");
            c.setThreshold(Priority.WARN);
            c.setLayout(new PatternLayout("[%d{ISO8601}][%-5p][%t][%c{1}] %m%n"));

            c.activateOptions();

            log4j.addAppender(c);

            // File appender.
            RollingFileAppender file = new RollingFileAppender();

            file.setName("FILE");
            file.setThreshold(log4jLevel);
            file.setFile(home() + "/work/log/ignite.log");
            file.setAppend(false);
            file.setMaxFileSize("10MB");
            file.setMaxBackupIndex(10);
            file.setLayout(new PatternLayout("[%d{ISO8601}][%-5p][%t][%c{1}] %m%n"));

            file.activateOptions();

            log4j.addAppender(file);
        }
    }

    /**
     * Executes runnable and prints out how long it took.
     *
     * @param name Name of execution.
     * @param r Runnable to execute.
     */
    protected void time(String name, Runnable r) {
        System.gc();

        long start = System.currentTimeMillis();

        r.run();

        long dur = System.currentTimeMillis() - start;

        info(name + " took " + dur + "ms.");
    }

    /**
     * Runs given code in multiple threads and synchronously waits for all threads to complete.
     * If any thread failed, exception will be thrown out of this method.
     *
     * @param r Runnable.
     * @param threadNum Thread number.
     * @throws Exception If failed.
     */
    protected void multithreaded(Runnable r, int threadNum) throws Exception {
        multithreaded(r, threadNum, getTestIgniteInstanceName());
    }

    /**
     * Runs given code in multiple threads and synchronously waits for all
     * threads to complete. If any thread failed, exception will be thrown
     * out of this method.
     *
     * @param r Runnable.
     * @param threadNum Thread number.
     * @param threadName Thread name.
     * @throws Exception If failed.
     */
    protected void multithreaded(Runnable r, int threadNum, String threadName) throws Exception {
        GridTestUtils.runMultiThreaded(r, threadNum, threadName);
    }

    /**
     * Runs given code in multiple threads. Returns future that ends upon
     * threads completion. If any thread failed, exception will be thrown
     * out of this method.
     *
     * @param r Runnable.
     * @param threadNum Thread number.
     * @throws Exception If failed.
     * @return Future.
     */
    protected IgniteInternalFuture<?> multithreadedAsync(Runnable r, int threadNum) throws Exception {
        return multithreadedAsync(r, threadNum, getTestIgniteInstanceName());
    }

    /**
     * Runs given code in multiple threads. Returns future that ends upon
     * threads completion. If any thread failed, exception will be thrown
     * out of this method.
     *
     * @param r Runnable.
     * @param threadNum Thread number.
     * @param threadName Thread name.
     * @throws Exception If failed.
     * @return Future.
     */
    protected IgniteInternalFuture<?> multithreadedAsync(Runnable r, int threadNum, String threadName) throws Exception {
        return GridTestUtils.runMultiThreadedAsync(r, threadNum, threadName);
    }

    /**
     * Runs given code in multiple threads and synchronously waits for all threads to complete.
     * If any thread failed, exception will be thrown out of this method.
     *
     * @param c Callable.
     * @param threadNum Thread number.
     * @throws Exception If failed.
     */
    protected void multithreaded(Callable<?> c, int threadNum) throws Exception {
        multithreaded(c, threadNum, getTestIgniteInstanceName());
    }

    /**
     * Runs given code in multiple threads and synchronously waits for all threads to complete.
     * If any thread failed, exception will be thrown out of this method.
     *
     * @param c Callable.
     * @param threadNum Thread number.
     * @param threadName Thread name.
     * @throws Exception If failed.
     */
    protected void multithreaded(Callable<?> c, int threadNum, String threadName) throws Exception {
        GridTestUtils.runMultiThreaded(c, threadNum, threadName);
    }

    /**
     * Runs given code in multiple threads and asynchronously waits for all threads to complete.
     * If any thread failed, exception will be thrown out of this method.
     *
     * @param c Callable.
     * @param threadNum Thread number.
     * @throws Exception If failed.
     * @return Future.
     */
    protected IgniteInternalFuture<?> multithreadedAsync(Callable<?> c, int threadNum) throws Exception {
        return multithreadedAsync(c, threadNum, getTestIgniteInstanceName());
    }

    /**
     * Runs given code in multiple threads and asynchronously waits for all threads to complete.
     * If any thread failed, exception will be thrown out of this method.
     *
     * @param c Callable.
     * @param threadNum Thread number.
     * @param threadName Thread name.
     * @throws Exception If failed.
     * @return Future.
     */
    protected IgniteInternalFuture<?> multithreadedAsync(Callable<?> c, int threadNum, String threadName) throws Exception {
        return GridTestUtils.runMultiThreadedAsync(c, threadNum, threadName);
    }

    /**
     * @return Test kernal context.
     */
    protected GridTestKernalContext newContext() throws IgniteCheckedException {
        IgniteConfiguration cfg = new IgniteConfiguration();

        cfg.setClientMode(false);
        cfg.setDiscoverySpi(new TcpDiscoverySpi() {
            @Override public void sendCustomEvent(DiscoverySpiCustomMessage msg) throws IgniteException {
                //No-op
            }
        });

        GridTestKernalContext ctx = new GridTestKernalContext(log(), cfg);
        return ctx;
    }

    /**
     * @param cfg Configuration to use in Test
     * @return Test kernal context.
     */
    protected GridTestKernalContext newContext(IgniteConfiguration cfg) throws IgniteCheckedException {
        return new GridTestKernalContext(log(), cfg);
    }

    /**
     * Called before execution of every test method in class.
     *
     * @throws Exception If failed. {@link #afterTest()} will be called in this case.
     */
    protected void beforeTest() throws Exception {
        changedSysPropertiesInTest.clear();
    }

    /**
     * Called after execution of every test method in class or
     * if {@link #beforeTest()} failed without test method execution.
     *
     * @throws Exception If failed.
     */
    protected void afterTest() throws Exception {
        try {
            restoreSystemProperties(changedSysPropertiesInTest);
        }
        finally {
            changedSysPropertiesInTest.clear();
        }
    }

    /**
     * Called before execution of all test methods in class.
     *
     * @throws Exception If failed. {@link #afterTestsStopped()} will be called in this case.
     */
    protected void beforeTestsStarted() throws Exception {
        // Will clean and re-create marshaller directory from scratch.
        U.resolveWorkDirectory(U.defaultWorkDirectory(), "marshaller", true);
        U.resolveWorkDirectory(U.defaultWorkDirectory(), "binary_meta", true);

        changedSysPropertiesInTestClass.clear();
    }

    /**
     * Called after execution of all test methods in class or
     * if {@link #beforeTestsStarted()} failed without execution of any test methods.
     *
     * @throws Exception If failed.
     */
    protected void afterTestsStopped() throws Exception {
<<<<<<< HEAD
        savedProperties.clear();
=======
        try {
            restoreSystemProperties(changedSysPropertiesInTestClass);
        }
        finally {
            changedSysPropertiesInTestClass.clear();
        }
    }

    /**
     * Analogue of @withSystemProperty on test's class in JUnit4. In {@link #afterTestsStopped()} changed system
     * properties will be restored.
     *
     * @param name System property name.
     * @param val New value of property. If {@code null} will be invoked {@link System#clearProperty}.
     */
    protected final void withSystemPropertyByClass(String name, @Nullable String val) {
        String oldVal = System.getProperty(name);

        if (val == null)
            System.clearProperty(name);
        else
            System.setProperty(name, val);

        changedSysPropertiesInTestClass.add(new IgniteBiTuple<>(name, oldVal));
    }

    /**
     * Analogue of @withSystemProperty on test's method in JUnit4. In {@link #afterTest()}} changed system properties
     * will be restored.
     *
     * @param name System property name.
     * @param val New value of property. If {@code null} will be invoked {@link System#clearProperty}.
     */
    protected final void withSystemProperty(String name, @Nullable String val) {
        String oldVal = System.getProperty(name);

        if (val == null)
            System.clearProperty(name);
        else
            System.setProperty(name, val);

        changedSysPropertiesInTest.add(new IgniteBiTuple<>(name, oldVal));
    }

    /** */
    private void restoreSystemProperties(LinkedList<IgniteBiTuple<String, String>> propList) {
        propList.descendingIterator().forEachRemaining(t -> {
            assertNotNull(t.getKey());

            if (t.getValue() == null)
                System.clearProperty(t.getKey());
            else
                System.setProperty(t.getKey(), t.getValue());
        });
>>>>>>> f1323042
    }

    /** {@inheritDoc} */
    @Override protected void setUp() throws Exception {
        stopGridErr = false;

        clsLdr = Thread.currentThread().getContextClassLoader();

        // Change it to the class one.
        Thread.currentThread().setContextClassLoader(getClass().getClassLoader());

        // Clear log throttle.
        LT.clear();

        TestCounters cntrs = getTestCounters();

        if (isDebug())
            info("Test counters [numOfTests=" + cntrs.getNumberOfTests() + ", started=" + cntrs.getStarted() +
                ", stopped=" + cntrs.getStopped() + ']');

        if (cntrs.isReset()) {
            info("Resetting test counters.");

            int started = cntrs.getStarted() % cntrs.getNumberOfTests();
            int stopped = cntrs.getStopped() % cntrs.getNumberOfTests();

            cntrs.reset();

            cntrs.setStarted(started);
            cntrs.setStopped(stopped);
        }

        if (isFirstTest()) {
            info(">>> Starting test class: " + testClassDescription() + " <<<");

            if(isSafeTopology())
                assert G.allGrids().isEmpty() : "Not all Ignite instances stopped before tests execution:" +  G.allGrids();

            if (startGrid) {
                IgniteConfiguration cfg = optimize(getConfiguration());

                G.start(cfg);
            }

            try {
                List<Integer> jvmIds = IgniteNodeRunner.killAll();

                if (!jvmIds.isEmpty())
                    log.info("Next processes of IgniteNodeRunner were killed: " + jvmIds);

                beforeTestsStarted();
            }
            catch (Exception | Error t) {
                t.printStackTrace();

                getTestCounters().setStopped(getTestCounters().getNumberOfTests() - 1);

                try {
                    tearDown();
                }
                catch (Exception e) {
                    log.error("Failed to tear down test after exception was thrown in beforeTestsStarted (will " +
                        "ignore)", e);
                }

                throw t;
            }
        }

        info(">>> Starting test: " + testDescription() + " <<<");

        try {
            beforeTest();
        }
        catch (Exception | Error t) {
            try {
                tearDown();
            }
            catch (Exception e) {
                log.error("Failed to tear down test after exception was thrown in beforeTest (will ignore)", e);
            }

            throw t;
        }

        ts = System.currentTimeMillis();
    }

    /**
     * @return Test description.
     */
    protected String testDescription() {
        return GridTestUtils.fullSimpleName(getClass()) + "#" + getName();
    }

    /**
     * @return Test class description.
     */
    protected String testClassDescription() {
        return GridTestUtils.fullSimpleName(getClass());
    }

    /**
     * @return Started grid.
     * @throws Exception If anything failed.
     */
    protected Ignite startGrid() throws Exception {
        return startGrid(getTestIgniteInstanceName());
    }

    /**
     * @param cnt Grid count.
     * @return First started grid.
     * @throws Exception If failed.
     */
    protected final IgniteEx startGrids(int cnt) throws Exception {
        assert cnt > 0;

        IgniteEx ignite = null;

        for (int i = 0; i < cnt; i++)
            if (ignite == null)
                ignite = startGrid(i);
            else
                startGrid(i);

        if (checkTopology())
            checkTopology(cnt);

        assert ignite != null;

        return ignite;
    }

    /**
     * Check or not topology after grids start
     */
    protected boolean checkTopology() {
        return true;
    }

    /**
     * @param cnt Grid count.
     * @return First started grid.
     * @throws Exception If failed.
     */
    protected Ignite startGridsMultiThreaded(int cnt) throws Exception {
        assert cnt > 0 : "Number of grids must be a positive number";

        Ignite ignite = startGrids(1);

        if (cnt > 1) {
            startGridsMultiThreaded(1, cnt - 1);

            if (checkTopology())
                checkTopology(cnt);
        }

        return ignite;
    }

    /**
     * @param init Start grid index.
     * @param cnt Grid count.
     * @return First started grid.
     * @throws Exception If failed.
     */
    protected final Ignite startGridsMultiThreaded(int init, int cnt) throws Exception {
        if (isMultiJvm())
            fail("https://issues.apache.org/jira/browse/IGNITE-648");

        assert init >= 0;
        assert cnt > 0;

        info("Starting grids: " + cnt);

        final AtomicInteger gridIdx = new AtomicInteger(init);

        GridTestUtils.runMultiThreaded(
            new Callable<Object>() {
                @Nullable @Override public Object call() throws Exception {
                    startGrid(gridIdx.getAndIncrement());

                    return null;
                }
            },
            cnt,
            "grid-starter-" + getName()
        );

        assert gridIdx.get() - init == cnt;

        return grid(init);
    }

    /**
     * @param cnt Grid count
     * @throws Exception If an error occurs.
     */
    @SuppressWarnings({"BusyWait"})
    protected void checkTopology(int cnt) throws Exception {
        for (int j = 0; j < 10; j++) {
            boolean topOk = true;

            for (int i = 0; i < cnt; i++) {
                if (cnt != grid(i).cluster().nodes().size()) {
                    U.warn(log, "Grid size is incorrect (will re-run check in 1000 ms) " +
                        "[name=" + grid(i).name() + ", size=" + grid(i).cluster().nodes().size() + ']');

                    topOk = false;

                    break;
                }
            }

            if (topOk)
                return;
            else
                Thread.sleep(1000);
        }

        throw new Exception("Failed to wait for proper topology [expCnt=" + cnt +
            ", actualTopology=" + grid(0).cluster().nodes() + ']');
    }

    /** */
    protected void stopGrid() {
        stopGrid(getTestIgniteInstanceName());
    }

    /**
     * Starts new grid with given index.
     *
     * @param idx Index of the grid to start.
     * @return Started grid.
     * @throws Exception If anything failed.
     */
    protected IgniteEx startGrid(int idx) throws Exception {
        return (IgniteEx)startGrid(getTestIgniteInstanceName(idx));
    }

    /**
     * Starts new grid with given configuration.
     *
     * @param cfg Ignite configuration.
     * @return Started grid.
     * @throws Exception If anything failed.
     */
    protected IgniteEx startGrid(IgniteConfiguration cfg) throws Exception {
        return (IgniteEx)startGrid(cfg.getIgniteInstanceName(), cfg, null);
    }

    /**
     * Starts new grid with given index and Spring application context.
     *
     * @param idx Index of the grid to start.
     * @param ctx Spring context.
     * @return Started grid.
     * @throws Exception If anything failed.
     */
    protected Ignite startGrid(int idx, GridSpringResourceContext ctx) throws Exception {
        return startGrid(getTestIgniteInstanceName(idx), ctx);
    }

    /**
     * Starts new grid with given name.
     *
     * @param igniteInstanceName Ignite instance name.
     * @return Started grid.
     * @throws Exception If failed.
     */
    protected Ignite startGrid(String igniteInstanceName) throws Exception {
        return startGrid(igniteInstanceName, (GridSpringResourceContext)null);
    }

    /**
     * Starts new grid with given name.
     *
     * @param igniteInstanceName Ignite instance name.
     * @param ctx Spring context.
     * @return Started grid.
     * @throws Exception If failed.
     */
    protected Ignite startGrid(String igniteInstanceName, GridSpringResourceContext ctx) throws Exception {
        return startGrid(igniteInstanceName, optimize(getConfiguration(igniteInstanceName)), ctx);
    }

    /**
     * @param regionCfg Region config.
     */
    private void validateDataRegion(DataRegionConfiguration regionCfg) {
        if (regionCfg.isPersistenceEnabled() && regionCfg.getMaxSize() == DataStorageConfiguration.DFLT_DATA_REGION_MAX_SIZE)
            throw new AssertionError("Max size of data region should be set explicitly to avoid memory over usage");
    }

    /**
     * @param cfg Config.
     */
    private void validateConfiguration(IgniteConfiguration cfg) {
        if (cfg.getDataStorageConfiguration() != null) {
            validateDataRegion(cfg.getDataStorageConfiguration().getDefaultDataRegionConfiguration());

            if (cfg.getDataStorageConfiguration().getDataRegionConfigurations() != null) {
                for (DataRegionConfiguration reg : cfg.getDataStorageConfiguration().getDataRegionConfigurations())
                    validateDataRegion(reg);
            }
        }
    }

    /**
     * Starts new grid with given name.
     *
     * @param igniteInstanceName Ignite instance name.
     * @param ctx Spring context.
     * @return Started grid.
     * @throws Exception If failed.
     */
    protected Ignite startGrid(String igniteInstanceName, IgniteConfiguration cfg, GridSpringResourceContext ctx)
        throws Exception {

        checkConfiguration(cfg);

        if (!isRemoteJvm(igniteInstanceName)) {
            IgniteUtils.setCurrentIgniteName(igniteInstanceName);

            try {
                String cfgProcClsName = System.getProperty(IGNITE_CFG_PREPROCESSOR_CLS);

                if (cfgProcClsName != null) {
                    try {
                        Class<?> cfgProc = Class.forName(cfgProcClsName);

                        Method method = cfgProc.getMethod("preprocessConfiguration", IgniteConfiguration.class);

                        if (!Modifier.isStatic(method.getModifiers()))
                            throw new Exception("Non-static pre-processor method in pre-processor class: " + cfgProcClsName);

                        method.invoke(null, cfg);
                    }
                    catch (Exception e) {
                        log.error("Failed to pre-process IgniteConfiguration using pre-processor class: " + cfgProcClsName);

                        throw new IgniteException(e);
                    }
                }

                Ignite node = IgnitionEx.start(cfg, ctx);

                IgniteConfiguration nodeCfg = node.configuration();

                log.info("Node started with the following configuration [id=" + node.cluster().localNode().id()
                    + ", marshaller=" + nodeCfg.getMarshaller()
                    + ", discovery=" + nodeCfg.getDiscoverySpi()
                    + ", binaryCfg=" + nodeCfg.getBinaryConfiguration()
                    + ", lateAff=" + nodeCfg.isLateAffinityAssignment() + "]");

                return node;
            }
            finally {
                IgniteUtils.setCurrentIgniteName(null);
            }
        }
        else
            return startRemoteGrid(igniteInstanceName, cfg, ctx);
    }

    /**
     * @param cfg Config.
     */
    protected void checkConfiguration(IgniteConfiguration cfg) {
        if (cfg == null)
            return;

        if (!PERSISTENCE_ALLOWED) {
            String errorMsg = "PERSISTENCE IS NOT ALLOWED IN THIS SUITE, PUT YOUR TEST TO ANOTHER ONE!";

            DataStorageConfiguration dsCfg = cfg.getDataStorageConfiguration();

            if (dsCfg != null) {
                assertFalse(errorMsg, dsCfg.getDefaultDataRegionConfiguration().isPersistenceEnabled());

                DataRegionConfiguration[] dataRegionConfigurations = dsCfg.getDataRegionConfigurations();

                if (dataRegionConfigurations != null)
                    for (DataRegionConfiguration dataRegionConfiguration : dataRegionConfigurations)
                        assertFalse(errorMsg, dataRegionConfiguration.isPersistenceEnabled());
            }
        }
    }

    /**
     * Starts new grid at another JVM with given name.
     *
     * @param igniteInstanceName Ignite instance name.
     * @param cfg Ignite configuration.
     * @param ctx Spring context.
     * @return Started grid.
     * @throws Exception If failed.
     */
    protected Ignite startRemoteGrid(String igniteInstanceName, IgniteConfiguration cfg, GridSpringResourceContext ctx)
        throws Exception {
        return startRemoteGrid(igniteInstanceName, cfg, ctx,true);
    }

    /**
     * Starts new grid with given name.
     *
     * @param gridName Grid name.
     * @param client Client mode.
     * @param cfgUrl Config URL.
     * @return Started grid.
     * @throws Exception If failed.
     */
    protected Ignite startGridWithSpringCtx(String gridName, boolean client, String cfgUrl) throws Exception {
        IgniteBiTuple<Collection<IgniteConfiguration>, ? extends GridSpringResourceContext> cfgMap =
                IgnitionEx.loadConfigurations(cfgUrl);

        IgniteConfiguration cfg = F.first(cfgMap.get1());

        cfg.setIgniteInstanceName(gridName);
        cfg.setClientMode(client);

        return IgnitionEx.start(cfg, cfgMap.getValue());
    }

    /**
     * Starts new node with given index.
     *
     * @param idx Index of the node to start.
     * @param client Client mode.
     * @param cfgUrl Config URL.
     * @return Started node.
     * @throws Exception If failed.
     */
    protected Ignite startGridWithSpringCtx(int idx, boolean client, String cfgUrl) throws Exception {
        return startGridWithSpringCtx(getTestIgniteInstanceName(idx), client, cfgUrl);
    }

    /**
     * Start specified amount of nodes.
     *
     * @param cnt Nodes count.
     * @param client Client mode.
     * @param cfgUrl Config URL.
     * @return First started node.
     * @throws Exception If failed.
     */
    protected Ignite startGridsWithSpringCtx(int cnt, boolean client, String cfgUrl) throws Exception {
        assert cnt > 0;

        Ignite ignite = null;

        for (int i = 0; i < cnt; i++) {
            if (ignite == null)
                ignite = startGridWithSpringCtx(i, client, cfgUrl);
            else
                startGridWithSpringCtx(i, client, cfgUrl);
        }

        checkTopology(cnt);

        assert ignite != null;

        return ignite;
    }

    /**
     * Starts new grid at another JVM with given name.
     *
     * @param igniteInstanceName Ignite instance name.
     * @param cfg Ignite configuration.
     * @param ctx Spring context.
     * @param resetDiscovery Reset DiscoverySpi.
     * @return Started grid.
     * @throws Exception If failed.
     */
    protected Ignite startRemoteGrid(
        String igniteInstanceName,
        IgniteConfiguration cfg,
        GridSpringResourceContext ctx,
        boolean resetDiscovery
    ) throws Exception {
        if (ctx != null)
            throw new UnsupportedOperationException("Starting of grid at another jvm by context doesn't supported.");

        if (cfg == null)
            cfg = optimize(getConfiguration(igniteInstanceName));

        IgniteEx locNode = grid(0);

        checkConfiguration(cfg);

        if (locNode != null) {
            DiscoverySpi discoverySpi = locNode.configuration().getDiscoverySpi();

            if (discoverySpi != null && !(discoverySpi instanceof TcpDiscoverySpi)) {
                try {
                    // Clone added to support ZookeeperDiscoverySpi.
                    Method m = discoverySpi.getClass().getDeclaredMethod("cloneSpiConfiguration");

                    m.setAccessible(true);

                    cfg.setDiscoverySpi((DiscoverySpi) m.invoke(discoverySpi));

                    resetDiscovery = false;
                }
                catch (NoSuchMethodException e) {
                    // Ignore.
                }
            }
        }

        return new IgniteProcessProxy(cfg, log, (x) -> grid(0), resetDiscovery, additionalRemoteJvmArgs());
    }

    /**
     * @return Additional JVM args for remote instances.
     */
    protected List<String> additionalRemoteJvmArgs() {
        return Collections.emptyList();
    }

    /**
     * Optimizes configuration to achieve better test performance.
     *
     * @param cfg Configuration.
     * @return Optimized configuration (by modifying passed in one).
     * @throws IgniteCheckedException On error.
     */
    protected IgniteConfiguration optimize(IgniteConfiguration cfg) throws IgniteCheckedException {
        checkConfiguration(cfg);

        if (cfg.getLocalHost() == null) {
            if (cfg.getDiscoverySpi() instanceof TcpDiscoverySpi) {
                cfg.setLocalHost("127.0.0.1");

                if (((TcpDiscoverySpi)cfg.getDiscoverySpi()).getJoinTimeout() == 0)
                    ((TcpDiscoverySpi)cfg.getDiscoverySpi()).setJoinTimeout(10000);
            }
            else
                cfg.setLocalHost(getTestResources().getLocalHost());
        }

        // Do not add redundant data if it is not needed.
        if (cfg.getIncludeProperties() == null)
            cfg.setIncludeProperties();

        return cfg;
    }

    /**
     * @param igniteInstanceName Ignite instance name.
     */
    protected void stopGrid(@Nullable String igniteInstanceName) {
        stopGrid(igniteInstanceName, true);
    }

    /**
     * @param igniteInstanceName Ignite instance name.
     * @param cancel Cancel flag.
     */
    @SuppressWarnings({"deprecation"})
    protected void stopGrid(@Nullable String igniteInstanceName, boolean cancel) {
        stopGrid(igniteInstanceName, cancel, true);
    }

    /**
     * @param igniteInstanceName Ignite instance name.
     * @param cancel Cancel flag.
     * @param awaitTop Await topology change flag.
     */
    @SuppressWarnings({"deprecation"})
    protected void stopGrid(@Nullable String igniteInstanceName, boolean cancel, boolean awaitTop) {
        try {
            IgniteEx ignite = grid(igniteInstanceName);

            assert ignite != null : "Ignite returned null grid for name: " + igniteInstanceName;

            UUID id = ignite instanceof IgniteProcessProxy ? ((IgniteProcessProxy)ignite).getId() : ignite.context().localNodeId();

            info(">>> Stopping grid [name=" + ignite.name() + ", id=" + id + ']');

            if (!isRemoteJvm(igniteInstanceName))
                G.stop(igniteInstanceName, cancel);
            else
                IgniteProcessProxy.stop(igniteInstanceName, cancel);

            if (awaitTop)
                awaitTopologyChange();
        }
        catch (IllegalStateException ignored) {
            // Ignore error if grid already stopped.
        }
        catch (Throwable e) {
            error("Failed to stop grid [igniteInstanceName=" + igniteInstanceName + ", cancel=" + cancel + ']', e);

            stopGridErr = true;
        }
    }

    /**
     *
     */
    protected void stopAllGrids() {
        stopAllGrids(true);
    }

    /**
     * @param cancel Cancel flag.
     */
    protected void stopAllGrids(boolean cancel) {
        try {
            Collection<Ignite> clients = new ArrayList<>();
            Collection<Ignite> srvs = new ArrayList<>();

            for (Ignite g : G.allGrids()) {
                if (g.configuration().getDiscoverySpi().isClientMode())
                    clients.add(g);
                else
                    srvs.add(g);
            }

            for (Ignite g : clients)
                stopGrid(g.name(), cancel, false);

            for (Ignite g : srvs)
                stopGrid(g.name(), cancel, false);

            List<Ignite> nodes = G.allGrids();

            assert nodes.isEmpty() : nodes;
        }
        finally {
            IgniteProcessProxy.killAll(); // In multi-JVM case.
        }
    }

    /**
     * @param cancel Cancel flag.
     */
    protected void stopAllClients(boolean cancel) {
        List<Ignite> ignites = G.allGrids();

        for (Ignite g : ignites) {
            if (g.configuration().getDiscoverySpi().isClientMode())
                stopGrid(g.name(), cancel);
        }
    }

    /**
     * @param cancel Cancel flag.
     */
    protected void stopAllServers(boolean cancel) {
        List<Ignite> ignites = G.allGrids();

        for (Ignite g : ignites) {
            if (!g.configuration().getDiscoverySpi().isClientMode())
                stopGrid(g.name(), cancel);
        }
    }

    /**
     * @param ignite Grid
     * @param cnt Count
     * @throws IgniteCheckedException If failed.
     */
    @SuppressWarnings({"BusyWait"})
    protected void waitForRemoteNodes(Ignite ignite, int cnt) throws IgniteCheckedException {
        while (true) {
            Collection<ClusterNode> nodes = ignite.cluster().forRemotes().nodes();

            if (nodes != null && nodes.size() >= cnt)
                return;

            try {
                Thread.sleep(100);
            }
            catch (InterruptedException ignored) {
                throw new IgniteCheckedException("Interrupted while waiting for remote nodes [igniteInstanceName=" +
                    ignite.name() + ", count=" + cnt + ']');
            }
        }
    }

    /**
     * @param ignites Grids
     * @throws IgniteCheckedException If failed.
     */
    protected void waitForDiscovery(Ignite... ignites) throws IgniteCheckedException {
        assert ignites != null;
        assert ignites.length > 1;

        for (Ignite ignite : ignites)
            waitForRemoteNodes(ignite, ignites.length - 1);
    }

    /**
     * Gets grid for given name.
     *
     * @param name Name.
     * @return Grid instance.
     */
    protected IgniteEx grid(String name) {
        if (!isRemoteJvm(name))
            return (IgniteEx)G.ignite(name);
        else {
            if (isRemoteJvm())
                return IgniteNodeRunner.startedInstance();
            else
                return IgniteProcessProxy.ignite(name);
        }
    }

    /**
     * Gets grid for given index.
     *
     * @param idx Index.
     * @return Grid instance.
     */
    protected IgniteEx grid(int idx) {
        return grid(getTestIgniteInstanceName(idx));
    }

    /**
     * @param idx Index.
     * @return Ignite instance.
     */
    protected IgniteEx ignite(int idx) {
        return grid(idx);
    }

    /**
     * @param nodeIdx Node index.
     * @return Node ID.
     */
    protected final UUID nodeId(int nodeIdx) {
        return ignite(nodeIdx).cluster().localNode().id();
    }

    /**
     * Gets grid for given test.
     *
     * @return Grid for given test.
     */
    protected IgniteEx grid() {
        if (!isMultiJvm())
            return (IgniteEx)G.ignite(getTestIgniteInstanceName());
        else
            throw new UnsupportedOperationException("Operation doesn't supported yet.");
    }

    /**
     * @param node Node.
     * @return Ignite instance with given local node.
     */
    protected final Ignite grid(ClusterNode node) {
        if (!isMultiJvm())
            return G.ignite(node.id());
        else {
            try {
                return IgniteProcessProxy.ignite(node.id());
            }
            catch (Exception ignore) {
                // A hack if it is local grid.
                return G.ignite(node.id());
            }
        }
    }

    /**
     * Starts grid using provided Ignite instance name and spring config location.
     * <p>
     * Note that grids started this way should be stopped with {@code G.stop(..)} methods.
     *
     * @param igniteInstanceName Ignite instance name.
     * @param springCfgPath Path to config file.
     * @return Grid Started grid.
     * @throws Exception If failed.
     */
    protected Ignite startGrid(String igniteInstanceName, String springCfgPath) throws Exception {
        IgniteConfiguration cfg = loadConfiguration(springCfgPath);

        cfg.setGridLogger(getTestResources().getLogger());

        return startGrid(igniteInstanceName, cfg);
    }

    /**
     * Starts grid using provided Ignite instance name and config.
     * <p>
     * Note that grids started this way should be stopped with {@code G.stop(..)} methods.
     *
     * @param igniteInstanceName Ignite instance name.
     * @param cfg Config.
     * @return Grid Started grid.
     * @throws Exception If failed.
     */
    protected Ignite startGrid(String igniteInstanceName, IgniteConfiguration cfg) throws Exception {
        cfg.setIgniteInstanceName(igniteInstanceName);

        if (!isRemoteJvm(igniteInstanceName))
            return G.start(cfg);
        else
            return startRemoteGrid(igniteInstanceName, cfg, null);
    }

    /**
     * Loads configuration from the given Spring XML file.
     *
     * @param springCfgPath Path to file.
     * @return Grid configuration.
     * @throws IgniteCheckedException If load failed.
     */
    @SuppressWarnings("deprecation")
    protected IgniteConfiguration loadConfiguration(String springCfgPath) throws IgniteCheckedException {
        URL cfgLocation = U.resolveIgniteUrl(springCfgPath);

        if (cfgLocation == null)
            cfgLocation = U.resolveIgniteUrl(springCfgPath, false);

        assert cfgLocation != null;

        ApplicationContext springCtx;

        try {
            springCtx = new FileSystemXmlApplicationContext(cfgLocation.toString());
        }
        catch (BeansException e) {
            throw new IgniteCheckedException("Failed to instantiate Spring XML application context.", e);
        }

        Map cfgMap;

        try {
            // Note: Spring is not generics-friendly.
            cfgMap = springCtx.getBeansOfType(IgniteConfiguration.class);
        }
        catch (BeansException e) {
            throw new IgniteCheckedException("Failed to instantiate bean [type=" + IgniteConfiguration.class + ", err=" +
                e.getMessage() + ']', e);
        }

        if (cfgMap == null)
            throw new IgniteCheckedException("Failed to find a single grid factory configuration in: " + springCfgPath);

        if (cfgMap.isEmpty())
            throw new IgniteCheckedException("Can't find grid factory configuration in: " + springCfgPath);
        else if (cfgMap.size() > 1)
            throw new IgniteCheckedException("More than one configuration provided for cache load test: " + cfgMap.values());

        IgniteConfiguration cfg = (IgniteConfiguration)cfgMap.values().iterator().next();

        cfg.setNodeId(UUID.randomUUID());

        return cfg;
    }

    /**
     * @param idx Index of the grid to stop.
     */
    protected void stopGrid(int idx) {
        stopGrid(getTestIgniteInstanceName(idx), false);
    }

    /**
     * Stop Ignite instance using index.
     *
     * @param idx Grid index.
     * @param cancel Cancel flag.
     */
    protected void stopGrid(int idx, boolean cancel) {
        stopGrid(getTestIgniteInstanceName(idx), cancel, false);
    }

    /**
     * @param idx Index of the grid to stop.
     */
    protected void stopAndCancelGrid(int idx) {
        stopGrid(getTestIgniteInstanceName(idx), true);
    }

    /**
     * @return Grid test configuration.
     * @throws Exception If failed.
     */
    protected IgniteConfiguration getConfiguration() throws Exception {
        // Generate unique Ignite instance name.
        return getConfiguration(getTestIgniteInstanceName());
    }

    /**
     * This method should be overridden by subclasses to change configuration parameters.
     *
     * @param igniteInstanceName Ignite instance name.
     * @return Grid configuration used for starting of grid.
     * @throws Exception If failed.
     */
    @SuppressWarnings("deprecation")
    protected IgniteConfiguration getConfiguration(String igniteInstanceName) throws Exception {
        IgniteConfiguration cfg = getConfiguration(igniteInstanceName, getTestResources());

        cfg.setNodeId(null);

        if (GridTestProperties.getProperty(GridTestProperties.BINARY_COMPACT_FOOTERS) != null) {
            if (!Boolean.valueOf(GridTestProperties.getProperty(GridTestProperties.BINARY_COMPACT_FOOTERS))) {
                BinaryConfiguration bCfg = cfg.getBinaryConfiguration();

                if (bCfg == null) {
                    bCfg = new BinaryConfiguration();

                    cfg.setBinaryConfiguration(bCfg);
                }

                bCfg.setCompactFooter(false);
            }
        }

        if (Boolean.valueOf(GridTestProperties.getProperty(BINARY_MARSHALLER_USE_SIMPLE_NAME_MAPPER))) {
            BinaryConfiguration bCfg = cfg.getBinaryConfiguration();

            if (bCfg == null) {
                bCfg = new BinaryConfiguration();

                cfg.setBinaryConfiguration(bCfg);
            }

            bCfg.setNameMapper(new BinaryBasicNameMapper(true));
        }

        if (igniteInstanceName != null && igniteInstanceName.matches(".*\\d")) {
            String idStr = UUID.randomUUID().toString();

            if (igniteInstanceName.startsWith(getTestIgniteInstanceName())) {
                String idxStr = String.valueOf(getTestIgniteInstanceIndex(igniteInstanceName));

                while (idxStr.length() < 5)
                    idxStr = '0' + idxStr;

                char[] chars = idStr.toCharArray();

                for (int i = 0; i < idxStr.length(); i++)
                    chars[chars.length - idxStr.length() + i] = idxStr.charAt(i);

                cfg.setNodeId(UUID.fromString(new String(chars)));
            }
            else {
                char[] chars = idStr.toCharArray();

                chars[0] = igniteInstanceName.charAt(igniteInstanceName.length() - 1);
                chars[1] = '0';

                chars[chars.length - 3] = '0';
                chars[chars.length - 2] = '0';
                chars[chars.length - 1] = igniteInstanceName.charAt(igniteInstanceName.length() - 1);

                cfg.setNodeId(UUID.fromString(new String(chars)));
            }
        }

        if (isMultiJvm())
            ((TcpDiscoverySpi)cfg.getDiscoverySpi()).setIpFinder(LOCAL_IP_FINDER);

        return cfg;
    }

    /**
     * Create instance of {@link BinaryMarshaller} suitable for use
     * without starting a grid upon an empty {@link IgniteConfiguration}.
     * @return Binary marshaller.
     * @throws IgniteCheckedException if failed.
     */
    protected BinaryMarshaller createStandaloneBinaryMarshaller() throws IgniteCheckedException {
        return createStandaloneBinaryMarshaller(new IgniteConfiguration());
    }

    /**
     * Create instance of {@link BinaryMarshaller} suitable for use
     * without starting a grid upon given {@link IgniteConfiguration}.
     * @return Binary marshaller.
     * @throws IgniteCheckedException if failed.
     */
    protected BinaryMarshaller createStandaloneBinaryMarshaller(IgniteConfiguration cfg) throws IgniteCheckedException {
        BinaryMarshaller marsh = new BinaryMarshaller();

        BinaryContext ctx = new BinaryContext(BinaryCachingMetadataHandler.create(), cfg, new NullLogger());

        marsh.setContext(new MarshallerContextTestImpl());

        IgniteUtils.invoke(BinaryMarshaller.class, marsh, "setBinaryContext", ctx, cfg);

        return marsh;
    }

    /**
     * @return Generated unique test Ignite instance name.
     */
    public String getTestIgniteInstanceName() {
        String[] parts = getClass().getName().split("\\.");

        return parts[parts.length - 2] + '.' + parts[parts.length - 1];
    }

    /**
     * @param idx Index of the Ignite instance.
     * @return Indexed Ignite instance name.
     */
    public String getTestIgniteInstanceName(int idx) {
        return getTestIgniteInstanceName() + idx;
    }

    /**
     * Parses test Ignite instance index from test Ignite instance name.
     *
     * @param testIgniteInstanceName Test Ignite instance name, returned by {@link #getTestIgniteInstanceName(int)}.
     * @return Test Ignite instance index.
     */
    public int getTestIgniteInstanceIndex(String testIgniteInstanceName) {
        return Integer.parseInt(testIgniteInstanceName.substring(getTestIgniteInstanceName().length()));
    }

    /**
     * @return {@code True} if system property -DDEBUG is set.
     */
    public boolean isDebug() {
        return System.getProperty("DEBUG") != null;
    }

    /**
     * @param marshaller Marshaller to get checkpoint path for.
     * @return Path for specific marshaller.
     */
    @SuppressWarnings({"IfMayBeConditional", "deprecation"})
    protected String getDefaultCheckpointPath(Marshaller marshaller) {
        if (marshaller instanceof JdkMarshaller)
            return SharedFsCheckpointSpi.DFLT_DIR_PATH + "/jdk/";
        else
            return SharedFsCheckpointSpi.DFLT_DIR_PATH + '/' + marshaller.getClass().getSimpleName() + '/';
    }

    /**
     * @param name Name to mask.
     * @return Masked name.
     */
    private String maskNull(String name) {
        return name == null ? NULL_NAME : name;
    }

    /**
     * @return Ignite home.
     */
    protected String home() throws IgniteCheckedException {
        return getTestResources().getIgniteHome();
    }

    /**
     * This method should be overridden by subclasses to change configuration parameters.
     *
     * @return Grid configuration used for starting of grid.
     * @param igniteInstanceName Ignite instance name.
     * @param rsrcs Resources.
     * @throws Exception If failed.
     */
    @SuppressWarnings("deprecation")
    protected IgniteConfiguration getConfiguration(String igniteInstanceName, IgniteTestResources rsrcs)
        throws Exception {
        IgniteConfiguration cfg = new IgniteConfiguration();

        cfg.setIgniteInstanceName(igniteInstanceName);
        cfg.setGridLogger(rsrcs.getLogger());
        cfg.setMarshaller(rsrcs.getMarshaller());
        cfg.setNodeId(rsrcs.getNodeId());
        cfg.setIgniteHome(rsrcs.getIgniteHome());
        cfg.setMBeanServer(rsrcs.getMBeanServer());
        cfg.setPeerClassLoadingEnabled(true);
        cfg.setMetricsLogFrequency(0);

        cfg.setConnectorConfiguration(null);

        TcpCommunicationSpi commSpi = new TcpCommunicationSpi();

        commSpi.setLocalPort(GridTestUtils.getNextCommPort(getClass()));
        commSpi.setTcpNoDelay(true);

        cfg.setCommunicationSpi(commSpi);

        TcpDiscoverySpi discoSpi = new TestTcpDiscoverySpi();

        if (isDebug()) {
            cfg.setFailureDetectionTimeout(Integer.MAX_VALUE);
            cfg.setNetworkTimeout(Long.MAX_VALUE / 3);
        }
        else {
            // Set network timeout to 10 sec to avoid unexpected p2p class loading errors.
            cfg.setNetworkTimeout(10_000);

            cfg.setFailureDetectionTimeout(10_000);
            cfg.setClientFailureDetectionTimeout(10_000);
        }

        // Set metrics update interval to 1 second to speed up tests.
        cfg.setMetricsUpdateFrequency(1000);

        String mcastAddr = GridTestUtils.getNextMulticastGroup(getClass());

        TcpDiscoveryMulticastIpFinder ipFinder = new TcpDiscoveryMulticastIpFinder();

        ipFinder.setAddresses(Collections.singleton("127.0.0.1:" + TcpDiscoverySpi.DFLT_PORT));

        if (!F.isEmpty(mcastAddr)) {
            ipFinder.setMulticastGroup(mcastAddr);
            ipFinder.setMulticastPort(GridTestUtils.getNextMulticastPort(getClass()));
        }

        discoSpi.setIpFinder(ipFinder);

        cfg.setDiscoverySpi(discoSpi);

        SharedFsCheckpointSpi cpSpi = new SharedFsCheckpointSpi();

        Collection<String> paths = new ArrayList<>();

        paths.add(getDefaultCheckpointPath(cfg.getMarshaller()));

        cpSpi.setDirectoryPaths(paths);

        cfg.setCheckpointSpi(cpSpi);

        cfg.setEventStorageSpi(new MemoryEventStorageSpi());

        cfg.setIncludeEventTypes(EventType.EVTS_ALL);

        cfg.setFailureHandler(getFailureHandler(igniteInstanceName));

        checkConfiguration(cfg);

        return cfg;
    }

    /**
     * This method should be overridden by subclasses to change failure handler implementation.
     *
     * @param igniteInstanceName Ignite instance name.
     * @return Failure handler implementation.
     */
    protected FailureHandler getFailureHandler(String igniteInstanceName) {
        return new NoOpFailureHandler();
    }

    /**
     * @return New cache configuration with modified defaults.
     */
    public static CacheConfiguration defaultCacheConfiguration() {
        CacheConfiguration cfg = new CacheConfiguration(DEFAULT_CACHE_NAME);

        cfg.setAtomicityMode(TRANSACTIONAL);
        cfg.setNearConfiguration(new NearCacheConfiguration());
        cfg.setWriteSynchronizationMode(FULL_SYNC);
        cfg.setEvictionPolicy(null);

        return cfg;
    }

    /**
     * Gets external class loader.
     *
     * @return External class loader.
     */
    protected static ClassLoader getExternalClassLoader() {
        String path = GridTestProperties.getProperty("p2p.uri.cls");

        try {
            return new URLClassLoader(new URL[] {new URL(path)}, U.gridClassLoader());
        }
        catch (MalformedURLException e) {
            throw new RuntimeException("Failed to create URL: " + path, e);
        }
    }

    /** {@inheritDoc} */
    @Override protected void tearDown() throws Exception {
        long dur = System.currentTimeMillis() - ts;

        info(">>> Stopping test: " + testDescription() + " in " + dur + " ms <<<");

        TestCounters cntrs = getTestCounters();

        if (isDebug())
            info("Test counters [numOfTests=" + cntrs.getNumberOfTests() + ", started=" + cntrs.getStarted() +
                ", stopped=" + cntrs.getStopped() + ']');

        try {
            afterTest();
        }
        finally {
            serializedObj.clear();

            if (isLastTest()) {
                info(">>> Stopping test class: " + testClassDescription() + " <<<");

                TestCounters counters = getTestCounters();

                // Stop all threads started by runMultithreaded() methods.
                GridTestUtils.stopThreads(log);

                // Safety.
                getTestResources().stopThreads();

                // Set reset flags, so counters will be reset on the next setUp.
                counters.setReset(true);

                afterTestsStopped();

                if(isSafeTopology())
                    stopAllGrids(false);

                // Remove counters.
                tests.remove(getClass());

                // Remove resources cached in static, if any.
                GridClassLoaderCache.clear();
                U.clearClassCache();
                MarshallerExclusions.clearCache();
                BinaryEnumCache.clear();
            }

            Thread.currentThread().setContextClassLoader(clsLdr);

            clsLdr = null;

            cleanReferences();

           if (isLastTest() && isSafeTopology() && stopGridErr)
               throw new RuntimeException("Not all Ignite instances has been stopped. Please, see log for details.");
        }
    }

    /**
     *
     */
    protected void cleanReferences() {
        Class cls = getClass();

        while (cls != null) {
            Field[] fields = getClass().getDeclaredFields();

            for (Field f : fields) {
                if (Modifier.isStatic(f.getModifiers()))
                    continue;

                f.setAccessible(true);

                try {
                    f.set(this, null);
                }
                catch (Exception ignored) {
                }
            }

            cls = cls.getSuperclass();
        }
    }

    /**
     * @return First test flag.
     */
    protected boolean isFirstTest() throws IgniteCheckedException {
        TestCounters cntrs = getTestCounters();

        return cntrs.getStarted() == 1 && cntrs.getStopped() == 0;
    }

    /**
     * @return Last test flag.
     */
    protected boolean isLastTest() throws IgniteCheckedException {
        TestCounters cntrs = getTestCounters();

        return cntrs.getStopped() == cntrs.getNumberOfTests();
    }

    /**
     * Gets flag whether nodes will run in one JVM or in separate JVMs.
     *
     * @return <code>True</code> to run nodes in separate JVMs.
     * @see IgniteNodeRunner
     * @see IgniteProcessProxy
     * @see #isRemoteJvm()
     * @see #isRemoteJvm(int)
     * @see #isRemoteJvm(String)
     * @see #executeOnLocalOrRemoteJvm(int, TestIgniteIdxCallable)
     * @see #executeOnLocalOrRemoteJvm(Ignite, TestIgniteCallable)
     * @see #executeOnLocalOrRemoteJvm(IgniteCache, TestCacheCallable)
     */
    protected boolean isMultiJvm() {
        return false;
    }

    /**
     * By default, test would started only if there is no alive Ignite instances and after {@link #afterTestsStopped()}
     * all started Ignite instances would be stopped. Should return <code>false</code> if alive Ingite instances
     * after test execution is correct behavior.
     *
     * @return <code>True</code> by default.
     * @see VariationsTestsConfig#isStopNodes() Example of why instances should not be stopped.
     */
    protected boolean isSafeTopology() {
        return true;
    }

    /**
     * @param igniteInstanceName Ignite instance name.
     * @return {@code True} if the name of the grid indicates that it was the first started (on this JVM).
     */
    protected boolean isFirstGrid(String igniteInstanceName) {
        return igniteInstanceName != null && igniteInstanceName.startsWith(getTestIgniteInstanceName()) &&
            "0".equals(igniteInstanceName.substring(getTestIgniteInstanceName().length()));
    }

    /**
     * @param igniteInstanceName Ignite instance name.
     * @return <code>True</code> if test was run in multi-JVM mode and grid with this name was started at another JVM.
     */
    protected boolean isRemoteJvm(String igniteInstanceName) {
        return isMultiJvm() && !isFirstGrid(igniteInstanceName);
    }

    /**
     * @param idx Grid index.
     * @return <code>True</code> if test was run in multi-JVM mode and grid with this ID was started at another JVM.
     */
    protected boolean isRemoteJvm(int idx) {
        return isMultiJvm() && idx != 0;
    }

    /**
     * @return <code>True</code> if current JVM contains remote started node
     * (It differs from JVM where tests executing).
     */
    protected boolean isRemoteJvm() {
        return IgniteNodeRunner.hasStartedInstance();
    }

    /**
     * @param cache Cache.
     * @return <code>True</code> if cache is an instance of {@link IgniteCacheProcessProxy}
     */
    public static boolean isMultiJvmObject(IgniteCache cache) {
        return cache instanceof IgniteCacheProcessProxy;
    }

    /**
     * @param ignite Ignite.
     * @return <code>True</code> if cache is an instance of {@link IgniteProcessProxy}
     */
    public static boolean isMultiJvmObject(Ignite ignite) {
        return ignite instanceof IgniteProcessProxy;
    }

    /**
     * Calls job on local JVM or on remote JVM in multi-JVM case.
     *
     * @param idx Grid index.
     * @param job Job.
     */
    public <R> R executeOnLocalOrRemoteJvm(final int idx, final TestIgniteIdxCallable<R> job) {
        IgniteEx ignite = grid(idx);

        if (!isMultiJvmObject(ignite))
            try {
                job.setIgnite(ignite);

                return job.call(idx);
            }
            catch (Exception e) {
                throw new IgniteException(e);
            }
        else
            return executeRemotely(idx, job);
    }

    /**
     * Calls job on local JVM or on remote JVM in multi-JVM case.
     *
     * @param ignite Ignite.
     * @param job Job.
     */
    public static <R> R executeOnLocalOrRemoteJvm(Ignite ignite, final TestIgniteCallable<R> job) {
        if (!isMultiJvmObject(ignite))
            try {
                return job.call(ignite);
            }
            catch (Exception e) {
                throw new IgniteException(e);
            }
        else
            return executeRemotely((IgniteProcessProxy)ignite, job);
    }

    /**
     * Calls job on local JVM or on remote JVM in multi-JVM case.
     *
     * @param cache Cache.
     * @param job Job.
     */
    public static <K,V,R> R executeOnLocalOrRemoteJvm(IgniteCache<K,V> cache, TestCacheCallable<K,V,R> job) {
        Ignite ignite = cache.unwrap(Ignite.class);

        if (!isMultiJvmObject(ignite))
            try {
                return job.call(ignite, cache);
            }
            catch (Exception e) {
                throw new IgniteException(e);
            }
        else
            return executeRemotely((IgniteCacheProcessProxy<K, V>)cache, job);
    }

    /**
     * Calls job on remote JVM.
     *
     * @param idx Grid index.
     * @param job Job.
     */
    public <R> R executeRemotely(final int idx, final TestIgniteIdxCallable<R> job) {
        IgniteEx ignite = grid(idx);

        if (!isMultiJvmObject(ignite))
            throw new IllegalArgumentException("Ignite have to be process proxy.");

        IgniteProcessProxy proxy = (IgniteProcessProxy)ignite;

        return proxy.remoteCompute().call(new ExecuteRemotelyTask<>(job, idx));
    }

    /**
     * Calls job on remote JVM.
     *
     * @param proxy Ignite.
     * @param job Job.
     */
    public static <R> R executeRemotely(IgniteProcessProxy proxy, final TestIgniteCallable<R> job) {
        return proxy.remoteCompute().call(new TestRemoteTask<>(proxy.getId(), job));
    }

    /**
     * Runs job on remote JVM.
     *
     * @param cache Cache.
     * @param job Job.
     */
    public static <K, V, R> R executeRemotely(IgniteCacheProcessProxy<K, V> cache,
        final TestCacheCallable<K, V, R> job) {
        IgniteProcessProxy proxy = (IgniteProcessProxy)cache.unwrap(Ignite.class);

        final UUID id = proxy.getId();
        final String cacheName = cache.getName();

        return proxy.remoteCompute().call(new IgniteCallable<R>() {
            private static final long serialVersionUID = -3868429485920845137L;

            @Override public R call() throws Exception {
                Ignite ignite = Ignition.ignite(id);
                IgniteCache<K,V> cache = ignite.cache(cacheName);

                return job.call(ignite, cache);
            }
        });
    }

    /**
     * @return Test counters.
     */
    protected synchronized TestCounters getTestCounters() throws IgniteCheckedException {
        TestCounters tc = tests.get(getClass());

        if (tc == null)
            tests.put(getClass(), tc = new TestCounters());

        return tc;
    }

    /**
     * @param cfg Ignite configuration
     * @return Test counters
     * @throws IgniteCheckedException In case of error
     */
    protected synchronized TestCounters getTestCounters(IgniteConfiguration cfg) throws IgniteCheckedException {
        return new TestCounters(cfg);
    }

    /** {@inheritDoc} */
    @SuppressWarnings({"ProhibitedExceptionDeclared"})
    @Override protected void runTest() throws Throwable {
        final AtomicReference<Throwable> ex = new AtomicReference<>();

        Thread runner = new IgniteThread(getTestIgniteInstanceName(), "test-runner", new Runnable() {
            @Override public void run() {
                try {
                    runTestInternal();
                }
                catch (Throwable e) {
                    IgniteClosure<Throwable, Throwable> hnd = errorHandler();

                    ex.set(hnd != null ? hnd.apply(e) : e);
                }
            }
        });

        runner.start();

        runner.join(isDebug() ? 0 : getTestTimeout());

        if (runner.isAlive()) {
            U.error(log,
                "Test has been timed out and will be interrupted (threads dump will be taken before interruption) [" +
                "test=" + getName() + ", timeout=" + getTestTimeout() + ']');

            List<Ignite> nodes = IgnitionEx.allGridsx();

            for (Ignite node : nodes)
                ((IgniteKernal)node).dumpDebugInfo();

            // We dump threads to stdout, because we can loose logs in case
            // the build is cancelled on TeamCity.
            U.dumpThreads(null);

            U.dumpThreads(log);

            U.interrupt(runner);

            U.join(runner, log);

            throw new TimeoutException("Test has been timed out [test=" + getName() + ", timeout=" +
                getTestTimeout() + ']' );
        }

        Throwable t = ex.get();

        if (t != null) {
            U.error(log, "Test failed.", t);

            throw t;
        }

        assert !stopGridErr : "Error occurred on grid stop (see log for more details).";
    }

    /**
     * @return Error handler to process all uncaught exceptions of the test run
     *      ({@code null} by default).
     */
    protected IgniteClosure<Throwable, Throwable> errorHandler() {
        return null;
    }

    /**
     * Force test failure.
     *
     * @param msg Message.
     */
    public void forceFailure(@Nullable String msg) {
        forceFailure = true;

        forceFailureMsg = msg;
    }

    /**
     * Set test count.
     */
    public void forceTestCount(int cnt) {
        testCnt = cnt;

        forceTestCnt = true;
    }

    /**
     * @throws Throwable If failed.
     */
    @SuppressWarnings({"ProhibitedExceptionDeclared"})
    private void runTestInternal() throws Throwable {
        if (forceFailure)
            fail("Forced failure: " + forceFailureMsg);
        else
            super.runTest();
    }

    /**
     * @return Test case timeout.
     */
    protected long getTestTimeout() {
        return getDefaultTestTimeout();
    }

    /**
     * @return Default test case timeout.
     */
    private long getDefaultTestTimeout() {
        String timeout = GridTestProperties.getProperty("test.timeout");

        if (timeout != null)
            return Long.parseLong(timeout);

        return DFLT_TEST_TIMEOUT;
    }

    /**
     * @param store Store.
     */
    protected <T> Factory<T> singletonFactory(T store) {
        return notSerializableProxy(new FactoryBuilder.SingletonFactory<>(store), Factory.class);
    }

    /**
     * @param obj Object that should be wrap proxy
     * @return Created proxy.
     */
    protected <T> T notSerializableProxy(final T obj) {
        Class<T> cls = (Class<T>)obj.getClass();

        Class<T>[] interfaces = (Class<T>[])cls.getInterfaces();

        assert interfaces.length > 0;

        Class<T> lastItf = interfaces[interfaces.length - 1];

        return notSerializableProxy(obj, lastItf, Arrays.copyOf(interfaces, interfaces.length - 1));
    }

    /**
     * @param obj Object that should be wrap proxy
     * @param itfCls Interface that should be implemented by proxy
     * @param itfClses Interfaces that should be implemented by proxy (vararg parameter)
     * @return Created proxy.
     */
    protected <T> T notSerializableProxy(final T obj, Class<? super T> itfCls, Class<? super T> ... itfClses) {
        Class<?>[] itfs = Arrays.copyOf(itfClses, itfClses.length + 3);

        itfs[itfClses.length] = itfCls;
        itfs[itfClses.length + 1] = Serializable.class;
        itfs[itfClses.length + 2] = WriteReplaceOwner.class;

        return (T)Proxy.newProxyInstance(Thread.currentThread().getContextClassLoader(), itfs, new InvocationHandler() {
            @Override public Object invoke(Object proxy, Method mtd, Object[] args) throws Throwable {
                if ("writeReplace".equals(mtd.getName()) && mtd.getParameterTypes().length == 0)
                    return supressSerialization(proxy);

                return mtd.invoke(obj, args);
            }
        });
    }

    /**
     * Returns an object that should be returned from writeReplace() method.
     *
     * @param obj Object that must not be changed after serialization/deserialization.
     * @return An object to return from writeReplace()
     */
    private Object supressSerialization(Object obj) {
        SerializableProxy res = new SerializableProxy(UUID.randomUUID());

        serializedObj.put(res.uuid, obj);

        return res;
    }

    /**
     * @param name Name.
     * @param remote Remote.
     * @param thisRemote This remote.
     */
    public static IgniteEx grid(String name, boolean remote, boolean thisRemote) {
        if (!remote)
            return (IgniteEx)G.ignite(name);
        else {
            if (thisRemote)
                return IgniteNodeRunner.startedInstance();
            else
                return IgniteProcessProxy.ignite(name);
        }
    }

    /**
     * @throws IgniteInterruptedCheckedException If interrupted.
     */
    private void awaitTopologyChange() throws IgniteInterruptedCheckedException {
        for (Ignite g : G.allGrids()) {
            final GridKernalContext ctx = ((IgniteKernal)g).context();

            if (ctx.isStopping() || ctx.gateway().getState() == DISCONNECTED || !g.active())
                continue;

            AffinityTopologyVersion topVer = ctx.discovery().topologyVersionEx();
            AffinityTopologyVersion exchVer = ctx.cache().context().exchange().readyAffinityVersion();

            if (!topVer.equals(exchVer)) {
                info("Topology version mismatch [node="  + g.name() +
                    ", exchVer=" + exchVer +
                    ", topVer=" + topVer + ']');

                GridTestUtils.waitForCondition(new GridAbsPredicate() {
                    @Override public boolean apply() {
                        AffinityTopologyVersion topVer = ctx.discovery().topologyVersionEx();
                        AffinityTopologyVersion exchVer = ctx.cache().context().exchange().readyAffinityVersion();

                        return exchVer.equals(topVer);
                    }
                }, DFLT_TOP_WAIT_TIMEOUT);
            }
        }
    }
    /**
     * @param expSize Expected nodes number.
     * @throws Exception If failed.
     */
    protected void waitForTopology(final int expSize) throws Exception {
        assertTrue(GridTestUtils.waitForCondition(new GridAbsPredicate() {
            @Override public boolean apply() {
                List<Ignite> nodes = G.allGrids();

                if (nodes.size() != expSize) {
                    info("Wait all nodes [size=" + nodes.size() + ", exp=" + expSize + ']');

                    return false;
                }

                for (Ignite node: nodes) {
                    try {
                        IgniteFuture<?> reconnectFut = node.cluster().clientReconnectFuture();

                        if (reconnectFut != null && !reconnectFut.isDone()) {
                            info("Wait for size on node, reconnect is in progress [node=" + node.name() + ']');

                            return false;
                        }

                        int sizeOnNode = node.cluster().nodes().size();

                        if (sizeOnNode != expSize) {
                            info("Wait for size on node [node=" + node.name() + ", size=" + sizeOnNode + ", exp=" + expSize + ']');

                            return false;
                        }
                    }
                    catch (IgniteClientDisconnectedException e) {
                        info("Wait for size on node, node disconnected [node=" + node.name() + ']');

                        return false;
                    }
                }

                return true;
            }
        }, 30_000));
    }

    /**
     * @param millis Time to sleep.
     */
    public static void doSleep(long millis) {
        try {
            U.sleep(millis);
        }
        catch (Exception e) {
            throw new IgniteException();
        }
    }

    /**
     * @param node Node.
     * @param cacheName Cache name.
     * @return Cache group ID for given cache name.
     */
    protected final int groupIdForCache(Ignite node, String cacheName) {
        for (CacheGroupContext grp : ((IgniteKernal)node).context().cache().cacheGroups()) {
            if (grp.hasCache(cacheName))
                return grp.groupId();
        }

        fail("Failed to find group for cache: " + cacheName);

        return 0;
    }

    /**
     * @return {@code True} if nodes use {@link TcpDiscoverySpi}.
     */
    protected static boolean tcpDiscovery() {
        List<Ignite> nodes = G.allGrids();

        assertFalse("There are no nodes", nodes.isEmpty());

        return nodes.get(0).configuration().getDiscoverySpi() instanceof TcpDiscoverySpi;
    }

    /**
     *
     */
    private static interface WriteReplaceOwner {
        /**
         *
         */
        Object writeReplace();
    }

    /**
     *
     */
    private static class SerializableProxy implements Serializable {
        /** */
        private final UUID uuid;

        /**
         * @param uuid Uuid.
         */
        private SerializableProxy(UUID uuid) {
            this.uuid = uuid;
        }

        /**
         *
         */
        protected Object readResolve() throws ObjectStreamException {
            Object res = serializedObj.get(uuid);

            assert res != null;

            return res;
        }
    }

    /**
     * Remote computation task.
     */
    private static class TestRemoteTask<R> implements IgniteCallable<R> {
        /** */
        private static final long serialVersionUID = 0L;

        /** Node ID. */
        private final UUID id;

        /** Job. */
        private final TestIgniteCallable<R> job;

        /**
         * @param id Id.
         * @param job Job.
         */
        public TestRemoteTask(UUID id, TestIgniteCallable<R> job) {
            this.id = id;
            this.job = job;
        }

        /** {@inheritDoc} */
        @Override public R call() throws Exception {
            Ignite ignite = Ignition.ignite(id);

            return job.call(ignite);
        }
    }

    /**
     *
     */
    private static class ExecuteRemotelyTask<R> implements IgniteCallable<R> {
        /** Ignite. */
        @IgniteInstanceResource
        protected Ignite ignite;

        /** Job. */
        private final TestIgniteIdxCallable<R> job;

        /** Index. */
        private final int idx;

        /**
         * @param job Job.
         * @param idx Index.
         */
        public ExecuteRemotelyTask(TestIgniteIdxCallable<R> job, int idx) {
            this.job = job;
            this.idx = idx;
        }

        /** {@inheritDoc} */
        @Override public R call() throws Exception {
            job.setIgnite(ignite);

            return job.call(idx);
        }
    }

    /**
     * Test counters.
     */
    protected class TestCounters {
        /** */
        private int numOfTests = -1;

        /** */
        private int started;

        /** */
        private int stopped;

        /** */
        private boolean reset;

        /** */
        private IgniteTestResources rsrcs;

        /**
         * @throws IgniteCheckedException In case of error.
         */
        public TestCounters() throws IgniteCheckedException {
            rsrcs = new IgniteTestResources();
        }

        /**
         * @param cfg Ignite configuration
         * @throws IgniteCheckedException In case of error
         */
        public TestCounters(IgniteConfiguration cfg) throws IgniteCheckedException {
            rsrcs = new IgniteTestResources(cfg);
        }

        /**
         * @return Reset flag.
         */
        public boolean isReset() {
            return reset;
        }

        /**
         * @return Test resources.
         */
        public IgniteTestResources getTestResources() {
            return rsrcs;
        }

        /**
         * @param reset Reset flag.
         */
        public void setReset(boolean reset) {
            this.reset = reset;
        }

        /** */
        public void reset() {
            numOfTests = -1;
            started = 0;
            stopped = 0;
            reset = false;
        }

        /**
         * @return Started flag.
         */
        public int getStarted() {
            return started;
        }

        /**
         * @param started Started flag.
         */
        public void setStarted(int started) {
            this.started = started;
        }

        /**
         * @return Stopped flag.
         */
        public int getStopped() {
            return stopped;
        }

        /**
         * @param stopped Stopped flag.
         */
        public void setStopped(int stopped) {
            this.stopped = stopped;
        }

        /** */
        public void incrementStarted() {
            if (isDebug())
                info("Incrementing started tests counter.");

            started++;
        }

        /** */
        public void incrementStopped() {
            if (isDebug())
                info("Incrementing stopped tests counter.");

            stopped++;
        }

        /**
         * @return Number of tests
         */
        public int getNumberOfTests() {
            if (numOfTests == -1) {
                GridAbstractTest this0 = GridAbstractTest.this;

                int cnt;

                if (this0.forceTestCnt)
                    cnt = this0.testCnt;
                else {
                    cnt = 0;

                    for (Method m : this0.getClass().getMethods())
                        if (m.getName().startsWith("test") && Modifier.isPublic(m.getModifiers()) && m.getParameterCount() == 0)
                            cnt++;
                }

                numOfTests = cnt;
            }

            countTestCases();

            return numOfTests;
        }
    }

    /** */
    public static interface TestIgniteCallable<R> extends Serializable {
        /**
         * @param ignite Ignite.
         */
        R call(Ignite ignite) throws Exception;
    }

    /** */
    public abstract static class TestIgniteRunnable implements TestIgniteCallable<Object> {
        /** {@inheritDoc} */
        @Override public Object call(Ignite ignite) throws Exception {
            run(ignite);

            return null;
        }

        /**
         * @param ignite Ignite.
         */
        public abstract void run(Ignite ignite) throws Exception;
    }

    /** */
    public abstract static class TestIgniteIdxCallable<R> implements Serializable {
        /** */
        @IgniteInstanceResource
        protected Ignite ignite;

        /**
         * @param ignite Ignite.
         */
        public void setIgnite(Ignite ignite) {
            this.ignite = ignite;
        }

        /**
         * @param idx Grid index.
         */
        protected abstract R call(int idx) throws Exception;
    }

    /** */
    public abstract static class TestIgniteIdxRunnable extends TestIgniteIdxCallable<Void> {
        /** {@inheritDoc} */
        @Override public Void call(int idx) throws Exception {
            run(idx);

            return null;
        }

        /**
         * @param idx Index.
         */
        public abstract void run(int idx) throws Exception;
    }

    /** */
    public static interface TestCacheCallable<K, V, R> extends Serializable {
        /**
         * @param ignite Ignite.
         * @param cache Cache.
         */
        R call(Ignite ignite, IgniteCache<K, V> cache) throws Exception;
    }

    /** */
    public abstract static class TestCacheRunnable<K, V> implements TestCacheCallable<K, V, Object> {
        /** {@inheritDoc} */
        @Override public Object call(Ignite ignite, IgniteCache cache) throws Exception {
            run(ignite, cache);

            return null;
        }

        /**
         * @param ignite Ignite.
         * @param cache Cache.
         */
        public abstract void run(Ignite ignite, IgniteCache<K, V> cache) throws Exception;
    }

    /**
     * Returns metric set.
     *
     * @param igniteInstanceName Ignite instance name.
     * @param grp Name of the group.
     * @param metrics Metrics.
     * @return MX bean.
     * @throws Exception If failed.
     */
    public DynamicMBean metricSet(
        String igniteInstanceName,
        String grp,
        String metrics
    ) throws MalformedObjectNameException {
        ObjectName mbeanName = U.makeMBeanName(igniteInstanceName, grp, metrics);

        MBeanServer mbeanSrv = ManagementFactory.getPlatformMBeanServer();

        if (!mbeanSrv.isRegistered(mbeanName))
            throw new IgniteException("MBean not registered.");

        return MBeanServerInvocationHandler.newProxyInstance(mbeanSrv, mbeanName, DynamicMBean.class, false);
    }

    /**
     * Changes the system property before running the tests and saves it to restore after tests finish using
     * {@link #restoreProperty(String)} method.
     *
     * @param name Property name.
     * @param newVal New value.
     */
    protected void changeProperty(String name, String newVal) {
        savedProperties.put(name, System.getProperty(name));

        System.setProperty(name, newVal);
    }

    /**
     * Restores the system property that was saved using {@link #changeProperty(String, String)}
     * after finishing the tests.
     *
     * @param name Property name.
     */
    protected void restoreProperty(String name) {
        String val = savedProperties.get(name);

        if (val != null)
            System.setProperty(name, val);
        else
            System.clearProperty(name);
    }

}<|MERGE_RESOLUTION|>--- conflicted
+++ resolved
@@ -17,12 +17,6 @@
 
 package org.apache.ignite.testframework.junits;
 
-<<<<<<< HEAD
-=======
-import java.util.LinkedList;
-import javax.cache.configuration.Factory;
-import javax.cache.configuration.FactoryBuilder;
->>>>>>> f1323042
 import java.io.ObjectStreamException;
 import java.io.Serializable;
 import java.lang.management.ManagementFactory;
@@ -38,7 +32,7 @@
 import java.util.Arrays;
 import java.util.Collection;
 import java.util.Collections;
-import java.util.HashMap;
+import java.util.LinkedList;
 import java.util.List;
 import java.util.Map;
 import java.util.UUID;
@@ -217,16 +211,11 @@
     private static final boolean PERSISTENCE_ALLOWED =
             IgniteSystemProperties.getBoolean(PERSISTENCE_IN_TESTS_IS_ALLOWED_PROPERTY, true);
 
-<<<<<<< HEAD
-    /** */
-    private static Map<String, String> savedProperties = new HashMap<>();
-=======
     /** Hold system property values before all tests started. The properties will be restored in {@link #afterTestsStopped()} */
     private final LinkedList<IgniteBiTuple<String, String>> changedSysPropertiesInTestClass = new LinkedList<>();
 
     /** Hold system property values before test started. The properties will be restored in {@link #afterTest()} */
     private final LinkedList<IgniteBiTuple<String, String>> changedSysPropertiesInTest = new LinkedList<>();
->>>>>>> f1323042
 
     /**
      *
@@ -598,9 +587,6 @@
      * @throws Exception If failed.
      */
     protected void afterTestsStopped() throws Exception {
-<<<<<<< HEAD
-        savedProperties.clear();
-=======
         try {
             restoreSystemProperties(changedSysPropertiesInTestClass);
         }
@@ -655,7 +641,6 @@
             else
                 System.setProperty(t.getKey(), t.getValue());
         });
->>>>>>> f1323042
     }
 
     /** {@inheritDoc} */
@@ -2764,57 +2749,4 @@
          */
         public abstract void run(Ignite ignite, IgniteCache<K, V> cache) throws Exception;
     }
-
-    /**
-     * Returns metric set.
-     *
-     * @param igniteInstanceName Ignite instance name.
-     * @param grp Name of the group.
-     * @param metrics Metrics.
-     * @return MX bean.
-     * @throws Exception If failed.
-     */
-    public DynamicMBean metricSet(
-        String igniteInstanceName,
-        String grp,
-        String metrics
-    ) throws MalformedObjectNameException {
-        ObjectName mbeanName = U.makeMBeanName(igniteInstanceName, grp, metrics);
-
-        MBeanServer mbeanSrv = ManagementFactory.getPlatformMBeanServer();
-
-        if (!mbeanSrv.isRegistered(mbeanName))
-            throw new IgniteException("MBean not registered.");
-
-        return MBeanServerInvocationHandler.newProxyInstance(mbeanSrv, mbeanName, DynamicMBean.class, false);
-    }
-
-    /**
-     * Changes the system property before running the tests and saves it to restore after tests finish using
-     * {@link #restoreProperty(String)} method.
-     *
-     * @param name Property name.
-     * @param newVal New value.
-     */
-    protected void changeProperty(String name, String newVal) {
-        savedProperties.put(name, System.getProperty(name));
-
-        System.setProperty(name, newVal);
-    }
-
-    /**
-     * Restores the system property that was saved using {@link #changeProperty(String, String)}
-     * after finishing the tests.
-     *
-     * @param name Property name.
-     */
-    protected void restoreProperty(String name) {
-        String val = savedProperties.get(name);
-
-        if (val != null)
-            System.setProperty(name, val);
-        else
-            System.clearProperty(name);
-    }
-
 }