/*
 * Licensed to the Apache Software Foundation (ASF) under one or more
 * contributor license agreements.  See the NOTICE file distributed with
 * this work for additional information regarding copyright ownership.
 * The ASF licenses this file to You under the Apache License, Version 2.0
 * (the "License"); you may not use this file except in compliance with
 * the License.  You may obtain a copy of the License at
 *
 *      http://www.apache.org/licenses/LICENSE-2.0
 *
 * Unless required by applicable law or agreed to in writing, software
 * distributed under the License is distributed on an "AS IS" BASIS,
 * WITHOUT WARRANTIES OR CONDITIONS OF ANY KIND, either express or implied.
 * See the License for the specific language governing permissions and
 * limitations under the License.
 */

package org.apache.ignite.testframework.junits;

import java.io.ObjectStreamException;
import java.io.Serializable;
import java.lang.annotation.Annotation;
import java.lang.reflect.Field;
import java.lang.reflect.InvocationHandler;
import java.lang.reflect.Method;
import java.lang.reflect.Modifier;
import java.lang.reflect.Proxy;
import java.net.MalformedURLException;
import java.net.URL;
import java.net.URLClassLoader;
import java.util.ArrayList;
import java.util.Arrays;
import java.util.Collection;
import java.util.Collections;
import java.util.List;
import java.util.Map;
import java.util.UUID;
import java.util.concurrent.Callable;
import java.util.concurrent.ConcurrentHashMap;
import java.util.concurrent.ConcurrentMap;
import java.util.concurrent.TimeoutException;
import java.util.concurrent.atomic.AtomicInteger;
import java.util.concurrent.atomic.AtomicReference;
import javax.cache.configuration.Factory;
import javax.cache.configuration.FactoryBuilder;
import junit.framework.TestCase;
import org.apache.ignite.Ignite;
import org.apache.ignite.IgniteCache;
import org.apache.ignite.IgniteCheckedException;
import org.apache.ignite.IgniteClientDisconnectedException;
import org.apache.ignite.IgniteException;
import org.apache.ignite.IgniteLogger;
import org.apache.ignite.IgniteSystemProperties;
import org.apache.ignite.Ignition;
import org.apache.ignite.binary.BinaryBasicNameMapper;
import org.apache.ignite.cluster.ClusterNode;
import org.apache.ignite.configuration.BinaryConfiguration;
import org.apache.ignite.configuration.CacheConfiguration;
import org.apache.ignite.configuration.DataRegionConfiguration;
import org.apache.ignite.configuration.DataStorageConfiguration;
import org.apache.ignite.configuration.IgniteConfiguration;
import org.apache.ignite.configuration.NearCacheConfiguration;
import org.apache.ignite.events.EventType;
import org.apache.ignite.failure.FailureHandler;
import org.apache.ignite.failure.NoOpFailureHandler;
import org.apache.ignite.internal.GridKernalContext;
import org.apache.ignite.internal.IgniteEx;
import org.apache.ignite.internal.IgniteInternalFuture;
import org.apache.ignite.internal.IgniteInterruptedCheckedException;
import org.apache.ignite.internal.IgniteKernal;
import org.apache.ignite.internal.IgnitionEx;
import org.apache.ignite.internal.binary.BinaryCachingMetadataHandler;
import org.apache.ignite.internal.binary.BinaryContext;
import org.apache.ignite.internal.binary.BinaryEnumCache;
import org.apache.ignite.internal.binary.BinaryMarshaller;
import org.apache.ignite.internal.processors.affinity.AffinityTopologyVersion;
import org.apache.ignite.internal.processors.cache.CacheGroupContext;
import org.apache.ignite.internal.processors.resource.GridSpringResourceContext;
import org.apache.ignite.internal.util.GridClassLoaderCache;
import org.apache.ignite.internal.util.GridTestClockTimer;
import org.apache.ignite.internal.util.GridUnsafe;
import org.apache.ignite.internal.util.IgniteUtils;
import org.apache.ignite.internal.util.lang.GridAbsPredicate;
import org.apache.ignite.internal.util.typedef.F;
import org.apache.ignite.internal.util.typedef.G;
import org.apache.ignite.internal.util.typedef.internal.LT;
import org.apache.ignite.internal.util.typedef.internal.U;
import org.apache.ignite.lang.IgniteBiTuple;
import org.apache.ignite.lang.IgniteCallable;
import org.apache.ignite.lang.IgniteClosure;
import org.apache.ignite.lang.IgniteFuture;
import org.apache.ignite.logger.NullLogger;
import org.apache.ignite.marshaller.Marshaller;
import org.apache.ignite.marshaller.MarshallerContextTestImpl;
import org.apache.ignite.marshaller.MarshallerExclusions;
import org.apache.ignite.marshaller.jdk.JdkMarshaller;
import org.apache.ignite.resources.IgniteInstanceResource;
import org.apache.ignite.spi.checkpoint.sharedfs.SharedFsCheckpointSpi;
import org.apache.ignite.spi.communication.tcp.TcpCommunicationSpi;
import org.apache.ignite.spi.discovery.DiscoverySpi;
import org.apache.ignite.spi.discovery.DiscoverySpiCustomMessage;
import org.apache.ignite.spi.discovery.tcp.TcpDiscoverySpi;
import org.apache.ignite.spi.discovery.tcp.TestTcpDiscoverySpi;
import org.apache.ignite.spi.discovery.tcp.ipfinder.TcpDiscoveryIpFinder;
import org.apache.ignite.spi.discovery.tcp.ipfinder.multicast.TcpDiscoveryMulticastIpFinder;
import org.apache.ignite.spi.discovery.tcp.ipfinder.vm.TcpDiscoveryVmIpFinder;
import org.apache.ignite.spi.eventstorage.memory.MemoryEventStorageSpi;
import org.apache.ignite.testframework.GridTestUtils;
import org.apache.ignite.testframework.config.GridTestProperties;
import org.apache.ignite.testframework.configvariations.VariationsTestsConfig;
import org.apache.ignite.testframework.junits.logger.GridTestLog4jLogger;
import org.apache.ignite.testframework.junits.multijvm.IgniteCacheProcessProxy;
import org.apache.ignite.testframework.junits.multijvm.IgniteNodeRunner;
import org.apache.ignite.testframework.junits.multijvm.IgniteProcessProxy;
import org.apache.ignite.thread.IgniteThread;
import org.apache.log4j.ConsoleAppender;
import org.apache.log4j.Level;
import org.apache.log4j.Logger;
import org.apache.log4j.PatternLayout;
import org.apache.log4j.Priority;
import org.apache.log4j.RollingFileAppender;
import org.jetbrains.annotations.NotNull;
import org.jetbrains.annotations.Nullable;
import org.junit.After;
import org.junit.Before;
import org.junit.Rule;
import org.junit.rules.TestName;
import org.junit.rules.TestRule;
import org.junit.runners.model.Statement;
import org.springframework.beans.BeansException;
import org.springframework.context.ApplicationContext;
import org.springframework.context.support.FileSystemXmlApplicationContext;

import static org.apache.ignite.IgniteSystemProperties.IGNITE_CLIENT_CACHE_CHANGE_MESSAGE_TIMEOUT;
import static org.apache.ignite.IgniteSystemProperties.IGNITE_DISCO_FAILED_CLIENT_RECONNECT_DELAY;
import static org.apache.ignite.cache.CacheAtomicityMode.TRANSACTIONAL;
import static org.apache.ignite.cache.CacheWriteSynchronizationMode.FULL_SYNC;
import static org.apache.ignite.internal.GridKernalState.DISCONNECTED;
import static org.apache.ignite.testframework.config.GridTestProperties.BINARY_MARSHALLER_USE_SIMPLE_NAME_MAPPER;
import static org.apache.ignite.testframework.config.GridTestProperties.IGNITE_CFG_PREPROCESSOR_CLS;

/**
 * Common abstract test for Ignite tests.
 */
@SuppressWarnings({
    "TransientFieldInNonSerializableClass",
    "ProhibitedExceptionDeclared",
    "JUnitTestCaseWithNonTrivialConstructors"
})
public abstract class GridAbstractTest extends TestCase {
    /**************************************************************
     * DO NOT REMOVE TRANSIENT - THIS OBJECT MIGHT BE TRANSFERRED *
     *                  TO ANOTHER NODE.                          *
     **************************************************************/
    /** Null name for execution map. */
    private static final String NULL_NAME = UUID.randomUUID().toString();

    /** */
    private static final boolean BINARY_MARSHALLER = false;

    /** Ip finder for TCP discovery. */
    public static final TcpDiscoveryIpFinder LOCAL_IP_FINDER = new TcpDiscoveryVmIpFinder(false) {{
        setAddresses(Collections.singleton("127.0.0.1:47500..47509"));
    }};

    /** */
    private static final int DFLT_TOP_WAIT_TIMEOUT = 2000;

    /** */
    private static final transient Map<Class<?>, TestCounters> tests = new ConcurrentHashMap<>();

    /** */
    protected static final String DEFAULT_CACHE_NAME = "default";

<<<<<<< HEAD
    /** Show that test is currently running. */
    public static volatile boolean testIsRunning = false;
=======
    /** Supports obtaining test name for JUnit4 cases. */
    @Rule public transient TestName nameRule = new TestName();

    /** Manages test execution and reporting. */
    @Rule public transient TestRule runRule = (base, description) -> new Statement() {
        @Override public void evaluate() throws Throwable {
            runTest(base);
        }
    };
>>>>>>> 2a0e3542

    /** */
    private transient boolean startGrid;

    /** */
    protected transient IgniteLogger log;

    /** */
    private transient ClassLoader clsLdr;

    /** */
    private transient boolean stopGridErr;

    /** Timestamp for tests. */
    private static long ts = System.currentTimeMillis();

    /** Force failure flag. */
    private boolean forceFailure;

    /** Force failure message. */
    private String forceFailureMsg;

    /** Whether test count is known is advance. */
    private boolean forceTestCnt;

    /** Number of tests. */
    private int testCnt;

    /** Lazily initialized current test method. */
    private volatile Method currTestMtd;

    /**
     *
     */
    static {
        System.setProperty(IgniteSystemProperties.IGNITE_ALLOW_ATOMIC_OPS_IN_TX, "false");
        System.setProperty(IgniteSystemProperties.IGNITE_ATOMIC_CACHE_DELETE_HISTORY_SIZE, "10000");
        System.setProperty(IgniteSystemProperties.IGNITE_UPDATE_NOTIFIER, "false");
        System.setProperty(IGNITE_DISCO_FAILED_CLIENT_RECONNECT_DELAY, "1");
        System.setProperty(IGNITE_CLIENT_CACHE_CHANGE_MESSAGE_TIMEOUT, "1000");

        if (BINARY_MARSHALLER)
            GridTestProperties.setProperty(GridTestProperties.MARSH_CLASS_NAME, BinaryMarshaller.class.getName());

        if (GridTestClockTimer.startTestTimer()) {
            Thread timer = new Thread(new GridTestClockTimer(), "ignite-clock-for-tests");

            timer.setDaemon(true);

            timer.setPriority(10);

            timer.start();
        }
    }

    /** */
    private static final ConcurrentMap<UUID, Object> serializedObj = new ConcurrentHashMap<>();

    /** */
    protected GridAbstractTest() throws IgniteCheckedException {
        this(false);

        log = getTestCounters().getTestResources().getLogger().getLogger(getClass());
    }

    /**
     * @param startGrid Start grid flag.
     */
    @SuppressWarnings({"OverriddenMethodCallDuringObjectConstruction"})
    protected GridAbstractTest(boolean startGrid) {
        assert isJunitFrameworkClass() : "GridAbstractTest class cannot be extended directly " +
            "(use GridCommonAbstractTest class instead).";

        // Initialize properties. Logger initialized here.
        GridTestProperties.init();

        log = new GridTestLog4jLogger();

        this.startGrid = startGrid;
    }

    /** {@inheritDoc} */
    @Override public String getName() {
        String junit3Name = super.getName();

        return junit3Name != null ? junit3Name : nameRule.getMethodName();
    }

    /**
     * @param cls Class to create.
     * @return Instance of class.
     * @throws Exception If failed.
     */
    protected <T> T allocateInstance(Class<T> cls) throws Exception {
        return (T)GridUnsafe.allocateInstance(cls);
    }

    /**
     * @param cls Class to create.
     * @return Instance of class.
     */
    @Nullable protected <T> T allocateInstance0(Class<T> cls) {
        try {
            return (T)GridUnsafe.allocateInstance(cls);
        }
        catch (InstantiationException e) {
            e.printStackTrace();

            return null;
        }
    }

    /**
     * @return Flag to check if class is Junit framework class.
     */
    protected boolean isJunitFrameworkClass() {
        return false;
    }

    /**
     * @return Test resources.
     */
    protected IgniteTestResources getTestResources() throws IgniteCheckedException {
        return getTestCounters().getTestResources();
    }

    /**
     * @return Test resources.
     */
    protected IgniteTestResources getTestResources(IgniteConfiguration cfg) throws IgniteCheckedException {
        return getTestCounters(cfg).getTestResources();
    }

    /**
     * @param msg Message to print.
     */
    protected void info(String msg) {
        if (log().isInfoEnabled())
            log().info(msg);
    }

    /**
     * @param msg Message to print.
     */
    protected void error(String msg) {
        log().error(msg);
    }

    /**
     * @param msg Message to print.
     * @param t Error to print.
     */
    protected void error(String msg, Throwable t) {
        log().error(msg, t);
    }

    /**
     * @return logger.
     */
    protected IgniteLogger log() {
        if (isRemoteJvm())
            return IgniteNodeRunner.startedInstance().log();

        return log;
    }

    /**
     * Resets log4j programmatically.
     *
     * @param log4jLevel Level.
     * @param logToFile If {@code true}, then log to file under "work/log" folder.
     * @param cat Category.
     * @param cats Additional categories.
     */
    @SuppressWarnings({"deprecation"})
    protected void resetLog4j(Level log4jLevel, boolean logToFile, String cat, String... cats)
        throws IgniteCheckedException {
        for (String c : F.concat(false, cat, F.asList(cats)))
            Logger.getLogger(c).setLevel(log4jLevel);

        if (logToFile) {
            Logger log4j = Logger.getRootLogger();

            log4j.removeAllAppenders();

            // Console appender.
            ConsoleAppender c = new ConsoleAppender();

            c.setName("CONSOLE_ERR");
            c.setTarget("System.err");
            c.setThreshold(Priority.WARN);
            c.setLayout(new PatternLayout("[%d{ISO8601}][%-5p][%t][%c{1}] %m%n"));

            c.activateOptions();

            log4j.addAppender(c);

            // File appender.
            RollingFileAppender file = new RollingFileAppender();

            file.setName("FILE");
            file.setThreshold(log4jLevel);
            file.setFile(home() + "/work/log/ignite.log");
            file.setAppend(false);
            file.setMaxFileSize("10MB");
            file.setMaxBackupIndex(10);
            file.setLayout(new PatternLayout("[%d{ISO8601}][%-5p][%t][%c{1}] %m%n"));

            file.activateOptions();

            log4j.addAppender(file);
        }
    }

    /**
     * Executes runnable and prints out how long it took.
     *
     * @param name Name of execution.
     * @param r Runnable to execute.
     */
    protected void time(String name, Runnable r) {
        System.gc();

        long start = System.currentTimeMillis();

        r.run();

        long dur = System.currentTimeMillis() - start;

        info(name + " took " + dur + "ms.");
    }

    /**
     * Runs given code in multiple threads and synchronously waits for all threads to complete. If any thread failed,
     * exception will be thrown out of this method.
     *
     * @param r Runnable.
     * @param threadNum Thread number.
     * @throws Exception If failed.
     */
    protected void multithreaded(Runnable r, int threadNum) throws Exception {
        multithreaded(r, threadNum, getTestIgniteInstanceName());
    }

    /**
     * Runs given code in multiple threads and synchronously waits for all
     * threads to complete. If any thread failed, exception will be thrown
     * out of this method.
     *
     * @param r Runnable.
     * @param threadNum Thread number.
     * @param threadName Thread name.
     * @throws Exception If failed.
     */
    protected void multithreaded(Runnable r, int threadNum, String threadName) throws Exception {
        GridTestUtils.runMultiThreaded(r, threadNum, threadName);
    }

    /**
     * Runs given code in multiple threads. Returns future that ends upon
     * threads completion. If any thread failed, exception will be thrown
     * out of this method.
     *
     * @param r Runnable.
     * @param threadNum Thread number.
     * @throws Exception If failed.
     * @return Future.
     */
    protected IgniteInternalFuture<?> multithreadedAsync(Runnable r, int threadNum) throws Exception {
        return multithreadedAsync(r, threadNum, getTestIgniteInstanceName());
    }

    /**
     * Runs given code in multiple threads. Returns future that ends upon
     * threads completion. If any thread failed, exception will be thrown
     * out of this method.
     *
     * @param r Runnable.
     * @param threadNum Thread number.
     * @param threadName Thread name.
     * @throws Exception If failed.
     * @return Future.
     */
    protected IgniteInternalFuture<?> multithreadedAsync(Runnable r, int threadNum, String threadName) throws Exception {
        return GridTestUtils.runMultiThreadedAsync(r, threadNum, threadName);
    }

    /**
     * Runs given code in multiple threads and synchronously waits for all threads to complete.
     * If any thread failed, exception will be thrown out of this method.
     *
     * @param c Callable.
     * @param threadNum Thread number.
     * @throws Exception If failed.
     */
    protected void multithreaded(Callable<?> c, int threadNum) throws Exception {
        multithreaded(c, threadNum, getTestIgniteInstanceName());
    }

    /**
     * Runs given code in multiple threads and synchronously waits for all threads to complete.
     * If any thread failed, exception will be thrown out of this method.
     *
     * @param c Callable.
     * @param threadNum Thread number.
     * @param threadName Thread name.
     * @throws Exception If failed.
     */
    protected void multithreaded(Callable<?> c, int threadNum, String threadName) throws Exception {
        GridTestUtils.runMultiThreaded(c, threadNum, threadName);
    }

    /**
     * Runs given code in multiple threads and asynchronously waits for all threads to complete.
     * If any thread failed, exception will be thrown out of this method.
     *
     * @param c Callable.
     * @param threadNum Thread number.
     * @throws Exception If failed.
     * @return Future.
     */
    protected IgniteInternalFuture<?> multithreadedAsync(Callable<?> c, int threadNum) throws Exception {
        return multithreadedAsync(c, threadNum, getTestIgniteInstanceName());
    }

    /**
     * Runs given code in multiple threads and asynchronously waits for all threads to complete.
     * If any thread failed, exception will be thrown out of this method.
     *
     * @param c Callable.
     * @param threadNum Thread number.
     * @param threadName Thread name.
     * @throws Exception If failed.
     * @return Future.
     */
    protected IgniteInternalFuture<?> multithreadedAsync(Callable<?> c, int threadNum,
        String threadName) throws Exception {
        return GridTestUtils.runMultiThreadedAsync(c, threadNum, threadName);
    }

    /**
     * @return Test kernal context.
     */
    protected GridTestKernalContext newContext() throws IgniteCheckedException {
        IgniteConfiguration cfg = new IgniteConfiguration();

        cfg.setClientMode(false);
        cfg.setDiscoverySpi(new TcpDiscoverySpi() {
            @Override public void sendCustomEvent(DiscoverySpiCustomMessage msg) throws IgniteException {
                //No-op
            }
        });

        GridTestKernalContext ctx = new GridTestKernalContext(log(), cfg);
        return ctx;
    }

    /**
     * @param cfg Configuration to use in Test
     * @return Test kernal context.
     */
    protected GridTestKernalContext newContext(IgniteConfiguration cfg) throws IgniteCheckedException {
        return new GridTestKernalContext(log(), cfg);
    }

    /**
     * Called before execution of every test method in class.
     *
     * @throws Exception If failed. {@link #afterTest()} will be called in this case.
     */
    protected void beforeTest() throws Exception {
        // No-op.
    }

    /**
     * Called after execution of every test method in class or if {@link #beforeTest()} failed without test method
     * execution.
     *
     * @throws Exception If failed.
     */
    protected void afterTest() throws Exception {
        // No-op.
    }

    /**
     * Called before execution of all test methods in class.
     *
     * @throws Exception If failed. {@link #afterTestsStopped()} will be called in this case.
     */
    protected void beforeTestsStarted() throws Exception {
        // Will clean and re-create marshaller directory from scratch.
        U.resolveWorkDirectory(U.defaultWorkDirectory(), "marshaller", true);
        U.resolveWorkDirectory(U.defaultWorkDirectory(), "binary_meta", true);
    }

    /**
     * Called after execution of all test methods in class or
     * if {@link #beforeTestsStarted()} failed without execution of any test methods.
     *
     * @throws Exception If failed.
     */
    protected void afterTestsStopped() throws Exception {
        // No-op.
    }

    /** {@inheritDoc} */
    @Before
    @Override public void setUp() throws Exception {
        stopGridErr = false;

        clsLdr = Thread.currentThread().getContextClassLoader();

        // Change it to the class one.
        Thread.currentThread().setContextClassLoader(getClass().getClassLoader());

        // Clear log throttle.
        LT.clear();

        TestCounters cntrs = getTestCounters();

        if (isDebug())
            info("Test counters [numOfTests=" + cntrs.getNumberOfTests() + ", started=" + cntrs.getStarted() +
                ", stopped=" + cntrs.getStopped() + ']');

        if (cntrs.isReset()) {
            info("Resetting test counters.");

            int started = cntrs.getStarted() % cntrs.getNumberOfTests();
            int stopped = cntrs.getStopped() % cntrs.getNumberOfTests();

            cntrs.reset();

            cntrs.setStarted(started);
            cntrs.setStopped(stopped);
        }

        if (isFirstTest()) {
            info(">>> Starting test class: " + testClassDescription() + " <<<");

            if (isSafeTopology())
                assert G.allGrids().isEmpty() : "Not all Ignite instances stopped before tests execution:" + G.allGrids();

            if (startGrid) {
                IgniteConfiguration cfg = optimize(getConfiguration());

                G.start(cfg);
            }

            try {
                List<Integer> jvmIds = IgniteNodeRunner.killAll();

                if (!jvmIds.isEmpty())
                    log.info("Next processes of IgniteNodeRunner were killed: " + jvmIds);

                beforeTestsStarted();
            }
            catch (Exception | Error t) {
                t.printStackTrace();

                getTestCounters().setStopped(getTestCounters().getNumberOfTests() - 1);

                try {
                    tearDown();
                }
                catch (Exception e) {
                    log.error("Failed to tear down test after exception was thrown in beforeTestsStarted (will " +
                        "ignore)", e);
                }

                throw t;
            }
        }

        info(">>> Starting test: " + testDescription() + " <<<");

        try {
            beforeTest();
        }
        catch (Exception | Error t) {
            try {
                tearDown();
            }
            catch (Exception e) {
                log.error("Failed to tear down test after exception was thrown in beforeTest (will ignore)", e);
            }

            throw t;
        }

        ts = System.currentTimeMillis();
    }

    /**
     * @return Test description.
     */
    protected String testDescription() {
        return GridTestUtils.fullSimpleName(getClass()) + "#" + getName();
    }

    /**
     * @return Test class description.
     */
    protected String testClassDescription() {
        return GridTestUtils.fullSimpleName(getClass());
    }

    /**
     * @return Current test method.
     * @throws NoSuchMethodError If method wasn't found for some reason.
     */
    @NotNull protected Method currentTestMethod() {
        if (currTestMtd == null) {
            try {
                currTestMtd = getClass().getMethod(getName());
            }
            catch (NoSuchMethodException e) {
                throw new NoSuchMethodError("Current test method is not found: " + getName());
            }
        }

        return currTestMtd;
    }

    /**
     * Search for the annotation of the given type in current test method.
     *
     * @param annotationCls Type of annotation to look for.
     * @param <A> Annotation type.
     * @return Instance of annotation if it is present in test method.
     */
    @Nullable protected <A extends Annotation> A currentTestAnnotation(Class<A> annotationCls) {
        return currentTestMethod().getAnnotation(annotationCls);
    }

    /**
     * @return Started grid.
     * @throws Exception If anything failed.
     */
    protected Ignite startGrid() throws Exception {
        return startGrid(getTestIgniteInstanceName());
    }

    /**
     * @param cnt Grid count.
     * @return First started grid.
     * @throws Exception If failed.
     */
    protected final Ignite startGrids(int cnt) throws Exception {
        assert cnt > 0;

        Ignite ignite = null;

        for (int i = 0; i < cnt; i++)
            if (ignite == null)
                ignite = startGrid(i);
            else
                startGrid(i);

        if (checkTopology())
            checkTopology(cnt);

        assert ignite != null;

        return ignite;
    }

    /**
     * Check or not topology after grids start
     */
    protected boolean checkTopology() {
        return true;
    }

    /**
     * @param cnt Grid count.
     * @return First started grid.
     * @throws Exception If failed.
     */
    protected Ignite startGridsMultiThreaded(int cnt) throws Exception {
        assert cnt > 0 : "Number of grids must be a positive number";

        Ignite ignite = startGrids(1);

        if (cnt > 1) {
            startGridsMultiThreaded(1, cnt - 1);

            if (checkTopology())
                checkTopology(cnt);
        }

        return ignite;
    }

    /**
     * @param init Start grid index.
     * @param cnt Grid count.
     * @return First started grid.
     * @throws Exception If failed.
     */
    protected final Ignite startGridsMultiThreaded(int init, int cnt) throws Exception {
        if (isMultiJvm())
            fail("https://issues.apache.org/jira/browse/IGNITE-648");

        assert init >= 0;
        assert cnt > 0;

        info("Starting grids: " + cnt);

        final AtomicInteger gridIdx = new AtomicInteger(init);

        GridTestUtils.runMultiThreaded(
            new Callable<Object>() {
                @Nullable @Override public Object call() throws Exception {
                    startGrid(gridIdx.getAndIncrement());

                    return null;
                }
            },
            cnt,
            "grid-starter-" + getName()
        );

        assert gridIdx.get() - init == cnt;

        return grid(init);
    }

    /**
     * @param cnt Grid count
     * @throws Exception If an error occurs.
     */
    @SuppressWarnings({"BusyWait"})
    protected void checkTopology(int cnt) throws Exception {
        for (int j = 0; j < 10; j++) {
            boolean topOk = true;

            for (int i = 0; i < cnt; i++) {
                if (cnt != grid(i).cluster().nodes().size()) {
                    U.warn(log, "Grid size is incorrect (will re-run check in 1000 ms) " +
                        "[name=" + grid(i).name() + ", size=" + grid(i).cluster().nodes().size() + ']');

                    topOk = false;

                    break;
                }
            }

            if (topOk)
                return;
            else
                Thread.sleep(1000);
        }

        throw new Exception("Failed to wait for proper topology [expCnt=" + cnt +
            ", actualTopology=" + grid(0).cluster().nodes() + ']');
    }

    /** */
    protected void stopGrid() {
        stopGrid(getTestIgniteInstanceName());
    }

    /**
     * Starts new grid with given index.
     *
     * @param idx Index of the grid to start.
     * @return Started grid.
     * @throws Exception If anything failed.
     */
    protected IgniteEx startGrid(int idx) throws Exception {
        return (IgniteEx)startGrid(getTestIgniteInstanceName(idx));
    }

    /**
     * Starts new grid with given configuration.
     *
     * @param cfg Ignite configuration.
     * @return Started grid.
     * @throws Exception If anything failed.
     */
    protected IgniteEx startGrid(IgniteConfiguration cfg) throws Exception {
        return (IgniteEx)startGrid(cfg.getIgniteInstanceName(), cfg, null);
    }

    /**
     * Starts new grid with given index and Spring application context.
     *
     * @param idx Index of the grid to start.
     * @param ctx Spring context.
     * @return Started grid.
     * @throws Exception If anything failed.
     */
    protected Ignite startGrid(int idx, GridSpringResourceContext ctx) throws Exception {
        return startGrid(getTestIgniteInstanceName(idx), ctx);
    }

    /**
     * Starts new grid with given name.
     *
     * @param igniteInstanceName Ignite instance name.
     * @return Started grid.
     * @throws Exception If failed.
     */
    protected IgniteEx startGrid(String igniteInstanceName) throws Exception {
        return (IgniteEx)startGrid(igniteInstanceName, (GridSpringResourceContext)null);
    }

    /**
     * Starts new grid with given name.
     *
     * @param igniteInstanceName Ignite instance name.
     * @param ctx Spring context.
     * @return Started grid.
     * @throws Exception If failed.
     */
    protected Ignite startGrid(String igniteInstanceName, GridSpringResourceContext ctx) throws Exception {
        return startGrid(igniteInstanceName, optimize(getConfiguration(igniteInstanceName)), ctx);
    }

    /**
     * @param regionCfg Region config.
     */
    private void validateDataRegion(DataRegionConfiguration regionCfg) {
        if (regionCfg.isPersistenceEnabled() && regionCfg.getMaxSize() == DataStorageConfiguration.DFLT_DATA_REGION_MAX_SIZE)
            throw new AssertionError("Max size of data region should be set explicitly to avoid memory over usage");
    }

    /**
     * @param cfg Config.
     */
    private void validateConfiguration(IgniteConfiguration cfg) {
        if (cfg.getDataStorageConfiguration() != null) {
            validateDataRegion(cfg.getDataStorageConfiguration().getDefaultDataRegionConfiguration());

            if (cfg.getDataStorageConfiguration().getDataRegionConfigurations() != null) {
                for (DataRegionConfiguration reg : cfg.getDataStorageConfiguration().getDataRegionConfigurations())
                    validateDataRegion(reg);
            }
        }
    }

    /**
     * Starts new grid with given name.
     *
     * @param igniteInstanceName Ignite instance name.
     * @param ctx Spring context.
     * @return Started grid.
     * @throws Exception If failed.
     */
    protected Ignite startGrid(String igniteInstanceName, IgniteConfiguration cfg, GridSpringResourceContext ctx)
        throws Exception {
        if (!isRemoteJvm(igniteInstanceName)) {
            IgniteUtils.setCurrentIgniteName(igniteInstanceName);

            try {
                String cfgProcClsName = System.getProperty(IGNITE_CFG_PREPROCESSOR_CLS);

                if (cfgProcClsName != null) {
                    try {
                        Class<?> cfgProc = Class.forName(cfgProcClsName);

                        Method method = cfgProc.getMethod("preprocessConfiguration", IgniteConfiguration.class);

                        if (!Modifier.isStatic(method.getModifiers()))
                            throw new Exception("Non-static pre-processor method in pre-processor class: " + cfgProcClsName);

                        method.invoke(null, cfg);
                    }
                    catch (Exception e) {
                        log.error("Failed to pre-process IgniteConfiguration using pre-processor class: " + cfgProcClsName);

                        throw new IgniteException(e);
                    }
                }

                Ignite node = IgnitionEx.start(cfg, ctx);

                IgniteConfiguration nodeCfg = node.configuration();

                log.info("Node started with the following configuration [id=" + node.cluster().localNode().id()
                    + ", marshaller=" + nodeCfg.getMarshaller()
                    + ", discovery=" + nodeCfg.getDiscoverySpi()
                    + ", binaryCfg=" + nodeCfg.getBinaryConfiguration()
                    + ", lateAff=" + nodeCfg.isLateAffinityAssignment() + "]");

                return node;
            }
            finally {
                IgniteUtils.setCurrentIgniteName(null);
            }
        }
        else
            return startRemoteGrid(igniteInstanceName, null, ctx);
    }

    /**
     * Starts new grid at another JVM with given name.
     *
     * @param igniteInstanceName Ignite instance name.
     * @param cfg Ignite configuration.
     * @param ctx Spring context.
     * @return Started grid.
     * @throws Exception If failed.
     */
    protected Ignite startRemoteGrid(String igniteInstanceName, IgniteConfiguration cfg, GridSpringResourceContext ctx)
        throws Exception {
        return startRemoteGrid(igniteInstanceName, cfg, ctx, grid(0), true);
    }

    /**
     * Starts new grid with given name.
     *
     * @param gridName Grid name.
     * @param client Client mode.
     * @param cfgUrl Config URL.
     * @return Started grid.
     * @throws Exception If failed.
     */
    protected Ignite startGridWithSpringCtx(String gridName, boolean client, String cfgUrl) throws Exception {
        IgniteBiTuple<Collection<IgniteConfiguration>, ? extends GridSpringResourceContext> cfgMap =
            IgnitionEx.loadConfigurations(cfgUrl);

        IgniteConfiguration cfg = F.first(cfgMap.get1());

        cfg.setIgniteInstanceName(gridName);
        cfg.setClientMode(client);

        return IgnitionEx.start(cfg, cfgMap.getValue());
    }

    /**
     * Starts new node with given index.
     *
     * @param idx Index of the node to start.
     * @param client Client mode.
     * @param cfgUrl Config URL.
     * @return Started node.
     * @throws Exception If failed.
     */
    protected Ignite startGridWithSpringCtx(int idx, boolean client, String cfgUrl) throws Exception {
        return startGridWithSpringCtx(getTestIgniteInstanceName(idx), client, cfgUrl);
    }

    /**
     * Start specified amount of nodes.
     *
     * @param cnt Nodes count.
     * @param client Client mode.
     * @param cfgUrl Config URL.
     * @return First started node.
     * @throws Exception If failed.
     */
    protected Ignite startGridsWithSpringCtx(int cnt, boolean client, String cfgUrl) throws Exception {
        assert cnt > 0;

        Ignite ignite = null;

        for (int i = 0; i < cnt; i++) {
            if (ignite == null)
                ignite = startGridWithSpringCtx(i, client, cfgUrl);
            else
                startGridWithSpringCtx(i, client, cfgUrl);
        }

        checkTopology(cnt);

        assert ignite != null;

        return ignite;
    }

    /**
     * Starts new grid at another JVM with given name.
     *
     * @param igniteInstanceName Ignite instance name.
     * @param cfg Ignite configuration.
     * @param ctx Spring context.
     * @param locNode Local node.
     * @param resetDiscovery Reset DiscoverySpi.
     * @return Started grid.
     * @throws Exception If failed.
     */
    protected Ignite startRemoteGrid(String igniteInstanceName, IgniteConfiguration cfg, GridSpringResourceContext ctx,
        IgniteEx locNode, boolean resetDiscovery)
        throws Exception {
        if (ctx != null)
            throw new UnsupportedOperationException("Starting of grid at another jvm by context doesn't supported.");

        if (cfg == null)
            cfg = optimize(getConfiguration(igniteInstanceName));

        if (locNode != null) {
            DiscoverySpi discoverySpi = locNode.configuration().getDiscoverySpi();

            if (discoverySpi != null && !(discoverySpi instanceof TcpDiscoverySpi)) {
                try {
                    // Clone added to support ZookeeperDiscoverySpi.
                    Method m = discoverySpi.getClass().getDeclaredMethod("cloneSpiConfiguration");

                    m.setAccessible(true);

                    cfg.setDiscoverySpi((DiscoverySpi)m.invoke(discoverySpi));

                    resetDiscovery = false;
                }
                catch (NoSuchMethodException e) {
                    // Ignore.
                }
            }
        }

        return new IgniteProcessProxy(cfg, log, locNode, resetDiscovery, additionalRemoteJvmArgs());
    }

    /**
     * @return Additional JVM args for remote instances.
     */
    protected List<String> additionalRemoteJvmArgs() {
        return Collections.emptyList();
    }

    /**
     * Optimizes configuration to achieve better test performance.
     *
     * @param cfg Configuration.
     * @return Optimized configuration (by modifying passed in one).
     * @throws IgniteCheckedException On error.
     */
    protected IgniteConfiguration optimize(IgniteConfiguration cfg) throws IgniteCheckedException {
        if (cfg.getLocalHost() == null) {
            if (cfg.getDiscoverySpi() instanceof TcpDiscoverySpi) {
                cfg.setLocalHost("127.0.0.1");

                if (((TcpDiscoverySpi)cfg.getDiscoverySpi()).getJoinTimeout() == 0)
                    ((TcpDiscoverySpi)cfg.getDiscoverySpi()).setJoinTimeout(10000);
            }
            else
                cfg.setLocalHost(getTestResources().getLocalHost());
        }

        // Do not add redundant data if it is not needed.
        if (cfg.getIncludeProperties() == null)
            cfg.setIncludeProperties();

        return cfg;
    }

    /**
     * @param igniteInstanceName Ignite instance name.
     */
    protected void stopGrid(@Nullable String igniteInstanceName) {
        stopGrid(igniteInstanceName, true);
    }

    /**
     * @param igniteInstanceName Ignite instance name.
     * @param cancel Cancel flag.
     */
    @SuppressWarnings({"deprecation"})
    protected void stopGrid(@Nullable String igniteInstanceName, boolean cancel) {
        stopGrid(igniteInstanceName, cancel, true);
    }

    /**
     * @param igniteInstanceName Ignite instance name.
     * @param cancel Cancel flag.
     * @param awaitTop Await topology change flag.
     */
    @SuppressWarnings({"deprecation"})
    protected void stopGrid(@Nullable String igniteInstanceName, boolean cancel, boolean awaitTop) {
        try {
            IgniteEx ignite = grid(igniteInstanceName);

            assert ignite != null : "Ignite returned null grid for name: " + igniteInstanceName;

            UUID id = ignite instanceof IgniteProcessProxy ? ignite.localNode().id() : ignite.context().localNodeId();

            info(">>> Stopping grid [name=" + ignite.name() + ", id=" + id + ']');

            if (!isRemoteJvm(igniteInstanceName))
                G.stop(igniteInstanceName, cancel);
            else
                IgniteProcessProxy.stop(igniteInstanceName, cancel);

            if (awaitTop)
                awaitTopologyChange();
        }
        catch (IllegalStateException ignored) {
            // Ignore error if grid already stopped.
        }
        catch (Throwable e) {
            error("Failed to stop grid [igniteInstanceName=" + igniteInstanceName + ", cancel=" + cancel + ']', e);

            stopGridErr = true;
        }
    }

    /**
     *
     */
    protected void stopAllGrids() {
        stopAllGrids(true);
    }

    /**
     * @param cancel Cancel flag.
     */
    protected void stopAllGrids(boolean cancel) {
        try {
            Collection<Ignite> clients = new ArrayList<>();
            Collection<Ignite> srvs = new ArrayList<>();

            for (Ignite g : G.allGrids()) {
                if (g.configuration().getDiscoverySpi().isClientMode())
                    clients.add(g);
                else
                    srvs.add(g);
            }

            for (Ignite g : clients)
                stopGrid(g.name(), cancel, false);

            for (Ignite g : srvs)
                stopGrid(g.name(), cancel, false);

            List<Ignite> nodes = G.allGrids();

            assert nodes.isEmpty() : nodes;
        }
        finally {
            IgniteProcessProxy.killAll(); // In multi-JVM case.
        }
    }

    /**
     * @param cancel Cancel flag.
     */
    protected void stopAllClients(boolean cancel) {
        List<Ignite> ignites = G.allGrids();

        for (Ignite g : ignites) {
            if (g.configuration().getDiscoverySpi().isClientMode())
                stopGrid(g.name(), cancel);
        }
    }

    /**
     * @param cancel Cancel flag.
     */
    protected void stopAllServers(boolean cancel) {
        List<Ignite> ignites = G.allGrids();

        for (Ignite g : ignites) {
            if (!g.configuration().getDiscoverySpi().isClientMode())
                stopGrid(g.name(), cancel);
        }
    }

    /**
     * @param ignite Grid
     * @param cnt Count
     * @throws IgniteCheckedException If failed.
     */
    @SuppressWarnings({"BusyWait"})
    protected void waitForRemoteNodes(Ignite ignite, int cnt) throws IgniteCheckedException {
        while (true) {
            Collection<ClusterNode> nodes = ignite.cluster().forRemotes().nodes();

            if (nodes != null && nodes.size() >= cnt)
                return;

            try {
                Thread.sleep(100);
            }
            catch (InterruptedException ignored) {
                throw new IgniteCheckedException("Interrupted while waiting for remote nodes [igniteInstanceName=" +
                    ignite.name() + ", count=" + cnt + ']');
            }
        }
    }

    /**
     * @param ignites Grids
     * @throws IgniteCheckedException If failed.
     */
    protected void waitForDiscovery(Ignite... ignites) throws IgniteCheckedException {
        assert ignites != null;
        assert ignites.length > 1;

        for (Ignite ignite : ignites)
            waitForRemoteNodes(ignite, ignites.length - 1);
    }

    /**
     * Gets grid for given name.
     *
     * @param name Name.
     * @return Grid instance.
     */
    protected IgniteEx grid(String name) {
        if (!isRemoteJvm(name))
            return (IgniteEx)G.ignite(name);
        else {
            if (isRemoteJvm())
                return IgniteNodeRunner.startedInstance();
            else
                return IgniteProcessProxy.ignite(name);
        }
    }

    /**
     * Gets grid for given index.
     *
     * @param idx Index.
     * @return Grid instance.
     */
    protected IgniteEx grid(int idx) {
        return grid(getTestIgniteInstanceName(idx));
    }

    /**
     * @param idx Index.
     * @return Ignite instance.
     */
    protected Ignite ignite(int idx) {
        return grid(idx);
    }

    /**
     * @param nodeIdx Node index.
     * @return Node ID.
     */
    protected final UUID nodeId(int nodeIdx) {
        return ignite(nodeIdx).cluster().localNode().id();
    }

    /**
     * Gets grid for given test.
     *
     * @return Grid for given test.
     */
    protected IgniteEx grid() {
        if (!isMultiJvm())
            return (IgniteEx)G.ignite(getTestIgniteInstanceName());
        else
            throw new UnsupportedOperationException("Operation doesn't supported yet.");
    }

    /**
     * @param node Node.
     * @return Ignite instance with given local node.
     */
    protected final Ignite grid(ClusterNode node) {
        if (!isMultiJvm())
            return G.ignite(node.id());
        else {
            try {
                return IgniteProcessProxy.ignite(node.id());
            }
            catch (Exception ignore) {
                // A hack if it is local grid.
                return G.ignite(node.id());
            }
        }
    }

    /**
     * Starts grid using provided Ignite instance name and spring config location.
     * <p>
     * Note that grids started this way should be stopped with {@code G.stop(..)} methods.
     *
     * @param igniteInstanceName Ignite instance name.
     * @param springCfgPath Path to config file.
     * @return Grid Started grid.
     * @throws Exception If failed.
     */
    protected Ignite startGrid(String igniteInstanceName, String springCfgPath) throws Exception {
        IgniteConfiguration cfg = loadConfiguration(springCfgPath);

        cfg.setFailureHandler(getFailureHandler(igniteInstanceName));

        cfg.setGridLogger(getTestResources().getLogger());

        return startGrid(igniteInstanceName, cfg);
    }

    /**
     * Starts grid using provided Ignite instance name and config.
     * <p>
     * Note that grids started this way should be stopped with {@code G.stop(..)} methods.
     *
     * @param igniteInstanceName Ignite instance name.
     * @param cfg Config.
     * @return Grid Started grid.
     * @throws Exception If failed.
     */
    protected Ignite startGrid(String igniteInstanceName, IgniteConfiguration cfg) throws Exception {
        cfg.setIgniteInstanceName(igniteInstanceName);

        if (!isRemoteJvm(igniteInstanceName))
            return G.start(cfg);
        else
            return startRemoteGrid(igniteInstanceName, cfg, null);
    }

    /**
     * Loads configuration from the given Spring XML file.
     *
     * @param springCfgPath Path to file.
     * @return Grid configuration.
     * @throws IgniteCheckedException If load failed.
     */
    @SuppressWarnings("deprecation")
    protected IgniteConfiguration loadConfiguration(String springCfgPath) throws IgniteCheckedException {
        URL cfgLocation = U.resolveIgniteUrl(springCfgPath);

        if (cfgLocation == null)
            cfgLocation = U.resolveIgniteUrl(springCfgPath, false);

        assert cfgLocation != null;

        ApplicationContext springCtx;

        try {
            springCtx = new FileSystemXmlApplicationContext(cfgLocation.toString());
        }
        catch (BeansException e) {
            throw new IgniteCheckedException("Failed to instantiate Spring XML application context.", e);
        }

        Map cfgMap;

        try {
            // Note: Spring is not generics-friendly.
            cfgMap = springCtx.getBeansOfType(IgniteConfiguration.class);
        }
        catch (BeansException e) {
            throw new IgniteCheckedException("Failed to instantiate bean [type=" + IgniteConfiguration.class + ", err=" +
                e.getMessage() + ']', e);
        }

        if (cfgMap == null)
            throw new IgniteCheckedException("Failed to find a single grid factory configuration in: " + springCfgPath);

        if (cfgMap.isEmpty())
            throw new IgniteCheckedException("Can't find grid factory configuration in: " + springCfgPath);
        else if (cfgMap.size() > 1)
            throw new IgniteCheckedException("More than one configuration provided for cache load test: " + cfgMap.values());

        IgniteConfiguration cfg = (IgniteConfiguration)cfgMap.values().iterator().next();

        cfg.setNodeId(UUID.randomUUID());

        return cfg;
    }

    /**
     * @param idx Index of the grid to stop.
     */
    protected void stopGrid(int idx) {
        stopGrid(getTestIgniteInstanceName(idx), false);
    }

    /**
     * Stop Ignite instance using index.
     *
     * @param idx Grid index.
     * @param cancel Cancel flag.
     */
    protected void stopGrid(int idx, boolean cancel) {
        stopGrid(getTestIgniteInstanceName(idx), cancel, false);
    }

    /**
     * @param idx Index of the grid to stop.
     */
    protected void stopAndCancelGrid(int idx) {
        stopGrid(getTestIgniteInstanceName(idx), true);
    }

    /**
     * @return Grid test configuration.
     * @throws Exception If failed.
     */
    protected IgniteConfiguration getConfiguration() throws Exception {
        // Generate unique Ignite instance name.
        return getConfiguration(getTestIgniteInstanceName());
    }

    /**
     * This method should be overridden by subclasses to change configuration parameters.
     *
     * @param igniteInstanceName Ignite instance name.
     * @return Grid configuration used for starting of grid.
     * @throws Exception If failed.
     */
    @SuppressWarnings("deprecation")
    protected IgniteConfiguration getConfiguration(String igniteInstanceName) throws Exception {
        IgniteConfiguration cfg = getConfiguration(igniteInstanceName, getTestResources());

        cfg.setNodeId(null);

        if (GridTestProperties.getProperty(GridTestProperties.BINARY_COMPACT_FOOTERS) != null) {
            if (!Boolean.valueOf(GridTestProperties.getProperty(GridTestProperties.BINARY_COMPACT_FOOTERS))) {
                BinaryConfiguration bCfg = cfg.getBinaryConfiguration();

                if (bCfg == null) {
                    bCfg = new BinaryConfiguration();

                    cfg.setBinaryConfiguration(bCfg);
                }

                bCfg.setCompactFooter(false);
            }
        }

        if (Boolean.valueOf(GridTestProperties.getProperty(BINARY_MARSHALLER_USE_SIMPLE_NAME_MAPPER))) {
            BinaryConfiguration bCfg = cfg.getBinaryConfiguration();

            if (bCfg == null) {
                bCfg = new BinaryConfiguration();

                cfg.setBinaryConfiguration(bCfg);
            }

            bCfg.setNameMapper(new BinaryBasicNameMapper(true));
        }

        if (igniteInstanceName != null && igniteInstanceName.matches(".*\\d")) {
            String idStr = UUID.randomUUID().toString();

            if (igniteInstanceName.startsWith(getTestIgniteInstanceName())) {
                String idxStr = String.valueOf(getTestIgniteInstanceIndex(igniteInstanceName));

                while (idxStr.length() < 5)
                    idxStr = '0' + idxStr;

                char[] chars = idStr.toCharArray();

                for (int i = 0; i < idxStr.length(); i++)
                    chars[chars.length - idxStr.length() + i] = idxStr.charAt(i);

                cfg.setNodeId(UUID.fromString(new String(chars)));
            }
            else {
                char[] chars = idStr.toCharArray();

                chars[0] = igniteInstanceName.charAt(igniteInstanceName.length() - 1);
                chars[1] = '0';

                chars[chars.length - 3] = '0';
                chars[chars.length - 2] = '0';
                chars[chars.length - 1] = igniteInstanceName.charAt(igniteInstanceName.length() - 1);

                cfg.setNodeId(UUID.fromString(new String(chars)));
            }
        }

        if (cfg.getDiscoverySpi() instanceof TcpDiscoverySpi)
            ((TcpDiscoverySpi)cfg.getDiscoverySpi()).setJoinTimeout(getTestTimeout());

        if (isMultiJvm())
            ((TcpDiscoverySpi)cfg.getDiscoverySpi()).setIpFinder(LOCAL_IP_FINDER);

        return cfg;
    }

    /**
     * Create instance of {@link BinaryMarshaller} suitable for use
     * without starting a grid upon an empty {@link IgniteConfiguration}.
     *
     * @return Binary marshaller.
     * @throws IgniteCheckedException if failed.
     */
    protected BinaryMarshaller createStandaloneBinaryMarshaller() throws IgniteCheckedException {
        return createStandaloneBinaryMarshaller(new IgniteConfiguration());
    }

    /**
     * Create instance of {@link BinaryMarshaller} suitable for use
     * without starting a grid upon given {@link IgniteConfiguration}.
     *
     * @return Binary marshaller.
     * @throws IgniteCheckedException if failed.
     */
    protected BinaryMarshaller createStandaloneBinaryMarshaller(IgniteConfiguration cfg) throws IgniteCheckedException {
        BinaryMarshaller marsh = new BinaryMarshaller();

        BinaryContext ctx = new BinaryContext(BinaryCachingMetadataHandler.create(), cfg, new NullLogger());

        marsh.setContext(new MarshallerContextTestImpl());

        IgniteUtils.invoke(BinaryMarshaller.class, marsh, "setBinaryContext", ctx, cfg);

        return marsh;
    }

    /**
     * @return Generated unique test Ignite instance name.
     */
    public String getTestIgniteInstanceName() {
        String[] parts = getClass().getName().split("\\.");

        return parts[parts.length - 2] + '.' + parts[parts.length - 1];
    }

    /**
     * @param idx Index of the Ignite instance.
     * @return Indexed Ignite instance name.
     */
    public String getTestIgniteInstanceName(int idx) {
        return getTestIgniteInstanceName() + idx;
    }

    /**
     * @param idx Index of the Ignite instance.
     * @return Indexed Ignite instance name.
     */
    protected String testNodeName(int idx) {
        return getTestIgniteInstanceName(idx);
    }

    /**
     * Parses test Ignite instance index from test Ignite instance name.
     *
     * @param testIgniteInstanceName Test Ignite instance name, returned by {@link #getTestIgniteInstanceName(int)}.
     * @return Test Ignite instance index.
     */
    public int getTestIgniteInstanceIndex(String testIgniteInstanceName) {
        return Integer.parseInt(testIgniteInstanceName.substring(getTestIgniteInstanceName().length()));
    }

    /**
     * @return {@code True} if system property -DDEBUG is set.
     */
    public boolean isDebug() {
        return System.getProperty("DEBUG") != null;
    }

    /**
     * @param marshaller Marshaller to get checkpoint path for.
     * @return Path for specific marshaller.
     */
    @SuppressWarnings({"IfMayBeConditional", "deprecation"})
    protected String getDefaultCheckpointPath(Marshaller marshaller) {
        if (marshaller instanceof JdkMarshaller)
            return SharedFsCheckpointSpi.DFLT_DIR_PATH + "/jdk/";
        else
            return SharedFsCheckpointSpi.DFLT_DIR_PATH + '/' + marshaller.getClass().getSimpleName() + '/';
    }

    /**
     * @param name Name to mask.
     * @return Masked name.
     */
    private String maskNull(String name) {
        return name == null ? NULL_NAME : name;
    }

    /**
     * @return Ignite home.
     */
    protected String home() throws IgniteCheckedException {
        return getTestResources().getIgniteHome();
    }

    /**
     * This method should be overridden by subclasses to change configuration parameters.
     *
     * @param igniteInstanceName Ignite instance name.
     * @param rsrcs Resources.
     * @throws Exception If failed.
     * @return Grid configuration used for starting of grid.
     */
    @SuppressWarnings("deprecation")
    protected IgniteConfiguration getConfiguration(String igniteInstanceName, IgniteTestResources rsrcs)
        throws Exception {
        IgniteConfiguration cfg = new IgniteConfiguration();

        cfg.setIgniteInstanceName(igniteInstanceName);
        cfg.setGridLogger(rsrcs.getLogger());
        cfg.setMarshaller(rsrcs.getMarshaller());
        cfg.setNodeId(rsrcs.getNodeId());
        cfg.setIgniteHome(rsrcs.getIgniteHome());
        cfg.setMBeanServer(rsrcs.getMBeanServer());
        cfg.setPeerClassLoadingEnabled(true);
        cfg.setMetricsLogFrequency(0);

        cfg.setConnectorConfiguration(null);

        TcpCommunicationSpi commSpi = new TcpCommunicationSpi();

        commSpi.setLocalPort(GridTestUtils.getNextCommPort(getClass()));
        commSpi.setTcpNoDelay(true);

        cfg.setCommunicationSpi(commSpi);

        TcpDiscoverySpi discoSpi = new TestTcpDiscoverySpi();

        if (isDebug()) {
            cfg.setFailureDetectionTimeout(getTestTimeout() <= 0 ? getDefaultTestTimeout() : getTestTimeout());
            cfg.setNetworkTimeout(Long.MAX_VALUE / 3);
        }
        else {
            // Set network timeout to 10 sec to avoid unexpected p2p class loading errors.
            cfg.setNetworkTimeout(10_000);

            cfg.setFailureDetectionTimeout(10_000);
            cfg.setClientFailureDetectionTimeout(10_000);
        }

        // Set metrics update interval to 1 second to speed up tests.
        cfg.setMetricsUpdateFrequency(1000);

        String mcastAddr = GridTestUtils.getNextMulticastGroup(getClass());

        TcpDiscoveryMulticastIpFinder ipFinder = new TcpDiscoveryMulticastIpFinder();

        ipFinder.setAddresses(Collections.singleton("127.0.0.1:" + TcpDiscoverySpi.DFLT_PORT));

        if (!F.isEmpty(mcastAddr)) {
            ipFinder.setMulticastGroup(mcastAddr);
            ipFinder.setMulticastPort(GridTestUtils.getNextMulticastPort(getClass()));
        }

        discoSpi.setIpFinder(ipFinder);

        cfg.setDiscoverySpi(discoSpi);

        SharedFsCheckpointSpi cpSpi = new SharedFsCheckpointSpi();

        Collection<String> paths = new ArrayList<>();

        paths.add(getDefaultCheckpointPath(cfg.getMarshaller()));

        cpSpi.setDirectoryPaths(paths);

        cfg.setCheckpointSpi(cpSpi);

        cfg.setEventStorageSpi(new MemoryEventStorageSpi());

        cfg.setIncludeEventTypes(EventType.EVTS_ALL);

        cfg.setFailureHandler(getFailureHandler(igniteInstanceName));

        return cfg;
    }

    /**
     * This method should be overridden by subclasses to change failure handler implementation.
     *
     * @param igniteInstanceName Ignite instance name.
     * @return Failure handler implementation.
     */
    protected FailureHandler getFailureHandler(String igniteInstanceName) {
        return new TestFailingFailureHandler();
    }

    /**
     * @return New cache configuration with modified defaults.
     */
    public static CacheConfiguration defaultCacheConfiguration() {
        CacheConfiguration cfg = new CacheConfiguration(DEFAULT_CACHE_NAME);

        cfg.setAtomicityMode(TRANSACTIONAL);
        cfg.setNearConfiguration(new NearCacheConfiguration());
        cfg.setWriteSynchronizationMode(FULL_SYNC);
        cfg.setEvictionPolicy(null);

        return cfg;
    }

    /**
     * Gets external class loader.
     *
     * @return External class loader.
     */
    protected static ClassLoader getExternalClassLoader() {
        String path = GridTestProperties.getProperty("p2p.uri.cls");

        try {
            return new URLClassLoader(new URL[] {new URL(path)}, U.gridClassLoader());
        }
        catch (MalformedURLException e) {
            throw new RuntimeException("Failed to create URL: " + path, e);
        }
    }

    /** {@inheritDoc} */
    @After
    @Override public void tearDown() throws Exception {
        long dur = System.currentTimeMillis() - ts;

        info(">>> Stopping test: " + testDescription() + " in " + dur + " ms <<<");

        TestCounters cntrs = getTestCounters();

        if (isDebug())
            info("Test counters [numOfTests=" + cntrs.getNumberOfTests() + ", started=" + cntrs.getStarted() +
                ", stopped=" + cntrs.getStopped() + ']');

        try {
            afterTest();
        }
        finally {
            serializedObj.clear();

            Exception err = null;

            if (isLastTest()) {
                info(">>> Stopping test class: " + testClassDescription() + " <<<");

                TestCounters counters = getTestCounters();

                // Stop all threads started by runMultithreaded() methods.
                GridTestUtils.stopThreads(log);

                // Safety.
                getTestResources().stopThreads();

                // Set reset flags, so counters will be reset on the next setUp.
                counters.setReset(true);

                try {
                    afterTestsStopped();
                }
                catch (Exception e) {
                    err = e;
                }

                if (isSafeTopology()) {
                    stopAllGrids(false);

                    if (stopGridErr) {
                        err = new RuntimeException("Not all Ignite instances has been stopped. " +
                            "Please, see log for details.", err);
                    }
                }

                // Remove counters.
                tests.remove(getClass());

                // Remove resources cached in static, if any.
                GridClassLoaderCache.clear();
                U.clearClassCache();
                MarshallerExclusions.clearCache();
                BinaryEnumCache.clear();
            }

            Thread.currentThread().setContextClassLoader(clsLdr);

            clsLdr = null;

            cleanReferences();

            if (err != null)
                throw err;
        }
    }

    /**
     *
     */
    protected void cleanReferences() {
        Class cls = getClass();

        while (cls != null) {
            Field[] fields = getClass().getDeclaredFields();

            for (Field f : fields) {
                if (Modifier.isStatic(f.getModifiers()))
                    continue;

                f.setAccessible(true);

                try {
                    f.set(this, null);
                }
                catch (Exception ignored) {
                }
            }

            cls = cls.getSuperclass();
        }
    }

    /**
     * @return First test flag.
     */
    protected boolean isFirstTest() throws IgniteCheckedException {
        TestCounters cntrs = getTestCounters();

        return cntrs.getStarted() == 1 && cntrs.getStopped() == 0;
    }

    /**
     * @return Last test flag.
     */
    protected boolean isLastTest() throws IgniteCheckedException {
        TestCounters cntrs = getTestCounters();

        return cntrs.getStopped() == cntrs.getNumberOfTests();
    }

    /**
     * Gets flag whether nodes will run in one JVM or in separate JVMs.
     *
     * @return <code>True</code> to run nodes in separate JVMs.
     * @see IgniteNodeRunner
     * @see IgniteProcessProxy
     * @see #isRemoteJvm()
     * @see #isRemoteJvm(int)
     * @see #isRemoteJvm(String)
     * @see #executeOnLocalOrRemoteJvm(int, TestIgniteIdxCallable)
     * @see #executeOnLocalOrRemoteJvm(Ignite, TestIgniteCallable)
     * @see #executeOnLocalOrRemoteJvm(IgniteCache, TestCacheCallable)
     */
    protected boolean isMultiJvm() {
        return false;
    }

    /**
     * By default, test would started only if there is no alive Ignite instances and after {@link #afterTestsStopped()}
     * all started Ignite instances would be stopped. Should return <code>false</code> if alive Ingite instances
     * after test execution is correct behavior.
     *
     * @return <code>True</code> by default.
     * @see VariationsTestsConfig#isStopNodes() Example of why instances should not be stopped.
     */
    protected boolean isSafeTopology() {
        return true;
    }

    /**
     * @param igniteInstanceName Ignite instance name.
     * @return {@code True} if the name of the grid indicates that it was the first started (on this JVM).
     */
    protected boolean isFirstGrid(String igniteInstanceName) {
        return igniteInstanceName != null && igniteInstanceName.startsWith(getTestIgniteInstanceName()) &&
            "0".equals(igniteInstanceName.substring(getTestIgniteInstanceName().length()));
    }

    /**
     * @param igniteInstanceName Ignite instance name.
     * @return <code>True</code> if test was run in multi-JVM mode and grid with this name was started at another JVM.
     */
    protected boolean isRemoteJvm(String igniteInstanceName) {
        return isMultiJvm() && !isFirstGrid(igniteInstanceName);
    }

    /**
     * @param idx Grid index.
     * @return <code>True</code> if test was run in multi-JVM mode and grid with this ID was started at another JVM.
     */
    protected boolean isRemoteJvm(int idx) {
        return isMultiJvm() && idx != 0;
    }

    /**
     * @return <code>True</code> if current JVM contains remote started node
     * (It differs from JVM where tests executing).
     */
    protected boolean isRemoteJvm() {
        return IgniteNodeRunner.hasStartedInstance();
    }

    /**
     * @param cache Cache.
     * @return <code>True</code> if cache is an instance of {@link IgniteCacheProcessProxy}
     */
    public static boolean isMultiJvmObject(IgniteCache cache) {
        return cache instanceof IgniteCacheProcessProxy;
    }

    /**
     * @param ignite Ignite.
     * @return <code>True</code> if cache is an instance of {@link IgniteProcessProxy}
     */
    public static boolean isMultiJvmObject(Ignite ignite) {
        return ignite instanceof IgniteProcessProxy;
    }

    /**
     * Calls job on local JVM or on remote JVM in multi-JVM case.
     *
     * @param idx Grid index.
     * @param job Job.
     */
    public <R> R executeOnLocalOrRemoteJvm(final int idx, final TestIgniteIdxCallable<R> job) {
        IgniteEx ignite = grid(idx);

        if (!isMultiJvmObject(ignite))
            try {
                job.setIgnite(ignite);

                return job.call(idx);
            }
            catch (Exception e) {
                throw new IgniteException(e);
            }
        else
            return executeRemotely(idx, job);
    }

    /**
     * Calls job on local JVM or on remote JVM in multi-JVM case.
     *
     * @param ignite Ignite.
     * @param job Job.
     */
    public static <R> R executeOnLocalOrRemoteJvm(Ignite ignite, final TestIgniteCallable<R> job) {
        if (!isMultiJvmObject(ignite))
            try {
                return job.call(ignite);
            }
            catch (Exception e) {
                throw new IgniteException(e);
            }
        else
            return executeRemotely((IgniteProcessProxy)ignite, job);
    }

    /**
     * Calls job on local JVM or on remote JVM in multi-JVM case.
     *
     * @param cache Cache.
     * @param job Job.
     */
    public static <K, V, R> R executeOnLocalOrRemoteJvm(IgniteCache<K, V> cache, TestCacheCallable<K, V, R> job) {
        Ignite ignite = cache.unwrap(Ignite.class);

        if (!isMultiJvmObject(ignite))
            try {
                return job.call(ignite, cache);
            }
            catch (Exception e) {
                throw new IgniteException(e);
            }
        else
            return executeRemotely((IgniteCacheProcessProxy<K, V>)cache, job);
    }

    /**
     * Calls job on remote JVM.
     *
     * @param idx Grid index.
     * @param job Job.
     */
    public <R> R executeRemotely(final int idx, final TestIgniteIdxCallable<R> job) {
        IgniteEx ignite = grid(idx);

        if (!isMultiJvmObject(ignite))
            throw new IllegalArgumentException("Ignite have to be process proxy.");

        IgniteProcessProxy proxy = (IgniteProcessProxy)ignite;

        return proxy.remoteCompute().call(new ExecuteRemotelyTask<>(job, idx));
    }

    /**
     * Calls job on remote JVM.
     *
     * @param proxy Ignite.
     * @param job Job.
     */
    public static <R> R executeRemotely(IgniteProcessProxy proxy, final TestIgniteCallable<R> job) {
        return proxy.remoteCompute().call(new TestRemoteTask<>(proxy.getId(), job));
    }

    /**
     * Runs job on remote JVM.
     *
     * @param cache Cache.
     * @param job Job.
     */
    public static <K, V, R> R executeRemotely(IgniteCacheProcessProxy<K, V> cache,
        final TestCacheCallable<K, V, R> job) {
        IgniteProcessProxy proxy = (IgniteProcessProxy)cache.unwrap(Ignite.class);

        final UUID id = proxy.getId();
        final String cacheName = cache.getName();

        return proxy.remoteCompute().call(new IgniteCallable<R>() {
            private static final long serialVersionUID = -3868429485920845137L;

            @Override public R call() throws Exception {
                Ignite ignite = Ignition.ignite(id);
                IgniteCache<K, V> cache = ignite.cache(cacheName);

                return job.call(ignite, cache);
            }
        });
    }

    /**
     * @return Test counters.
     */
    protected synchronized TestCounters getTestCounters() throws IgniteCheckedException {
        TestCounters tc = tests.get(getClass());

        if (tc == null)
            tests.put(getClass(), tc = new TestCounters());

        return tc;
    }

    /**
     * @param cfg Ignite configuration
     * @return Test counters
     * @throws IgniteCheckedException In case of error
     */
    protected synchronized TestCounters getTestCounters(IgniteConfiguration cfg) throws IgniteCheckedException {
        return new TestCounters(cfg);
    }

    /** {@inheritDoc} */
    @SuppressWarnings({"ProhibitedExceptionDeclared"})
    @Override protected void runTest() throws Throwable {
        runTest(new Statement() {
            @Override public void evaluate() throws Throwable {
                GridAbstractTest.super.runTest();
            }
        });
    }

    /** */
    private void runTest(Statement testRoutine) throws Throwable {
        final AtomicReference<Throwable> ex = new AtomicReference<>();

        Thread runner = new IgniteThread(getTestIgniteInstanceName(), "test-runner", new Runnable() {
            @Override public void run() {
                testIsRunning = true;

                try {
                    if (forceFailure)
                        fail("Forced failure: " + forceFailureMsg);

                    testRoutine.evaluate();
                }
                catch (Throwable e) {
                    IgniteClosure<Throwable, Throwable> hnd = errorHandler();

                    ex.set(hnd != null ? hnd.apply(e) : e);
                }

                testIsRunning = false;
            }
        });

        runner.start();

        runner.join(isDebug() ? 0 : getTestTimeout());

        if (runner.isAlive()) {
            U.error(log,
                "Test has been timed out and will be interrupted (threads dump will be taken before interruption) [" +
                    "test=" + getName() + ", timeout=" + getTestTimeout() + ']');

            List<Ignite> nodes = IgnitionEx.allGridsx();

            for (Ignite node : nodes)
                ((IgniteKernal)node).dumpDebugInfo();

            // We dump threads to stdout, because we can loose logs in case
            // the build is cancelled on TeamCity.
            U.dumpThreads(null);

            U.dumpThreads(log);

            U.interrupt(runner);

            U.join(runner, log);

            throw new TimeoutException("Test has been timed out [test=" + getName() + ", timeout=" +
                getTestTimeout() + ']');
        }

        Throwable t = ex.get();

        if (t != null) {
            U.error(log, "Test failed.", t);

            throw t;
        }

        assert !stopGridErr : "Error occurred on grid stop (see log for more details).";
    }

    /**
     * @return Error handler to process all uncaught exceptions of the test run ({@code null} by default).
     */
    protected IgniteClosure<Throwable, Throwable> errorHandler() {
        return null;
    }

    /**
     * Force test failure.
     *
     * @param msg Message.
     */
    public void forceFailure(@Nullable String msg) {
        forceFailure = true;

        forceFailureMsg = msg;
    }

    /**
     * Set test count.
     */
    public void forceTestCount(int cnt) {
        testCnt = cnt;

        forceTestCnt = true;
    }

    /**
     * @return Test case timeout.
     */
    protected long getTestTimeout() {
        return getDefaultTestTimeout();
    }

    /**
     * @return Default test case timeout.
     */
    private long getDefaultTestTimeout() {
        String timeout = GridTestProperties.getProperty("test.timeout");

        if (timeout != null)
            return Long.parseLong(timeout);

        return GridTestUtils.DFLT_TEST_TIMEOUT;
    }

    /**
     * @param store Store.
     */
    protected static <T> Factory<T> singletonFactory(T store) {
        return notSerializableProxy(new FactoryBuilder.SingletonFactory<>(store), Factory.class);
    }

    /**
     * @param obj Object that should be wrap proxy
     * @return Created proxy.
     */
    protected static <T> T notSerializableProxy(final T obj) {
        Class<T> cls = (Class<T>)obj.getClass();

        Class<T>[] interfaces = (Class<T>[])cls.getInterfaces();

        assert interfaces.length > 0;

        Class<T> lastItf = interfaces[interfaces.length - 1];

        return notSerializableProxy(obj, lastItf, Arrays.copyOf(interfaces, interfaces.length - 1));
    }

    /**
     * @param obj Object that should be wrap proxy
     * @param itfCls Interface that should be implemented by proxy
     * @param itfClses Interfaces that should be implemented by proxy (vararg parameter)
     * @return Created proxy.
     */
    protected static <T> T notSerializableProxy(final T obj, Class<? super T> itfCls, Class<? super T>... itfClses) {
        Class<?>[] itfs = Arrays.copyOf(itfClses, itfClses.length + 3);

        itfs[itfClses.length] = itfCls;
        itfs[itfClses.length + 1] = Serializable.class;
        itfs[itfClses.length + 2] = WriteReplaceOwner.class;

        return (T)Proxy.newProxyInstance(Thread.currentThread().getContextClassLoader(), itfs, new InvocationHandler() {
            @Override public Object invoke(Object proxy, Method mtd, Object[] args) throws Throwable {
                if ("writeReplace".equals(mtd.getName()) && mtd.getParameterTypes().length == 0)
                    return supressSerialization(proxy);

                return mtd.invoke(obj, args);
            }
        });
    }

    /**
     * Returns an object that should be returned from writeReplace() method.
     *
     * @param obj Object that must not be changed after serialization/deserialization.
     * @return An object to return from writeReplace()
     */
    private static Object supressSerialization(Object obj) {
        SerializableProxy res = new SerializableProxy(UUID.randomUUID());

        serializedObj.put(res.uuid, obj);

        return res;
    }

    /**
     * @param name Name.
     * @param remote Remote.
     * @param thisRemote This remote.
     */
    public static IgniteEx grid(String name, boolean remote, boolean thisRemote) {
        if (!remote)
            return (IgniteEx)G.ignite(name);
        else {
            if (thisRemote)
                return IgniteNodeRunner.startedInstance();
            else
                return IgniteProcessProxy.ignite(name);
        }
    }

    /**
     * @throws IgniteInterruptedCheckedException If interrupted.
     */
    private void awaitTopologyChange() throws IgniteInterruptedCheckedException {
        for (Ignite g : G.allGrids()) {
            final GridKernalContext ctx = ((IgniteKernal)g).context();

            if (ctx.isStopping() || ctx.gateway().getState() == DISCONNECTED || !g.active())
                continue;

            AffinityTopologyVersion topVer = ctx.discovery().topologyVersionEx();
            AffinityTopologyVersion exchVer = ctx.cache().context().exchange().readyAffinityVersion();

            if (!topVer.equals(exchVer)) {
                info("Topology version mismatch [node=" + g.name() +
                    ", exchVer=" + exchVer +
                    ", topVer=" + topVer + ']');

                GridTestUtils.waitForCondition(new GridAbsPredicate() {
                    @Override public boolean apply() {
                        AffinityTopologyVersion topVer = ctx.discovery().topologyVersionEx();
                        AffinityTopologyVersion exchVer = ctx.cache().context().exchange().readyAffinityVersion();

                        return exchVer.equals(topVer);
                    }
                }, DFLT_TOP_WAIT_TIMEOUT);
            }
        }
    }

    /**
     * @param expSize Expected nodes number.
     * @throws Exception If failed.
     */
    protected void waitForTopology(final int expSize) throws Exception {
        assertTrue(GridTestUtils.waitForCondition(new GridAbsPredicate() {
            @Override public boolean apply() {
                List<Ignite> nodes = G.allGrids();

                if (nodes.size() != expSize) {
                    info("Wait all nodes [size=" + nodes.size() + ", exp=" + expSize + ']');

                    return false;
                }

                for (Ignite node : nodes) {
                    try {
                        IgniteFuture<?> reconnectFut = node.cluster().clientReconnectFuture();

                        if (reconnectFut != null && !reconnectFut.isDone()) {
                            info("Wait for size on node, reconnect is in progress [node=" + node.name() + ']');

                            return false;
                        }

                        int sizeOnNode = node.cluster().nodes().size();

                        if (sizeOnNode != expSize) {
                            info("Wait for size on node [node=" + node.name() + ", size=" + sizeOnNode + ", exp=" + expSize + ']');

                            return false;
                        }
                    }
                    catch (IgniteClientDisconnectedException e) {
                        info("Wait for size on node, node disconnected [node=" + node.name() + ']');

                        return false;
                    }
                }

                return true;
            }
        }, 30_000));
    }

    /**
     * @param millis Time to sleep.
     */
    public static void doSleep(long millis) {
        try {
            U.sleep(millis);
        }
        catch (Exception e) {
            throw new IgniteException(e);
        }
    }

    /**
     * @param node Node.
     * @param cacheName Cache name.
     * @return Cache group ID for given cache name.
     */
    protected static final int groupIdForCache(Ignite node, String cacheName) {
        for (CacheGroupContext grp : ((IgniteKernal)node).context().cache().cacheGroups()) {
            if (grp.hasCache(cacheName))
                return grp.groupId();
        }

        fail("Failed to find group for cache: " + cacheName);

        return 0;
    }

    /**
     * @return {@code True} if nodes use {@link TcpDiscoverySpi}.
     */
    protected static boolean tcpDiscovery() {
        List<Ignite> nodes = G.allGrids();

        assertFalse("There are no nodes", nodes.isEmpty());

        return nodes.get(0).configuration().getDiscoverySpi() instanceof TcpDiscoverySpi;
    }

    /**
     *
     */
    private static interface WriteReplaceOwner {
        /**
         *
         */
        Object writeReplace();
    }

    /**
     *
     */
    private static class SerializableProxy implements Serializable {
        /** */
        private final UUID uuid;

        /**
         * @param uuid Uuid.
         */
        private SerializableProxy(UUID uuid) {
            this.uuid = uuid;
        }

        /**
         *
         */
        protected Object readResolve() throws ObjectStreamException {
            Object res = serializedObj.get(uuid);

            assert res != null;

            return res;
        }
    }

    /**
     * Remote computation task.
     */
    private static class TestRemoteTask<R> implements IgniteCallable<R> {
        /** */
        private static final long serialVersionUID = 0L;

        /** Node ID. */
        private final UUID id;

        /** Job. */
        private final TestIgniteCallable<R> job;

        /**
         * @param id Id.
         * @param job Job.
         */
        public TestRemoteTask(UUID id, TestIgniteCallable<R> job) {
            this.id = id;
            this.job = job;
        }

        /** {@inheritDoc} */
        @Override public R call() throws Exception {
            Ignite ignite = Ignition.ignite(id);

            return job.call(ignite);
        }
    }

    /**
     *
     */
    private static class ExecuteRemotelyTask<R> implements IgniteCallable<R> {
        /** Ignite. */
        @IgniteInstanceResource
        protected Ignite ignite;

        /** Job. */
        private final TestIgniteIdxCallable<R> job;

        /** Index. */
        private final int idx;

        /**
         * @param job Job.
         * @param idx Index.
         */
        public ExecuteRemotelyTask(TestIgniteIdxCallable<R> job, int idx) {
            this.job = job;
            this.idx = idx;
        }

        /** {@inheritDoc} */
        @Override public R call() throws Exception {
            job.setIgnite(ignite);

            return job.call(idx);
        }
    }

    /**
     * Test counters.
     */
    protected class TestCounters {
        /** */
        private int numOfTests = -1;

        /** */
        private int started;

        /** */
        private int stopped;

        /** */
        private boolean reset;

        /** */
        private IgniteTestResources rsrcs;

        /**
         * @throws IgniteCheckedException In case of error.
         */
        public TestCounters() throws IgniteCheckedException {
            rsrcs = new IgniteTestResources();
        }

        /**
         * @param cfg Ignite configuration
         * @throws IgniteCheckedException In case of error
         */
        public TestCounters(IgniteConfiguration cfg) throws IgniteCheckedException {
            rsrcs = new IgniteTestResources(cfg);
        }

        /**
         * @return Reset flag.
         */
        public boolean isReset() {
            return reset;
        }

        /**
         * @return Test resources.
         */
        public IgniteTestResources getTestResources() {
            return rsrcs;
        }

        /**
         * @param reset Reset flag.
         */
        public void setReset(boolean reset) {
            this.reset = reset;
        }

        /** */
        public void reset() {
            numOfTests = -1;
            started = 0;
            stopped = 0;
            reset = false;
        }

        /**
         * @return Started flag.
         */
        public int getStarted() {
            return started;
        }

        /**
         * @param started Started flag.
         */
        public void setStarted(int started) {
            this.started = started;
        }

        /**
         * @return Stopped flag.
         */
        public int getStopped() {
            return stopped;
        }

        /**
         * @param stopped Stopped flag.
         */
        public void setStopped(int stopped) {
            this.stopped = stopped;
        }

        /** */
        public void incrementStarted() {
            if (isDebug())
                info("Incrementing started tests counter.");

            started++;
        }

        /** */
        public void incrementStopped() {
            if (isDebug())
                info("Incrementing stopped tests counter.");

            stopped++;
        }

        /**
         * @return Number of tests
         */
        public int getNumberOfTests() {
            if (numOfTests == -1) {
                GridAbstractTest this0 = GridAbstractTest.this;

                int cnt;

                if (this0.forceTestCnt)
                    cnt = this0.testCnt;
                else {
                    cnt = 0;

                    for (Method m : this0.getClass().getMethods())
                        if (m.getName().startsWith("test") && Modifier.isPublic(m.getModifiers()) && m.getParameterCount() == 0)
                            cnt++;
                }

                numOfTests = cnt;
            }

            countTestCases();

            return numOfTests;
        }
    }

    /** */
    public static interface TestIgniteCallable<R> extends Serializable {
        /**
         * @param ignite Ignite.
         */
        R call(Ignite ignite) throws Exception;
    }

    /** */
    public abstract static class TestIgniteRunnable implements TestIgniteCallable<Object> {
        /** {@inheritDoc} */
        @Override public Object call(Ignite ignite) throws Exception {
            run(ignite);

            return null;
        }

        /**
         * @param ignite Ignite.
         */
        public abstract void run(Ignite ignite) throws Exception;
    }

    /** */
    public abstract static class TestIgniteIdxCallable<R> implements Serializable {
        /** */
        @IgniteInstanceResource
        protected Ignite ignite;

        /**
         * @param ignite Ignite.
         */
        public void setIgnite(Ignite ignite) {
            this.ignite = ignite;
        }

        /**
         * @param idx Grid index.
         */
        protected abstract R call(int idx) throws Exception;
    }

    /** */
    public abstract static class TestIgniteIdxRunnable extends TestIgniteIdxCallable<Void> {
        /** {@inheritDoc} */
        @Override public Void call(int idx) throws Exception {
            run(idx);

            return null;
        }

        /**
         * @param idx Index.
         */
        public abstract void run(int idx) throws Exception;
    }

    /** */
    public static interface TestCacheCallable<K, V, R> extends Serializable {
        /**
         * @param ignite Ignite.
         * @param cache Cache.
         */
        R call(Ignite ignite, IgniteCache<K, V> cache) throws Exception;
    }

    /** */
    public abstract static class TestCacheRunnable<K, V> implements TestCacheCallable<K, V, Object> {
        /** {@inheritDoc} */
        @Override public Object call(Ignite ignite, IgniteCache cache) throws Exception {
            run(ignite, cache);

            return null;
        }

        /**
         * @param ignite Ignite.
         * @param cache Cache.
         */
        public abstract void run(Ignite ignite, IgniteCache<K, V> cache) throws Exception;
    }
}<|MERGE_RESOLUTION|>--- conflicted
+++ resolved
@@ -172,10 +172,9 @@
     /** */
     protected static final String DEFAULT_CACHE_NAME = "default";
 
-<<<<<<< HEAD
     /** Show that test is currently running. */
     public static volatile boolean testIsRunning = false;
-=======
+
     /** Supports obtaining test name for JUnit4 cases. */
     @Rule public transient TestName nameRule = new TestName();
 
@@ -185,7 +184,6 @@
             runTest(base);
         }
     };
->>>>>>> 2a0e3542
 
     /** */
     private transient boolean startGrid;
