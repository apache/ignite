/*
 * Licensed to the Apache Software Foundation (ASF) under one or more
 * contributor license agreements.  See the NOTICE file distributed with
 * this work for additional information regarding copyright ownership.
 * The ASF licenses this file to You under the Apache License, Version 2.0
 * (the "License"); you may not use this file except in compliance with
 * the License.  You may obtain a copy of the License at
 *
 *      http://www.apache.org/licenses/LICENSE-2.0
 *
 * Unless required by applicable law or agreed to in writing, software
 * distributed under the License is distributed on an "AS IS" BASIS,
 * WITHOUT WARRANTIES OR CONDITIONS OF ANY KIND, either express or implied.
 * See the License for the specific language governing permissions and
 * limitations under the License.
 */

package org.apache.ignite.testframework.junits;

import java.io.ObjectStreamException;
import java.io.Serializable;
import java.lang.annotation.Annotation;
import java.lang.management.ManagementFactory;
import java.lang.reflect.Constructor;
import java.lang.reflect.Field;
import java.lang.reflect.InvocationHandler;
import java.lang.reflect.Method;
import java.lang.reflect.Modifier;
import java.lang.reflect.Proxy;
import java.net.MalformedURLException;
import java.net.URL;
import java.net.URLClassLoader;
import java.util.ArrayList;
import java.util.Arrays;
import java.util.Collection;
import java.util.Collections;
import java.util.List;
import java.util.Map;
import java.util.UUID;
import java.util.concurrent.Callable;
import java.util.concurrent.ConcurrentHashMap;
import java.util.concurrent.ConcurrentMap;
import java.util.concurrent.TimeoutException;
import java.util.concurrent.atomic.AtomicInteger;
import java.util.concurrent.atomic.AtomicReference;
import java.util.function.Consumer;
import javax.cache.configuration.Factory;
import javax.cache.configuration.FactoryBuilder;
import javax.management.DynamicMBean;
import javax.management.MBeanServer;
import javax.management.MBeanServerInvocationHandler;
import javax.management.MalformedObjectNameException;
import javax.management.ObjectName;
import org.apache.ignite.Ignite;
import org.apache.ignite.IgniteCache;
import org.apache.ignite.IgniteCheckedException;
import org.apache.ignite.IgniteClientDisconnectedException;
import org.apache.ignite.IgniteException;
import org.apache.ignite.IgniteLogger;
import org.apache.ignite.Ignition;
import org.apache.ignite.binary.BinaryBasicNameMapper;
import org.apache.ignite.cluster.ClusterNode;
import org.apache.ignite.configuration.BinaryConfiguration;
import org.apache.ignite.configuration.CacheConfiguration;
import org.apache.ignite.configuration.DataRegionConfiguration;
import org.apache.ignite.configuration.DataStorageConfiguration;
import org.apache.ignite.configuration.IgniteConfiguration;
import org.apache.ignite.configuration.NearCacheConfiguration;
import org.apache.ignite.failure.FailureHandler;
import org.apache.ignite.failure.NoOpFailureHandler;
import org.apache.ignite.internal.GridKernalContext;
import org.apache.ignite.internal.IgniteEx;
import org.apache.ignite.internal.IgniteInternalFuture;
import org.apache.ignite.internal.IgniteInterruptedCheckedException;
import org.apache.ignite.internal.IgniteKernal;
import org.apache.ignite.internal.IgnitionEx;
import org.apache.ignite.internal.binary.BinaryCachingMetadataHandler;
import org.apache.ignite.internal.binary.BinaryContext;
import org.apache.ignite.internal.binary.BinaryEnumCache;
import org.apache.ignite.internal.binary.BinaryMarshaller;
import org.apache.ignite.internal.processors.affinity.AffinityTopologyVersion;
import org.apache.ignite.internal.processors.cache.CacheGroupContext;
import org.apache.ignite.internal.processors.cache.persistence.tree.BPlusTree;
import org.apache.ignite.internal.processors.resource.GridSpringResourceContext;
import org.apache.ignite.internal.util.GridClassLoaderCache;
import org.apache.ignite.internal.util.GridTestClockTimer;
import org.apache.ignite.internal.util.GridUnsafe;
import org.apache.ignite.internal.util.IgniteUtils;
import org.apache.ignite.internal.util.lang.GridAbsPredicate;
import org.apache.ignite.internal.util.typedef.F;
import org.apache.ignite.internal.util.typedef.G;
import org.apache.ignite.internal.util.typedef.internal.LT;
import org.apache.ignite.internal.util.typedef.internal.S;
import org.apache.ignite.internal.util.typedef.internal.U;
import org.apache.ignite.lang.IgniteBiTuple;
import org.apache.ignite.lang.IgniteCallable;
import org.apache.ignite.lang.IgniteClosure;
import org.apache.ignite.lang.IgniteFuture;
import org.apache.ignite.logger.NullLogger;
import org.apache.ignite.marshaller.Marshaller;
import org.apache.ignite.marshaller.MarshallerContextTestImpl;
import org.apache.ignite.marshaller.MarshallerExclusions;
import org.apache.ignite.marshaller.jdk.JdkMarshaller;
import org.apache.ignite.resources.IgniteInstanceResource;
import org.apache.ignite.spi.checkpoint.sharedfs.SharedFsCheckpointSpi;
import org.apache.ignite.spi.communication.tcp.TcpCommunicationSpi;
import org.apache.ignite.spi.discovery.DiscoverySpi;
import org.apache.ignite.spi.discovery.DiscoverySpiCustomMessage;
import org.apache.ignite.spi.discovery.tcp.TcpDiscoverySpi;
import org.apache.ignite.spi.discovery.tcp.TestTcpDiscoverySpi;
import org.apache.ignite.spi.discovery.tcp.ipfinder.TcpDiscoveryIpFinder;
import org.apache.ignite.spi.discovery.tcp.ipfinder.vm.TcpDiscoveryVmIpFinder;
import org.apache.ignite.spi.eventstorage.memory.MemoryEventStorageSpi;
import org.apache.ignite.spi.systemview.jmx.JmxSystemViewExporterSpi;
import org.apache.ignite.spi.systemview.view.SystemView;
import org.apache.ignite.testframework.GridTestUtils;
import org.apache.ignite.testframework.MvccFeatureChecker;
import org.apache.ignite.testframework.config.GridTestProperties;
import org.apache.ignite.testframework.configvariations.VariationsTestsConfig;
import org.apache.ignite.testframework.junits.logger.GridTestLog4jLogger;
import org.apache.ignite.testframework.junits.multijvm.IgniteCacheProcessProxy;
import org.apache.ignite.testframework.junits.multijvm.IgniteNodeRunner;
import org.apache.ignite.testframework.junits.multijvm.IgniteProcessProxy;
import org.apache.ignite.thread.IgniteThread;
import org.apache.log4j.ConsoleAppender;
import org.apache.log4j.Level;
import org.apache.log4j.Logger;
import org.apache.log4j.PatternLayout;
import org.apache.log4j.Priority;
import org.apache.log4j.RollingFileAppender;
import org.jetbrains.annotations.NotNull;
import org.jetbrains.annotations.Nullable;
import org.junit.After;
import org.junit.AfterClass;
import org.junit.Before;
import org.junit.BeforeClass;
import org.junit.ClassRule;
import org.junit.Rule;
import org.junit.rules.RuleChain;
import org.junit.rules.TestName;
import org.junit.rules.TestRule;
import org.junit.runner.Description;
import org.junit.runners.model.Statement;
import org.springframework.beans.BeansException;
import org.springframework.context.ApplicationContext;
import org.springframework.context.support.FileSystemXmlApplicationContext;

import static java.util.Collections.newSetFromMap;
import static org.apache.ignite.IgniteSystemProperties.IGNITE_ALLOW_ATOMIC_OPS_IN_TX;
import static org.apache.ignite.IgniteSystemProperties.IGNITE_ATOMIC_CACHE_DELETE_HISTORY_SIZE;
import static org.apache.ignite.IgniteSystemProperties.IGNITE_CLIENT_CACHE_CHANGE_MESSAGE_TIMEOUT;
import static org.apache.ignite.IgniteSystemProperties.IGNITE_DISCO_FAILED_CLIENT_RECONNECT_DELAY;
import static org.apache.ignite.IgniteSystemProperties.IGNITE_LOG_CLASSPATH_CONTENT_ON_STARTUP;
import static org.apache.ignite.IgniteSystemProperties.IGNITE_TO_STRING_INCLUDE_SENSITIVE;
import static org.apache.ignite.IgniteSystemProperties.IGNITE_UPDATE_NOTIFIER;
import static org.apache.ignite.IgniteSystemProperties.getBoolean;
import static org.apache.ignite.cache.CacheAtomicityMode.TRANSACTIONAL;
import static org.apache.ignite.cache.CacheAtomicityMode.TRANSACTIONAL_SNAPSHOT;
import static org.apache.ignite.cache.CacheWriteSynchronizationMode.FULL_SYNC;
import static org.apache.ignite.internal.GridKernalState.DISCONNECTED;
import static org.apache.ignite.testframework.GridTestUtils.getFieldValue;
import static org.apache.ignite.testframework.GridTestUtils.setFieldValue;
import static org.apache.ignite.testframework.GridTestUtils.getFieldValueHierarchy;
import static org.apache.ignite.testframework.config.GridTestProperties.BINARY_MARSHALLER_USE_SIMPLE_NAME_MAPPER;
import static org.apache.ignite.testframework.config.GridTestProperties.IGNITE_CFG_PREPROCESSOR_CLS;

/**
 * Common abstract test for Ignite tests.
 */
@SuppressWarnings({
    "ExtendsUtilityClass",
    "ProhibitedExceptionDeclared",
    "TransientFieldInNonSerializableClass"
})
public abstract class GridAbstractTest extends JUnitAssertAware {
    /**************************************************************
     * DO NOT REMOVE TRANSIENT - THIS OBJECT MIGHT BE TRANSFERRED *
     *                  TO ANOTHER NODE.                          *
     **************************************************************/
    /** Null name for execution map. */
    private static final String NULL_NAME = UUID.randomUUID().toString();

    /** Ip finder for TCP discovery. */
    public static final TcpDiscoveryIpFinder LOCAL_IP_FINDER = new TcpDiscoveryVmIpFinder(false) {{
        setAddresses(Collections.singleton("127.0.0.1:47500..47509"));
    }};

    /** Shared static IP finder which is used in configuration at nodes startup <b>for all test methods in class</b>. */
    protected static TcpDiscoveryIpFinder sharedStaticIpFinder;

    /** */
    private static final int DFLT_TOP_WAIT_TIMEOUT = 2000;

    /** */
    private static final transient Map<Class<?>, IgniteTestResources> tests = new ConcurrentHashMap<>();

    /** */
    protected static final String DEFAULT_CACHE_NAME = "default";

    /** Sustains {@link #beforeTestsStarted()} and {@link #afterTestsStopped()} methods execution.*/
    @ClassRule public static final TestRule firstLastTestRule = RuleChain
        .outerRule(new SystemPropertiesRule())
        .around(new BeforeFirstAndAfterLastTestRule());

    /** Manages test execution and reporting. */
    private transient TestRule runRule = (base, desc) -> new Statement() {
        @Override public void evaluate() throws Throwable {
            assert getName() != null : "getName returned null";

            runTest(base);
        }
    };

    /** Classes for which you want to clear the static log. */
    private static final Collection<Class<?>> clearStaticLogClasses = newSetFromMap(new ConcurrentHashMap<>());

    /** Allows easy repeating for test. */
    @Rule public transient RepeatRule repeatRule = new RepeatRule();

    /**
     * Supports obtaining test name for JUnit4 framework in a way that makes it available for methods invoked
     * from {@code runTest(Statement)}.
     */
    private transient TestName nameRule = new TestName();

    /**
     * Gets the name of the currently executed test case.
     *
     * @return Name of the currently executed test case.
     */
    public String getName() {
        return nameRule.getMethodName();
    }

    /**
     * Provides the order of JUnit TestRules. Because of JUnit framework specifics {@link #nameRule} must be invoked
     * first.
     */
    @Rule public transient RuleChain nameAndRunRulesChain = RuleChain
        .outerRule(new SystemPropertiesRule())
        .around(nameRule)
        .around(runRule);

    /** */
    private static transient boolean startGrid;

    /** */
    protected static transient IgniteLogger log;

    /** */
    private static transient ClassLoader clsLdr;

    /** */
    private static transient boolean stopGridErr;

    /** Timestamp for tests. */
    private static long ts = System.currentTimeMillis();

    /** Lazily initialized current test method. */
    private volatile Method currTestMtd;

    /** */
    static {
        System.setProperty(IGNITE_ALLOW_ATOMIC_OPS_IN_TX, "false");
        System.setProperty(IGNITE_ATOMIC_CACHE_DELETE_HISTORY_SIZE, "10000");
        System.setProperty(IGNITE_UPDATE_NOTIFIER, "false");
        System.setProperty(IGNITE_DISCO_FAILED_CLIENT_RECONNECT_DELAY, "1");
        System.setProperty(IGNITE_CLIENT_CACHE_CHANGE_MESSAGE_TIMEOUT, "1000");
        System.setProperty(IGNITE_LOG_CLASSPATH_CONTENT_ON_STARTUP, "false");

        S.setIncludeSensitiveSupplier(() -> getBoolean(IGNITE_TO_STRING_INCLUDE_SENSITIVE, true));

        if (GridTestClockTimer.startTestTimer()) {
            Thread timer = new Thread(new GridTestClockTimer(), "ignite-clock-for-tests");

            timer.setDaemon(true);

            timer.setPriority(10);

            timer.start();
        }
    }

    /** */
    private static final ConcurrentMap<UUID, Object> serializedObj = new ConcurrentHashMap<>();

    /** */
    protected GridAbstractTest() throws IgniteCheckedException {
        this(false);

        log = getIgniteTestResources().getLogger().getLogger(getClass());
    }

    /**
     * @param startGrid Start grid flag.
     */
    @SuppressWarnings({"OverriddenMethodCallDuringObjectConstruction"})
    protected GridAbstractTest(boolean startGrid) {
        assert isJunitFrameworkClass() : "GridAbstractTest class cannot be extended directly " +
            "(use GridCommonAbstractTest class instead).";

        // Initialize properties. Logger initialized here.
        GridTestProperties.init();

        log = new GridTestLog4jLogger();

        GridAbstractTest.startGrid = startGrid;
    }

    /**
     * Called before execution of every test method in class.
     * <p>
     * Do not annotate with {@link Before} in overriding methods.</p>
     *
     * @throws Exception If failed. {@link #afterTest()} will be called anyway.
     */
    protected void beforeTest() throws Exception {
        // No-op.
    }

    /**
     * Called after execution of every test method in class or if {@link #beforeTest()} failed without test method
     * execution.
     * <p>
     * Do not annotate with {@link After} in overriding methods.</p>
     *
     * @throws Exception If failed.
     */
    protected void afterTest() throws Exception {
        // No-op.
    }

    /**
     * Called before execution of all test methods in class.
     * <p>
     * Do not annotate with {@link BeforeClass} in overriding methods.</p>
     *
     * @throws Exception If failed. {@link #afterTestsStopped()} will be called in this case.
     */
    protected void beforeTestsStarted() throws Exception {
        // Checking that no test wrapper is set before test execution.
        assert BPlusTree.testHndWrapper == null;
    }

    /**
     * Called after execution of all test methods in class or if {@link #beforeTestsStarted()} failed without
     * execution of any test methods.
     * <p>
     * Do not annotate with {@link AfterClass} in overriding methods.</p>
     *
     * @throws Exception If failed.
     */
    protected void afterTestsStopped() throws Exception {
        clearStaticLogClasses.forEach(this::clearStaticClassLog);
        clearStaticLogClasses.clear();
    }

    /**
     * @param cls Class to create.
     * @return Instance of class.
     * @throws Exception If failed.
     */
    protected <T> T allocateInstance(Class<T> cls) throws Exception {
        return (T)GridUnsafe.allocateInstance(cls);
    }

    /**
     * @param cls Class to create.
     * @return Instance of class.
     */
    @Nullable protected <T> T allocateInstance0(Class<T> cls) {
        try {
            return (T)GridUnsafe.allocateInstance(cls);
        }
        catch (InstantiationException e) {
            e.printStackTrace();

            return null;
        }
    }

    /**
     * @return Flag to check if class is Junit framework class.
     */
    protected boolean isJunitFrameworkClass() {
        return false;
    }

    /**
     * @return Test resources.
     */
    protected IgniteTestResources getTestResources() throws IgniteCheckedException {
        return getIgniteTestResources();
    }

    /**
     * @param cfg Ignite configuration.
     * @return Test resources.
     */
    protected IgniteTestResources getTestResources(IgniteConfiguration cfg) throws IgniteCheckedException {
        return getIgniteTestResources(cfg);
    }

    /**
     * @param msg Message to print.
     */
    protected void info(String msg) {
        if (log().isInfoEnabled())
            log().info(msg);
    }

    /**
     * @param msg Message to print.
     */
    protected void error(String msg) {
        log().error(msg);
    }

    /**
     * @param msg Message to print.
     * @param t Error to print.
     */
    protected void error(String msg, Throwable t) {
        log().error(msg, t);
    }

    /**
     * @return logger.
     */
    protected IgniteLogger log() {
        if (isRemoteJvm())
            return IgniteNodeRunner.startedInstance().log();

        return log;
    }

    /**
     * Resets log4j programmatically.
     *
     * @param log4jLevel Level.
     * @param logToFile If {@code true}, then log to file under "work/log" folder.
     * @param cat Category.
     * @param cats Additional categories.
     */
    @SuppressWarnings({"deprecation"})
    protected void resetLog4j(Level log4jLevel, boolean logToFile, String cat, String... cats)
        throws IgniteCheckedException {
        for (String c : F.concat(false, cat, F.asList(cats)))
            Logger.getLogger(c).setLevel(log4jLevel);

        if (logToFile) {
            Logger log4j = Logger.getRootLogger();

            log4j.removeAllAppenders();

            // Console appender.
            ConsoleAppender c = new ConsoleAppender();

            c.setName("CONSOLE_ERR");
            c.setTarget("System.err");
            c.setThreshold(Priority.WARN);
            c.setLayout(new PatternLayout("[%d{ISO8601}][%-5p][%t][%c{1}] %m%n"));

            c.activateOptions();

            log4j.addAppender(c);

            // File appender.
            RollingFileAppender file = new RollingFileAppender();

            file.setName("FILE");
            file.setThreshold(log4jLevel);
            file.setFile(home() + "/work/log/ignite.log");
            file.setAppend(false);
            file.setMaxFileSize("10MB");
            file.setMaxBackupIndex(10);
            file.setLayout(new PatternLayout("[%d{ISO8601}][%-5p][%t][%c{1}] %m%n"));

            file.activateOptions();

            log4j.addAppender(file);
        }
    }

    /**
     * Executes runnable and prints out how long it took.
     *
     * @param name Name of execution.
     * @param r Runnable to execute.
     */
    protected void time(String name, Runnable r) {
        System.gc();

        long start = System.currentTimeMillis();

        r.run();

        long dur = System.currentTimeMillis() - start;

        info(name + " took " + dur + "ms.");
    }

    /**
     * Runs given code in multiple threads and synchronously waits for all threads to complete. If any thread failed,
     * exception will be thrown out of this method.
     *
     * @param r Runnable.
     * @param threadNum Thread number.
     * @throws Exception If failed.
     */
    protected void multithreaded(Runnable r, int threadNum) throws Exception {
        multithreaded(r, threadNum, getTestIgniteInstanceName());
    }

    /**
     * Runs given code in multiple threads and synchronously waits for all
     * threads to complete. If any thread failed, exception will be thrown
     * out of this method.
     *
     * @param r Runnable.
     * @param threadNum Thread number.
     * @param threadName Thread name.
     * @throws Exception If failed.
     */
    protected void multithreaded(Runnable r, int threadNum, String threadName) throws Exception {
        GridTestUtils.runMultiThreaded(r, threadNum, threadName);
    }

    /**
     * Runs given code in multiple threads. Returns future that ends upon
     * threads completion. If any thread failed, exception will be thrown
     * out of this method.
     *
     * @param r Runnable.
     * @param threadNum Thread number.
     * @throws Exception If failed.
     * @return Future.
     */
    protected IgniteInternalFuture<?> multithreadedAsync(Runnable r, int threadNum) throws Exception {
        return multithreadedAsync(r, threadNum, getTestIgniteInstanceName());
    }

    /**
     * Runs given code in multiple threads. Returns future that ends upon
     * threads completion. If any thread failed, exception will be thrown
     * out of this method.
     *
     * @param r Runnable.
     * @param threadNum Thread number.
     * @param threadName Thread name.
     * @throws Exception If failed.
     * @return Future.
     */
    protected IgniteInternalFuture<?> multithreadedAsync(Runnable r, int threadNum, String threadName) throws Exception {
        return GridTestUtils.runMultiThreadedAsync(r, threadNum, threadName);
    }

    /**
     * Runs given code in multiple threads and synchronously waits for all threads to complete.
     * If any thread failed, exception will be thrown out of this method.
     *
     * @param c Callable.
     * @param threadNum Thread number.
     * @throws Exception If failed.
     */
    protected void multithreaded(Callable<?> c, int threadNum) throws Exception {
        multithreaded(c, threadNum, getTestIgniteInstanceName());
    }

    /**
     * Runs given code in multiple threads and synchronously waits for all threads to complete.
     * If any thread failed, exception will be thrown out of this method.
     *
     * @param c Callable.
     * @param threadNum Thread number.
     * @param threadName Thread name.
     * @throws Exception If failed.
     */
    protected void multithreaded(Callable<?> c, int threadNum, String threadName) throws Exception {
        GridTestUtils.runMultiThreaded(c, threadNum, threadName);
    }

    /**
     * Runs given code in multiple threads and asynchronously waits for all threads to complete.
     * If any thread failed, exception will be thrown out of this method.
     *
     * @param c Callable.
     * @param threadNum Thread number.
     * @throws Exception If failed.
     * @return Future.
     */
    protected IgniteInternalFuture<?> multithreadedAsync(Callable<?> c, int threadNum) throws Exception {
        return multithreadedAsync(c, threadNum, getTestIgniteInstanceName());
    }

    /**
     * Runs given code in multiple threads and asynchronously waits for all threads to complete.
     * If any thread failed, exception will be thrown out of this method.
     *
     * @param c Callable.
     * @param threadNum Thread number.
     * @param threadName Thread name.
     * @throws Exception If failed.
     * @return Future.
     */
    protected IgniteInternalFuture<?> multithreadedAsync(Callable<?> c, int threadNum,
        String threadName) throws Exception {
        return GridTestUtils.runMultiThreadedAsync(c, threadNum, threadName);
    }

    /**
     * @return Test kernal context.
     */
    protected GridTestKernalContext newContext() throws IgniteCheckedException {
        IgniteConfiguration cfg = new IgniteConfiguration();

        cfg.setClientMode(false);
        cfg.setDiscoverySpi(new TcpDiscoverySpi() {
            @Override public void sendCustomEvent(DiscoverySpiCustomMessage msg) throws IgniteException {
                // No-op.
            }
        });
        cfg.setSystemViewExporterSpi(new JmxSystemViewExporterSpi() {
            @Override protected void register(SystemView<?> sysView) {
                // No-op.
            }
        });

        GridTestKernalContext ctx = new GridTestKernalContext(log(), cfg);
        return ctx;
    }

    /**
     * @param cfg Configuration to use in Test
     * @return Test kernal context.
     */
    protected GridTestKernalContext newContext(IgniteConfiguration cfg) throws IgniteCheckedException {
        return new GridTestKernalContext(log(), cfg);
    }

    /**
     * Will clean and re-create marshaller directory from scratch.
     */
    private void resolveWorkDirectory() throws Exception {
        U.resolveWorkDirectory(U.defaultWorkDirectory(), "marshaller", true);
        U.resolveWorkDirectory(U.defaultWorkDirectory(), "binary_meta", true);
    }

    /** */
    private void beforeFirstTest() throws Exception {
        sharedStaticIpFinder = new TcpDiscoveryVmIpFinder(true);

        info(">>> Starting test class: " + testClassDescription() + " <<<");

        if (isSafeTopology())
            assert G.allGrids().isEmpty() : "Not all Ignite instances stopped before tests execution:" + G.allGrids();

        if (startGrid) {
            IgniteConfiguration cfg = optimize(getConfiguration());

            G.start(cfg);
        }

        try {
            List<Integer> jvmIds = IgniteNodeRunner.killAll();

            if (!jvmIds.isEmpty())
                log.info("Next processes of IgniteNodeRunner were killed: " + jvmIds);

            resolveWorkDirectory();

            beforeTestsStarted();
        }
        catch (Exception | Error t) {
            t.printStackTrace();

            try {
                cleanUpTestEnviroment();
            }
            catch (Exception e) {
                log.error("Failed to tear down test after exception was thrown in beforeTestsStarted (will " +
                    "ignore)", e);
            }

            throw t;
        }
    }

    /**
     * Runs after each test. Is responsible for clean up test enviroment in accordance with {@link #afterTest()}
     * method overriding.
     *
     * @throws Exception If failed.
     */
    private void cleanUpTestEnviroment() throws Exception {
        long dur = System.currentTimeMillis() - ts;

        info(">>> Stopping test: " + testDescription() + " in " + dur + " ms <<<");

        try {
            afterTest();
        }
        finally {
            if (!keepSerializedObjects())
                serializedObj.clear();

            Thread.currentThread().setContextClassLoader(clsLdr);

            clsLdr = null;

            cleanReferences();
        }
    }

    /**
     * @return Test description.
     */
    protected String testDescription() {
        return GridTestUtils.fullSimpleName(getClass()) + "#" + getName();
    }

    /**
     * @return Test class description.
     */
    protected String testClassDescription() {
        return GridTestUtils.fullSimpleName(getClass());
    }

    /**
     * @return Current test method.
     * @throws NoSuchMethodError If method wasn't found for some reason.
     */
    @NotNull protected Method currentTestMethod() {
        if (currTestMtd == null) {
            try {
                String testName = getName();

                int bracketIdx = testName.indexOf('[');

                String mtdName = bracketIdx >= 0 ? testName.substring(0, bracketIdx) : testName;

                currTestMtd = getClass().getMethod(mtdName);
            }
            catch (NoSuchMethodException e) {
                throw new NoSuchMethodError("Current test method is not found: " + getName());
            }
        }

        return currTestMtd;
    }

    /**
     * Search for the annotation of the given type in current test method.
     *
     * @param annotationCls Type of annotation to look for.
     * @param <A> Annotation type.
     * @return Instance of annotation if it is present in test method.
     */
    @Nullable protected <A extends Annotation> A currentTestAnnotation(Class<A> annotationCls) {
        return currentTestMethod().getAnnotation(annotationCls);
    }

    /**
     * @return Started grid.
     * @throws Exception If anything failed.
     */
    protected IgniteEx startGrid() throws Exception {
        return startGrid(getTestIgniteInstanceName());
    }

    /**
     * @param cnt Grid count.
     * @return First started grid.
     * @throws Exception If failed.
     */
    protected final IgniteEx startGrids(int cnt) throws Exception {
        assert cnt > 0;

        IgniteEx ignite = null;

        for (int i = 0; i < cnt; i++)
            if (ignite == null)
                ignite = startGrid(i);
            else
                startGrid(i);

        if (checkTopology())
            checkTopology(cnt);

        assert ignite != null;

        return ignite;
    }

    /**
     * Check or not topology after grids start
     */
    protected boolean checkTopology() {
        return true;
    }

    /**
     * @param cnt Grid count.
     * @return First started grid.
     * @throws Exception If failed.
     */
    protected Ignite startGridsMultiThreaded(int cnt) throws Exception {
        assert cnt > 0 : "Number of grids must be a positive number";

        Ignite ignite = startGrids(1);

        if (cnt > 1) {
            startGridsMultiThreaded(1, cnt - 1);

            if (checkTopology())
                checkTopology(cnt);
        }

        return ignite;
    }

    /**
     * @param init Start grid index.
     * @param cnt Grid count.
     * @return First started grid.
     * @throws Exception If failed.
     */
    protected final Ignite startClientGridsMultiThreaded(int init, int cnt) throws Exception {
        return startMultiThreaded(init, cnt, idx -> {
            try {
                startClientGrid(idx);
            }
            catch (Exception e) {
                throw new RuntimeException(e);
            }
        });
    }

    /**
     * @param init Start grid index.
     * @param cnt Grid count.
     * @return First started grid.
     * @throws Exception If failed.
     */
    protected final Ignite startGridsMultiThreaded(int init, int cnt) throws Exception {
        return startMultiThreaded(init, cnt, idx -> {
            try {
                startGrid(idx);
            }
            catch (Exception e) {
                throw new RuntimeException(e);
            }
        });
    }

    /** */
    private final Ignite startMultiThreaded(int init, int cnt, Consumer<Integer> starter) throws Exception {
        assert init >= 0;
        assert cnt > 0;

        info("Starting grids: " + cnt);

        final AtomicInteger gridIdx = new AtomicInteger(init);

        GridTestUtils.runMultiThreaded(
            new Callable<Object>() {
                @Nullable @Override public Object call() throws Exception {
                    starter.accept(gridIdx.getAndIncrement());

                    return null;
                }
            },
            cnt,
            "grid-starter-" + getName()
        );

        assert gridIdx.get() - init == cnt;

        return grid(init);
    }

    /**
     * @param cnt Grid count
     * @throws Exception If an error occurs.
     */
    @SuppressWarnings({"BusyWait"})
    protected void checkTopology(int cnt) throws Exception {
        for (int j = 0; j < 10; j++) {
            boolean topOk = true;

            for (int i = 0; i < cnt; i++) {
                if (cnt != grid(i).cluster().nodes().size()) {
                    U.warn(log, "Grid size is incorrect (will re-run check in 1000 ms) " +
                        "[name=" + grid(i).name() + ", size=" + grid(i).cluster().nodes().size() + ']');

                    topOk = false;

                    break;
                }
            }

            if (topOk)
                return;
            else
                Thread.sleep(1000);
        }

        throw new Exception("Failed to wait for proper topology [expCnt=" + cnt +
            ", actualTopology=" + grid(0).cluster().nodes() + ']');
    }

    /** */
    protected void stopGrid() {
        stopGrid(getTestIgniteInstanceName());
    }

    /**
     * Starts new grid with given index.
     *
     * @param idx Index of the grid to start.
     * @return Started grid.
     * @throws Exception If anything failed.
     */
    protected IgniteEx startGrid(int idx) throws Exception {
        return startGrid(getTestIgniteInstanceName(idx));
    }

    /**
     * Starts new client grid.
     *
     * @return Started grid.
     * @throws Exception If anything failed.
     */
    protected IgniteEx startClientGrid() throws Exception {
        return startClientGrid(getTestIgniteInstanceName());
    }

    /**
     * Starts new client grid with given configuration.
     *
     * @param cfg Ignite configuration.
     * @return Started grid.
     * @throws Exception If anything failed.
     */
    protected IgniteEx startClientGrid(IgniteConfiguration cfg) throws Exception {
        cfg.setClientMode(true);

        return (IgniteEx)startGrid(cfg.getIgniteInstanceName(), cfg, null);
    }

    /**
     * Starts new client grid with given name and configuration.
     *
     * @param name Instance name.
     * @param cfg Ignite configuration.
     * @return Started grid.
     * @throws Exception If anything failed.
     */
    protected IgniteEx startClientGrid(String name, IgniteConfiguration cfg) throws Exception {
        cfg.setIgniteInstanceName(name);

        return startClientGrid(cfg);
    }

    /**
     * Starts new client grid with given index.
     *
     * @param idx Index of the grid to start.
     * @return Started grid.
     * @throws Exception If anything failed.
     */
    protected IgniteEx startClientGrid(int idx) throws Exception {
        return startClientGrid(getTestIgniteInstanceName(idx));
    }

    /**
     * Starts new client grid with given name.
     *
     * @param igniteInstanceName Ignite instance name.
     * @return Started grid.
     * @throws Exception If anything failed.
     */
    protected IgniteEx startClientGrid(String igniteInstanceName) throws Exception {
        IgnitionEx.setClientMode(true);

        try {
            return (IgniteEx)startGrid(igniteInstanceName, (GridSpringResourceContext)null);
        }
        finally {
            IgnitionEx.setClientMode(false);
        }
    }

    /**
     * Starts new grid with given configuration.
     *
     * @param cfg Ignite configuration.
     * @return Started grid.
     * @throws Exception If anything failed.
     */
    protected IgniteEx startGrid(IgniteConfiguration cfg) throws Exception {
        return (IgniteEx)startGrid(cfg.getIgniteInstanceName(), cfg, null);
    }

    /**
     * Starts new grid with given index and Spring application context.
     *
     * @param idx Index of the grid to start.
     * @param ctx Spring context.
     * @return Started grid.
     * @throws Exception If anything failed.
     */
    protected Ignite startGrid(int idx, GridSpringResourceContext ctx) throws Exception {
        return startGrid(getTestIgniteInstanceName(idx), ctx);
    }

    /**
     * Starts new grid with given name.
     *
     * @param igniteInstanceName Ignite instance name.
     * @return Started grid.
     * @throws Exception If failed.
     */
    protected IgniteEx startGrid(String igniteInstanceName) throws Exception {
        return (IgniteEx)startGrid(igniteInstanceName, (GridSpringResourceContext)null);
    }

    /**
     * Starts new grid with given name.
     *
     * @param igniteInstanceName Ignite instance name.
     * @param ctx Spring context.
     * @return Started grid.
     * @throws Exception If failed.
     */
    protected Ignite startGrid(String igniteInstanceName, GridSpringResourceContext ctx) throws Exception {
        return startGrid(igniteInstanceName, optimize(getConfiguration(igniteInstanceName)), ctx);
    }

    /**
     * @param regionCfg Region config.
     */
    private void validateDataRegion(DataRegionConfiguration regionCfg) {
        if (regionCfg.isPersistenceEnabled() && regionCfg.getMaxSize() == DataStorageConfiguration.DFLT_DATA_REGION_MAX_SIZE)
            throw new AssertionError("Max size of data region should be set explicitly to avoid memory over usage");
    }

    /**
     * @param cfg Config.
     */
    private void validateConfiguration(IgniteConfiguration cfg) {
        if (cfg.getDataStorageConfiguration() != null) {
            validateDataRegion(cfg.getDataStorageConfiguration().getDefaultDataRegionConfiguration());

            if (cfg.getDataStorageConfiguration().getDataRegionConfigurations() != null) {
                for (DataRegionConfiguration reg : cfg.getDataStorageConfiguration().getDataRegionConfigurations())
                    validateDataRegion(reg);
            }
        }
    }

    /**
     * Starts new grid with given name.
     *
     * @param igniteInstanceName Ignite instance name.
     * @param ctx Spring context.
     * @return Started grid.
     * @throws Exception If failed.
     */
    protected Ignite startGrid(String igniteInstanceName, IgniteConfiguration cfg, GridSpringResourceContext ctx)
        throws Exception {
        if (!isRemoteJvm(igniteInstanceName)) {
            IgniteUtils.setCurrentIgniteName(igniteInstanceName);

            try {
                String cfgProcClsName = System.getProperty(IGNITE_CFG_PREPROCESSOR_CLS);

                if (cfgProcClsName != null) {
                    try {
                        Class<?> cfgProc = Class.forName(cfgProcClsName);

                        Method method = cfgProc.getMethod("preprocessConfiguration", IgniteConfiguration.class);

                        if (!Modifier.isStatic(method.getModifiers()))
                            throw new Exception("Non-static pre-processor method in pre-processor class: " + cfgProcClsName);

                        method.invoke(null, cfg);
                    }
                    catch (Exception e) {
                        log.error("Failed to pre-process IgniteConfiguration using pre-processor class: " + cfgProcClsName);

                        throw new IgniteException(e);
                    }
                }

                Ignite node = IgnitionEx.start(optimize(cfg), ctx);

                IgniteConfiguration nodeCfg = node.configuration();

                log.info("Node started with the following configuration [id=" + node.cluster().localNode().id()
                    + ", marshaller=" + nodeCfg.getMarshaller()
                    + ", discovery=" + nodeCfg.getDiscoverySpi()
                    + ", binaryCfg=" + nodeCfg.getBinaryConfiguration()
                    + ", lateAff=" + nodeCfg.isLateAffinityAssignment() + "]");

                return node;
            }
            finally {
                IgniteUtils.setCurrentIgniteName(null);
            }
        }
        else
            return startRemoteGrid(igniteInstanceName, cfg, ctx);
    }

    /**
     * Starts new grid at another JVM with given name.
     *
     * @param igniteInstanceName Ignite instance name.
     * @param cfg Ignite configuration.
     * @param ctx Spring context.
     * @return Started grid.
     * @throws Exception If failed.
     */
    protected Ignite startRemoteGrid(String igniteInstanceName, IgniteConfiguration cfg, GridSpringResourceContext ctx)
        throws Exception {
        return startRemoteGrid(igniteInstanceName, cfg, ctx,true);
    }

    /**
     * Starts new grid with given name.
     *
     * @param gridName Grid name.
     * @param client Client mode.
     * @param cfgUrl Config URL.
     * @return Started grid.
     * @throws Exception If failed.
     */
    protected Ignite startGridWithSpringCtx(String gridName, boolean client, String cfgUrl) throws Exception {
        IgniteBiTuple<Collection<IgniteConfiguration>, ? extends GridSpringResourceContext> cfgMap =
            IgnitionEx.loadConfigurations(cfgUrl);

        IgniteConfiguration cfg = F.first(cfgMap.get1());

        cfg.setIgniteInstanceName(gridName);
        cfg.setClientMode(client);

        return IgnitionEx.start(cfg, cfgMap.getValue());
    }

    /**
     * Starts new node with given index.
     *
     * @param idx Index of the node to start.
     * @param client Client mode.
     * @param cfgUrl Config URL.
     * @return Started node.
     * @throws Exception If failed.
     */
    protected Ignite startGridWithSpringCtx(int idx, boolean client, String cfgUrl) throws Exception {
        return startGridWithSpringCtx(getTestIgniteInstanceName(idx), client, cfgUrl);
    }

    /**
     * Start specified amount of nodes.
     *
     * @param cnt Nodes count.
     * @param client Client mode.
     * @param cfgUrl Config URL.
     * @return First started node.
     * @throws Exception If failed.
     */
    protected Ignite startGridsWithSpringCtx(int cnt, boolean client, String cfgUrl) throws Exception {
        assert cnt > 0;

        Ignite ignite = null;

        for (int i = 0; i < cnt; i++) {
            if (ignite == null)
                ignite = startGridWithSpringCtx(i, client, cfgUrl);
            else
                startGridWithSpringCtx(i, client, cfgUrl);
        }

        checkTopology(cnt);

        assert ignite != null;

        return ignite;
    }

    /**
     * Starts new grid at another JVM with given name.
     *
     * @param igniteInstanceName Ignite instance name.
     * @param cfg Ignite configuration.
     * @param ctx Spring context.
     * @param resetDiscovery Reset DiscoverySpi.
     * @return Started grid.
     * @throws Exception If failed.
     */
    protected Ignite startRemoteGrid(
        String igniteInstanceName,
        IgniteConfiguration cfg,
        GridSpringResourceContext ctx,
        boolean resetDiscovery
    ) throws Exception {
        if (ctx != null)
            throw new UnsupportedOperationException("Starting of grid at another jvm by context doesn't supported.");

        if (cfg == null)
            cfg = optimize(getConfiguration(igniteInstanceName));

        IgniteEx locNode = grid(0);

        if (locNode != null) {
            DiscoverySpi discoverySpi = locNode.configuration().getDiscoverySpi();

            if (discoverySpi != null && !(discoverySpi instanceof TcpDiscoverySpi)) {
                try {
                    // Clone added to support ZookeeperDiscoverySpi.
                    cfg.setDiscoverySpi(cloneDiscoverySpi(cfg.getDiscoverySpi()));

                    resetDiscovery = false;
                }
                catch (NoSuchMethodException ignore) {
                    // Ignore.
                }
            }
        }

        return new IgniteProcessProxy(cfg, log, (x) -> grid(0), resetDiscovery, additionalRemoteJvmArgs());
    }

    /**
     * Clone added to support ZookeeperDiscoverySpi.
     *
     * @param discoverySpi Discovery spi.
     * @return Clone of discovery spi.
     */
    protected DiscoverySpi cloneDiscoverySpi(DiscoverySpi discoverySpi) throws Exception {
        Method m = discoverySpi.getClass().getDeclaredMethod("cloneSpiConfiguration");

        m.setAccessible(true);

        return (DiscoverySpi) m.invoke(discoverySpi);
    }

    /**
     * @return Additional JVM args for remote instances.
     */
    protected List<String> additionalRemoteJvmArgs() {
        return Collections.emptyList();
    }

    /**
     * Optimizes configuration to achieve better test performance.
     *
     * @param cfg Configuration.
     * @return Optimized configuration (by modifying passed in one).
     * @throws IgniteCheckedException On error.
     */
    protected IgniteConfiguration optimize(IgniteConfiguration cfg) throws IgniteCheckedException {
        if (cfg.getLocalHost() == null) {
            if (cfg.getDiscoverySpi() instanceof TcpDiscoverySpi) {
                cfg.setLocalHost("127.0.0.1");

                if (((TcpDiscoverySpi)cfg.getDiscoverySpi()).getJoinTimeout() == 0)
                    ((TcpDiscoverySpi)cfg.getDiscoverySpi()).setJoinTimeout(10000);
            }
            else
                cfg.setLocalHost(getTestResources().getLocalHost());
        }

        // Do not add redundant data if it is not needed.
        if (cfg.getIncludeProperties() == null)
            cfg.setIncludeProperties();

        return cfg;
    }

    /**
     * @param igniteInstanceName Ignite instance name.
     */
    protected void stopGrid(@Nullable String igniteInstanceName) {
        stopGrid(igniteInstanceName, true);
    }

    /**
     * @param igniteInstanceName Ignite instance name.
     * @param cancel Cancel flag.
     */
    protected void stopGrid(@Nullable String igniteInstanceName, boolean cancel) {
        stopGrid(igniteInstanceName, cancel, true);
    }

    /**
     * @param igniteInstanceName Ignite instance name.
     * @param cancel Cancel flag.
     * @param awaitTop Await topology change flag.
     */
    protected void stopGrid(@Nullable String igniteInstanceName, boolean cancel, boolean awaitTop) {
        try {
            IgniteEx ignite = grid(igniteInstanceName);

            assert ignite != null : "Ignite returned null grid for name: " + igniteInstanceName;

            UUID id = ignite instanceof IgniteProcessProxy ? ((IgniteProcessProxy)ignite).getId() : ignite.context().localNodeId();

            info(">>> Stopping grid [name=" + ignite.name() + ", id=" + id + ']');

            if (!isRemoteJvm(igniteInstanceName)) {
                IgniteUtils.setCurrentIgniteName(igniteInstanceName);

                try {
                    G.stop(igniteInstanceName, cancel);
                }
                finally {
                    IgniteUtils.setCurrentIgniteName(null);
                }
            }
            else
                IgniteProcessProxy.stop(igniteInstanceName, cancel);

            if (awaitTop)
                awaitTopologyChange();
        }
        catch (IllegalStateException ignored) {
            // Ignore error if grid already stopped.
        }
        catch (Throwable e) {
            error("Failed to stop grid [igniteInstanceName=" + igniteInstanceName + ", cancel=" + cancel + ']', e);

            stopGridErr = true;
        }
    }

    /**
     *
     */
    protected void stopAllGrids() {
        stopAllGrids(true);
    }

    /**
     * @param cancel Cancel flag.
     */
    protected void stopAllGrids(boolean cancel) {
        try {
            Collection<Ignite> clients = new ArrayList<>();
            Collection<Ignite> srvs = new ArrayList<>();

            for (Ignite g : G.allGrids()) {
                if (g.configuration().getDiscoverySpi().isClientMode())
                    clients.add(g);
                else
                    srvs.add(g);
            }

            for (Ignite g : clients)
                stopGrid(g.name(), cancel, false);

            for (Ignite g : srvs)
                stopGrid(g.name(), cancel, false);

            List<Ignite> nodes = G.allGrids();

            assert nodes.isEmpty() : nodes;
        }
        finally {
            IgniteProcessProxy.killAll(); // In multi-JVM case.
        }
    }

    /**
     * @param cancel Cancel flag.
     */
    protected void stopAllClients(boolean cancel) {
        List<Ignite> ignites = G.allGrids();

        for (Ignite g : ignites) {
            if (g.configuration().getDiscoverySpi().isClientMode())
                stopGrid(g.name(), cancel);
        }
    }

    /**
     * @param cancel Cancel flag.
     */
    protected void stopAllServers(boolean cancel) {
        List<Ignite> ignites = G.allGrids();

        for (Ignite g : ignites) {
            if (!g.configuration().getDiscoverySpi().isClientMode())
                stopGrid(g.name(), cancel);
        }
    }

    /**
     * @param ignite Grid
     * @param cnt Count
     * @throws IgniteCheckedException If failed.
     */
    @SuppressWarnings({"BusyWait"})
    protected void waitForRemoteNodes(Ignite ignite, int cnt) throws IgniteCheckedException {
        while (true) {
            Collection<ClusterNode> nodes = ignite.cluster().forRemotes().nodes();

            if (nodes != null && nodes.size() >= cnt)
                return;

            try {
                Thread.sleep(100);
            }
            catch (InterruptedException ignored) {
                throw new IgniteCheckedException("Interrupted while waiting for remote nodes [igniteInstanceName=" +
                    ignite.name() + ", count=" + cnt + ']');
            }
        }
    }

    /**
     * @param ignites Grids
     * @throws IgniteCheckedException If failed.
     */
    protected void waitForDiscovery(Ignite... ignites) throws IgniteCheckedException {
        assert ignites != null;
        assert ignites.length > 1;

        for (Ignite ignite : ignites)
            waitForRemoteNodes(ignite, ignites.length - 1);
    }

    /**
     * Gets grid for given name.
     *
     * @param name Name.
     * @return Grid instance.
     */
    protected IgniteEx grid(String name) {
        if (!isRemoteJvm(name))
            return (IgniteEx)G.ignite(name);
        else {
            if (isRemoteJvm())
                return IgniteNodeRunner.startedInstance();
            else
                return IgniteProcessProxy.ignite(name);
        }
    }

    /**
     * Gets grid for given index.
     *
     * @param idx Index.
     * @return Grid instance.
     */
    protected IgniteEx grid(int idx) {
        return grid(getTestIgniteInstanceName(idx));
    }

    /**
     * @param idx Index.
     * @return Ignite instance.
     */
    protected IgniteEx ignite(int idx) {
        return grid(idx);
    }

    /**
     * @param nodeIdx Node index.
     * @return Node ID.
     */
    protected final UUID nodeId(int nodeIdx) {
        return ignite(nodeIdx).cluster().localNode().id();
    }

    /**
     * Gets grid for given test.
     *
     * @return Grid for given test.
     */
    protected IgniteEx grid() {
        if (!isMultiJvm())
            return (IgniteEx)G.ignite(getTestIgniteInstanceName());
        else
            throw new UnsupportedOperationException("Operation doesn't supported yet.");
    }

    /**
     * @param node Node.
     * @return Ignite instance with given local node.
     */
    protected final Ignite grid(ClusterNode node) {
        if (!isMultiJvm())
            return G.ignite(node.id());
        else {
            try {
                return IgniteProcessProxy.ignite(node.id());
            }
            catch (Exception ignore) {
                // A hack if it is local grid.
                return G.ignite(node.id());
            }
        }
    }

    /**
     * Starts grid using provided Ignite instance name and spring config location.
     * <p>
     * Note that grids started this way should be stopped with {@code G.stop(..)} methods.
     *
     * @param igniteInstanceName Ignite instance name.
     * @param springCfgPath Path to config file.
     * @return Grid Started grid.
     * @throws Exception If failed.
     */
    protected Ignite startGrid(String igniteInstanceName, String springCfgPath) throws Exception {
        IgniteConfiguration cfg = loadConfiguration(springCfgPath);

        cfg.setFailureHandler(getFailureHandler(igniteInstanceName));

        cfg.setGridLogger(getTestResources().getLogger());

        return startGrid(igniteInstanceName, cfg);
    }

    /**
     * Starts grid using provided Ignite instance name and config.
     * <p>
     * Note that grids started this way should be stopped with {@code G.stop(..)} methods.
     *
     * @param igniteInstanceName Ignite instance name.
     * @param cfg Config.
     * @return Grid Started grid.
     * @throws Exception If failed.
     */
    protected Ignite startGrid(String igniteInstanceName, IgniteConfiguration cfg) throws Exception {
        cfg.setIgniteInstanceName(igniteInstanceName);

        if (!isRemoteJvm(igniteInstanceName))
            return G.start(cfg);
        else
            return startRemoteGrid(igniteInstanceName, cfg, null);
    }

    /**
     * Loads configuration from the given Spring XML file.
     *
     * @param springCfgPath Path to file.
     * @return Grid configuration.
     * @throws IgniteCheckedException If load failed.
     */
    @SuppressWarnings("deprecation")
    protected IgniteConfiguration loadConfiguration(String springCfgPath) throws IgniteCheckedException {
        URL cfgLocation = U.resolveIgniteUrl(springCfgPath);

        if (cfgLocation == null)
            cfgLocation = U.resolveIgniteUrl(springCfgPath, false);

        assert cfgLocation != null;

        ApplicationContext springCtx;

        try {
            springCtx = new FileSystemXmlApplicationContext(cfgLocation.toString());
        }
        catch (BeansException e) {
            throw new IgniteCheckedException("Failed to instantiate Spring XML application context.", e);
        }

        Map cfgMap;

        try {
            // Note: Spring is not generics-friendly.
            cfgMap = springCtx.getBeansOfType(IgniteConfiguration.class);
        }
        catch (BeansException e) {
            throw new IgniteCheckedException("Failed to instantiate bean [type=" + IgniteConfiguration.class + ", err=" +
                e.getMessage() + ']', e);
        }

        if (cfgMap == null)
            throw new IgniteCheckedException("Failed to find a single grid factory configuration in: " + springCfgPath);

        if (cfgMap.isEmpty())
            throw new IgniteCheckedException("Can't find grid factory configuration in: " + springCfgPath);
        else if (cfgMap.size() > 1)
            throw new IgniteCheckedException("More than one configuration provided for cache load test: " + cfgMap.values());

        IgniteConfiguration cfg = (IgniteConfiguration)cfgMap.values().iterator().next();

        cfg.setNodeId(UUID.randomUUID());

        return cfg;
    }

    /**
     * @param idx Index of the grid to stop.
     */
    protected void stopGrid(int idx) {
        stopGrid(getTestIgniteInstanceName(idx), false);
    }

    /**
     * Stop Ignite instance using index.
     *
     * @param idx Grid index.
     * @param cancel Cancel flag.
     */
    protected void stopGrid(int idx, boolean cancel) {
        stopGrid(getTestIgniteInstanceName(idx), cancel, false);
    }

    /**
     * @param idx Index of the grid to stop.
     */
    protected void stopAndCancelGrid(int idx) {
        stopGrid(getTestIgniteInstanceName(idx), true);
    }

    /**
     * @return Grid test configuration.
     * @throws Exception If failed.
     */
    protected IgniteConfiguration getConfiguration() throws Exception {
        // Generate unique Ignite instance name.
        return getConfiguration(getTestIgniteInstanceName());
    }

    /**
     * This method should be overridden by subclasses to change configuration parameters.
     *
     * @param igniteInstanceName Ignite instance name.
     * @return Grid configuration used for starting of grid.
     * @throws Exception If failed.
     */
    @SuppressWarnings("deprecation")
    protected IgniteConfiguration getConfiguration(String igniteInstanceName) throws Exception {
        IgniteConfiguration cfg = getConfiguration(igniteInstanceName, getTestResources());

        cfg.setNodeId(null);

        if (GridTestProperties.getProperty(GridTestProperties.BINARY_COMPACT_FOOTERS) != null) {
            if (!Boolean.valueOf(GridTestProperties.getProperty(GridTestProperties.BINARY_COMPACT_FOOTERS))) {
                BinaryConfiguration bCfg = cfg.getBinaryConfiguration();

                if (bCfg == null) {
                    bCfg = new BinaryConfiguration();

                    cfg.setBinaryConfiguration(bCfg);
                }

                bCfg.setCompactFooter(false);
            }
        }

        if (Boolean.valueOf(GridTestProperties.getProperty(BINARY_MARSHALLER_USE_SIMPLE_NAME_MAPPER))) {
            BinaryConfiguration bCfg = cfg.getBinaryConfiguration();

            if (bCfg == null) {
                bCfg = new BinaryConfiguration();

                cfg.setBinaryConfiguration(bCfg);
            }

            bCfg.setNameMapper(new BinaryBasicNameMapper(true));
        }

        if (igniteInstanceName != null && igniteInstanceName.matches(".*\\d")) {
            String idStr = UUID.randomUUID().toString();

            if (igniteInstanceName.startsWith(getTestIgniteInstanceName())) {
                String idxStr = String.valueOf(getTestIgniteInstanceIndex(igniteInstanceName));

                while (idxStr.length() < 5)
                    idxStr = '0' + idxStr;

                char[] chars = idStr.toCharArray();

                for (int i = 0; i < idxStr.length(); i++)
                    chars[chars.length - idxStr.length() + i] = idxStr.charAt(i);

                cfg.setNodeId(UUID.fromString(new String(chars)));
            }
            else {
                char[] chars = idStr.toCharArray();

                chars[0] = igniteInstanceName.charAt(igniteInstanceName.length() - 1);
                chars[1] = '0';

                chars[chars.length - 3] = '0';
                chars[chars.length - 2] = '0';
                chars[chars.length - 1] = igniteInstanceName.charAt(igniteInstanceName.length() - 1);

                cfg.setNodeId(UUID.fromString(new String(chars)));
            }
        }

        if (cfg.getDiscoverySpi() instanceof TcpDiscoverySpi)
            ((TcpDiscoverySpi)cfg.getDiscoverySpi()).setJoinTimeout(getTestTimeout());

        return cfg;
    }

    /**
     * Create instance of {@link BinaryMarshaller} suitable for use
     * without starting a grid upon an empty {@link IgniteConfiguration}.
     *
     * @return Binary marshaller.
     * @throws IgniteCheckedException if failed.
     */
    protected BinaryMarshaller createStandaloneBinaryMarshaller() throws IgniteCheckedException {
        return createStandaloneBinaryMarshaller(new IgniteConfiguration());
    }

    /**
     * Create instance of {@link BinaryMarshaller} suitable for use
     * without starting a grid upon given {@link IgniteConfiguration}.
     *
     * @return Binary marshaller.
     * @throws IgniteCheckedException if failed.
     */
    protected BinaryMarshaller createStandaloneBinaryMarshaller(IgniteConfiguration cfg) throws IgniteCheckedException {
        BinaryMarshaller marsh = new BinaryMarshaller();

        BinaryContext ctx = new BinaryContext(BinaryCachingMetadataHandler.create(), cfg, new NullLogger());

        marsh.setContext(new MarshallerContextTestImpl());

        IgniteUtils.invoke(BinaryMarshaller.class, marsh, "setBinaryContext", ctx, cfg);

        return marsh;
    }

    /**
     * @return Generated unique test Ignite instance name.
     */
    public String getTestIgniteInstanceName() {
        String[] parts = getClass().getName().split("\\.");

        return parts[parts.length - 2] + '.' + parts[parts.length - 1];
    }

    /**
     * @param idx Index of the Ignite instance.
     * @return Indexed Ignite instance name.
     */
    public String getTestIgniteInstanceName(int idx) {
        return getTestIgniteInstanceName() + idx;
    }

    /**
     * @param idx Index of the Ignite instance.
     * @return Indexed Ignite instance name.
     */
    protected String testNodeName(int idx) {
        return getTestIgniteInstanceName(idx);
    }

    /**
     * Parses test Ignite instance index from test Ignite instance name.
     *
     * @param testIgniteInstanceName Test Ignite instance name, returned by {@link #getTestIgniteInstanceName(int)}.
     * @return Test Ignite instance index.
     */
    public int getTestIgniteInstanceIndex(String testIgniteInstanceName) {
        return Integer.parseInt(testIgniteInstanceName.substring(getTestIgniteInstanceName().length()));
    }

    /**
     * @return {@code True} if system property -DDEBUG is set.
     */
    public boolean isDebug() {
        return System.getProperty("DEBUG") != null;
    }

    /**
     * @param marshaller Marshaller to get checkpoint path for.
     * @return Path for specific marshaller.
     */
    @SuppressWarnings({"IfMayBeConditional"})
    protected String getDefaultCheckpointPath(Marshaller marshaller) {
        if (marshaller instanceof JdkMarshaller)
            return SharedFsCheckpointSpi.DFLT_DIR_PATH + "/jdk/";
        else
            return SharedFsCheckpointSpi.DFLT_DIR_PATH + '/' + marshaller.getClass().getSimpleName() + '/';
    }

    /**
     * @param name Name to mask.
     * @return Masked name.
     */
    private String maskNull(String name) {
        return name == null ? NULL_NAME : name;
    }

    /**
     * @return Ignite home.
     */
    protected String home() throws IgniteCheckedException {
        return getTestResources().getIgniteHome();
    }

    /**
     * This method should be overridden by subclasses to change configuration parameters.
     *
     * @param igniteInstanceName Ignite instance name.
     * @param rsrcs Resources.
     * @throws Exception If failed.
     * @return Grid configuration used for starting of grid.
     */
    @SuppressWarnings("deprecation")
    protected IgniteConfiguration getConfiguration(String igniteInstanceName, IgniteTestResources rsrcs)
        throws Exception {
        IgniteConfiguration cfg = new IgniteConfiguration();

        cfg.setIgniteInstanceName(igniteInstanceName);
        cfg.setGridLogger(rsrcs.getLogger());
        cfg.setMarshaller(rsrcs.getMarshaller());
        cfg.setNodeId(rsrcs.getNodeId());
        cfg.setIgniteHome(rsrcs.getIgniteHome());
        cfg.setMBeanServer(rsrcs.getMBeanServer());
        cfg.setPeerClassLoadingEnabled(true);
        cfg.setMetricsLogFrequency(0);
        cfg.setClientMode(IgnitionEx.isClientMode());

        cfg.setConnectorConfiguration(null);

        TcpCommunicationSpi commSpi = new TcpCommunicationSpi();

        commSpi.setLocalPort(GridTestUtils.getNextCommPort(getClass()));
        commSpi.setTcpNoDelay(true);

        cfg.setCommunicationSpi(commSpi);

        TcpDiscoverySpi discoSpi = new TestTcpDiscoverySpi();

        if (isDebug()) {
            cfg.setFailureDetectionTimeout(getTestTimeout() <= 0 ? getDefaultTestTimeout() : getTestTimeout());
            cfg.setNetworkTimeout(Long.MAX_VALUE / 3);
        }
        else {
            // Set network timeout to 10 sec to avoid unexpected p2p class loading errors.
            cfg.setNetworkTimeout(10_000);

            cfg.setFailureDetectionTimeout(10_000);
            cfg.setClientFailureDetectionTimeout(10_000);
        }

        // Set metrics update interval to 1 second to speed up tests.
        cfg.setMetricsUpdateFrequency(1000);

        if (!isMultiJvm()) {
            assert sharedStaticIpFinder != null : "Shared static IP finder should be initialized at this point.";

            discoSpi.setIpFinder(sharedStaticIpFinder);
        }
        else
            discoSpi.setIpFinder(LOCAL_IP_FINDER);

        cfg.setDiscoverySpi(discoSpi);

        SharedFsCheckpointSpi cpSpi = new SharedFsCheckpointSpi();

        Collection<String> paths = new ArrayList<>();

        paths.add(getDefaultCheckpointPath(cfg.getMarshaller()));

        cpSpi.setDirectoryPaths(paths);

        cfg.setCheckpointSpi(cpSpi);

        cfg.setEventStorageSpi(new MemoryEventStorageSpi());

        cfg.setFailureHandler(getFailureHandler(igniteInstanceName));

        return cfg;
    }

    /**
     * This method should be overridden by subclasses to change failure handler implementation.
     *
     * @param igniteInstanceName Ignite instance name.
     * @return Failure handler implementation.
     */
    protected FailureHandler getFailureHandler(String igniteInstanceName) {
        return new NoOpFailureHandler();
    }

    /**
     * @return New cache configuration with modified defaults.
     */
    @SuppressWarnings("unchecked")
    public static CacheConfiguration defaultCacheConfiguration() {
        CacheConfiguration cfg = new CacheConfiguration(DEFAULT_CACHE_NAME);

        if (MvccFeatureChecker.forcedMvcc())
            cfg.setAtomicityMode(TRANSACTIONAL_SNAPSHOT);
        else
            cfg.setAtomicityMode(TRANSACTIONAL).setNearConfiguration(new NearCacheConfiguration<>());
        cfg.setWriteSynchronizationMode(FULL_SYNC);
        cfg.setEvictionPolicy(null);

        return cfg;
    }

    /**
     * Gets external class loader.
     *
     * @return External class loader.
     */
    protected static ClassLoader getExternalClassLoader() {
        String path = GridTestProperties.getProperty("p2p.uri.cls");

        try {
            return new URLClassLoader(new URL[] {new URL(path)}, U.gridClassLoader());
        }
        catch (MalformedURLException e) {
            throw new RuntimeException("Failed to create URL: " + path, e);
        }
    }

    /** */
    private void afterLastTest() throws Exception {
        info(">>> Stopping test class: " + testClassDescription() + " <<<");

        Exception err = null;

        // Stop all threads started by runMultithreaded() methods.
        GridTestUtils.stopThreads(log);

        // Safety.
        getTestResources().stopThreads();

        try {
            afterTestsStopped();
        }
        catch (Exception e) {
            err = e;
        }

        if (isSafeTopology()) {
            stopAllGrids(true);

            if (stopGridErr) {
                err = new RuntimeException("Not all Ignite instances has been stopped. " +
                    "Please, see log for details.", err);
            }
        }

        // Remove resources.
        tests.remove(getClass());

        // Remove resources cached in static, if any.
        GridClassLoaderCache.clear();
        U.clearClassCache();
        MarshallerExclusions.clearCache();
        BinaryEnumCache.clear();
        serializedObj.clear();

        if (err!= null)
            throw err;
    }

    /**
     *
     */
    protected void cleanReferences() {
        Class cls = getClass();

        while (cls != null) {
            Field[] fields = getClass().getDeclaredFields();

            for (Field f : fields) {
                if (Modifier.isStatic(f.getModifiers()))
                    continue;

                f.setAccessible(true);

                try {
                    f.set(this, null);
                }
                catch (Exception ignored) {
                }
            }

            cls = cls.getSuperclass();
        }
    }

    /**
     * Gets flag whether nodes will run in one JVM or in separate JVMs.
     *
     * @return <code>True</code> to run nodes in separate JVMs.
     * @see IgniteNodeRunner
     * @see IgniteProcessProxy
     * @see #isRemoteJvm()
     * @see #isRemoteJvm(int)
     * @see #isRemoteJvm(String)
     * @see #executeOnLocalOrRemoteJvm(int, TestIgniteIdxCallable)
     * @see #executeOnLocalOrRemoteJvm(Ignite, TestIgniteCallable)
     * @see #executeOnLocalOrRemoteJvm(IgniteCache, TestCacheCallable)
     */
    protected boolean isMultiJvm() {
        return false;
    }

    /**
     * By default, test would started only if there is no alive Ignite instances and after {@link #afterTestsStopped()}
     * all started Ignite instances would be stopped. Should return <code>false</code> if alive Ingite instances
     * after test execution is correct behavior.
     *
     * @return <code>True</code> by default.
     * @see VariationsTestsConfig#isStopNodes() Example of why instances should not be stopped.
     */
    protected boolean isSafeTopology() {
        return true;
    }

    /**
     * @param igniteInstanceName Ignite instance name.
     * @return {@code True} if the name of the grid indicates that it was the first started (on this JVM).
     */
    protected boolean isFirstGrid(String igniteInstanceName) {
        return igniteInstanceName != null && igniteInstanceName.startsWith(getTestIgniteInstanceName()) &&
            "0".equals(igniteInstanceName.substring(getTestIgniteInstanceName().length()));
    }

    /**
     * @param igniteInstanceName Ignite instance name.
     * @return <code>True</code> if test was run in multi-JVM mode and grid with this name was started at another JVM.
     */
    protected boolean isRemoteJvm(String igniteInstanceName) {
        return isMultiJvm() && !isFirstGrid(igniteInstanceName);
    }

    /**
     * @param idx Grid index.
     * @return <code>True</code> if test was run in multi-JVM mode and grid with this ID was started at another JVM.
     */
    protected boolean isRemoteJvm(int idx) {
        return isMultiJvm() && idx != 0;
    }

    /**
     * @return <code>True</code> if current JVM contains remote started node
     * (It differs from JVM where tests executing).
     */
    protected boolean isRemoteJvm() {
        return IgniteNodeRunner.hasStartedInstance();
    }

    /**
     * @param cache Cache.
     * @return <code>True</code> if cache is an instance of {@link IgniteCacheProcessProxy}
     */
    public static boolean isMultiJvmObject(IgniteCache cache) {
        return cache instanceof IgniteCacheProcessProxy;
    }

    /**
     * @param ignite Ignite.
     * @return <code>True</code> if cache is an instance of {@link IgniteProcessProxy}
     */
    public static boolean isMultiJvmObject(Ignite ignite) {
        return ignite instanceof IgniteProcessProxy;
    }

    /**
     * Calls job on local JVM or on remote JVM in multi-JVM case.
     *
     * @param idx Grid index.
     * @param job Job.
     */
    public <R> R executeOnLocalOrRemoteJvm(final int idx, final TestIgniteIdxCallable<R> job) {
        IgniteEx ignite = grid(idx);

        if (!isMultiJvmObject(ignite))
            try {
                job.setIgnite(ignite);

                return job.call(idx);
            }
            catch (Exception e) {
                throw new IgniteException(e);
            }
        else
            return executeRemotely(idx, job);
    }

    /**
     * Calls job on local JVM or on remote JVM in multi-JVM case.
     *
     * @param ignite Ignite.
     * @param job Job.
     */
    public static <R> R executeOnLocalOrRemoteJvm(Ignite ignite, final TestIgniteCallable<R> job) {
        if (!isMultiJvmObject(ignite))
            try {
                return job.call(ignite);
            }
            catch (Exception e) {
                throw new IgniteException(e);
            }
        else
            return executeRemotely((IgniteProcessProxy)ignite, job);
    }

    /**
     * Calls job on local JVM or on remote JVM in multi-JVM case.
     *
     * @param cache Cache.
     * @param job Job.
     */
    public static <K, V, R> R executeOnLocalOrRemoteJvm(IgniteCache<K, V> cache, TestCacheCallable<K, V, R> job) {
        Ignite ignite = cache.unwrap(Ignite.class);

        if (!isMultiJvmObject(ignite))
            try {
                return job.call(ignite, cache);
            }
            catch (Exception e) {
                throw new IgniteException(e);
            }
        else
            return executeRemotely((IgniteCacheProcessProxy<K, V>)cache, job);
    }

    /**
     * Calls job on remote JVM.
     *
     * @param idx Grid index.
     * @param job Job.
     */
    public <R> R executeRemotely(final int idx, final TestIgniteIdxCallable<R> job) {
        IgniteEx ignite = grid(idx);

        if (!isMultiJvmObject(ignite))
            throw new IllegalArgumentException("Ignite have to be process proxy.");

        IgniteProcessProxy proxy = (IgniteProcessProxy)ignite;

        return proxy.remoteCompute().call(new ExecuteRemotelyTask<>(job, idx));
    }

    /**
     * Calls job on remote JVM.
     *
     * @param proxy Ignite.
     * @param job Job.
     */
    public static <R> R executeRemotely(IgniteProcessProxy proxy, final TestIgniteCallable<R> job) {
        return proxy.remoteCompute().call(new TestRemoteTask<>(proxy.getId(), job));
    }

    /**
     * Runs job on remote JVM.
     *
     * @param cache Cache.
     * @param job Job.
     */
    public static <K, V, R> R executeRemotely(IgniteCacheProcessProxy<K, V> cache,
        final TestCacheCallable<K, V, R> job) {
        IgniteProcessProxy proxy = (IgniteProcessProxy)cache.unwrap(Ignite.class);

        final UUID id = proxy.getId();
        final String cacheName = cache.getName();

        return proxy.remoteCompute().call(new IgniteCallable<R>() {
            private static final long serialVersionUID = -3868429485920845137L;

            @Override public R call() throws Exception {
                Ignite ignite = Ignition.ignite(id);
                IgniteCache<K, V> cache = ignite.cache(cacheName);

                return job.call(ignite, cache);
            }
        });
    }

    /**
     * @return Test resources.
     */
    private synchronized IgniteTestResources getIgniteTestResources() throws IgniteCheckedException {
        IgniteTestResources rsrcs = tests.get(getClass());

        if (rsrcs == null)
            tests.put(getClass(), rsrcs = new IgniteTestResources());

        return rsrcs;
    }

    /**
     * @param cfg Ignite configuration.
     * @return Test resources.
     * @throws IgniteCheckedException In case of error.
     */
    private synchronized IgniteTestResources getIgniteTestResources(IgniteConfiguration cfg) throws IgniteCheckedException {
        return new IgniteTestResources(cfg);
    }

    /** Runs test with the provided scenario. */
    private void runTest(Statement testRoutine) throws Throwable {
        prepareTestEnviroment();

        try {
            final AtomicReference<Throwable> ex = new AtomicReference<>();

            Thread runner = new IgniteThread(getTestIgniteInstanceName(), "test-runner", new Runnable() {
                @Override public void run() {
                    try {
                        testRoutine.evaluate();
                    }
                    catch (Throwable e) {
                        IgniteClosure<Throwable, Throwable> hnd = errorHandler();

                        ex.set(hnd != null ? hnd.apply(e) : e);
                    }
                }
            });

            runner.start();

            runner.join(isDebug() ? 0 : getTestTimeout());

            if (runner.isAlive()) {
                U.error(log,
                    "Test has been timed out and will be interrupted (threads dump will be taken before interruption) [" +
                        "test=" + getName() + ", timeout=" + getTestTimeout() + ']');

                List<Ignite> nodes = IgnitionEx.allGridsx();

                for (Ignite node : nodes)
                    ((IgniteKernal)node).dumpDebugInfo();

                // We dump threads to stdout, because we can loose logs in case
                // the build is cancelled on TeamCity.
                U.dumpThreads(null);

                U.dumpThreads(log);

                U.interrupt(runner);

                U.join(runner, log);

                throw new TimeoutException("Test has been timed out [test=" + getName() + ", timeout=" +
                    getTestTimeout() + ']');
            }

            Throwable t = ex.get();

            if (t != null) {
                U.error(log, "Test failed.", t);

                throw t;
            }

            assert !stopGridErr : "Error occurred on grid stop (see log for more details).";
        }
        finally {
            try {
                cleanUpTestEnviroment();
            }
            catch (Exception e) {
                log.error("Failed to execute tear down after test (will ignore)", e);
            }
        }
    }

    /**
     * Runs before each test. Is responsible for prepare test enviroment in accordance with {@link #beforeTest()}
     * method overriding.
     *
     * @throws Exception If failed.
     */
    private void prepareTestEnviroment() throws Exception {
        stopGridErr = false;

        clsLdr = Thread.currentThread().getContextClassLoader();

        // Change it to the class one.
        Thread.currentThread().setContextClassLoader(getClass().getClassLoader());

        // Clear log throttle.
        LT.clear();

        info(">>> Starting test: " + testDescription() + " <<<");

        try {
            beforeTest();
        }
        catch (Exception | Error t) {
            try {
                cleanUpTestEnviroment();
            }
            catch (Exception e) {
                log.error("Failed to tear down test after exception was thrown in beforeTest (will ignore)", e);
            }

            throw t;
        }

        ts = System.currentTimeMillis();
    }

    /**
     * @return If {@code true} serialized objects placed to {@link #serializedObj}
     * are not cleared after each test execution.
     *
     * Setting this flag to true is need when some serialized objects are need to be shared between all tests in class.
     */
    protected boolean keepSerializedObjects() {
        return false;
    }

    /**
     * @return Error handler to process all uncaught exceptions of the test run ({@code null} by default).
     */
    protected IgniteClosure<Throwable, Throwable> errorHandler() {
        return null;
    }

    /**
     * @return Test case timeout.
     */
    protected long getTestTimeout() {
        return getDefaultTestTimeout();
    }

    /**
     * @return Default test case timeout.
     */
    private long getDefaultTestTimeout() {
        String timeout = GridTestProperties.getProperty("test.timeout");

        if (timeout != null)
            return Long.parseLong(timeout);

        return GridTestUtils.DFLT_TEST_TIMEOUT;
    }

    /**
     * @param store Store.
     */
    protected static <T> Factory<T> singletonFactory(T store) {
        return notSerializableProxy(new FactoryBuilder.SingletonFactory<>(store), Factory.class);
    }

    /**
     * @param obj Object that should be wrap proxy
     * @return Created proxy.
     */
    protected static <T> T notSerializableProxy(final T obj) {
        Class<T> cls = (Class<T>)obj.getClass();

        Class<T>[] interfaces = (Class<T>[])cls.getInterfaces();

        assert interfaces.length > 0;

        Class<T> lastItf = interfaces[interfaces.length - 1];

        return notSerializableProxy(obj, lastItf, Arrays.copyOf(interfaces, interfaces.length - 1));
    }

    /**
     * @param obj Object that should be wrap proxy
     * @param itfCls Interface that should be implemented by proxy
     * @param itfClses Interfaces that should be implemented by proxy (vararg parameter)
     * @return Created proxy.
     */
    protected static <T> T notSerializableProxy(final T obj, Class<? super T> itfCls, Class<? super T>... itfClses) {
        Class<?>[] itfs = Arrays.copyOf(itfClses, itfClses.length + 3);

        itfs[itfClses.length] = itfCls;
        itfs[itfClses.length + 1] = Serializable.class;
        itfs[itfClses.length + 2] = WriteReplaceOwner.class;

        return (T)Proxy.newProxyInstance(Thread.currentThread().getContextClassLoader(), itfs, new InvocationHandler() {
            @Override public Object invoke(Object proxy, Method mtd, Object[] args) throws Throwable {
                if ("writeReplace".equals(mtd.getName()) && mtd.getParameterTypes().length == 0)
                    return supressSerialization(proxy);

                return mtd.invoke(obj, args);
            }
        });
    }

    /**
     * Returns an object that should be returned from writeReplace() method.
     *
     * @param obj Object that must not be changed after serialization/deserialization.
     * @return An object to return from writeReplace()
     */
    private static Object supressSerialization(Object obj) {
        SerializableProxy res = new SerializableProxy(UUID.randomUUID());

        serializedObj.put(res.uuid, obj);

        return res;
    }

    /**
     * @param name Name.
     * @param remote Remote.
     * @param thisRemote This remote.
     */
    public static IgniteEx grid(String name, boolean remote, boolean thisRemote) {
        if (!remote)
            return (IgniteEx)G.ignite(name);
        else {
            if (thisRemote)
                return IgniteNodeRunner.startedInstance();
            else
                return IgniteProcessProxy.ignite(name);
        }
    }

    /**
     * @throws IgniteInterruptedCheckedException If interrupted.
     */
    private void awaitTopologyChange() throws IgniteInterruptedCheckedException {
        for (Ignite g : G.allGrids()) {
            final GridKernalContext ctx = ((IgniteKernal)g).context();

            if (ctx.isStopping() || ctx.gateway().getState() == DISCONNECTED || !g.active())
                continue;

            AffinityTopologyVersion topVer = ctx.discovery().topologyVersionEx();
            AffinityTopologyVersion exchVer = ctx.cache().context().exchange().readyAffinityVersion();

            if (!topVer.equals(exchVer)) {
                info("Topology version mismatch [node=" + g.name() +
                    ", exchVer=" + exchVer +
                    ", topVer=" + topVer + ']');

                GridTestUtils.waitForCondition(new GridAbsPredicate() {
                    @Override public boolean apply() {
                        AffinityTopologyVersion topVer = ctx.discovery().topologyVersionEx();
                        AffinityTopologyVersion exchVer = ctx.cache().context().exchange().readyAffinityVersion();

                        return exchVer.equals(topVer);
                    }
                }, DFLT_TOP_WAIT_TIMEOUT);
            }
        }
    }

    /**
     * @param expSize Expected nodes number.
     * @throws Exception If failed.
     */
    protected void waitForTopology(final int expSize) throws Exception {
        assertTrue(GridTestUtils.waitForCondition(new GridAbsPredicate() {
            @Override public boolean apply() {
                List<Ignite> nodes = G.allGrids();

                if (nodes.size() != expSize) {
                    info("Wait all nodes [size=" + nodes.size() + ", exp=" + expSize + ']');

                    return false;
                }

                for (Ignite node : nodes) {
                    try {
                        IgniteFuture<?> reconnectFut = node.cluster().clientReconnectFuture();

                        if (reconnectFut != null && !reconnectFut.isDone()) {
                            info("Wait for size on node, reconnect is in progress [node=" + node.name() + ']');

                            return false;
                        }

                        int sizeOnNode = node.cluster().nodes().size();

                        if (sizeOnNode != expSize) {
                            info("Wait for size on node [node=" + node.name() + ", size=" + sizeOnNode + ", exp=" + expSize + ']');

                            return false;
                        }
                    }
                    catch (IgniteClientDisconnectedException e) {
                        info("Wait for size on node, node disconnected [node=" + node.name() + ']');

                        return false;
                    }
                }

                return true;
            }
        }, 30_000));
    }

    /**
     * Clear S#classCache. Use if necessary to test sensitive data
     * in the test. https://ggsystems.atlassian.net/browse/GG-25182
     */
    protected void clearGridToStringClassCache() {
        ((Map)getFieldValueHierarchy(S.class, "classCache")).clear();
    }

    /**
     * @param millis Time to sleep.
     */
    public static void doSleep(long millis) {
        try {
            U.sleep(millis);
        }
        catch (Exception e) {
            throw new IgniteException(e);
        }
    }

    /**
     * @param node Node.
     * @param cacheName Cache name.
     * @return Cache group ID for given cache name.
     */
    protected static final int groupIdForCache(Ignite node, String cacheName) {
        for (CacheGroupContext grp : ((IgniteKernal)node).context().cache().cacheGroups()) {
            if (grp.hasCache(cacheName))
                return grp.groupId();
        }

        fail("Failed to find group for cache: " + cacheName);

        return 0;
    }

    /**
     * @return {@code True} if nodes use {@link TcpDiscoverySpi}.
     */
    protected static boolean tcpDiscovery() {
        List<Ignite> nodes = G.allGrids();

        assertFalse("There are no nodes", nodes.isEmpty());

        return nodes.get(0).configuration().getDiscoverySpi() instanceof TcpDiscoverySpi;
    }

    /**
     *
     */
    private static interface WriteReplaceOwner {
        /**
         *
         */
        Object writeReplace();
    }

    /**
     *
     */
    private static class SerializableProxy implements Serializable {
        /** */
        private final UUID uuid;

        /**
         * @param uuid Uuid.
         */
        private SerializableProxy(UUID uuid) {
            this.uuid = uuid;
        }

        /**
         *
         */
        protected Object readResolve() throws ObjectStreamException {
            Object res = serializedObj.get(uuid);

            assert res != null
                : "Failed to find serializable proxy with uuid=" + uuid
                    + ". Try to set test property keepSerializedObjects to 'true' if object was removed after test";

            return res;
        }
    }

    /**
     * Remote computation task.
     */
    private static class TestRemoteTask<R> implements IgniteCallable<R> {
        /** */
        private static final long serialVersionUID = 0L;

        /** Node ID. */
        private final UUID id;

        /** Job. */
        private final TestIgniteCallable<R> job;

        /**
         * @param id Id.
         * @param job Job.
         */
        public TestRemoteTask(UUID id, TestIgniteCallable<R> job) {
            this.id = id;
            this.job = job;
        }

        /** {@inheritDoc} */
        @Override public R call() throws Exception {
            Ignite ignite = Ignition.ignite(id);

            return job.call(ignite);
        }
    }

    /**
     *
     */
    private static class ExecuteRemotelyTask<R> implements IgniteCallable<R> {
        /** Ignite. */
        @IgniteInstanceResource
        protected Ignite ignite;

        /** Job. */
        private final TestIgniteIdxCallable<R> job;

        /** Index. */
        private final int idx;

        /**
         * @param job Job.
         * @param idx Index.
         */
        public ExecuteRemotelyTask(TestIgniteIdxCallable<R> job, int idx) {
            this.job = job;
            this.idx = idx;
        }

        /** {@inheritDoc} */
        @Override public R call() throws Exception {
            job.setIgnite(ignite);

            return job.call(idx);
        }
    }

    /** */
    public static interface TestIgniteCallable<R> extends Serializable {
        /**
         * @param ignite Ignite.
         */
        R call(Ignite ignite) throws Exception;
    }

    /** */
    public abstract static class TestIgniteRunnable implements TestIgniteCallable<Object> {
        /** {@inheritDoc} */
        @Override public Object call(Ignite ignite) throws Exception {
            run(ignite);

            return null;
        }

        /**
         * @param ignite Ignite.
         */
        public abstract void run(Ignite ignite) throws Exception;
    }

    /** */
    public abstract static class TestIgniteIdxCallable<R> implements Serializable {
        /** */
        @IgniteInstanceResource
        protected Ignite ignite;

        /**
         * @param ignite Ignite.
         */
        public void setIgnite(Ignite ignite) {
            this.ignite = ignite;
        }

        /**
         * @param idx Grid index.
         */
        protected abstract R call(int idx) throws Exception;
    }

    /** */
    public abstract static class TestIgniteIdxRunnable extends TestIgniteIdxCallable<Void> {
        /** {@inheritDoc} */
        @Override public Void call(int idx) throws Exception {
            run(idx);

            return null;
        }

        /**
         * @param idx Index.
         */
        public abstract void run(int idx) throws Exception;
    }

    /** */
    public static interface TestCacheCallable<K, V, R> extends Serializable {
        /**
         * @param ignite Ignite.
         * @param cache Cache.
         */
        R call(Ignite ignite, IgniteCache<K, V> cache) throws Exception;
    }

    /** */
    public abstract static class TestCacheRunnable<K, V> implements TestCacheCallable<K, V, Object> {
        /** {@inheritDoc} */
        @Override public Object call(Ignite ignite, IgniteCache cache) throws Exception {
            run(ignite, cache);

            return null;
        }

        /**
         * @param ignite Ignite.
         * @param cache Cache.
         */
        public abstract void run(Ignite ignite, IgniteCache<K, V> cache) throws Exception;
    }

    /**
     *  Calls {@link #beforeFirstTest()} and {@link #afterLastTest()} methods
     *  in order to support {@link #beforeTestsStarted()} and {@link #afterTestsStopped()}.
     *  <p>
     *  Processes {@link WithSystemProperty} annotations as well.
     */
    private static class BeforeFirstAndAfterLastTestRule implements TestRule {
        /** {@inheritDoc} */
        @Override public Statement apply(Statement base, Description desc) {
            return new Statement() {
                @Override public void evaluate() throws Throwable {
                    Constructor<?> testConstructor = desc.getTestClass().getDeclaredConstructor();

                    testConstructor.setAccessible(true);

                    GridAbstractTest fixtureInstance = (GridAbstractTest)testConstructor.newInstance();

                    fixtureInstance.evaluateInsideFixture(base);
                }
            };
        }
    }

    /**
     * Executes a statement inside a fixture calling GridAbstractTest specific methods which
     * should be executed before and after a test class execution.
     *
     * @param stmt Statement to execute.
     * @throws Throwable In case of failure.
     */
    @SuppressWarnings("ThrowFromFinallyBlock")
    private void evaluateInsideFixture(Statement stmt) throws Throwable {
        Throwable suppressed = null;

        try {
            beforeFirstTest();

            stmt.evaluate();
        }
        catch (Throwable t) {
            suppressed = t;

            throw t;
        }
        finally {
            try {
                afterLastTest();
            }
            catch (Throwable t) {
                if (suppressed != null)
                    t.addSuppressed(suppressed);

                throw t;
            }
        }
    }

    /**
     * Clearing the static log for the class. <br/>
     * There is a situation when class logs cannot be listened to although they
     * are visible, for example, in a file. This happens when the test is in
     * one of the suites and the static log was installed earlier and is not
     * reset when the next test class is launched. To prevent this from
     * happening, before starting all the tests in the test class, you need to
     * reset the static class log.
     *
     * @param cls Class.
     */
    protected void clearStaticLog(Class<?> cls) {
        assertNotNull(cls);

        clearStaticLogClasses.add(cls);
        clearStaticClassLog(cls);
    }

    /**
     * Clearing the static log for the class.
     *
     * @param cls Class.
     */
    private void clearStaticClassLog(Class<?> cls) {
        assertNotNull(cls);

        ((AtomicReference<IgniteLogger>)getFieldValue(cls, "logRef")).set(null);
        setFieldValue(cls, "log", null);
    }

    /**
     * Returns metric registry.
     *
     * @param igniteInstanceName Ignite instance name.
     * @param grp Name of the group.
     * @param metrics Metrics.
     * @return MX bean.
     * @throws Exception If failed.
     */
    public DynamicMBean metricRegistry(
        String igniteInstanceName,
        String grp,
<<<<<<< HEAD
        String metrics
    ) throws MalformedObjectNameException {
=======
        String metrics) {
>>>>>>> 8a3c4569
        return getMxBean(igniteInstanceName, grp, metrics, DynamicMBean.class);
    }

    /**
<<<<<<< HEAD
     * Return mbean.
=======
     * Return JMX bean.
     *
     * @param igniteInstanceName Ignite instance name.
     * @param grp Name of the group.
     * @param impl Implementation class.
     * @param clazz Class of the mbean.
     * @return MX bean.
     * @throws Exception If failed.
     */
    public static <T, I> T getMxBean(String igniteInstanceName, String grp, Class<I> impl, Class<T> clazz) {
        return getMxBean(igniteInstanceName, grp, impl.getSimpleName(), clazz);
    }

    /**
     * Return JMX bean.
>>>>>>> 8a3c4569
     *
     * @param igniteInstanceName Ignite instance name.
     * @param grp Name of the group.
     * @param name Name of the bean.
     * @param clazz Class of the mbean.
     * @return MX bean.
     * @throws Exception If failed.
     */
    public static <T> T getMxBean(String igniteInstanceName, String grp, String name, Class<T> clazz) {
        ObjectName mbeanName = null;

        try {
            mbeanName = U.makeMBeanName(igniteInstanceName, grp, name);
        }
        catch (MalformedObjectNameException e) {
            fail("Failed to register MBean.");
        }

        MBeanServer mbeanSrv = ManagementFactory.getPlatformMBeanServer();

        if (!mbeanSrv.isRegistered(mbeanName))
            fail("MBean is not registered: " + mbeanName.getCanonicalName());

<<<<<<< HEAD
        return MBeanServerInvocationHandler.newProxyInstance(mbeanSrv, mbeanName, clazz, true);
=======
        return MBeanServerInvocationHandler.newProxyInstance(mbeanSrv, mbeanName, clazz, false);
>>>>>>> 8a3c4569
    }
}<|MERGE_RESOLUTION|>--- conflicted
+++ resolved
@@ -2817,19 +2817,11 @@
     public DynamicMBean metricRegistry(
         String igniteInstanceName,
         String grp,
-<<<<<<< HEAD
-        String metrics
-    ) throws MalformedObjectNameException {
-=======
         String metrics) {
->>>>>>> 8a3c4569
         return getMxBean(igniteInstanceName, grp, metrics, DynamicMBean.class);
     }
 
     /**
-<<<<<<< HEAD
-     * Return mbean.
-=======
      * Return JMX bean.
      *
      * @param igniteInstanceName Ignite instance name.
@@ -2845,7 +2837,6 @@
 
     /**
      * Return JMX bean.
->>>>>>> 8a3c4569
      *
      * @param igniteInstanceName Ignite instance name.
      * @param grp Name of the group.
@@ -2867,12 +2858,8 @@
         MBeanServer mbeanSrv = ManagementFactory.getPlatformMBeanServer();
 
         if (!mbeanSrv.isRegistered(mbeanName))
-            fail("MBean is not registered: " + mbeanName.getCanonicalName());
-
-<<<<<<< HEAD
-        return MBeanServerInvocationHandler.newProxyInstance(mbeanSrv, mbeanName, clazz, true);
-=======
+            throw new IgniteException("MBean not registered.");
+
         return MBeanServerInvocationHandler.newProxyInstance(mbeanSrv, mbeanName, clazz, false);
->>>>>>> 8a3c4569
     }
 }