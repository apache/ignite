/*
 * Licensed to the Apache Software Foundation (ASF) under one or more
 * contributor license agreements.  See the NOTICE file distributed with
 * this work for additional information regarding copyright ownership.
 * The ASF licenses this file to You under the Apache License, Version 2.0
 * (the "License"); you may not use this file except in compliance with
 * the License.  You may obtain a copy of the License at
 *
 *      http://www.apache.org/licenses/LICENSE-2.0
 *
 * Unless required by applicable law or agreed to in writing, software
 * distributed under the License is distributed on an "AS IS" BASIS,
 * WITHOUT WARRANTIES OR CONDITIONS OF ANY KIND, either express or implied.
 * See the License for the specific language governing permissions and
 * limitations under the License.
 */

package org.apache.ignite.testframework.junits;

import java.io.ObjectStreamException;
import java.io.Serializable;
import java.lang.annotation.Annotation;
import java.lang.management.ManagementFactory;
import java.lang.management.MemoryMXBean;
import java.lang.management.MemoryUsage;
import java.lang.reflect.Constructor;
import java.lang.reflect.Field;
import java.lang.reflect.InvocationHandler;
import java.lang.reflect.Method;
import java.lang.reflect.Modifier;
import java.lang.reflect.Proxy;
import java.net.MalformedURLException;
import java.net.URL;
import java.net.URLClassLoader;
import java.util.ArrayList;
import java.util.Arrays;
import java.util.Collection;
import java.util.Collections;
import java.util.List;
import java.util.Map;
import java.util.UUID;
import java.util.concurrent.Callable;
import java.util.concurrent.ConcurrentHashMap;
import java.util.concurrent.ConcurrentMap;
import java.util.concurrent.Executors;
import java.util.concurrent.ScheduledExecutorService;
import java.util.concurrent.TimeUnit;
import java.util.concurrent.TimeoutException;
import java.util.concurrent.atomic.AtomicBoolean;
import java.util.concurrent.atomic.AtomicInteger;
import java.util.concurrent.atomic.AtomicReference;
import java.util.function.Consumer;
import java.util.function.UnaryOperator;
import javax.cache.configuration.Factory;
import javax.cache.configuration.FactoryBuilder;
import javax.management.DynamicMBean;
import javax.management.MBeanServer;
import javax.management.MBeanServerInvocationHandler;
import javax.management.MalformedObjectNameException;
import javax.management.ObjectName;
import org.apache.ignite.Ignite;
import org.apache.ignite.IgniteCache;
import org.apache.ignite.IgniteCheckedException;
import org.apache.ignite.IgniteClientDisconnectedException;
import org.apache.ignite.IgniteException;
import org.apache.ignite.IgniteLogger;
import org.apache.ignite.Ignition;
import org.apache.ignite.binary.BinaryBasicNameMapper;
import org.apache.ignite.cluster.ClusterNode;
import org.apache.ignite.configuration.BinaryConfiguration;
import org.apache.ignite.configuration.CacheConfiguration;
import org.apache.ignite.configuration.DataRegionConfiguration;
import org.apache.ignite.configuration.DataStorageConfiguration;
import org.apache.ignite.configuration.IgniteConfiguration;
import org.apache.ignite.configuration.NearCacheConfiguration;
import org.apache.ignite.failure.FailureHandler;
import org.apache.ignite.failure.NoOpFailureHandler;
import org.apache.ignite.internal.GridKernalContext;
import org.apache.ignite.internal.IgniteEx;
import org.apache.ignite.internal.IgniteInternalFuture;
import org.apache.ignite.internal.IgniteInterruptedCheckedException;
import org.apache.ignite.internal.IgniteKernal;
import org.apache.ignite.internal.IgnitionEx;
import org.apache.ignite.internal.binary.BinaryCachingMetadataHandler;
import org.apache.ignite.internal.binary.BinaryContext;
import org.apache.ignite.internal.binary.BinaryEnumCache;
import org.apache.ignite.internal.binary.BinaryMarshaller;
import org.apache.ignite.internal.managers.systemview.JmxSystemViewExporterSpi;
import org.apache.ignite.internal.processors.affinity.AffinityTopologyVersion;
import org.apache.ignite.internal.processors.cache.CacheGroupContext;
import org.apache.ignite.internal.processors.cache.persistence.filename.NodeFileTree;
import org.apache.ignite.internal.processors.cache.persistence.filename.SharedFileTree;
import org.apache.ignite.internal.processors.cache.persistence.tree.BPlusTree;
import org.apache.ignite.internal.processors.resource.DependencyResolver;
import org.apache.ignite.internal.processors.resource.GridSpringResourceContext;
import org.apache.ignite.internal.util.GridClassLoaderCache;
import org.apache.ignite.internal.util.GridTestClockTimer;
import org.apache.ignite.internal.util.GridUnsafe;
import org.apache.ignite.internal.util.IgniteUtils;
import org.apache.ignite.internal.util.lang.GridAbsPredicate;
import org.apache.ignite.internal.util.typedef.F;
import org.apache.ignite.internal.util.typedef.G;
import org.apache.ignite.internal.util.typedef.internal.LT;
import org.apache.ignite.internal.util.typedef.internal.S;
import org.apache.ignite.internal.util.typedef.internal.U;
import org.apache.ignite.lang.IgniteBiTuple;
import org.apache.ignite.lang.IgniteCallable;
import org.apache.ignite.lang.IgniteClosure;
import org.apache.ignite.lang.IgniteFuture;
import org.apache.ignite.logger.NullLogger;
import org.apache.ignite.marshaller.Marshaller;
import org.apache.ignite.marshaller.MarshallerContextTestImpl;
import org.apache.ignite.marshaller.MarshallerExclusions;
import org.apache.ignite.marshaller.jdk.JdkMarshaller;
import org.apache.ignite.resources.IgniteInstanceResource;
import org.apache.ignite.spi.checkpoint.sharedfs.SharedFsCheckpointSpi;
import org.apache.ignite.spi.communication.tcp.TcpCommunicationSpi;
import org.apache.ignite.spi.discovery.DiscoverySpi;
import org.apache.ignite.spi.discovery.DiscoverySpiCustomMessage;
import org.apache.ignite.spi.discovery.tcp.TcpDiscoverySpi;
import org.apache.ignite.spi.discovery.tcp.TestTcpDiscoverySpi;
import org.apache.ignite.spi.discovery.tcp.ipfinder.TcpDiscoveryIpFinder;
import org.apache.ignite.spi.discovery.tcp.ipfinder.vm.TcpDiscoveryVmIpFinder;
import org.apache.ignite.spi.eventstorage.memory.MemoryEventStorageSpi;
import org.apache.ignite.spi.systemview.view.SystemView;
import org.apache.ignite.testframework.GridTestUtils;
import org.apache.ignite.testframework.config.GridTestProperties;
import org.apache.ignite.testframework.configvariations.VariationsTestsConfig;
import org.apache.ignite.testframework.junits.logger.GridTestLog4jLogger;
import org.apache.ignite.testframework.junits.multijvm.IgniteCacheProcessProxy;
import org.apache.ignite.testframework.junits.multijvm.IgniteNodeRunner;
import org.apache.ignite.testframework.junits.multijvm.IgniteProcessProxy;
import org.apache.ignite.thread.IgniteThread;
import org.apache.logging.log4j.Level;
import org.apache.logging.log4j.core.LoggerContext;
import org.apache.logging.log4j.core.appender.ConsoleAppender;
import org.apache.logging.log4j.core.appender.RollingFileAppender;
import org.apache.logging.log4j.core.appender.rolling.DefaultRolloverStrategy;
import org.apache.logging.log4j.core.appender.rolling.SizeBasedTriggeringPolicy;
import org.apache.logging.log4j.core.config.Configurator;
import org.apache.logging.log4j.core.config.LoggerConfig;
import org.jetbrains.annotations.NotNull;
import org.jetbrains.annotations.Nullable;
import org.junit.After;
import org.junit.AfterClass;
import org.junit.AssumptionViolatedException;
import org.junit.Before;
import org.junit.BeforeClass;
import org.junit.ClassRule;
import org.junit.Rule;
import org.junit.rules.RuleChain;
import org.junit.rules.TestName;
import org.junit.rules.TestRule;
import org.junit.runner.Description;
import org.junit.runners.model.Statement;
import org.springframework.beans.BeansException;
import org.springframework.context.ApplicationContext;
import org.springframework.context.support.FileSystemXmlApplicationContext;

import static java.util.Collections.newSetFromMap;
import static org.apache.ignite.IgniteSystemProperties.IGNITE_ATOMIC_CACHE_DELETE_HISTORY_SIZE;
import static org.apache.ignite.IgniteSystemProperties.IGNITE_CLIENT_CACHE_CHANGE_MESSAGE_TIMEOUT;
import static org.apache.ignite.IgniteSystemProperties.IGNITE_DISCO_FAILED_CLIENT_RECONNECT_DELAY;
import static org.apache.ignite.IgniteSystemProperties.IGNITE_LOG_CLASSPATH_CONTENT_ON_STARTUP;
import static org.apache.ignite.IgniteSystemProperties.IGNITE_TEST_ENV;
import static org.apache.ignite.IgniteSystemProperties.IGNITE_TO_STRING_INCLUDE_SENSITIVE;
import static org.apache.ignite.IgniteSystemProperties.IGNITE_UPDATE_NOTIFIER;
import static org.apache.ignite.IgniteSystemProperties.getBoolean;
import static org.apache.ignite.cache.CacheAtomicityMode.TRANSACTIONAL;
import static org.apache.ignite.cache.CacheWriteSynchronizationMode.FULL_SYNC;
import static org.apache.ignite.internal.GridKernalState.DISCONNECTED;
import static org.apache.ignite.internal.IgnitionEx.gridx;
import static org.apache.ignite.testframework.GridTestUtils.getFieldValue;
import static org.apache.ignite.testframework.GridTestUtils.getFieldValueHierarchy;
import static org.apache.ignite.testframework.GridTestUtils.setFieldValue;
import static org.apache.ignite.testframework.config.GridTestProperties.BINARY_MARSHALLER_USE_SIMPLE_NAME_MAPPER;
import static org.apache.ignite.testframework.config.GridTestProperties.IGNITE_CFG_PREPROCESSOR_CLS;
import static org.apache.ignite.testframework.junits.logger.GridTestLog4jLogger.CONSOLE_ERROR;
import static org.apache.ignite.testframework.junits.logger.GridTestLog4jLogger.DEFAULT_PATTERN_LAYOUT;
import static org.apache.ignite.testframework.junits.logger.GridTestLog4jLogger.FILE;
import static org.apache.ignite.testframework.junits.logger.GridTestLog4jLogger.addRootLoggerAppender;
import static org.apache.logging.log4j.Level.DEBUG;
import static org.apache.logging.log4j.Level.WARN;
import static org.apache.logging.log4j.core.appender.ConsoleAppender.Target.SYSTEM_ERR;

/**
 * Common abstract test for Ignite tests.
 */
@SuppressWarnings({
    "ExtendsUtilityClass",
    "ProhibitedExceptionDeclared",
    "TransientFieldInNonSerializableClass"
})
public abstract class GridAbstractTest extends JUnitAssertAware {
    /**************************************************************
     * DO NOT REMOVE TRANSIENT - THIS OBJECT MIGHT BE TRANSFERRED *
     *                  TO ANOTHER NODE.                          *
     **************************************************************/
    /** Null name for execution map. */
    private static final String NULL_NAME = UUID.randomUUID().toString();

    /** Ip finder for TCP discovery. */
    public static final TcpDiscoveryIpFinder LOCAL_IP_FINDER = new TcpDiscoveryVmIpFinder(false).
        setAddresses(Collections.singleton("127.0.0.1:47500..47509"));

    /** Shared static IP finder which is used in configuration at nodes startup <b>for all test methods in class</b>. */
    protected static TcpDiscoveryIpFinder sharedStaticIpFinder;

    /** */
    private static final int DFLT_TOP_WAIT_TIMEOUT = 2000;

    /** */
    private static final Map<Class<?>, IgniteTestResources> tests = new ConcurrentHashMap<>();

    /** Loggers with changed log level for test's purposes. */
    private static final Map<String, Level> changedLevels = new ConcurrentHashMap<>();

    /** */
    private static final MemoryMXBean memoryMxBean = ManagementFactory.getMemoryMXBean();

    /** */
    private static final int BYTES_IN_MEGABYTE = 1024 * 1024;

    /** */
    protected static final String DEFAULT_CACHE_NAME = "default";

    /** Sustains {@link #beforeTestsStarted()} and {@link #afterTestsStopped()} methods execution.*/
    @ClassRule public static final TestRule firstLastTestRule = RuleChain
        .outerRule(new SystemPropertiesRule())
        .around(new BeforeFirstAndAfterLastTestRule());

    /** Manages test execution and reporting. */
    private transient TestRule runRule = (base, desc) -> new Statement() {
        @Override public void evaluate() throws Throwable {
            assert getName() != null : "getName returned null";

            runTest(base);
        }
    };

    /** Classes for which you want to clear the static log. */
    private static final Collection<Class<?>> clearStaticLogClasses = newSetFromMap(new ConcurrentHashMap<>());

    /** Allows easy repeating for test. */
    @Rule public transient RepeatRule repeatRule = new RepeatRule();

    /**
     * Supports obtaining test name for JUnit4 framework in a way that makes it available for methods invoked
     * from {@code runTest(Statement)}.
     */
    private transient TestName nameRule = new TestName();

    /**
     * Gets the name of the currently executed test case.
     *
     * @return Name of the currently executed test case.
     */
    public String getName() {
        return nameRule.getMethodName();
    }

    /**
     * Provides the order of JUnit TestRules. Because of JUnit framework specifics {@link #nameRule} must be invoked
     * first.
     */
    @Rule public transient RuleChain nameAndRunRulesChain = RuleChain
        .outerRule(new SystemPropertiesRule())
        .around(nameRule)
        .around(runRule);

    /** */
    private static boolean startGrid;

    /** */
    protected static IgniteLogger log;

    /** */
    private static ClassLoader clsLdr;

    /** */
    private static boolean stopGridErr;

    /** Timestamp for tests. */
    private static long ts = System.currentTimeMillis();

    /** Lazily initialized current test method. */
    private volatile Method currTestMtd;

    /** */
    static {
        System.setProperty(IGNITE_ATOMIC_CACHE_DELETE_HISTORY_SIZE, "10000");
        System.setProperty(IGNITE_UPDATE_NOTIFIER, "false");
        System.setProperty(IGNITE_DISCO_FAILED_CLIENT_RECONNECT_DELAY, "1");
        System.setProperty(IGNITE_CLIENT_CACHE_CHANGE_MESSAGE_TIMEOUT, "1000");
        System.setProperty(IGNITE_LOG_CLASSPATH_CONTENT_ON_STARTUP, "false");
        System.setProperty(IGNITE_TEST_ENV, "true");

        S.setIncludeSensitiveSupplier(() -> getBoolean(IGNITE_TO_STRING_INCLUDE_SENSITIVE, true));

        if (GridTestClockTimer.startTestTimer()) {
            Thread timer = new Thread(new GridTestClockTimer(), "ignite-clock-for-tests");

            timer.setDaemon(true);

            timer.setPriority(10);

            timer.start();
        }
    }

    /** */
    private static final ConcurrentMap<UUID, Object> serializedObj = new ConcurrentHashMap<>();

    /** */
    protected GridAbstractTest() throws IgniteCheckedException {
        this(false);

        log = getIgniteTestResources().getLogger().getLogger(getClass());
    }

    /**
     * @param startGrid Start grid flag.
     */
    @SuppressWarnings({"OverriddenMethodCallDuringObjectConstruction"})
    protected GridAbstractTest(boolean startGrid) {
        assert isJunitFrameworkClass() : "GridAbstractTest class cannot be extended directly " +
            "(use GridCommonAbstractTest class instead).";

        // Initialize properties. Logger initialized here.
        GridTestProperties.init();

        log = new GridTestLog4jLogger();

        GridAbstractTest.startGrid = startGrid;
    }

    /**
     * Called before execution of every test method in class.
     * <p>
     * Do not annotate with {@link Before} in overriding methods.</p>
     *
     * @throws Exception If failed. {@link #afterTest()} will be called anyway.
     */
    protected void beforeTest() throws Exception {
        // No-op.
    }

    /**
     * Called after execution of every test method in class or if {@link #beforeTest()} failed without test method
     * execution.
     * <p>
     * Do not annotate with {@link After} in overriding methods.</p>
     *
     * @throws Exception If failed.
     */
    protected void afterTest() throws Exception {
        try {
            changedLevels.forEach(Configurator::setLevel);
        }
        finally {
            changedLevels.clear();
        }
    }

    /**
     * Called before execution of all test methods in class.
     * <p>
     * Do not annotate with {@link BeforeClass} in overriding methods.</p>
     *
     * @throws Exception If failed. {@link #afterTestsStopped()} will be called in this case.
     */
    protected void beforeTestsStarted() throws Exception {
        // Checking that no test wrapper is set before test execution.
        assert BPlusTree.testHndWrapper == null;
    }

    /**
     * Called after execution of all test methods in class or if {@link #beforeTestsStarted()} failed without
     * execution of any test methods.
     * <p>
     * Do not annotate with {@link AfterClass} in overriding methods.</p>
     *
     * @throws Exception If failed.
     */
    protected void afterTestsStopped() throws Exception {
        clearStaticLogClasses.forEach(this::clearStaticClassLog);
        clearStaticLogClasses.clear();
    }

    /**
     * @param cls Class to create.
     * @return Instance of class.
     * @throws Exception If failed.
     */
    protected <T> T allocateInstance(Class<T> cls) throws Exception {
        return (T)GridUnsafe.allocateInstance(cls);
    }

    /**
     * @param cls Class to create.
     * @return Instance of class.
     */
    @Nullable protected <T> T allocateInstance0(Class<T> cls) {
        try {
            return (T)GridUnsafe.allocateInstance(cls);
        }
        catch (InstantiationException e) {
            e.printStackTrace();

            return null;
        }
    }

    /**
     * @return Flag to check if class is Junit framework class.
     */
    protected boolean isJunitFrameworkClass() {
        return false;
    }

    /**
     * @return Test resources.
     */
    protected IgniteTestResources getTestResources() throws IgniteCheckedException {
        return getIgniteTestResources();
    }

    /**
     * @param cfg Ignite configuration.
     * @return Test resources.
     */
    protected IgniteTestResources getTestResources(IgniteConfiguration cfg) throws IgniteCheckedException {
        return getIgniteTestResources(cfg);
    }

    /**
     * @param msg Message to print.
     */
    protected void info(String msg) {
        if (log().isInfoEnabled())
            log().info(msg);
    }

    /**
     * @param msg Message to print.
     */
    protected void error(String msg) {
        log().error(msg);
    }

    /**
     * @param msg Message to print.
     * @param t Error to print.
     */
    protected void error(String msg, Throwable t) {
        log().error(msg, t);
    }

    /**
     * @return logger.
     */
    protected IgniteLogger log() {
        if (isRemoteJvm())
            return IgniteNodeRunner.startedInstance().log();

        return log;
    }

    /**
     * Sets the log level for logger ({@link #log}) to {@link Level#DEBUG}. The log level will be resetted to
     * default in {@link #afterTest()}.
     */
    protected final void setLoggerDebugLevel() {
        String logName = "org.apache.ignite";

        LoggerConfig logCfg = LoggerContext.getContext(false).getConfiguration().getLoggerConfig(logName);

        assertNull(logCfg + " level: " + Level.DEBUG, changedLevels.put(logName, logCfg.getLevel()));

        Configurator.setLevel(logName, DEBUG);
    }

    /**
     * Resets log4j programmatically.
     *
     * @param log4jLevel Level.
     * @param logToFile If {@code true}, then log to file under "work/log" folder.
     * @param cat Category.
     * @param cats Additional categories.
     */
    protected void resetLog4j(Level log4jLevel, boolean logToFile, String cat, String... cats)
        throws IgniteCheckedException {
        for (String c : F.concat(false, cat, F.asList(cats)))
            Configurator.setLevel(c, log4jLevel);

        if (logToFile) {
            GridTestLog4jLogger.removeAllRootLoggerAppenders();

            // Console appender.
            addRootLoggerAppender(WARN, ConsoleAppender.newBuilder()
                .setName(CONSOLE_ERROR)
                .setTarget(SYSTEM_ERR)
                .setLayout(DEFAULT_PATTERN_LAYOUT)
                .build());

            // File appender.
            addRootLoggerAppender(log4jLevel, RollingFileAppender.newBuilder()
                .setName(FILE)
                .withFileName(home() + "/work/log/ignite.log")
                .withFilePattern(home() + "/work/log/ignite.log.%i")
                .withAppend(false)
                .withPolicy(SizeBasedTriggeringPolicy.createPolicy("10MB"))
                .withStrategy(DefaultRolloverStrategy.newBuilder().withMax("10").build())
                .setLayout(DEFAULT_PATTERN_LAYOUT)
                .build());
        }
    }

    /**
     * Executes runnable and prints out how long it took.
     *
     * @param name Name of execution.
     * @param r Runnable to execute.
     */
    protected void time(String name, Runnable r) {
        System.gc();

        long start = System.currentTimeMillis();

        r.run();

        long dur = System.currentTimeMillis() - start;

        info(name + " took " + dur + "ms.");
    }

    /**
     * Runs given code in multiple threads and synchronously waits for all threads to complete. If any thread failed,
     * exception will be thrown out of this method.
     *
     * @param r Runnable.
     * @param threadNum Thread number.
     * @throws Exception If failed.
     */
    protected void multithreaded(Runnable r, int threadNum) throws Exception {
        multithreaded(r, threadNum, getTestIgniteInstanceName());
    }

    /**
     * Runs given code in multiple threads and synchronously waits for all
     * threads to complete. If any thread failed, exception will be thrown
     * out of this method.
     *
     * @param r Runnable.
     * @param threadNum Thread number.
     * @param threadName Thread name.
     * @throws Exception If failed.
     */
    protected void multithreaded(Runnable r, int threadNum, String threadName) throws Exception {
        GridTestUtils.runMultiThreaded(r, threadNum, threadName);
    }

    /**
     * Runs given code in multiple threads. Returns future that ends upon
     * threads completion. If any thread failed, exception will be thrown
     * out of this method.
     *
     * @param r Runnable.
     * @param threadNum Thread number.
     * @throws Exception If failed.
     * @return Future.
     */
    protected IgniteInternalFuture<?> multithreadedAsync(Runnable r, int threadNum) throws Exception {
        return multithreadedAsync(r, threadNum, getTestIgniteInstanceName());
    }

    /**
     * Runs given code in multiple threads. Returns future that ends upon
     * threads completion. If any thread failed, exception will be thrown
     * out of this method.
     *
     * @param r Runnable.
     * @param threadNum Thread number.
     * @param threadName Thread name.
     * @throws Exception If failed.
     * @return Future.
     */
    protected IgniteInternalFuture<?> multithreadedAsync(Runnable r, int threadNum, String threadName) throws Exception {
        return GridTestUtils.runMultiThreadedAsync(r, threadNum, threadName);
    }

    /**
     * Runs given code in multiple threads and synchronously waits for all threads to complete.
     * If any thread failed, exception will be thrown out of this method.
     *
     * @param c Callable.
     * @param threadNum Thread number.
     * @throws Exception If failed.
     */
    protected void multithreaded(Callable<?> c, int threadNum) throws Exception {
        multithreaded(c, threadNum, getTestIgniteInstanceName());
    }

    /**
     * Runs given code in multiple threads and synchronously waits for all threads to complete.
     * If any thread failed, exception will be thrown out of this method.
     *
     * @param c Callable.
     * @param threadNum Thread number.
     * @param threadName Thread name.
     * @throws Exception If failed.
     */
    protected void multithreaded(Callable<?> c, int threadNum, String threadName) throws Exception {
        GridTestUtils.runMultiThreaded(c, threadNum, threadName);
    }

    /**
     * Runs given code in multiple threads and asynchronously waits for all threads to complete.
     * If any thread failed, exception will be thrown out of this method.
     *
     * @param c Callable.
     * @param threadNum Thread number.
     * @throws Exception If failed.
     * @return Future.
     */
    protected IgniteInternalFuture<?> multithreadedAsync(Callable<?> c, int threadNum) throws Exception {
        return multithreadedAsync(c, threadNum, getTestIgniteInstanceName());
    }

    /**
     * Runs given code in multiple threads and asynchronously waits for all threads to complete.
     * If any thread failed, exception will be thrown out of this method.
     *
     * @param c Callable.
     * @param threadNum Thread number.
     * @param threadName Thread name.
     * @throws Exception If failed.
     * @return Future.
     */
    protected IgniteInternalFuture<?> multithreadedAsync(Callable<?> c, int threadNum,
        String threadName) throws Exception {
        return GridTestUtils.runMultiThreadedAsync(c, threadNum, threadName);
    }

    /**
     * @return Test kernal context.
     */
    protected GridTestKernalContext newContext() throws IgniteCheckedException {
        IgniteConfiguration cfg = new IgniteConfiguration();

        cfg.setClientMode(false);
        cfg.setDiscoverySpi(new TcpDiscoverySpi() {
            @Override public void sendCustomEvent(DiscoverySpiCustomMessage msg) throws IgniteException {
                // No-op.
            }
        });
        cfg.setSystemViewExporterSpi(new JmxSystemViewExporterSpi() {
            @Override protected void register(SystemView<?> sysView) {
                // No-op.
            }
        });

        GridTestKernalContext ctx = new GridTestKernalContext(log(), cfg);
        return ctx;
    }

    /**
     * @param cfg Configuration to use in Test
     * @return Test kernal context.
     */
    protected GridTestKernalContext newContext(IgniteConfiguration cfg) throws IgniteCheckedException {
        return new GridTestKernalContext(log(), cfg);
    }

    /**
     * Will clean and re-create marshaller directory from scratch.
     */
    private void resolveWorkDirectory() throws Exception {
        SharedFileTree sft = sharedFileTree();

        U.delete(sft.marshaller());
        U.delete(sft.binaryMetaRoot());

<<<<<<< HEAD
        sft.mkdirBinaryMetaRoot();
=======
        SharedFileTree.mkdir(sft.binaryMetaRoot(), "root binary metadata");
>>>>>>> ae1cad65
        sft.mkdirMarshaller();
    }

    /** */
    protected void beforeFirstTest() throws Exception {
        sharedStaticIpFinder = new TcpDiscoveryVmIpFinder(true);

        clsLdr = Thread.currentThread().getContextClassLoader();

        U.quietAndInfo(log(), ">>> Starting test class: " + testClassDescription() + " <<<");

        if (isSafeTopology())
            assert G.allGrids().isEmpty() : "Not all Ignite instances stopped before tests execution:" + G.allGrids();

        if (startGrid) {
            IgniteConfiguration cfg = optimize(getConfiguration());

            G.start(cfg);
        }

        try {
            List<Integer> jvmIds = IgniteNodeRunner.killAll();

            if (!jvmIds.isEmpty())
                log.info("Next processes of IgniteNodeRunner were killed: " + jvmIds);

            resolveWorkDirectory();

            beforeTestsStarted();
        }
        catch (Exception | Error t) {
            t.printStackTrace();

            try {
                // This is a very questionable solution.
                cleanUpTestEnviroment();
            }
            catch (Exception e) {
                log.error("Failed to tear down test after exception was thrown in beforeTestsStarted (will " +
                    "ignore)", e);
            }

            throw t;
        }
    }

    /**
     * Runs after each test. Is responsible for clean up test enviroment in accordance with {@link #afterTest()}
     * method overriding.
     *
     * @throws Exception If failed.
     */
    private void cleanUpTestEnviroment() throws Exception {
        long dur = System.currentTimeMillis() - ts;

        U.quietAndInfo(log(), ">>> Stopping test: " + testDescription() + " in " + dur + " ms <<<");
        printJvmMemoryStatistic();

        try {
            runAfterTest();
        }
        finally {
            if (!keepSerializedObjects())
                serializedObj.clear();

            Thread.currentThread().setContextClassLoader(clsLdr);

            clsLdr = null;

            cleanReferences();
        }
    }

    /**
     * Runs afterTest() callback method with necessary scaffolding.
     */
    private void runAfterTest() throws Exception {
        AtomicBoolean afterTestFinished = new AtomicBoolean(false);

        ScheduledExecutorService scheduler = scheduleThreadDumpOnAfterTestTimeOut(afterTestFinished);

        try {
            afterTest();
        }
        finally {
            afterTestFinished.set(true);

            scheduler.shutdownNow();
        }
    }

    /**
     * Schedules a task that will print a thread dump if {@code afterTest()} times out.
     *
     * @param afterTestFinished Boolean flag used to tell whether {@code afterTest()} finished execution.
     * @return Scheduled executor used when scheduling.
     */
    private ScheduledExecutorService scheduleThreadDumpOnAfterTestTimeOut(AtomicBoolean afterTestFinished) {
        // Compute class name as string to avoid holding reference to the test class instance in task.
        String testClsName = getClass().getName();

        ScheduledExecutorService scheduler = Executors.newScheduledThreadPool(1, task -> {
            Thread thread = new Thread(task, "after-test-timeout-" + testClsName);
            thread.setDaemon(true);
            return thread;
        });

        scheduler.schedule(() -> {
            scheduler.shutdownNow();

            if (!afterTestFinished.get()) {
                log.info(testClsName +
                    ".afterTest() timed out, dumping threads (afterTest() still keeps running)");

                dumpThreadsReliably();
            }
        }, getTestTimeout(), TimeUnit.MILLISECONDS);

        return scheduler;
    }

    /** Prints JVM memory statistic. */
    private void printJvmMemoryStatistic() {
        U.quietAndInfo(log(),
            ">>> Heap: " + createPrettyMemoryString(memoryMxBean.getHeapMemoryUsage()) + " <<<");

        U.quietAndInfo(log(),
            ">>> Non-Heap: " + createPrettyMemoryString(memoryMxBean.getNonHeapMemoryUsage()) + " <<<");
    }

    /** */
    private static String createPrettyMemoryString(MemoryUsage usage) {
        return usage.getUsed() / BYTES_IN_MEGABYTE + " MB used / "
            + usage.getCommitted() / BYTES_IN_MEGABYTE + " MB commited / "
            + usage.getMax() / BYTES_IN_MEGABYTE + " MB max";
    }

    /**
     * @return Test description.
     */
    protected String testDescription() {
        return GridTestUtils.fullSimpleName(getClass()) + "#" + getName();
    }

    /**
     * @return Test class description.
     */
    protected String testClassDescription() {
        return GridTestUtils.fullSimpleName(getClass());
    }

    /**
     * @return Current test method.
     * @throws NoSuchMethodError If method wasn't found for some reason.
     */
    @NotNull protected Method currentTestMethod() {
        if (currTestMtd == null) {
            try {
                String testName = getName();

                int bracketIdx = testName.indexOf('[');

                String mtdName = bracketIdx >= 0 ? testName.substring(0, bracketIdx) : testName;

                currTestMtd = getClass().getMethod(mtdName);
            }
            catch (NoSuchMethodException e) {
                throw new NoSuchMethodError("Current test method is not found: " + getName());
            }
        }

        return currTestMtd;
    }

    /**
     * Search for the annotation of the given type in current test method.
     *
     * @param annotationCls Type of annotation to look for.
     * @param <A> Annotation type.
     * @return Instance of annotation if it is present in test method.
     */
    @Nullable protected <A extends Annotation> A currentTestAnnotation(Class<A> annotationCls) {
        return currentTestMethod().getAnnotation(annotationCls);
    }

    /**
     * @return Started grid.
     * @throws Exception If anything failed.
     */
    protected IgniteEx startGrid() throws Exception {
        return startGrid(getTestIgniteInstanceName());
    }

    /**
     * @param cnt Grid count.
     * @return First started grid.
     * @throws Exception If failed.
     */
    protected IgniteEx startGrids(int cnt) throws Exception {
        assert cnt > 0;

        IgniteEx ignite = null;

        for (int i = 0; i < cnt; i++)
            if (ignite == null)
                ignite = startGrid(i);
            else
                startGrid(i);

        if (checkTopology())
            checkTopology(cnt);

        assert ignite != null;

        return ignite;
    }

    /**
     * Check or not topology after grids start
     */
    protected boolean checkTopology() {
        return true;
    }

    /**
     * @param cnt Grid count.
     * @return First started grid.
     * @throws Exception If failed.
     */
    protected Ignite startGridsMultiThreaded(int cnt) throws Exception {
        assert cnt > 0 : "Number of grids must be a positive number";

        Ignite ignite = startGrids(1);

        if (cnt > 1) {
            startGridsMultiThreaded(1, cnt - 1);

            if (checkTopology())
                checkTopology(cnt);
        }

        return ignite;
    }

    /**
     * @param init Start grid index.
     * @param cnt Grid count.
     * @return First started grid.
     * @throws Exception If failed.
     */
    protected final Ignite startClientGridsMultiThreaded(int init, int cnt) throws Exception {
        return startMultiThreaded(init, cnt, idx -> {
            try {
                startClientGrid(idx);
            }
            catch (Exception e) {
                throw new RuntimeException(e);
            }
        });
    }

    /**
     * @param init Start grid index.
     * @param cnt Grid count.
     * @return First started grid.
     * @throws Exception If failed.
     */
    protected final Ignite startGridsMultiThreaded(int init, int cnt) throws Exception {
        return startMultiThreaded(init, cnt, idx -> {
            try {
                startGrid(idx);
            }
            catch (Exception e) {
                throw new RuntimeException(e);
            }
        });
    }

    /** */
    private final Ignite startMultiThreaded(int init, int cnt, Consumer<Integer> starter) throws Exception {
        assert init >= 0;
        assert cnt > 0;

        info("Starting grids: " + cnt);

        final AtomicInteger gridIdx = new AtomicInteger(init);

        GridTestUtils.runMultiThreaded(
            new Callable<Object>() {
                @Nullable @Override public Object call() throws Exception {
                    starter.accept(gridIdx.getAndIncrement());

                    return null;
                }
            },
            cnt,
            "grid-starter-" + getName()
        );

        assert gridIdx.get() - init == cnt;

        return grid(init);
    }

    /**
     * @param cnt Grid count
     * @throws Exception If an error occurs.
     */
    protected void checkTopology(int cnt) throws Exception {
        for (int j = 0; j < 10; j++) {
            boolean topOk = true;

            for (int i = 0; i < cnt; i++) {
                if (cnt != grid(i).cluster().nodes().size()) {
                    U.warn(log, "Grid size is incorrect (will re-run check in 1000 ms) " +
                        "[name=" + grid(i).name() + ", size=" + grid(i).cluster().nodes().size() + ']');

                    topOk = false;

                    break;
                }
            }

            if (topOk)
                return;
            else
                Thread.sleep(1000);
        }

        throw new Exception("Failed to wait for proper topology [expCnt=" + cnt +
            ", actualTopology=" + grid(0).cluster().nodes() + ']');
    }

    /** */
    protected void stopGrid() {
        stopGrid(getTestIgniteInstanceName());
    }

    /**
     * Starts new grid with given index and overriding {@link DependencyResolver}.
     *
     * @param idx Index of the grid to start.
     * @param rslvr Dependency provider.
     * @return Started grid.
     * @throws Exception If anything failed.
     */
    protected IgniteEx startGrid(int idx, DependencyResolver rslvr) throws Exception {
        IgnitionEx.dependencyResolver(rslvr);

        try {
            return startGrid(getTestIgniteInstanceName(idx));
        }
        finally {
            IgnitionEx.dependencyResolver(null);
        }
    }

    /**
     * Starts new grid with given index.
     *
     * @param idx Index of the grid to start.
     * @return Started grid.
     * @throws Exception If anything failed.
     */
    protected IgniteEx startGrid(int idx) throws Exception {
        return startGrid(getTestIgniteInstanceName(idx));
    }

    /**
     * Starts new client grid.
     *
     * @return Started grid.
     * @throws Exception If anything failed.
     */
    protected IgniteEx startClientGrid() throws Exception {
        return startClientGrid(getTestIgniteInstanceName(), (UnaryOperator<IgniteConfiguration>)null);
    }

    /**
     * Starts new client grid with given configuration.
     *
     * @param cfg Ignite configuration.
     * @return Started grid.
     * @throws Exception If anything failed.
     */
    protected IgniteEx startClientGrid(IgniteConfiguration cfg) throws Exception {
        cfg.setClientMode(true);

        return (IgniteEx)startGrid(cfg.getIgniteInstanceName(), cfg, null);
    }

    /**
     * Starts new client grid with given name and configuration.
     *
     * @param name Instance name.
     * @param cfg Ignite configuration.
     * @return Started grid.
     * @throws Exception If anything failed.
     */
    protected IgniteEx startClientGrid(String name, IgniteConfiguration cfg) throws Exception {
        cfg.setIgniteInstanceName(name);

        return startClientGrid(cfg);
    }

    /**
     * Starts new grid with given index.
     *
     * @param idx Index of the grid to start.
     * @param cfgC Configuration mutator. Can be used to avoid oversimplification of {@link #getConfiguration()}.
     * @return Started grid.
     * @throws Exception If anything failed.
     */
    protected IgniteEx startGrid(int idx, Consumer<IgniteConfiguration> cfgC) throws Exception {
        return startGrid(getTestIgniteInstanceName(idx), cfg -> {
            cfgC.accept(cfg);

            return cfg;
        });
    }

    /**
     * Starts new grid with given index.
     *
     * @param idx Index of the grid to start.
     * @param cfgOp Configuration mutator. Can be used to avoid overcomplification of {@link #getConfiguration()}.
     * @return Started grid.
     * @throws Exception If anything failed.
     */
    protected IgniteEx startGrid(int idx, UnaryOperator<IgniteConfiguration> cfgOp) throws Exception {
        return startGrid(getTestIgniteInstanceName(idx), cfgOp);
    }

    /**
     * @param idx Index of the grid to start.
     * @param cfgOp Configuration mutator. Can be used to avoid overcomplification of {@link #getConfiguration()}.
     * @return Started grid.
     * @throws Exception If anything failed.
     */
    protected IgniteEx startClientGrid(int idx, UnaryOperator<IgniteConfiguration> cfgOp) throws Exception {
        return startClientGrid(getTestIgniteInstanceName(idx), cfgOp);
    }

    /**
     * Starts new client grid with given index.
     *
     * @param idx Index of the grid to start.
     * @return Started grid.
     * @throws Exception If anything failed.
     */
    protected IgniteEx startClientGrid(int idx) throws Exception {
        return startClientGrid(getTestIgniteInstanceName(idx), (UnaryOperator<IgniteConfiguration>)null);
    }

    /**
     * Starts new client grid with given index.
     *
     * @param idx Index of the grid to start.
     * @param rslvr Dependency provider.
     * @return Started grid.
     * @throws Exception If anything failed.
     */
    protected IgniteEx startClientGrid(int idx, DependencyResolver rslvr) throws Exception {
        IgnitionEx.dependencyResolver(rslvr);

        try {
            return startClientGrid(getTestIgniteInstanceName(idx), (UnaryOperator<IgniteConfiguration>)null);
        }
        finally {
            IgnitionEx.dependencyResolver(null);
        }
    }

    /**
     * Starts new client grid with given name.
     *
     * @param igniteInstanceName Ignite instance name.
     * @return Started grid.
     * @throws Exception If anything failed.
     */
    protected IgniteEx startClientGrid(String igniteInstanceName) throws Exception {
        return startClientGrid(igniteInstanceName, (UnaryOperator<IgniteConfiguration>)null);
    }

    /**
     * Starts new client grid with given name.
     *
     * @param igniteInstanceName Ignite instance name.
     * @param cfgOp Configuration mutator. Can be used to avoid overcomplification of {@link #getConfiguration()}.
     * @return Started grid.
     * @throws Exception If anything failed.
     */
    protected IgniteEx startClientGrid(String igniteInstanceName, UnaryOperator<IgniteConfiguration> cfgOp) throws Exception {
        IgnitionEx.setClientMode(true);

        try {
            return (IgniteEx)startGrid(igniteInstanceName, cfgOp, null);
        }
        finally {
            IgnitionEx.setClientMode(false);
        }
    }

    /**
     * Starts new grid with given configuration.
     *
     * @param cfg Ignite configuration.
     * @return Started grid.
     * @throws Exception If anything failed.
     */
    protected IgniteEx startGrid(IgniteConfiguration cfg) throws Exception {
        return (IgniteEx)startGrid(cfg.getIgniteInstanceName(), cfg, null);
    }

    /**
     * Starts new grid with given index and Spring application context.
     *
     * @param idx Index of the grid to start.
     * @param ctx Spring context.
     * @return Started grid.
     * @throws Exception If anything failed.
     */
    protected Ignite startGrid(int idx, GridSpringResourceContext ctx) throws Exception {
        return startGrid(getTestIgniteInstanceName(idx), ctx);
    }

    /**
     * Starts new grid with given name.
     *
     * @param igniteInstanceName Ignite instance name.
     * @return Started grid.
     * @throws Exception If failed.
     */
    protected IgniteEx startGrid(String igniteInstanceName) throws Exception {
        return (IgniteEx)startGrid(igniteInstanceName, (GridSpringResourceContext)null);
    }

    /**
     * Starts new grid with given name.
     *
     * @param igniteInstanceName Ignite instance name.
     * @param cfgOp Configuration mutator. Can be used to avoid overcomplification of {@link #getConfiguration()}.
     * @return Started grid.
     * @throws Exception If anything failed.
     */
    protected IgniteEx startGrid(String igniteInstanceName, UnaryOperator<IgniteConfiguration> cfgOp) throws Exception {
        return (IgniteEx)startGrid(igniteInstanceName, cfgOp, null);
    }

    /**
     * Starts new grid with given name.
     *
     * @param igniteInstanceName Ignite instance name.
     * @param ctx Spring context.
     * @return Started grid.
     * @throws Exception If failed.
     */
    protected Ignite startGrid(String igniteInstanceName, GridSpringResourceContext ctx) throws Exception {
        return startGrid(igniteInstanceName, optimize(getConfiguration(igniteInstanceName)), ctx);
    }

    /**
     * @param regionCfg Region config.
     */
    private void validateDataRegion(DataRegionConfiguration regionCfg) {
        if (regionCfg.isPersistenceEnabled() && regionCfg.getMaxSize() == DataStorageConfiguration.DFLT_DATA_REGION_MAX_SIZE)
            throw new AssertionError("Max size of data region should be set explicitly to avoid memory over usage");
    }

    /**
     * @param cfg Config.
     */
    private void validateConfiguration(IgniteConfiguration cfg) {
        if (cfg.getDataStorageConfiguration() != null) {
            validateDataRegion(cfg.getDataStorageConfiguration().getDefaultDataRegionConfiguration());

            if (cfg.getDataStorageConfiguration().getDataRegionConfigurations() != null) {
                for (DataRegionConfiguration reg : cfg.getDataStorageConfiguration().getDataRegionConfigurations())
                    validateDataRegion(reg);
            }
        }
    }

    /**
     * Starts new grid with given name.
     *
     * @param igniteInstanceName Ignite instance name.
     * @param cfgOp Configuration mutator. Can be used to avoid overcomplification of {@link #getConfiguration()}.
     * @param ctx Spring context.
     * @return Started grid.
     * @throws Exception If anything failed.
     */
    protected Ignite startGrid(
        String igniteInstanceName,
        UnaryOperator<IgniteConfiguration> cfgOp,
        GridSpringResourceContext ctx
    ) throws Exception {
        IgniteConfiguration cfg = optimize(getConfiguration(igniteInstanceName));

        if (cfgOp != null)
            cfg = cfgOp.apply(cfg);

        return startGrid(igniteInstanceName, cfg, ctx);
    }

    /**
     * Starts new grid with given name.
     *
     * @param igniteInstanceName Ignite instance name.
     * @param ctx Spring context.
     * @return Started grid.
     * @throws Exception If failed.
     */
    protected Ignite startGrid(String igniteInstanceName, IgniteConfiguration cfg, GridSpringResourceContext ctx)
        throws Exception {
        limitMaxMemoryOfDataStorageConfiguration(cfg);

        if (!isRemoteJvm(igniteInstanceName)) {
            IgniteUtils.setCurrentIgniteName(igniteInstanceName);

            try {
                String cfgProcClsName = System.getProperty(IGNITE_CFG_PREPROCESSOR_CLS);

                if (cfgProcClsName != null) {
                    try {
                        Class<?> cfgProc = Class.forName(cfgProcClsName);

                        Method method = cfgProc.getMethod("preprocessConfiguration", IgniteConfiguration.class);

                        if (!Modifier.isStatic(method.getModifiers()))
                            throw new Exception("Non-static pre-processor method in pre-processor class: " + cfgProcClsName);

                        method.invoke(null, cfg);
                    }
                    catch (Exception e) {
                        log.error("Failed to pre-process IgniteConfiguration using pre-processor class: " + cfgProcClsName);

                        throw new IgniteException(e);
                    }
                }

                Ignite node = IgnitionEx.start(optimize(cfg), ctx);

                IgniteConfiguration nodeCfg = node.configuration();

                log.info("Node started with the following configuration [id=" + node.cluster().localNode().id()
                    + ", marshaller=" + nodeCfg.getMarshaller()
                    + ", discovery=" + nodeCfg.getDiscoverySpi()
                    + ", binaryCfg=" + nodeCfg.getBinaryConfiguration()
                    + ", lateAff=" + nodeCfg.isLateAffinityAssignment() + "]");

                return node;
            }
            finally {
                IgniteUtils.setCurrentIgniteName(null);
            }
        }
        else
            return startRemoteGrid(igniteInstanceName, cfg, ctx);
    }

    /**
     * Limits max memory in data storage if they are default.
     * By default max memory is 20% of total memory, which is too much for tests.
     * Required for containerized build servers.
     */
    private void limitMaxMemoryOfDataStorageConfiguration(IgniteConfiguration cfg) {
        DataStorageConfiguration dataStorageCfg = cfg.getDataStorageConfiguration();

        if (dataStorageCfg == null)
            return;

        updateMaxSizeInRegion(dataStorageCfg.getDefaultDataRegionConfiguration());

        if (dataStorageCfg.getDataRegionConfigurations() != null) {
            for (DataRegionConfiguration configuration : dataStorageCfg.getDataRegionConfigurations())
                updateMaxSizeInRegion(configuration);
        }
    }

    /** */
    private static void updateMaxSizeInRegion(DataRegionConfiguration configuration) {
        if (configuration.getMaxSize() == DataStorageConfiguration.DFLT_DATA_REGION_MAX_SIZE)
            configuration.setMaxSize(256 * BYTES_IN_MEGABYTE);
    }

    /**
     * Starts new grid at another JVM with given name.
     *
     * @param igniteInstanceName Ignite instance name.
     * @param cfg Ignite configuration.
     * @param ctx Spring context.
     * @return Started grid.
     * @throws Exception If failed.
     */
    protected Ignite startRemoteGrid(String igniteInstanceName, IgniteConfiguration cfg, GridSpringResourceContext ctx)
        throws Exception {
        return startRemoteGrid(igniteInstanceName, cfg, ctx, true);
    }

    /**
     * Starts new grid with given name.
     *
     * @param gridName Grid name.
     * @param client Client mode.
     * @param cfgUrl Config URL.
     * @return Started grid.
     * @throws Exception If failed.
     */
    protected Ignite startGridWithSpringCtx(String gridName, boolean client, String cfgUrl) throws Exception {
        IgniteBiTuple<Collection<IgniteConfiguration>, ? extends GridSpringResourceContext> cfgMap =
            IgnitionEx.loadConfigurations(cfgUrl);

        IgniteConfiguration cfg = F.first(cfgMap.get1());

        cfg.setIgniteInstanceName(gridName);
        cfg.setClientMode(client);

        return IgnitionEx.start(cfg, cfgMap.getValue());
    }

    /**
     * Starts new node with given index.
     *
     * @param idx Index of the node to start.
     * @param client Client mode.
     * @param cfgUrl Config URL.
     * @return Started node.
     * @throws Exception If failed.
     */
    protected Ignite startGridWithSpringCtx(int idx, boolean client, String cfgUrl) throws Exception {
        return startGridWithSpringCtx(getTestIgniteInstanceName(idx), client, cfgUrl);
    }

    /**
     * Start specified amount of nodes.
     *
     * @param cnt Nodes count.
     * @param client Client mode.
     * @param cfgUrl Config URL.
     * @return First started node.
     * @throws Exception If failed.
     */
    protected Ignite startGridsWithSpringCtx(int cnt, boolean client, String cfgUrl) throws Exception {
        assert cnt > 0;

        Ignite ignite = null;

        for (int i = 0; i < cnt; i++) {
            if (ignite == null)
                ignite = startGridWithSpringCtx(i, client, cfgUrl);
            else
                startGridWithSpringCtx(i, client, cfgUrl);
        }

        checkTopology(cnt);

        assert ignite != null;

        return ignite;
    }

    /**
     * Starts new grid at another JVM with given name.
     *
     * @param igniteInstanceName Ignite instance name.
     * @param cfg Ignite configuration.
     * @param ctx Spring context.
     * @param resetDiscovery Reset DiscoverySpi.
     * @return Started grid.
     * @throws Exception If failed.
     */
    protected Ignite startRemoteGrid(
        String igniteInstanceName,
        IgniteConfiguration cfg,
        GridSpringResourceContext ctx,
        boolean resetDiscovery
    ) throws Exception {
        if (ctx != null)
            throw new UnsupportedOperationException("Starting of grid at another jvm by context doesn't supported.");

        if (cfg == null)
            cfg = optimize(getConfiguration(igniteInstanceName));

        IgniteEx locNode = grid(0);

        if (locNode != null) {
            DiscoverySpi discoverySpi = locNode.configuration().getDiscoverySpi();

            if (discoverySpi != null && !(discoverySpi instanceof TcpDiscoverySpi)) {
                try {
                    // Clone added to support ZookeeperDiscoverySpi.
                    cfg.setDiscoverySpi(cloneDiscoverySpi(discoverySpi));

                    resetDiscovery = false;
                }
                catch (NoSuchMethodException ignore) {
                    // Ignore.
                }
            }
        }

        return new IgniteProcessProxy(cfg, cfg.getGridLogger(), () -> grid(0), resetDiscovery, additionalRemoteJvmArgs());
    }

    /**
     * Clone added to support ZookeeperDiscoverySpi.
     *
     * @param discoverySpi Discovery spi.
     * @return Clone of discovery spi.
     */
    protected DiscoverySpi cloneDiscoverySpi(DiscoverySpi discoverySpi) throws Exception {
        Method m = discoverySpi.getClass().getDeclaredMethod("cloneSpiConfiguration");

        m.setAccessible(true);

        return (DiscoverySpi)m.invoke(discoverySpi);
    }

    /**
     * @return Additional JVM args for remote instances.
     */
    protected List<String> additionalRemoteJvmArgs() {
        return new ArrayList<>();
    }

    /**
     * Optimizes configuration to achieve better test performance.
     *
     * @param cfg Configuration.
     * @return Optimized configuration (by modifying passed in one).
     * @throws IgniteCheckedException On error.
     */
    protected IgniteConfiguration optimize(IgniteConfiguration cfg) throws IgniteCheckedException {
        if (cfg.getLocalHost() == null) {
            if (cfg.getDiscoverySpi() instanceof TcpDiscoverySpi) {
                cfg.setLocalHost("127.0.0.1");

                if (((TcpDiscoverySpi)cfg.getDiscoverySpi()).getJoinTimeout() == 0)
                    ((TcpDiscoverySpi)cfg.getDiscoverySpi()).setJoinTimeout(10000);
            }
            else
                cfg.setLocalHost(getTestResources().getLocalHost());
        }

        // Do not add redundant data if it is not needed.
        if (cfg.getIncludeProperties() == null)
            cfg.setIncludeProperties();

        return cfg;
    }

    /**
     * @param igniteInstanceName Ignite instance name.
     */
    protected void stopGrid(@Nullable String igniteInstanceName) {
        stopGrid(igniteInstanceName, true);
    }

    /**
     * @param igniteInstanceName Ignite instance name.
     * @param cancel Cancel flag.
     */
    protected void stopGrid(@Nullable String igniteInstanceName, boolean cancel) {
        stopGrid(igniteInstanceName, cancel, true);
    }

    /**
     * Stop grid waiting for it to come up
     * @param igniteInstanceName Ignite instance name.
     * @param cancel Cancel flag.
     * @param awaitTop Await topology change flag.
     */
    protected void stopGrid(@Nullable String igniteInstanceName, boolean cancel, boolean awaitTop) {
        stopGrid0(igniteInstanceName, cancel, awaitTop, false);
    }

    /**
     * Stop grid without waiting for it to come up
     * @param igniteInstanceName Ignite instance name.
     * @param cancel Cancel flag.
     * @param awaitTop Await topology change flag.
     */
    protected void stopGridx(@Nullable String igniteInstanceName, boolean cancel, boolean awaitTop) {
        stopGrid0(igniteInstanceName, cancel, awaitTop, true);
    }

    /**
     * @param igniteInstanceName Ignite instance name.
     * @param cancel Cancel flag.
     * @param awaitTop Await topology change flag.
     */
    private void stopGrid0(@Nullable String igniteInstanceName, boolean cancel, boolean awaitTop, boolean stopNotStarted) {
        try {
            IgniteEx ignite = stopNotStarted ? gridx(igniteInstanceName) : grid(igniteInstanceName);

            assert ignite != null : "Ignite returned null grid for name: " + igniteInstanceName;

            UUID id = ignite instanceof IgniteProcessProxy ? ((IgniteProcessProxy)ignite).getId() : ignite.context().localNodeId();

            info(">>> Stopping grid [name=" + ignite.name() + ", id=" + id + ']');

            if (!isRemoteJvm(igniteInstanceName)) {
                IgniteUtils.setCurrentIgniteName(igniteInstanceName);

                try {
                    IgnitionEx.stop(igniteInstanceName, cancel, null, stopNotStarted);
                }
                finally {
                    IgniteUtils.setCurrentIgniteName(null);
                }
            }
            else
                IgniteProcessProxy.stop(igniteInstanceName, cancel);

            if (awaitTop)
                awaitTopologyChange();
        }
        catch (IllegalStateException ignored) {
            // Ignore error if grid already stopped.
        }
        catch (Throwable e) {
            error("Failed to stop grid [igniteInstanceName=" + igniteInstanceName + ", cancel=" + cancel + ']', e);

            stopGridErr = true;
        }
    }

    /**
     *
     */
    protected void stopAllGrids() {
        stopAllGrids(true);
    }

    /**
     * Stop all grids waiting for them to start
     * @param cancel Cancel flag.
     */
    protected void stopAllGrids(boolean cancel) {
        stopAllGrids(cancel, true);
    }

    /**
     * Stop all grids
     * @param cancel Cancel flag.
     * @param wait Wait for grids to start first.
     */
    protected void stopAllGrids(boolean cancel, boolean wait) {
        try {
            Collection<Ignite> clients = new ArrayList<>();
            Collection<Ignite> srvs = new ArrayList<>();

            for (Ignite g : wait ? G.allGrids() : IgnitionEx.allGridsx()) {
                if (g.configuration().getDiscoverySpi().isClientMode())
                    clients.add(g);
                else
                    srvs.add(g);
            }

            for (Ignite g : clients)
                if (wait)
                    stopGrid(g.name(), cancel, false);
                else
                    stopGridx(g.name(), cancel, false);

            for (Ignite g : srvs)
                if (wait)
                    stopGrid(g.name(), cancel, false);
                else
                    stopGridx(g.name(), cancel, false);

            List<Ignite> nodes = G.allGrids();

            assert nodes.isEmpty() : nodes;
        }
        finally {
            IgniteProcessProxy.killAll(); // In multi-JVM case.
        }
    }

    /**
     * Stops all grids (even those grids that have not been started successfully are tried to be stopped).
     * This differs from {@link #stopAllGrids()} in one aspect: {@code stopAllGrids()} waits for all grids
     * to be started, and, if any of them hangs during startup, it hangs as well.
     */
    protected void stopAllGridsNoWait() {
        stopAllGrids(true, false);
    }

    /**
     * @param cancel Cancel flag.
     */
    protected void stopAllClients(boolean cancel) {
        List<Ignite> ignites = G.allGrids();

        for (Ignite g : ignites) {
            if (g.configuration().getDiscoverySpi().isClientMode())
                stopGrid(g.name(), cancel);
        }
    }

    /**
     * @param cancel Cancel flag.
     */
    protected void stopAllServers(boolean cancel) {
        List<Ignite> ignites = G.allGrids();

        for (Ignite g : ignites) {
            if (!g.configuration().getDiscoverySpi().isClientMode())
                stopGrid(g.name(), cancel);
        }
    }

    /**
     * @param ignite Grid
     * @param cnt Count
     * @throws IgniteCheckedException If failed.
     */
    @SuppressWarnings({"BusyWait"})
    protected void waitForRemoteNodes(Ignite ignite, int cnt) throws IgniteCheckedException {
        while (true) {
            Collection<ClusterNode> nodes = ignite.cluster().forRemotes().nodes();

            if (nodes != null && nodes.size() >= cnt)
                return;

            try {
                Thread.sleep(100);
            }
            catch (InterruptedException ignored) {
                throw new IgniteCheckedException("Interrupted while waiting for remote nodes [igniteInstanceName=" +
                    ignite.name() + ", count=" + cnt + ']');
            }
        }
    }

    /**
     * @param ignites Grids
     * @throws IgniteCheckedException If failed.
     */
    protected void waitForDiscovery(Ignite... ignites) throws IgniteCheckedException {
        assert ignites != null;
        assert ignites.length > 1;

        for (Ignite ignite : ignites)
            waitForRemoteNodes(ignite, ignites.length - 1);
    }

    /**
     * Gets grid for given name.
     *
     * @param name Name.
     * @return Grid instance.
     */
    protected IgniteEx grid(String name) {
        if (!isRemoteJvm(name))
            return (IgniteEx)G.ignite(name);
        else {
            if (isRemoteJvm())
                return IgniteNodeRunner.startedInstance();
            else
                return IgniteProcessProxy.ignite(name);
        }
    }

    /**
     * Gets grid for given index.
     *
     * @param idx Index.
     * @return Grid instance.
     */
    protected IgniteEx grid(int idx) {
        return grid(getTestIgniteInstanceName(idx));
    }

    /**
     * @param idx Index.
     * @return Ignite instance.
     */
    protected IgniteEx ignite(int idx) {
        return grid(idx);
    }

    /**
     * @param nodeIdx Node index.
     * @return Node ID.
     */
    protected final UUID nodeId(int nodeIdx) {
        return ignite(nodeIdx).cluster().localNode().id();
    }

    /**
     * Gets grid for given test.
     *
     * @return Grid for given test.
     */
    protected IgniteEx grid() {
        if (!isMultiJvm())
            return (IgniteEx)G.ignite(getTestIgniteInstanceName());
        else
            throw new UnsupportedOperationException("Operation doesn't supported yet.");
    }

    /**
     * @param node Node.
     * @return Ignite instance with given local node.
     */
    protected final IgniteEx grid(ClusterNode node) {
        if (!isMultiJvm())
            return (IgniteEx)G.ignite(node.id());
        else {
            try {
                return (IgniteEx)IgniteProcessProxy.ignite(node.id());
            }
            catch (Exception ignore) {
                // A hack if it is local grid.
                return (IgniteEx)G.ignite(node.id());
            }
        }
    }

    /**
     * Starts grid using provided Ignite instance name and spring config location.
     * <p>
     * Note that grids started this way should be stopped with {@code G.stop(..)} methods.
     *
     * @param igniteInstanceName Ignite instance name.
     * @param springCfgPath Path to config file.
     * @return Grid Started grid.
     * @throws Exception If failed.
     */
    protected Ignite startGrid(String igniteInstanceName, String springCfgPath) throws Exception {
        IgniteConfiguration cfg = loadConfiguration(springCfgPath);

        cfg.setFailureHandler(getFailureHandler(igniteInstanceName));

        cfg.setGridLogger(getTestResources().getLogger());

        return startGrid(igniteInstanceName, cfg);
    }

    /**
     * Starts grid using provided Ignite instance name and config.
     * <p>
     * Note that grids started this way should be stopped with {@code G.stop(..)} methods.
     *
     * @param igniteInstanceName Ignite instance name.
     * @param cfg Config.
     * @return Grid Started grid.
     * @throws Exception If failed.
     */
    protected Ignite startGrid(String igniteInstanceName, IgniteConfiguration cfg) throws Exception {
        cfg.setIgniteInstanceName(igniteInstanceName);

        if (!isRemoteJvm(igniteInstanceName))
            return G.start(cfg);
        else
            return startRemoteGrid(igniteInstanceName, cfg, null);
    }

    /**
     * Loads configuration from the given Spring XML file.
     *
     * @param springCfgPath Path to file.
     * @return Grid configuration.
     * @throws IgniteCheckedException If load failed.
     */
    @SuppressWarnings("deprecation")
    protected IgniteConfiguration loadConfiguration(String springCfgPath) throws IgniteCheckedException {
        URL cfgLocation = U.resolveIgniteUrl(springCfgPath);

        if (cfgLocation == null)
            cfgLocation = U.resolveIgniteUrl(springCfgPath, false);

        assert cfgLocation != null;

        ApplicationContext springCtx;

        try {
            springCtx = new FileSystemXmlApplicationContext(cfgLocation.toString());
        }
        catch (BeansException e) {
            throw new IgniteCheckedException("Failed to instantiate Spring XML application context.", e);
        }

        Map cfgMap;

        try {
            // Note: Spring is not generics-friendly.
            cfgMap = springCtx.getBeansOfType(IgniteConfiguration.class);
        }
        catch (BeansException e) {
            throw new IgniteCheckedException("Failed to instantiate bean [type=" + IgniteConfiguration.class + ", err=" +
                e.getMessage() + ']', e);
        }

        if (cfgMap == null)
            throw new IgniteCheckedException("Failed to find a single grid factory configuration in: " + springCfgPath);

        if (cfgMap.isEmpty())
            throw new IgniteCheckedException("Can't find grid factory configuration in: " + springCfgPath);
        else if (cfgMap.size() > 1)
            throw new IgniteCheckedException("More than one configuration provided for cache load test: " + cfgMap.values());

        IgniteConfiguration cfg = (IgniteConfiguration)cfgMap.values().iterator().next();

        cfg.setNodeId(UUID.randomUUID());

        return cfg;
    }

    /**
     * @param idx Index of the grid to stop.
     */
    protected void stopGrid(int idx) {
        stopGrid(getTestIgniteInstanceName(idx), false);
    }

    /**
     * Stop Ignite instance using index.
     *
     * @param idx Grid index.
     * @param cancel Cancel flag.
     */
    protected void stopGrid(int idx, boolean cancel) {
        stopGrid(getTestIgniteInstanceName(idx), cancel, false);
    }

    /**
     * @param idx Index of the grid to stop.
     */
    protected void stopAndCancelGrid(int idx) {
        stopGrid(getTestIgniteInstanceName(idx), true);
    }

    /**
     * Returns a new instance of ignite configuration.
     * Be aware that this method is not called by {@link #startGrid(int)}.
     *
     * @return Grid test configuration.
     * @throws Exception If failed.
     */
    protected IgniteConfiguration getConfiguration() throws Exception {
        // Generate unique Ignite instance name.
        return getConfiguration(getTestIgniteInstanceName());
    }

    /**
     * This method should be overridden by subclasses to change configuration parameters.
     *
     * @param igniteInstanceName Ignite instance name.
     * @return Grid configuration used for starting of grid.
     * @throws Exception If failed.
     */
    @SuppressWarnings("deprecation")
    protected IgniteConfiguration getConfiguration(String igniteInstanceName) throws Exception {
        IgniteConfiguration cfg = getConfiguration(igniteInstanceName, getTestResources());

        cfg.setNodeId(null);

        if (GridTestProperties.getProperty(GridTestProperties.BINARY_COMPACT_FOOTERS) != null) {
            if (!Boolean.valueOf(GridTestProperties.getProperty(GridTestProperties.BINARY_COMPACT_FOOTERS))) {
                BinaryConfiguration bCfg = cfg.getBinaryConfiguration();

                if (bCfg == null) {
                    bCfg = new BinaryConfiguration();

                    cfg.setBinaryConfiguration(bCfg);
                }

                bCfg.setCompactFooter(false);
            }
        }

        if (Boolean.valueOf(GridTestProperties.getProperty(BINARY_MARSHALLER_USE_SIMPLE_NAME_MAPPER))) {
            BinaryConfiguration bCfg = cfg.getBinaryConfiguration();

            if (bCfg == null) {
                bCfg = new BinaryConfiguration();

                cfg.setBinaryConfiguration(bCfg);
            }

            bCfg.setNameMapper(new BinaryBasicNameMapper(true));
        }

        if (igniteInstanceName != null && igniteInstanceName.matches(".*\\d")) {
            String idStr = UUID.randomUUID().toString();

            if (igniteInstanceName.startsWith(getTestIgniteInstanceName())) {
                String idxStr = String.valueOf(getTestIgniteInstanceIndex(igniteInstanceName));

                while (idxStr.length() < 5)
                    idxStr = '0' + idxStr;

                char[] chars = idStr.toCharArray();

                for (int i = 0; i < idxStr.length(); i++)
                    chars[chars.length - idxStr.length() + i] = idxStr.charAt(i);

                cfg.setNodeId(UUID.fromString(new String(chars)));
            }
            else {
                char[] chars = idStr.toCharArray();

                chars[0] = igniteInstanceName.charAt(igniteInstanceName.length() - 1);
                chars[1] = '0';

                chars[chars.length - 3] = '0';
                chars[chars.length - 2] = '0';
                chars[chars.length - 1] = igniteInstanceName.charAt(igniteInstanceName.length() - 1);

                cfg.setNodeId(UUID.fromString(new String(chars)));
            }
        }

        if (cfg.getDiscoverySpi() instanceof TcpDiscoverySpi)
            ((TcpDiscoverySpi)cfg.getDiscoverySpi()).setJoinTimeout(getTestTimeout());

        return cfg;
    }

    /**
     * Create instance of {@link BinaryMarshaller} suitable for use
     * without starting a grid upon an empty {@link IgniteConfiguration}.
     *
     * @return Binary marshaller.
     * @throws IgniteCheckedException if failed.
     */
    protected BinaryMarshaller createStandaloneBinaryMarshaller() throws IgniteCheckedException {
        return createStandaloneBinaryMarshaller(new IgniteConfiguration());
    }

    /**
     * Create instance of {@link BinaryMarshaller} suitable for use
     * without starting a grid upon given {@link IgniteConfiguration}.
     *
     * @return Binary marshaller.
     * @throws IgniteCheckedException if failed.
     */
    protected BinaryMarshaller createStandaloneBinaryMarshaller(IgniteConfiguration cfg) throws IgniteCheckedException {
        BinaryMarshaller marsh = new BinaryMarshaller();

        BinaryContext ctx = new BinaryContext(BinaryCachingMetadataHandler.create(), cfg, new NullLogger());

        marsh.setContext(new MarshallerContextTestImpl());

        marsh.setBinaryContext(ctx, cfg);

        return marsh;
    }

    /**
     * @return Generated unique test Ignite instance name.
     */
    public String getTestIgniteInstanceName() {
        String[] parts = getClass().getName().split("\\.");

        return parts[parts.length - 2] + '.' + parts[parts.length - 1];
    }

    /**
     * @param idx Index of the Ignite instance.
     * @return Indexed Ignite instance name.
     */
    public String getTestIgniteInstanceName(int idx) {
        return getTestIgniteInstanceName() + idx;
    }

    /**
     * @param idx Index of the Ignite instance.
     * @return Indexed Ignite instance name.
     */
    protected String testNodeName(int idx) {
        return getTestIgniteInstanceName(idx);
    }

    /**
     * Parses test Ignite instance index from test Ignite instance name.
     *
     * @param testIgniteInstanceName Test Ignite instance name, returned by {@link #getTestIgniteInstanceName(int)}.
     * @return Test Ignite instance index.
     */
    public int getTestIgniteInstanceIndex(String testIgniteInstanceName) {
        return Integer.parseInt(testIgniteInstanceName.substring(getTestIgniteInstanceName().length()));
    }

    /**
     * @return {@code True} if system property -DDEBUG is set.
     */
    public boolean isDebug() {
        return System.getProperty("DEBUG") != null;
    }

    /**
     * @param marshaller Marshaller to get checkpoint path for.
     * @return Path for specific marshaller.
     */
    @SuppressWarnings({"IfMayBeConditional"})
    protected String getDefaultCheckpointPath(Marshaller marshaller) {
        if (marshaller instanceof JdkMarshaller)
            return SharedFsCheckpointSpi.DFLT_DIR_PATH + "/jdk/";
        else
            return SharedFsCheckpointSpi.DFLT_DIR_PATH + '/' + marshaller.getClass().getSimpleName() + '/';
    }

    /**
     * @param name Name to mask.
     * @return Masked name.
     */
    private String maskNull(String name) {
        return name == null ? NULL_NAME : name;
    }

    /**
     * @return Ignite home.
     */
    protected String home() throws IgniteCheckedException {
        return getTestResources().getIgniteHome();
    }

    /**
     * This method should be overridden by subclasses to change configuration parameters.
     *
     * @param igniteInstanceName Ignite instance name.
     * @param rsrcs Resources.
     * @throws Exception If failed.
     * @return Grid configuration used for starting of grid.
     */
    @SuppressWarnings("deprecation")
    protected IgniteConfiguration getConfiguration(String igniteInstanceName, IgniteTestResources rsrcs)
        throws Exception {
        IgniteConfiguration cfg = new IgniteConfiguration();

        cfg.setIgniteInstanceName(igniteInstanceName);
        cfg.setGridLogger(rsrcs.getLogger());
        cfg.setMarshaller(rsrcs.getMarshaller());
        cfg.setNodeId(rsrcs.getNodeId());
        cfg.setIgniteHome(rsrcs.getIgniteHome());
        cfg.setMBeanServer(rsrcs.getMBeanServer());
        cfg.setPeerClassLoadingEnabled(true);
        cfg.setMetricsLogFrequency(0);
        cfg.setClientMode(IgnitionEx.isClientMode());

        cfg.setConnectorConfiguration(null);

        TcpCommunicationSpi commSpi = new TcpCommunicationSpi();

        commSpi.setLocalPort(GridTestUtils.getNextCommPort(getClass()));
        commSpi.setTcpNoDelay(true);

        cfg.setCommunicationSpi(commSpi);

        TcpDiscoverySpi discoSpi = new TestTcpDiscoverySpi();

        if (isDebug()) {
            cfg.setFailureDetectionTimeout(getTestTimeout() <= 0 ? getDefaultTestTimeout() : getTestTimeout());
            cfg.setNetworkTimeout(Long.MAX_VALUE / 3);
        }
        else {
            // Set network timeout to 10 sec to avoid unexpected p2p class loading errors.
            cfg.setNetworkTimeout(10_000);

            cfg.setFailureDetectionTimeout(10_000);
            cfg.setClientFailureDetectionTimeout(10_000);
        }

        // Set metrics update interval to 1 second to speed up tests.
        cfg.setMetricsUpdateFrequency(1000);

        if (!isMultiJvm()) {
            assert sharedStaticIpFinder != null : "Shared static IP finder should be initialized at this point.";

            discoSpi.setIpFinder(sharedStaticIpFinder);
        }
        else
            discoSpi.setIpFinder(LOCAL_IP_FINDER);

        cfg.setDiscoverySpi(discoSpi);

        SharedFsCheckpointSpi cpSpi = new SharedFsCheckpointSpi();

        Collection<String> paths = new ArrayList<>();

        paths.add(getDefaultCheckpointPath(cfg.getMarshaller()));

        cpSpi.setDirectoryPaths(paths);

        cfg.setCheckpointSpi(cpSpi);

        cfg.setEventStorageSpi(new MemoryEventStorageSpi());

        cfg.setFailureHandler(getFailureHandler(igniteInstanceName));

        return cfg;
    }

    /**
     * This method should be overridden by subclasses to change failure handler implementation.
     *
     * @param igniteInstanceName Ignite instance name.
     * @return Failure handler implementation.
     */
    protected FailureHandler getFailureHandler(String igniteInstanceName) {
        return new NoOpFailureHandler();
    }

    /**
     * @return New cache configuration with modified defaults.
     */
    public static <K, V> CacheConfiguration<K, V> defaultCacheConfiguration() {
        CacheConfiguration<K, V> cfg = new CacheConfiguration<>(DEFAULT_CACHE_NAME);

        cfg.setAtomicityMode(TRANSACTIONAL).setNearConfiguration(new NearCacheConfiguration<>());
        cfg.setWriteSynchronizationMode(FULL_SYNC);
        cfg.setEvictionPolicy(null);

        return cfg;
    }

    /**
     * Gets external class loader.
     *
     * @return External class loader.
     */
    protected static ClassLoader getExternalClassLoader() {
        String path = GridTestProperties.getProperty("p2p.uri.cls");

        try {
            return new URLClassLoader(new URL[] {new URL(path)}, U.gridClassLoader());
        }
        catch (MalformedURLException e) {
            throw new RuntimeException("Failed to create URL: " + path, e);
        }
    }

    /** */
    private void afterLastTest() throws Exception {
        U.quietAndInfo(log(), ">>> Stopping test class: " + testClassDescription() + " <<<");

        Exception err = null;

        // Stop all threads started by runMultithreaded() methods.
        GridTestUtils.stopThreads(log);

        // Safety.
        getTestResources().stopThreads();

        try {
            afterTestsStopped();
        }
        catch (Exception e) {
            err = e;
        }

        if (isSafeTopology()) {
            stopAllGrids(true);

            if (stopGridErr) {
                err = new RuntimeException("Not all Ignite instances has been stopped. " +
                    "Please, see log for details.", err);
            }
        }

        // Remove resources.
        tests.remove(getClass());

        // Remove resources cached in static, if any.
        GridClassLoaderCache.clear();
        U.clearClassCache();
        MarshallerExclusions.clearCache();
        BinaryEnumCache.clear();
        serializedObj.clear();

        if (err != null)
            throw err;
    }

    /**
     *
     */
    protected void cleanReferences() {
        Class cls = getClass();

        while (cls != null) {
            Field[] fields = getClass().getDeclaredFields();

            for (Field f : fields) {
                if (Modifier.isStatic(f.getModifiers()))
                    continue;

                f.setAccessible(true);

                try {
                    f.set(this, null);
                }
                catch (Exception ignored) {
                }
            }

            cls = cls.getSuperclass();
        }
    }

    /**
     * Gets flag whether nodes will run in one JVM or in separate JVMs.
     *
     * @return <code>True</code> to run nodes in separate JVMs.
     * @see IgniteNodeRunner
     * @see IgniteProcessProxy
     * @see #isRemoteJvm()
     * @see #isRemoteJvm(int)
     * @see #isRemoteJvm(String)
     * @see #executeOnLocalOrRemoteJvm(int, TestIgniteIdxCallable)
     * @see #executeOnLocalOrRemoteJvm(Ignite, TestIgniteCallable)
     * @see #executeOnLocalOrRemoteJvm(IgniteCache, TestCacheCallable)
     */
    protected boolean isMultiJvm() {
        return false;
    }

    /**
     * By default, test would started only if there is no alive Ignite instances and after {@link #afterTestsStopped()}
     * all started Ignite instances would be stopped. Should return <code>false</code> if alive Ingite instances
     * after test execution is correct behavior.
     *
     * @return <code>True</code> by default.
     * @see VariationsTestsConfig#isStopNodes() Example of why instances should not be stopped.
     */
    protected boolean isSafeTopology() {
        return true;
    }

    /**
     * @param igniteInstanceName Ignite instance name.
     * @return {@code True} if the name of the grid indicates that it was the first started (on this JVM).
     */
    protected boolean isFirstGrid(String igniteInstanceName) {
        return igniteInstanceName != null && igniteInstanceName.startsWith(getTestIgniteInstanceName()) &&
            "0".equals(igniteInstanceName.substring(getTestIgniteInstanceName().length()));
    }

    /**
     * @param igniteInstanceName Ignite instance name.
     * @return <code>True</code> if test was run in multi-JVM mode and grid with this name was started at another JVM.
     */
    protected boolean isRemoteJvm(String igniteInstanceName) {
        return isMultiJvm() && !isFirstGrid(igniteInstanceName);
    }

    /**
     * @param idx Grid index.
     * @return <code>True</code> if test was run in multi-JVM mode and grid with this ID was started at another JVM.
     */
    protected boolean isRemoteJvm(int idx) {
        return isMultiJvm() && idx != 0;
    }

    /**
     * @return <code>True</code> if current JVM contains remote started node
     * (It differs from JVM where tests executing).
     */
    protected boolean isRemoteJvm() {
        return IgniteNodeRunner.hasStartedInstance();
    }

    /**
     * @param cache Cache.
     * @return <code>True</code> if cache is an instance of {@link IgniteCacheProcessProxy}
     */
    public static boolean isMultiJvmObject(IgniteCache cache) {
        return cache instanceof IgniteCacheProcessProxy;
    }

    /**
     * @param ignite Ignite.
     * @return <code>True</code> if cache is an instance of {@link IgniteProcessProxy}
     */
    public static boolean isMultiJvmObject(Ignite ignite) {
        return ignite instanceof IgniteProcessProxy;
    }

    /**
     * Calls job on local JVM or on remote JVM in multi-JVM case.
     *
     * @param idx Grid index.
     * @param job Job.
     */
    public <R> R executeOnLocalOrRemoteJvm(final int idx, final TestIgniteIdxCallable<R> job) {
        IgniteEx ignite = grid(idx);

        if (!isMultiJvmObject(ignite))
            try {
                job.setIgnite(ignite);

                return job.call(idx);
            }
            catch (Exception e) {
                throw new IgniteException(e);
            }
        else
            return executeRemotely(idx, job);
    }

    /**
     * Calls job on local JVM or on remote JVM in multi-JVM case.
     *
     * @param ignite Ignite.
     * @param job Job.
     */
    public static <R> R executeOnLocalOrRemoteJvm(Ignite ignite, final TestIgniteCallable<R> job) {
        if (!isMultiJvmObject(ignite))
            try {
                return job.call(ignite);
            }
            catch (Exception e) {
                throw new IgniteException(e);
            }
        else
            return executeRemotely((IgniteProcessProxy)ignite, job);
    }

    /**
     * Calls job on local JVM or on remote JVM in multi-JVM case.
     *
     * @param cache Cache.
     * @param job Job.
     */
    public static <K, V, R> R executeOnLocalOrRemoteJvm(IgniteCache<K, V> cache, TestCacheCallable<K, V, R> job) {
        Ignite ignite = cache.unwrap(Ignite.class);

        if (!isMultiJvmObject(ignite))
            try {
                return job.call(ignite, cache);
            }
            catch (Exception e) {
                throw new IgniteException(e);
            }
        else
            return executeRemotely((IgniteCacheProcessProxy<K, V>)cache, job);
    }

    /**
     * Calls job on remote JVM.
     *
     * @param idx Grid index.
     * @param job Job.
     */
    public <R> R executeRemotely(final int idx, final TestIgniteIdxCallable<R> job) {
        IgniteEx ignite = grid(idx);

        if (!isMultiJvmObject(ignite))
            throw new IllegalArgumentException("Ignite have to be process proxy.");

        IgniteProcessProxy proxy = (IgniteProcessProxy)ignite;

        return proxy.remoteCompute().call(new ExecuteRemotelyTask<>(job, idx));
    }

    /**
     * Calls job on remote JVM.
     *
     * @param proxy Ignite.
     * @param job Job.
     */
    public static <R> R executeRemotely(IgniteProcessProxy proxy, final TestIgniteCallable<R> job) {
        return proxy.remoteCompute().call(new TestRemoteTask<>(proxy.getId(), job));
    }

    /**
     * Runs job on remote JVM.
     *
     * @param cache Cache.
     * @param job Job.
     */
    public static <K, V, R> R executeRemotely(IgniteCacheProcessProxy<K, V> cache,
        final TestCacheCallable<K, V, R> job) {
        IgniteProcessProxy proxy = (IgniteProcessProxy)cache.unwrap(Ignite.class);

        final UUID id = proxy.getId();
        final String cacheName = cache.getName();

        return proxy.remoteCompute().call(new IgniteCallable<R>() {
            private static final long serialVersionUID = -3868429485920845137L;

            @Override public R call() throws Exception {
                Ignite ignite = Ignition.ignite(id);
                IgniteCache<K, V> cache = ignite.cache(cacheName);

                return job.call(ignite, cache);
            }
        });
    }

    /**
     * @return Test resources.
     */
    private IgniteTestResources getIgniteTestResources() {
        return tests.computeIfAbsent(getClass(), cls -> new IgniteTestResources());
    }

    /**
     * @param cfg Ignite configuration.
     * @return Test resources.
     * @throws IgniteCheckedException In case of error.
     */
    private synchronized IgniteTestResources getIgniteTestResources(IgniteConfiguration cfg) throws IgniteCheckedException {
        return new IgniteTestResources(cfg);
    }

    /** Runs test with the provided scenario. */
    private void runTest(Statement testRoutine) throws Throwable {
        prepareTestEnviroment();

        try {
            final AtomicReference<Throwable> ex = new AtomicReference<>();

            Thread runner = new IgniteThread(getTestIgniteInstanceName(), "test-runner", new Runnable() {
                @Override public void run() {
                    try {
                        testRoutine.evaluate();
                    }
                    catch (Throwable e) {
                        IgniteClosure<Throwable, Throwable> hnd = errorHandler();

                        ex.set(hnd != null ? hnd.apply(e) : e);
                    }
                }
            });

            runner.start();

            runner.join(isDebug() ? 0 : getTestTimeout());

            if (runner.isAlive()) {
                U.error(log,
                    "Test has been timed out and will be interrupted (threads dump will be taken before interruption) [" +
                        "test=" + getName() + ", timeout=" + getTestTimeout() + ']');

                List<Ignite> nodes = IgnitionEx.allGridsx();

                for (Ignite node : nodes)
                    ((IgniteKernal)node).dumpDebugInfo();

                dumpThreadsReliably();

                U.interrupt(runner);

                U.join(runner, log);

                throw new TimeoutException("Test has been timed out [test=" + getName() + ", timeout=" +
                    getTestTimeout() + ']');
            }

            Throwable t = ex.get();

            if (t != null) {
                if (t instanceof AssumptionViolatedException)
                    U.quietAndInfo(log, "Test ignored [test=" + testDescription() + ", msg=" + t.getMessage() + "]");
                else {
                    U.error(log, "Test failed [test=" + testDescription() +
                        ", duration=" + (System.currentTimeMillis() - ts) + "]", t);
                }

                throw t;
            }

            assert !stopGridErr : "Error occurred on grid stop (see log for more details).";
        }
        finally {
            try {
                cleanUpTestEnviroment();
            }
            catch (Exception e) {
                log.error("Failed to execute tear down after test (will ignore)", e);
            }
        }
    }

    /**
     * Dumps threads both to the console and log.
     */
    private static void dumpThreadsReliably() {
        // We dump threads to stdout, because we can lose logs in case
        // the build is cancelled on TeamCity.
        U.dumpThreads(null);

        U.dumpThreads(log);
    }

    /**
     * Runs before each test. Is responsible for prepare test enviroment in accordance with {@link #beforeTest()}
     * method overriding.
     *
     * @throws Exception If failed.
     */
    private void prepareTestEnviroment() throws Exception {
        stopGridErr = false;

        clsLdr = Thread.currentThread().getContextClassLoader();

        // Change it to the class one.
        Thread.currentThread().setContextClassLoader(getClass().getClassLoader());

        // Clear log throttle.
        LT.clear();

        U.quietAndInfo(log(), ">>> Starting test: " + testDescription() + " <<<");
        printJvmMemoryStatistic();

        try {
            beforeTest();
        }
        catch (Exception | Error t) {
            try {
                cleanUpTestEnviroment();
            }
            catch (Exception e) {
                log.error("Failed to tear down test after exception was thrown in beforeTest (will ignore)", e);
            }

            throw t;
        }

        ts = System.currentTimeMillis();
    }

    /**
     * @return If {@code true} serialized objects placed to {@link #serializedObj}
     * are not cleared after each test execution.
     *
     * Setting this flag to true is need when some serialized objects are need to be shared between all tests in class.
     */
    protected boolean keepSerializedObjects() {
        return false;
    }

    /**
     * @return Error handler to process all uncaught exceptions of the test run ({@code null} by default).
     */
    protected IgniteClosure<Throwable, Throwable> errorHandler() {
        return null;
    }

    /**
     * @return Test case timeout (in millis).
     */
    protected long getTestTimeout() {
        return getDefaultTestTimeout();
    }

    /**
     * @return Default test case timeout (in millis).
     */
    private long getDefaultTestTimeout() {
        String timeout = GridTestProperties.getProperty("test.timeout");

        if (timeout != null)
            return Long.parseLong(timeout);

        return GridTestUtils.DFLT_TEST_TIMEOUT;
    }

    /**
     * @param store Store.
     */
    protected static <T> Factory<T> singletonFactory(T store) {
        return notSerializableProxy(new FactoryBuilder.SingletonFactory<>(store), Factory.class);
    }

    /**
     * @param obj Object that should be wrap proxy
     * @return Created proxy.
     */
    protected static <T> T notSerializableProxy(final T obj) {
        Class<T> cls = (Class<T>)obj.getClass();

        Class<T>[] interfaces = (Class<T>[])cls.getInterfaces();

        assert interfaces.length > 0;

        Class<T> lastItf = interfaces[interfaces.length - 1];

        return notSerializableProxy(obj, lastItf, Arrays.copyOf(interfaces, interfaces.length - 1));
    }

    /**
     * @param obj Object that should be wrap proxy
     * @param itfCls Interface that should be implemented by proxy
     * @param itfClses Interfaces that should be implemented by proxy (vararg parameter)
     * @return Created proxy.
     */
    protected static <T> T notSerializableProxy(final T obj, Class<? super T> itfCls, Class<? super T>... itfClses) {
        Class<?>[] itfs = Arrays.copyOf(itfClses, itfClses.length + 3);

        itfs[itfClses.length] = itfCls;
        itfs[itfClses.length + 1] = Serializable.class;
        itfs[itfClses.length + 2] = WriteReplaceOwner.class;

        return (T)Proxy.newProxyInstance(Thread.currentThread().getContextClassLoader(), itfs, new InvocationHandler() {
            @Override public Object invoke(Object proxy, Method mtd, Object[] args) throws Throwable {
                if ("writeReplace".equals(mtd.getName()) && mtd.getParameterTypes().length == 0)
                    return supressSerialization(proxy);

                return mtd.invoke(obj, args);
            }
        });
    }

    /**
     * Returns an object that should be returned from writeReplace() method.
     *
     * @param obj Object that must not be changed after serialization/deserialization.
     * @return An object to return from writeReplace()
     */
    private static Object supressSerialization(Object obj) {
        SerializableProxy res = new SerializableProxy(UUID.randomUUID());

        serializedObj.put(res.uuid, obj);

        return res;
    }

    /**
     * @param name Name.
     * @param remote Remote.
     * @param thisRemote This remote.
     */
    public static IgniteEx grid(String name, boolean remote, boolean thisRemote) {
        if (!remote)
            return (IgniteEx)G.ignite(name);
        else {
            if (thisRemote)
                return IgniteNodeRunner.startedInstance();
            else
                return IgniteProcessProxy.ignite(name);
        }
    }

    /**
     * @throws IgniteInterruptedCheckedException If interrupted.
     */
    private void awaitTopologyChange() throws IgniteInterruptedCheckedException {
        for (Ignite g : G.allGrids()) {
            final GridKernalContext ctx = ((IgniteKernal)g).context();

            if (ctx.isStopping() || ctx.gateway().getState() == DISCONNECTED || !g.active())
                continue;

            AffinityTopologyVersion topVer = ctx.discovery().topologyVersionEx();
            AffinityTopologyVersion exchVer = ctx.cache().context().exchange().readyAffinityVersion();

            if (!topVer.equals(exchVer)) {
                info("Topology version mismatch [node=" + g.name() +
                    ", exchVer=" + exchVer +
                    ", topVer=" + topVer + ']');

                GridTestUtils.waitForCondition(new GridAbsPredicate() {
                    @Override public boolean apply() {
                        AffinityTopologyVersion topVer = ctx.discovery().topologyVersionEx();
                        AffinityTopologyVersion exchVer = ctx.cache().context().exchange().readyAffinityVersion();

                        return exchVer.equals(topVer);
                    }
                }, DFLT_TOP_WAIT_TIMEOUT);
            }
        }
    }

    /**
     * @param expSize Expected nodes number.
     * @throws Exception If failed.
     */
    protected void waitForTopology(final int expSize) throws Exception {
        assertTrue(GridTestUtils.waitForCondition(new GridAbsPredicate() {
            @Override public boolean apply() {
                List<Ignite> nodes = G.allGrids();

                if (nodes.size() != expSize) {
                    info("Wait all nodes [size=" + nodes.size() + ", exp=" + expSize + ']');

                    return false;
                }

                for (Ignite node : nodes) {
                    try {
                        IgniteFuture<?> reconnectFut = node.cluster().clientReconnectFuture();

                        if (reconnectFut != null && !reconnectFut.isDone()) {
                            info("Wait for size on node, reconnect is in progress [node=" + node.name() + ']');

                            return false;
                        }

                        int sizeOnNode = node.cluster().nodes().size();

                        if (sizeOnNode != expSize) {
                            info("Wait for size on node [node=" + node.name() + ", size=" + sizeOnNode + ", exp=" + expSize + ']');

                            return false;
                        }
                    }
                    catch (IgniteClientDisconnectedException e) {
                        info("Wait for size on node, node disconnected [node=" + node.name() + ']');

                        return false;
                    }
                }

                return true;
            }
        }, 30_000));
    }

    /**
     * Clear S#classCache. Use if necessary to test sensitive data
     * in the test. https://ggsystems.atlassian.net/browse/GG-25182
     */
    protected void clearGridToStringClassCache() {
        ((Map)getFieldValueHierarchy(S.class, "classCache")).clear();
    }

    /**
     * @param millis Time to sleep.
     */
    public static void doSleep(long millis) {
        try {
            U.sleep(millis);
        }
        catch (Exception e) {
            throw new IgniteException(e);
        }
    }

    /**
     * @param node Node.
     * @param cacheName Cache name.
     * @return Cache group ID for given cache name.
     */
    protected static final int groupIdForCache(Ignite node, String cacheName) {
        for (CacheGroupContext grp : ((IgniteKernal)node).context().cache().cacheGroups()) {
            if (grp.hasCache(cacheName))
                return grp.groupId();
        }

        fail("Failed to find group for cache: " + cacheName);

        return 0;
    }

    /**
     * @return {@code True} if nodes use {@link TcpDiscoverySpi}.
     */
    protected static boolean tcpDiscovery() {
        List<Ignite> nodes = G.allGrids();

        assertFalse("There are no nodes", nodes.isEmpty());

        return nodes.get(0).configuration().getDiscoverySpi() instanceof TcpDiscoverySpi;
    }

    /**
     *
     */
    private interface WriteReplaceOwner {
        /**
         *
         */
        Object writeReplace();
    }

    /**
     *
     */
    private static class SerializableProxy implements Serializable {
        /** */
        private final UUID uuid;

        /**
         * @param uuid Uuid.
         */
        private SerializableProxy(UUID uuid) {
            this.uuid = uuid;
        }

        /**
         *
         */
        protected Object readResolve() throws ObjectStreamException {
            Object res = serializedObj.get(uuid);

            assert res != null
                : "Failed to find serializable proxy with uuid=" + uuid
                    + ". Try to set test property keepSerializedObjects to 'true' if object was removed after test";

            return res;
        }
    }

    /**
     * Remote computation task.
     */
    private static class TestRemoteTask<R> implements IgniteCallable<R> {
        /** */
        private static final long serialVersionUID = 0L;

        /** Node ID. */
        private final UUID id;

        /** Job. */
        private final TestIgniteCallable<R> job;

        /**
         * @param id Id.
         * @param job Job.
         */
        public TestRemoteTask(UUID id, TestIgniteCallable<R> job) {
            this.id = id;
            this.job = job;
        }

        /** {@inheritDoc} */
        @Override public R call() throws Exception {
            Ignite ignite = Ignition.ignite(id);

            return job.call(ignite);
        }
    }

    /**
     *
     */
    private static class ExecuteRemotelyTask<R> implements IgniteCallable<R> {
        /** Ignite. */
        @IgniteInstanceResource
        protected Ignite ignite;

        /** Job. */
        private final TestIgniteIdxCallable<R> job;

        /** Index. */
        private final int idx;

        /**
         * @param job Job.
         * @param idx Index.
         */
        public ExecuteRemotelyTask(TestIgniteIdxCallable<R> job, int idx) {
            this.job = job;
            this.idx = idx;
        }

        /** {@inheritDoc} */
        @Override public R call() throws Exception {
            job.setIgnite(ignite);

            return job.call(idx);
        }
    }

    /** */
    public interface TestIgniteCallable<R> extends Serializable {
        /**
         * @param ignite Ignite.
         */
        R call(Ignite ignite) throws Exception;
    }

    /** */
    public abstract static class TestIgniteRunnable implements TestIgniteCallable<Object> {
        /** {@inheritDoc} */
        @Override public Object call(Ignite ignite) throws Exception {
            run(ignite);

            return null;
        }

        /**
         * @param ignite Ignite.
         */
        public abstract void run(Ignite ignite) throws Exception;
    }

    /** */
    public abstract static class TestIgniteIdxCallable<R> implements Serializable {
        /** */
        @IgniteInstanceResource
        protected Ignite ignite;

        /**
         * @param ignite Ignite.
         */
        public void setIgnite(Ignite ignite) {
            this.ignite = ignite;
        }

        /**
         * @param idx Grid index.
         */
        protected abstract R call(int idx) throws Exception;
    }

    /** */
    public abstract static class TestIgniteIdxRunnable extends TestIgniteIdxCallable<Void> {
        /** {@inheritDoc} */
        @Override public Void call(int idx) throws Exception {
            run(idx);

            return null;
        }

        /**
         * @param idx Index.
         */
        public abstract void run(int idx) throws Exception;
    }

    /** */
    public interface TestCacheCallable<K, V, R> extends Serializable {
        /**
         * @param ignite Ignite.
         * @param cache Cache.
         */
        R call(Ignite ignite, IgniteCache<K, V> cache) throws Exception;
    }

    /** */
    public abstract static class TestCacheRunnable<K, V> implements TestCacheCallable<K, V, Object> {
        /** {@inheritDoc} */
        @Override public Object call(Ignite ignite, IgniteCache cache) throws Exception {
            run(ignite, cache);

            return null;
        }

        /**
         * @param ignite Ignite.
         * @param cache Cache.
         */
        public abstract void run(Ignite ignite, IgniteCache<K, V> cache) throws Exception;
    }

    /**
     *  Calls {@link #beforeFirstTest()} and {@link #afterLastTest()} methods
     *  in order to support {@link #beforeTestsStarted()} and {@link #afterTestsStopped()}.
     *  <p>
     *  Processes {@link WithSystemProperty} annotations as well.
     */
    private static class BeforeFirstAndAfterLastTestRule implements TestRule {
        /** {@inheritDoc} */
        @Override public Statement apply(Statement base, Description desc) {
            return new Statement() {
                @Override public void evaluate() throws Throwable {
                    Constructor<?> testConstructor = desc.getTestClass().getDeclaredConstructor();

                    testConstructor.setAccessible(true);

                    GridAbstractTest fixtureInstance = (GridAbstractTest)testConstructor.newInstance();

                    fixtureInstance.evaluateInsideFixture(base);
                }
            };
        }
    }

    /**
     * Executes a statement inside a fixture calling GridAbstractTest specific methods which
     * should be executed before and after a test class execution.
     *
     * @param stmt Statement to execute.
     * @throws Throwable In case of failure.
     */
    @SuppressWarnings("ThrowFromFinallyBlock")
    private void evaluateInsideFixture(Statement stmt) throws Throwable {
        Throwable suppressed = null;

        try {
            beforeFirstTest();

            stmt.evaluate();
        }
        catch (Throwable t) {
            suppressed = t;

            throw t;
        }
        finally {
            try {
                afterLastTest();
            }
            catch (Throwable t) {
                if (suppressed != null)
                    t.addSuppressed(suppressed);

                throw t;
            }
        }
    }

    /**
     * Clearing the static log for the class. <br/>
     * There is a situation when class logs cannot be listened to although they
     * are visible, for example, in a file. This happens when the test is in
     * one of the suites and the static log was installed earlier and is not
     * reset when the next test class is launched. To prevent this from
     * happening, before starting all the tests in the test class, you need to
     * reset the static class log.
     *
     * @param cls Class.
     */
    protected void clearStaticLog(Class<?> cls) {
        assertNotNull(cls);

        clearStaticLogClasses.add(cls);
        clearStaticClassLog(cls);
    }

    /**
     * Clearing the static log for the class.
     *
     * @param cls Class.
     */
    private void clearStaticClassLog(Class<?> cls) {
        assertNotNull(cls);

        ((AtomicReference<IgniteLogger>)getFieldValue(cls, "logRef")).set(null);
        setFieldValue(cls, "log", null);
    }

    /**
     * Returns metric registry.
     *
     * @param igniteInstanceName Ignite instance name.
     * @param grp Name of the group.
     * @param metrics Metrics.
     * @return MX bean.
     * @throws Exception If failed.
     */
    public DynamicMBean metricRegistry(
        String igniteInstanceName,
        String grp,
        String metrics) {
        return getMxBean(igniteInstanceName, grp, metrics, DynamicMBean.class);
    }

    /**
     * Return JMX bean.
     *
     * @param igniteInstanceName Ignite instance name.
     * @param grp Name of the group.
     * @param impl Implementation class.
     * @param clazz Class of the mbean.
     * @return MX bean.
     * @throws Exception If failed.
     */
    public static <T, I> T getMxBean(String igniteInstanceName, String grp, Class<I> impl, Class<T> clazz) {
        return getMxBean(igniteInstanceName, grp, impl.getSimpleName(), clazz);
    }

    /**
     * Return JMX bean.
     *
     * @param igniteInstanceName Ignite instance name.
     * @param grp Name of the group.
     * @param name Name of the bean.
     * @param clazz Class of the mbean.
     * @return MX bean.
     * @throws Exception If failed.
     */
    public static <T> T getMxBean(String igniteInstanceName, String grp, String name, Class<T> clazz) {
        return getMxBean(igniteInstanceName, grp, Collections.emptyList(), name, clazz);
    }

    /**
     * Return JMX bean.
     *
     * @param igniteInstanceName Ignite instance name.
     * @param grp Name of the group.
     * @param grps Extended groups.
     * @param name Name of the bean.
     * @param clazz Class of the mbean.
     * @return MX bean.
     * @throws Exception If failed.
     */
    public static <T> T getMxBean(String igniteInstanceName, String grp, List<String> grps, String name, Class<T> clazz) {
        ObjectName mbeanName = null;

        try {
            mbeanName = U.makeMBeanName(igniteInstanceName, grp, grps, name);
        }
        catch (MalformedObjectNameException e) {
            fail("Failed to register MBean.");
        }

        MBeanServer mbeanSrv = ManagementFactory.getPlatformMBeanServer();

        if (!mbeanSrv.isRegistered(mbeanName))
            throw new IgniteException("MBean not registered: " + mbeanName);

        return MBeanServerInvocationHandler.newProxyInstance(mbeanSrv, mbeanName, clazz, false);
    }

    /**
     * @return Ignite directories without specific {@code folerName} parameter.
     */
<<<<<<< HEAD
    protected SharedFileTree sharedFileTree() {
        try {
            return new SharedFileTree(U.defaultWorkDirectory());
        }
        catch (IgniteCheckedException e) {
            throw new IgniteException(e);
        }
=======
    protected SharedFileTree sharedFileTree() throws IgniteCheckedException {
        return new SharedFileTree(U.defaultWorkDirectory());
>>>>>>> ae1cad65
    }

    /**
     * @return Ignite directories for specific {@code folderName}.
     */
<<<<<<< HEAD
    protected NodeFileTree nodeFileTree(String folderName) {
        try {
            return new NodeFileTree(U.defaultWorkDirectory(), folderName);
        }
        catch (IgniteCheckedException e) {
            throw new IgniteException(e);
        }
=======
    protected NodeFileTree nodeFileTree(String folderName) throws IgniteCheckedException {
        return new NodeFileTree(U.defaultWorkDirectory(), folderName);
>>>>>>> ae1cad65
    }
}<|MERGE_RESOLUTION|>--- conflicted
+++ resolved
@@ -681,11 +681,7 @@
         U.delete(sft.marshaller());
         U.delete(sft.binaryMetaRoot());
 
-<<<<<<< HEAD
-        sft.mkdirBinaryMetaRoot();
-=======
         SharedFileTree.mkdir(sft.binaryMetaRoot(), "root binary metadata");
->>>>>>> ae1cad65
         sft.mkdirMarshaller();
     }
 
@@ -3192,7 +3188,6 @@
     /**
      * @return Ignite directories without specific {@code folerName} parameter.
      */
-<<<<<<< HEAD
     protected SharedFileTree sharedFileTree() {
         try {
             return new SharedFileTree(U.defaultWorkDirectory());
@@ -3200,16 +3195,11 @@
         catch (IgniteCheckedException e) {
             throw new IgniteException(e);
         }
-=======
-    protected SharedFileTree sharedFileTree() throws IgniteCheckedException {
-        return new SharedFileTree(U.defaultWorkDirectory());
->>>>>>> ae1cad65
     }
 
     /**
      * @return Ignite directories for specific {@code folderName}.
      */
-<<<<<<< HEAD
     protected NodeFileTree nodeFileTree(String folderName) {
         try {
             return new NodeFileTree(U.defaultWorkDirectory(), folderName);
@@ -3217,9 +3207,5 @@
         catch (IgniteCheckedException e) {
             throw new IgniteException(e);
         }
-=======
-    protected NodeFileTree nodeFileTree(String folderName) throws IgniteCheckedException {
-        return new NodeFileTree(U.defaultWorkDirectory(), folderName);
->>>>>>> ae1cad65
     }
 }