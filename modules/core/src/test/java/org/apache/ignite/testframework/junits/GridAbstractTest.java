--- conflicted
+++ resolved
@@ -1108,13 +1108,7 @@
 
         cfg.setCheckpointSpi(cpSpi);
 
-<<<<<<< HEAD
-        cfg.setIncludeEventTypes(IgniteEventType.EVTS_ALL);
-=======
-        cfg.setRestEnabled(false);
-
         cfg.setIncludeEventTypes(EventType.EVTS_ALL);
->>>>>>> 1d7321b0
 
         return cfg;
     }
