--- conflicted
+++ resolved
@@ -149,11 +149,7 @@
     "ProhibitedExceptionDeclared",
     "JUnitTestCaseWithNonTrivialConstructors"
 })
-<<<<<<< HEAD
-public abstract class GridAbstractTest extends LegacySupport {
-=======
 public abstract class GridAbstractTest extends JUnit3TestLegacySupport {
->>>>>>> 9f40da5a
     /**************************************************************
      * DO NOT REMOVE TRANSIENT - THIS OBJECT MIGHT BE TRANSFERRED *
      *                  TO ANOTHER NODE.                          *
