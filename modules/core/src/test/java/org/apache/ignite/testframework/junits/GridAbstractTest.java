/*
 * Licensed to the Apache Software Foundation (ASF) under one or more
 * contributor license agreements.  See the NOTICE file distributed with
 * this work for additional information regarding copyright ownership.
 * The ASF licenses this file to You under the Apache License, Version 2.0
 * (the "License"); you may not use this file except in compliance with
 * the License.  You may obtain a copy of the License at
 *
 *      http://www.apache.org/licenses/LICENSE-2.0
 *
 * Unless required by applicable law or agreed to in writing, software
 * distributed under the License is distributed on an "AS IS" BASIS,
 * WITHOUT WARRANTIES OR CONDITIONS OF ANY KIND, either express or implied.
 * See the License for the specific language governing permissions and
 * limitations under the License.
 */

package org.apache.ignite.testframework.junits;

import java.io.ObjectStreamException;
import java.io.Serializable;
import java.lang.annotation.Annotation;
import java.lang.reflect.Field;
import java.lang.reflect.InvocationHandler;
import java.lang.reflect.Method;
import java.lang.reflect.Modifier;
import java.lang.reflect.Proxy;
import java.net.MalformedURLException;
import java.net.URL;
import java.net.URLClassLoader;
import java.util.ArrayList;
import java.util.Arrays;
import java.util.Collection;
import java.util.Collections;
import java.util.List;
import java.util.Map;
import java.util.UUID;
import java.util.concurrent.Callable;
import java.util.concurrent.ConcurrentHashMap;
import java.util.concurrent.ConcurrentMap;
import java.util.concurrent.TimeoutException;
import java.util.concurrent.atomic.AtomicInteger;
import java.util.concurrent.atomic.AtomicReference;
import java.util.concurrent.locks.Lock;
import java.util.concurrent.locks.ReentrantLock;
import java.util.function.BiPredicate;
import javax.cache.configuration.Factory;
import javax.cache.configuration.FactoryBuilder;
import org.apache.ignite.Ignite;
import org.apache.ignite.IgniteCache;
import org.apache.ignite.IgniteCheckedException;
import org.apache.ignite.IgniteClientDisconnectedException;
import org.apache.ignite.IgniteException;
import org.apache.ignite.IgniteLogger;
import org.apache.ignite.IgniteSystemProperties;
import org.apache.ignite.Ignition;
import org.apache.ignite.binary.BinaryBasicNameMapper;
import org.apache.ignite.cluster.ClusterNode;
import org.apache.ignite.configuration.BinaryConfiguration;
import org.apache.ignite.configuration.CacheConfiguration;
import org.apache.ignite.configuration.DataRegionConfiguration;
import org.apache.ignite.configuration.DataStorageConfiguration;
import org.apache.ignite.configuration.IgniteConfiguration;
import org.apache.ignite.configuration.NearCacheConfiguration;
import org.apache.ignite.events.EventType;
import org.apache.ignite.failure.FailureHandler;
import org.apache.ignite.failure.NoOpFailureHandler;
import org.apache.ignite.internal.GridKernalContext;
import org.apache.ignite.internal.IgniteEx;
import org.apache.ignite.internal.IgniteInternalFuture;
import org.apache.ignite.internal.IgniteInterruptedCheckedException;
import org.apache.ignite.internal.IgniteKernal;
import org.apache.ignite.internal.IgnitionEx;
import org.apache.ignite.internal.binary.BinaryCachingMetadataHandler;
import org.apache.ignite.internal.binary.BinaryContext;
import org.apache.ignite.internal.binary.BinaryEnumCache;
import org.apache.ignite.internal.binary.BinaryMarshaller;
import org.apache.ignite.internal.processors.affinity.AffinityTopologyVersion;
import org.apache.ignite.internal.processors.cache.CacheGroupContext;
import org.apache.ignite.internal.processors.resource.GridSpringResourceContext;
import org.apache.ignite.internal.util.GridClassLoaderCache;
import org.apache.ignite.internal.util.GridTestClockTimer;
import org.apache.ignite.internal.util.GridUnsafe;
import org.apache.ignite.internal.util.IgniteUtils;
import org.apache.ignite.internal.util.lang.GridAbsPredicate;
import org.apache.ignite.internal.util.typedef.F;
import org.apache.ignite.internal.util.typedef.G;
import org.apache.ignite.internal.util.typedef.internal.LT;
import org.apache.ignite.internal.util.typedef.internal.U;
import org.apache.ignite.lang.IgniteBiTuple;
import org.apache.ignite.lang.IgniteCallable;
import org.apache.ignite.lang.IgniteClosure;
import org.apache.ignite.lang.IgniteFuture;
import org.apache.ignite.logger.NullLogger;
import org.apache.ignite.marshaller.Marshaller;
import org.apache.ignite.marshaller.MarshallerContextTestImpl;
import org.apache.ignite.marshaller.MarshallerExclusions;
import org.apache.ignite.marshaller.jdk.JdkMarshaller;
import org.apache.ignite.resources.IgniteInstanceResource;
import org.apache.ignite.spi.checkpoint.sharedfs.SharedFsCheckpointSpi;
import org.apache.ignite.spi.communication.tcp.TcpCommunicationSpi;
import org.apache.ignite.spi.discovery.DiscoverySpi;
import org.apache.ignite.spi.discovery.DiscoverySpiCustomMessage;
import org.apache.ignite.spi.discovery.tcp.TcpDiscoverySpi;
import org.apache.ignite.spi.discovery.tcp.TestTcpDiscoverySpi;
import org.apache.ignite.spi.discovery.tcp.ipfinder.TcpDiscoveryIpFinder;
import org.apache.ignite.spi.discovery.tcp.ipfinder.vm.TcpDiscoveryVmIpFinder;
import org.apache.ignite.spi.eventstorage.memory.MemoryEventStorageSpi;
import org.apache.ignite.testframework.GridTestUtils;
import org.apache.ignite.testframework.MvccFeatureChecker;
import org.apache.ignite.testframework.config.GridTestProperties;
import org.apache.ignite.testframework.configvariations.VariationsTestsConfig;
import org.apache.ignite.testframework.junits.logger.GridTestLog4jLogger;
import org.apache.ignite.testframework.junits.multijvm.IgniteCacheProcessProxy;
import org.apache.ignite.testframework.junits.multijvm.IgniteNodeRunner;
import org.apache.ignite.testframework.junits.multijvm.IgniteProcessProxy;
import org.apache.ignite.thread.IgniteThread;
import org.apache.log4j.ConsoleAppender;
import org.apache.log4j.Level;
import org.apache.log4j.Logger;
import org.apache.log4j.PatternLayout;
import org.apache.log4j.Priority;
import org.apache.log4j.RollingFileAppender;
import org.jetbrains.annotations.NotNull;
import org.jetbrains.annotations.Nullable;
import org.junit.Ignore;
import org.junit.Rule;
import org.junit.Test;
import org.junit.rules.TestRule;
import org.junit.runner.RunWith;
import org.junit.runners.JUnit4;
import org.junit.runners.model.Statement;
import org.springframework.beans.BeansException;
import org.springframework.context.ApplicationContext;
import org.springframework.context.support.FileSystemXmlApplicationContext;

import static org.apache.ignite.IgniteSystemProperties.IGNITE_CLIENT_CACHE_CHANGE_MESSAGE_TIMEOUT;
import static org.apache.ignite.IgniteSystemProperties.IGNITE_DISCO_FAILED_CLIENT_RECONNECT_DELAY;
import static org.apache.ignite.cache.CacheAtomicityMode.TRANSACTIONAL;
import static org.apache.ignite.cache.CacheAtomicityMode.TRANSACTIONAL_SNAPSHOT;
import static org.apache.ignite.cache.CacheWriteSynchronizationMode.FULL_SYNC;
import static org.apache.ignite.internal.GridKernalState.DISCONNECTED;
import static org.apache.ignite.testframework.config.GridTestProperties.BINARY_MARSHALLER_USE_SIMPLE_NAME_MAPPER;
import static org.apache.ignite.testframework.config.GridTestProperties.IGNITE_CFG_PREPROCESSOR_CLS;

/**
 * Common abstract test for Ignite tests.
 */
@SuppressWarnings({
    "TransientFieldInNonSerializableClass",
    "ProhibitedExceptionDeclared",
    "JUnitTestCaseWithNonTrivialConstructors"
})
<<<<<<< HEAD
=======
@RunWith(JUnit4.class)
>>>>>>> bf005c83
public abstract class GridAbstractTest extends LegacySupport {
    /**************************************************************
     * DO NOT REMOVE TRANSIENT - THIS OBJECT MIGHT BE TRANSFERRED *
     *                  TO ANOTHER NODE.                          *
     **************************************************************/
    /** Null name for execution map. */
    private static final String NULL_NAME = UUID.randomUUID().toString();

    /** */
    private static final boolean BINARY_MARSHALLER = false;

    /** Ip finder for TCP discovery. */
    public static final TcpDiscoveryIpFinder LOCAL_IP_FINDER = new TcpDiscoveryVmIpFinder(false) {{
        setAddresses(Collections.singleton("127.0.0.1:47500..47509"));
    }};

    /** Shared static IP finder which is used in configuration at nodes startup <b>for all test methods in class</b>. */
    protected static TcpDiscoveryIpFinder sharedStaticIpFinder;

    /** */
    private static final int DFLT_TOP_WAIT_TIMEOUT = 2000;

    /** */
    private static final transient Map<Class<?>, TestCounters> tests = new ConcurrentHashMap<>();

    /** */
    protected static final String DEFAULT_CACHE_NAME = "default";

<<<<<<< HEAD
    /** Lock to maintain integrity of {@link TestCounters} and of {@link IgniteConfigVariationsAbstractTest}. */
=======
    /** Lock to maintain integrity of {@link TestCounters}. */
>>>>>>> bf005c83
    private final Lock runSerializer = new ReentrantLock();

    /** Manages test execution and reporting. */
    @Rule public transient TestRule runRule = (base, description) -> new Statement() {
        @Override public void evaluate() throws Throwable {
            runSerializer.lock();
            try {
                assert getName() != null : "getName returned null";

                runTestCase(base);
            } finally {
                runSerializer.unlock();
            }
        }
    };

    /** */
    private transient boolean startGrid;

    /** */
    protected transient IgniteLogger log;

    /** */
    private transient ClassLoader clsLdr;

    /** */
    private transient boolean stopGridErr;

    /** Timestamp for tests. */
    private static long ts = System.currentTimeMillis();

    /** Force failure flag. */
    private boolean forceFailure;

    /** Force failure message. */
    private String forceFailureMsg;

    /** Whether test count is known is advance. */
    private boolean forceTestCnt;

    /** Number of tests. */
    private int testCnt;

    /** Lazily initialized current test method. */
    private volatile Method currTestMtd;

    /**
     *
     */
    static {
        System.setProperty(IgniteSystemProperties.IGNITE_ALLOW_ATOMIC_OPS_IN_TX, "false");
        System.setProperty(IgniteSystemProperties.IGNITE_ATOMIC_CACHE_DELETE_HISTORY_SIZE, "10000");
        System.setProperty(IgniteSystemProperties.IGNITE_UPDATE_NOTIFIER, "false");
        System.setProperty(IGNITE_DISCO_FAILED_CLIENT_RECONNECT_DELAY, "1");
        System.setProperty(IGNITE_CLIENT_CACHE_CHANGE_MESSAGE_TIMEOUT, "1000");

        if (BINARY_MARSHALLER)
            GridTestProperties.setProperty(GridTestProperties.MARSH_CLASS_NAME, BinaryMarshaller.class.getName());

        if (GridTestClockTimer.startTestTimer()) {
            Thread timer = new Thread(new GridTestClockTimer(), "ignite-clock-for-tests");

            timer.setDaemon(true);

            timer.setPriority(10);

            timer.start();
        }
    }

    /** */
    private static final ConcurrentMap<UUID, Object> serializedObj = new ConcurrentHashMap<>();

    /** */
    protected GridAbstractTest() throws IgniteCheckedException {
        this(false);

        log = getTestCounters().getTestResources().getLogger().getLogger(getClass());
    }

    /**
     * @param startGrid Start grid flag.
     */
    @SuppressWarnings({"OverriddenMethodCallDuringObjectConstruction"})
    protected GridAbstractTest(boolean startGrid) {
        assert isJunitFrameworkClass() : "GridAbstractTest class cannot be extended directly " +
            "(use GridCommonAbstractTest class instead).";

        // Initialize properties. Logger initialized here.
        GridTestProperties.init();

        log = new GridTestLog4jLogger();

        this.startGrid = startGrid;
    }

    /**
     * @param cls Class to create.
     * @return Instance of class.
     * @throws Exception If failed.
     */
    protected <T> T allocateInstance(Class<T> cls) throws Exception {
        return (T)GridUnsafe.allocateInstance(cls);
    }

    /**
     * @param cls Class to create.
     * @return Instance of class.
     */
    @Nullable protected <T> T allocateInstance0(Class<T> cls) {
        try {
            return (T)GridUnsafe.allocateInstance(cls);
        }
        catch (InstantiationException e) {
            e.printStackTrace();

            return null;
        }
    }

    /**
     * @return Flag to check if class is Junit framework class.
     */
    protected boolean isJunitFrameworkClass() {
        return false;
    }

    /**
     * @return Test resources.
     */
    protected IgniteTestResources getTestResources() throws IgniteCheckedException {
        return getTestCounters().getTestResources();
    }

    /**
     * @return Test resources.
     */
    protected IgniteTestResources getTestResources(IgniteConfiguration cfg) throws IgniteCheckedException {
        return getTestCounters(cfg).getTestResources();
    }

    /**
     * @param msg Message to print.
     */
    protected void info(String msg) {
        if (log().isInfoEnabled())
            log().info(msg);
    }

    /**
     * @param msg Message to print.
     */
    protected void error(String msg) {
        log().error(msg);
    }

    /**
     * @param msg Message to print.
     * @param t Error to print.
     */
    protected void error(String msg, Throwable t) {
        log().error(msg, t);
    }

    /**
     * @return logger.
     */
    protected IgniteLogger log() {
        if (isRemoteJvm())
            return IgniteNodeRunner.startedInstance().log();

        return log;
    }

    /**
     * Resets log4j programmatically.
     *
     * @param log4jLevel Level.
     * @param logToFile If {@code true}, then log to file under "work/log" folder.
     * @param cat Category.
     * @param cats Additional categories.
     */
    @SuppressWarnings({"deprecation"})
    protected void resetLog4j(Level log4jLevel, boolean logToFile, String cat, String... cats)
        throws IgniteCheckedException {
        for (String c : F.concat(false, cat, F.asList(cats)))
            Logger.getLogger(c).setLevel(log4jLevel);

        if (logToFile) {
            Logger log4j = Logger.getRootLogger();

            log4j.removeAllAppenders();

            // Console appender.
            ConsoleAppender c = new ConsoleAppender();

            c.setName("CONSOLE_ERR");
            c.setTarget("System.err");
            c.setThreshold(Priority.WARN);
            c.setLayout(new PatternLayout("[%d{ISO8601}][%-5p][%t][%c{1}] %m%n"));

            c.activateOptions();

            log4j.addAppender(c);

            // File appender.
            RollingFileAppender file = new RollingFileAppender();

            file.setName("FILE");
            file.setThreshold(log4jLevel);
            file.setFile(home() + "/work/log/ignite.log");
            file.setAppend(false);
            file.setMaxFileSize("10MB");
            file.setMaxBackupIndex(10);
            file.setLayout(new PatternLayout("[%d{ISO8601}][%-5p][%t][%c{1}] %m%n"));

            file.activateOptions();

            log4j.addAppender(file);
        }
    }

    /**
     * Executes runnable and prints out how long it took.
     *
     * @param name Name of execution.
     * @param r Runnable to execute.
     */
    protected void time(String name, Runnable r) {
        System.gc();

        long start = System.currentTimeMillis();

        r.run();

        long dur = System.currentTimeMillis() - start;

        info(name + " took " + dur + "ms.");
    }

    /**
     * Runs given code in multiple threads and synchronously waits for all threads to complete. If any thread failed,
     * exception will be thrown out of this method.
     *
     * @param r Runnable.
     * @param threadNum Thread number.
     * @throws Exception If failed.
     */
    protected void multithreaded(Runnable r, int threadNum) throws Exception {
        multithreaded(r, threadNum, getTestIgniteInstanceName());
    }

    /**
     * Runs given code in multiple threads and synchronously waits for all
     * threads to complete. If any thread failed, exception will be thrown
     * out of this method.
     *
     * @param r Runnable.
     * @param threadNum Thread number.
     * @param threadName Thread name.
     * @throws Exception If failed.
     */
    protected void multithreaded(Runnable r, int threadNum, String threadName) throws Exception {
        GridTestUtils.runMultiThreaded(r, threadNum, threadName);
    }

    /**
     * Runs given code in multiple threads. Returns future that ends upon
     * threads completion. If any thread failed, exception will be thrown
     * out of this method.
     *
     * @param r Runnable.
     * @param threadNum Thread number.
     * @throws Exception If failed.
     * @return Future.
     */
    protected IgniteInternalFuture<?> multithreadedAsync(Runnable r, int threadNum) throws Exception {
        return multithreadedAsync(r, threadNum, getTestIgniteInstanceName());
    }

    /**
     * Runs given code in multiple threads. Returns future that ends upon
     * threads completion. If any thread failed, exception will be thrown
     * out of this method.
     *
     * @param r Runnable.
     * @param threadNum Thread number.
     * @param threadName Thread name.
     * @throws Exception If failed.
     * @return Future.
     */
    protected IgniteInternalFuture<?> multithreadedAsync(Runnable r, int threadNum, String threadName) throws Exception {
        return GridTestUtils.runMultiThreadedAsync(r, threadNum, threadName);
    }

    /**
     * Runs given code in multiple threads and synchronously waits for all threads to complete.
     * If any thread failed, exception will be thrown out of this method.
     *
     * @param c Callable.
     * @param threadNum Thread number.
     * @throws Exception If failed.
     */
    protected void multithreaded(Callable<?> c, int threadNum) throws Exception {
        multithreaded(c, threadNum, getTestIgniteInstanceName());
    }

    /**
     * Runs given code in multiple threads and synchronously waits for all threads to complete.
     * If any thread failed, exception will be thrown out of this method.
     *
     * @param c Callable.
     * @param threadNum Thread number.
     * @param threadName Thread name.
     * @throws Exception If failed.
     */
    protected void multithreaded(Callable<?> c, int threadNum, String threadName) throws Exception {
        GridTestUtils.runMultiThreaded(c, threadNum, threadName);
    }

    /**
     * Runs given code in multiple threads and asynchronously waits for all threads to complete.
     * If any thread failed, exception will be thrown out of this method.
     *
     * @param c Callable.
     * @param threadNum Thread number.
     * @throws Exception If failed.
     * @return Future.
     */
    protected IgniteInternalFuture<?> multithreadedAsync(Callable<?> c, int threadNum) throws Exception {
        return multithreadedAsync(c, threadNum, getTestIgniteInstanceName());
    }

    /**
     * Runs given code in multiple threads and asynchronously waits for all threads to complete.
     * If any thread failed, exception will be thrown out of this method.
     *
     * @param c Callable.
     * @param threadNum Thread number.
     * @param threadName Thread name.
     * @throws Exception If failed.
     * @return Future.
     */
    protected IgniteInternalFuture<?> multithreadedAsync(Callable<?> c, int threadNum,
        String threadName) throws Exception {
        return GridTestUtils.runMultiThreadedAsync(c, threadNum, threadName);
    }

    /**
     * @return Test kernal context.
     */
    protected GridTestKernalContext newContext() throws IgniteCheckedException {
        IgniteConfiguration cfg = new IgniteConfiguration();

        cfg.setClientMode(false);
        cfg.setDiscoverySpi(new TcpDiscoverySpi() {
            @Override public void sendCustomEvent(DiscoverySpiCustomMessage msg) throws IgniteException {
                //No-op
            }
        });

        GridTestKernalContext ctx = new GridTestKernalContext(log(), cfg);
        return ctx;
    }

    /**
     * @param cfg Configuration to use in Test
     * @return Test kernal context.
     */
    protected GridTestKernalContext newContext(IgniteConfiguration cfg) throws IgniteCheckedException {
        return new GridTestKernalContext(log(), cfg);
    }

    /**
     * Called before execution of every test method in class.
     * <p>
     * Do not annotate with Before in overriding methods.</p>
     *
     * @throws Exception If failed. {@link #afterTest()} will be called in this case.
     * @deprecated This method is deprecated. Instead of invoking or overriding it, it is recommended to make your own
     * method with {@code @Before} annotation.
     */
    @Deprecated
    protected void beforeTest() throws Exception {
        // No-op.
    }

    /**
     * Called after execution of every test method in class or if {@link #beforeTest()} failed without test method
     * execution.
     * <p>
     * Do not annotate with After in overriding methods.</p>
     *
     * @throws Exception If failed.
     * @deprecated This method is deprecated. Instead of invoking or overriding it, it is recommended to make your own
     * method with {@code @After} annotation.
     */
    @Deprecated
    protected void afterTest() throws Exception {
        // No-op.
    }

    /**
     * Called before execution of all test methods in class.
     * <p>
     * Do not annotate with BeforeClass in overriding methods.</p>
     *
     * @throws Exception If failed. {@link #afterTestsStopped()} will be called in this case.
     * @deprecated This method is deprecated. Instead of invoking or overriding it, it is recommended to make your own
     * method with {@code @BeforeClass} annotation.
     */
    @Deprecated
    protected void beforeTestsStarted() throws Exception {
        // Will clean and re-create marshaller directory from scratch.
        U.resolveWorkDirectory(U.defaultWorkDirectory(), "marshaller", true);
        U.resolveWorkDirectory(U.defaultWorkDirectory(), "binary_meta", true);
    }

    /**
     * Called after execution of all test methods in class or
     * if {@link #beforeTestsStarted()} failed without execution of any test methods.
     * <p>
     * Do not annotate with AfterClass in overriding methods.</p>
     *
     * @throws Exception If failed.
     * @deprecated This method is deprecated. Instead of invoking or overriding it, it is recommended to make your own
     * method with {@code @AfterClass} annotation.
     */
    @Deprecated
    protected void afterTestsStopped() throws Exception {
        // No-op.
    }

    /**
     * {@inheritDoc}
     * <p>
     * Do not annotate with Before in overriding methods.</p>
     * @deprecated This method is deprecated. Instead of invoking or overriding it, it is recommended to make your own
     * method with {@code @Before} annotation.
     */
    @Deprecated
    @Override protected void setUp() throws Exception {
        stopGridErr = false;

        clsLdr = Thread.currentThread().getContextClassLoader();

        // Change it to the class one.
        Thread.currentThread().setContextClassLoader(getClass().getClassLoader());

        // Clear log throttle.
        LT.clear();

        TestCounters cntrs = getTestCounters();

        if (isDebug())
            info("Test counters [numOfTests=" + cntrs.getNumberOfTests() + ", started=" + cntrs.getStarted() +
                ", stopped=" + cntrs.getStopped() + ']');

        if (cntrs.isReset()) {
            info("Resetting test counters.");

            int started = cntrs.getStarted() % cntrs.getNumberOfTests();
            int stopped = cntrs.getStopped() % cntrs.getNumberOfTests();

            cntrs.reset();

            cntrs.setStarted(started);
            cntrs.setStopped(stopped);
        }

        if (isFirstTest()) {
            sharedStaticIpFinder = new TcpDiscoveryVmIpFinder(true);

            info(">>> Starting test class: " + testClassDescription() + " <<<");

            if (isSafeTopology())
                assert G.allGrids().isEmpty() : "Not all Ignite instances stopped before tests execution:" + G.allGrids();

            if (startGrid) {
                IgniteConfiguration cfg = optimize(getConfiguration());

                G.start(cfg);
            }

            try {
                List<Integer> jvmIds = IgniteNodeRunner.killAll();

                if (!jvmIds.isEmpty())
                    log.info("Next processes of IgniteNodeRunner were killed: " + jvmIds);

                beforeTestsStarted();
            }
            catch (Exception | Error t) {
                t.printStackTrace();

                getTestCounters().setStopped(getTestCounters().getNumberOfTests() - 1);

                try {
                    tearDown();
                }
                catch (Exception e) {
                    log.error("Failed to tear down test after exception was thrown in beforeTestsStarted (will " +
                        "ignore)", e);
                }

                throw t;
            }
        }

        info(">>> Starting test: " + testDescription() + " <<<");

        try {
            beforeTest();
        }
        catch (Exception | Error t) {
            try {
                tearDown();
            }
            catch (Exception e) {
                log.error("Failed to tear down test after exception was thrown in beforeTest (will ignore)", e);
            }

            throw t;
        }

        ts = System.currentTimeMillis();
    }

    /**
     * @return Test description.
     */
    protected String testDescription() {
        return GridTestUtils.fullSimpleName(getClass()) + "#" + getName();
    }

    /**
     * @return Test class description.
     */
    protected String testClassDescription() {
        return GridTestUtils.fullSimpleName(getClass());
    }

    /**
     * @return Current test method.
     * @throws NoSuchMethodError If method wasn't found for some reason.
     */
    @NotNull protected Method currentTestMethod() {
        if (currTestMtd == null) {
            try {
                currTestMtd = getClass().getMethod(getName());
            }
            catch (NoSuchMethodException e) {
                throw new NoSuchMethodError("Current test method is not found: " + getName());
            }
        }

        return currTestMtd;
    }

    /**
     * Search for the annotation of the given type in current test method.
     *
     * @param annotationCls Type of annotation to look for.
     * @param <A> Annotation type.
     * @return Instance of annotation if it is present in test method.
     */
    @Nullable protected <A extends Annotation> A currentTestAnnotation(Class<A> annotationCls) {
        return currentTestMethod().getAnnotation(annotationCls);
    }

    /**
     * @return Started grid.
     * @throws Exception If anything failed.
     */
    protected Ignite startGrid() throws Exception {
        return startGrid(getTestIgniteInstanceName());
    }

    /**
     * @param cnt Grid count.
     * @return First started grid.
     * @throws Exception If failed.
     */
    protected final Ignite startGrids(int cnt) throws Exception {
        assert cnt > 0;

        Ignite ignite = null;

        for (int i = 0; i < cnt; i++)
            if (ignite == null)
                ignite = startGrid(i);
            else
                startGrid(i);

        if (checkTopology())
            checkTopology(cnt);

        assert ignite != null;

        return ignite;
    }

    /**
     * Check or not topology after grids start
     */
    protected boolean checkTopology() {
        return true;
    }

    /**
     * @param cnt Grid count.
     * @return First started grid.
     * @throws Exception If failed.
     */
    protected Ignite startGridsMultiThreaded(int cnt) throws Exception {
        assert cnt > 0 : "Number of grids must be a positive number";

        Ignite ignite = startGrids(1);

        if (cnt > 1) {
            startGridsMultiThreaded(1, cnt - 1);

            if (checkTopology())
                checkTopology(cnt);
        }

        return ignite;
    }

    /**
     * @param init Start grid index.
     * @param cnt Grid count.
     * @return First started grid.
     * @throws Exception If failed.
     */
    protected final Ignite startGridsMultiThreaded(int init, int cnt) throws Exception {
        assert init >= 0;
        assert cnt > 0;

        info("Starting grids: " + cnt);

        final AtomicInteger gridIdx = new AtomicInteger(init);

        GridTestUtils.runMultiThreaded(
            new Callable<Object>() {
                @Nullable @Override public Object call() throws Exception {
                    startGrid(gridIdx.getAndIncrement());

                    return null;
                }
            },
            cnt,
            "grid-starter-" + getName()
        );

        assert gridIdx.get() - init == cnt;

        return grid(init);
    }

    /**
     * @param cnt Grid count
     * @throws Exception If an error occurs.
     */
    @SuppressWarnings({"BusyWait"})
    protected void checkTopology(int cnt) throws Exception {
        for (int j = 0; j < 10; j++) {
            boolean topOk = true;

            for (int i = 0; i < cnt; i++) {
                if (cnt != grid(i).cluster().nodes().size()) {
                    U.warn(log, "Grid size is incorrect (will re-run check in 1000 ms) " +
                        "[name=" + grid(i).name() + ", size=" + grid(i).cluster().nodes().size() + ']');

                    topOk = false;

                    break;
                }
            }

            if (topOk)
                return;
            else
                Thread.sleep(1000);
        }

        throw new Exception("Failed to wait for proper topology [expCnt=" + cnt +
            ", actualTopology=" + grid(0).cluster().nodes() + ']');
    }

    /** */
    protected void stopGrid() {
        stopGrid(getTestIgniteInstanceName());
    }

    /**
     * Starts new grid with given index.
     *
     * @param idx Index of the grid to start.
     * @return Started grid.
     * @throws Exception If anything failed.
     */
    protected IgniteEx startGrid(int idx) throws Exception {
        return (IgniteEx)startGrid(getTestIgniteInstanceName(idx));
    }

    /**
     * Starts new grid with given configuration.
     *
     * @param cfg Ignite configuration.
     * @return Started grid.
     * @throws Exception If anything failed.
     */
    protected IgniteEx startGrid(IgniteConfiguration cfg) throws Exception {
        return (IgniteEx)startGrid(cfg.getIgniteInstanceName(), cfg, null);
    }

    /**
     * Starts new grid with given index and Spring application context.
     *
     * @param idx Index of the grid to start.
     * @param ctx Spring context.
     * @return Started grid.
     * @throws Exception If anything failed.
     */
    protected Ignite startGrid(int idx, GridSpringResourceContext ctx) throws Exception {
        return startGrid(getTestIgniteInstanceName(idx), ctx);
    }

    /**
     * Starts new grid with given name.
     *
     * @param igniteInstanceName Ignite instance name.
     * @return Started grid.
     * @throws Exception If failed.
     */
    protected IgniteEx startGrid(String igniteInstanceName) throws Exception {
        return (IgniteEx)startGrid(igniteInstanceName, (GridSpringResourceContext)null);
    }

    /**
     * Starts new grid with given name.
     *
     * @param igniteInstanceName Ignite instance name.
     * @param ctx Spring context.
     * @return Started grid.
     * @throws Exception If failed.
     */
    protected Ignite startGrid(String igniteInstanceName, GridSpringResourceContext ctx) throws Exception {
        return startGrid(igniteInstanceName, optimize(getConfiguration(igniteInstanceName)), ctx);
    }

    /**
     * @param regionCfg Region config.
     */
    private void validateDataRegion(DataRegionConfiguration regionCfg) {
        if (regionCfg.isPersistenceEnabled() && regionCfg.getMaxSize() == DataStorageConfiguration.DFLT_DATA_REGION_MAX_SIZE)
            throw new AssertionError("Max size of data region should be set explicitly to avoid memory over usage");
    }

    /**
     * @param cfg Config.
     */
    private void validateConfiguration(IgniteConfiguration cfg) {
        if (cfg.getDataStorageConfiguration() != null) {
            validateDataRegion(cfg.getDataStorageConfiguration().getDefaultDataRegionConfiguration());

            if (cfg.getDataStorageConfiguration().getDataRegionConfigurations() != null) {
                for (DataRegionConfiguration reg : cfg.getDataStorageConfiguration().getDataRegionConfigurations())
                    validateDataRegion(reg);
            }
        }
    }

    /**
     * Starts new grid with given name.
     *
     * @param igniteInstanceName Ignite instance name.
     * @param ctx Spring context.
     * @return Started grid.
     * @throws Exception If failed.
     */
    protected Ignite startGrid(String igniteInstanceName, IgniteConfiguration cfg, GridSpringResourceContext ctx)
        throws Exception {
        if (!isRemoteJvm(igniteInstanceName)) {
            IgniteUtils.setCurrentIgniteName(igniteInstanceName);

            try {
                String cfgProcClsName = System.getProperty(IGNITE_CFG_PREPROCESSOR_CLS);

                if (cfgProcClsName != null) {
                    try {
                        Class<?> cfgProc = Class.forName(cfgProcClsName);

                        Method method = cfgProc.getMethod("preprocessConfiguration", IgniteConfiguration.class);

                        if (!Modifier.isStatic(method.getModifiers()))
                            throw new Exception("Non-static pre-processor method in pre-processor class: " + cfgProcClsName);

                        method.invoke(null, cfg);
                    }
                    catch (Exception e) {
                        log.error("Failed to pre-process IgniteConfiguration using pre-processor class: " + cfgProcClsName);

                        throw new IgniteException(e);
                    }
                }

                Ignite node = IgnitionEx.start(cfg, ctx);

                IgniteConfiguration nodeCfg = node.configuration();

                log.info("Node started with the following configuration [id=" + node.cluster().localNode().id()
                    + ", marshaller=" + nodeCfg.getMarshaller()
                    + ", discovery=" + nodeCfg.getDiscoverySpi()
                    + ", binaryCfg=" + nodeCfg.getBinaryConfiguration()
                    + ", lateAff=" + nodeCfg.isLateAffinityAssignment() + "]");

                return node;
            }
            finally {
                IgniteUtils.setCurrentIgniteName(null);
            }
        }
        else
            return startRemoteGrid(igniteInstanceName, null, ctx);
    }

    /**
     * Starts new grid at another JVM with given name.
     *
     * @param igniteInstanceName Ignite instance name.
     * @param cfg Ignite configuration.
     * @param ctx Spring context.
     * @return Started grid.
     * @throws Exception If failed.
     */
    protected Ignite startRemoteGrid(String igniteInstanceName, IgniteConfiguration cfg, GridSpringResourceContext ctx)
        throws Exception {
        return startRemoteGrid(igniteInstanceName, cfg, ctx, grid(0), true);
    }

    /**
     * Starts new grid with given name.
     *
     * @param gridName Grid name.
     * @param client Client mode.
     * @param cfgUrl Config URL.
     * @return Started grid.
     * @throws Exception If failed.
     */
    protected Ignite startGridWithSpringCtx(String gridName, boolean client, String cfgUrl) throws Exception {
        IgniteBiTuple<Collection<IgniteConfiguration>, ? extends GridSpringResourceContext> cfgMap =
            IgnitionEx.loadConfigurations(cfgUrl);

        IgniteConfiguration cfg = F.first(cfgMap.get1());

        cfg.setIgniteInstanceName(gridName);
        cfg.setClientMode(client);

        return IgnitionEx.start(cfg, cfgMap.getValue());
    }

    /**
     * Starts new node with given index.
     *
     * @param idx Index of the node to start.
     * @param client Client mode.
     * @param cfgUrl Config URL.
     * @return Started node.
     * @throws Exception If failed.
     */
    protected Ignite startGridWithSpringCtx(int idx, boolean client, String cfgUrl) throws Exception {
        return startGridWithSpringCtx(getTestIgniteInstanceName(idx), client, cfgUrl);
    }

    /**
     * Start specified amount of nodes.
     *
     * @param cnt Nodes count.
     * @param client Client mode.
     * @param cfgUrl Config URL.
     * @return First started node.
     * @throws Exception If failed.
     */
    protected Ignite startGridsWithSpringCtx(int cnt, boolean client, String cfgUrl) throws Exception {
        assert cnt > 0;

        Ignite ignite = null;

        for (int i = 0; i < cnt; i++) {
            if (ignite == null)
                ignite = startGridWithSpringCtx(i, client, cfgUrl);
            else
                startGridWithSpringCtx(i, client, cfgUrl);
        }

        checkTopology(cnt);

        assert ignite != null;

        return ignite;
    }

    /**
     * Starts new grid at another JVM with given name.
     *
     * @param igniteInstanceName Ignite instance name.
     * @param cfg Ignite configuration.
     * @param ctx Spring context.
     * @param locNode Local node.
     * @param resetDiscovery Reset DiscoverySpi.
     * @return Started grid.
     * @throws Exception If failed.
     */
    protected Ignite startRemoteGrid(String igniteInstanceName, IgniteConfiguration cfg, GridSpringResourceContext ctx,
        IgniteEx locNode, boolean resetDiscovery)
        throws Exception {
        if (ctx != null)
            throw new UnsupportedOperationException("Starting of grid at another jvm by context doesn't supported.");

        if (cfg == null)
            cfg = optimize(getConfiguration(igniteInstanceName));

        if (locNode != null) {
            DiscoverySpi discoverySpi = locNode.configuration().getDiscoverySpi();

            if (discoverySpi != null && !(discoverySpi instanceof TcpDiscoverySpi)) {
                try {
                    // Clone added to support ZookeeperDiscoverySpi.
                    Method m = discoverySpi.getClass().getDeclaredMethod("cloneSpiConfiguration");

                    m.setAccessible(true);

                    cfg.setDiscoverySpi((DiscoverySpi)m.invoke(discoverySpi));

                    resetDiscovery = false;
                }
                catch (NoSuchMethodException e) {
                    // Ignore.
                }
            }
        }

        return new IgniteProcessProxy(cfg, log, locNode, resetDiscovery, additionalRemoteJvmArgs());
    }

    /**
     * @return Additional JVM args for remote instances.
     */
    protected List<String> additionalRemoteJvmArgs() {
        return Collections.emptyList();
    }

    /**
     * Optimizes configuration to achieve better test performance.
     *
     * @param cfg Configuration.
     * @return Optimized configuration (by modifying passed in one).
     * @throws IgniteCheckedException On error.
     */
    protected IgniteConfiguration optimize(IgniteConfiguration cfg) throws IgniteCheckedException {
        if (cfg.getLocalHost() == null) {
            if (cfg.getDiscoverySpi() instanceof TcpDiscoverySpi) {
                cfg.setLocalHost("127.0.0.1");

                if (((TcpDiscoverySpi)cfg.getDiscoverySpi()).getJoinTimeout() == 0)
                    ((TcpDiscoverySpi)cfg.getDiscoverySpi()).setJoinTimeout(10000);
            }
            else
                cfg.setLocalHost(getTestResources().getLocalHost());
        }

        // Do not add redundant data if it is not needed.
        if (cfg.getIncludeProperties() == null)
            cfg.setIncludeProperties();

        return cfg;
    }

    /**
     * @param igniteInstanceName Ignite instance name.
     */
    protected void stopGrid(@Nullable String igniteInstanceName) {
        stopGrid(igniteInstanceName, true);
    }

    /**
     * @param igniteInstanceName Ignite instance name.
     * @param cancel Cancel flag.
     */
    protected void stopGrid(@Nullable String igniteInstanceName, boolean cancel) {
        stopGrid(igniteInstanceName, cancel, true);
    }

    /**
     * @param igniteInstanceName Ignite instance name.
     * @param cancel Cancel flag.
     * @param awaitTop Await topology change flag.
     */
    protected void stopGrid(@Nullable String igniteInstanceName, boolean cancel, boolean awaitTop) {
        try {
            IgniteEx ignite = grid(igniteInstanceName);

            assert ignite != null : "Ignite returned null grid for name: " + igniteInstanceName;

            UUID id = ignite instanceof IgniteProcessProxy ? ignite.localNode().id() : ignite.context().localNodeId();

            info(">>> Stopping grid [name=" + ignite.name() + ", id=" + id + ']');

            if (!isRemoteJvm(igniteInstanceName))
                G.stop(igniteInstanceName, cancel);
            else
                IgniteProcessProxy.stop(igniteInstanceName, cancel);

            if (awaitTop)
                awaitTopologyChange();
        }
        catch (IllegalStateException ignored) {
            // Ignore error if grid already stopped.
        }
        catch (Throwable e) {
            error("Failed to stop grid [igniteInstanceName=" + igniteInstanceName + ", cancel=" + cancel + ']', e);

            stopGridErr = true;
        }
    }

    /**
     *
     */
    protected void stopAllGrids() {
        stopAllGrids(true);
    }

    /**
     * @param cancel Cancel flag.
     */
    protected void stopAllGrids(boolean cancel) {
        try {
            Collection<Ignite> clients = new ArrayList<>();
            Collection<Ignite> srvs = new ArrayList<>();

            for (Ignite g : G.allGrids()) {
                if (g.configuration().getDiscoverySpi().isClientMode())
                    clients.add(g);
                else
                    srvs.add(g);
            }

            for (Ignite g : clients)
                stopGrid(g.name(), cancel, false);

            for (Ignite g : srvs)
                stopGrid(g.name(), cancel, false);

            List<Ignite> nodes = G.allGrids();

            assert nodes.isEmpty() : nodes;
        }
        finally {
            IgniteProcessProxy.killAll(); // In multi-JVM case.
        }
    }

    /**
     * @param cancel Cancel flag.
     */
    protected void stopAllClients(boolean cancel) {
        List<Ignite> ignites = G.allGrids();

        for (Ignite g : ignites) {
            if (g.configuration().getDiscoverySpi().isClientMode())
                stopGrid(g.name(), cancel);
        }
    }

    /**
     * @param cancel Cancel flag.
     */
    protected void stopAllServers(boolean cancel) {
        List<Ignite> ignites = G.allGrids();

        for (Ignite g : ignites) {
            if (!g.configuration().getDiscoverySpi().isClientMode())
                stopGrid(g.name(), cancel);
        }
    }

    /**
     * @param ignite Grid
     * @param cnt Count
     * @throws IgniteCheckedException If failed.
     */
    @SuppressWarnings({"BusyWait"})
    protected void waitForRemoteNodes(Ignite ignite, int cnt) throws IgniteCheckedException {
        while (true) {
            Collection<ClusterNode> nodes = ignite.cluster().forRemotes().nodes();

            if (nodes != null && nodes.size() >= cnt)
                return;

            try {
                Thread.sleep(100);
            }
            catch (InterruptedException ignored) {
                throw new IgniteCheckedException("Interrupted while waiting for remote nodes [igniteInstanceName=" +
                    ignite.name() + ", count=" + cnt + ']');
            }
        }
    }

    /**
     * @param ignites Grids
     * @throws IgniteCheckedException If failed.
     */
    protected void waitForDiscovery(Ignite... ignites) throws IgniteCheckedException {
        assert ignites != null;
        assert ignites.length > 1;

        for (Ignite ignite : ignites)
            waitForRemoteNodes(ignite, ignites.length - 1);
    }

    /**
     * Gets grid for given name.
     *
     * @param name Name.
     * @return Grid instance.
     */
    protected IgniteEx grid(String name) {
        if (!isRemoteJvm(name))
            return (IgniteEx)G.ignite(name);
        else {
            if (isRemoteJvm())
                return IgniteNodeRunner.startedInstance();
            else
                return IgniteProcessProxy.ignite(name);
        }
    }

    /**
     * Gets grid for given index.
     *
     * @param idx Index.
     * @return Grid instance.
     */
    protected IgniteEx grid(int idx) {
        return grid(getTestIgniteInstanceName(idx));
    }

    /**
     * @param idx Index.
     * @return Ignite instance.
     */
    protected Ignite ignite(int idx) {
        return grid(idx);
    }

    /**
     * @param nodeIdx Node index.
     * @return Node ID.
     */
    protected final UUID nodeId(int nodeIdx) {
        return ignite(nodeIdx).cluster().localNode().id();
    }

    /**
     * Gets grid for given test.
     *
     * @return Grid for given test.
     */
    protected IgniteEx grid() {
        if (!isMultiJvm())
            return (IgniteEx)G.ignite(getTestIgniteInstanceName());
        else
            throw new UnsupportedOperationException("Operation doesn't supported yet.");
    }

    /**
     * @param node Node.
     * @return Ignite instance with given local node.
     */
    protected final Ignite grid(ClusterNode node) {
        if (!isMultiJvm())
            return G.ignite(node.id());
        else {
            try {
                return IgniteProcessProxy.ignite(node.id());
            }
            catch (Exception ignore) {
                // A hack if it is local grid.
                return G.ignite(node.id());
            }
        }
    }

    /**
     * Starts grid using provided Ignite instance name and spring config location.
     * <p>
     * Note that grids started this way should be stopped with {@code G.stop(..)} methods.
     *
     * @param igniteInstanceName Ignite instance name.
     * @param springCfgPath Path to config file.
     * @return Grid Started grid.
     * @throws Exception If failed.
     */
    protected Ignite startGrid(String igniteInstanceName, String springCfgPath) throws Exception {
        IgniteConfiguration cfg = loadConfiguration(springCfgPath);

        cfg.setFailureHandler(getFailureHandler(igniteInstanceName));

        cfg.setGridLogger(getTestResources().getLogger());

        return startGrid(igniteInstanceName, cfg);
    }

    /**
     * Starts grid using provided Ignite instance name and config.
     * <p>
     * Note that grids started this way should be stopped with {@code G.stop(..)} methods.
     *
     * @param igniteInstanceName Ignite instance name.
     * @param cfg Config.
     * @return Grid Started grid.
     * @throws Exception If failed.
     */
    protected Ignite startGrid(String igniteInstanceName, IgniteConfiguration cfg) throws Exception {
        cfg.setIgniteInstanceName(igniteInstanceName);

        if (!isRemoteJvm(igniteInstanceName))
            return G.start(cfg);
        else
            return startRemoteGrid(igniteInstanceName, cfg, null);
    }

    /**
     * Loads configuration from the given Spring XML file.
     *
     * @param springCfgPath Path to file.
     * @return Grid configuration.
     * @throws IgniteCheckedException If load failed.
     */
    @SuppressWarnings("deprecation")
    protected IgniteConfiguration loadConfiguration(String springCfgPath) throws IgniteCheckedException {
        URL cfgLocation = U.resolveIgniteUrl(springCfgPath);

        if (cfgLocation == null)
            cfgLocation = U.resolveIgniteUrl(springCfgPath, false);

        assert cfgLocation != null;

        ApplicationContext springCtx;

        try {
            springCtx = new FileSystemXmlApplicationContext(cfgLocation.toString());
        }
        catch (BeansException e) {
            throw new IgniteCheckedException("Failed to instantiate Spring XML application context.", e);
        }

        Map cfgMap;

        try {
            // Note: Spring is not generics-friendly.
            cfgMap = springCtx.getBeansOfType(IgniteConfiguration.class);
        }
        catch (BeansException e) {
            throw new IgniteCheckedException("Failed to instantiate bean [type=" + IgniteConfiguration.class + ", err=" +
                e.getMessage() + ']', e);
        }

        if (cfgMap == null)
            throw new IgniteCheckedException("Failed to find a single grid factory configuration in: " + springCfgPath);

        if (cfgMap.isEmpty())
            throw new IgniteCheckedException("Can't find grid factory configuration in: " + springCfgPath);
        else if (cfgMap.size() > 1)
            throw new IgniteCheckedException("More than one configuration provided for cache load test: " + cfgMap.values());

        IgniteConfiguration cfg = (IgniteConfiguration)cfgMap.values().iterator().next();

        cfg.setNodeId(UUID.randomUUID());

        return cfg;
    }

    /**
     * @param idx Index of the grid to stop.
     */
    protected void stopGrid(int idx) {
        stopGrid(getTestIgniteInstanceName(idx), false);
    }

    /**
     * Stop Ignite instance using index.
     *
     * @param idx Grid index.
     * @param cancel Cancel flag.
     */
    protected void stopGrid(int idx, boolean cancel) {
        stopGrid(getTestIgniteInstanceName(idx), cancel, false);
    }

    /**
     * @param idx Index of the grid to stop.
     */
    protected void stopAndCancelGrid(int idx) {
        stopGrid(getTestIgniteInstanceName(idx), true);
    }

    /**
     * @return Grid test configuration.
     * @throws Exception If failed.
     */
    protected IgniteConfiguration getConfiguration() throws Exception {
        // Generate unique Ignite instance name.
        return getConfiguration(getTestIgniteInstanceName());
    }

    /**
     * This method should be overridden by subclasses to change configuration parameters.
     *
     * @param igniteInstanceName Ignite instance name.
     * @return Grid configuration used for starting of grid.
     * @throws Exception If failed.
     */
    @SuppressWarnings("deprecation")
    protected IgniteConfiguration getConfiguration(String igniteInstanceName) throws Exception {
        IgniteConfiguration cfg = getConfiguration(igniteInstanceName, getTestResources());

        cfg.setNodeId(null);

        if (GridTestProperties.getProperty(GridTestProperties.BINARY_COMPACT_FOOTERS) != null) {
            if (!Boolean.valueOf(GridTestProperties.getProperty(GridTestProperties.BINARY_COMPACT_FOOTERS))) {
                BinaryConfiguration bCfg = cfg.getBinaryConfiguration();

                if (bCfg == null) {
                    bCfg = new BinaryConfiguration();

                    cfg.setBinaryConfiguration(bCfg);
                }

                bCfg.setCompactFooter(false);
            }
        }

        if (Boolean.valueOf(GridTestProperties.getProperty(BINARY_MARSHALLER_USE_SIMPLE_NAME_MAPPER))) {
            BinaryConfiguration bCfg = cfg.getBinaryConfiguration();

            if (bCfg == null) {
                bCfg = new BinaryConfiguration();

                cfg.setBinaryConfiguration(bCfg);
            }

            bCfg.setNameMapper(new BinaryBasicNameMapper(true));
        }

        if (igniteInstanceName != null && igniteInstanceName.matches(".*\\d")) {
            String idStr = UUID.randomUUID().toString();

            if (igniteInstanceName.startsWith(getTestIgniteInstanceName())) {
                String idxStr = String.valueOf(getTestIgniteInstanceIndex(igniteInstanceName));

                while (idxStr.length() < 5)
                    idxStr = '0' + idxStr;

                char[] chars = idStr.toCharArray();

                for (int i = 0; i < idxStr.length(); i++)
                    chars[chars.length - idxStr.length() + i] = idxStr.charAt(i);

                cfg.setNodeId(UUID.fromString(new String(chars)));
            }
            else {
                char[] chars = idStr.toCharArray();

                chars[0] = igniteInstanceName.charAt(igniteInstanceName.length() - 1);
                chars[1] = '0';

                chars[chars.length - 3] = '0';
                chars[chars.length - 2] = '0';
                chars[chars.length - 1] = igniteInstanceName.charAt(igniteInstanceName.length() - 1);

                cfg.setNodeId(UUID.fromString(new String(chars)));
            }
        }

        if (cfg.getDiscoverySpi() instanceof TcpDiscoverySpi)
            ((TcpDiscoverySpi)cfg.getDiscoverySpi()).setJoinTimeout(getTestTimeout());

        return cfg;
    }

    /**
     * Create instance of {@link BinaryMarshaller} suitable for use
     * without starting a grid upon an empty {@link IgniteConfiguration}.
     *
     * @return Binary marshaller.
     * @throws IgniteCheckedException if failed.
     */
    protected BinaryMarshaller createStandaloneBinaryMarshaller() throws IgniteCheckedException {
        return createStandaloneBinaryMarshaller(new IgniteConfiguration());
    }

    /**
     * Create instance of {@link BinaryMarshaller} suitable for use
     * without starting a grid upon given {@link IgniteConfiguration}.
     *
     * @return Binary marshaller.
     * @throws IgniteCheckedException if failed.
     */
    protected BinaryMarshaller createStandaloneBinaryMarshaller(IgniteConfiguration cfg) throws IgniteCheckedException {
        BinaryMarshaller marsh = new BinaryMarshaller();

        BinaryContext ctx = new BinaryContext(BinaryCachingMetadataHandler.create(), cfg, new NullLogger());

        marsh.setContext(new MarshallerContextTestImpl());

        IgniteUtils.invoke(BinaryMarshaller.class, marsh, "setBinaryContext", ctx, cfg);

        return marsh;
    }

    /**
     * @return Generated unique test Ignite instance name.
     */
    public String getTestIgniteInstanceName() {
        String[] parts = getClass().getName().split("\\.");

        return parts[parts.length - 2] + '.' + parts[parts.length - 1];
    }

    /**
     * @param idx Index of the Ignite instance.
     * @return Indexed Ignite instance name.
     */
    public String getTestIgniteInstanceName(int idx) {
        return getTestIgniteInstanceName() + idx;
    }

    /**
     * @param idx Index of the Ignite instance.
     * @return Indexed Ignite instance name.
     */
    protected String testNodeName(int idx) {
        return getTestIgniteInstanceName(idx);
    }

    /**
     * Parses test Ignite instance index from test Ignite instance name.
     *
     * @param testIgniteInstanceName Test Ignite instance name, returned by {@link #getTestIgniteInstanceName(int)}.
     * @return Test Ignite instance index.
     */
    public int getTestIgniteInstanceIndex(String testIgniteInstanceName) {
        return Integer.parseInt(testIgniteInstanceName.substring(getTestIgniteInstanceName().length()));
    }

    /**
     * @return {@code True} if system property -DDEBUG is set.
     */
    public boolean isDebug() {
        return System.getProperty("DEBUG") != null;
    }

    /**
     * @param marshaller Marshaller to get checkpoint path for.
     * @return Path for specific marshaller.
     */
    @SuppressWarnings({"IfMayBeConditional"})
    protected String getDefaultCheckpointPath(Marshaller marshaller) {
        if (marshaller instanceof JdkMarshaller)
            return SharedFsCheckpointSpi.DFLT_DIR_PATH + "/jdk/";
        else
            return SharedFsCheckpointSpi.DFLT_DIR_PATH + '/' + marshaller.getClass().getSimpleName() + '/';
    }

    /**
     * @param name Name to mask.
     * @return Masked name.
     */
    private String maskNull(String name) {
        return name == null ? NULL_NAME : name;
    }

    /**
     * @return Ignite home.
     */
    protected String home() throws IgniteCheckedException {
        return getTestResources().getIgniteHome();
    }

    /**
     * This method should be overridden by subclasses to change configuration parameters.
     *
     * @param igniteInstanceName Ignite instance name.
     * @param rsrcs Resources.
     * @throws Exception If failed.
     * @return Grid configuration used for starting of grid.
     */
    @SuppressWarnings("deprecation")
    protected IgniteConfiguration getConfiguration(String igniteInstanceName, IgniteTestResources rsrcs)
        throws Exception {
        IgniteConfiguration cfg = new IgniteConfiguration();

        cfg.setIgniteInstanceName(igniteInstanceName);
        cfg.setGridLogger(rsrcs.getLogger());
        cfg.setMarshaller(rsrcs.getMarshaller());
        cfg.setNodeId(rsrcs.getNodeId());
        cfg.setIgniteHome(rsrcs.getIgniteHome());
        cfg.setMBeanServer(rsrcs.getMBeanServer());
        cfg.setPeerClassLoadingEnabled(true);
        cfg.setMetricsLogFrequency(0);

        cfg.setConnectorConfiguration(null);

        TcpCommunicationSpi commSpi = new TcpCommunicationSpi();

        commSpi.setLocalPort(GridTestUtils.getNextCommPort(getClass()));
        commSpi.setTcpNoDelay(true);

        cfg.setCommunicationSpi(commSpi);

        TcpDiscoverySpi discoSpi = new TestTcpDiscoverySpi();

        if (isDebug()) {
            cfg.setFailureDetectionTimeout(getTestTimeout() <= 0 ? getDefaultTestTimeout() : getTestTimeout());
            cfg.setNetworkTimeout(Long.MAX_VALUE / 3);
        }
        else {
            // Set network timeout to 10 sec to avoid unexpected p2p class loading errors.
            cfg.setNetworkTimeout(10_000);

            cfg.setFailureDetectionTimeout(10_000);
            cfg.setClientFailureDetectionTimeout(10_000);
        }

        // Set metrics update interval to 1 second to speed up tests.
        cfg.setMetricsUpdateFrequency(1000);

        if (!isMultiJvm()) {
            assert sharedStaticIpFinder != null : "Shared static IP finder should be initialized at this point.";

            discoSpi.setIpFinder(sharedStaticIpFinder);
        }
        else
            discoSpi.setIpFinder(LOCAL_IP_FINDER);

        cfg.setDiscoverySpi(discoSpi);

        SharedFsCheckpointSpi cpSpi = new SharedFsCheckpointSpi();

        Collection<String> paths = new ArrayList<>();

        paths.add(getDefaultCheckpointPath(cfg.getMarshaller()));

        cpSpi.setDirectoryPaths(paths);

        cfg.setCheckpointSpi(cpSpi);

        cfg.setEventStorageSpi(new MemoryEventStorageSpi());

        cfg.setIncludeEventTypes(EventType.EVTS_ALL);

        cfg.setFailureHandler(getFailureHandler(igniteInstanceName));

        return cfg;
    }

    /**
     * This method should be overridden by subclasses to change failure handler implementation.
     *
     * @param igniteInstanceName Ignite instance name.
     * @return Failure handler implementation.
     */
    protected FailureHandler getFailureHandler(String igniteInstanceName) {
        return new NoOpFailureHandler();
    }

    /**
     * @return New cache configuration with modified defaults.
     */
    @SuppressWarnings("unchecked")
    public static CacheConfiguration defaultCacheConfiguration() {
        CacheConfiguration cfg = new CacheConfiguration(DEFAULT_CACHE_NAME);

        if (MvccFeatureChecker.forcedMvcc())
            cfg.setAtomicityMode(TRANSACTIONAL_SNAPSHOT);
        else
            cfg.setAtomicityMode(TRANSACTIONAL).setNearConfiguration(new NearCacheConfiguration<>());
        cfg.setWriteSynchronizationMode(FULL_SYNC);
        cfg.setEvictionPolicy(null);

        return cfg;
    }

    /**
     * Gets external class loader.
     *
     * @return External class loader.
     */
    protected static ClassLoader getExternalClassLoader() {
        String path = GridTestProperties.getProperty("p2p.uri.cls");

        try {
            return new URLClassLoader(new URL[] {new URL(path)}, U.gridClassLoader());
        }
        catch (MalformedURLException e) {
            throw new RuntimeException("Failed to create URL: " + path, e);
        }
    }

    /**
     * {@inheritDoc}
     * <p>
     * Do not annotate with After in overriding methods.</p>
     * @deprecated This method is deprecated. Instead of invoking or overriding it, it is recommended to make your own
     * method with {@code @After} annotation.
     */
    @Deprecated
    @Override protected void tearDown() throws Exception {
        long dur = System.currentTimeMillis() - ts;

        info(">>> Stopping test: " + testDescription() + " in " + dur + " ms <<<");

        TestCounters cntrs = getTestCounters();

        if (isDebug())
            info("Test counters [numOfTests=" + cntrs.getNumberOfTests() + ", started=" + cntrs.getStarted() +
                ", stopped=" + cntrs.getStopped() + ']');

        try {
            afterTest();
        }
        finally {
            serializedObj.clear();

            Exception err = null;

            if (isLastTest()) {
                info(">>> Stopping test class: " + testClassDescription() + " <<<");

                TestCounters counters = getTestCounters();

                // Stop all threads started by runMultithreaded() methods.
                GridTestUtils.stopThreads(log);

                // Safety.
                getTestResources().stopThreads();

                // Set reset flags, so counters will be reset on the next setUp.
                counters.setReset(true);

                try {
                    afterTestsStopped();
                }
                catch (Exception e) {
                    err = e;
                }

                if (isSafeTopology()) {
                    stopAllGrids(false);

                    if (stopGridErr) {
                        err = new RuntimeException("Not all Ignite instances has been stopped. " +
                            "Please, see log for details.", err);
                    }
                }

                // Remove counters.
                tests.remove(getClass());

                // Remove resources cached in static, if any.
                GridClassLoaderCache.clear();
                U.clearClassCache();
                MarshallerExclusions.clearCache();
                BinaryEnumCache.clear();
            }

            Thread.currentThread().setContextClassLoader(clsLdr);

            clsLdr = null;

            cleanReferences();

            if (err != null)
                throw err;
        }
    }

    /**
     *
     */
    protected void cleanReferences() {
        Class cls = getClass();

        while (cls != null) {
            Field[] fields = getClass().getDeclaredFields();

            for (Field f : fields) {
                if (Modifier.isStatic(f.getModifiers()))
                    continue;

                f.setAccessible(true);

                try {
                    f.set(this, null);
                }
                catch (Exception ignored) {
                }
            }

            cls = cls.getSuperclass();
        }
    }

    /**
     * @return First test flag.
     */
    protected boolean isFirstTest() throws IgniteCheckedException {
        TestCounters cntrs = getTestCounters();

        return cntrs.getStarted() == 1 && cntrs.getStopped() == 0;
    }

    /**
     * @return Last test flag.
     */
    protected boolean isLastTest() throws IgniteCheckedException {
        TestCounters cntrs = getTestCounters();

        return cntrs.getStopped() == cntrs.getNumberOfTests();
    }

    /**
     * Gets flag whether nodes will run in one JVM or in separate JVMs.
     *
     * @return <code>True</code> to run nodes in separate JVMs.
     * @see IgniteNodeRunner
     * @see IgniteProcessProxy
     * @see #isRemoteJvm()
     * @see #isRemoteJvm(int)
     * @see #isRemoteJvm(String)
     * @see #executeOnLocalOrRemoteJvm(int, TestIgniteIdxCallable)
     * @see #executeOnLocalOrRemoteJvm(Ignite, TestIgniteCallable)
     * @see #executeOnLocalOrRemoteJvm(IgniteCache, TestCacheCallable)
     */
    protected boolean isMultiJvm() {
        return false;
    }

    /**
     * By default, test would started only if there is no alive Ignite instances and after {@link #afterTestsStopped()}
     * all started Ignite instances would be stopped. Should return <code>false</code> if alive Ingite instances
     * after test execution is correct behavior.
     *
     * @return <code>True</code> by default.
     * @see VariationsTestsConfig#isStopNodes() Example of why instances should not be stopped.
     */
    protected boolean isSafeTopology() {
        return true;
    }

    /**
     * @param igniteInstanceName Ignite instance name.
     * @return {@code True} if the name of the grid indicates that it was the first started (on this JVM).
     */
    protected boolean isFirstGrid(String igniteInstanceName) {
        return igniteInstanceName != null && igniteInstanceName.startsWith(getTestIgniteInstanceName()) &&
            "0".equals(igniteInstanceName.substring(getTestIgniteInstanceName().length()));
    }

    /**
     * @param igniteInstanceName Ignite instance name.
     * @return <code>True</code> if test was run in multi-JVM mode and grid with this name was started at another JVM.
     */
    protected boolean isRemoteJvm(String igniteInstanceName) {
        return isMultiJvm() && !isFirstGrid(igniteInstanceName);
    }

    /**
     * @param idx Grid index.
     * @return <code>True</code> if test was run in multi-JVM mode and grid with this ID was started at another JVM.
     */
    protected boolean isRemoteJvm(int idx) {
        return isMultiJvm() && idx != 0;
    }

    /**
     * @return <code>True</code> if current JVM contains remote started node
     * (It differs from JVM where tests executing).
     */
    protected boolean isRemoteJvm() {
        return IgniteNodeRunner.hasStartedInstance();
    }

    /**
     * @param cache Cache.
     * @return <code>True</code> if cache is an instance of {@link IgniteCacheProcessProxy}
     */
    public static boolean isMultiJvmObject(IgniteCache cache) {
        return cache instanceof IgniteCacheProcessProxy;
    }

    /**
     * @param ignite Ignite.
     * @return <code>True</code> if cache is an instance of {@link IgniteProcessProxy}
     */
    public static boolean isMultiJvmObject(Ignite ignite) {
        return ignite instanceof IgniteProcessProxy;
    }

    /**
     * Calls job on local JVM or on remote JVM in multi-JVM case.
     *
     * @param idx Grid index.
     * @param job Job.
     */
    public <R> R executeOnLocalOrRemoteJvm(final int idx, final TestIgniteIdxCallable<R> job) {
        IgniteEx ignite = grid(idx);

        if (!isMultiJvmObject(ignite))
            try {
                job.setIgnite(ignite);

                return job.call(idx);
            }
            catch (Exception e) {
                throw new IgniteException(e);
            }
        else
            return executeRemotely(idx, job);
    }

    /**
     * Calls job on local JVM or on remote JVM in multi-JVM case.
     *
     * @param ignite Ignite.
     * @param job Job.
     */
    public static <R> R executeOnLocalOrRemoteJvm(Ignite ignite, final TestIgniteCallable<R> job) {
        if (!isMultiJvmObject(ignite))
            try {
                return job.call(ignite);
            }
            catch (Exception e) {
                throw new IgniteException(e);
            }
        else
            return executeRemotely((IgniteProcessProxy)ignite, job);
    }

    /**
     * Calls job on local JVM or on remote JVM in multi-JVM case.
     *
     * @param cache Cache.
     * @param job Job.
     */
    public static <K, V, R> R executeOnLocalOrRemoteJvm(IgniteCache<K, V> cache, TestCacheCallable<K, V, R> job) {
        Ignite ignite = cache.unwrap(Ignite.class);

        if (!isMultiJvmObject(ignite))
            try {
                return job.call(ignite, cache);
            }
            catch (Exception e) {
                throw new IgniteException(e);
            }
        else
            return executeRemotely((IgniteCacheProcessProxy<K, V>)cache, job);
    }

    /**
     * Calls job on remote JVM.
     *
     * @param idx Grid index.
     * @param job Job.
     */
    public <R> R executeRemotely(final int idx, final TestIgniteIdxCallable<R> job) {
        IgniteEx ignite = grid(idx);

        if (!isMultiJvmObject(ignite))
            throw new IllegalArgumentException("Ignite have to be process proxy.");

        IgniteProcessProxy proxy = (IgniteProcessProxy)ignite;

        return proxy.remoteCompute().call(new ExecuteRemotelyTask<>(job, idx));
    }

    /**
     * Calls job on remote JVM.
     *
     * @param proxy Ignite.
     * @param job Job.
     */
    public static <R> R executeRemotely(IgniteProcessProxy proxy, final TestIgniteCallable<R> job) {
        return proxy.remoteCompute().call(new TestRemoteTask<>(proxy.getId(), job));
    }

    /**
     * Runs job on remote JVM.
     *
     * @param cache Cache.
     * @param job Job.
     */
    public static <K, V, R> R executeRemotely(IgniteCacheProcessProxy<K, V> cache,
        final TestCacheCallable<K, V, R> job) {
        IgniteProcessProxy proxy = (IgniteProcessProxy)cache.unwrap(Ignite.class);

        final UUID id = proxy.getId();
        final String cacheName = cache.getName();

        return proxy.remoteCompute().call(new IgniteCallable<R>() {
            private static final long serialVersionUID = -3868429485920845137L;

            @Override public R call() throws Exception {
                Ignite ignite = Ignition.ignite(id);
                IgniteCache<K, V> cache = ignite.cache(cacheName);

                return job.call(ignite, cache);
            }
        });
    }

    /**
     * @return Test counters.
     */
    protected synchronized TestCounters getTestCounters() throws IgniteCheckedException {
        TestCounters tc = tests.get(getClass());

        if (tc == null)
            tests.put(getClass(), tc = new TestCounters());

        return tc;
    }

    /**
     * @param cfg Ignite configuration
     * @return Test counters
     * @throws IgniteCheckedException In case of error
     */
    protected synchronized TestCounters getTestCounters(IgniteConfiguration cfg) throws IgniteCheckedException {
        return new TestCounters(cfg);
    }

    /** {@inheritDoc} */
    @Override void runTest(Statement testRoutine) throws Throwable {
        final AtomicReference<Throwable> ex = new AtomicReference<>();

        Thread runner = new IgniteThread(getTestIgniteInstanceName(), "test-runner", new Runnable() {
            @Override public void run() {
                try {
                    if (forceFailure)
                        fail("Forced failure: " + forceFailureMsg);

                    testRoutine.evaluate();
                }
                catch (Throwable e) {
                    IgniteClosure<Throwable, Throwable> hnd = errorHandler();

                    ex.set(hnd != null ? hnd.apply(e) : e);
                }
            }
        });

        runner.start();

        runner.join(isDebug() ? 0 : getTestTimeout());

        if (runner.isAlive()) {
            U.error(log,
                "Test has been timed out and will be interrupted (threads dump will be taken before interruption) [" +
                    "test=" + getName() + ", timeout=" + getTestTimeout() + ']');

            List<Ignite> nodes = IgnitionEx.allGridsx();

            for (Ignite node : nodes)
                ((IgniteKernal)node).dumpDebugInfo();

            // We dump threads to stdout, because we can loose logs in case
            // the build is cancelled on TeamCity.
            U.dumpThreads(null);

            U.dumpThreads(log);

            U.interrupt(runner);

            U.join(runner, log);

            throw new TimeoutException("Test has been timed out [test=" + getName() + ", timeout=" +
                getTestTimeout() + ']');
        }

        Throwable t = ex.get();

        if (t != null) {
            U.error(log, "Test failed.", t);

            throw t;
        }

        assert !stopGridErr : "Error occurred on grid stop (see log for more details).";
    }

    /**
     * @return Error handler to process all uncaught exceptions of the test run ({@code null} by default).
     */
    protected IgniteClosure<Throwable, Throwable> errorHandler() {
        return null;
    }

    /**
     * Force test failure.
     *
     * @param msg Message.
     */
    public void forceFailure(@Nullable String msg) {
        forceFailure = true;

        forceFailureMsg = msg;
    }

    /**
     * Set test count.
     */
    public void forceTestCount(int cnt) {
        testCnt = cnt;

        forceTestCnt = true;
    }

    /**
     * @return Test case timeout.
     */
    protected long getTestTimeout() {
        return getDefaultTestTimeout();
    }

    /**
     * @return Default test case timeout.
     */
    private long getDefaultTestTimeout() {
        String timeout = GridTestProperties.getProperty("test.timeout");

        if (timeout != null)
            return Long.parseLong(timeout);

        return GridTestUtils.DFLT_TEST_TIMEOUT;
    }

    /**
     * @param store Store.
     */
    protected static <T> Factory<T> singletonFactory(T store) {
        return notSerializableProxy(new FactoryBuilder.SingletonFactory<>(store), Factory.class);
    }

    /**
     * @param obj Object that should be wrap proxy
     * @return Created proxy.
     */
    protected static <T> T notSerializableProxy(final T obj) {
        Class<T> cls = (Class<T>)obj.getClass();

        Class<T>[] interfaces = (Class<T>[])cls.getInterfaces();

        assert interfaces.length > 0;

        Class<T> lastItf = interfaces[interfaces.length - 1];

        return notSerializableProxy(obj, lastItf, Arrays.copyOf(interfaces, interfaces.length - 1));
    }

    /**
     * @param obj Object that should be wrap proxy
     * @param itfCls Interface that should be implemented by proxy
     * @param itfClses Interfaces that should be implemented by proxy (vararg parameter)
     * @return Created proxy.
     */
    protected static <T> T notSerializableProxy(final T obj, Class<? super T> itfCls, Class<? super T>... itfClses) {
        Class<?>[] itfs = Arrays.copyOf(itfClses, itfClses.length + 3);

        itfs[itfClses.length] = itfCls;
        itfs[itfClses.length + 1] = Serializable.class;
        itfs[itfClses.length + 2] = WriteReplaceOwner.class;

        return (T)Proxy.newProxyInstance(Thread.currentThread().getContextClassLoader(), itfs, new InvocationHandler() {
            @Override public Object invoke(Object proxy, Method mtd, Object[] args) throws Throwable {
                if ("writeReplace".equals(mtd.getName()) && mtd.getParameterTypes().length == 0)
                    return supressSerialization(proxy);

                return mtd.invoke(obj, args);
            }
        });
    }

    /**
     * Returns an object that should be returned from writeReplace() method.
     *
     * @param obj Object that must not be changed after serialization/deserialization.
     * @return An object to return from writeReplace()
     */
    private static Object supressSerialization(Object obj) {
        SerializableProxy res = new SerializableProxy(UUID.randomUUID());

        serializedObj.put(res.uuid, obj);

        return res;
    }

    /**
     * @param name Name.
     * @param remote Remote.
     * @param thisRemote This remote.
     */
    public static IgniteEx grid(String name, boolean remote, boolean thisRemote) {
        if (!remote)
            return (IgniteEx)G.ignite(name);
        else {
            if (thisRemote)
                return IgniteNodeRunner.startedInstance();
            else
                return IgniteProcessProxy.ignite(name);
        }
    }

    /**
     * @throws IgniteInterruptedCheckedException If interrupted.
     */
    private void awaitTopologyChange() throws IgniteInterruptedCheckedException {
        for (Ignite g : G.allGrids()) {
            final GridKernalContext ctx = ((IgniteKernal)g).context();

            if (ctx.isStopping() || ctx.gateway().getState() == DISCONNECTED || !g.active())
                continue;

            AffinityTopologyVersion topVer = ctx.discovery().topologyVersionEx();
            AffinityTopologyVersion exchVer = ctx.cache().context().exchange().readyAffinityVersion();

            if (!topVer.equals(exchVer)) {
                info("Topology version mismatch [node=" + g.name() +
                    ", exchVer=" + exchVer +
                    ", topVer=" + topVer + ']');

                GridTestUtils.waitForCondition(new GridAbsPredicate() {
                    @Override public boolean apply() {
                        AffinityTopologyVersion topVer = ctx.discovery().topologyVersionEx();
                        AffinityTopologyVersion exchVer = ctx.cache().context().exchange().readyAffinityVersion();

                        return exchVer.equals(topVer);
                    }
                }, DFLT_TOP_WAIT_TIMEOUT);
            }
        }
    }

    /**
     * @param expSize Expected nodes number.
     * @throws Exception If failed.
     */
    protected void waitForTopology(final int expSize) throws Exception {
        assertTrue(GridTestUtils.waitForCondition(new GridAbsPredicate() {
            @Override public boolean apply() {
                List<Ignite> nodes = G.allGrids();

                if (nodes.size() != expSize) {
                    info("Wait all nodes [size=" + nodes.size() + ", exp=" + expSize + ']');

                    return false;
                }

                for (Ignite node : nodes) {
                    try {
                        IgniteFuture<?> reconnectFut = node.cluster().clientReconnectFuture();

                        if (reconnectFut != null && !reconnectFut.isDone()) {
                            info("Wait for size on node, reconnect is in progress [node=" + node.name() + ']');

                            return false;
                        }

                        int sizeOnNode = node.cluster().nodes().size();

                        if (sizeOnNode != expSize) {
                            info("Wait for size on node [node=" + node.name() + ", size=" + sizeOnNode + ", exp=" + expSize + ']');

                            return false;
                        }
                    }
                    catch (IgniteClientDisconnectedException e) {
                        info("Wait for size on node, node disconnected [node=" + node.name() + ']');

                        return false;
                    }
                }

                return true;
            }
        }, 30_000));
    }

    /**
     * @param millis Time to sleep.
     */
    public static void doSleep(long millis) {
        try {
            U.sleep(millis);
        }
        catch (Exception e) {
            throw new IgniteException(e);
        }
    }

    /**
     * @param node Node.
     * @param cacheName Cache name.
     * @return Cache group ID for given cache name.
     */
    protected static final int groupIdForCache(Ignite node, String cacheName) {
        for (CacheGroupContext grp : ((IgniteKernal)node).context().cache().cacheGroups()) {
            if (grp.hasCache(cacheName))
                return grp.groupId();
        }

        fail("Failed to find group for cache: " + cacheName);

        return 0;
    }

    /**
     * @return {@code True} if nodes use {@link TcpDiscoverySpi}.
     */
    protected static boolean tcpDiscovery() {
        List<Ignite> nodes = G.allGrids();

        assertFalse("There are no nodes", nodes.isEmpty());

        return nodes.get(0).configuration().getDiscoverySpi() instanceof TcpDiscoverySpi;
    }

    /**
     *
     */
    private static interface WriteReplaceOwner {
        /**
         *
         */
        Object writeReplace();
    }

    /**
     *
     */
    private static class SerializableProxy implements Serializable {
        /** */
        private final UUID uuid;

        /**
         * @param uuid Uuid.
         */
        private SerializableProxy(UUID uuid) {
            this.uuid = uuid;
        }

        /**
         *
         */
        protected Object readResolve() throws ObjectStreamException {
            Object res = serializedObj.get(uuid);

            assert res != null;

            return res;
        }
    }

    /**
     * Remote computation task.
     */
    private static class TestRemoteTask<R> implements IgniteCallable<R> {
        /** */
        private static final long serialVersionUID = 0L;

        /** Node ID. */
        private final UUID id;

        /** Job. */
        private final TestIgniteCallable<R> job;

        /**
         * @param id Id.
         * @param job Job.
         */
        public TestRemoteTask(UUID id, TestIgniteCallable<R> job) {
            this.id = id;
            this.job = job;
        }

        /** {@inheritDoc} */
        @Override public R call() throws Exception {
            Ignite ignite = Ignition.ignite(id);

            return job.call(ignite);
        }
    }

    /**
     *
     */
    private static class ExecuteRemotelyTask<R> implements IgniteCallable<R> {
        /** Ignite. */
        @IgniteInstanceResource
        protected Ignite ignite;

        /** Job. */
        private final TestIgniteIdxCallable<R> job;

        /** Index. */
        private final int idx;

        /**
         * @param job Job.
         * @param idx Index.
         */
        public ExecuteRemotelyTask(TestIgniteIdxCallable<R> job, int idx) {
            this.job = job;
            this.idx = idx;
        }

        /** {@inheritDoc} */
        @Override public R call() throws Exception {
            job.setIgnite(ignite);

            return job.call(idx);
        }
    }

    /**
     * Test counters.
     *
     * TODO IGNITE-10179 Try to make this class go away since its primary (possibly even only) purpose appears to
     * support methods isFirstTest() and isLastTest() which in turn look like JUnit 3-specific workaround for
     * functionality that is natively available in JUnit 4 via BeforeClass and AfterClass annotations. Along the way,
     * find out if this will allow to get rid of runSerializer lock which is introduced with sole purpose to
     * maintain integrity of TestCounters.
     */
    protected class TestCounters {
        /** */
        private int numOfTests = -1;

        /** */
        private int started;

        /** */
        private int stopped;

        /** */
        private boolean reset;

        /** */
        private IgniteTestResources rsrcs;

        /**
         * @throws IgniteCheckedException In case of error.
         */
        public TestCounters() throws IgniteCheckedException {
            rsrcs = new IgniteTestResources();
        }

        /**
         * @param cfg Ignite configuration
         * @throws IgniteCheckedException In case of error
         */
        public TestCounters(IgniteConfiguration cfg) throws IgniteCheckedException {
            rsrcs = new IgniteTestResources(cfg);
        }

        /**
         * @return Reset flag.
         */
        public boolean isReset() {
            return reset;
        }

        /**
         * @return Test resources.
         */
        public IgniteTestResources getTestResources() {
            return rsrcs;
        }

        /**
         * @param reset Reset flag.
         */
        public void setReset(boolean reset) {
            this.reset = reset;
        }

        /** */
        public void reset() {
            numOfTests = -1;
            started = 0;
            stopped = 0;
            reset = false;
        }

        /**
         * @return Started flag.
         */
        public int getStarted() {
            return started;
        }

        /**
         * @param started Started flag.
         */
        public void setStarted(int started) {
            this.started = started;
        }

        /**
         * @return Stopped flag.
         */
        public int getStopped() {
            return stopped;
        }

        /**
         * @param stopped Stopped flag.
         */
        public void setStopped(int stopped) {
            this.stopped = stopped;
        }

        /** */
        public void incrementStarted() {
            if (isDebug())
                info("Incrementing started tests counter.");

            started++;
        }

        /** */
        public void incrementStopped() {
            if (isDebug())
                info("Incrementing stopped tests counter.");

            stopped++;
        }

        /**
         * @return Number of tests
         */
        public int getNumberOfTests() {
            if (numOfTests == -1) {
                GridAbstractTest this0 = GridAbstractTest.this;

                int cnt;

                if (this0.forceTestCnt)
                    cnt = this0.testCnt;
                else {
                    BiPredicate<Method, Class<? extends Annotation>> annotated
                        = (m, cls) -> m.getAnnotation(cls) != null;

                    cnt = 0;

                    for (Method m : this0.getClass().getMethods())
                        if (annotated.test(m, Test.class) && !annotated.test(m, Ignore.class))
                            cnt++;
                }

                numOfTests = cnt;
            }

            return numOfTests;
        }
    }

    /** */
    public static interface TestIgniteCallable<R> extends Serializable {
        /**
         * @param ignite Ignite.
         */
        R call(Ignite ignite) throws Exception;
    }

    /** */
    public abstract static class TestIgniteRunnable implements TestIgniteCallable<Object> {
        /** {@inheritDoc} */
        @Override public Object call(Ignite ignite) throws Exception {
            run(ignite);

            return null;
        }

        /**
         * @param ignite Ignite.
         */
        public abstract void run(Ignite ignite) throws Exception;
    }

    /** */
    public abstract static class TestIgniteIdxCallable<R> implements Serializable {
        /** */
        @IgniteInstanceResource
        protected Ignite ignite;

        /**
         * @param ignite Ignite.
         */
        public void setIgnite(Ignite ignite) {
            this.ignite = ignite;
        }

        /**
         * @param idx Grid index.
         */
        protected abstract R call(int idx) throws Exception;
    }

    /** */
    public abstract static class TestIgniteIdxRunnable extends TestIgniteIdxCallable<Void> {
        /** {@inheritDoc} */
        @Override public Void call(int idx) throws Exception {
            run(idx);

            return null;
        }

        /**
         * @param idx Index.
         */
        public abstract void run(int idx) throws Exception;
    }

    /** */
    public static interface TestCacheCallable<K, V, R> extends Serializable {
        /**
         * @param ignite Ignite.
         * @param cache Cache.
         */
        R call(Ignite ignite, IgniteCache<K, V> cache) throws Exception;
    }

    /** */
    public abstract static class TestCacheRunnable<K, V> implements TestCacheCallable<K, V, Object> {
        /** {@inheritDoc} */
        @Override public Object call(Ignite ignite, IgniteCache cache) throws Exception {
            run(ignite, cache);

            return null;
        }

        /**
         * @param ignite Ignite.
         * @param cache Cache.
         */
        public abstract void run(Ignite ignite, IgniteCache<K, V> cache) throws Exception;
    }
}<|MERGE_RESOLUTION|>--- conflicted
+++ resolved
@@ -127,8 +127,6 @@
 import org.junit.Rule;
 import org.junit.Test;
 import org.junit.rules.TestRule;
-import org.junit.runner.RunWith;
-import org.junit.runners.JUnit4;
 import org.junit.runners.model.Statement;
 import org.springframework.beans.BeansException;
 import org.springframework.context.ApplicationContext;
@@ -151,10 +149,7 @@
     "ProhibitedExceptionDeclared",
     "JUnitTestCaseWithNonTrivialConstructors"
 })
-<<<<<<< HEAD
-=======
 @RunWith(JUnit4.class)
->>>>>>> bf005c83
 public abstract class GridAbstractTest extends LegacySupport {
     /**************************************************************
      * DO NOT REMOVE TRANSIENT - THIS OBJECT MIGHT BE TRANSFERRED *
@@ -183,11 +178,7 @@
     /** */
     protected static final String DEFAULT_CACHE_NAME = "default";
 
-<<<<<<< HEAD
     /** Lock to maintain integrity of {@link TestCounters} and of {@link IgniteConfigVariationsAbstractTest}. */
-=======
-    /** Lock to maintain integrity of {@link TestCounters}. */
->>>>>>> bf005c83
     private final Lock runSerializer = new ReentrantLock();
 
     /** Manages test execution and reporting. */
