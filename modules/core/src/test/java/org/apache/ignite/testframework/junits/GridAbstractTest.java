--- conflicted
+++ resolved
@@ -178,17 +178,13 @@
     /** */
     protected static final String DEFAULT_CACHE_NAME = "default";
 
-<<<<<<< HEAD
     /** Show that test is currently running. */
     public static AtomicBoolean testIsRunning = new AtomicBoolean();
 
     /** Failure catched by test failure handler. */
     public final AtomicReference<Throwable> ex = new AtomicReference<>();
 
-    /** Lock to maintain integrity of {@link TestCounters} and of {@link IgniteConfigVariationsAbstractTest}. */
-=======
     /** Lock to maintain integrity of {@link TestCounters}. */
->>>>>>> f2c58ab0
     private final Lock runSerializer = new ReentrantLock();
 
     /** Manages test execution and reporting. */
