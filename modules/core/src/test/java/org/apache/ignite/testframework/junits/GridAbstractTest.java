--- conflicted
+++ resolved
@@ -353,12 +353,7 @@
      */
     protected void afterTest() throws Exception {
         try {
-<<<<<<< HEAD
-            for (Logger log : changedLevels.keySet())
-                log.setLevel(changedLevels.get(log));
-=======
             changedLevels.forEach(Configurator::setLevel);
->>>>>>> e70b66c5
         }
         finally {
             changedLevels.clear();
@@ -473,14 +468,6 @@
      * Sets the log level for logger ({@link #log}) to {@link Level#DEBUG}. The log level will be resetted to
      * default in {@link #afterTest()}.
      */
-<<<<<<< HEAD
-    protected final void setRootLoggerDebugLevel() {
-        Logger log = Logger.getRootLogger();
-
-        assertNull(log + " level: " + Level.DEBUG, changedLevels.put(log, log.getLevel()));
-
-        log.setLevel(Level.DEBUG);
-=======
     protected final void setLoggerDebugLevel() {
         String logName = "org.apache.ignite";
 
@@ -489,7 +476,6 @@
         assertNull(logCfg + " level: " + Level.DEBUG, changedLevels.put(logName, logCfg.getLevel()));
 
         Configurator.setLevel(logName, DEBUG);
->>>>>>> e70b66c5
     }
 
     /**
