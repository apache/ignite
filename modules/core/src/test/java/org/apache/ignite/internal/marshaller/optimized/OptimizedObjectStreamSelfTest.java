/*
 * Licensed to the Apache Software Foundation (ASF) under one or more
 * contributor license agreements.  See the NOTICE file distributed with
 * this work for additional information regarding copyright ownership.
 * The ASF licenses this file to You under the Apache License, Version 2.0
 * (the "License"); you may not use this file except in compliance with
 * the License.  You may obtain a copy of the License at
 *
 *      http://www.apache.org/licenses/LICENSE-2.0
 *
 * Unless required by applicable law or agreed to in writing, software
 * distributed under the License is distributed on an "AS IS" BASIS,
 * WITHOUT WARRANTIES OR CONDITIONS OF ANY KIND, either express or implied.
 * See the License for the specific language governing permissions and
 * limitations under the License.
 */

package org.apache.ignite.internal.marshaller.optimized;

import java.io.Externalizable;
import java.io.IOException;
import java.io.NotActiveException;
import java.io.NotSerializableException;
import java.io.ObjectInput;
import java.io.ObjectInputStream;
import java.io.ObjectOutput;
import java.io.ObjectOutputStream;
import java.io.ObjectStreamException;
import java.io.Serializable;
import java.math.BigDecimal;
import java.math.BigInteger;
import java.net.Inet4Address;
import java.net.Inet6Address;
import java.net.InetAddress;
import java.text.SimpleDateFormat;
import java.util.ArrayDeque;
import java.util.ArrayList;
import java.util.Arrays;
import java.util.Collection;
import java.util.Date;
import java.util.HashMap;
import java.util.HashSet;
import java.util.Hashtable;
import java.util.IdentityHashMap;
import java.util.LinkedHashMap;
import java.util.LinkedHashSet;
import java.util.LinkedList;
import java.util.List;
import java.util.Map;
import java.util.Objects;
import java.util.PriorityQueue;
import java.util.Properties;
import java.util.Queue;
import java.util.TreeMap;
import java.util.TreeSet;
import java.util.UUID;
import java.util.Vector;
import java.util.concurrent.Callable;
import java.util.concurrent.ConcurrentHashMap;
import java.util.concurrent.ConcurrentMap;
import org.apache.ignite.IgniteCheckedException;
import org.apache.ignite.internal.util.io.GridUnsafeDataInput;
import org.apache.ignite.internal.util.typedef.F;
import org.apache.ignite.internal.util.typedef.internal.U;
import org.apache.ignite.marshaller.MarshallerContext;
import org.apache.ignite.marshaller.MarshallerContextTestImpl;
import org.apache.ignite.marshaller.MarshallerExclusions;
import org.apache.ignite.testframework.GridTestUtils;
import org.apache.ignite.testframework.junits.common.GridCommonAbstractTest;
import org.jetbrains.annotations.Nullable;
import org.junit.Test;

import static org.junit.Assert.assertArrayEquals;

/**
 * Test for optimized object streams.
 */
public class OptimizedObjectStreamSelfTest extends GridCommonAbstractTest {
    /** */
    private static final MarshallerContext CTX = new MarshallerContextTestImpl();

    /** */
    private ConcurrentMap<Class, OptimizedClassDescriptor> clsMap = new ConcurrentHashMap<>();

    /**
     * @throws Exception If failed.
     */
    @Test
    public void testNull() throws Exception {
        assertNull(marshalUnmarshal(null));
    }

    /**
     * @throws Exception If failed.
     */
    @Test
    public void testByte() throws Exception {
        byte val = 10;

        assertEquals(new Byte(val), marshalUnmarshal(val));
    }

    /**
     * @throws Exception If failed.
     */
    @Test
    public void testShort() throws Exception {
        short val = 100;

        assertEquals(new Short(val), marshalUnmarshal(val));
    }

    /**
     * @throws Exception If failed.
     */
    @Test
    public void testInteger() throws Exception {
        int val = 100;

        assertEquals(new Integer(val), marshalUnmarshal(val));
    }

    /**
     * @throws Exception If failed.
     */
    @Test
    public void testLong() throws Exception {
        long val = 1000L;

        assertEquals(new Long(val), marshalUnmarshal(val));
    }

    /**
     * @throws Exception If failed.
     */
    @Test
    public void testFloat() throws Exception {
        float val = 10.0f;

        assertEquals(val, marshalUnmarshal(val), 0);
    }

    /**
     * @throws Exception If failed.
     */
    @Test
    public void testDouble() throws Exception {
        double val = 100.0d;

        assertEquals(val, marshalUnmarshal(val), 0);
    }

    /**
     * @throws Exception If failed.
     */
    @Test
    public void testBoolean() throws Exception {
        assertEquals(Boolean.TRUE, marshalUnmarshal(Boolean.TRUE));

        assertEquals(Boolean.FALSE, marshalUnmarshal(Boolean.FALSE));
    }

    /**
     * @throws Exception If failed.
     */
    @Test
    public void testChar() throws Exception {
        char val = 10;

        assertEquals(new Character(val), marshalUnmarshal(val));
    }

    /**
     * @throws Exception If failed.
     */
    @Test
    public void testByteArray() throws Exception {
        byte[] arr = marshalUnmarshal(new byte[] {1, 2});

        assertArrayEquals(new byte[] {1, 2}, arr);
    }

    /**
     * @throws Exception If failed.
     */
    @Test
    public void testShortArray() throws Exception {
        short[] arr = marshalUnmarshal(new short[] {1, 2});

        assertArrayEquals(new short[] {1, 2}, arr);
    }

    /**
     * @throws Exception If failed.
     */
    @Test
    public void testIntArray() throws Exception {
        int[] arr = marshalUnmarshal(new int[] {1, 2});

        assertArrayEquals(new int[] {1, 2}, arr);
    }

    /**
     * @throws Exception If failed.
     */
    @Test
    public void testLongArray() throws Exception {
        long[] arr = marshalUnmarshal(new long[] {1L, 2L});

        assertArrayEquals(new long[] {1, 2}, arr);
    }

    /**
     * @throws Exception If failed.
     */
    @Test
    public void testFloatArray() throws Exception {
        float[] arr = marshalUnmarshal(new float[] {1.0f, 2.0f});

        assertArrayEquals(new float[] {1.0f, 2.0f}, arr, 0.1f);
    }

    /**
     * @throws Exception If failed.
     */
    @Test
    public void testDoubleArray() throws Exception {
        double[] arr = marshalUnmarshal(new double[] {1.0d, 2.0d});

        assertArrayEquals(new double[] {1.0d, 2.0d}, arr, 0.1d);
    }

    /**
     * @throws Exception If failed.
     */
    @Test
    public void testBooleanArray() throws Exception {
        boolean[] arr = marshalUnmarshal(new boolean[] {true, false, false});

        assertEquals(3, arr.length);
        assertEquals(true, arr[0]);
        assertEquals(false, arr[1]);
        assertEquals(false, arr[2]);
    }

    /**
     * @throws Exception If failed.
     */
    @Test
    public void testCharArray() throws Exception {
        char[] arr = marshalUnmarshal(new char[] {1, 2});

        assertArrayEquals(new char[] {1, 2}, arr);
    }

    /**
     * @throws Exception If failed.
     */
    @Test
    public void testObject() throws Exception {
        TestObject obj = new TestObject();

        obj.longVal = 100L;
        obj.doubleVal = 100.0d;
        obj.longArr = new Long[] {200L, 300L};
        obj.doubleArr = new Double[] {200.0d, 300.0d};

        assertEquals(obj, marshalUnmarshal(obj));
    }

    /**
     * @throws Exception If failed.
     */
    @Test
    public void testRequireSerializable() throws Exception {
        try {
            OptimizedMarshaller marsh = new OptimizedMarshaller(true);

            marsh.setContext(CTX);

            marsh.marshal(new Object());

            assert false : "Exception not thrown.";
        }
        catch (IgniteCheckedException e) {
            NotSerializableException serEx = e.getCause(NotSerializableException.class);

            if (serEx == null)
                throw e;
        }
    }

    /**
     * Test informative exception message while failed object unmarshalling
     *
     * @throws Exception If failed.
     */
    @Test
    public void testFailedUnmarshallingLogging() throws Exception {
        OptimizedMarshaller marsh = new OptimizedMarshaller(true);

        marsh.setContext(CTX);

        try {
            marsh.unmarshal(marsh.marshal(new BadDeserializableObject()), null);
        }
        catch (IgniteCheckedException ex) {
            assertTrue(ex.getCause().getMessage().contains(
                "object [typeName=org.apache.ignite.internal.marshaller.optimized.OptimizedObjectStreamSelfTest$BadDeserializableObject]"));

            assertTrue(ex.getCause().getCause().getMessage().contains("field [name=val"));
        }
    }

    /**
     * Test informative exception message while failed object marshalling
     *
     * @throws Exception If failed.
     */
    @Test
    public void testFailedMarshallingLogging() throws Exception {
        OptimizedMarshaller marsh = new OptimizedMarshaller(true);

        marsh.setContext(CTX);

        try {
            marsh.marshal(new BadSerializableObject());
        }
        catch (IgniteCheckedException ex) {
            assertTrue(ex.getCause().getMessage().contains(
                "object [typeName=org.apache.ignite.internal.marshaller.optimized.OptimizedObjectStreamSelfTest$BadSerializableObject]"));

            assertTrue(ex.getCause().getCause().getMessage().contains("field [name=val"));
        }
    }

    /**
     * @throws Exception If failed.
     */
    @Test
    public void testPool() throws Exception {
        final TestObject obj = new TestObject();

        obj.longVal = 100L;
        obj.doubleVal = 100.0d;
        obj.longArr = new Long[100 * 1024];
        obj.doubleArr = new Double[100 * 1024];

        Arrays.fill(obj.longArr, 100L);
        Arrays.fill(obj.doubleArr, 100.0d);

        final OptimizedMarshaller marsh = new OptimizedMarshaller();

        marsh.setContext(CTX);

        marsh.setPoolSize(5);

        try {
            multithreaded(new Callable<Object>() {
                @Override public Object call() throws Exception {
                    for (int i = 0; i < 50; i++)
                        assertEquals(obj, marsh.unmarshal(marsh.marshal(obj), null));

                    return null;
                }
            }, 20);
        }
        finally {
            marsh.setPoolSize(0);
        }
    }

    /**
     * @throws Exception If failed.
     */
    @Test
    public void testObjectWithNulls() throws Exception {
        TestObject obj = new TestObject();

        obj.longVal = 100L;
        obj.longArr = new Long[] {200L, 300L};

        assertEquals(obj, marshalUnmarshal(obj));
    }

    /**
     * @throws Exception If failed.
     */
    @Test
    public void testObjectArray() throws Exception {
        TestObject obj1 = new TestObject();

        obj1.longVal = 100L;
        obj1.doubleVal = 100.0d;
        obj1.longArr = new Long[] {200L, 300L};
        obj1.doubleArr = new Double[] {200.0d, 300.0d};

        TestObject obj2 = new TestObject();

        obj2.longVal = 400L;
        obj2.doubleVal = 400.0d;
        obj2.longArr = new Long[] {500L, 600L};
        obj2.doubleArr = new Double[] {500.0d, 600.0d};

        TestObject[] arr = {obj1, obj2};

        assertArrayEquals(arr, (Object[])marshalUnmarshal(arr));

        String[] strArr = {"str1", "str2"};

        assertArrayEquals(strArr, (String[])marshalUnmarshal(strArr));
    }

    /**
     * @throws Exception If failed.
     */
    @Test
    public void testExternalizable() throws Exception {
        ExternalizableTestObject1 obj = new ExternalizableTestObject1();

        obj.longVal = 100L;
        obj.doubleVal = 100.0d;
        obj.longArr = new Long[] {200L, 300L};
        obj.doubleArr = new Double[] {200.0d, 300.0d};

        assertEquals(obj, marshalUnmarshal(obj));
    }

    /**
     * @throws Exception If failed.
     */
    @Test
    public void testExternalizableWithNulls() throws Exception {
        ExternalizableTestObject2 obj = new ExternalizableTestObject2();

        obj.longVal = 100L;
        obj.doubleVal = 100.0d;
        obj.longArr = new Long[] {200L, 300L};
        obj.doubleArr = new Double[] {200.0d, 300.0d};

        obj = marshalUnmarshal(obj);

        assertEquals(100L, obj.longVal.longValue());
        assertNull(obj.doubleVal);
        assertArrayEquals(new Long[] {200L, 300L}, obj.longArr);
        assertNull(obj.doubleArr);
    }

    /**
     * @throws Exception If failed.
     */
    @Test
    public void testLink() throws Exception {
        for (int i = 0; i < 20; i++) {
            LinkTestObject1 obj1 = new LinkTestObject1();
            LinkTestObject2 obj2 = new LinkTestObject2();
            LinkTestObject2 obj3 = new LinkTestObject2();

            obj1.val = 100;
            obj2.ref = obj1;
            obj3.ref = obj1;

            LinkTestObject2[] arr = new LinkTestObject2[] {obj2, obj3};

            assertArrayEquals(arr, (Object[])marshalUnmarshal(arr));
        }
    }

    /**
     * @throws Exception If failed.
     */
    @Test
    public void testCycleLink() throws Exception {
        for (int i = 0; i < 20; i++) {
            CycleLinkTestObject obj = new CycleLinkTestObject();

            obj.val = 100;
            obj.ref = obj;

            assertEquals(obj, marshalUnmarshal(obj));
        }
    }

    /**
     * @throws Exception If failed.
     */
    @Test
    public void testNoDefaultConstructor() throws Exception {
        NoDefaultConstructorTestObject obj = new NoDefaultConstructorTestObject(100);

        assertEquals(obj, marshalUnmarshal(obj));
    }

    /**
     * @throws Exception If failed.
     */
    @Test
    public void testEnum() throws Exception {
        assertEquals(TestEnum.B, marshalUnmarshal(TestEnum.B));

        TestEnum[] arr = new TestEnum[] {TestEnum.C, TestEnum.A, TestEnum.B, TestEnum.A};

        assertArrayEquals(arr, (Object[])marshalUnmarshal(arr));
    }

    /**
     * @throws Exception If failed.
     */
    @Test
    public void testCollection() throws Exception {
        TestObject obj1 = new TestObject();

        obj1.longVal = 100L;
        obj1.doubleVal = 100.0d;
        obj1.longArr = new Long[] {200L, 300L};
        obj1.doubleArr = new Double[] {200.0d, 300.0d};

        TestObject obj2 = new TestObject();

        obj2.longVal = 400L;
        obj2.doubleVal = 400.0d;
        obj2.longArr = new Long[] {500L, 600L};
        obj2.doubleArr = new Double[] {500.0d, 600.0d};

        Collection<TestObject> col = F.asList(obj1, obj2);

        assertEquals(col, marshalUnmarshal(col));
    }

    /**
     * @throws Exception If failed.
     */
    @Test
    public void testMap() throws Exception {
        TestObject obj1 = new TestObject();

        obj1.longVal = 100L;
        obj1.doubleVal = 100.0d;
        obj1.longArr = new Long[] {200L, 300L};
        obj1.doubleArr = new Double[] {200.0d, 300.0d};

        TestObject obj2 = new TestObject();

        obj2.longVal = 400L;
        obj2.doubleVal = 400.0d;
        obj2.longArr = new Long[] {500L, 600L};
        obj2.doubleArr = new Double[] {500.0d, 600.0d};

        Map<Integer, TestObject> map = F.asMap(1, obj1, 2, obj2);

        assertEquals(map, marshalUnmarshal(map));
    }

    /**
     * @throws Exception If failed.
     */
    @Test
    public void testUuid() throws Exception {
        UUID uuid = UUID.randomUUID();

        assertEquals(uuid, marshalUnmarshal(uuid));
    }

    /**
     * @throws Exception If failed.
     */
    @Test
    public void testDate() throws Exception {
        Date date = new Date();

        assertEquals(date, marshalUnmarshal(date));
    }

    /**
     * @throws Exception If failed.
     */
    @Test
    public void testTransient() throws Exception {
        TransientTestObject obj = marshalUnmarshal(new TransientTestObject(100, 200, "str1", "str2"));

        assertEquals(100, obj.val1);
        assertEquals(0, obj.val2);
        assertEquals("str1", obj.str1);
        assertNull(obj.str2);
    }

    /**
     * @throws Exception If failed.
     */
    @Test
    public void testWriteReadObject() throws Exception {
        WriteReadTestObject obj = marshalUnmarshal(new WriteReadTestObject(100, "str"));

        assertEquals(100, obj.val);
        assertEquals("Optional data", obj.str);
    }

    /**
     * @throws Exception If failed.
     */
    @Test
    public void testWriteReplace() throws Exception {
        ReplaceTestObject obj = marshalUnmarshal(new ReplaceTestObject(100));

        assertEquals(200, obj.value());
    }

    /**
     * @throws Exception If failed.
     */
    @Test
    public void testWriteReplaceNull() throws Exception {
        ReplaceNullTestObject obj = marshalUnmarshal(new ReplaceNullTestObject());

        assertNull(obj);
    }

    /**
     * @throws Exception If failed.
     */
    @Test
    public void testReadResolve() throws Exception {
        ResolveTestObject obj = marshalUnmarshal(new ResolveTestObject(100));

        assertEquals(200, obj.value());
    }

    /**
     * @throws Exception If failed.
     */
    @Test
    public void testArrayDeque() throws Exception {
        Queue<Integer> queue = new ArrayDeque<>();

        for (int i = 0; i < 100; i++)
            queue.add(i);

        Queue<Integer> newQueue = marshalUnmarshal(queue);

        assertEquals(queue.size(), newQueue.size());

        Integer i;

        while ((i = newQueue.poll()) != null)
            assertEquals(queue.poll(), i);
    }

    /**
     * @throws Exception If failed.
     */
    @Test
    public void testArrayList() throws Exception {
        Collection<Integer> list = new ArrayList<>();

        for (int i = 0; i < 100; i++)
            list.add(i);

        assertEquals(list, marshalUnmarshal(list));
    }

    /**
     * @throws Exception If failed.
     */
    @Test
    public void testHashMap() throws Exception {
        Map<Integer, Integer> map = new HashMap<>();

        for (int i = 0; i < 100; i++)
            map.put(i, i);

        assertEquals(map, marshalUnmarshal(map));
    }

    /**
     * @throws Exception If failed.
     */
    @Test
    public void testHashSet() throws Exception {
        Collection<Integer> set = new HashSet<>();

        for (int i = 0; i < 100; i++)
            set.add(i);

        assertEquals(set, marshalUnmarshal(set));
    }

    /**
     * @throws Exception If failed.
     */
    @SuppressWarnings("UseOfObsoleteCollectionType")
    @Test
    public void testHashtable() throws Exception {
        Map<Integer, Integer> map = new Hashtable<>();

        for (int i = 0; i < 100; i++)
            map.put(i, i);

        assertEquals(map, marshalUnmarshal(map));
    }

    /**
     * @throws Exception If failed.
     */
    @Test
    public void testIdentityHashMap() throws Exception {
        Map<Integer, Integer> map = new IdentityHashMap<>();

        for (int i = 0; i < 100; i++)
            map.put(i, i);

        assertEquals(map, marshalUnmarshal(map));
    }

    /**
     * @throws Exception If failed.
     */
    @Test
    public void testLinkedHashMap() throws Exception {
        Map<Integer, Integer> map = new LinkedHashMap<>();

        for (int i = 0; i < 100; i++)
            map.put(i, i);

        assertEquals(map, marshalUnmarshal(map));
    }

    /**
     * @throws Exception If failed.
     */
    @Test
    public void testLinkedHashSet() throws Exception {
        Collection<Integer> set = new LinkedHashSet<>();

        for (int i = 0; i < 100; i++)
            set.add(i);

        assertEquals(set, marshalUnmarshal(set));
    }

    /**
     * @throws Exception If failed.
     */
    @Test
    public void testLinkedList() throws Exception {
        Collection<Integer> list = new LinkedList<>();

        for (int i = 0; i < 100; i++)
            list.add(i);

        assertEquals(list, marshalUnmarshal(list));
    }

    /**
     * @throws Exception If failed.
     */
    @Test
    public void testPriorityQueue() throws Exception {
        Queue<Integer> queue = new PriorityQueue<>();

        for (int i = 0; i < 100; i++)
            queue.add(i);

        Queue<Integer> newQueue = marshalUnmarshal(queue);

        assertEquals(queue.size(), newQueue.size());

        Integer i;

        while ((i = newQueue.poll()) != null)
            assertEquals(queue.poll(), i);
    }

    /**
     * @throws Exception If failed.
     */
    @Test
    public void testProperties() throws Exception {
        Properties dflts = new Properties();

        dflts.setProperty("key1", "val1");
        dflts.setProperty("key2", "wrong");

        Properties props = new Properties(dflts);

        props.setProperty("key2", "val2");

        Properties newProps = marshalUnmarshal(props);

        assertEquals("val1", newProps.getProperty("key1"));
        assertEquals("val2", newProps.getProperty("key2"));
    }

    /**
     * @throws Exception If failed.
     */
    @Test
    public void testTreeMap() throws Exception {
        Map<Integer, Integer> map = new TreeMap<>();

        for (int i = 0; i < 100; i++)
            map.put(i, i);

        assertEquals(map, marshalUnmarshal(map));
    }

    /**
     * @throws Exception If failed.
     */
    @Test
    public void testTreeSet() throws Exception {
        Collection<Integer> set = new TreeSet<>();

        for (int i = 0; i < 100; i++)
            set.add(i);

        assertEquals(set, marshalUnmarshal(set));
    }

    /**
     * @throws Exception If failed.
     */
    @SuppressWarnings("UseOfObsoleteCollectionType")
    @Test
    public void testVector() throws Exception {
        Collection<Integer> vector = new Vector<>();

        for (int i = 0; i < 100; i++)
            vector.add(i);

        assertEquals(vector, marshalUnmarshal(vector));
    }

    /**
     * @throws Exception If failed.
     */
    @Test
    public void testString() throws Exception {
        assertEquals("Latin", marshalUnmarshal("Latin"));
        assertEquals("Кириллица", marshalUnmarshal("Кириллица"));
        assertEquals("中国的", marshalUnmarshal("中国的"));
    }

    /**
     * @throws Exception If failed.
     */
    @Test
    public void testReadLine() throws Exception {
        OptimizedObjectInputStream in = new OptimizedObjectInputStream(new GridUnsafeDataInput());

        byte[] bytes = "line1\nline2\r\nli\rne3\nline4".getBytes();

        in.in().bytes(bytes, bytes.length);

        assertEquals("line1", in.readLine());
        assertEquals("line2", in.readLine());
        assertEquals("line3", in.readLine());
        assertEquals("line4", in.readLine());
    }

    /**
     * @throws Exception If failed.
     */
    @Test
    public void testHierarchy() throws Exception {
        C c = new C(100, "str", 200, "str", 300, "str");

        C newC = marshalUnmarshal(c);

        assertEquals(100, newC.valueA());
        assertEquals("Optional data", newC.stringA());
        assertEquals(200, newC.valueB());
        assertNull(newC.stringB());
        assertEquals(0, newC.valueC());
        assertEquals("Optional data", newC.stringC());
    }

    /**
     * @throws Exception If failed.
     */
    @Test
    public void testInet4Address() throws Exception {
        Inet4Address addr = (Inet4Address)InetAddress.getByName("localhost");

        assertEquals(addr, marshalUnmarshal(addr));
    }

    /**
     * @throws Exception If failed.
     */
    @Test
    public void testClass() throws Exception {
        assertEquals(int.class, marshalUnmarshal(int.class));
        assertEquals(Long.class, marshalUnmarshal(Long.class));
        assertEquals(TestObject.class, marshalUnmarshal(TestObject.class));
    }

    /**
     * @throws Exception If failed.
     */
    @Test
    public void testWriteReadFields() throws Exception {
        WriteReadFieldsTestObject obj = marshalUnmarshal(new WriteReadFieldsTestObject(100, "str"));

        assertEquals(100, obj.val);
        assertEquals("Optional data", obj.str);
    }

    /**
     * @throws Exception If failed.
     */
    @Test
    public void testWriteFields() throws Exception {
        WriteFieldsTestObject obj = marshalUnmarshal(new WriteFieldsTestObject(100, "str"));

        assertEquals(100, obj.val);
        assertEquals("Optional data", obj.str);
    }

    /**
     * @throws Exception If failed.
     */
    @Test
    public void testBigInteger() throws Exception {
        BigInteger b = new BigInteger("54654865468745468465321414646834562346475457488");

        assertEquals(b, marshalUnmarshal(b));
    }

    /**
     * @throws Exception If failed.
     */
    @Test
    public void testBigDecimal() throws Exception {
        BigDecimal b = new BigDecimal("849572389457208934572093574.123512938654126458542145");

        assertEquals(b, marshalUnmarshal(b));
    }

    /**
     * @throws Exception If failed.
     */
    @Test
    public void testSimpleDateFormat() throws Exception {
        SimpleDateFormat f = new SimpleDateFormat("MM/dd/yyyy");

        assertEquals(f, marshalUnmarshal(f));
    }

    /**
     * @throws Exception If failed.
     */
    @Test
    public void testComplexObject() throws Exception {
        ComplexTestObject obj = new ComplexTestObject();

        assertEquals(obj, marshalUnmarshal(obj));

        ExternalizableTestObject1 extObj1 = new ExternalizableTestObject1();

        extObj1.longVal = 1000L;
        extObj1.doubleVal = 1000.0d;
        extObj1.longArr = new Long[] {1000L, 2000L, 3000L};
        extObj1.doubleArr = new Double[] {1000.0d, 2000.0d, 3000.0d};

        ExternalizableTestObject1 extObj2 = new ExternalizableTestObject1();

        extObj2.longVal = 2000L;
        extObj2.doubleVal = 2000.0d;
        extObj2.longArr = new Long[] {4000L, 5000L, 6000L};
        extObj2.doubleArr = new Double[] {4000.0d, 5000.0d, 6000.0d};

        Properties props = new Properties();

        props.setProperty("name", "value");

        Collection<Integer> col = F.asList(10, 20, 30);

        Map<Integer, String> map = F.asMap(10, "str1", 20, "str2", 30, "str3");

        obj = new ComplexTestObject(
            (byte)1,
            (short)10,
            100,
            1000L,
            100.0f,
            1000.0d,
            'a',
            false,
            (byte)2,
            (short)20,
            200,
            2000L,
            200.0f,
            2000.0d,
            'b',
            true,
            new byte[] {1, 2, 3},
            new short[] {10, 20, 30},
            new int[] {100, 200, 300},
            new long[] {1000, 2000, 3000},
            new float[] {100.0f, 200.0f, 300.0f},
            new double[] {1000.0d, 2000.0d, 3000.0d},
            new char[] {'a', 'b', 'c'},
            new boolean[] {false, true},
            new ExternalizableTestObject1[] {extObj1, extObj2},
            "String",
            TestEnum.A,
            UUID.randomUUID(),
            props,
            new ArrayList<>(col),
            new HashMap<>(map),
            new HashSet<>(col),
            new LinkedList<>(col),
            new LinkedHashMap<>(map),
            new LinkedHashSet<>(col),
            new Date(),
            ExternalizableTestObject2.class
        );

        assertEquals(obj, marshalUnmarshal(obj));
    }

    /**
     * @throws Exception If failed.
     */
    @Test
    public void testReadToArray() throws Exception {
<<<<<<< HEAD
        OptimizedObjectInputStream in = OptimizedObjectStreamRegistry.in(true);
=======
        OptimizedObjectStreamRegistry reg = new OptimizedObjectSharedStreamRegistry();

        OptimizedObjectInputStream in = reg.in();
>>>>>>> f3eff278

        try {
            byte[] arr = new byte[50];

            for (int i = 0; i < arr.length; i++)
                arr[i] = (byte)i;

            in.in().bytes(arr, arr.length);

            byte[] buf = new byte[10];

            assertEquals(10, in.read(buf));

            for (int i = 0; i < buf.length; i++)
                assertEquals(i, buf[i]);

            buf = new byte[30];

            assertEquals(20, in.read(buf, 0, 20));

            for (int i = 0; i < buf.length; i++)
                assertEquals(i < 20 ? 10 + i : 0, buf[i]);

            buf = new byte[30];

            assertEquals(10, in.read(buf, 10, 10));

            for (int i = 0; i < buf.length; i++)
                assertEquals(i >= 10 && i < 20 ? 30 + (i - 10) : 0, buf[i]);

            buf = new byte[20];

            assertEquals(10, in.read(buf));

            for (int i = 0; i < buf.length; i++)
                assertEquals(i < 10 ? 40 + i : 0, buf[i]);
        }
        finally {
<<<<<<< HEAD
            OptimizedObjectStreamRegistry.closeIn(in, true);
=======
            reg.closeIn(in);
>>>>>>> f3eff278
        }
    }

    /**
     * @throws Exception If failed.
     */
    @Test
    public void testHandleTableGrow() throws Exception {
        List<String> c = new ArrayList<>();

        for (int i = 0; i < 29; i++)
            c.add("str");

        String str = c.get(28);

        c.add("str");
        c.add(str);

        List<Object> c0 = marshalUnmarshal(c);

        assertTrue(c0.get(28) == c0.get(30));
    }

    /**
     * @throws Exception If failed.
     */
    @Test
    public void testIncorrectExternalizable() throws Exception {
        GridTestUtils.assertThrows(
            log,
            new Callable<Object>() {
                @Override public Object call() throws Exception {
                    return marshalUnmarshal(new IncorrectExternalizable());
                }
            },
            IOException.class,
            null);
    }

    /**
     * @throws Exception If failed.
     */
    @Test
    public void testExcludedClass() throws Exception {
        Class<?>[] exclClasses = U.staticField(MarshallerExclusions.class, "EXCL_CLASSES");

        assertFalse(F.isEmpty(exclClasses));

        for (Class<?> cls : exclClasses)
            assertEquals(cls, marshalUnmarshal(cls));
    }

    /**
     * @throws Exception If failed.
     */
    @Test
    public void testInet6Address() throws Exception {
        final InetAddress address = Inet6Address.getByAddress(new byte[16]);

        assertEquals(address, marshalUnmarshal(address));
    }

    /**
     * @throws Exception If failed.
     */
    @Test
    public void testPutFieldsWithDefaultWriteObject() throws Exception {
        try {
            marshalUnmarshal(new CustomWriteObjectMethodObject("test"));
        }
        catch (IOException e) {
            assert e.getCause().getCause() instanceof NotActiveException;
        }
    }

    /**
     * @throws Exception If failed.
     */
    @Test
    public void testThrowable() throws Exception {
        Throwable t = new Throwable("Throwable");

        assertEquals(t.getMessage(), ((Throwable)marshalUnmarshal(t)).getMessage());
    }

    /**
     * @throws Exception If failed.
     */
    @Test
    public void testNestedReadWriteObject() throws Exception {
        NestedReadWriteObject[] arr = new NestedReadWriteObject[5];

        arr[0] = new NestedReadWriteObject(null, null, 1, "n1");
        arr[1] = new NestedReadWriteObject(arr[0], null, 2, "n2");
        arr[2] = new NestedReadWriteObject(null, arr[0], 3, "n3");
        arr[3] = new NestedReadWriteObject(arr[1], arr[2], 4, "n4");
        arr[4] = new NestedReadWriteObject(arr[3], arr[0], 5, "n4");

        assertTrue(Objects.deepEquals(arr, marshalUnmarshal(arr)));
    }

    /**
     * Marshals and unmarshals object.
     *
     * @param obj Original object.
     * @return Object after marshalling and unmarshalling.
     * @throws Exception In case of error.
     */
    private <T> T marshalUnmarshal(@Nullable Object obj) throws Exception {
        OptimizedObjectOutputStream out = null;
        OptimizedObjectInputStream in = null;

        OptimizedObjectStreamRegistry reg = new OptimizedObjectSharedStreamRegistry();

        try {
            out = reg.out();

            out.context(clsMap, CTX, null, true);

            out.writeObject(obj);

            byte[] arr = out.out().array();

<<<<<<< HEAD
            in = OptimizedObjectStreamRegistry.in(true);
=======
            in = reg.in();
>>>>>>> f3eff278

            in.context(clsMap, CTX, null, getClass().getClassLoader(), true);

            in.in().bytes(arr, arr.length);

            Object obj0 = in.readObject();

            checkHandles(out, in);

            return (T)obj0;
        }
        finally {
<<<<<<< HEAD
            OptimizedObjectStreamRegistry.closeOut(out);
            OptimizedObjectStreamRegistry.closeIn(in, true);
=======
            reg.closeOut(out);
            reg.closeIn(in);
>>>>>>> f3eff278
        }
    }

    /**
     * Checks that handles are equal in output and input streams.
     *
     * @param out Output stream.
     * @param in Input stream.
     */
    private void checkHandles(OptimizedObjectOutputStream out, OptimizedObjectInputStream in) {
        Object[] outHandles = out.handledObjects();
        Object[] inHandles = in.handledObjects();

        assertEquals(outHandles.length, inHandles.length);

        for (int i = 0; i < outHandles.length; i++) {
            if (outHandles[i] == null)
                assertTrue(inHandles[i] == null);
            else {
                assertFalse(inHandles[i] == null);

                assertTrue(outHandles[i].getClass() == inHandles[i].getClass());
            }
        }
    }

    /** */
    private static class IncorrectExternalizable implements Externalizable {
        /**
         * Required by {@link Externalizable}.
         */
        public IncorrectExternalizable() {
            // No-op.
        }

        /** {@inheritDoc} */
        @Override public void writeExternal(ObjectOutput out) throws IOException {
            out.writeInt(0);
            out.writeInt(200);
            out.writeObject("str");
        }

        /** {@inheritDoc} */
        @Override public void readExternal(ObjectInput in) throws IOException, ClassNotFoundException {
            in.readInt();
            in.readObject();
        }
    }

    /**
     * Test object.
     */
    private static class TestObject implements Serializable {
        /** */
        private Long longVal;

        /** */
        private Double doubleVal;

        /** */
        private Long[] longArr;

        /** */
        private Double[] doubleArr;

        /** {@inheritDoc} */
        @Override public boolean equals(Object o) {
            if (this == o)
                return true;

            if (o == null || getClass() != o.getClass())
                return false;

            TestObject obj = (TestObject)o;

            return longVal != null ? longVal.equals(obj.longVal) : obj.longVal == null &&
                doubleVal != null ? doubleVal.equals(obj.doubleVal) : obj.doubleVal == null &&
                Arrays.equals(longArr, obj.longArr) &&
                Arrays.equals(doubleArr, obj.doubleArr);
        }
    }

    /**
     * Externalizable test object.
     */
    private static class ExternalizableTestObject1 implements Externalizable {
        /** */
        private Long longVal;

        /** */
        private Double doubleVal;

        /** */
        private Long[] longArr;

        /** */
        private Double[] doubleArr;

        /**
         * Required by {@link Externalizable}.
         */
        public ExternalizableTestObject1() {
            // No-op.
        }

        /** {@inheritDoc} */
        @Override public boolean equals(Object o) {
            if (this == o)
                return true;

            if (o == null || getClass() != o.getClass())
                return false;

            ExternalizableTestObject1 obj = (ExternalizableTestObject1)o;

            return longVal != null ? longVal.equals(obj.longVal) : obj.longVal == null &&
                doubleVal != null ? doubleVal.equals(obj.doubleVal) : obj.doubleVal == null &&
                Arrays.equals(longArr, obj.longArr) &&
                Arrays.equals(doubleArr, obj.doubleArr);
        }

        /** {@inheritDoc} */
        @Override public void writeExternal(ObjectOutput out) throws IOException {
            out.writeLong(longVal);
            out.writeDouble(doubleVal);
            U.writeArray(out, longArr);
            U.writeArray(out, doubleArr);
        }

        /** {@inheritDoc} */
        @Override public void readExternal(ObjectInput in) throws IOException, ClassNotFoundException {
            longVal = in.readLong();
            doubleVal = in.readDouble();

            Object[] arr = U.readArray(in);

            longArr = Arrays.copyOf(arr, arr.length, Long[].class);

            arr = U.readArray(in);

            doubleArr = Arrays.copyOf(arr, arr.length, Double[].class);
        }
    }

    /**
     * Externalizable test object.
     */
    private static class ExternalizableTestObject2 implements Externalizable {
        /** */
        private Long longVal;

        /** */
        private Double doubleVal;

        /** */
        private Long[] longArr;

        /** */
        private Double[] doubleArr;

        /**
         * Required by {@link Externalizable}.
         */
        public ExternalizableTestObject2() {
            // No-op.
        }

        /** {@inheritDoc} */
        @Override public boolean equals(Object o) {
            if (this == o)
                return true;

            if (o == null || getClass() != o.getClass())
                return false;

            ExternalizableTestObject2 obj = (ExternalizableTestObject2)o;

            return longVal != null ? longVal.equals(obj.longVal) : obj.longVal == null &&
                doubleVal != null ? doubleVal.equals(obj.doubleVal) : obj.doubleVal == null &&
                Arrays.equals(longArr, obj.longArr) &&
                Arrays.equals(doubleArr, obj.doubleArr);
        }

        /** {@inheritDoc} */
        @Override public void writeExternal(ObjectOutput out) throws IOException {
            out.writeLong(longVal);
            U.writeArray(out, longArr);
        }

        /** {@inheritDoc} */
        @Override public void readExternal(ObjectInput in) throws IOException, ClassNotFoundException {
            longVal = in.readLong();

            Object[] arr = U.readArray(in);

            longArr = Arrays.copyOf(arr, arr.length, Long[].class);
        }
    }

    /**
     * Test object.
     */
    private static class LinkTestObject1 implements Serializable {
        /** */
        private int val;

        /** {@inheritDoc} */
        @Override public boolean equals(Object o) {
            if (this == o)
                return true;

            if (o == null || getClass() != o.getClass())
                return false;

            LinkTestObject1 obj = (LinkTestObject1)o;

            return val == obj.val;
        }
    }

    /**
     * Test object.
     */
    private static class LinkTestObject2 implements Serializable {
        /** */
        private LinkTestObject1 ref;

        /** {@inheritDoc} */
        @Override public boolean equals(Object o) {
            if (this == o)
                return true;

            if (o == null || getClass() != o.getClass())
                return false;

            LinkTestObject2 obj = (LinkTestObject2)o;

            return ref != null ? ref.equals(obj.ref) : obj.ref == null;
        }
    }

    /**
     * Cycle link test object.
     */
    private static class CycleLinkTestObject implements Serializable {
        /** */
        private int val;

        /** */
        private CycleLinkTestObject ref;

        /** {@inheritDoc} */
        @Override public boolean equals(Object o) {
            if (this == o)
                return true;

            if (o == null || getClass() != o.getClass())
                return false;

            CycleLinkTestObject obj = (CycleLinkTestObject)o;

            return val == obj.val && ref != null ? ref.val == val : obj.ref == null;
        }
    }

    /**
     * Test object without default constructor.
     */
    private static class NoDefaultConstructorTestObject implements Serializable {
        /** */
        private int val;

        /**
         * @param val Value.
         */
        private NoDefaultConstructorTestObject(int val) {
            this.val = val;
        }

        /** {@inheritDoc} */
        @Override public boolean equals(Object o) {
            if (this == o)
                return true;

            if (o == null || getClass() != o.getClass())
                return false;

            NoDefaultConstructorTestObject obj = (NoDefaultConstructorTestObject)o;

            return val == obj.val;
        }
    }

    /**
     * Test object with transient fields.
     */
    @SuppressWarnings("TransientFieldNotInitialized")
    private static class TransientTestObject implements Serializable {
        /** */
        private int val1;

        /** */
        private transient int val2;

        /** */
        private String str1;

        /** */
        private transient String str2;

        /**
         * @param val1 Value 1.
         * @param val2 Value 2.
         * @param str1 String 1.
         * @param str2 String 2.
         */
        private TransientTestObject(int val1, int val2, String str1, String str2) {
            this.val1 = val1;
            this.val2 = val2;
            this.str1 = str1;
            this.str2 = str2;
        }
    }

    /**
     * Test object with {@code writeObject} and {@code readObject} methods.
     */
    private static class WriteReadTestObject implements Serializable {
        /** */
        private int val;

        /** */
        private transient String str;

        /**
         * @param val Value.
         * @param str String.
         */
        private WriteReadTestObject(int val, String str) {
            this.val = val;
            this.str = str;
        }

        /**
         * @param out Output stream.
         * @throws IOException In case of error.
         */
        private void writeObject(ObjectOutputStream out) throws IOException {
            out.defaultWriteObject();

            out.writeUTF("Optional data");
        }

        /**
         * @param in Input stream.
         * @throws IOException In case of error.
         * @throws ClassNotFoundException If class not found.
         */
        private void readObject(ObjectInputStream in) throws IOException, ClassNotFoundException {
            in.defaultReadObject();

            str = in.readUTF();
        }
    }

    /**
     * Test object that uses {@code writeFields} and {@code readFields} methods.
     */
    private static class WriteReadFieldsTestObject implements Serializable {
        /** */
        private int val;

        /** */
        private String str;

        /**
         * @param val Value.
         * @param str String.
         */
        private WriteReadFieldsTestObject(int val, String str) {
            this.val = val;
            this.str = str;
        }

        /**
         * @param out Output stream.
         * @throws IOException In case of error.
         */
        private void writeObject(ObjectOutputStream out) throws IOException {
            ObjectOutputStream.PutField fields = out.putFields();

            fields.put("val", val);
            fields.put("str", "Optional data");

            out.writeFields();
        }

        /**
         * @param in Input stream.
         * @throws IOException In case of error.
         * @throws ClassNotFoundException If class not found.
         */
        private void readObject(ObjectInputStream in) throws IOException, ClassNotFoundException {
            ObjectInputStream.GetField fields = in.readFields();

            val = fields.get("val", 0);
            str = (String)fields.get("str", null);
        }
    }

    /**
     * Test object that uses {@code writeFields} and {@code readFields} methods.
     */
    private static class WriteFieldsTestObject implements Serializable {
        /** */
        private int val;

        /** */
        private String str;

        /**
         * @param val Value.
         * @param str String.
         */
        private WriteFieldsTestObject(int val, String str) {
            this.val = val;
            this.str = str;
        }

        /**
         * @param out Output stream.
         * @throws IOException In case of error.
         */
        private void writeObject(ObjectOutputStream out) throws IOException {
            ObjectOutputStream.PutField fields = out.putFields();

            fields.put("val", val);
            fields.put("str", "Optional data");

            out.writeFields();
        }
    }

    /**
     * Base object with {@code writeReplace} method.
     */
    private abstract static class ReplaceTestBaseObject implements Serializable {
        /** */
        private int val;

        /**
         * @param val Value.
         */
        private ReplaceTestBaseObject(int val) {
            this.val = val;
        }

        /**
         * @return Value.
         */
        public int value() {
            return val;
        }

        /**
         * @return Replaced object.
         * @throws ObjectStreamException In case of error.
         */
        protected Object writeReplace() throws ObjectStreamException {
            return new ReplaceTestObject(val * 2);
        }
    }

    /**
     * Test object for {@code writeReplace} method.
     */
    private static class ReplaceTestObject extends ReplaceTestBaseObject {
        /**
         * @param val Value.
         */
        private ReplaceTestObject(int val) {
            super(val);
        }
    }

    /**
     * Test object with {@code writeReplace} method.
     */
    private static class ReplaceNullTestObject implements Serializable {
        /**
         * @return Replaced object.
         * @throws ObjectStreamException In case of error.
         */
        protected Object writeReplace() throws ObjectStreamException {
            return null;
        }
    }

    /**
     * Base object with {@code readResolve} method.
     */
    private abstract static class ResolveTestBaseObject implements Serializable {
        /** */
        private int val;

        /**
         * @param val Value.
         */
        private ResolveTestBaseObject(int val) {
            this.val = val;
        }

        /**
         * @return Value.
         */
        public int value() {
            return val;
        }

        /**
         * @return Replaced object.
         * @throws ObjectStreamException In case of error.
         */
        protected Object readResolve() throws ObjectStreamException {
            return new ResolveTestObject(val * 2);
        }
    }

    /**
     * Test object for {@code readResolve} method.
     */
    private static class ResolveTestObject extends ResolveTestBaseObject {
        /**
         * @param val Value.
         */
        private ResolveTestObject(int val) {
            super(val);
        }
    }

    /**
     * Class A.
     */
    private static class A implements Serializable {
        /** */
        private int valA;

        /** */
        private transient String strA;

        /**
         * @param valA Value A.
         * @param strA String A.
         */
        A(int valA, String strA) {
            this.valA = valA;
            this.strA = strA;
        }

        /**
         * @return Value.
         */
        int valueA() {
            return valA;
        }

        /**
         * @return String.
         */
        String stringA() {
            return strA;
        }

        /**
         * @param out Output stream.
         * @throws IOException In case of error.
         */
        private void writeObject(ObjectOutputStream out) throws IOException {
            out.writeObject("Optional data");

            out.defaultWriteObject();
        }

        /**
         * @param in Input stream.
         * @throws IOException In case of error.
         * @throws ClassNotFoundException If class not found.
         */
        private void readObject(ObjectInputStream in) throws IOException, ClassNotFoundException {
            strA = (String)in.readObject();

            in.defaultReadObject();
        }
    }

    /**
     * Class B.
     */
    private static class B extends A {
        /** */
        private int valB;

        /** */
        @SuppressWarnings("TransientFieldNotInitialized")
        private transient String strB;

        /**
         * @param valA Value A.
         * @param strA String A.
         * @param valB Value B.
         * @param strB String B.
         */
        B(int valA, String strA, int valB, String strB) {
            super(valA, strA);

            this.valB = valB;
            this.strB = strB;
        }

        /**
         * @return Value.
         */
        int valueB() {
            return valB;
        }

        /**
         * @return String.
         */
        String stringB() {
            return strB;
        }
    }

    /**
     * Class C.
     */
    private static class C extends B {
        /** */
        @SuppressWarnings("InstanceVariableMayNotBeInitializedByReadObject")
        private int valC;

        /** */
        private transient String strC;

        /**
         * @param valA Value A.
         * @param strA String A.
         * @param valB Value B.
         * @param strB String B.
         * @param valC Value C.
         * @param strC String C.
         */
        C(int valA, String strA, int valB, String strB, int valC, String strC) {
            super(valA, strA, valB, strB);

            this.valC = valC;
            this.strC = strC;
        }

        /**
         * @return Value.
         */
        int valueC() {
            return valC;
        }

        /**
         * @return String.
         */
        String stringC() {
            return strC;
        }

        /**
         * @param out Output stream.
         * @throws IOException In case of error.
         */
        private void writeObject(ObjectOutputStream out) throws IOException {
            out.writeUTF("Optional data");
        }

        /**
         * @param in Input stream.
         * @throws IOException In case of error.
         * @throws ClassNotFoundException If class not found.
         */
        private void readObject(ObjectInputStream in) throws IOException, ClassNotFoundException {
            strC = in.readUTF();
        }
    }

    /**
     * Complex test object.
     */
    private static class ComplexTestObject implements Serializable {
        /** */
        private byte byteVal1;

        /** */
        private short shortVal1;

        /** */
        private int intVal1;

        /** */
        private long longVal1;

        /** */
        private float floatVal1;

        /** */
        private double doubleVal1;

        /** */
        private char cVal1;

        /** */
        private boolean boolVal1;

        /** */
        private Byte byteVal2;

        /** */
        private Short shortVal2;

        /** */
        private Integer intVal2;

        /** */
        private Long longVal2;

        /** */
        private Float floatVal2;

        /** */
        private Double doubleVal2;

        /** */
        private Character cVal2;

        /** */
        private Boolean boolVal2;

        /** */
        private byte[] byteArr;

        /** */
        private short[] shortArr;

        /** */
        private int[] intArr;

        /** */
        private long[] longArr;

        /** */
        private float[] floatArr;

        /** */
        private double[] doubleArr;

        /** */
        private char[] cArr;

        /** */
        private boolean[] boolArr;

        /** */
        private ExternalizableTestObject1[] objArr;

        /** */
        private String str;

        /** */
        private TestEnum enumVal;

        /** */
        private UUID uuid;

        /** */
        private Properties props;

        /** */
        private ArrayList<Integer> arrList;

        /** */
        private HashMap<Integer, String> hashMap;

        /** */
        private HashSet<Integer> hashSet;

        /** */
        private LinkedList<Integer> linkedList;

        /** */
        private LinkedHashMap<Integer, String> linkedHashMap;

        /** */
        private LinkedHashSet<Integer> linkedHashSet;

        /** */
        private Date date;

        /** */
        private Class<?> cls;

        /** */
        private ComplexTestObject self;

        /** */
        private ComplexTestObject() {
            self = this;
        }

        /**
         * @param byteVal1 Byte value.
         * @param shortVal1 Short value.
         * @param intVal1 Integer value.
         * @param longVal1 Long value.
         * @param floatVal1 Float value.
         * @param doubleVal1 Double value.
         * @param cVal1 Char value.
         * @param boolVal1 Boolean value.
         * @param byteVal2 Byte value.
         * @param shortVal2 Short value.
         * @param intVal2 Integer value.
         * @param longVal2 Long value.
         * @param floatVal2 Float value.
         * @param doubleVal2 Double value.
         * @param cVal2 Char value.
         * @param boolVal2 Boolean value.
         * @param byteArr Bytes array.
         * @param shortArr Shorts array.
         * @param intArr Integers array.
         * @param longArr Longs array.
         * @param floatArr Floats array.
         * @param doubleArr Doubles array.
         * @param cArr Chars array.
         * @param boolArr Booleans array.
         * @param objArr Objects array.
         * @param str String.
         * @param enumVal Enum.
         * @param uuid UUID.
         * @param props Properties.
         * @param arrList ArrayList.
         * @param hashMap HashMap.
         * @param hashSet HashSet.
         * @param linkedList LinkedList.
         * @param linkedHashMap LinkedHashMap.
         * @param linkedHashSet LinkedHashSet.
         * @param date Date.
         * @param cls Class.
         */
        private ComplexTestObject(byte byteVal1, short shortVal1, int intVal1, long longVal1, float floatVal1,
            double doubleVal1, char cVal1, boolean boolVal1, Byte byteVal2, Short shortVal2, Integer intVal2,
            Long longVal2, Float floatVal2, Double doubleVal2, Character cVal2, Boolean boolVal2, byte[] byteArr,
            short[] shortArr, int[] intArr, long[] longArr, float[] floatArr, double[] doubleArr, char[] cArr,
            boolean[] boolArr, ExternalizableTestObject1[] objArr, String str, TestEnum enumVal, UUID uuid,
            Properties props, ArrayList<Integer> arrList, HashMap<Integer, String> hashMap, HashSet<Integer> hashSet,
            LinkedList<Integer> linkedList, LinkedHashMap<Integer, String> linkedHashMap,
            LinkedHashSet<Integer> linkedHashSet, Date date, Class<?> cls) {
            this.byteVal1 = byteVal1;
            this.shortVal1 = shortVal1;
            this.intVal1 = intVal1;
            this.longVal1 = longVal1;
            this.floatVal1 = floatVal1;
            this.doubleVal1 = doubleVal1;
            this.cVal1 = cVal1;
            this.boolVal1 = boolVal1;
            this.byteVal2 = byteVal2;
            this.shortVal2 = shortVal2;
            this.intVal2 = intVal2;
            this.longVal2 = longVal2;
            this.floatVal2 = floatVal2;
            this.doubleVal2 = doubleVal2;
            this.cVal2 = cVal2;
            this.boolVal2 = boolVal2;
            this.byteArr = byteArr;
            this.shortArr = shortArr;
            this.intArr = intArr;
            this.longArr = longArr;
            this.floatArr = floatArr;
            this.doubleArr = doubleArr;
            this.cArr = cArr;
            this.boolArr = boolArr;
            this.objArr = objArr;
            this.str = str;
            this.enumVal = enumVal;
            this.uuid = uuid;
            this.props = props;
            this.arrList = arrList;
            this.hashMap = hashMap;
            this.hashSet = hashSet;
            this.linkedList = linkedList;
            this.linkedHashMap = linkedHashMap;
            this.linkedHashSet = linkedHashSet;
            this.date = date;
            this.cls = cls;

            self = this;
        }

        /** {@inheritDoc} */
        @SuppressWarnings("RedundantIfStatement")
        @Override public boolean equals(Object o) {
            if (this == o)
                return true;

            if (o == null || getClass() != o.getClass())
                return false;

            ComplexTestObject obj = (ComplexTestObject)o;

            if (boolVal1 != obj.boolVal1)
                return false;

            if (byteVal1 != obj.byteVal1)
                return false;

            if (cVal1 != obj.cVal1)
                return false;

            if (Double.compare(obj.doubleVal1, doubleVal1) != 0)
                return false;

            if (Float.compare(obj.floatVal1, floatVal1) != 0)
                return false;

            if (intVal1 != obj.intVal1)
                return false;

            if (longVal1 != obj.longVal1)
                return false;

            if (shortVal1 != obj.shortVal1)
                return false;

            if (arrList != null ? !arrList.equals(obj.arrList) : obj.arrList != null)
                return false;

            if (!Arrays.equals(boolArr, obj.boolArr))
                return false;

            if (boolVal2 != null ? !boolVal2.equals(obj.boolVal2) : obj.boolVal2 != null)
                return false;

            if (!Arrays.equals(byteArr, obj.byteArr))
                return false;

            if (byteVal2 != null ? !byteVal2.equals(obj.byteVal2) : obj.byteVal2 != null)
                return false;

            if (!Arrays.equals(cArr, obj.cArr))
                return false;

            if (cVal2 != null ? !cVal2.equals(obj.cVal2) : obj.cVal2 != null)
                return false;

            if (cls != null ? !cls.equals(obj.cls) : obj.cls != null)
                return false;

            if (date != null ? !date.equals(obj.date) : obj.date != null)
                return false;

            if (!Arrays.equals(doubleArr, obj.doubleArr))
                return false;

            if (doubleVal2 != null ? !doubleVal2.equals(obj.doubleVal2) : obj.doubleVal2 != null)
                return false;

            if (enumVal != obj.enumVal)
                return false;

            if (!Arrays.equals(floatArr, obj.floatArr))
                return false;

            if (floatVal2 != null ? !floatVal2.equals(obj.floatVal2) : obj.floatVal2 != null)
                return false;

            if (hashMap != null ? !hashMap.equals(obj.hashMap) : obj.hashMap != null)
                return false;

            if (hashSet != null ? !hashSet.equals(obj.hashSet) : obj.hashSet != null)
                return false;

            if (!Arrays.equals(intArr, obj.intArr))
                return false;

            if (intVal2 != null ? !intVal2.equals(obj.intVal2) : obj.intVal2 != null)
                return false;

            if (linkedHashMap != null ? !linkedHashMap.equals(obj.linkedHashMap) : obj.linkedHashMap != null)
                return false;

            if (linkedHashSet != null ? !linkedHashSet.equals(obj.linkedHashSet) : obj.linkedHashSet != null)
                return false;

            if (linkedList != null ? !linkedList.equals(obj.linkedList) : obj.linkedList != null)
                return false;

            if (!Arrays.equals(longArr, obj.longArr))
                return false;

            if (longVal2 != null ? !longVal2.equals(obj.longVal2) : obj.longVal2 != null)
                return false;

            if (!Arrays.equals(objArr, obj.objArr))
                return false;

            if (props != null ? !props.equals(obj.props) : obj.props != null)
                return false;

            if (!Arrays.equals(shortArr, obj.shortArr))
                return false;

            if (shortVal2 != null ? !shortVal2.equals(obj.shortVal2) : obj.shortVal2 != null)
                return false;

            if (str != null ? !str.equals(obj.str) : obj.str != null)
                return false;

            if (uuid != null ? !uuid.equals(obj.uuid) : obj.uuid != null)
                return false;

            if (self != this)
                return false;

            return true;
        }
    }

    /**
     * Test enum.
     */
    private enum TestEnum {
        /** */
        A,

        /** */
        B,

        /** */
        C
    }

    /**
     * Class with custom serialization method which at the beginning invokes
     * {@link ObjectOutputStream#defaultWriteObject()} and {@link ObjectOutputStream#putFields()} then.
     */
    public static class CustomWriteObjectMethodObject implements Serializable {
        /** */
        private final String name;

        /**
         * Creates new instance.
         * @param name Object name.
         */
        public CustomWriteObjectMethodObject(String name) {
            this.name = name;
        }

        /** */
        private void writeObject(ObjectOutputStream stream) throws IOException {
            stream.defaultWriteObject();

            ObjectOutputStream.PutField fields = stream.putFields();
            fields.put("name", "test");

            stream.writeFields();
        }
    }

    /**
     * Class with custom {@link #writeObject(ObjectOutputStream)} and/or
     * {@link #readObject(ObjectInputStream)} implementation uses {@link ObjectOutputStream#writeObject(Object)} and/or
     * {@link ObjectInputStream#readObject()} internally.
     */
    private static class NestedReadWriteObject implements Serializable {
        /** */
        private transient NestedReadWriteObject obj1;

        /** */
        private transient NestedReadWriteObject obj2;

        /** */
        private int val;

        /** */
        private String str;

        /** */
        public NestedReadWriteObject(NestedReadWriteObject obj1, NestedReadWriteObject obj2, int val, String str) {
            this.obj1 = obj1;
            this.obj2 = obj2;
            this.val = val;
            this.str = str;
        }

        /**
         * @param out Output stream.
         * @throws IOException In case of error.
         */
        private void writeObject(ObjectOutputStream out) throws IOException {
            out.writeObject(obj1);

            out.defaultWriteObject();

            out.writeObject(obj2);
        }

        /**
         * @param in Input stream.
         * @throws IOException In case of error.
         * @throws ClassNotFoundException If class not found.
         */
        private void readObject(ObjectInputStream in) throws IOException, ClassNotFoundException {
            obj1 = (NestedReadWriteObject)in.readObject();

            in.defaultReadObject();

            obj2 = (NestedReadWriteObject)in.readObject();
        }

        /** {@inheritDoc} */
        @Override public boolean equals(Object obj) {
            if (obj == this)
                return true;

            if (!(obj instanceof NestedReadWriteObject))
                return false;

            NestedReadWriteObject o = (NestedReadWriteObject) obj;

            return o.val == val && Objects.equals(o.str, str) && Objects.equals(o.obj1, obj1)
                && Objects.equals(o.obj2, obj2);
        }

        /** {@inheritDoc} */
        @Override public int hashCode() {
            int res = obj1 != null ? obj1.hashCode() : 0;

            res = 31 * res + (obj2 != null ? obj2.hashCode() : 0);

            res = 31 * res + val;

            res = 31 * res + (str != null ? str.hashCode() : 0);

            return res;
        }
    }

    /** */
    static class BadDeserializableObject implements Serializable {
        /** */
        BadDeserializableValue val = new BadDeserializableValue();
    }

    /** */
    static class BadDeserializableValue implements Serializable {
        /** */
        private void writeObject(ObjectOutputStream os) throws IOException {
            os.write(10);
        }

        /** */
        private void readObject(ObjectInputStream os) {
            throw new RuntimeException("bad object");
        }
    }

    /** */
    static class BadSerializableObject implements Serializable {
        /** */
        BadSerializableValue val = new BadSerializableValue();
    }

    /** */
    static class BadSerializableValue implements Serializable {
        /** */
        private void writeObject(ObjectOutputStream os) {
            throw new RuntimeException("bad object");
        }

        /** */
        private void readObject(ObjectInputStream os) {
            throw new RuntimeException("bad object");
        }
    }

}<|MERGE_RESOLUTION|>--- conflicted
+++ resolved
@@ -1025,13 +1025,7 @@
      */
     @Test
     public void testReadToArray() throws Exception {
-<<<<<<< HEAD
         OptimizedObjectInputStream in = OptimizedObjectStreamRegistry.in(true);
-=======
-        OptimizedObjectStreamRegistry reg = new OptimizedObjectSharedStreamRegistry();
-
-        OptimizedObjectInputStream in = reg.in();
->>>>>>> f3eff278
 
         try {
             byte[] arr = new byte[50];
@@ -1070,11 +1064,7 @@
                 assertEquals(i < 10 ? 40 + i : 0, buf[i]);
         }
         finally {
-<<<<<<< HEAD
             OptimizedObjectStreamRegistry.closeIn(in, true);
-=======
-            reg.closeIn(in);
->>>>>>> f3eff278
         }
     }
 
@@ -1187,10 +1177,8 @@
         OptimizedObjectOutputStream out = null;
         OptimizedObjectInputStream in = null;
 
-        OptimizedObjectStreamRegistry reg = new OptimizedObjectSharedStreamRegistry();
-
         try {
-            out = reg.out();
+            out = OptimizedObjectStreamRegistry.out();
 
             out.context(clsMap, CTX, null, true);
 
@@ -1198,11 +1186,7 @@
 
             byte[] arr = out.out().array();
 
-<<<<<<< HEAD
             in = OptimizedObjectStreamRegistry.in(true);
-=======
-            in = reg.in();
->>>>>>> f3eff278
 
             in.context(clsMap, CTX, null, getClass().getClassLoader(), true);
 
@@ -1215,13 +1199,8 @@
             return (T)obj0;
         }
         finally {
-<<<<<<< HEAD
             OptimizedObjectStreamRegistry.closeOut(out);
             OptimizedObjectStreamRegistry.closeIn(in, true);
-=======
-            reg.closeOut(out);
-            reg.closeIn(in);
->>>>>>> f3eff278
         }
     }
 
