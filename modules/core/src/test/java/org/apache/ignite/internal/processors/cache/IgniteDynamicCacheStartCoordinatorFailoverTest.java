<<<<<<< HEAD
/*
 * Licensed to the Apache Software Foundation (ASF) under one or more
 * contributor license agreements.  See the NOTICE file distributed with
 * this work for additional information regarding copyright ownership.
 * The ASF licenses this file to You under the Apache License, Version 2.0
 * (the "License"); you may not use this file except in compliance with
 * the License.  You may obtain a copy of the License at
 *
 *      http://www.apache.org/licenses/LICENSE-2.0
 *
 * Unless required by applicable law or agreed to in writing, software
 * distributed under the License is distributed on an "AS IS" BASIS,
 * WITHOUT WARRANTIES OR CONDITIONS OF ANY KIND, either express or implied.
 * See the License for the specific language governing permissions and
 * limitations under the License.
 */

package org.apache.ignite.internal.processors.cache;

import java.util.HashMap;
import java.util.List;
import java.util.Map;
import java.util.concurrent.Callable;
import java.util.concurrent.CountDownLatch;
import javax.cache.CacheException;
import org.apache.ignite.Ignite;
import org.apache.ignite.IgniteCache;
import org.apache.ignite.IgniteDataStreamer;
import org.apache.ignite.IgniteException;
import org.apache.ignite.cache.CacheAtomicityMode;
import org.apache.ignite.cache.affinity.AffinityFunctionContext;
import org.apache.ignite.cache.affinity.rendezvous.RendezvousAffinityFunction;
import org.apache.ignite.cluster.ClusterNode;
import org.apache.ignite.configuration.CacheConfiguration;
import org.apache.ignite.configuration.IgniteConfiguration;
import org.apache.ignite.internal.GridJobExecuteResponse;
import org.apache.ignite.internal.managers.communication.GridIoMessage;
import org.apache.ignite.internal.processors.cache.distributed.dht.preloader.GridDhtPartitionsSingleMessage;
import org.apache.ignite.lang.IgniteInClosure;
import org.apache.ignite.plugin.extensions.communication.Message;
import org.apache.ignite.resources.IgniteInstanceResource;
import org.apache.ignite.spi.IgniteSpiException;
import org.apache.ignite.spi.communication.tcp.TcpCommunicationSpi;
import org.apache.ignite.spi.discovery.tcp.TcpDiscoverySpi;
import org.apache.ignite.spi.discovery.tcp.ipfinder.TcpDiscoveryIpFinder;
import org.apache.ignite.spi.discovery.tcp.ipfinder.vm.TcpDiscoveryVmIpFinder;
import org.apache.ignite.testframework.GridTestUtils;
import org.apache.ignite.testframework.junits.common.GridCommonAbstractTest;
import org.junit.Test;
import org.junit.runner.RunWith;
import org.junit.runners.JUnit4;

@RunWith(JUnit4.class)
public class IgniteDynamicCacheStartCoordinatorFailoverTest extends GridCommonAbstractTest {
    /** Default IP finder for single-JVM cloud grid. */
    private static final TcpDiscoveryIpFinder ipFinder = new TcpDiscoveryVmIpFinder(true);

    /** Latch which blocks DynamicCacheChangeFailureMessage until main thread has sent node fail signal. */
    private static volatile CountDownLatch latch;

    /** */
    private static final String COORDINATOR_ATTRIBUTE = "coordinator";

    /** Client mode flag. */
    private Boolean appendCustomAttribute;

    /** {@inheritDoc} */
    @Override protected void afterTest() throws Exception {
        stopAllGrids();
    }

    /** {@inheritDoc} */
    @Override protected void beforeTest() throws Exception {
        latch = new CountDownLatch(1);
    }

    /** {@inheritDoc} */
    @Override protected IgniteConfiguration getConfiguration(String igniteInstanceName) throws Exception {
        IgniteConfiguration cfg = super.getConfiguration(igniteInstanceName);

        TcpDiscoverySpi discoSpi = new TcpDiscoverySpi();
        discoSpi.setIpFinder(ipFinder);

        cfg.setDiscoverySpi(discoSpi);

        TcpCommunicationSpi commSpi = new CustomCommunicationSpi();
        commSpi.setLocalPort(GridTestUtils.getNextCommPort(getClass()));

        cfg.setCommunicationSpi(commSpi);

        cfg.setFailureDetectionTimeout(15_000);

        if (appendCustomAttribute) {
            Map<String, Object> attrs = new HashMap<>();

            attrs.put(COORDINATOR_ATTRIBUTE, Boolean.TRUE);

            cfg.setUserAttributes(attrs);
        }

        return cfg;
    }

    /**
     * Tests coordinator failover during cache start failure.
     *
     * @throws Exception If test failed.
     */
    @Test
    public void testCoordinatorFailure() throws Exception {
        // Start coordinator node.
        appendCustomAttribute = true;

        Ignite g = startGrid(0);

        appendCustomAttribute = false;

        Ignite g1 = startGrid(1);
        Ignite g2 = startGrid(2);

        awaitPartitionMapExchange();

        CacheConfiguration cfg = new CacheConfiguration();

        cfg.setName("test-coordinator-failover");

        cfg.setAtomicityMode(CacheAtomicityMode.TRANSACTIONAL);

        cfg.setAffinity(new BrokenAffinityFunction(false, getTestIgniteInstanceName(2)));

        GridTestUtils.runAsync(new Callable<Object>() {
            @Override public Object call() throws Exception {
                GridTestUtils.assertThrows(log, new Callable<Object>() {
                    @Override public Object call() throws Exception {
                        g1.getOrCreateCache(cfg);
                        return null;
                    }
                }, CacheException.class, null);

                return null;
            }
        }, "cache-starter-thread");

        latch.await();

        stopGrid(0, true);

        awaitPartitionMapExchange();

        // Correct the cache configuration.
        cfg.setAffinity(new RendezvousAffinityFunction());

        IgniteCache cache = g1.getOrCreateCache(cfg);

        checkCacheOperations(g1, cache);
    }

    /**
     * Test the basic cache operations.
     *
     * @param cache Cache.
     * @throws Exception If test failed.
     */
    protected void checkCacheOperations(Ignite ignite, IgniteCache cache) throws Exception {
        int cnt = 1000;

        // Check base cache operations.
        for (int i = 0; i < cnt; ++i)
            cache.put(i, i);

        for (int i = 0; i < cnt; ++i) {
            Integer v = (Integer) cache.get(i);

            assertNotNull(v);
            assertEquals(i, v.intValue());
        }

        // Check Data Streamer capabilities.
        try (IgniteDataStreamer streamer = ignite.dataStreamer(cache.getName())) {
            for (int i = 0; i < 10_000; ++i)
                streamer.addData(i, i);
        }
    }

    /**
     * Communication SPI which could optionally block outgoing messages.
     */
    private static class CustomCommunicationSpi extends TcpCommunicationSpi {
        /**
         * Send message optionally either blocking it or throwing an exception if it is of
         * {@link GridJobExecuteResponse} type.
         *
         * @param node Destination node.
         * @param msg Message to be sent.
         * @param ackClosure Ack closure.
         * @throws org.apache.ignite.spi.IgniteSpiException If failed.
         */
        @Override public void sendMessage(ClusterNode node, Message msg, IgniteInClosure<IgniteException> ackClosure)
            throws IgniteSpiException {

            if (msg instanceof GridIoMessage) {
                GridIoMessage msg0 = (GridIoMessage)msg;

                if (msg0.message() instanceof GridDhtPartitionsSingleMessage) {
                    Boolean attr = (Boolean) node.attributes().get(COORDINATOR_ATTRIBUTE);

                    GridDhtPartitionsSingleMessage singleMsg = (GridDhtPartitionsSingleMessage) msg0.message();

                    Exception err = singleMsg.getError();

                    if (Boolean.TRUE.equals(attr) && err != null) {
                        // skip message
                        latch.countDown();

                        return;
                    }
                }
            }

            super.sendMessage(node, msg, ackClosure);
        }
    }

    /**
     * Affinity function that throws an exception when affinity nodes are calculated on the given node.
     */
    public static class BrokenAffinityFunction extends RendezvousAffinityFunction {
        /** */
        private static final long serialVersionUID = 0L;

        /** */
        @IgniteInstanceResource
        private Ignite ignite;

        /** Exception should arise on all nodes. */
        private boolean eOnAllNodes = false;

        /** Exception should arise on node with certain name. */
        private String gridName;

        /**
         * Default constructor.
         */
        public BrokenAffinityFunction() {
            // No-op.
        }

        /**
         * @param eOnAllNodes {@code True} if exception should be thrown on all nodes.
         * @param gridName Exception should arise on node with certain name.
         */
        public BrokenAffinityFunction(boolean eOnAllNodes, String gridName) {
            this.eOnAllNodes = eOnAllNodes;
            this.gridName = gridName;
        }

        /** {@inheritDoc} */
        @Override public List<List<ClusterNode>> assignPartitions(AffinityFunctionContext affCtx) {
            if (eOnAllNodes || ignite.name().equals(gridName))
                throw new IllegalStateException("Simulated exception [locNodeId="
                    + ignite.cluster().localNode().id() + "]");
            else
                return super.assignPartitions(affCtx);
        }
    }
}
=======
/*
 * Licensed to the Apache Software Foundation (ASF) under one or more
 * contributor license agreements.  See the NOTICE file distributed with
 * this work for additional information regarding copyright ownership.
 * The ASF licenses this file to You under the Apache License, Version 2.0
 * (the "License"); you may not use this file except in compliance with
 * the License.  You may obtain a copy of the License at
 *
 *      http://www.apache.org/licenses/LICENSE-2.0
 *
 * Unless required by applicable law or agreed to in writing, software
 * distributed under the License is distributed on an "AS IS" BASIS,
 * WITHOUT WARRANTIES OR CONDITIONS OF ANY KIND, either express or implied.
 * See the License for the specific language governing permissions and
 * limitations under the License.
 */

package org.apache.ignite.internal.processors.cache;

import java.util.HashMap;
import java.util.List;
import java.util.Map;
import java.util.concurrent.Callable;
import java.util.concurrent.CountDownLatch;
import javax.cache.CacheException;
import org.apache.ignite.Ignite;
import org.apache.ignite.IgniteCache;
import org.apache.ignite.IgniteDataStreamer;
import org.apache.ignite.IgniteException;
import org.apache.ignite.cache.CacheAtomicityMode;
import org.apache.ignite.cache.affinity.AffinityFunctionContext;
import org.apache.ignite.cache.affinity.rendezvous.RendezvousAffinityFunction;
import org.apache.ignite.cluster.ClusterNode;
import org.apache.ignite.configuration.CacheConfiguration;
import org.apache.ignite.configuration.IgniteConfiguration;
import org.apache.ignite.internal.GridJobExecuteResponse;
import org.apache.ignite.internal.managers.communication.GridIoMessage;
import org.apache.ignite.internal.managers.discovery.DiscoveryCustomMessage;
import org.apache.ignite.internal.processors.cache.distributed.dht.preloader.GridDhtPartitionsSingleMessage;
import org.apache.ignite.internal.util.typedef.internal.U;
import org.apache.ignite.lang.IgniteInClosure;
import org.apache.ignite.plugin.extensions.communication.Message;
import org.apache.ignite.resources.IgniteInstanceResource;
import org.apache.ignite.spi.IgniteSpiException;
import org.apache.ignite.spi.communication.tcp.TcpCommunicationSpi;
import org.apache.ignite.spi.discovery.tcp.TcpDiscoverySpi;
import org.apache.ignite.spi.discovery.tcp.ipfinder.TcpDiscoveryIpFinder;
import org.apache.ignite.spi.discovery.tcp.ipfinder.vm.TcpDiscoveryVmIpFinder;
import org.apache.ignite.spi.discovery.tcp.messages.TcpDiscoveryAbstractMessage;
import org.apache.ignite.spi.discovery.tcp.messages.TcpDiscoveryCustomEventMessage;
import org.apache.ignite.testframework.GridTestUtils;
import org.apache.ignite.testframework.junits.common.GridCommonAbstractTest;

public class IgniteDynamicCacheStartCoordinatorFailoverTest extends GridCommonAbstractTest {
    /** Default IP finder for single-JVM cloud grid. */
    private static final TcpDiscoveryIpFinder ipFinder = new TcpDiscoveryVmIpFinder(true);

    /** Latch which blocks DynamicCacheChangeFailureMessage until main thread has sent node fail signal. */
    private static volatile CountDownLatch latch;

    /** */
    private static final String COORDINATOR_ATTRIBUTE = "coordinator";

    /** Client mode flag. */
    private Boolean appendCustomAttribute;

    /** {@inheritDoc} */
    @Override protected void afterTest() throws Exception {
        stopAllGrids();
    }

    /** {@inheritDoc} */
    @Override protected void beforeTest() throws Exception {
        latch = new CountDownLatch(1);
    }

    /** {@inheritDoc} */
    @Override protected IgniteConfiguration getConfiguration(String igniteInstanceName) throws Exception {
        IgniteConfiguration cfg = super.getConfiguration(igniteInstanceName);

        TcpDiscoverySpi discoSpi = new TcpDiscoverySpi();
        discoSpi.setIpFinder(ipFinder);

        cfg.setDiscoverySpi(discoSpi);

        TcpCommunicationSpi commSpi = new CustomCommunicationSpi();
        commSpi.setLocalPort(GridTestUtils.getNextCommPort(getClass()));

        cfg.setCommunicationSpi(commSpi);

        cfg.setFailureDetectionTimeout(15_000);

        if (appendCustomAttribute) {
            Map<String, Object> attrs = new HashMap<>();

            attrs.put(COORDINATOR_ATTRIBUTE, Boolean.TRUE);

            cfg.setUserAttributes(attrs);
        }

        return cfg;
    }

    /**
     * Tests coordinator failover during cache start failure.
     *
     * @throws Exception If test failed.
     */
    public void testCoordinatorFailure() throws Exception {
        // Start coordinator node.
        appendCustomAttribute = true;

        Ignite g = startGrid(0);

        appendCustomAttribute = false;

        Ignite g1 = startGrid(1);
        Ignite g2 = startGrid(2);

        awaitPartitionMapExchange();

        CacheConfiguration cfg = new CacheConfiguration();

        cfg.setName("test-coordinator-failover");

        cfg.setAtomicityMode(CacheAtomicityMode.TRANSACTIONAL);

        cfg.setAffinity(new BrokenAffinityFunction(false, getTestIgniteInstanceName(2)));

        GridTestUtils.runAsync(new Callable<Object>() {
            @Override public Object call() throws Exception {
                GridTestUtils.assertThrows(log, new Callable<Object>() {
                    @Override public Object call() throws Exception {
                        g1.getOrCreateCache(cfg);
                        return null;
                    }
                }, CacheException.class, null);

                return null;
            }
        }, "cache-starter-thread");

        latch.await();

        stopGrid(0, true);

        awaitPartitionMapExchange();

        // Correct the cache configuration.
        cfg.setAffinity(new RendezvousAffinityFunction());

        IgniteCache cache = g1.getOrCreateCache(cfg);

        checkCacheOperations(g1, cache);
    }

    /**
     * Test the basic cache operations.
     *
     * @param cache Cache.
     * @throws Exception If test failed.
     */
    protected void checkCacheOperations(Ignite ignite, IgniteCache cache) throws Exception {
        int cnt = 1000;

        // Check base cache operations.
        for (int i = 0; i < cnt; ++i)
            cache.put(i, i);

        for (int i = 0; i < cnt; ++i) {
            Integer v = (Integer) cache.get(i);

            assertNotNull(v);
            assertEquals(i, v.intValue());
        }

        // Check Data Streamer capabilities.
        try (IgniteDataStreamer streamer = ignite.dataStreamer(cache.getName())) {
            for (int i = 0; i < 10_000; ++i)
                streamer.addData(i, i);
        }
    }

    /**
     * Communication SPI which could optionally block outgoing messages.
     */
    private static class CustomCommunicationSpi extends TcpCommunicationSpi {
        /**
         * Send message optionally either blocking it or throwing an exception if it is of
         * {@link GridJobExecuteResponse} type.
         *
         * @param node Destination node.
         * @param msg Message to be sent.
         * @param ackClosure Ack closure.
         * @throws org.apache.ignite.spi.IgniteSpiException If failed.
         */
        @Override public void sendMessage(ClusterNode node, Message msg, IgniteInClosure<IgniteException> ackClosure)
            throws IgniteSpiException {

            if (msg instanceof GridIoMessage) {
                GridIoMessage msg0 = (GridIoMessage)msg;

                if (msg0.message() instanceof GridDhtPartitionsSingleMessage) {
                    Boolean attr = (Boolean) node.attributes().get(COORDINATOR_ATTRIBUTE);

                    GridDhtPartitionsSingleMessage singleMsg = (GridDhtPartitionsSingleMessage) msg0.message();

                    Exception err = singleMsg.getError();

                    if (Boolean.TRUE.equals(attr) && err != null) {
                        // skip message
                        latch.countDown();

                        return;
                    }
                }
            }

            super.sendMessage(node, msg, ackClosure);
        }
    }

    /**
     * Affinity function that throws an exception when affinity nodes are calculated on the given node.
     */
    public static class BrokenAffinityFunction extends RendezvousAffinityFunction {
        /** */
        private static final long serialVersionUID = 0L;

        /** */
        @IgniteInstanceResource
        private Ignite ignite;

        /** Exception should arise on all nodes. */
        private boolean eOnAllNodes = false;

        /** Exception should arise on node with certain name. */
        private String gridName;

        /**
         * Default constructor.
         */
        public BrokenAffinityFunction() {
            // No-op.
        }

        /**
         * @param eOnAllNodes {@code True} if exception should be thrown on all nodes.
         * @param gridName Exception should arise on node with certain name.
         */
        public BrokenAffinityFunction(boolean eOnAllNodes, String gridName) {
            this.eOnAllNodes = eOnAllNodes;
            this.gridName = gridName;
        }

        /** {@inheritDoc} */
        @Override public List<List<ClusterNode>> assignPartitions(AffinityFunctionContext affCtx) {
            if (eOnAllNodes || ignite.name().equals(gridName))
                throw new IllegalStateException("Simulated exception [locNodeId="
                    + ignite.cluster().localNode().id() + "]");
            else
                return super.assignPartitions(affCtx);
        }
    }
}
>>>>>>> 10ebf715
<|MERGE_RESOLUTION|>--- conflicted
+++ resolved
@@ -1,534 +1,265 @@
-<<<<<<< HEAD
-/*
- * Licensed to the Apache Software Foundation (ASF) under one or more
- * contributor license agreements.  See the NOTICE file distributed with
- * this work for additional information regarding copyright ownership.
- * The ASF licenses this file to You under the Apache License, Version 2.0
- * (the "License"); you may not use this file except in compliance with
- * the License.  You may obtain a copy of the License at
- *
- *      http://www.apache.org/licenses/LICENSE-2.0
- *
- * Unless required by applicable law or agreed to in writing, software
- * distributed under the License is distributed on an "AS IS" BASIS,
- * WITHOUT WARRANTIES OR CONDITIONS OF ANY KIND, either express or implied.
- * See the License for the specific language governing permissions and
- * limitations under the License.
- */
-
-package org.apache.ignite.internal.processors.cache;
-
-import java.util.HashMap;
-import java.util.List;
-import java.util.Map;
-import java.util.concurrent.Callable;
-import java.util.concurrent.CountDownLatch;
-import javax.cache.CacheException;
-import org.apache.ignite.Ignite;
-import org.apache.ignite.IgniteCache;
-import org.apache.ignite.IgniteDataStreamer;
-import org.apache.ignite.IgniteException;
-import org.apache.ignite.cache.CacheAtomicityMode;
-import org.apache.ignite.cache.affinity.AffinityFunctionContext;
-import org.apache.ignite.cache.affinity.rendezvous.RendezvousAffinityFunction;
-import org.apache.ignite.cluster.ClusterNode;
-import org.apache.ignite.configuration.CacheConfiguration;
-import org.apache.ignite.configuration.IgniteConfiguration;
-import org.apache.ignite.internal.GridJobExecuteResponse;
-import org.apache.ignite.internal.managers.communication.GridIoMessage;
-import org.apache.ignite.internal.processors.cache.distributed.dht.preloader.GridDhtPartitionsSingleMessage;
-import org.apache.ignite.lang.IgniteInClosure;
-import org.apache.ignite.plugin.extensions.communication.Message;
-import org.apache.ignite.resources.IgniteInstanceResource;
-import org.apache.ignite.spi.IgniteSpiException;
-import org.apache.ignite.spi.communication.tcp.TcpCommunicationSpi;
-import org.apache.ignite.spi.discovery.tcp.TcpDiscoverySpi;
-import org.apache.ignite.spi.discovery.tcp.ipfinder.TcpDiscoveryIpFinder;
-import org.apache.ignite.spi.discovery.tcp.ipfinder.vm.TcpDiscoveryVmIpFinder;
-import org.apache.ignite.testframework.GridTestUtils;
-import org.apache.ignite.testframework.junits.common.GridCommonAbstractTest;
-import org.junit.Test;
-import org.junit.runner.RunWith;
-import org.junit.runners.JUnit4;
-
-@RunWith(JUnit4.class)
-public class IgniteDynamicCacheStartCoordinatorFailoverTest extends GridCommonAbstractTest {
-    /** Default IP finder for single-JVM cloud grid. */
-    private static final TcpDiscoveryIpFinder ipFinder = new TcpDiscoveryVmIpFinder(true);
-
-    /** Latch which blocks DynamicCacheChangeFailureMessage until main thread has sent node fail signal. */
-    private static volatile CountDownLatch latch;
-
-    /** */
-    private static final String COORDINATOR_ATTRIBUTE = "coordinator";
-
-    /** Client mode flag. */
-    private Boolean appendCustomAttribute;
-
-    /** {@inheritDoc} */
-    @Override protected void afterTest() throws Exception {
-        stopAllGrids();
-    }
-
-    /** {@inheritDoc} */
-    @Override protected void beforeTest() throws Exception {
-        latch = new CountDownLatch(1);
-    }
-
-    /** {@inheritDoc} */
-    @Override protected IgniteConfiguration getConfiguration(String igniteInstanceName) throws Exception {
-        IgniteConfiguration cfg = super.getConfiguration(igniteInstanceName);
-
-        TcpDiscoverySpi discoSpi = new TcpDiscoverySpi();
-        discoSpi.setIpFinder(ipFinder);
-
-        cfg.setDiscoverySpi(discoSpi);
-
-        TcpCommunicationSpi commSpi = new CustomCommunicationSpi();
-        commSpi.setLocalPort(GridTestUtils.getNextCommPort(getClass()));
-
-        cfg.setCommunicationSpi(commSpi);
-
-        cfg.setFailureDetectionTimeout(15_000);
-
-        if (appendCustomAttribute) {
-            Map<String, Object> attrs = new HashMap<>();
-
-            attrs.put(COORDINATOR_ATTRIBUTE, Boolean.TRUE);
-
-            cfg.setUserAttributes(attrs);
-        }
-
-        return cfg;
-    }
-
-    /**
-     * Tests coordinator failover during cache start failure.
-     *
-     * @throws Exception If test failed.
-     */
-    @Test
-    public void testCoordinatorFailure() throws Exception {
-        // Start coordinator node.
-        appendCustomAttribute = true;
-
-        Ignite g = startGrid(0);
-
-        appendCustomAttribute = false;
-
-        Ignite g1 = startGrid(1);
-        Ignite g2 = startGrid(2);
-
-        awaitPartitionMapExchange();
-
-        CacheConfiguration cfg = new CacheConfiguration();
-
-        cfg.setName("test-coordinator-failover");
-
-        cfg.setAtomicityMode(CacheAtomicityMode.TRANSACTIONAL);
-
-        cfg.setAffinity(new BrokenAffinityFunction(false, getTestIgniteInstanceName(2)));
-
-        GridTestUtils.runAsync(new Callable<Object>() {
-            @Override public Object call() throws Exception {
-                GridTestUtils.assertThrows(log, new Callable<Object>() {
-                    @Override public Object call() throws Exception {
-                        g1.getOrCreateCache(cfg);
-                        return null;
-                    }
-                }, CacheException.class, null);
-
-                return null;
-            }
-        }, "cache-starter-thread");
-
-        latch.await();
-
-        stopGrid(0, true);
-
-        awaitPartitionMapExchange();
-
-        // Correct the cache configuration.
-        cfg.setAffinity(new RendezvousAffinityFunction());
-
-        IgniteCache cache = g1.getOrCreateCache(cfg);
-
-        checkCacheOperations(g1, cache);
-    }
-
-    /**
-     * Test the basic cache operations.
-     *
-     * @param cache Cache.
-     * @throws Exception If test failed.
-     */
-    protected void checkCacheOperations(Ignite ignite, IgniteCache cache) throws Exception {
-        int cnt = 1000;
-
-        // Check base cache operations.
-        for (int i = 0; i < cnt; ++i)
-            cache.put(i, i);
-
-        for (int i = 0; i < cnt; ++i) {
-            Integer v = (Integer) cache.get(i);
-
-            assertNotNull(v);
-            assertEquals(i, v.intValue());
-        }
-
-        // Check Data Streamer capabilities.
-        try (IgniteDataStreamer streamer = ignite.dataStreamer(cache.getName())) {
-            for (int i = 0; i < 10_000; ++i)
-                streamer.addData(i, i);
-        }
-    }
-
-    /**
-     * Communication SPI which could optionally block outgoing messages.
-     */
-    private static class CustomCommunicationSpi extends TcpCommunicationSpi {
-        /**
-         * Send message optionally either blocking it or throwing an exception if it is of
-         * {@link GridJobExecuteResponse} type.
-         *
-         * @param node Destination node.
-         * @param msg Message to be sent.
-         * @param ackClosure Ack closure.
-         * @throws org.apache.ignite.spi.IgniteSpiException If failed.
-         */
-        @Override public void sendMessage(ClusterNode node, Message msg, IgniteInClosure<IgniteException> ackClosure)
-            throws IgniteSpiException {
-
-            if (msg instanceof GridIoMessage) {
-                GridIoMessage msg0 = (GridIoMessage)msg;
-
-                if (msg0.message() instanceof GridDhtPartitionsSingleMessage) {
-                    Boolean attr = (Boolean) node.attributes().get(COORDINATOR_ATTRIBUTE);
-
-                    GridDhtPartitionsSingleMessage singleMsg = (GridDhtPartitionsSingleMessage) msg0.message();
-
-                    Exception err = singleMsg.getError();
-
-                    if (Boolean.TRUE.equals(attr) && err != null) {
-                        // skip message
-                        latch.countDown();
-
-                        return;
-                    }
-                }
-            }
-
-            super.sendMessage(node, msg, ackClosure);
-        }
-    }
-
-    /**
-     * Affinity function that throws an exception when affinity nodes are calculated on the given node.
-     */
-    public static class BrokenAffinityFunction extends RendezvousAffinityFunction {
-        /** */
-        private static final long serialVersionUID = 0L;
-
-        /** */
-        @IgniteInstanceResource
-        private Ignite ignite;
-
-        /** Exception should arise on all nodes. */
-        private boolean eOnAllNodes = false;
-
-        /** Exception should arise on node with certain name. */
-        private String gridName;
-
-        /**
-         * Default constructor.
-         */
-        public BrokenAffinityFunction() {
-            // No-op.
-        }
-
-        /**
-         * @param eOnAllNodes {@code True} if exception should be thrown on all nodes.
-         * @param gridName Exception should arise on node with certain name.
-         */
-        public BrokenAffinityFunction(boolean eOnAllNodes, String gridName) {
-            this.eOnAllNodes = eOnAllNodes;
-            this.gridName = gridName;
-        }
-
-        /** {@inheritDoc} */
-        @Override public List<List<ClusterNode>> assignPartitions(AffinityFunctionContext affCtx) {
-            if (eOnAllNodes || ignite.name().equals(gridName))
-                throw new IllegalStateException("Simulated exception [locNodeId="
-                    + ignite.cluster().localNode().id() + "]");
-            else
-                return super.assignPartitions(affCtx);
-        }
-    }
-}
-=======
-/*
- * Licensed to the Apache Software Foundation (ASF) under one or more
- * contributor license agreements.  See the NOTICE file distributed with
- * this work for additional information regarding copyright ownership.
- * The ASF licenses this file to You under the Apache License, Version 2.0
- * (the "License"); you may not use this file except in compliance with
- * the License.  You may obtain a copy of the License at
- *
- *      http://www.apache.org/licenses/LICENSE-2.0
- *
- * Unless required by applicable law or agreed to in writing, software
- * distributed under the License is distributed on an "AS IS" BASIS,
- * WITHOUT WARRANTIES OR CONDITIONS OF ANY KIND, either express or implied.
- * See the License for the specific language governing permissions and
- * limitations under the License.
- */
-
-package org.apache.ignite.internal.processors.cache;
-
-import java.util.HashMap;
-import java.util.List;
-import java.util.Map;
-import java.util.concurrent.Callable;
-import java.util.concurrent.CountDownLatch;
-import javax.cache.CacheException;
-import org.apache.ignite.Ignite;
-import org.apache.ignite.IgniteCache;
-import org.apache.ignite.IgniteDataStreamer;
-import org.apache.ignite.IgniteException;
-import org.apache.ignite.cache.CacheAtomicityMode;
-import org.apache.ignite.cache.affinity.AffinityFunctionContext;
-import org.apache.ignite.cache.affinity.rendezvous.RendezvousAffinityFunction;
-import org.apache.ignite.cluster.ClusterNode;
-import org.apache.ignite.configuration.CacheConfiguration;
-import org.apache.ignite.configuration.IgniteConfiguration;
-import org.apache.ignite.internal.GridJobExecuteResponse;
-import org.apache.ignite.internal.managers.communication.GridIoMessage;
-import org.apache.ignite.internal.managers.discovery.DiscoveryCustomMessage;
-import org.apache.ignite.internal.processors.cache.distributed.dht.preloader.GridDhtPartitionsSingleMessage;
-import org.apache.ignite.internal.util.typedef.internal.U;
-import org.apache.ignite.lang.IgniteInClosure;
-import org.apache.ignite.plugin.extensions.communication.Message;
-import org.apache.ignite.resources.IgniteInstanceResource;
-import org.apache.ignite.spi.IgniteSpiException;
-import org.apache.ignite.spi.communication.tcp.TcpCommunicationSpi;
-import org.apache.ignite.spi.discovery.tcp.TcpDiscoverySpi;
-import org.apache.ignite.spi.discovery.tcp.ipfinder.TcpDiscoveryIpFinder;
-import org.apache.ignite.spi.discovery.tcp.ipfinder.vm.TcpDiscoveryVmIpFinder;
-import org.apache.ignite.spi.discovery.tcp.messages.TcpDiscoveryAbstractMessage;
-import org.apache.ignite.spi.discovery.tcp.messages.TcpDiscoveryCustomEventMessage;
-import org.apache.ignite.testframework.GridTestUtils;
-import org.apache.ignite.testframework.junits.common.GridCommonAbstractTest;
-
-public class IgniteDynamicCacheStartCoordinatorFailoverTest extends GridCommonAbstractTest {
-    /** Default IP finder for single-JVM cloud grid. */
-    private static final TcpDiscoveryIpFinder ipFinder = new TcpDiscoveryVmIpFinder(true);
-
-    /** Latch which blocks DynamicCacheChangeFailureMessage until main thread has sent node fail signal. */
-    private static volatile CountDownLatch latch;
-
-    /** */
-    private static final String COORDINATOR_ATTRIBUTE = "coordinator";
-
-    /** Client mode flag. */
-    private Boolean appendCustomAttribute;
-
-    /** {@inheritDoc} */
-    @Override protected void afterTest() throws Exception {
-        stopAllGrids();
-    }
-
-    /** {@inheritDoc} */
-    @Override protected void beforeTest() throws Exception {
-        latch = new CountDownLatch(1);
-    }
-
-    /** {@inheritDoc} */
-    @Override protected IgniteConfiguration getConfiguration(String igniteInstanceName) throws Exception {
-        IgniteConfiguration cfg = super.getConfiguration(igniteInstanceName);
-
-        TcpDiscoverySpi discoSpi = new TcpDiscoverySpi();
-        discoSpi.setIpFinder(ipFinder);
-
-        cfg.setDiscoverySpi(discoSpi);
-
-        TcpCommunicationSpi commSpi = new CustomCommunicationSpi();
-        commSpi.setLocalPort(GridTestUtils.getNextCommPort(getClass()));
-
-        cfg.setCommunicationSpi(commSpi);
-
-        cfg.setFailureDetectionTimeout(15_000);
-
-        if (appendCustomAttribute) {
-            Map<String, Object> attrs = new HashMap<>();
-
-            attrs.put(COORDINATOR_ATTRIBUTE, Boolean.TRUE);
-
-            cfg.setUserAttributes(attrs);
-        }
-
-        return cfg;
-    }
-
-    /**
-     * Tests coordinator failover during cache start failure.
-     *
-     * @throws Exception If test failed.
-     */
-    public void testCoordinatorFailure() throws Exception {
-        // Start coordinator node.
-        appendCustomAttribute = true;
-
-        Ignite g = startGrid(0);
-
-        appendCustomAttribute = false;
-
-        Ignite g1 = startGrid(1);
-        Ignite g2 = startGrid(2);
-
-        awaitPartitionMapExchange();
-
-        CacheConfiguration cfg = new CacheConfiguration();
-
-        cfg.setName("test-coordinator-failover");
-
-        cfg.setAtomicityMode(CacheAtomicityMode.TRANSACTIONAL);
-
-        cfg.setAffinity(new BrokenAffinityFunction(false, getTestIgniteInstanceName(2)));
-
-        GridTestUtils.runAsync(new Callable<Object>() {
-            @Override public Object call() throws Exception {
-                GridTestUtils.assertThrows(log, new Callable<Object>() {
-                    @Override public Object call() throws Exception {
-                        g1.getOrCreateCache(cfg);
-                        return null;
-                    }
-                }, CacheException.class, null);
-
-                return null;
-            }
-        }, "cache-starter-thread");
-
-        latch.await();
-
-        stopGrid(0, true);
-
-        awaitPartitionMapExchange();
-
-        // Correct the cache configuration.
-        cfg.setAffinity(new RendezvousAffinityFunction());
-
-        IgniteCache cache = g1.getOrCreateCache(cfg);
-
-        checkCacheOperations(g1, cache);
-    }
-
-    /**
-     * Test the basic cache operations.
-     *
-     * @param cache Cache.
-     * @throws Exception If test failed.
-     */
-    protected void checkCacheOperations(Ignite ignite, IgniteCache cache) throws Exception {
-        int cnt = 1000;
-
-        // Check base cache operations.
-        for (int i = 0; i < cnt; ++i)
-            cache.put(i, i);
-
-        for (int i = 0; i < cnt; ++i) {
-            Integer v = (Integer) cache.get(i);
-
-            assertNotNull(v);
-            assertEquals(i, v.intValue());
-        }
-
-        // Check Data Streamer capabilities.
-        try (IgniteDataStreamer streamer = ignite.dataStreamer(cache.getName())) {
-            for (int i = 0; i < 10_000; ++i)
-                streamer.addData(i, i);
-        }
-    }
-
-    /**
-     * Communication SPI which could optionally block outgoing messages.
-     */
-    private static class CustomCommunicationSpi extends TcpCommunicationSpi {
-        /**
-         * Send message optionally either blocking it or throwing an exception if it is of
-         * {@link GridJobExecuteResponse} type.
-         *
-         * @param node Destination node.
-         * @param msg Message to be sent.
-         * @param ackClosure Ack closure.
-         * @throws org.apache.ignite.spi.IgniteSpiException If failed.
-         */
-        @Override public void sendMessage(ClusterNode node, Message msg, IgniteInClosure<IgniteException> ackClosure)
-            throws IgniteSpiException {
-
-            if (msg instanceof GridIoMessage) {
-                GridIoMessage msg0 = (GridIoMessage)msg;
-
-                if (msg0.message() instanceof GridDhtPartitionsSingleMessage) {
-                    Boolean attr = (Boolean) node.attributes().get(COORDINATOR_ATTRIBUTE);
-
-                    GridDhtPartitionsSingleMessage singleMsg = (GridDhtPartitionsSingleMessage) msg0.message();
-
-                    Exception err = singleMsg.getError();
-
-                    if (Boolean.TRUE.equals(attr) && err != null) {
-                        // skip message
-                        latch.countDown();
-
-                        return;
-                    }
-                }
-            }
-
-            super.sendMessage(node, msg, ackClosure);
-        }
-    }
-
-    /**
-     * Affinity function that throws an exception when affinity nodes are calculated on the given node.
-     */
-    public static class BrokenAffinityFunction extends RendezvousAffinityFunction {
-        /** */
-        private static final long serialVersionUID = 0L;
-
-        /** */
-        @IgniteInstanceResource
-        private Ignite ignite;
-
-        /** Exception should arise on all nodes. */
-        private boolean eOnAllNodes = false;
-
-        /** Exception should arise on node with certain name. */
-        private String gridName;
-
-        /**
-         * Default constructor.
-         */
-        public BrokenAffinityFunction() {
-            // No-op.
-        }
-
-        /**
-         * @param eOnAllNodes {@code True} if exception should be thrown on all nodes.
-         * @param gridName Exception should arise on node with certain name.
-         */
-        public BrokenAffinityFunction(boolean eOnAllNodes, String gridName) {
-            this.eOnAllNodes = eOnAllNodes;
-            this.gridName = gridName;
-        }
-
-        /** {@inheritDoc} */
-        @Override public List<List<ClusterNode>> assignPartitions(AffinityFunctionContext affCtx) {
-            if (eOnAllNodes || ignite.name().equals(gridName))
-                throw new IllegalStateException("Simulated exception [locNodeId="
-                    + ignite.cluster().localNode().id() + "]");
-            else
-                return super.assignPartitions(affCtx);
-        }
-    }
-}
->>>>>>> 10ebf715
+/*
+ * Licensed to the Apache Software Foundation (ASF) under one or more
+ * contributor license agreements.  See the NOTICE file distributed with
+ * this work for additional information regarding copyright ownership.
+ * The ASF licenses this file to You under the Apache License, Version 2.0
+ * (the "License"); you may not use this file except in compliance with
+ * the License.  You may obtain a copy of the License at
+ *
+ *      http://www.apache.org/licenses/LICENSE-2.0
+ *
+ * Unless required by applicable law or agreed to in writing, software
+ * distributed under the License is distributed on an "AS IS" BASIS,
+ * WITHOUT WARRANTIES OR CONDITIONS OF ANY KIND, either express or implied.
+ * See the License for the specific language governing permissions and
+ * limitations under the License.
+ */
+
+package org.apache.ignite.internal.processors.cache;
+
+import java.util.HashMap;
+import java.util.List;
+import java.util.Map;
+import java.util.concurrent.Callable;
+import java.util.concurrent.CountDownLatch;
+import javax.cache.CacheException;
+import org.apache.ignite.Ignite;
+import org.apache.ignite.IgniteCache;
+import org.apache.ignite.IgniteDataStreamer;
+import org.apache.ignite.IgniteException;
+import org.apache.ignite.cache.CacheAtomicityMode;
+import org.apache.ignite.cache.affinity.AffinityFunctionContext;
+import org.apache.ignite.cache.affinity.rendezvous.RendezvousAffinityFunction;
+import org.apache.ignite.cluster.ClusterNode;
+import org.apache.ignite.configuration.CacheConfiguration;
+import org.apache.ignite.configuration.IgniteConfiguration;
+import org.apache.ignite.internal.GridJobExecuteResponse;
+import org.apache.ignite.internal.managers.communication.GridIoMessage;
+import org.apache.ignite.internal.managers.discovery.DiscoveryCustomMessage;
+import org.apache.ignite.internal.processors.cache.distributed.dht.preloader.GridDhtPartitionsSingleMessage;
+import org.apache.ignite.internal.util.typedef.internal.U;
+import org.apache.ignite.lang.IgniteInClosure;
+import org.apache.ignite.plugin.extensions.communication.Message;
+import org.apache.ignite.resources.IgniteInstanceResource;
+import org.apache.ignite.spi.IgniteSpiException;
+import org.apache.ignite.spi.communication.tcp.TcpCommunicationSpi;
+import org.apache.ignite.spi.discovery.tcp.TcpDiscoverySpi;
+import org.apache.ignite.spi.discovery.tcp.ipfinder.TcpDiscoveryIpFinder;
+import org.apache.ignite.spi.discovery.tcp.ipfinder.vm.TcpDiscoveryVmIpFinder;
+import org.apache.ignite.spi.discovery.tcp.messages.TcpDiscoveryAbstractMessage;
+import org.apache.ignite.spi.discovery.tcp.messages.TcpDiscoveryCustomEventMessage;
+import org.apache.ignite.testframework.GridTestUtils;
+import org.apache.ignite.testframework.junits.common.GridCommonAbstractTest;
+
+public class IgniteDynamicCacheStartCoordinatorFailoverTest extends GridCommonAbstractTest {
+    /** Default IP finder for single-JVM cloud grid. */
+    private static final TcpDiscoveryIpFinder ipFinder = new TcpDiscoveryVmIpFinder(true);
+
+    /** Latch which blocks DynamicCacheChangeFailureMessage until main thread has sent node fail signal. */
+    private static volatile CountDownLatch latch;
+
+    /** */
+    private static final String COORDINATOR_ATTRIBUTE = "coordinator";
+
+    /** Client mode flag. */
+    private Boolean appendCustomAttribute;
+
+    /** {@inheritDoc} */
+    @Override protected void afterTest() throws Exception {
+        stopAllGrids();
+    }
+
+    /** {@inheritDoc} */
+    @Override protected void beforeTest() throws Exception {
+        latch = new CountDownLatch(1);
+    }
+
+    /** {@inheritDoc} */
+    @Override protected IgniteConfiguration getConfiguration(String igniteInstanceName) throws Exception {
+        IgniteConfiguration cfg = super.getConfiguration(igniteInstanceName);
+
+        TcpDiscoverySpi discoSpi = new TcpDiscoverySpi();
+        discoSpi.setIpFinder(ipFinder);
+
+        cfg.setDiscoverySpi(discoSpi);
+
+        TcpCommunicationSpi commSpi = new CustomCommunicationSpi();
+        commSpi.setLocalPort(GridTestUtils.getNextCommPort(getClass()));
+
+        cfg.setCommunicationSpi(commSpi);
+
+        cfg.setFailureDetectionTimeout(15_000);
+
+        if (appendCustomAttribute) {
+            Map<String, Object> attrs = new HashMap<>();
+
+            attrs.put(COORDINATOR_ATTRIBUTE, Boolean.TRUE);
+
+            cfg.setUserAttributes(attrs);
+        }
+
+        return cfg;
+    }
+
+    /**
+     * Tests coordinator failover during cache start failure.
+     *
+     * @throws Exception If test failed.
+     */
+    public void testCoordinatorFailure() throws Exception {
+        // Start coordinator node.
+        appendCustomAttribute = true;
+
+        Ignite g = startGrid(0);
+
+        appendCustomAttribute = false;
+
+        Ignite g1 = startGrid(1);
+        Ignite g2 = startGrid(2);
+
+        awaitPartitionMapExchange();
+
+        CacheConfiguration cfg = new CacheConfiguration();
+
+        cfg.setName("test-coordinator-failover");
+
+        cfg.setAtomicityMode(CacheAtomicityMode.TRANSACTIONAL);
+
+        cfg.setAffinity(new BrokenAffinityFunction(false, getTestIgniteInstanceName(2)));
+
+        GridTestUtils.runAsync(new Callable<Object>() {
+            @Override public Object call() throws Exception {
+                GridTestUtils.assertThrows(log, new Callable<Object>() {
+                    @Override public Object call() throws Exception {
+                        g1.getOrCreateCache(cfg);
+                        return null;
+                    }
+                }, CacheException.class, null);
+
+                return null;
+            }
+        }, "cache-starter-thread");
+
+        latch.await();
+
+        stopGrid(0, true);
+
+        awaitPartitionMapExchange();
+
+        // Correct the cache configuration.
+        cfg.setAffinity(new RendezvousAffinityFunction());
+
+        IgniteCache cache = g1.getOrCreateCache(cfg);
+
+        checkCacheOperations(g1, cache);
+    }
+
+    /**
+     * Test the basic cache operations.
+     *
+     * @param cache Cache.
+     * @throws Exception If test failed.
+     */
+    protected void checkCacheOperations(Ignite ignite, IgniteCache cache) throws Exception {
+        int cnt = 1000;
+
+        // Check base cache operations.
+        for (int i = 0; i < cnt; ++i)
+            cache.put(i, i);
+
+        for (int i = 0; i < cnt; ++i) {
+            Integer v = (Integer) cache.get(i);
+
+            assertNotNull(v);
+            assertEquals(i, v.intValue());
+        }
+
+        // Check Data Streamer capabilities.
+        try (IgniteDataStreamer streamer = ignite.dataStreamer(cache.getName())) {
+            for (int i = 0; i < 10_000; ++i)
+                streamer.addData(i, i);
+        }
+    }
+
+    /**
+     * Communication SPI which could optionally block outgoing messages.
+     */
+    private static class CustomCommunicationSpi extends TcpCommunicationSpi {
+        /**
+         * Send message optionally either blocking it or throwing an exception if it is of
+         * {@link GridJobExecuteResponse} type.
+         *
+         * @param node Destination node.
+         * @param msg Message to be sent.
+         * @param ackClosure Ack closure.
+         * @throws org.apache.ignite.spi.IgniteSpiException If failed.
+         */
+        @Override public void sendMessage(ClusterNode node, Message msg, IgniteInClosure<IgniteException> ackClosure)
+            throws IgniteSpiException {
+
+            if (msg instanceof GridIoMessage) {
+                GridIoMessage msg0 = (GridIoMessage)msg;
+
+                if (msg0.message() instanceof GridDhtPartitionsSingleMessage) {
+                    Boolean attr = (Boolean) node.attributes().get(COORDINATOR_ATTRIBUTE);
+
+                    GridDhtPartitionsSingleMessage singleMsg = (GridDhtPartitionsSingleMessage) msg0.message();
+
+                    Exception err = singleMsg.getError();
+
+                    if (Boolean.TRUE.equals(attr) && err != null) {
+                        // skip message
+                        latch.countDown();
+
+                        return;
+                    }
+                }
+            }
+
+            super.sendMessage(node, msg, ackClosure);
+        }
+    }
+
+    /**
+     * Affinity function that throws an exception when affinity nodes are calculated on the given node.
+     */
+    public static class BrokenAffinityFunction extends RendezvousAffinityFunction {
+        /** */
+        private static final long serialVersionUID = 0L;
+
+        /** */
+        @IgniteInstanceResource
+        private Ignite ignite;
+
+        /** Exception should arise on all nodes. */
+        private boolean eOnAllNodes = false;
+
+        /** Exception should arise on node with certain name. */
+        private String gridName;
+
+        /**
+         * Default constructor.
+         */
+        public BrokenAffinityFunction() {
+            // No-op.
+        }
+
+        /**
+         * @param eOnAllNodes {@code True} if exception should be thrown on all nodes.
+         * @param gridName Exception should arise on node with certain name.
+         */
+        public BrokenAffinityFunction(boolean eOnAllNodes, String gridName) {
+            this.eOnAllNodes = eOnAllNodes;
+            this.gridName = gridName;
+        }
+
+        /** {@inheritDoc} */
+        @Override public List<List<ClusterNode>> assignPartitions(AffinityFunctionContext affCtx) {
+            if (eOnAllNodes || ignite.name().equals(gridName))
+                throw new IllegalStateException("Simulated exception [locNodeId="
+                    + ignite.cluster().localNode().id() + "]");
+            else
+                return super.assignPartitions(affCtx);
+        }
+    }
+}