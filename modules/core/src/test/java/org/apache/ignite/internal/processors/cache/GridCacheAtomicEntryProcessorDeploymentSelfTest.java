--- conflicted
+++ resolved
@@ -27,13 +27,6 @@
 import org.apache.ignite.configuration.DeploymentMode;
 import org.apache.ignite.configuration.IgniteConfiguration;
 import org.apache.ignite.configuration.NearCacheConfiguration;
-<<<<<<< HEAD
-import org.apache.ignite.spi.discovery.tcp.TcpDiscoverySpi;
-import org.apache.ignite.spi.discovery.tcp.ipfinder.TcpDiscoveryIpFinder;
-import org.apache.ignite.spi.discovery.tcp.ipfinder.vm.TcpDiscoveryVmIpFinder;
-=======
-import org.apache.ignite.testframework.MvccFeatureChecker;
->>>>>>> 4a8921e9
 import org.apache.ignite.testframework.config.GridTestProperties;
 import org.apache.ignite.testframework.junits.common.GridCommonAbstractTest;
 import org.junit.Test;
@@ -60,18 +53,6 @@
     protected boolean clientMode;
 
     /** {@inheritDoc} */
-<<<<<<< HEAD
-=======
-    @Override protected void beforeTest() throws Exception {
-        if (MvccFeatureChecker.forcedMvcc()) {
-            assert atomicityMode() != ATOMIC;
-
-            fail("https://issues.apache.org/jira/browse/IGNITE-10359");
-        }
-    }
-
-    /** {@inheritDoc} */
->>>>>>> 4a8921e9
     @Override protected IgniteConfiguration getConfiguration(String igniteInstanceName) throws Exception {
         IgniteConfiguration cfg = super.getConfiguration(igniteInstanceName);
 
