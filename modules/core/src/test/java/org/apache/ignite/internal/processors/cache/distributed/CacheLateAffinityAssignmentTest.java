/*
 * Licensed to the Apache Software Foundation (ASF) under one or more
 * contributor license agreements.  See the NOTICE file distributed with
 * this work for additional information regarding copyright ownership.
 * The ASF licenses this file to You under the Apache License, Version 2.0
 * (the "License"); you may not use this file except in compliance with
 * the License.  You may obtain a copy of the License at
 *
 *      http://www.apache.org/licenses/LICENSE-2.0
 *
 * Unless required by applicable law or agreed to in writing, software
 * distributed under the License is distributed on an "AS IS" BASIS,
 * WITHOUT WARRANTIES OR CONDITIONS OF ANY KIND, either express or implied.
 * See the License for the specific language governing permissions and
 * limitations under the License.
 */

package org.apache.ignite.internal.processors.cache.distributed;

import java.util.ArrayList;
import java.util.Collection;
import java.util.Collections;
import java.util.Comparator;
import java.util.HashMap;
import java.util.HashSet;
import java.util.List;
import java.util.Map;
import java.util.Random;
import java.util.Set;
import java.util.concurrent.Callable;
import java.util.concurrent.CountDownLatch;
import java.util.concurrent.ThreadLocalRandom;
import java.util.concurrent.atomic.AtomicBoolean;
import java.util.concurrent.atomic.AtomicInteger;
import java.util.concurrent.atomic.AtomicLong;
import javax.cache.processor.EntryProcessor;
import javax.cache.processor.MutableEntry;
import org.apache.ignite.Ignite;
import org.apache.ignite.IgniteCache;
import org.apache.ignite.IgniteException;
import org.apache.ignite.IgniteServices;
import org.apache.ignite.IgniteTransactions;
import org.apache.ignite.cache.CacheAtomicityMode;
import org.apache.ignite.cache.affinity.Affinity;
import org.apache.ignite.cache.affinity.AffinityFunction;
import org.apache.ignite.cache.affinity.AffinityFunctionContext;
import org.apache.ignite.cache.affinity.rendezvous.RendezvousAffinityFunction;
import org.apache.ignite.cluster.ClusterNode;
import org.apache.ignite.configuration.CacheConfiguration;
import org.apache.ignite.configuration.IgniteConfiguration;
import org.apache.ignite.events.DiscoveryEvent;
import org.apache.ignite.internal.GridKernalContext;
import org.apache.ignite.internal.GridNodeOrderComparator;
import org.apache.ignite.internal.IgniteInternalFuture;
import org.apache.ignite.internal.IgniteKernal;
import org.apache.ignite.internal.TestRecordingCommunicationSpi;
import org.apache.ignite.internal.cluster.ClusterTopologyServerNotFoundException;
import org.apache.ignite.internal.managers.communication.GridIoMessage;
import org.apache.ignite.internal.managers.discovery.DiscoveryCustomMessage;
import org.apache.ignite.internal.processors.affinity.AffinityAttachmentHolder;
import org.apache.ignite.internal.processors.affinity.AffinityTopologyVersion;
import org.apache.ignite.internal.processors.affinity.GridAffinityFunctionContextImpl;
import org.apache.ignite.internal.processors.cache.CacheAffinityChangeMessage;
import org.apache.ignite.internal.processors.cache.DynamicCacheDescriptor;
import org.apache.ignite.internal.processors.cache.GridCacheContext;
import org.apache.ignite.internal.processors.cache.GridCacheSharedContext;
import org.apache.ignite.internal.processors.cache.distributed.dht.preloader.GridDhtFinishExchangeMessage;
import org.apache.ignite.internal.processors.cache.distributed.dht.preloader.GridDhtForceKeysRequest;
import org.apache.ignite.internal.processors.cache.distributed.dht.preloader.GridDhtForceKeysResponse;
import org.apache.ignite.internal.processors.cache.distributed.dht.preloader.GridDhtPartitionSupplyMessageV2;
import org.apache.ignite.internal.processors.cache.distributed.dht.preloader.GridDhtPartitionsExchangeFuture;
import org.apache.ignite.internal.processors.cache.distributed.dht.preloader.GridDhtPartitionsFullMessage;
import org.apache.ignite.internal.processors.cache.distributed.dht.preloader.GridDhtPartitionsSingleMessage;
import org.apache.ignite.internal.util.typedef.F;
import org.apache.ignite.internal.util.typedef.G;
import org.apache.ignite.internal.util.typedef.PA;
import org.apache.ignite.internal.util.typedef.X;
import org.apache.ignite.internal.util.typedef.internal.CU;
import org.apache.ignite.internal.util.typedef.internal.U;
import org.apache.ignite.lang.IgniteClosure;
import org.apache.ignite.lang.IgnitePredicate;
import org.apache.ignite.plugin.extensions.communication.Message;
import org.apache.ignite.resources.IgniteInstanceResource;
import org.apache.ignite.services.Service;
import org.apache.ignite.services.ServiceContext;
import org.apache.ignite.spi.discovery.DiscoverySpiCustomMessage;
import org.apache.ignite.spi.discovery.tcp.TcpDiscoverySpi;
import org.apache.ignite.spi.discovery.tcp.ipfinder.TcpDiscoveryIpFinder;
import org.apache.ignite.spi.discovery.tcp.ipfinder.vm.TcpDiscoveryVmIpFinder;
import org.apache.ignite.testframework.GridTestUtils;
import org.apache.ignite.testframework.junits.common.GridCommonAbstractTest;
import org.apache.ignite.transactions.Transaction;
import org.apache.ignite.transactions.TransactionConcurrency;
import org.apache.ignite.transactions.TransactionIsolation;
import org.jetbrains.annotations.Nullable;

import static org.apache.ignite.cache.CacheAtomicWriteOrderMode.PRIMARY;
import static org.apache.ignite.cache.CacheAtomicityMode.ATOMIC;
import static org.apache.ignite.cache.CacheAtomicityMode.TRANSACTIONAL;
import static org.apache.ignite.cache.CacheRebalanceMode.ASYNC;
import static org.apache.ignite.cache.CacheRebalanceMode.SYNC;
import static org.apache.ignite.cache.CacheWriteSynchronizationMode.FULL_SYNC;
import static org.apache.ignite.internal.IgniteNodeAttributes.ATTR_GRID_NAME;

/**
 *
 */
public class CacheLateAffinityAssignmentTest extends GridCommonAbstractTest {
    /** */
    private static TcpDiscoveryIpFinder ipFinder = new TcpDiscoveryVmIpFinder(true);

    /** */
    private boolean client;

    /** */
    private boolean forceSrvMode;

    /** */
    private static final String CACHE_NAME1 = "testCache1";

    /** */
    private static final String CACHE_NAME2 = "testCache2";

    /** */
    private IgniteClosure<String, CacheConfiguration[]> cacheC;

    /** */
    private IgnitePredicate<ClusterNode> cacheNodeFilter;

    /** */
    private IgniteClosure<String, TestRecordingCommunicationSpi> spiC;

    /** */
    private IgniteClosure<String, Boolean> clientC;

    /** Expected ideal affinity assignments. */
    private Map<Long, Map<Integer, List<List<ClusterNode>>>> idealAff = new HashMap<>();

    /** */
    private boolean skipCheckOrder;

    /** {@inheritDoc} */
    @Override protected IgniteConfiguration getConfiguration(String gridName) throws Exception {
        IgniteConfiguration cfg = super.getConfiguration(gridName);

        cfg.setLateAffinityAssignment(true);

        TestRecordingCommunicationSpi commSpi;

        if (spiC != null)
            commSpi = spiC.apply(gridName);
        else
            commSpi = new TestRecordingCommunicationSpi();

        commSpi.setSharedMemoryPort(-1);

        cfg.setCommunicationSpi(commSpi);

        TestTcpDiscoverySpi discoSpi = new TestTcpDiscoverySpi();

        discoSpi.setForceServerMode(forceSrvMode);
        discoSpi.setIpFinder(ipFinder);
        discoSpi.setMaxMissedClientHeartbeats(100);
        discoSpi.setNetworkTimeout(60_000);

        cfg.setDiscoverySpi(discoSpi);

        CacheConfiguration[] ccfg;

        if (cacheC != null)
            ccfg = cacheC.apply(gridName);
        else
            ccfg = new CacheConfiguration[]{cacheConfiguration()};

        if (ccfg != null)
            cfg.setCacheConfiguration(ccfg);

        if (clientC != null) {
            client = clientC.apply(gridName);

            discoSpi.setJoinTimeout(30_000);
        }

<<<<<<< HEAD
=======
        MemoryConfiguration cfg1 = new MemoryConfiguration();
        cfg1.setPageCacheSize(500 * 1024 * 1024L);
        cfg.setMemoryConfiguration(cfg1);

>>>>>>> eec0ad8c
        cfg.setClientMode(client);

        return cfg;
    }

    /**
     * @return Cache configuration.
     */
    private CacheConfiguration cacheConfiguration() {
        CacheConfiguration ccfg = new CacheConfiguration();

        ccfg.setName(CACHE_NAME1);
        ccfg.setNodeFilter(cacheNodeFilter);
        ccfg.setAffinity(affinityFunction(null));
        ccfg.setWriteSynchronizationMode(FULL_SYNC);
        ccfg.setAtomicWriteOrderMode(PRIMARY);
        ccfg.setBackups(0);

        return ccfg;
    }

    /**
     * @param parts Number of partitions.
     * @return Affinity function.
     */
    protected AffinityFunction affinityFunction(@Nullable Integer parts) {
        return new RendezvousAffinityFunction(false,
            parts == null ? RendezvousAffinityFunction.DFLT_PARTITION_COUNT : parts);
    }

    /** {@inheritDoc} */
    @Override protected void afterTest() throws Exception {
        try {
            checkCaches();
        }
        finally {
            stopAllGrids();
        }
    }

    /** {@inheritDoc} */
    @Override protected void afterTestsStopped() throws Exception {
        super.afterTestsStopped();

        stopAllGrids();
    }

    /**
     * Checks that new joined primary is not assigned immediately.
     *
     * @throws Exception If failed.
     */
    public void testDelayedAffinityCalculation() throws Exception {
        Ignite ignite0 = startServer(0, 1);

        checkAffinity(1, topVer(1, 0), true);

        GridCacheContext cctx = ((IgniteKernal)ignite0).context().cache().internalCache(CACHE_NAME1).context();

        AffinityFunction func = cctx.config().getAffinity();

        AffinityFunctionContext ctx = new GridAffinityFunctionContextImpl(
            new ArrayList<>(ignite0.cluster().nodes()),
            null,
            null,
            topVer(1, 0),
            cctx.config().getBackups(),
            new AffinityAttachmentHolder());

        List<List<ClusterNode>> calcAff1_0 = func.assignPartitions(ctx);

        startServer(1, 2);

        ctx = new GridAffinityFunctionContextImpl(
            new ArrayList<>(ignite0.cluster().nodes()),
            calcAff1_0,
            null,
            topVer(1, 0),
            cctx.config().getBackups(),
            new AffinityAttachmentHolder());

        List<List<ClusterNode>> calcAff2_0 = func.assignPartitions(ctx);

        checkAffinity(2, topVer(2, 0), false);

        List<List<ClusterNode>> aff2_0 = affinity(ignite0, topVer(2, 0), CACHE_NAME1);

        for (int p = 0; p < calcAff1_0.size(); p++) {
            List<ClusterNode> a1 = calcAff1_0.get(p);
            List<ClusterNode> a2 = calcAff2_0.get(p);

            List<ClusterNode> a = aff2_0.get(p);

            // Primary did not change.
            assertEquals(a1.get(0), a.get(0));

            // New primary is backup.
            if (!a1.get(0).equals(a2.get(0)))
                assertTrue(a.contains(a2.get(0)));
        }

        checkAffinity(2, topVer(2, 1), true);

        List<List<ClusterNode>> aff2_1 = affinity(ignite0, topVer(2, 1), CACHE_NAME1);

        assertEquals(calcAff2_0, aff2_1);
    }

    /**
     * Simple test, node join.
     *
     * @throws Exception If failed.
     */
    public void testAffinitySimpleSequentialStart() throws Exception {
        startServer(0, 1);

        startServer(1, 2);

        checkAffinity(2, topVer(2, 0), false);

        checkAffinity(2, topVer(2, 1), true);

        startServer(2, 3);

        checkAffinity(3, topVer(3, 0), false);

        checkAffinity(3, topVer(3, 1), true);

        awaitPartitionMapExchange();
    }

    /**
     * @throws Exception If failed.
     */
    public void testAffinitySimpleSequentialStartNoCacheOnCoordinator() throws Exception {
        cacheC = new IgniteClosure<String, CacheConfiguration[]>() {
            @Override public CacheConfiguration[] apply(String gridName) {
                if (gridName.equals(getTestGridName(0)))
                    return null;

                return new CacheConfiguration[]{cacheConfiguration()};
            }
        };

        cacheNodeFilter = new CacheNodeFilter(F.asList(getTestGridName(0)));

        testAffinitySimpleSequentialStart();

        assertNull(((IgniteKernal) ignite(0)).context().cache().internalCache(CACHE_NAME1));
    }

    /**
     * @throws Exception If failed.
     */
    public void testAffinitySimpleNoCacheOnCoordinator1() throws Exception {
        cacheC = new IgniteClosure<String, CacheConfiguration[]>() {
            @Override public CacheConfiguration[] apply(String gridName) {
                if (gridName.equals(getTestGridName(1)))
                    return null;

                return new CacheConfiguration[]{cacheConfiguration()};
            }
        };

        cacheNodeFilter = new CacheNodeFilter(F.asList(getTestGridName(1)));

        startServer(0, 1);

        startServer(1, 2);

        checkAffinity(2, topVer(2, 1), true);

        startServer(2, 3);

        startServer(3, 4);

        Map<String, List<List<ClusterNode>>> aff = checkAffinity(4, topVer(4, 1), true);

        stopGrid(0); // Kill coordinator, now coordinator node1 without cache.

        boolean primaryChanged = calculateAffinity(5, false, aff);

        checkAffinity(3, topVer(5, 0), !primaryChanged);

        if (primaryChanged)
            checkAffinity(3, topVer(5, 1), true);

        assertNull(((IgniteKernal) ignite(1)).context().cache().internalCache(CACHE_NAME1));
    }

    /**
     * @throws Exception If failed.
     */
    public void testAffinitySimpleNoCacheOnCoordinator2() throws Exception {
        cacheC = new IgniteClosure<String, CacheConfiguration[]>() {
            @Override public CacheConfiguration[] apply(String gridName) {
                if (gridName.equals(getTestGridName(1)) || gridName.equals(getTestGridName(2)))
                    return null;

                return new CacheConfiguration[]{cacheConfiguration()};
            }
        };

        cacheNodeFilter = new CacheNodeFilter(F.asList(getTestGridName(1), getTestGridName(2)));

        startServer(0, 1);
        startServer(1, 2);
        startServer(2, 3);
        startServer(3, 4);

        for (int i = 0; i < 4; i++) {
            TestRecordingCommunicationSpi spi =
                (TestRecordingCommunicationSpi)ignite(i).configuration().getCommunicationSpi();

            // Prevent exchange finish while node0 or node1 is coordinator.
            spi.blockMessages(GridDhtPartitionsSingleMessage.class, ignite(0).name());
            spi.blockMessages(GridDhtPartitionsSingleMessage.class, ignite(1).name());
        }

        stopGrid(0);
        stopGrid(1);

        calculateAffinity(5);
        calculateAffinity(6);

        checkAffinity(2, topVer(6, 0), true);

        assertNull(((IgniteKernal) ignite(2)).context().cache().internalCache(CACHE_NAME1));
        assertNotNull(((IgniteKernal) ignite(3)).context().cache().internalCache(CACHE_NAME1));

        assertNotNull(ignite(2).cache(CACHE_NAME1));

        checkAffinity(2, topVer(6, 0), true);

        startServer(4, 7);

        checkAffinity(3, topVer(7, 0), false);

        checkAffinity(3, topVer(7, 1), true);
    }

    /**
     * @throws Exception If failed.
     */
    public void testCreateCloseClientCacheOnCoordinator1() throws Exception {
        cacheC = new IgniteClosure<String, CacheConfiguration[]>() {
            @Override public CacheConfiguration[] apply(String gridName) {
                return null;
            }
        };

        cacheNodeFilter = new CacheNodeFilter(F.asList(getTestGridName(0)));

        Ignite ignite0 = startServer(0, 1);

        ignite0.createCache(cacheConfiguration());

        ignite0.cache(CACHE_NAME1);

        ignite0.cache(CACHE_NAME1).close();

        startServer(1, 2);

        startServer(2, 3);
    }

    /**
     * @throws Exception If failed.
     */
    public void testCreateCloseClientCacheOnCoordinator2() throws Exception {
        cacheC = new IgniteClosure<String, CacheConfiguration[]>() {
            @Override public CacheConfiguration[] apply(String gridName) {
                if (gridName.equals(getTestGridName(0)))
                    return null;

                return new CacheConfiguration[]{cacheConfiguration()};
            }
        };

        cacheNodeFilter = new CacheNodeFilter(F.asList(getTestGridName(0)));

        Ignite ignite0 = startServer(0, 1);

        int topVer = 1;

        int nodes = 1;

        for (int i = 0;  i < 3; i++) {
            log.info("Iteration [iter=" + i + ", topVer=" + topVer + ']');

            topVer++;

            startServer(nodes++, topVer);

            checkAffinity(nodes, topVer(topVer, 1), true);

            ignite0.cache(CACHE_NAME1);

            checkAffinity(nodes, topVer(topVer, 2), true);

            topVer++;

            startServer(nodes++, topVer);

            checkAffinity(nodes, topVer(topVer, 1), true);

            ignite0.cache(CACHE_NAME1).close();

            checkAffinity(nodes, topVer(topVer, 2), true);
        }
    }

    /**
     * @throws Exception If failed.
     */
    public void testCacheDestroyAndCreate1() throws Exception {
        cacheDestroyAndCreate(true);
    }

    /**
     * @throws Exception If failed.
     */
    public void testCacheDestroyAndCreate2() throws Exception {
        cacheDestroyAndCreate(false);
    }

    /**
     * @param cacheOnCrd If {@code false} does not create cache on coordinator.
     * @throws Exception If failed.
     */
    private void cacheDestroyAndCreate(boolean cacheOnCrd) throws Exception {
        if (!cacheOnCrd)
            cacheNodeFilter = new CacheNodeFilter(Collections.singletonList(getTestGridName(0)));

        startServer(0, 1);

        startServer(1, 2);

        startServer(2, 3);

        checkAffinity(3, topVer(3, 1), true);

        startClient(3, 4);

        checkAffinity(4, topVer(4, 0), true);

        CacheConfiguration ccfg = cacheConfiguration();
        ccfg.setName(CACHE_NAME2);

        ignite(1).createCache(ccfg);

        calculateAffinity(4);

        checkAffinity(4, topVer(4, 1), true);

        ignite(1).destroyCache(CACHE_NAME2);

        idealAff.get(4L).remove(CU.cacheId(CACHE_NAME2));

        ccfg = cacheConfiguration();
        ccfg.setName(CACHE_NAME2);
        ccfg.setAffinity(affinityFunction(10));

        ignite(1).createCache(ccfg);

        calculateAffinity(4);

        checkAffinity(4, topVer(4, 3), true);

        checkCaches();

        ignite(1).destroyCache(CACHE_NAME2);

        idealAff.get(4L).remove(CU.cacheId(CACHE_NAME2));

        ccfg = cacheConfiguration();
        ccfg.setName(CACHE_NAME2);
        ccfg.setAffinity(affinityFunction(20));

        ignite(1).createCache(ccfg);

        calculateAffinity(4);

        checkAffinity(4, topVer(4, 5), true);
    }

    /**
     * Simple test, node leaves.
     *
     * @throws Exception If failed.
     */
    public void testAffinitySimpleNodeLeave1() throws Exception {
        doTestAffinitySimpleNodeLeave(2);
    }

    /**
     * Simple test, node leaves.
     *
     * @throws Exception If failed.
     */
    public void testAffinitySimpleNodeLeave2() throws Exception {
        doTestAffinitySimpleNodeLeave(4);
    }

    /**
     * @param cnt Count of server nodes.
     */
    private void doTestAffinitySimpleNodeLeave(int cnt) throws Exception {
        int topVer = 1;

        startServer(topVer - 1, topVer++);

        for (int i = 0; i < cnt - 1; i++, topVer++) {
            startServer(topVer - 1, topVer);

            checkAffinity(topVer, topVer(topVer, 0), false);

            checkAffinity(topVer, topVer(topVer, 1), true);
        }

        stopNode(1, topVer);

        checkAffinity(cnt - 1, topVer(topVer, 0), true);

        checkNoExchange(cnt - 1, topVer(topVer, 1));

        awaitPartitionMapExchange();
    }

    /**
     * Simple test, node leaves.
     *
     * @throws Exception If failed.
     */
    public void testAffinitySimpleNodeLeaveClientAffinity() throws Exception {
        startServer(0, 1);

        startServer(1, 2);

        checkAffinity(2, topVer(2, 1), true);

        startClient(2, 3);

        checkAffinity(3, topVer(3, 0), true);

        stopNode(1, 4);

        checkAffinity(2, topVer(4, 0), true);

        awaitPartitionMapExchange();
    }

    /**
     * @throws Exception If failed.
     */
    public void testNodeLeaveExchangeWaitAffinityMessage() throws Exception {
        Ignite ignite0 = startServer(0, 1);

        startServer(1, 2);

        Ignite ignite2 = startServer(2, 3);

        checkAffinity(3, topVer(3, 1), true);

        checkOrderCounters(3, topVer(3, 1));

        Ignite ignite3 = startClient(3, 4);

        checkAffinity(4, topVer(4, 0), true);

        TestRecordingCommunicationSpi spi =
                (TestRecordingCommunicationSpi)ignite0.configuration().getCommunicationSpi();

        spi.blockMessages(GridDhtFinishExchangeMessage.class, ignite2.name());
        spi.blockMessages(GridDhtFinishExchangeMessage.class, ignite3.name());

        stopGrid(1);

        // Ignore coordinator because it skips communication for passing message.
        List<IgniteInternalFuture<?>> futs = affFutures(3, topVer(5, 0), ignite0);

        U.sleep(1000);

        for (IgniteInternalFuture<?> fut : futs)
            assertFalse(fut.isDone());

        spi.stopBlock();

        checkAffinity(3, topVer(5, 0), false);

        checkOrderCounters(3, topVer(5, 0));
    }

    /**
     * Simple test, client node joins/leaves.
     *
     * @throws Exception If failed.
     */
    public void testAffinitySimpleClientNodeEvents1() throws Exception {
        affinitySimpleClientNodeEvents(1);
    }

    /**
     * Simple test, client node joins/leaves.
     *
     * @throws Exception If failed.
     */
    public void testAffinitySimpleClientNodeEvents2() throws Exception {
        affinitySimpleClientNodeEvents(3);
    }

    /**
     * Simple test, client node joins/leaves.
     *
     * @param srvs Number of server nodes.
     * @throws Exception If failed.
     */
    private void affinitySimpleClientNodeEvents(int srvs) throws Exception {
        long topVer = 0;

        for (int i = 0; i < srvs; i++)
            startServer(i, ++topVer);

        if (srvs == 1)
            checkAffinity(srvs, topVer(srvs, 0), true);
        else
            checkAffinity(srvs, topVer(srvs, 1), true);

        startClient(srvs, ++topVer);

        checkAffinity(srvs + 1, topVer(srvs + 1, 0), true);

        stopNode(srvs, ++topVer);

        checkAffinity(srvs, topVer(srvs + 2, 0), true);
    }

    /**
     * Wait for rebalance, 2 nodes join.
     *
     * @throws Exception If failed.
     */
    public void testDelayAssignmentMultipleJoin1() throws Exception {
        delayAssignmentMultipleJoin(2);
    }

    /**
     * Wait for rebalance, 4 nodes join.
     *
     * @throws Exception If failed.
     */
    public void testDelayAssignmentMultipleJoin2() throws Exception {
        delayAssignmentMultipleJoin(4);
    }

    /**
     * @param joinCnt Number of joining nodes.
     * @throws Exception If failed.
     */
    private void delayAssignmentMultipleJoin(int joinCnt) throws Exception {
        Ignite ignite0 = startServer(0, 1);

        TestRecordingCommunicationSpi spi =
            (TestRecordingCommunicationSpi)ignite0.configuration().getCommunicationSpi();

        blockSupplySend(spi, CACHE_NAME1);

        int majorVer = 1;

        for (int i = 0; i < joinCnt; i++) {
            majorVer++;

            startServer(i + 1, majorVer);

            checkAffinity(majorVer, topVer(majorVer, 0), false);
        }

        List<IgniteInternalFuture<?>> futs = affFutures(majorVer, topVer(majorVer, 1));

        U.sleep(1000);

        for (IgniteInternalFuture<?> fut : futs)
            assertFalse(fut.isDone());

        spi.stopBlock();

        checkAffinity(majorVer, topVer(majorVer, 1), true);

        for (IgniteInternalFuture<?> fut : futs)
            assertTrue(fut.isDone());

        awaitPartitionMapExchange();
    }

    /**
     * Wait for rebalance, client node joins.
     *
     * @throws Exception If failed.
     */
    public void testDelayAssignmentClientJoin() throws Exception {
        Ignite ignite0 = startServer(0, 1);

        TestRecordingCommunicationSpi spi =
            (TestRecordingCommunicationSpi)ignite0.configuration().getCommunicationSpi();

        blockSupplySend(spi, CACHE_NAME1);

        startServer(1, 2);

        startClient(2, 3);

        checkAffinity(3, topVer(3, 0), false);

        spi.stopBlock();

        checkAffinity(3, topVer(3, 1), true);
    }

    /**
     * Wait for rebalance, client node leaves.
     *
     * @throws Exception If failed.
     */
    public void testDelayAssignmentClientLeave() throws Exception {
        Ignite ignite0 = startServer(0, 1);

        startClient(1, 2);

        checkAffinity(2, topVer(2, 0), true);

        TestRecordingCommunicationSpi spi =
            (TestRecordingCommunicationSpi)ignite0.configuration().getCommunicationSpi();

        blockSupplySend(spi, CACHE_NAME1);

        startServer(2, 3);

        checkAffinity(3, topVer(3, 0), false);

        stopNode(1, 4);

        checkAffinity(2, topVer(4, 0), false);

        spi.stopBlock();

        checkAffinity(2, topVer(4, 1), true);
    }

    /**
     * Wait for rebalance, client cache is started.
     *
     * @throws Exception If failed.
     */
    public void testDelayAssignmentClientCacheStart() throws Exception {
        Ignite ignite0 = startServer(0, 1);

        TestRecordingCommunicationSpi spi =
                (TestRecordingCommunicationSpi)ignite0.configuration().getCommunicationSpi();

        blockSupplySend(spi, CACHE_NAME1);

        startServer(1, 2);

        startServer(2, 3);

        cacheC = new IgniteClosure<String, CacheConfiguration[]>() {
            @Override public CacheConfiguration[] apply(String nodeName) {
                return null;
            }
        };

        Ignite client = startClient(3, 4);

        checkAffinity(4, topVer(4, 0), false);

        assertNotNull(client.cache(CACHE_NAME1));

        checkAffinity(4, topVer(4, 1), false);

        spi.stopBlock();

        checkAffinity(4, topVer(4, 2), true);
    }

    /**
     * Wait for rebalance, cache is started.
     *
     * @throws Exception If failed.
     */
    public void testDelayAssignmentCacheStart() throws Exception {
        Ignite ignite0 = startServer(0, 1);

        TestRecordingCommunicationSpi spi =
            (TestRecordingCommunicationSpi)ignite0.configuration().getCommunicationSpi();

        blockSupplySend(spi, CACHE_NAME1);

        startServer(1, 2);

        startServer(2, 3);

        checkAffinity(3, topVer(3, 0), false);

        CacheConfiguration ccfg = cacheConfiguration();

        ccfg.setName(CACHE_NAME2);

        ignite0.createCache(ccfg);

        calculateAffinity(3);

        checkAffinity(3, topVer(3, 1), false);

        spi.stopBlock();

        checkAffinity(3, topVer(3, 2), true);
    }

    /**
     * Wait for rebalance, cache is destroyed.
     *
     * @throws Exception If failed.
     */
    public void testDelayAssignmentCacheDestroy() throws Exception {
        Ignite ignite0 = startServer(0, 1);

        CacheConfiguration ccfg = cacheConfiguration();

        ccfg.setName(CACHE_NAME2);

        ignite0.createCache(ccfg);

        TestRecordingCommunicationSpi spi =
            (TestRecordingCommunicationSpi)ignite0.configuration().getCommunicationSpi();

        blockSupplySend(spi, CACHE_NAME2);

        startServer(1, 2);

        startServer(2, 3);

        checkAffinity(3, topVer(3, 0), false);

        ignite0.destroyCache(CACHE_NAME2);

        checkAffinity(3, topVer(3, 1), false);

        checkAffinity(3, topVer(3, 2), true);

        spi.stopBlock();
    }

    /**
     * Simple test, stop random node.
     *
     * @throws Exception If failed.
     */
    public void testAffinitySimpleStopRandomNode() throws Exception {
        final int ITERATIONS = 3;

        for (int iter = 0; iter < 3; iter++) {
            log.info("Iteration: " + iter);

            final int NODES = 5;

            for (int i = 0 ; i < NODES; i++)
                startServer(i, i + 1);

            int majorVer = NODES;

            checkAffinity(majorVer, topVer(majorVer, 1), true);

            Set<Integer> stopOrder = new HashSet<>();

            while (stopOrder.size() != NODES - 1)
                stopOrder.add(ThreadLocalRandom.current().nextInt(NODES));

            int nodes = NODES;

            for (Integer idx : stopOrder) {
                log.info("Stop node: " + idx);

                majorVer++;

                stopNode(idx, majorVer);

                checkAffinity(--nodes, topVer(majorVer, 0), false);

                awaitPartitionMapExchange();
            }

            if (iter < ITERATIONS - 1) {
                stopAllGrids();

                idealAff.clear();
            }
        }
    }

    /**
     * Wait for rebalance, coordinator leaves, 2 nodes.
     *
     * @throws Exception If failed.
     */
    public void testDelayAssignmentCoordinatorLeave1() throws Exception {
        Ignite ignite0 = startServer(0, 1);

        TestRecordingCommunicationSpi spi =
            (TestRecordingCommunicationSpi)ignite0.configuration().getCommunicationSpi();

        blockSupplySend(spi, CACHE_NAME1);

        startServer(1, 2);

        stopNode(0, 3);

        checkAffinity(1, topVer(3, 0), true);

        checkNoExchange(1, topVer(3, 1));

        awaitPartitionMapExchange();
    }

    /**
     * Wait for rebalance, coordinator leaves, 3 nodes.
     *
     * @throws Exception If failed.
     */
    public void testDelayAssignmentCoordinatorLeave2() throws Exception {
        Ignite ignite0 = startServer(0, 1);

        Ignite ignite1 = startServer(1, 2);

        checkAffinity(2, topVer(2, 1), true);

        TestRecordingCommunicationSpi spi0 =
            (TestRecordingCommunicationSpi)ignite0.configuration().getCommunicationSpi();
        TestRecordingCommunicationSpi spi1 =
            (TestRecordingCommunicationSpi)ignite1.configuration().getCommunicationSpi();

        blockSupplySend(spi0, CACHE_NAME1);
        blockSupplySend(spi1, CACHE_NAME1);

        startServer(2, 3);

        stopNode(0, 4);

        checkAffinity(2, topVer(4, 0), false);

        spi1.stopBlock();

        checkAffinity(2, topVer(4, 1), true);
    }

    /**
     * Coordinator leaves without sending all {@link GridDhtFinishExchangeMessage} messages, exchange must be completed.
     *
     * @throws Exception
     */
    public void testCoordinatorLeaveAfterNodeLeavesExchangeFinished() throws Exception {
        doTestCoordinatorLeaveAfterNodeLeavesExchangeFinished(1, false);
    }

    /**
     * Coordinator leaves without sending all {@link GridDhtFinishExchangeMessage} messages, exchange must be completed.
     *
     * @throws Exception
     */
    public void testCoordinatorLeaveAfterNodeLeavesExchangeFinished2() throws Exception {
        doTestCoordinatorLeaveAfterNodeLeavesExchangeFinished(2, false);
    }

    /**
     * Coordinator leaves without sending all {@link GridDhtFinishExchangeMessage} messages, exchange must be completed.
     *
     * @throws Exception
     */
    public void testCoordinatorLeaveAfterNodeLeavesExchangeFinished3() throws Exception {
        doTestCoordinatorLeaveAfterNodeLeavesExchangeFinished(1, true);
    }

    /**
     * Coordinator leaves without sending all {@link GridDhtFinishExchangeMessage} messages, exchange must be completed.
     *
     * @throws Exception
     */
    private void doTestCoordinatorLeaveAfterNodeLeavesExchangeFinished(int cnt, boolean delayToNewCrd) throws Exception {
        int ord = 1;

        Ignite ignite0 = startServer(ord - 1, ord++);

        Ignite ignite1 = startServer(ord - 1, ord++);

        Ignite ignite2 = startServer(ord - 1, ord++);

        TestRecordingCommunicationSpi spi0 =
                (TestRecordingCommunicationSpi) ignite0.configuration().getCommunicationSpi();

        if (delayToNewCrd)
            spi0.blockMessages(GridDhtFinishExchangeMessage.class, ignite1.name());
        else
            spi0.blockMessages(GridDhtFinishExchangeMessage.class, ignite2.name());

        for (int i = 0; i < cnt; i++)
            startServer(ord - 1, ord++);

        stopNode(3, ord);

        AffinityTopologyVersion topVer = topVer(ord++, 0);

        IgniteInternalFuture<?> fut0 = affFuture(topVer, ignite0);
        IgniteInternalFuture<?> fut1 = affFuture(topVer, ignite1);
        IgniteInternalFuture<?> fut2 = affFuture(topVer, ignite2);

        U.sleep(1_000);

        assertTrue(fut0.isDone());
        assertTrue(fut1.isDone());
        assertFalse(fut2.isDone());

        stopNode(0, ord);

        checkAffinity(1 + cnt, topVer(ord, 0), true);
    }

    /**
     * Assignment is delayed, coordinator leaves, nodes must complete exchange with same assignments.
     *
     * @throws Exception
     */
    public void testCoordinatorLeaveAfterNodeLeavesDelayAssignment() throws Exception {
        Ignite ignite0 = startServer(0, 1);

        startServer(1, 2);

        Ignite ignite2 = startServer(2, 3);

        Ignite ignite3 = startServer(3, 4);

        TestRecordingCommunicationSpi spi0 =
                (TestRecordingCommunicationSpi) ignite0.configuration().getCommunicationSpi();

        TestRecordingCommunicationSpi spi2 =
                (TestRecordingCommunicationSpi) ignite2.configuration().getCommunicationSpi();

        TestRecordingCommunicationSpi spi3 =
                (TestRecordingCommunicationSpi) ignite3.configuration().getCommunicationSpi();

        // Prevent exchange completion.
        spi0.blockMessages(GridDhtFinishExchangeMessage.class, ignite2.name());

        // Block rebalance.
        blockSupplySend(spi0, CACHE_NAME1);
        blockSupplySend(spi2, CACHE_NAME1);
        blockSupplySend(spi3, CACHE_NAME1);

        stopNode(1, 5);

        AffinityTopologyVersion topVer = topVer(5, 0);

        IgniteInternalFuture<?> fut0 = affFuture(topVer, ignite0);
        IgniteInternalFuture<?> fut2 = affFuture(topVer, ignite2);
        IgniteInternalFuture<?> fut3 = affFuture(topVer, ignite3);

        U.sleep(1_000);

        assertTrue(fut0.isDone());
        assertFalse(fut2.isDone());
        assertTrue(fut3.isDone());

        // Finish rebalance on ignite3.
        spi2.stopBlock(true);

        stopNode(0, 6);

        spi3.stopBlock(true);

        checkAffinity(2, topVer, false);
    }

    /**
     * Coordinator leaves during node leave exchange.
     *
     * @throws Exception If failed.
     */
    public void testNodeLeftExchangeCoordinatorLeave1() throws Exception {
        nodeLeftExchangeCoordinatorLeave(3);
    }

    /**
     * Coordinator leaves during node leave exchange.
     *
     * @throws Exception If failed.
     */
    public void testNodeLeftExchangeCoordinatorLeave2() throws Exception {
        nodeLeftExchangeCoordinatorLeave(5);
    }

    /**
     * @param nodes Number of nodes.
     * @throws Exception If failed.
     */
    private void nodeLeftExchangeCoordinatorLeave(int nodes) throws Exception {
        assert nodes > 2 : nodes;

        long topVer = 0;

        for (int i = 0; i < nodes; i++)
            startServer(i, ++topVer);

        Ignite ignite1 = grid(1);

        checkAffinity(nodes, topVer(nodes, 1), true);

        TestRecordingCommunicationSpi spi1 =
            (TestRecordingCommunicationSpi)ignite1.configuration().getCommunicationSpi();

        // Prevent exchange finish while node0 is coordinator.
        spi1.blockMessages(GridDhtPartitionsSingleMessage.class, ignite(0).name());

        stopNode(2, ++topVer); // New exchange started.

        stopGrid(0); // Stop coordinator while exchange in progress.

        Map<String, List<List<ClusterNode>>> aff = checkAffinity(nodes - 2, topVer(topVer, 0), false);

        topVer++;

        boolean primaryChanged = calculateAffinity(nodes + 2, false, aff);

        checkAffinity(nodes - 2, topVer(topVer, 0), !primaryChanged);

        if (primaryChanged)
            checkAffinity(nodes - 2, topVer(topVer, 1), true);

        awaitPartitionMapExchange();
    }

    /**
     * @throws Exception If failed.
     */
    public void testJoinExchangeBecomeCoordinator() throws Exception {
        long topVer = 0;

        final int NODES = 2;

        for (int i = 0; i < NODES; i++)
            startServer(i, ++topVer);

        checkAffinity(NODES, topVer(topVer, 1), true);

        for (int i = 0; i < NODES; i++) {
            TestRecordingCommunicationSpi spi =
                    (TestRecordingCommunicationSpi)ignite(i).configuration().getCommunicationSpi();

            spi.blockMessages(new IgnitePredicate<GridIoMessage>() {
                @Override public boolean apply(GridIoMessage msg) {
                    Message msg0 = msg.message();

                    return msg0.getClass().equals(GridDhtPartitionsSingleMessage.class) ||
                        msg0.getClass().equals(GridDhtPartitionsFullMessage.class);
                }
            });
        }

        final CountDownLatch latch = new CountDownLatch(1);

        IgniteInternalFuture<?> stopFut = GridTestUtils.runAsync(new Callable<Void>() {
            @Override public Void call() throws Exception {
                latch.await();

                U.sleep(5000);

                for (int i = 0; i < NODES; i++)
                    stopGrid(i);

                return null;
            }
        }, "stop-thread");

        latch.countDown();

        Ignite node = startGrid(NODES);

        assertEquals(NODES + 1, node.cluster().localNode().order());

        stopFut.get();

        for (int i = 0; i < NODES + 1; i++)
            calculateAffinity(++topVer);

        checkAffinity(1, topVer(topVer, 0), true);

        for (int i = 0; i < NODES; i++)
            startServer(i, ++topVer);

        checkAffinity(NODES + 1, topVer(topVer, 1), true);
    }

    /**
     * Wait for rebalance, send affinity change message, but affinity already changed (new node joined).
     *
     * @throws Exception If failed.
     */
    public void testDelayAssignmentAffinityChanged() throws Exception {
        Ignite ignite0 = startServer(0, 1);

        TestTcpDiscoverySpi discoSpi0 =
            (TestTcpDiscoverySpi)ignite0.configuration().getDiscoverySpi();
        TestRecordingCommunicationSpi commSpi0 =
            (TestRecordingCommunicationSpi)ignite0.configuration().getCommunicationSpi();

        startClient(1, 2);

        checkAffinity(2, topVer(2, 0), true);

        discoSpi0.blockCustomEvent();

        startServer(2, 3);

        checkAffinity(3, topVer(3, 0), false);

        discoSpi0.waitCustomEvent();

        blockSupplySend(commSpi0, CACHE_NAME1);

        startServer(3, 4);

        discoSpi0.stopBlock();

        checkAffinity(4, topVer(4, 0), false);

        checkNoExchange(4, topVer(4, 1));

        commSpi0.stopBlock();

        checkAffinity(4, topVer(4, 1), true);
    }

    /**
     * Wait for rebalance, cache is destroyed and created again.
     *
     * @throws Exception If failed.
     */
    public void testDelayAssignmentCacheDestroyCreate() throws Exception {
        Ignite ignite0 = startServer(0, 1);

        CacheConfiguration ccfg = cacheConfiguration();

        ccfg.setName(CACHE_NAME2);

        ignite0.createCache(ccfg);

        TestTcpDiscoverySpi discoSpi0 =
            (TestTcpDiscoverySpi)ignite0.configuration().getDiscoverySpi();
        TestRecordingCommunicationSpi spi =
            (TestRecordingCommunicationSpi)ignite0.configuration().getCommunicationSpi();

        blockSupplySend(spi, CACHE_NAME2);

        discoSpi0.blockCustomEvent();

        startServer(1, 2);

        startGrid(3);

        checkAffinity(3, topVer(3, 0), false);

        spi.stopBlock();

        discoSpi0.waitCustomEvent();

        ignite0.destroyCache(CACHE_NAME2);

        ccfg = cacheConfiguration();
        ccfg.setName(CACHE_NAME2);
        ccfg.setAffinity(affinityFunction(10));

        ignite0.createCache(ccfg);

        discoSpi0.stopBlock();

        checkAffinity(3, topVer(3, 1), false);
        checkAffinity(3, topVer(3, 2), false);

        idealAff.get(2L).remove(CU.cacheId(CACHE_NAME2));

        calculateAffinity(3);

        checkAffinity(3, topVer(3, 3), true);
    }

    /**
     * @throws Exception If failed.
     */
    public void testClientCacheStartClose() throws Exception {
        cacheC = new IgniteClosure<String, CacheConfiguration[]>() {
            @Override public CacheConfiguration[] apply(String gridName) {
                if (gridName.equals(getTestGridName(1)))
                    return null;

                return new CacheConfiguration[]{cacheConfiguration()};
            }
        };

        startServer(0, 1);

        Ignite client = startClient(1, 2);

        checkAffinity(2, topVer(2, 0), true);

        IgniteCache cache = client.cache(CACHE_NAME1);

        checkAffinity(2, topVer(2, 1), true);

        cache.close();

        checkAffinity(2, topVer(2, 2), true);
    }

    /**
     * @throws Exception If failed.
     */
    public void testCacheStartDestroy() throws Exception {
        startGridsMultiThreaded(3, false);

        for (int i = 0; i < 3; i++)
            calculateAffinity(i + 1);

        checkAffinity(3, topVer(3, 1), true);

        Ignite client = startClient(3, 4);

        checkAffinity(4, topVer(4, 0), true);

        CacheConfiguration ccfg = cacheConfiguration();

        ccfg.setName(CACHE_NAME2);

        ignite(0).createCache(ccfg);

        calculateAffinity(4);

        checkAffinity(4, topVer(4, 1), true);

        client.cache(CACHE_NAME2);

        checkAffinity(4, topVer(4, 2), true);

        client.destroyCache(CACHE_NAME2);

        checkAffinity(4, topVer(4, 3), true);
    }

    /**
     * @throws Exception If failed.
     */
    public void testInitCacheReceivedOnJoin() throws Exception {
        cacheC = new IgniteClosure<String, CacheConfiguration[]>() {
            @Override public CacheConfiguration[] apply(String s) {
                return null;
            }
        };

        startServer(0, 1);

        startServer(1, 2);

        checkAffinity(2, topVer(2, 1), true);

        cacheC = new IgniteClosure<String, CacheConfiguration[]>() {
            @Override public CacheConfiguration[] apply(String s) {
                return new CacheConfiguration[]{cacheConfiguration()};
            }
        };

        startServer(2, 3);

        checkAffinity(3, topVer(3, 0), false);

        checkAffinity(3, topVer(3, 1), true);

        cacheC = new IgniteClosure<String, CacheConfiguration[]>() {
            @Override public CacheConfiguration[] apply(String s) {
                CacheConfiguration ccfg = cacheConfiguration();

                ccfg.setName(CACHE_NAME2);

                return new CacheConfiguration[]{ccfg};
            }
        };

        startClient(3, 4);

        checkAffinity(4, topVer(4, 0), true);
    }

    /**
     * @throws Exception If failed.
     */
    public void testClientStartFirst1() throws Exception {
        clientStartFirst(1);
    }

    /**
     * @throws Exception If failed.
     */
    public void testClientStartFirst2() throws Exception {
        clientStartFirst(3);
    }

    /**
     * @param clients Number of client nodes.
     * @throws Exception If failed.
     */
    private void clientStartFirst(int clients) throws Exception {
        forceSrvMode = true;

        int topVer = 0;

        for (int i = 0; i < clients; i++)
            startClient(topVer, ++topVer);

        cacheC = new IgniteClosure<String, CacheConfiguration[]>() {
            @Override public CacheConfiguration[] apply(String nodeName) {
                return null;
            }
        };

        startServer(topVer, ++topVer);

        checkAffinity(topVer, topVer(topVer, 0), true);

        startServer(topVer, ++topVer);

        checkAffinity(topVer, topVer(topVer, 0), false);

        checkAffinity(topVer, topVer(topVer, 1), true);

        stopNode(clients, ++topVer);

        checkAffinity(clients + 1, topVer(topVer, 0), true);
    }

    /**
     * @throws Exception If failed.
     */
    public void testRandomOperations() throws Exception {
        forceSrvMode = true;

        final int MAX_SRVS = 10;
        final int MAX_CLIENTS = 10;
        final int MAX_CACHES = 15;

        List<String> srvs = new ArrayList<>();
        List<String> clients = new ArrayList<>();

        int srvIdx = 0;
        int clientIdx = 0;
        int cacheIdx = 0;

        List<String> caches = new ArrayList<>();

        long seed = System.currentTimeMillis();

        Random rnd = new Random(seed);

        log.info("Random seed: " + seed);

        long topVer = 0;

        for (int i = 0; i < 100; i++) {
            int op = i == 0 ? 0 : rnd.nextInt(7);

            log.info("Iteration [iter=" + i + ", op=" + op + ']');

            switch (op) {
                case 0: {
                    if (srvs.size() < MAX_SRVS) {
                        srvIdx++;

                        String srvName = "server-" + srvIdx;

                        log.info("Start server: " + srvName);

                        if (rnd.nextBoolean()) {
                            cacheIdx++;

                            String cacheName = "join-cache-" + cacheIdx;

                            log.info("Cache for joining node: " + cacheName);

                            cacheClosure(rnd, caches, cacheName, srvs, srvIdx);
                        }
                        else
                            cacheClosure(rnd, caches, null, srvs, srvIdx);

                        startNode(srvName, ++topVer, false);

                        srvs.add(srvName);
                    }
                    else
                        log.info("Skip start server.");

                    break;
                }

                case 1: {
                    if (srvs.size() > 1) {
                        String srvName = srvs.get(rnd.nextInt(srvs.size()));

                        log.info("Stop server: " + srvName);

                        stopNode(srvName, ++topVer);

                        srvs.remove(srvName);
                    }
                    else
                        log.info("Skip stop server.");

                    break;
                }

                case 2: {
                    if (clients.size() < MAX_CLIENTS) {
                        clientIdx++;

                        String clientName = "client-" + clientIdx;

                        log.info("Start client: " + clientName);

                        if (rnd.nextBoolean()) {
                            cacheIdx++;

                            String cacheName = "join-cache-" + cacheIdx;

                            log.info("Cache for joining node: " + cacheName);

                            cacheClosure(rnd, caches, cacheName, srvs, srvIdx);
                        }
                        else
                            cacheClosure(rnd, caches, null, srvs, srvIdx);

                        startNode(clientName, ++topVer, true);

                        clients.add(clientName);
                    }
                    else
                        log.info("Skip start client.");

                    break;
                }

                case 3: {
                    if (clients.size() > 1) {
                        String clientName = clients.get(rnd.nextInt(clients.size()));

                        log.info("Stop client: " + clientName);

                        stopNode(clientName, ++topVer);

                        clients.remove(clientName);
                    }
                    else
                        log.info("Skip stop client.");

                    break;
                }

                case 4: {
                    if (caches.size() > 0) {
                        String cacheName = caches.get(rnd.nextInt(caches.size()));

                        Ignite node = randomNode(rnd, srvs, clients);

                        log.info("Destroy cache [cache=" + cacheName + ", node=" + node.name() + ']');

                        node.destroyCache(cacheName);

                        caches.remove(cacheName);
                    }
                    else
                        log.info("Skip destroy cache.");

                    break;
                }

                case 5: {
                    if (caches.size() < MAX_CACHES) {
                        cacheIdx++;

                        String cacheName = "cache-" + cacheIdx;

                        Ignite node = randomNode(rnd, srvs, clients);

                        log.info("Create cache [cache=" + cacheName + ", node=" + node.name() + ']');

                        node.createCache(randomCacheConfiguration(rnd, cacheName, srvs, srvIdx));

                        calculateAffinity(topVer);

                        caches.add(cacheName);
                    }
                    else
                        log.info("Skip create cache.");

                    break;
                }

                case 6: {
                    if (caches.size() > 0) {
                        for (int j = 0; j < 3; j++) {
                            String cacheName = caches.get(rnd.nextInt(caches.size()));

                            for (int k = 0; k < 3; k++) {
                                Ignite node = randomNode(rnd, srvs, clients);

                                log.info("Get/closes cache [cache=" + cacheName + ", node=" + node.name() + ']');

                                node.cache(cacheName).close();
                            }
                        }
                    }
                    else
                        log.info("Skip get/close cache.");

                    break;
                }

                default:
                    fail();
            }

            IgniteKernal node = (IgniteKernal)grid(srvs.get(0));

            checkAffinity(srvs.size() + clients.size(),
                node.context().cache().context().exchange().readyAffinityVersion(),
                false);
        }

        srvIdx++;

        String srvName = "server-" + srvIdx;

        log.info("Start server: " + srvName);

        cacheClosure(rnd, caches, null, srvs, srvIdx);

        startNode(srvName, ++topVer, false);

        srvs.add(srvName);

        checkAffinity(srvs.size() + clients.size(), topVer(topVer, 1), true);
    }

    /**
     * @throws Exception If failed.
     */
    public void testConcurrentStartStaticCaches() throws Exception {
        concurrentStartStaticCaches(false);
    }

    /**
     * @throws Exception If failed.
     */
    public void testConcurrentStartStaticCachesWithClientNodes() throws Exception {
        concurrentStartStaticCaches(true);
    }

    /**
     * @param withClients If {@code true} also starts client nodes.
     * @throws Exception If failed.
     */
    private void concurrentStartStaticCaches(boolean withClients) throws Exception {
        cacheC = new IgniteClosure<String, CacheConfiguration[]>() {
            @Override public CacheConfiguration[] apply(String gridName) {
                int caches = getTestGridIndex(gridName) + 1;

                CacheConfiguration[] ccfgs = new CacheConfiguration[caches];

                for (int i = 0; i < caches; i++) {
                    CacheConfiguration ccfg = cacheConfiguration();

                    ccfg.setName("cache-" + i);

                    ccfgs[i] = ccfg;
                }

                return ccfgs;
            }
        };

        if (withClients) {
            clientC = new IgniteClosure<String, Boolean>() {
                @Override public Boolean apply(String gridName) {
                    int idx = getTestGridIndex(gridName);

                    return idx % 3 == 2;
                }
            };
        }

        int ITERATIONS = 3;

        int NODES = withClients ? 8 : 5;

        for (int i = 0; i < ITERATIONS; i++) {
            log.info("Iteration: " + i);

            startGridsMultiThreaded(NODES);

            for (int t = 0; t < NODES; t++)
                calculateAffinity(t + 1, true, null);

            if (withClients) {
                skipCheckOrder = true;

                checkAffinity(NODES, topVer(NODES, 0), false);
            }
            else
                checkAffinity(NODES, topVer(NODES, 1), true);

            if (i < ITERATIONS - 1) {
                checkCaches();

                awaitPartitionMapExchange();

                stopAllGrids();

                idealAff.clear();
            }
        }
    }

    /**
     * @throws Exception If failed.
     */
    public void testServiceReassign() throws Exception {
        skipCheckOrder = true;

        Ignite ignite0 = startServer(0, 1);

        IgniteServices svcs = ignite0.services();

        for (int i = 0; i < 10; i++)
            svcs.deployKeyAffinitySingleton("service-" + i, new TestServiceImpl(i), CACHE_NAME1, i);

        startServer(1, 2);

        startServer(2, 3);

        Map<String, List<List<ClusterNode>>> assignments = checkAffinity(3, topVer(3, 1), true);

        checkServicesDeploy(ignite(0), assignments.get(CACHE_NAME1));

        stopGrid(0);

        boolean primaryChanged = calculateAffinity(4, false, assignments);

        assignments = checkAffinity(2, topVer(4, 0), !primaryChanged);

        if (primaryChanged)
            checkAffinity(2, topVer(4, 1), true);

        checkServicesDeploy(ignite(1), assignments.get(CACHE_NAME1));
    }

    /**
     * @throws Exception If failed.
     */
    public void testNoForceKeysRequests() throws Exception {
        cacheC = new IgniteClosure<String, CacheConfiguration[]>() {
            @Override public CacheConfiguration[] apply(String s) {
                return null;
            }
        };

        final AtomicBoolean fail = new AtomicBoolean();

        spiC = new IgniteClosure<String, TestRecordingCommunicationSpi>() {
            @Override public TestRecordingCommunicationSpi apply(String s) {
                TestRecordingCommunicationSpi spi = new TestRecordingCommunicationSpi();

                spi.blockMessages(new IgnitePredicate<GridIoMessage>() {
                    @Override public boolean apply(GridIoMessage msg) {
                        Message msg0 = msg.message();

                        if (msg0 instanceof GridDhtForceKeysRequest || msg0 instanceof GridDhtForceKeysResponse) {
                            fail.set(true);

                            U.dumpStack(log, "Unexpected message: " + msg0);
                        }

                        return false;
                    }
                });

                return spi;
            }
        };

        final int SRVS = 3;

        for (int i = 0; i < SRVS; i++)
            startGrid(i);

        client = true;

        startGrid(SRVS);

        client = false;

        final List<CacheConfiguration> ccfgs = new ArrayList<>();

        ccfgs.add(cacheConfiguration("tc1", TRANSACTIONAL, 0));
        ccfgs.add(cacheConfiguration("tc2", TRANSACTIONAL, 1));
        ccfgs.add(cacheConfiguration("tc3", TRANSACTIONAL, 2));

        for (CacheConfiguration ccfg : ccfgs)
            ignite(0).createCache(ccfg);

        final int NODES = SRVS + 1;

        final AtomicInteger nodeIdx = new AtomicInteger();

        final long stopTime = System.currentTimeMillis() + 30_000;

        IgniteInternalFuture<?> updateFut = GridTestUtils.runMultiThreadedAsync(new Callable<Void>() {
            @Override public Void call() throws Exception {
                int idx = nodeIdx.getAndIncrement();

                Ignite node = grid(idx);

                List<IgniteCache<Object, Object>> caches = new ArrayList<>();

                for (CacheConfiguration ccfg : ccfgs)
                    caches.add(node.cache(ccfg.getName()));

                while (!fail.get() && System.currentTimeMillis() < stopTime) {
                    for (IgniteCache<Object, Object> cache : caches)
                        cacheOperations(cache);
                }

                return null;
            }
        }, NODES, "update-thread");

        IgniteInternalFuture<?> srvRestartFut = GridTestUtils.runAsync(new Callable<Void>() {
            @Override public Void call() throws Exception {
                while (!fail.get() && System.currentTimeMillis() < stopTime) {
                    Ignite node = startGrid(NODES);

                    List<IgniteCache<Object, Object>> caches = new ArrayList<>();

                    for (CacheConfiguration ccfg : ccfgs)
                        caches.add(node.cache(ccfg.getName()));

                    for (int i = 0; i < 2; i++) {
                        for (IgniteCache<Object, Object> cache : caches)
                            cacheOperations(cache);
                    }

                    U.sleep(500);

                    stopGrid(NODES);

                    U.sleep(500);
                }

                return null;
            }
        }, "srv-restart");

        srvRestartFut.get();
        updateFut.get();

        assertFalse("Unexpected messages.", fail.get());
    }

    /**
     * @param cache Cache
     */
    private void cacheOperations(IgniteCache<Object, Object> cache) {
        ThreadLocalRandom rnd = ThreadLocalRandom.current();

        final int KEYS = 10_000;

        try {
            cache.get(rnd.nextInt(KEYS));

            cache.put(rnd.nextInt(KEYS), rnd.nextInt(10));

            cache.getAndPut(rnd.nextInt(KEYS), rnd.nextInt(10));

            cache.remove(rnd.nextInt(KEYS));

            cache.getAndRemove(rnd.nextInt(KEYS));

            cache.remove(rnd.nextInt(KEYS), rnd.nextInt(10));

            cache.putIfAbsent(rnd.nextInt(KEYS), rnd.nextInt(10));

            cache.replace(rnd.nextInt(KEYS), rnd.nextInt(10));

            cache.replace(rnd.nextInt(KEYS), rnd.nextInt(10), rnd.nextInt(10));

            cache.invoke(rnd.nextInt(KEYS), new TestEntryProcessor(rnd.nextInt(10)));

            if (cache.getConfiguration(CacheConfiguration.class).getAtomicityMode() == TRANSACTIONAL) {
                IgniteTransactions txs = cache.unwrap(Ignite.class).transactions();

                for (TransactionConcurrency concurrency : TransactionConcurrency.values()) {
                    for (TransactionIsolation isolation : TransactionIsolation.values()) {
                        try (Transaction tx = txs.txStart(concurrency, isolation)) {
                            Integer key = rnd.nextInt(KEYS);

                            cache.getAndPut(key, rnd.nextInt(10));

                            cache.invoke(key + 1, new TestEntryProcessor(rnd.nextInt(10)));

                            cache.get(key + 2);

                            tx.commit();
                        }
                    }
                }
            }
        }
        catch (Exception e) {
            log.info("Cache operation failed: " + e);
        }
    }

    /**
     * @param name Cache name.
     * @param atomicityMode Cache atomicity mode.
     * @param backups Number of backups.
     * @return Cache configuration.
     */
    private CacheConfiguration cacheConfiguration(String name, CacheAtomicityMode atomicityMode, int backups) {
        CacheConfiguration ccfg = cacheConfiguration();

        ccfg.setName(name);
        ccfg.setAtomicityMode(atomicityMode);
        ccfg.setBackups(backups);

        return ccfg;
    }

    /**
     * @param ignite Node.
     * @param affinity Affinity.
     * @throws Exception If failed.
     */
    private void checkServicesDeploy(Ignite ignite, final List<List<ClusterNode>> affinity) throws Exception {
        Affinity<Object> aff = ignite.affinity(CACHE_NAME1);

        for (int i = 0; i < 10; i++) {
            final int part = aff.partition(i);

            final String srvcName = "service-" + i;

            final ClusterNode srvcNode = affinity.get(part).get(0);

            boolean wait = GridTestUtils.waitForCondition(new PA() {
                @Override public boolean apply() {
                    TestService srvc = grid(srvcNode).services().service(srvcName);

                    if (srvc == null)
                        return false;

                    assertEquals(srvcNode, srvc.serviceNode());

                    return true;
                }
            }, 5000);

            assertTrue(wait);
        }
    }

    /**
     * @param rnd Random generator.
     * @param srvs Server.
     * @param clients Clients.
     * @return Random node.
     */
    private Ignite randomNode(Random rnd, List<String> srvs, List<String> clients) {
        String name = null;

        if (rnd.nextBoolean()) {
            if (clients.size() > 0)
                name = clients.get(rnd.nextInt(clients.size()));
        }

        if (name == null)
            name = srvs.get(rnd.nextInt(srvs.size()));

        Ignite node = grid(name);

        assert node != null;

        return node;
    }

    /**
     * @param rnd Random generator.
     * @param caches Caches list.
     * @param cacheName Cache name.
     * @param srvs Server nodes.
     * @param srvIdx Current servers index.
     */
    private void cacheClosure(Random rnd, List<String> caches, String cacheName, List<String> srvs, int srvIdx) {
        if (cacheName != null) {
            final CacheConfiguration ccfg = randomCacheConfiguration(rnd, cacheName, srvs, srvIdx);

            cacheC = new IgniteClosure<String, CacheConfiguration[]>() {
                @Override public CacheConfiguration[] apply(String s) {
                    return new CacheConfiguration[]{ccfg};
                }
            };

            caches.add(cacheName);
        }
        else {
            cacheC = new IgniteClosure<String, CacheConfiguration[]>() {
                @Override public CacheConfiguration[] apply(String s) {
                    return null;
                }
            };
        }
    }

    /**
     * @param rnd Random generator.
     * @param name Cache name.
     * @param srvs Server nodes.
     * @param srvIdx Current servers index.
     * @return Cache configuration.
     */
    private CacheConfiguration randomCacheConfiguration(Random rnd, String name, List<String> srvs, int srvIdx) {
        CacheConfiguration ccfg = cacheConfiguration();

        ccfg.setAtomicityMode(rnd.nextBoolean() ? TRANSACTIONAL : ATOMIC);
        ccfg.setBackups(rnd.nextInt(10));
        ccfg.setRebalanceMode(rnd.nextBoolean() ? SYNC : ASYNC);
        ccfg.setAffinity(affinityFunction(rnd.nextInt(2048) + 10));
        ccfg.setStartSize(128);

        if (rnd.nextBoolean()) {
            Set<String> exclude = new HashSet<>();

            for (int i = 0; i < 10; i++) {
                if (i % 2 == 0 && srvs.size() > 0)
                    exclude.add(srvs.get(rnd.nextInt(srvs.size())));
                else
                    exclude.add("server-" + (srvIdx + rnd.nextInt(10)));
            }

            ccfg.setNodeFilter(new CacheNodeFilter(exclude));
        }

        ccfg.setName(name);

        return ccfg;
    }

    /**
     * @param node Node.
     * @param topVer Topology version.
     * @param cache Cache name.
     * @return Affinity assignments.
     */
    private List<List<ClusterNode>> affinity(Ignite node, AffinityTopologyVersion topVer, String cache) {
        GridCacheContext cctx = ((IgniteKernal)node).context().cache().internalCache(cache).context();

        return cctx.affinity().assignments(topVer);
    }

    /**
     * @param spi SPI.
     * @param cacheName Cache name.
     */
    private void blockSupplySend(TestRecordingCommunicationSpi spi, final String cacheName) {
        spi.blockMessages(new IgnitePredicate<GridIoMessage>() {
            @Override public boolean apply(GridIoMessage ioMsg) {
                if (!ioMsg.message().getClass().equals(GridDhtPartitionSupplyMessageV2.class))
                    return false;

                GridDhtPartitionSupplyMessageV2 msg = (GridDhtPartitionSupplyMessageV2)ioMsg.message();

                return msg.cacheId() == CU.cacheId(cacheName);
            }
        });
    }

    /**
     * @param expNodes Expected nodes number.
     * @param topVer Topology version.
     * @return Affinity futures.
     */
    private List<IgniteInternalFuture<?>> affFutures(int expNodes, AffinityTopologyVersion topVer, Ignite... exclNodes) {
        List<Ignite> nodes = G.allGrids();

        assertEquals(expNodes, nodes.size());

        List<IgniteInternalFuture<?>> futs = new ArrayList<>(nodes.size());

        for (Ignite node : nodes) {
            if (F.contains(exclNodes, node))
                continue;

            futs.add(affFuture(topVer, node));
        }

        return futs;
    }

    /**
     * @param topVer Topology version.
     * @param node Node.
     */
    private IgniteInternalFuture<?> affFuture(AffinityTopologyVersion topVer, Ignite node) {
        return ((IgniteKernal)node).context().cache().context().exchange().affinityReadyFuture(topVer);
    }

    /**
     * @param major Major version.
     * @param minor Minor version.
     * @return Topology version.
     */
    private static AffinityTopologyVersion topVer(long major, int minor) {
        return new AffinityTopologyVersion(major, minor);
    }

    /**
     *
     */
    private void checkCaches() {
        List<Ignite> nodes = G.allGrids();

        assertFalse(nodes.isEmpty());

        for (Ignite node : nodes) {
            log.info("Checking caches on node: " + node);

            Collection<String> cacheNames = node.cacheNames();

            assertFalse(cacheNames.isEmpty());

            for (String cacheName : cacheNames) {
                try {
                    IgniteCache<Object, Object> cache = node.cache(cacheName);

                    assertNotNull(cache);

                    Long val = System.currentTimeMillis();

                    ThreadLocalRandom rnd = ThreadLocalRandom.current();

                    for (int i = 0; i < 100; i++) {
                        int key = rnd.nextInt(100_000);

                        cache.put(key, val);

                        assertEquals(val, cache.get(key));

                        cache.remove(key);

                        assertNull(cache.get(key));
                    }
                }
                catch (Exception e) {
                    assertTrue("Unexpected error: " + e, X.hasCause(e, ClusterTopologyServerNotFoundException.class));

                    Affinity<Object> aff = node.affinity(cacheName);

                    assert aff.partitions() > 0;

                    for (int p = 0; p > aff.partitions(); p++) {
                        Collection<ClusterNode> partNodes = aff.mapPartitionToPrimaryAndBackups(p);

                        assertTrue(partNodes.isEmpty());
                    }
                }
            }
        }
    }

    /**
     * @param expNode Expected nodes number.
     * @param topVer Topology version.
     * @throws Exception If failed.
     */
    private void checkNoExchange(int expNode, AffinityTopologyVersion topVer) throws Exception {
        List<IgniteInternalFuture<?>> futs = affFutures(expNode, topVer);

        U.sleep(1000);

        for (IgniteInternalFuture<?> fut : futs)
            assertFalse(fut.isDone());
    }

    /**
     * @param expNodes Expected nodes number.
     * @param topVer Topology version.
     * @throws Exception If failed.
     */
    private void checkOrderCounters(int expNodes, AffinityTopologyVersion topVer) throws Exception {
        List<Ignite> nodes = G.allGrids();

        Long order = null;

        for (Ignite node : nodes) {
            IgniteKernal node0 = (IgniteKernal)node;

            if (node0.configuration().isClientMode())
                continue;

            IgniteInternalFuture<?> fut = node0.context().cache().context().exchange().affinityReadyFuture(topVer);

            if (fut != null)
                fut.get();

            AtomicLong orderCntr = GridTestUtils.getFieldValue(node0.context().cache().context().versions(), "order");

            log.info("Order [node=" + node0.name() + ", order=" + orderCntr.get() + ']');

            if (order == null)
                order = orderCntr.get();
            else
                assertEquals(order, (Long) orderCntr.get());
        }

        assertEquals(expNodes, nodes.size());
    }

    /**
     * @param expNodes Expected nodes number.
     * @param topVer Topology version.
     * @param expIdeal If {@code true} expect ideal affinity assignment.
     * @throws Exception If failed.
     * @return Affinity assignments.
     */
    @SuppressWarnings("unchecked")
    private Map<String, List<List<ClusterNode>>> checkAffinity(int expNodes,
                                                               AffinityTopologyVersion topVer,
                                                               boolean expIdeal) throws Exception {
        List<Ignite> nodes = G.allGrids();

        Map<String, List<List<ClusterNode>>> aff = new HashMap<>();

        for (Ignite node : nodes) {
            log.info("Check node: " + node.name());

            IgniteKernal node0 = (IgniteKernal)node;

            IgniteInternalFuture<?> fut = node0.context().cache().context().exchange().affinityReadyFuture(topVer);

            if (fut != null)
                fut.get();

            for (GridCacheContext cctx : node0.context().cache().context().cacheContexts()) {
                if (cctx.startTopologyVersion() != null && cctx.startTopologyVersion().compareTo(topVer) > 0)
                    continue;

                List<List<ClusterNode>> aff1 = aff.get(cctx.name());
                List<List<ClusterNode>> aff2 = cctx.affinity().assignments(topVer);

                if (aff1 == null)
                    aff.put(cctx.name(), aff2);
                else
                    assertAffinity(aff1, aff2, node, cctx.name(), topVer);

                if (expIdeal) {
                    List<List<ClusterNode>> ideal = idealAssignment(topVer, cctx.cacheId());

                    assertAffinity(ideal, aff2, node, cctx.name(), topVer);

                    Affinity<Object> cacheAff = node.affinity(cctx.name());

                    for (int i = 0; i < 10; i++) {
                        int part = cacheAff.partition(i);

                        List<ClusterNode> partNodes = ideal.get(part);

                        if (partNodes.isEmpty()) {
                            try {
                                ClusterNode primary = cacheAff.mapKeyToNode(i);

                                fail();
                            }
                            catch (IgniteException ignore) {
                                // No-op.
                            }
                        }
                        else {
                            ClusterNode primary = cacheAff.mapKeyToNode(i);

                            try {
                                assertEquals(primary, partNodes.get(0));
                            } catch (Throwable e) {
                                ClusterNode clusterNode = cacheAff.mapKeyToNode(i);
                            }
                        }
                    }

                    for (int p = 0; p < ideal.size(); p++) {
                        List<ClusterNode> exp = ideal.get(p);
                        Collection<ClusterNode> partNodes = cacheAff.mapPartitionToPrimaryAndBackups(p);

                        assertEqualsCollections(exp, partNodes);
                    }
                }
            }
        }

        assertEquals(expNodes, nodes.size());

        if (!skipCheckOrder)
            checkOrderCounters(expNodes, topVer);

        return aff;
    }

    /**
     * @param aff1 Affinity 1.
     * @param aff2 Affinity 2.
     * @param node Node.
     * @param cacheName Cache name.
     * @param topVer Topology version.
     */
    private void assertAffinity(List<List<ClusterNode>> aff1,
        List<List<ClusterNode>> aff2,
        Ignite node,
        String cacheName,
        AffinityTopologyVersion topVer) {
        assertEquals(aff1.size(), aff2.size());

        if (!aff1.equals(aff2)) {
            for (int i = 0; i < aff1.size(); i++) {
                assertEquals("Wrong affinity [node=" + node.name() +
                                ", topVer=" + topVer +
                                ", cache=" + cacheName +
                                ", part=" + i + ']',
                        new ArrayList<>(F.nodeIds(aff1.get(i))), new ArrayList<>(F.nodeIds(aff2.get(i))));
            }

            fail();
        }
    }

    /**
     * @param idx Node index.
     * @param topVer New topology version.
     * @return Started node.
     * @throws Exception If failed.
     */
    private Ignite startClient(int idx, long topVer) throws Exception {
        client = true;

        Ignite ignite = startGrid(idx);

        log.info("Start client: " + ignite.name());

        assertTrue(ignite.configuration().isClientMode());

        client = false;

        calculateAffinity(topVer);

        return ignite;
    }

    /**
     * @param idx Node index.
     * @param topVer New topology version.
     * @throws Exception If failed.
     * @return Started node.
     */
    private Ignite startServer(int idx, long topVer) throws Exception {
        Ignite node = startGrid(idx);

        assertFalse(node.configuration().isClientMode());

        calculateAffinity(topVer);

        return node;
    }

    /**
     * @param name Node name.
     * @param topVer Topology version.
     * @param client Client flag.
     * @throws Exception If failed.
     */
    private void startNode(String name, long topVer, boolean client) throws Exception {
        this.client = client;

        startGrid(name);

        calculateAffinity(topVer);
    }

    /**
     * @param name Node name.
     * @param topVer Topology version.
     * @throws Exception If failed.
     */
    private void stopNode(String name, long topVer) throws Exception {
        stopGrid(name);

        calculateAffinity(topVer);
    }

    /**
     * @param idx Node index.
     * @param topVer New topology version.
     * @throws Exception If failed.
     */
    private void stopNode(int idx, long topVer) throws Exception {
        stopNode(getTestGridName(idx), topVer);
    }

    /**
     * @param topVer Topology version.
     * @param cacheId Cache ID.
     * @return Ideal assignment.
     */
    private List<List<ClusterNode>> idealAssignment(AffinityTopologyVersion topVer, Integer cacheId) {
        Map<Integer, List<List<ClusterNode>>> assignments = idealAff.get(topVer.topologyVersion());

        assert assignments != null : "No assignments [topVer=" + topVer + ']';

        List<List<ClusterNode>> cacheAssignments = assignments.get(cacheId);

        assert cacheAssignments != null : "No cache assignments [topVer=" + topVer + ", cache=" + cacheId + ']';

        return cacheAssignments;
    }

    /**
     * @param topVer Topology version.
     * @throws Exception If failed.
     */
    private void calculateAffinity(long topVer) throws Exception {
        calculateAffinity(topVer, false, null);
    }

    /**
     * @param topVer Topology version.
     * @param filterByRcvd If {@code true} filters caches by 'receivedFrom' property.
     * @param cur Optional current affinity.
     * @throws Exception If failed.
     * @return {@code True} if some primary node changed comparing to given affinity.
     */
    private boolean calculateAffinity(long topVer,
        boolean filterByRcvd,
        @Nullable Map<String, List<List<ClusterNode>>> cur) throws Exception {
        List<Ignite> all = G.allGrids();

        IgniteKernal ignite = (IgniteKernal)Collections.min(all, new Comparator<Ignite>() {
            @Override public int compare(Ignite n1, Ignite n2) {
                return Long.compare(n1.cluster().localNode().order(), n2.cluster().localNode().order());
            }
        });

        assert all.size() > 0;

        Map<Integer, List<List<ClusterNode>>> assignments = idealAff.get(topVer);

        if (assignments == null)
            idealAff.put(topVer, assignments = new HashMap<>());

        GridKernalContext ctx = ignite.context();

        GridCacheSharedContext cctx = ctx.cache().context();

        AffinityTopologyVersion topVer0 = new AffinityTopologyVersion(topVer);

        cctx.discovery().topologyFuture(topVer).get();

        List<GridDhtPartitionsExchangeFuture> futs = cctx.exchange().exchangeFutures();

        DiscoveryEvent evt = null;

        long stopTime = System.currentTimeMillis() + 10_000;

        boolean primaryChanged = false;

        do {
            for (int i = futs.size() - 1; i >= 0; i--) {
                GridDhtPartitionsExchangeFuture fut = futs.get(i);

                if (fut.topologyVersion().equals(topVer0)) {
                    evt = fut.discoveryEvent();

                    break;
                }
            }

            if (evt == null) {
                U.sleep(500);

                futs = cctx.exchange().exchangeFutures();
            }
            else
                break;
        } while (System.currentTimeMillis() < stopTime);

        assertNotNull("Failed to find exchange future:", evt);

        Collection<ClusterNode> allNodes = ctx.discovery().cacheNodes(topVer0);

        for (DynamicCacheDescriptor cacheDesc : ctx.cache().cacheDescriptors()) {
            if (assignments.get(cacheDesc.cacheId()) != null)
                continue;

            if (filterByRcvd && cacheDesc.receivedFrom() != null &&
                ctx.discovery().node(topVer0, cacheDesc.receivedFrom()) == null)
                continue;

            AffinityFunction func = cacheDesc.cacheConfiguration().getAffinity();

            func = cctx.cache().clone(func);

            cctx.kernalContext().resource().injectGeneric(func);

            List<ClusterNode> affNodes = new ArrayList<>();

            IgnitePredicate<ClusterNode> filter = cacheDesc.cacheConfiguration().getNodeFilter();

            for (ClusterNode n : allNodes) {
                if (!CU.clientNode(n) && (filter == null || filter.apply(n)))
                    affNodes.add(n);
            }

            Collections.sort(affNodes, GridNodeOrderComparator.INSTANCE);

            AffinityFunctionContext affCtx = new GridAffinityFunctionContextImpl(
                affNodes,
                previousAssignment(topVer, cacheDesc.cacheId()),
                evt,
                topVer0,
                cacheDesc.cacheConfiguration().getBackups(),
                new AffinityAttachmentHolder());

            List<List<ClusterNode>> assignment = func.assignPartitions(affCtx);

            if (cur != null) {
                List<List<ClusterNode>> prev = cur.get(cacheDesc.cacheConfiguration().getName());

                assertEquals(prev.size(), assignment.size());

                if (!primaryChanged) {
                    for (int p = 0; p < prev.size(); p++) {
                        List<ClusterNode> nodes0 = prev.get(p);
                        List<ClusterNode> nodes1 = assignment.get(p);

                        if (nodes0.size() > 0 && nodes1.size() > 0) {
                            ClusterNode p0 = nodes0.get(0);
                            ClusterNode p1 = nodes1.get(0);

                            if (allNodes.contains(p0) && !p0.equals(p1)) {
                                primaryChanged = true;

                                log.info("Primary changed [cache=" + cacheDesc.cacheConfiguration().getName() +
                                    ", part=" + p +
                                    ", prev=" + F.nodeIds(nodes0) +
                                    ", new=" + F.nodeIds(nodes1) + ']');

                                break;
                            }
                        }
                    }
                }
            }

            assignments.put(cacheDesc.cacheId(), assignment);
        }

        return primaryChanged;
    }

    /**
     * @param topVer Topology version.
     * @param cacheId Cache ID.
     * @return Previous assignment.
     */
    @Nullable private List<List<ClusterNode>> previousAssignment(long topVer, Integer cacheId) {
        if (topVer == 1)
            return null;

        Map<Integer, List<List<ClusterNode>>> assignments = idealAff.get(topVer - 1);

        assertNotNull(assignments);

        return assignments.get(cacheId);
    }

    /**
     *
     */
    interface TestService {
        /**
         * @return Node.
         */
        ClusterNode serviceNode();
    }

    /**
     *
     */
    private static class TestServiceImpl implements Service, TestService {
        /** */
        @IgniteInstanceResource
        private Ignite ignite;

        /** */
        private int key;

        /**
         * @param key Key.
         */
        public TestServiceImpl(int key) {
            this.key = key;
        }

        /** {@inheritDoc} */
        @Override public void cancel(ServiceContext ctx) {
            // No-op.
        }

        /** {@inheritDoc} */
        @Override public void init(ServiceContext ctx) throws Exception {
            // No-op.
        }

        /** {@inheritDoc} */
        @Override public void execute(ServiceContext ctx) throws Exception {
            ignite.log().info("Execute service [key=" + key + ", node=" + ignite.name() + ']');
        }

        /** {@inheritDoc} */
        @Override public ClusterNode serviceNode() {
            return ignite.cluster().localNode();
        }
    }

    /**
     *
     */
    static class CacheNodeFilter implements IgnitePredicate<ClusterNode> {
        /** */
        private Collection<String> excludeNodes;

        /**
         * @param excludeNodes Nodes names.
         */
        public CacheNodeFilter(Collection<String> excludeNodes) {
            this.excludeNodes = excludeNodes;
        }

        /** {@inheritDoc} */
        @Override public boolean apply(ClusterNode clusterNode) {
            String name = clusterNode.attribute(ATTR_GRID_NAME).toString();

            return !excludeNodes.contains(name);
        }
    }

    /**
     *
     */
    static class TestTcpDiscoverySpi extends TcpDiscoverySpi {
        /** */
        private boolean blockCustomEvt;

        /** */
        private final Object mux = new Object();

        /** */
        private List<DiscoverySpiCustomMessage> blockedMsgs = new ArrayList<>();

        /** {@inheritDoc} */
        @Override public void sendCustomEvent(DiscoverySpiCustomMessage msg) throws IgniteException {
            synchronized (mux) {
                if (blockCustomEvt) {
                    DiscoveryCustomMessage msg0 = GridTestUtils.getFieldValue(msg, "delegate");

                    if (msg0 instanceof CacheAffinityChangeMessage) {
                        log.info("Block custom message: " + msg0);

                        blockedMsgs.add(msg);

                        mux.notifyAll();

                        return;
                    }
                }
            }

            super.sendCustomEvent(msg);
        }

        /**
         *
         */
        public void blockCustomEvent() {
            synchronized (mux) {
                assert blockedMsgs.isEmpty() : blockedMsgs;

                blockCustomEvt = true;
            }
        }

        /**
         * @throws InterruptedException If interrupted.
         */
        public void waitCustomEvent() throws InterruptedException {
            synchronized (mux) {
                while (blockedMsgs.isEmpty())
                    mux.wait();
            }
        }

        /**
         *
         */
        public void stopBlock() {
            List<DiscoverySpiCustomMessage> msgs;

            synchronized (this) {
                msgs = new ArrayList<>(blockedMsgs);

                blockCustomEvt = false;

                blockedMsgs.clear();
            }

            for (DiscoverySpiCustomMessage msg : msgs) {
                log.info("Resend blocked message: " + msg);

                super.sendCustomEvent(msg);
            }
        }
    }

    /**
     *
     */
    static class TestEntryProcessor implements EntryProcessor<Object, Object, Object> {
        /** */
        private Object val;

        /**
         * @param val Value.
         */
        public TestEntryProcessor(Object val) {
            this.val = val;
        }

        /** {@inheritDoc} */
        @Override public Object process(MutableEntry<Object, Object> e, Object... args) {
            e.setValue(val);

            return null;
        }
    }
}<|MERGE_RESOLUTION|>--- conflicted
+++ resolved
@@ -181,13 +181,6 @@
             discoSpi.setJoinTimeout(30_000);
         }
 
-<<<<<<< HEAD
-=======
-        MemoryConfiguration cfg1 = new MemoryConfiguration();
-        cfg1.setPageCacheSize(500 * 1024 * 1024L);
-        cfg.setMemoryConfiguration(cfg1);
-
->>>>>>> eec0ad8c
         cfg.setClientMode(client);
 
         return cfg;
@@ -1913,7 +1906,7 @@
 
         final AtomicInteger nodeIdx = new AtomicInteger();
 
-        final long stopTime = System.currentTimeMillis() + 30_000;
+        final long stopTime = System.currentTimeMillis() + 60_000;
 
         IgniteInternalFuture<?> updateFut = GridTestUtils.runMultiThreadedAsync(new Callable<Void>() {
             @Override public Void call() throws Exception {
@@ -2387,11 +2380,7 @@
                         else {
                             ClusterNode primary = cacheAff.mapKeyToNode(i);
 
-                            try {
-                                assertEquals(primary, partNodes.get(0));
-                            } catch (Throwable e) {
-                                ClusterNode clusterNode = cacheAff.mapKeyToNode(i);
-                            }
+                            assertEquals(primary, partNodes.get(0));
                         }
                     }
 
