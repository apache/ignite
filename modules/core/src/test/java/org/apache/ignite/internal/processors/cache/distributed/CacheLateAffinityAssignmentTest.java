/*
 * Licensed to the Apache Software Foundation (ASF) under one or more
 * contributor license agreements.  See the NOTICE file distributed with
 * this work for additional information regarding copyright ownership.
 * The ASF licenses this file to You under the Apache License, Version 2.0
 * (the "License"); you may not use this file except in compliance with
 * the License.  You may obtain a copy of the License at
 *
 *      http://www.apache.org/licenses/LICENSE-2.0
 *
 * Unless required by applicable law or agreed to in writing, software
 * distributed under the License is distributed on an "AS IS" BASIS,
 * WITHOUT WARRANTIES OR CONDITIONS OF ANY KIND, either express or implied.
 * See the License for the specific language governing permissions and
 * limitations under the License.
 */

package org.apache.ignite.internal.processors.cache.distributed;

import java.util.ArrayList;
import java.util.Collection;
import java.util.Collections;
import java.util.Comparator;
import java.util.HashMap;
import java.util.HashSet;
import java.util.List;
import java.util.Map;
import java.util.Random;
import java.util.Set;
import java.util.UUID;
import java.util.concurrent.Callable;
import java.util.concurrent.ThreadLocalRandom;
import java.util.concurrent.atomic.AtomicBoolean;
import java.util.concurrent.atomic.AtomicInteger;
import java.util.concurrent.atomic.AtomicLong;
import javax.cache.processor.EntryProcessor;
import javax.cache.processor.MutableEntry;
import org.apache.ignite.Ignite;
import org.apache.ignite.IgniteCache;
import org.apache.ignite.IgniteDataStreamer;
import org.apache.ignite.IgniteException;
import org.apache.ignite.IgniteServices;
import org.apache.ignite.IgniteSystemProperties;
import org.apache.ignite.IgniteTransactions;
import org.apache.ignite.cache.CacheAtomicityMode;
import org.apache.ignite.cache.affinity.Affinity;
import org.apache.ignite.cache.affinity.AffinityFunction;
import org.apache.ignite.cache.affinity.AffinityFunctionContext;
import org.apache.ignite.cache.affinity.rendezvous.RendezvousAffinityFunction;
import org.apache.ignite.cluster.ClusterNode;
import org.apache.ignite.configuration.CacheConfiguration;
import org.apache.ignite.configuration.DataRegionConfiguration;
import org.apache.ignite.configuration.DataStorageConfiguration;
import org.apache.ignite.configuration.IgniteConfiguration;
import org.apache.ignite.events.DiscoveryEvent;
import org.apache.ignite.internal.DiscoverySpiTestListener;
import org.apache.ignite.internal.GridKernalContext;
import org.apache.ignite.internal.IgniteEx;
import org.apache.ignite.internal.IgniteInternalFuture;
import org.apache.ignite.internal.IgniteKernal;
import org.apache.ignite.internal.IgniteNodeAttributes;
import org.apache.ignite.internal.TestRecordingCommunicationSpi;
import org.apache.ignite.internal.cluster.ClusterTopologyServerNotFoundException;
import org.apache.ignite.internal.cluster.NodeOrderComparator;
import org.apache.ignite.internal.managers.discovery.IgniteDiscoverySpi;
import org.apache.ignite.internal.processors.affinity.AffinityTopologyVersion;
import org.apache.ignite.internal.processors.affinity.GridAffinityFunctionContextImpl;
import org.apache.ignite.internal.processors.cache.CacheAffinityChangeMessage;
import org.apache.ignite.internal.processors.cache.DynamicCacheDescriptor;
import org.apache.ignite.internal.processors.cache.GridCacheContext;
import org.apache.ignite.internal.processors.cache.GridCacheSharedContext;
import org.apache.ignite.internal.processors.cache.distributed.dht.preloader.GridDhtForceKeysRequest;
import org.apache.ignite.internal.processors.cache.distributed.dht.preloader.GridDhtForceKeysResponse;
import org.apache.ignite.internal.processors.cache.distributed.dht.preloader.GridDhtPartitionSupplyMessage;
import org.apache.ignite.internal.processors.cache.distributed.dht.preloader.GridDhtPartitionsAbstractMessage;
import org.apache.ignite.internal.processors.cache.distributed.dht.preloader.GridDhtPartitionsExchangeFuture;
import org.apache.ignite.internal.processors.cache.distributed.dht.preloader.GridDhtPartitionsFullMessage;
import org.apache.ignite.internal.processors.cache.distributed.dht.preloader.GridDhtPartitionsSingleMessage;
import org.apache.ignite.internal.util.future.GridFinishedFuture;
import org.apache.ignite.internal.util.lang.GridAbsPredicate;
import org.apache.ignite.internal.util.typedef.F;
import org.apache.ignite.internal.util.typedef.G;
import org.apache.ignite.internal.util.typedef.PA;
import org.apache.ignite.internal.util.typedef.X;
import org.apache.ignite.internal.util.typedef.internal.CU;
import org.apache.ignite.internal.util.typedef.internal.U;
import org.apache.ignite.lang.IgniteBiPredicate;
import org.apache.ignite.lang.IgniteClosure;
import org.apache.ignite.lang.IgnitePredicate;
import org.apache.ignite.plugin.extensions.communication.Message;
import org.apache.ignite.resources.IgniteInstanceResource;
import org.apache.ignite.services.Service;
import org.apache.ignite.services.ServiceContext;
import org.apache.ignite.spi.discovery.tcp.TcpDiscoverySpi;
import org.apache.ignite.testframework.GridTestUtils;
import org.apache.ignite.testframework.junits.common.GridCommonAbstractTest;
import org.apache.ignite.transactions.Transaction;
import org.apache.ignite.transactions.TransactionConcurrency;
import org.apache.ignite.transactions.TransactionIsolation;
import org.jetbrains.annotations.Nullable;
import org.junit.Test;

import static org.apache.ignite.cache.CacheAtomicityMode.ATOMIC;
import static org.apache.ignite.cache.CacheAtomicityMode.TRANSACTIONAL;
import static org.apache.ignite.cache.CacheRebalanceMode.ASYNC;
import static org.apache.ignite.cache.CacheRebalanceMode.SYNC;
import static org.apache.ignite.cache.CacheWriteSynchronizationMode.FULL_SYNC;
import static org.apache.ignite.internal.processors.cache.ExchangeContext.IGNITE_EXCHANGE_COMPATIBILITY_VER_1;

/**
 *
 */
public class CacheLateAffinityAssignmentTest extends GridCommonAbstractTest {
    /** */
    private boolean forceSrvMode;

    /** */
    private static final String CACHE_NAME1 = "testCache1";

    /** */
    private static final String CACHE_NAME2 = "testCache2";

    /** */
    private IgniteClosure<String, CacheConfiguration[]> cacheC;

    /** */
    private IgnitePredicate<ClusterNode> cacheNodeFilter;

    /** */
    private IgniteClosure<String, TestRecordingCommunicationSpi> spiC;

    /** */
    private IgniteClosure<String, Boolean> clientC;

    /** Expected ideal affinity assignments. */
    private Map<Long, Map<Integer, List<List<ClusterNode>>>> idealAff = new HashMap<>();

    /** */
    private boolean skipCheckOrder;

    /** {@inheritDoc} */
    @Override protected IgniteConfiguration getConfiguration(String igniteInstanceName) throws Exception {
        IgniteConfiguration cfg = super.getConfiguration(igniteInstanceName);

        TestRecordingCommunicationSpi commSpi;

        if (spiC != null)
            commSpi = spiC.apply(igniteInstanceName);
        else
            commSpi = new TestRecordingCommunicationSpi();

        commSpi.setSharedMemoryPort(-1);

        cfg.setCommunicationSpi(commSpi);

        TcpDiscoverySpi discoSpi = (TcpDiscoverySpi)cfg.getDiscoverySpi();

        discoSpi.setForceServerMode(forceSrvMode);
        discoSpi.setNetworkTimeout(60_000);

        cfg.setClientFailureDetectionTimeout(100000);

        CacheConfiguration[] ccfg;

        if (cacheC != null)
            ccfg = cacheC.apply(igniteInstanceName);
        else
            ccfg = new CacheConfiguration[]{cacheConfiguration()};

        if (ccfg != null)
            cfg.setCacheConfiguration(ccfg);

        if (clientC != null) {
            cfg.setClientMode(clientC.apply(igniteInstanceName));

            discoSpi.setJoinTimeout(30_000);
        }

        DataStorageConfiguration cfg1 = new DataStorageConfiguration();

        cfg1.setDefaultDataRegionConfiguration(new DataRegionConfiguration().setMaxSize(512L * 1024 * 1024));

        cfg.setDataStorageConfiguration(cfg1);

        return cfg;
    }

    /**
     * @return Cache configuration.
     */
    private CacheConfiguration cacheConfiguration() {
        CacheConfiguration ccfg = new CacheConfiguration();

        ccfg.setName(CACHE_NAME1);
        ccfg.setNodeFilter(cacheNodeFilter);
        ccfg.setAffinity(affinityFunction(null));
        ccfg.setWriteSynchronizationMode(FULL_SYNC);
        ccfg.setBackups(0);

        return ccfg;
    }

    /** {@inheritDoc} */
    @Override protected void beforeTest() throws Exception {
        super.beforeTest();

        cleanPersistenceDir();
    }

    /**
     * @param parts Number of partitions.
     * @return Affinity function.
     */
    protected AffinityFunction affinityFunction(@Nullable Integer parts) {
        return new RendezvousAffinityFunction(false,
            parts == null ? RendezvousAffinityFunction.DFLT_PARTITION_COUNT : parts);
    }

    /** {@inheritDoc} */
    @Override protected void afterTest() throws Exception {
        try {
            checkCaches();
        }
        finally {
            stopAllGrids();
        }
    }

    /**
     * Checks that new joined primary is not assigned immediately.
     *
     * @throws Exception If failed.
     */
    @Test
    public void testDelayedAffinityCalculation() throws Exception {
        Ignite ignite0 = startServer(0, 1);

        checkAffinity(1, topVer(1, 0), true);

        GridCacheContext cctx = ((IgniteKernal)ignite0).context().cache().internalCache(CACHE_NAME1).context();

        AffinityFunction func = cctx.config().getAffinity();

        AffinityFunctionContext ctx = new GridAffinityFunctionContextImpl(
            new ArrayList<>(ignite0.cluster().nodes()),
            null,
            null,
            topVer(1, 0),
            cctx.config().getBackups());

        List<List<ClusterNode>> calcAff1_0 = func.assignPartitions(ctx);

        startServer(1, 2);

        ctx = new GridAffinityFunctionContextImpl(
            new ArrayList<>(ignite0.cluster().nodes()),
            calcAff1_0,
            null,
            topVer(1, 0),
            cctx.config().getBackups());

        List<List<ClusterNode>> calcAff2_0 = func.assignPartitions(ctx);

        checkAffinity(2, topVer(2, 0), false);

        List<List<ClusterNode>> aff2_0 = affinity(ignite0, topVer(2, 0), CACHE_NAME1);

        for (int p = 0; p < calcAff1_0.size(); p++) {
            List<ClusterNode> a1 = calcAff1_0.get(p);
            List<ClusterNode> a2 = calcAff2_0.get(p);

            List<ClusterNode> a = aff2_0.get(p);

            // Primary did not change.
            assertEquals(a1.get(0), a.get(0));

            // New primary is backup.
            if (!a1.get(0).equals(a2.get(0)))
                assertTrue(a.contains(a2.get(0)));
        }

        checkAffinity(2, topVer(2, 1), true);

        List<List<ClusterNode>> aff2_1 = affinity(ignite0, topVer(2, 1), CACHE_NAME1);

        assertEquals(calcAff2_0, aff2_1);
    }

    /**
     * Simple test, node join.
     *
     * @throws Exception If failed.
     */
    @Test
    public void testAffinitySimpleSequentialStart() throws Exception {
        startServer(0, 1);

        startServer(1, 2);

        checkAffinity(2, topVer(2, 0), false);

        checkAffinity(2, topVer(2, 1), true);

        startServer(2, 3);

        checkAffinity(3, topVer(3, 0), false);

        checkAffinity(3, topVer(3, 1), true);

        awaitPartitionMapExchange();
    }

    /**
     * @throws Exception If failed.
     */
    @Test
    public void testAffinitySimpleSequentialStartNoCacheOnCoordinator() throws Exception {
        cacheC = new IgniteClosure<String, CacheConfiguration[]>() {
            @Override public CacheConfiguration[] apply(String igniteInstanceName) {
                if (igniteInstanceName.equals(getTestIgniteInstanceName(0)))
                    return null;

                return new CacheConfiguration[]{cacheConfiguration()};
            }
        };

        cacheNodeFilter = new TestCacheNodeExcludingFilter(F.asList(getTestIgniteInstanceName(0)));

        testAffinitySimpleSequentialStart();

        assertNull(((IgniteKernal)ignite(0)).context().cache().internalCache(CACHE_NAME1));
    }

    /**
     * @throws Exception If failed.
     */
    @Test
    public void testAffinitySimpleNoCacheOnCoordinator1() throws Exception {
        cacheC = new IgniteClosure<String, CacheConfiguration[]>() {
            @Override public CacheConfiguration[] apply(String igniteInstanceName) {
                if (igniteInstanceName.equals(getTestIgniteInstanceName(1)))
                    return null;

                return new CacheConfiguration[]{cacheConfiguration()};
            }
        };

        cacheNodeFilter = new TestCacheNodeExcludingFilter(F.asList(getTestIgniteInstanceName(1)));

        startServer(0, 1);

        startServer(1, 2);

        checkAffinity(2, topVer(2, 1), true);

        startServer(2, 3);

        startServer(3, 4);

        Map<String, List<List<ClusterNode>>> aff = checkAffinity(4, topVer(4, 1), true);

        stopGrid(0); // Kill coordinator, now coordinator node1 without cache.

        boolean primaryChanged = calculateAffinity(5, false, aff);

        checkAffinity(3, topVer(5, 0), !primaryChanged);

        if (primaryChanged)
            checkAffinity(3, topVer(5, 1), true);

        assertNull(((IgniteKernal)ignite(1)).context().cache().internalCache(CACHE_NAME1));
    }

    /**
     * @throws Exception If failed.
     */
    @Test
    public void testAffinitySimpleNoCacheOnCoordinator2() throws Exception {
        System.setProperty(IGNITE_EXCHANGE_COMPATIBILITY_VER_1, "true");

        try {
            cacheC = new IgniteClosure<String, CacheConfiguration[]>() {
                @Override public CacheConfiguration[] apply(String igniteInstanceName) {
                    if (igniteInstanceName.equals(getTestIgniteInstanceName(1)) ||
                        igniteInstanceName.equals(getTestIgniteInstanceName(2)))
                        return null;

                    return new CacheConfiguration[]{cacheConfiguration()};
                }
            };

            cacheNodeFilter = new TestCacheNodeExcludingFilter(F.asList(getTestIgniteInstanceName(1), getTestIgniteInstanceName(2)));

            startServer(0, 1);
            startServer(1, 2);
            startServer(2, 3);
            startServer(3, 4);

            for (int i = 0; i < 4; i++) {
                TestRecordingCommunicationSpi spi =
                    (TestRecordingCommunicationSpi)ignite(i).configuration().getCommunicationSpi();

                // Prevent exchange finish while node0 or node1 is coordinator.
                spi.blockMessages(GridDhtPartitionsSingleMessage.class, ignite(0).name());
                spi.blockMessages(GridDhtPartitionsSingleMessage.class, ignite(1).name());
            }

            stopGrid(0);
            stopGrid(1);

            calculateAffinity(5);
            calculateAffinity(6);

            checkAffinity(2, topVer(6, 0), true);

            assertNull(((IgniteKernal)ignite(2)).context().cache().internalCache(CACHE_NAME1));
            assertNotNull(((IgniteKernal)ignite(3)).context().cache().internalCache(CACHE_NAME1));

            assertNotNull(ignite(2).cache(CACHE_NAME1));

            checkAffinity(2, topVer(6, 0), true);

            startServer(4, 7);

            checkAffinity(3, topVer(7, 0), false);

            checkAffinity(3, topVer(7, 1), true);
        }
        finally {
            System.clearProperty(IGNITE_EXCHANGE_COMPATIBILITY_VER_1);
        }
    }

    /**
     * @throws Exception If failed.
     */
    @Test
    public void testCreateCloseClientCacheOnCoordinator1() throws Exception {
        cacheC = new IgniteClosure<String, CacheConfiguration[]>() {
            @Override public CacheConfiguration[] apply(String igniteInstanceName) {
                return null;
            }
        };

        cacheNodeFilter = new TestCacheNodeExcludingFilter(F.asList(getTestIgniteInstanceName(0)));

        Ignite ignite0 = startServer(0, 1);

        ignite0.createCache(cacheConfiguration());

        ignite0.cache(CACHE_NAME1);

        ignite0.cache(CACHE_NAME1).close();

        startServer(1, 2);

        startServer(2, 3);
    }

    /**
     * @throws Exception If failed.
     */
    @Test
    public void testCreateCloseClientCacheOnCoordinator2() throws Exception {
        cacheC = new IgniteClosure<String, CacheConfiguration[]>() {
            @Override public CacheConfiguration[] apply(String igniteInstanceName) {
                if (igniteInstanceName.equals(getTestIgniteInstanceName(0)))
                    return null;

                return new CacheConfiguration[]{cacheConfiguration()};
            }
        };

        cacheNodeFilter = new TestCacheNodeExcludingFilter(F.asList(getTestIgniteInstanceName(0)));

        Ignite ignite0 = startServer(0, 1);

        int topVer = 1;

        int nodes = 1;

        for (int i = 0; i < 3; i++) {
            log.info("Iteration [iter=" + i + ", topVer=" + topVer + ']');

            topVer++;

            startServer(nodes++, topVer);

            checkAffinity(nodes, topVer(topVer, 1), true);

            ignite0.cache(CACHE_NAME1);

            checkAffinity(nodes, topVer(topVer, 1), true);

            topVer++;

            startServer(nodes++, topVer);

            checkAffinity(nodes, topVer(topVer, 1), true);

            ignite0.cache(CACHE_NAME1).close();

            checkAffinity(nodes, topVer(topVer, 1), true);
        }
    }

    /**
     * @throws Exception If failed.
     */
    @Test
    public void testCacheDestroyAndCreate1() throws Exception {
        cacheDestroyAndCreate(true);
    }

    /**
     * @throws Exception If failed.
     */
    @Test
    public void testCacheDestroyAndCreate2() throws Exception {
        cacheDestroyAndCreate(false);
    }

    /**
     * @param cacheOnCrd If {@code false} does not create cache on coordinator.
     * @throws Exception If failed.
     */
    private void cacheDestroyAndCreate(boolean cacheOnCrd) throws Exception {
        if (!cacheOnCrd)
            cacheNodeFilter = new TestCacheNodeExcludingFilter(Collections.singletonList(getTestIgniteInstanceName(0)));

        startServer(0, 1);

        startServer(1, 2);

        startServer(2, 3);

        checkAffinity(3, topVer(3, 1), true);

        startClient(3, 4);

        checkAffinity(4, topVer(4, 0), true);

        CacheConfiguration ccfg = cacheConfiguration();
        ccfg.setName(CACHE_NAME2);

        ignite(1).createCache(ccfg);

        calculateAffinity(4);

        checkAffinity(4, topVer(4, 1), true);

        ignite(1).destroyCache(CACHE_NAME2);

        idealAff.get(4L).remove(CU.cacheId(CACHE_NAME2));

        ccfg = cacheConfiguration();
        ccfg.setName(CACHE_NAME2);
        ccfg.setAffinity(affinityFunction(10));

        ignite(1).createCache(ccfg);

        calculateAffinity(4);

        checkAffinity(4, topVer(4, 3), true);

        checkCaches();

        ignite(1).destroyCache(CACHE_NAME2);

        idealAff.get(4L).remove(CU.cacheId(CACHE_NAME2));

        ccfg = cacheConfiguration();
        ccfg.setName(CACHE_NAME2);
        ccfg.setAffinity(affinityFunction(20));

        ignite(1).createCache(ccfg);

        calculateAffinity(4);

        checkAffinity(4, topVer(4, 5), true);
    }

    /**
     * Simple test, node leaves.
     *
     * @throws Exception If failed.
     */
    @Test
    public void testAffinitySimpleNodeLeave1() throws Exception {
        affinitySimpleNodeLeave(2);
    }

    /**
     * Simple test, node leaves.
     *
     * @throws Exception If failed.
     */
    @Test
    public void testAffinitySimpleNodeLeave2() throws Exception {
        affinitySimpleNodeLeave(4);
    }

    /**
     * @param cnt Count of server nodes.
     * @throws Exception If failed.
     */
    private void affinitySimpleNodeLeave(int cnt) throws Exception {
        int topVer = 1;

        startServer(topVer - 1, topVer++);

        for (int i = 0; i < cnt - 1; i++, topVer++) {
            startServer(topVer - 1, topVer);

            checkAffinity(topVer, topVer(topVer, 0), false);

            checkAffinity(topVer, topVer(topVer, 1), true);
        }

        stopNode(1, topVer);

        checkAffinity(cnt - 1, topVer(topVer, 0), true);

        checkNoExchange(cnt - 1, topVer(topVer, 1));

        awaitPartitionMapExchange();
    }

    /**
     * Simple test, node leaves.
     *
     * @throws Exception If failed.
     */
    @Test
    public void testAffinitySimpleNodeLeaveClientAffinity() throws Exception {
        startServer(0, 1);

        startServer(1, 2);

        checkAffinity(2, topVer(2, 1), true);

        startClient(2, 3);

        checkAffinity(3, topVer(3, 0), true);

        stopNode(1, 4);

        checkAffinity(2, topVer(4, 0), true);

        awaitPartitionMapExchange();
    }

    /**
     * @throws Exception If failed.
     */
    @Test
    public void testNodeLeaveExchangeWaitAffinityMessage() throws Exception {
        System.setProperty(IGNITE_EXCHANGE_COMPATIBILITY_VER_1, "true");

        try {
            Ignite ignite0 = startServer(0, 1);

            startServer(1, 2);

            startServer(2, 3);

            checkAffinity(3, topVer(3, 1), true);

            checkOrderCounters(3, topVer(3, 1));

            startClient(3, 4);

            checkAffinity(4, topVer(4, 0), true);

            DiscoverySpiTestListener lsnr = new DiscoverySpiTestListener();

            ((IgniteDiscoverySpi)ignite0.configuration().getDiscoverySpi()).setInternalListener(lsnr);

            lsnr.blockCustomEvent(CacheAffinityChangeMessage.class);

            stopGrid(1);

            List<IgniteInternalFuture<?>> futs = affFutures(3, topVer(5, 0));

            U.sleep(1000);

            for (IgniteInternalFuture<?> fut : futs)
                assertFalse(fut.isDone());

            lsnr.stopBlockCustomEvents();

            checkAffinity(3, topVer(5, 0), false);

            checkOrderCounters(3, topVer(5, 0));
        }
        finally {
            System.clearProperty(IGNITE_EXCHANGE_COMPATIBILITY_VER_1);
        }
    }

    /**
     * Simple test, client node joins/leaves.
     *
     * @throws Exception If failed.
     */
    @Test
    public void testAffinitySimpleClientNodeEvents1() throws Exception {
        affinitySimpleClientNodeEvents(1);
    }

    /**
     * Simple test, client node joins/leaves.
     *
     * @throws Exception If failed.
     */
    @Test
    public void testAffinitySimpleClientNodeEvents2() throws Exception {
        affinitySimpleClientNodeEvents(3);
    }

    /**
     * Simple test, client node joins/leaves.
     *
     * @param srvs Number of server nodes.
     * @throws Exception If failed.
     */
    private void affinitySimpleClientNodeEvents(int srvs) throws Exception {
        long topVer = 0;

        for (int i = 0; i < srvs; i++)
            startServer(i, ++topVer);

        if (srvs == 1)
            checkAffinity(srvs, topVer(srvs, 0), true);
        else
            checkAffinity(srvs, topVer(srvs, 1), true);

        startClient(srvs, ++topVer);

        checkAffinity(srvs + 1, topVer(srvs + 1, 0), true);

        stopNode(srvs, ++topVer);

        checkAffinity(srvs, topVer(srvs + 2, 0), true);
    }

    /**
     * Wait for rebalance, 2 nodes join.
     *
     * @throws Exception If failed.
     */
    @Test
    public void testDelayAssignmentMultipleJoin1() throws Exception {
        delayAssignmentMultipleJoin(2);
    }

    /**
     * Wait for rebalance, 4 nodes join.
     *
     * @throws Exception If failed.
     */
    @Test
    public void testDelayAssignmentMultipleJoin2() throws Exception {
        delayAssignmentMultipleJoin(4);
    }

    /**
     * @param joinCnt Number of joining nodes.
     * @throws Exception If failed.
     */
    private void delayAssignmentMultipleJoin(int joinCnt) throws Exception {
        Ignite ignite0 = startServer(0, 1);

        TestRecordingCommunicationSpi spi =
            (TestRecordingCommunicationSpi)ignite0.configuration().getCommunicationSpi();

        blockSupplySend(spi, CACHE_NAME1);

        int majorVer = 1;

        for (int i = 0; i < joinCnt; i++) {
            majorVer++;

            startServer(i + 1, majorVer);

            checkAffinity(majorVer, topVer(majorVer, 0), false);
        }

        List<IgniteInternalFuture<?>> futs = affFutures(majorVer, topVer(majorVer, 1));

        U.sleep(1000);

        for (IgniteInternalFuture<?> fut : futs)
            assertFalse(fut.isDone());

        spi.stopBlock();

        checkAffinity(majorVer, topVer(majorVer, 1), true);

        for (IgniteInternalFuture<?> fut : futs)
            assertTrue(fut.isDone());

        awaitPartitionMapExchange();
    }

    /**
     * Wait for rebalance, client node joins.
     *
     * @throws Exception If failed.
     */
    @Test
    public void testDelayAssignmentClientJoin() throws Exception {
        Ignite ignite0 = startServer(0, 1);

        TestRecordingCommunicationSpi spi =
            (TestRecordingCommunicationSpi)ignite0.configuration().getCommunicationSpi();

        blockSupplySend(spi, CACHE_NAME1);

        startServer(1, 2);

        startClient(2, 3);

        checkAffinity(3, topVer(3, 0), false);

        spi.stopBlock();

        checkAffinity(3, topVer(3, 1), true);
    }

    /**
     * Wait for rebalance, client node leaves.
     *
     * @throws Exception If failed.
     */
    @Test
    public void testDelayAssignmentClientLeave() throws Exception {
        Ignite ignite0 = startServer(0, 1);

        startClient(1, 2);

        checkAffinity(2, topVer(2, 0), true);

        TestRecordingCommunicationSpi spi =
            (TestRecordingCommunicationSpi)ignite0.configuration().getCommunicationSpi();

        blockSupplySend(spi, CACHE_NAME1);

        startServer(2, 3);

        checkAffinity(3, topVer(3, 0), false);

        stopNode(1, 4);

        checkAffinity(2, topVer(4, 0), false);

        spi.stopBlock();

        checkAffinity(2, topVer(4, 1), true);
    }

    /**
     * Wait for rebalance, client cache is started.
     *
     * @throws Exception If failed.
     */
    @Test
    public void testDelayAssignmentClientCacheStart() throws Exception {
        Ignite ignite0 = startServer(0, 1);

        TestRecordingCommunicationSpi spi =
                (TestRecordingCommunicationSpi)ignite0.configuration().getCommunicationSpi();

        blockSupplySend(spi, CACHE_NAME1);

        startServer(1, 2);

        startServer(2, 3);

        cacheC = new IgniteClosure<String, CacheConfiguration[]>() {
            @Override public CacheConfiguration[] apply(String nodeName) {
                return null;
            }
        };

        Ignite client = startClient(3, 4);

        checkAffinity(4, topVer(4, 0), false);

        assertNotNull(client.cache(CACHE_NAME1));

        checkAffinity(4, topVer(4, 0), false);

        spi.stopBlock();

        checkAffinity(4, topVer(4, 1), true);
    }

    /**
     * Wait for rebalance, cache is started.
     *
     * @throws Exception If failed.
     */
    @Test
    public void testDelayAssignmentCacheStart() throws Exception {
        Ignite ignite0 = startServer(0, 1);

        TestRecordingCommunicationSpi spi =
            (TestRecordingCommunicationSpi)ignite0.configuration().getCommunicationSpi();

        blockSupplySend(spi, CACHE_NAME1);

        startServer(1, 2);

        startServer(2, 3);

        checkAffinity(3, topVer(3, 0), false);

        CacheConfiguration ccfg = cacheConfiguration();

        ccfg.setName(CACHE_NAME2);

        ignite0.createCache(ccfg);

        calculateAffinity(3);

        checkAffinity(3, topVer(3, 1), false);

        spi.stopBlock();

        checkAffinity(3, topVer(3, 2), true);
    }

    /**
     * Wait for rebalance, cache is destroyed.
     *
     * @throws Exception If failed.
     */
    @Test
    public void testDelayAssignmentCacheDestroy() throws Exception {
        Ignite ignite0 = startServer(0, 1);

        CacheConfiguration ccfg = cacheConfiguration();

        ccfg.setName(CACHE_NAME2);

        ignite0.createCache(ccfg);

        TestRecordingCommunicationSpi spi =
            (TestRecordingCommunicationSpi)ignite0.configuration().getCommunicationSpi();

        blockSupplySend(spi, CACHE_NAME2);

        startServer(1, 2);

        startServer(2, 3);

        checkAffinity(3, topVer(3, 0), false);

        ignite0.destroyCache(CACHE_NAME2);

        checkAffinity(3, topVer(3, 1), false);

        checkAffinity(3, topVer(3, 2), true);

        spi.stopBlock();
    }

    /**
     * Simple test, stop random node.
     *
     * @throws Exception If failed.
     */
    @Test
    public void testAffinitySimpleStopRandomNode() throws Exception {
        //fail("IGNITE-GG-12292");

        final int ITERATIONS = 3;

        for (int iter = 0; iter < 3; iter++) {
            log.info("Iteration: " + iter);

            final int NODES = 5;

            for (int i = 0; i < NODES; i++)
                startServer(i, i + 1);

            int majorVer = NODES;

            checkAffinity(majorVer, topVer(majorVer, 1), true);

            Set<Integer> stopOrder = new HashSet<>();

            while (stopOrder.size() != NODES - 1)
                stopOrder.add(ThreadLocalRandom.current().nextInt(NODES));

            int nodes = NODES;

            for (Integer idx : stopOrder) {
                log.info("Stop node: " + idx);

                majorVer++;

                stopNode(idx, majorVer);

                checkAffinity(--nodes, topVer(majorVer, 0), false);

                awaitPartitionMapExchange();
            }

            if (iter < ITERATIONS - 1) {
                stopAllGrids();

                idealAff.clear();
            }
        }
    }

    /**
     * Wait for rebalance, coordinator leaves, 2 nodes.
     *
     * @throws Exception If failed.
     */
    @Test
    public void testDelayAssignmentCoordinatorLeave1() throws Exception {
        Ignite ignite0 = startServer(0, 1);

        TestRecordingCommunicationSpi spi =
            (TestRecordingCommunicationSpi)ignite0.configuration().getCommunicationSpi();

        blockSupplySend(spi, CACHE_NAME1);

        startServer(1, 2);

        stopNode(0, 3);

        checkAffinity(1, topVer(3, 0), true);

        checkNoExchange(1, topVer(3, 1));

        awaitPartitionMapExchange();
    }

    /**
     * Wait for rebalance, coordinator leaves, 3 nodes.
     *
     * @throws Exception If failed.
     */
    @Test
    public void testDelayAssignmentCoordinatorLeave2() throws Exception {
        Ignite ignite0 = startServer(0, 1);

        Ignite ignite1 = startServer(1, 2);

        checkAffinity(2, topVer(2, 1), true);

        TestRecordingCommunicationSpi spi0 =
            (TestRecordingCommunicationSpi)ignite0.configuration().getCommunicationSpi();
        TestRecordingCommunicationSpi spi1 =
            (TestRecordingCommunicationSpi)ignite1.configuration().getCommunicationSpi();

        blockSupplySend(spi0, CACHE_NAME1);
        blockSupplySend(spi1, CACHE_NAME1);

        startServer(2, 3);

        stopNode(0, 4);

        checkAffinity(2, topVer(4, 0), false);

        spi1.stopBlock();

        checkAffinity(2, topVer(4, 1), true);
    }

    /**
     * Checks LAA absent on owner left.
     */
    @Test
    public void testSinglePartitionCacheOwnerLeft() throws Exception {
        testSinglePartitionCacheNodeLeft(true);
    }

    /**
     * Checks LAA absent on non owner left.
     */
    @Test
    public void testSinglePartitionCacheNonOwnerLeft() throws Exception {
        testSinglePartitionCacheNodeLeft(false);
    }

    /**
     * Since we have only 1 partition, at each node left it will be lost (no rebalance needed) or it will be still
     * located at second node (thanks to special affinity) (no rebalance neeeded). So, LAA should never happen.
     *
     * @param ownerLeft Kill owner flag.
     */
    private void testSinglePartitionCacheNodeLeft(boolean ownerLeft) throws Exception {
        String cacheName = "single-partitioned";

        cacheC = new IgniteClosure<String, CacheConfiguration[]>() {
            @Override public CacheConfiguration[] apply(String igniteInstanceName) {
                CacheConfiguration ccfg = new CacheConfiguration();

                AffinityFunction aff;

                ccfg.setName(cacheName);
                ccfg.setWriteSynchronizationMode(FULL_SYNC);
                ccfg.setBackups(0);

                aff = ownerLeft ? affinityFunction(1) : new MapSinglePartitionToSecondNodeAffinityFunction();

                ccfg.setAffinity(aff);

                return new CacheConfiguration[] {ccfg};
            }
        };

        int top = 0;
        int nodes = 0;

        startServer(nodes++, ++top);

        checkAffinity(nodes, topVer(top, 0), true);

        checkNoExchange(nodes, topVer(top, 1)); // Checks LAA is absent on initial topology.

        for (int i = 0; i < 10; i++)
            startServer(nodes++, ++top);

        awaitPartitionMapExchange();

        Ignite primary = primaryNode(0, cacheName);

        boolean laaOnJoin = primary.cluster().localNode().order() != 1;

        boolean leftHappen = false;

        while (nodes > 1) {
            Map<String, List<List<ClusterNode>>> aff =
                checkAffinity(nodes, topVer(top, leftHappen ? 0 : (laaOnJoin ? 1 : 0)), true);

            ClusterNode owner = aff.get(cacheName).get(/*part*/0).get(/*primary*/0);

            Ignite actualOwner = primaryNode(0, cacheName);

            assertEquals(actualOwner.cluster().localNode().order(), owner.order());

            for (Ignite node : G.allGrids()) {
                ClusterNode locNode = node.cluster().localNode();

                boolean equals = locNode.order() == owner.order();

                if (equals == ownerLeft) {
                    if (!ownerLeft)
                        assertNotSame(locNode.order(), 2);

                    grid(locNode).close();

                    calculateAffinity(++top);

                    leftHappen = true;

                    break;
                }
            }

            checkAffinity(--nodes, topVer(top, 0), true);

            checkNoExchange(nodes, topVer(top, 1));
        }
    }

    /**
     *
     */
    private static class MapSinglePartitionToSecondNodeAffinityFunction extends RendezvousAffinityFunction {
        /**
         * Default constructor.
         */
        public MapSinglePartitionToSecondNodeAffinityFunction() {
            super(false, 1);
        }

        /** {@inheritDoc} */
        @Override public List<List<ClusterNode>> assignPartitions(AffinityFunctionContext affCtx) {
            for (ClusterNode node : affCtx.currentTopologySnapshot() ) {
                // Always aims to map to second started node to avoid rebalance.
                if (node.order() == 2 || affCtx.currentTopologySnapshot().size() == 1)
                    return Collections.singletonList(Collections.singletonList(node));
            }

            fail("Should not happen.");

            return null;
        }
    }

    /**
     * @throws Exception If failed.
     */
    @Test
    public void testBlockedFinishMsg1() throws Exception {
        doTestCoordLeaveBlockedFinishExchangeMessage(4, 3, false, 2);
    }

    /**
     *
     * @throws Exception If failed.
     */
    @Test
    public void testBlockedFinishMsg2() throws Exception {
        doTestCoordLeaveBlockedFinishExchangeMessage(4, 3, false);
    }

    /**
     *
     * @throws Exception If failed.
     */
    @Test
    public void testBlockedFinishMsg3() throws Exception {
        doTestCoordLeaveBlockedFinishExchangeMessage(4, 3, false, 1);
    }

    /**
     *
     * @throws Exception If failed.
     */
    @Test
    public void testBlockedFinishMsg4() throws Exception {
        doTestCoordLeaveBlockedFinishExchangeMessage(5, 3, false);
    }

    /**
     *
     * @throws Exception If failed.
     */
    @Test
    public void testBlockedFinishMsg5() throws Exception {
        doTestCoordLeaveBlockedFinishExchangeMessage(5, 3, false, 1);
    }

    /**
     *
     * @throws Exception If failed.
     */
    @Test
    public void testBlockedFinishMsg6() throws Exception {
        doTestCoordLeaveBlockedFinishExchangeMessage(5, 3, false, 2);
    }

    /**
     *
     * @throws Exception If failed.
     */
    @Test
    public void testBlockedFinishMsg7() throws Exception {
        doTestCoordLeaveBlockedFinishExchangeMessage(5, 3, false, 2, 4);
    }

    /**
     *
     * @throws Exception If failed.
     */
    @Test
    public void testBlockedFinishMsg8() throws Exception {
        doTestCoordLeaveBlockedFinishExchangeMessage(6, 3, false, 2, 4);
    }

    /**
     *
     * @throws Exception If failed.
     */
    @Test
    public void testBlockedFinishMsg9() throws Exception {
        doTestCoordLeaveBlockedFinishExchangeMessage(5, 1, false, 4);
    }

    /**
     *
     * @throws Exception If failed.
     */
    @Test
    public void testBlockedFinishMsgForClient() throws Exception {
        doTestCoordLeaveBlockedFinishExchangeMessage(5, 1, true, 4);
    }

    /**
     * Coordinator leaves without sending all {@link GridDhtPartitionsFullMessage} messages,
     * exchange must be completed.
     *
     * @param cnt Number of nodes.
     * @param stopId Node to stop.
     * @param lastClient {@code True} if last started node is client.
     * @param blockedIds Nodes not receiving exchange finish message.
     * @throws Exception If failed.
     */
    private void doTestCoordLeaveBlockedFinishExchangeMessage(int cnt,
        int stopId,
        boolean lastClient,
        int... blockedIds) throws Exception
    {
        int ord = 1;

        for (int i = 0; i < cnt; i++) {
            if (i == cnt - 1 && lastClient)
                startClient(ord - 1, ord++);
            else
                startServer(ord - 1, ord++);
        }

        awaitPartitionMapExchange();

        TestRecordingCommunicationSpi spi0 = TestRecordingCommunicationSpi.spi(grid(0));

        final Set<String> blocked = new HashSet<>();

        for (int id : blockedIds) {
            String name = grid(id).name();

            blocked.add(name);
        }

        spi0.blockMessages(new IgniteBiPredicate<ClusterNode, Message>() {
            @Override public boolean apply(ClusterNode node, Message msg) {
                return blocked.contains(node.attribute(IgniteNodeAttributes.ATTR_IGNITE_INSTANCE_NAME))
                    && (msg instanceof GridDhtPartitionsFullMessage)
                    && (((GridDhtPartitionsFullMessage)msg).exchangeId() != null);
            }
        });

        AffinityTopologyVersion currentTop = ignite(0).context().cache().context().exchange().readyAffinityVersion();

        checkAffinity(cnt, currentTop, true);

        stopNode(stopId, ord);

        AffinityTopologyVersion topVer = topVer(ord, 0);

        List<IgniteInternalFuture<?>> futs = new ArrayList<>(cnt);

        List<Ignite> grids = G.allGrids();

        for (Ignite ignite : grids)
            futs.add(affinityReadyFuture(topVer, ignite));

        assertEquals(futs.size(), grids.size());

        for (int i = 0; i < futs.size(); i++) {
            final IgniteInternalFuture<?> fut = futs.get(i);

            Ignite ignite = grids.get(i);

            if (!blocked.contains(ignite.name())) {
                GridTestUtils.waitForCondition(new GridAbsPredicate() {
                    @Override public boolean apply() {
                        return fut.isDone();
                    }
                }, 5000);

                assertTrue(ignite.name(), fut.isDone());
            }
            else
                assertFalse(ignite.name(), fut.isDone());
        }

        ord++;

        stopNode(0, ord); // Triggers exchange completion from new coordinator.

        checkAffinity(cnt - 2, topVer(ord - 1, 0), true, false);

        checkAffinity(cnt - 2, topVer(ord, 0), true);

        awaitPartitionMapExchange();
    }

    /**
     * Assignment is delayed, coordinator leaves, nodes must complete exchange with same assignments.
     *
     * @throws Exception If failed.
     */
    @Test
    public void testCoordinatorLeaveAfterNodeLeavesDelayAssignment() throws Exception {
        Ignite ignite0 = startServer(0, 1);

        startServer(1, 2);

        Ignite ignite2 = startServer(2, 3);

        Ignite ignite3 = startServer(3, 4);

        TestRecordingCommunicationSpi spi0 =
            (TestRecordingCommunicationSpi) ignite0.configuration().getCommunicationSpi(), spi2, spi3;

        // Prevent exchange completion.
        spi0.blockMessages(GridDhtPartitionsFullMessage.class, ignite2.name());

        // Block rebalance.
        blockSupplySend(spi0, CACHE_NAME1);
        blockSupplySend((spi2 = TestRecordingCommunicationSpi.spi(ignite2)), CACHE_NAME1);
        blockSupplySend((spi3 = TestRecordingCommunicationSpi.spi(ignite3)), CACHE_NAME1);

        stopNode(1, 5);

        AffinityTopologyVersion topVer = topVer(5, 0);

        IgniteInternalFuture<?> fut0 = affinityReadyFuture(topVer, ignite0);
        IgniteInternalFuture<?> fut2 = affinityReadyFuture(topVer, ignite2);
        IgniteInternalFuture<?> fut3 = affinityReadyFuture(topVer, ignite3);

        U.sleep(1_000);

        assertTrue(fut0.isDone());
        assertFalse(fut2.isDone());
        assertTrue(fut3.isDone());

        // Finish rebalance on ignite3.
        spi2.stopBlock(true);

        stopNode(0, 6);

        spi3.stopBlock(true);

        checkAffinity(2, topVer, false);
    }

    /**
     * Coordinator leaves during node leave exchange.
     *
     * @throws Exception If failed.
     */
    @Test
    public void testNodeLeftExchangeCoordinatorLeave1() throws Exception {
        nodeLeftExchangeCoordinatorLeave(3);
    }

    /**
     * Coordinator leaves during node leave exchange.
     *
     * @throws Exception If failed.
     */
    @Test
    public void testNodeLeftExchangeCoordinatorLeave2() throws Exception {
        nodeLeftExchangeCoordinatorLeave(5);
    }

    /**
     * @param nodes Number of nodes.
     * @throws Exception If failed.
     */
    private void nodeLeftExchangeCoordinatorLeave(int nodes) throws Exception {
        System.setProperty(IGNITE_EXCHANGE_COMPATIBILITY_VER_1, "true");

        try {
            assert nodes > 2 : nodes;

            long topVer = 0;

            for (int i = 0; i < nodes; i++)
                startServer(i, ++topVer);

            Ignite ignite1 = grid(1);

            checkAffinity(nodes, topVer(nodes, 1), true);

            TestRecordingCommunicationSpi spi1 =
                (TestRecordingCommunicationSpi)ignite1.configuration().getCommunicationSpi();

            // Prevent exchange finish while node0 is coordinator.
            spi1.blockMessages(GridDhtPartitionsSingleMessage.class, ignite(0).name());

            stopNode(2, ++topVer); // New exchange started.

            stopGrid(0); // Stop coordinator while exchange in progress.

            Map<String, List<List<ClusterNode>>> aff = checkAffinity(nodes - 2, topVer(topVer, 0), false);

            topVer++;

            boolean primaryChanged = calculateAffinity(nodes + 2, false, aff);

            checkAffinity(nodes - 2, topVer(topVer, 0), !primaryChanged);

            if (primaryChanged)
                checkAffinity(nodes - 2, topVer(topVer, 1), true);

            awaitPartitionMapExchange();
        }
        finally {
            System.clearProperty(IGNITE_EXCHANGE_COMPATIBILITY_VER_1);
        }
    }

    /**
     * @throws Exception If failed.
     */
    @Test
    public void testJoinExchangeBecomeCoordinator() throws Exception {
        long topVer = 0;

        final int NODES = 3;

        for (int i = 0; i < NODES; i++)
            startServer(i, ++topVer);

        checkAffinity(NODES, topVer(topVer, 1), true);

        AtomicBoolean joined = new AtomicBoolean();

        for (int i = 0; i < NODES; i++) {
            TestRecordingCommunicationSpi spi =
                (TestRecordingCommunicationSpi)ignite(i).configuration().getCommunicationSpi();

            spi.blockMessages(new IgniteBiPredicate<ClusterNode, Message>() {
                @Override public boolean apply(ClusterNode node, Message msg) {
                    if (msg.getClass().equals(GridDhtPartitionsSingleMessage.class) &&
                        ((GridDhtPartitionsAbstractMessage)msg).exchangeId() != null)
                        joined.set(true); // Join exchange started.

                    return msg.getClass().equals(GridDhtPartitionsSingleMessage.class) ||
                        msg.getClass().equals(GridDhtPartitionsFullMessage.class);
                }
            });
        }

        IgniteInternalFuture<?> stopFut = GridTestUtils.runAsync(new Callable<Void>() {
            @Override public Void call() throws Exception {
<<<<<<< HEAD
                while (!joined.get())
                    U.sleep(10);
=======
                for (int j = 1; j < NODES; j++) {
                    TestRecordingCommunicationSpi spi =
                        (TestRecordingCommunicationSpi)ignite(j).configuration().getCommunicationSpi();

                    spi.waitForBlocked();
                }
>>>>>>> 1e84d448

                for (int i = 0; i < NODES; i++)
                    stopGrid(getTestIgniteInstanceName(i), false, false);

                return null;
            }
        }, "stop-thread");

        Ignite node = startGrid(NODES);

        assertEquals(NODES + 1, node.cluster().localNode().order());

        stopFut.get();

        for (int i = 0; i < NODES + 1; i++)
            calculateAffinity(++topVer);

        checkAffinity(1, topVer(topVer, 0), true);

        for (int i = 0; i < NODES; i++)
            startServer(i, ++topVer);

        checkAffinity(NODES + 1, topVer(topVer, 1), true);
    }

    /**
     * Wait for rebalance, send affinity change message, but affinity already changed (new node joined).
     *
     * @throws Exception If failed.
     */
    @Test
    public void testDelayAssignmentAffinityChanged() throws Exception {
        Ignite ignite0 = startServer(0, 1);

        DiscoverySpiTestListener lsnr = new DiscoverySpiTestListener();

        ((IgniteDiscoverySpi)ignite0.configuration().getDiscoverySpi()).setInternalListener(lsnr);

        TestRecordingCommunicationSpi commSpi0 =
            (TestRecordingCommunicationSpi)ignite0.configuration().getCommunicationSpi();

        startClient(1, 2);

        checkAffinity(2, topVer(2, 0), true);

        lsnr.blockCustomEvent(CacheAffinityChangeMessage.class);

        startServer(2, 3);

        checkAffinity(3, topVer(3, 0), false);

        lsnr.waitCustomEvent();

        blockSupplySend(commSpi0, CACHE_NAME1);

        startServer(3, 4);

        lsnr.stopBlockCustomEvents();

        checkAffinity(4, topVer(4, 0), false);

        checkNoExchange(4, topVer(4, 1));

        commSpi0.stopBlock();

        checkAffinity(4, topVer(4, 1), true);
    }

    /**
     * Wait for rebalance, send affinity change message, but affinity already changed (new node joined).
     *
     * @throws Exception If failed.
     */
    @Test
    public void testDelayAssignmentAffinityChanged2() throws Exception {
        System.setProperty(IGNITE_EXCHANGE_COMPATIBILITY_VER_1, "true");

        try {
            Ignite ignite0 = startServer(0, 1);

            DiscoverySpiTestListener lsnr = new DiscoverySpiTestListener();

            ((IgniteDiscoverySpi)ignite0.configuration().getDiscoverySpi()).setInternalListener(lsnr);

            TestRecordingCommunicationSpi commSpi0 =
                (TestRecordingCommunicationSpi)ignite0.configuration().getCommunicationSpi();

            startClient(1, 2);

            checkAffinity(2, topVer(2, 0), true);

            startServer(2, 3);

            checkAffinity(3, topVer(3, 1), false);

            lsnr.blockCustomEvent(CacheAffinityChangeMessage.class);

            stopNode(2, 4);

            lsnr.waitCustomEvent();

            blockSupplySend(commSpi0, CACHE_NAME1);

            final IgniteInternalFuture<?> startedFuture = multithreadedAsync(new Callable<Void>() {
                @Override public Void call() throws Exception {
                    startServer(3, 5);

                    return null;
                }
            }, 1, "server-starter");

            Thread.sleep(2_000);

            lsnr.stopBlockCustomEvents();

            boolean started = GridTestUtils.waitForCondition(new GridAbsPredicate() {
                @Override public boolean apply() {
                    return startedFuture.isDone();
                }
            }, 10_000);

            if (!started)
                startedFuture.cancel();

            assertTrue(started);

            checkAffinity(3, topVer(5, 0), false);

            checkNoExchange(3, topVer(5, 1));

            commSpi0.stopBlock();

            checkAffinity(3, topVer(5, 1), true);

            long nodeJoinTopVer = grid(3).context().discovery().localJoinEvent().topologyVersion();

            assertEquals(5, nodeJoinTopVer);

            List<GridDhtPartitionsExchangeFuture> exFutures = grid(3).context().cache().context().exchange().exchangeFutures();

            for (GridDhtPartitionsExchangeFuture f : exFutures) {
                //Shouldn't contains staled futures.
                assertTrue(f.initialVersion().topologyVersion() >= nodeJoinTopVer);
            }
        }
        finally {
            System.clearProperty(IGNITE_EXCHANGE_COMPATIBILITY_VER_1);
        }
    }

    /**
     * Wait for rebalance, cache is destroyed and created again.
     *
     * @throws Exception If failed.
     */
    @Test
    public void testDelayAssignmentCacheDestroyCreate() throws Exception {
        Ignite ignite0 = startServer(0, 1);

        CacheConfiguration ccfg = cacheConfiguration();

        ccfg.setName(CACHE_NAME2);

        ignite0.createCache(ccfg);

        DiscoverySpiTestListener lsnr = new DiscoverySpiTestListener();

        ((IgniteDiscoverySpi)ignite0.configuration().getDiscoverySpi()).setInternalListener(lsnr);

        TestRecordingCommunicationSpi spi =
            (TestRecordingCommunicationSpi)ignite0.configuration().getCommunicationSpi();

        blockSupplySend(spi, CACHE_NAME2);

        lsnr.blockCustomEvent(CacheAffinityChangeMessage.class);

        startServer(1, 2);

        startGrid(3);

        checkAffinity(3, topVer(3, 0), false);

        spi.stopBlock();

        lsnr.waitCustomEvent();

        ignite0.destroyCache(CACHE_NAME2);

        ccfg = cacheConfiguration();
        ccfg.setName(CACHE_NAME2);
        ccfg.setAffinity(affinityFunction(10));

        ignite0.createCache(ccfg);

        lsnr.stopBlockCustomEvents();

        checkAffinity(3, topVer(3, 1), false);
        checkAffinity(3, topVer(3, 2), false);

        idealAff.get(2L).remove(CU.cacheId(CACHE_NAME2));

        calculateAffinity(3);

        checkAffinity(3, topVer(3, 3), true);
    }

    /**
     * @throws Exception If failed.
     */
    @Test
    public void testClientCacheStartClose() throws Exception {
        cacheC = new IgniteClosure<String, CacheConfiguration[]>() {
            @Override public CacheConfiguration[] apply(String igniteInstanceName) {
                if (igniteInstanceName.equals(getTestIgniteInstanceName(1)))
                    return null;

                return new CacheConfiguration[]{cacheConfiguration()};
            }
        };

        startServer(0, 1);

        Ignite client = startClient(1, 2);

        checkAffinity(2, topVer(2, 0), true);

        IgniteCache cache = client.cache(CACHE_NAME1);

        checkAffinity(2, topVer(2, 0), true);

        cache.close();

        checkAffinity(2, topVer(2, 0), true);
    }

    /**
     * @throws Exception If failed.
     */
    @Test
    public void testCacheStartDestroy() throws Exception {
        startGridsMultiThreaded(3, false);

        for (int i = 0; i < 3; i++)
            calculateAffinity(i + 1);

        checkAffinity(3, topVer(3, 1), true);

        Ignite client = startClient(3, 4);

        checkAffinity(4, topVer(4, 0), true);

        CacheConfiguration ccfg = cacheConfiguration();

        ccfg.setName(CACHE_NAME2);

        ignite(0).createCache(ccfg);

        calculateAffinity(4);

        checkAffinity(4, topVer(4, 1), true);

        client.cache(CACHE_NAME2);

        checkAffinity(4, topVer(4, 1), true);

        client.destroyCache(CACHE_NAME2);

        checkAffinity(4, topVer(4, 2), true);
    }

    /**
     * @throws Exception If failed.
     */
    @Test
    public void testInitCacheReceivedOnJoin() throws Exception {
        cacheC = s -> null;

        startServer(0, 1);

        startServer(1, 2);

        checkAffinity(2, topVer(2, 1), true);

        cacheC = s -> new CacheConfiguration[]{cacheConfiguration()};

        startServer(2, 3);

        checkAffinity(3, topVer(3, 0), false);

        checkAffinity(3, topVer(3, 1), true);

        cacheC = s -> {
            CacheConfiguration ccfg = cacheConfiguration();

            ccfg.setName(CACHE_NAME2);

            return new CacheConfiguration[]{ccfg};
        };

        startClient(3, 4);

        checkAffinity(4, topVer(4, 0), true);
    }

    /**
     * @throws Exception If failed.
     */
    @Test
    public void testClientStartFirst1() throws Exception {
        clientStartFirst(1);
    }

    /**
     * @throws Exception If failed.
     */
    @Test
    public void testClientStartFirst2() throws Exception {
        clientStartFirst(3);
    }

    /**
     * @param clients Number of client nodes.
     * @throws Exception If failed.
     */
    private void clientStartFirst(int clients) throws Exception {
        forceSrvMode = true;

        int topVer = 0;

        for (int i = 0; i < clients; i++)
            startClient(topVer, ++topVer);

        cacheC = new IgniteClosure<String, CacheConfiguration[]>() {
            @Override public CacheConfiguration[] apply(String nodeName) {
                return null;
            }
        };

        startServer(topVer, ++topVer);

        checkAffinity(topVer, topVer(topVer, 0), true);

        startServer(topVer, ++topVer);

        checkAffinity(topVer, topVer(topVer, 0), false);

        checkAffinity(topVer, topVer(topVer, 1), true);

        stopNode(clients, ++topVer);

        checkAffinity(clients + 1, topVer(topVer, 0), true);
    }

    /**
     * @throws Exception If failed.
     */
    @Test
    public void testRandomOperations() throws Exception {
        forceSrvMode = true;

        final int MAX_SRVS = 10;
        final int MAX_CLIENTS = 10;
        final int MAX_CACHES = 15;

        List<String> srvs = new ArrayList<>();
        List<String> clients = new ArrayList<>();

        int srvIdx = 0;
        int clientIdx = 0;
        int cacheIdx = 0;

        List<String> caches = new ArrayList<>();

        long seed = System.currentTimeMillis();

        Random rnd = new Random(seed);

        log.info("Random seed: " + seed);

        long topVer = 0;

        for (int i = 0; i < 100; i++) {
            int op = i == 0 ? 0 : rnd.nextInt(7);

            log.info("Iteration [iter=" + i + ", op=" + op + ']');

            switch (op) {
                case 0: {
                    if (srvs.size() < MAX_SRVS) {
                        srvIdx++;

                        String srvName = "server-" + srvIdx;

                        log.info("Start server: " + srvName);

                        if (rnd.nextBoolean()) {
                            cacheIdx++;

                            String cacheName = "join-cache-" + cacheIdx;

                            log.info("Cache for joining node: " + cacheName);

                            cacheClosure(rnd, caches, cacheName, srvs, srvIdx);
                        }
                        else
                            cacheClosure(rnd, caches, DEFAULT_CACHE_NAME, srvs, srvIdx);

                        startNode(srvName, ++topVer, false);

                        srvs.add(srvName);
                    }
                    else
                        log.info("Skip start server.");

                    break;
                }

                case 1: {
                    if (srvs.size() > 1) {
                        String srvName = srvs.get(rnd.nextInt(srvs.size()));

                        log.info("Stop server: " + srvName);

                        stopNode(srvName, ++topVer);

                        srvs.remove(srvName);
                    }
                    else
                        log.info("Skip stop server.");

                    break;
                }

                case 2: {
                    if (clients.size() < MAX_CLIENTS) {
                        clientIdx++;

                        String clientName = "client-" + clientIdx;

                        log.info("Start client: " + clientName);

                        if (rnd.nextBoolean()) {
                            cacheIdx++;

                            String cacheName = "join-cache-" + cacheIdx;

                            log.info("Cache for joining node: " + cacheName);

                            cacheClosure(rnd, caches, cacheName, srvs, srvIdx);
                        }
                        else
                            cacheClosure(rnd, caches, DEFAULT_CACHE_NAME, srvs, srvIdx);

                        startNode(clientName, ++topVer, true);

                        clients.add(clientName);
                    }
                    else
                        log.info("Skip start client.");

                    break;
                }

                case 3: {
                    if (clients.size() > 1) {
                        String clientName = clients.get(rnd.nextInt(clients.size()));

                        log.info("Stop client: " + clientName);

                        stopNode(clientName, ++topVer);

                        clients.remove(clientName);
                    }
                    else
                        log.info("Skip stop client.");

                    break;
                }

                case 4: {
                    if (!caches.isEmpty()) {
                        String cacheName = caches.get(rnd.nextInt(caches.size()));

                        Ignite node = randomNode(rnd, srvs, clients);

                        log.info("Destroy cache [cache=" + cacheName + ", node=" + node.name() + ']');

                        node.destroyCache(cacheName);

                        caches.remove(cacheName);
                    }
                    else
                        log.info("Skip destroy cache.");

                    break;
                }

                case 5: {
                    if (caches.size() < MAX_CACHES) {
                        cacheIdx++;

                        String cacheName = "cache-" + cacheIdx;

                        Ignite node = randomNode(rnd, srvs, clients);

                        log.info("Create cache [cache=" + cacheName + ", node=" + node.name() + ']');

                        node.createCache(randomCacheConfiguration(rnd, cacheName, srvs, srvIdx));

                        calculateAffinity(topVer);

                        caches.add(cacheName);
                    }
                    else
                        log.info("Skip create cache.");

                    break;
                }

                case 6: {
                    if (!caches.isEmpty()) {
                        for (int j = 0; j < 3; j++) {
                            String cacheName = caches.get(rnd.nextInt(caches.size()));

                            for (int k = 0; k < 3; k++) {
                                Ignite node = randomNode(rnd, srvs, clients);

                                log.info("Get/closes cache [cache=" + cacheName + ", node=" + node.name() + ']');

                                node.cache(cacheName).close();
                            }
                        }
                    }
                    else
                        log.info("Skip get/close cache.");

                    break;
                }

                default:
                    fail();
            }

            IgniteKernal node = (IgniteKernal)grid(srvs.get(0));

            checkAffinity(srvs.size() + clients.size(),
                node.context().cache().context().exchange().readyAffinityVersion(),
                false);
        }

        srvIdx++;

        String srvName = "server-" + srvIdx;

        log.info("Start server: " + srvName);

        cacheClosure(rnd, caches, DEFAULT_CACHE_NAME, srvs, srvIdx);

        startNode(srvName, ++topVer, false);

        srvs.add(srvName);

        checkAffinity(srvs.size() + clients.size(), topVer(topVer, 1), true);
    }

    /**
     * @throws Exception If failed.
     */
    @Test
    public void testConcurrentStartStaticCaches() throws Exception {
        concurrentStartStaticCaches(false);
    }

    /**
     * @throws Exception If failed.
     */
    @Test
    public void testConcurrentStartStaticCachesWithClientNodes() throws Exception {
        concurrentStartStaticCaches(true);
    }

    /**
     * @param withClients If {@code true} also starts client nodes.
     * @throws Exception If failed.
     */
    private void concurrentStartStaticCaches(boolean withClients) throws Exception {
        cacheC = new IgniteClosure<String, CacheConfiguration[]>() {
            @Override public CacheConfiguration[] apply(String igniteInstanceName) {
                int caches = getTestIgniteInstanceIndex(igniteInstanceName) + 1;

                CacheConfiguration[] ccfgs = new CacheConfiguration[caches];

                for (int i = 0; i < caches; i++) {
                    CacheConfiguration ccfg = cacheConfiguration();

                    ccfg.setName("cache-" + i);

                    ccfgs[i] = ccfg;
                }

                return ccfgs;
            }
        };

        if (withClients) {
            clientC = new IgniteClosure<String, Boolean>() {
                @Override public Boolean apply(String igniteInstanceName) {
                    int idx = getTestIgniteInstanceIndex(igniteInstanceName);

                    return idx % 3 == 2;
                }
            };
        }

        int ITERATIONS = 3;

        int NODES = withClients ? 8 : 5;

        for (int i = 0; i < ITERATIONS; i++) {
            log.info("Iteration: " + i);

            TestRecordingCommunicationSpi[] testSpis = new TestRecordingCommunicationSpi[NODES];

            for (int j = 0; j < NODES; j++) {
                testSpis[j] = new TestRecordingCommunicationSpi();

                testSpis[j].blockMessages((node, msg) -> msg instanceof GridDhtPartitionsSingleMessage);
            }

            //Ensure exchanges merge.
            spiC = igniteInstanceName -> testSpis[getTestIgniteInstanceIndex(igniteInstanceName)];

            GridTestUtils.runAsync(() -> {
                try {
                    for (int j = 1; j < NODES; j++)
                        testSpis[j].waitForBlocked();
                }
                catch (InterruptedException e) {
                    log.error("Thread interrupted.", e);
                }

                for (TestRecordingCommunicationSpi testSpi : testSpis)
                    testSpi.stopBlock();
            });

            startGridsMultiThreaded(NODES);

            for (int t = 0; t < NODES; t++)
                calculateAffinity(t + 1, true, null);

            if (withClients) {
                skipCheckOrder = true;

                checkAffinity(NODES, topVer(NODES, 0), false);
            }
            else
                checkAffinity(NODES, topVer(NODES, 1), true);

            if (i < ITERATIONS - 1) {
                checkCaches();

                awaitPartitionMapExchange();

                stopAllGrids();

                idealAff.clear();
            }
        }
    }

    /**
     * @throws Exception If failed.
     */
    @Test
    public void testServiceReassign() throws Exception {
        skipCheckOrder = true;

        Ignite ignite0 = startServer(0, 1);

        IgniteServices svcs = ignite0.services();

        for (int i = 0; i < 10; i++)
            svcs.deployKeyAffinitySingleton("service-" + i, new TestServiceImpl(i), CACHE_NAME1, i);

        startServer(1, 2);

        startServer(2, 3);

        Map<String, List<List<ClusterNode>>> assignments = checkAffinity(3, topVer(3, 1), true);

        checkServicesDeploy(ignite(0), assignments.get(CACHE_NAME1));

        stopGrid(0);

        boolean primaryChanged = calculateAffinity(4, false, assignments);

        assignments = checkAffinity(2, topVer(4, 0), !primaryChanged);

        if (primaryChanged)
            checkAffinity(2, topVer(4, 1), true);

        checkServicesDeploy(ignite(1), assignments.get(CACHE_NAME1));
    }

    /**
     * @throws Exception If failed.
     */
    @Test
    public void testNoForceKeysRequests() throws Exception {
        cacheC = new IgniteClosure<String, CacheConfiguration[]>() {
            @Override public CacheConfiguration[] apply(String s) {
                return null;
            }
        };

        final AtomicBoolean fail = new AtomicBoolean();

        spiC = new IgniteClosure<String, TestRecordingCommunicationSpi>() {
            @Override public TestRecordingCommunicationSpi apply(String s) {
                TestRecordingCommunicationSpi spi = new TestRecordingCommunicationSpi();

                spi.blockMessages(new IgniteBiPredicate<ClusterNode, Message>() {
                    @Override public boolean apply(ClusterNode node, Message msg) {
                        if (msg instanceof GridDhtForceKeysRequest || msg instanceof GridDhtForceKeysResponse) {
                            fail.set(true);

                            U.dumpStack(log, "Unexpected message: " + msg);
                        }

                        return false;
                    }
                });

                return spi;
            }
        };

        final int SRVS = 3;

        for (int i = 0; i < SRVS; i++)
            startGrid(i);

        startClientGrid(SRVS);

        final List<CacheConfiguration> ccfgs = new ArrayList<>();

        ccfgs.add(cacheConfiguration("tc1", TRANSACTIONAL, 0));
        ccfgs.add(cacheConfiguration("tc2", TRANSACTIONAL, 1));
        ccfgs.add(cacheConfiguration("tc3", TRANSACTIONAL, 2));

        for (CacheConfiguration ccfg : ccfgs)
            ignite(0).createCache(ccfg);

        final int NODES = SRVS + 1;

        final AtomicInteger nodeIdx = new AtomicInteger();

        final long stopTime = System.currentTimeMillis() + 60_000;

        IgniteInternalFuture<?> updateFut = GridTestUtils.runMultiThreadedAsync(new Callable<Void>() {
            @Override public Void call() throws Exception {
                int idx = nodeIdx.getAndIncrement();

                Ignite node = grid(idx);

                List<IgniteCache<Object, Object>> caches = new ArrayList<>();

                for (CacheConfiguration ccfg : ccfgs)
                    caches.add(node.cache(ccfg.getName()));

                while (!fail.get() && System.currentTimeMillis() < stopTime) {
                    for (IgniteCache<Object, Object> cache : caches)
                        cacheOperations(cache);
                }

                return null;
            }
        }, NODES, "update-thread");

        IgniteInternalFuture<?> srvRestartFut = GridTestUtils.runAsync(new Callable<Void>() {
            @Override public Void call() throws Exception {
                while (!fail.get() && System.currentTimeMillis() < stopTime) {
                    Ignite node = startGrid(NODES);

                    List<IgniteCache<Object, Object>> caches = new ArrayList<>();

                    for (CacheConfiguration ccfg : ccfgs)
                        caches.add(node.cache(ccfg.getName()));

                    for (int i = 0; i < 2; i++) {
                        for (IgniteCache<Object, Object> cache : caches)
                            cacheOperations(cache);
                    }

                    U.sleep(500);

                    stopGrid(NODES);

                    U.sleep(500);
                }

                return null;
            }
        }, "srv-restart");

        srvRestartFut.get();
        updateFut.get();

        assertFalse("Unexpected messages.", fail.get());
    }

    /**
     * @throws Exception If failed.
     */
    @Test
    public void testStreamer1() throws Exception {
        cacheC = new IgniteClosure<String, CacheConfiguration[]>() {
            @Override public CacheConfiguration[] apply(String s) {
                return null;
            }
        };

        startServer(0, 1);

        cacheC = null;
        cacheNodeFilter = new TestCacheNodeExcludingFilter(Collections.singletonList(getTestIgniteInstanceName(0)));

        startServer(1, 2);

        IgniteDataStreamer<Object, Object> streamer = ignite(0).dataStreamer(CACHE_NAME1);

        streamer.addData(1, 1);
        streamer.flush();
    }

    /**
     * @param cache Cache
     */
    private void cacheOperations(IgniteCache<Object, Object> cache) {
        ThreadLocalRandom rnd = ThreadLocalRandom.current();

        final int KEYS = 10_000;

        try {
            cache.get(rnd.nextInt(KEYS));

            cache.put(rnd.nextInt(KEYS), rnd.nextInt(10));

            cache.getAndPut(rnd.nextInt(KEYS), rnd.nextInt(10));

            cache.remove(rnd.nextInt(KEYS));

            cache.getAndRemove(rnd.nextInt(KEYS));

            cache.remove(rnd.nextInt(KEYS), rnd.nextInt(10));

            cache.putIfAbsent(rnd.nextInt(KEYS), rnd.nextInt(10));

            cache.replace(rnd.nextInt(KEYS), rnd.nextInt(10));

            cache.replace(rnd.nextInt(KEYS), rnd.nextInt(10), rnd.nextInt(10));

            cache.invoke(rnd.nextInt(KEYS), new TestEntryProcessor(rnd.nextInt(10)));

            if (cache.getConfiguration(CacheConfiguration.class).getAtomicityMode() == TRANSACTIONAL) {
                IgniteTransactions txs = cache.unwrap(Ignite.class).transactions();

                for (TransactionConcurrency concurrency : TransactionConcurrency.values()) {
                    for (TransactionIsolation isolation : TransactionIsolation.values()) {
                        try (Transaction tx = txs.txStart(concurrency, isolation)) {
                            Integer key = rnd.nextInt(KEYS);

                            cache.getAndPut(key, rnd.nextInt(10));

                            cache.invoke(key + 1, new TestEntryProcessor(rnd.nextInt(10)));

                            cache.get(key + 2);

                            tx.commit();
                        }
                    }
                }
            }
        }
        catch (Exception e) {
            log.info("Cache operation failed: " + e);
        }
    }

    /**
     * @param name Cache name.
     * @param atomicityMode Cache atomicity mode.
     * @param backups Number of backups.
     * @return Cache configuration.
     */
    private CacheConfiguration cacheConfiguration(String name, CacheAtomicityMode atomicityMode, int backups) {
        CacheConfiguration ccfg = cacheConfiguration();

        ccfg.setName(name);
        ccfg.setAtomicityMode(atomicityMode);
        ccfg.setBackups(backups);

        return ccfg;
    }

    /**
     * @param ignite Node.
     * @param affinity Affinity.
     * @throws Exception If failed.
     */
    private void checkServicesDeploy(Ignite ignite, final List<List<ClusterNode>> affinity) throws Exception {
        Affinity<Object> aff = ignite.affinity(CACHE_NAME1);

        for (int i = 0; i < 10; i++) {
            final int part = aff.partition(i);

            final String srvcName = "service-" + i;

            final ClusterNode srvcNode = affinity.get(part).get(0);

            boolean wait = GridTestUtils.waitForCondition(new PA() {
                @Override public boolean apply() {
                    TestService srvc = grid(srvcNode).services().service(srvcName);

                    if (srvc == null)
                        return false;

                    assertEquals(srvcNode, srvc.serviceNode());

                    return true;
                }
            }, 5000);

            assertTrue(wait);
        }
    }

    /**
     * @param rnd Random generator.
     * @param srvs Server.
     * @param clients Clients.
     * @return Random node.
     */
    private Ignite randomNode(Random rnd, List<String> srvs, List<String> clients) {
        String name = null;

        if (rnd.nextBoolean()) {
            if (!clients.isEmpty())
                name = clients.get(rnd.nextInt(clients.size()));
        }

        if (name == null)
            name = srvs.get(rnd.nextInt(srvs.size()));

        Ignite node = grid(name);

        assert node != null;

        return node;
    }

    /**
     * @param rnd Random generator.
     * @param caches Caches list.
     * @param cacheName Cache name.
     * @param srvs Server nodes.
     * @param srvIdx Current servers index.
     */
    private void cacheClosure(Random rnd, List<String> caches, String cacheName, List<String> srvs, int srvIdx) {
        if (!DEFAULT_CACHE_NAME.equals(cacheName)) {
            final CacheConfiguration ccfg = randomCacheConfiguration(rnd, cacheName, srvs, srvIdx);

            cacheC = new IgniteClosure<String, CacheConfiguration[]>() {
                @Override public CacheConfiguration[] apply(String s) {
                    return new CacheConfiguration[]{ccfg};
                }
            };

            caches.add(cacheName);
        }
        else {
            cacheC = new IgniteClosure<String, CacheConfiguration[]>() {
                @Override public CacheConfiguration[] apply(String s) {
                    return null;
                }
            };
        }
    }

    /**
     * @param rnd Random generator.
     * @param name Cache name.
     * @param srvs Server nodes.
     * @param srvIdx Current servers index.
     * @return Cache configuration.
     */
    private CacheConfiguration randomCacheConfiguration(Random rnd, String name, List<String> srvs, int srvIdx) {
        CacheConfiguration ccfg = cacheConfiguration();

        ccfg.setAtomicityMode(rnd.nextBoolean() ? TRANSACTIONAL : ATOMIC);
        ccfg.setBackups(rnd.nextInt(10));
        ccfg.setRebalanceMode(rnd.nextBoolean() ? SYNC : ASYNC);
        ccfg.setAffinity(affinityFunction(rnd.nextInt(2048) + 10));

        if (rnd.nextBoolean()) {
            Set<String> exclude = new HashSet<>();

            for (int i = 0; i < 10; i++) {
                if (i % 2 == 0 && !srvs.isEmpty())
                    exclude.add(srvs.get(rnd.nextInt(srvs.size())));
                else
                    exclude.add("server-" + (srvIdx + rnd.nextInt(10)));
            }

            ccfg.setNodeFilter(new TestCacheNodeExcludingFilter(exclude));
        }

        ccfg.setName(name);

        return ccfg;
    }

    /**
     * @param node Node.
     * @param topVer Topology version.
     * @param cache Cache name.
     * @return Affinity assignments.
     */
    private List<List<ClusterNode>> affinity(Ignite node, AffinityTopologyVersion topVer, String cache) {
        GridCacheContext cctx = ((IgniteKernal)node).context().cache().internalCache(cache).context();

        return cctx.affinity().assignments(topVer);
    }

    /**
     * @param spi SPI.
     * @param cacheName Cache name.
     */
    private void blockSupplySend(TestRecordingCommunicationSpi spi, final String cacheName) {
        final int grpId = groupIdForCache(spi.ignite(), cacheName);

        spi.blockMessages(new IgniteBiPredicate<ClusterNode, Message>() {
            @Override public boolean apply(ClusterNode node, Message msg) {
                if (!msg.getClass().equals(GridDhtPartitionSupplyMessage.class))
                    return false;

                return ((GridDhtPartitionSupplyMessage)msg).groupId() == grpId;
            }
        });
    }

    /**
     * @param expNodes Expected nodes number.
     * @param topVer Topology version.
     * @return Affinity futures.
     */
    private List<IgniteInternalFuture<?>> affFutures(int expNodes, AffinityTopologyVersion topVer) {
        List<Ignite> nodes = G.allGrids();

        assertEquals(expNodes, nodes.size());

        List<IgniteInternalFuture<?>> futs = new ArrayList<>(nodes.size());

        for (Ignite node : nodes) {
            IgniteInternalFuture<?>
                fut = ((IgniteKernal)node).context().cache().context().exchange().affinityReadyFuture(topVer);

            futs.add(fut);
        }

        return futs;
    }

    /**
     * @param topVer Topology version.
     * @param node Node.
     * @return Exchange future.
     */
    private IgniteInternalFuture<?> affinityReadyFuture(AffinityTopologyVersion topVer, Ignite node) {
        IgniteInternalFuture<?> fut = ((IgniteKernal)node).context().cache().context().exchange().
            affinityReadyFuture(topVer);

        return fut != null ? fut : new GridFinishedFuture<>();
    }

    /**
     * @param major Major version.
     * @param minor Minor version.
     * @return Topology version.
     */
    private static AffinityTopologyVersion topVer(long major, int minor) {
        return new AffinityTopologyVersion(major, minor);
    }

    /**
     *
     */
    private void checkCaches() {
        List<Ignite> nodes = G.allGrids();

        assertFalse(nodes.isEmpty());

        for (Ignite node : nodes) {
            Collection<String> cacheNames = node.cacheNames();

            assertFalse(cacheNames.isEmpty());

            for (String cacheName : cacheNames) {
                try {
                    IgniteCache<Object, Object> cache = node.cache(cacheName);

                    assertNotNull(cache);

                    Long val = System.currentTimeMillis();

                    ThreadLocalRandom rnd = ThreadLocalRandom.current();

                    for (int i = 0; i < 100; i++) {
                        int key = rnd.nextInt(100_000);

                        cache.put(key, val);

                        assertEquals(val, cache.get(key));

                        cache.remove(key);

                        assertNull(cache.get(key));
                    }
                }
                catch (Exception e) {
                    assertTrue("Unexpected error: " + e, X.hasCause(e, ClusterTopologyServerNotFoundException.class));

                    Affinity<Object> aff = node.affinity(cacheName);

                    assert aff.partitions() > 0;

                    for (int p = 0; p > aff.partitions(); p++) {
                        Collection<ClusterNode> partNodes = aff.mapPartitionToPrimaryAndBackups(p);

                        assertTrue(partNodes.isEmpty());
                    }
                }
            }
        }
    }

    /**
     * @param expNode Expected nodes number.
     * @param topVer Topology version.
     * @throws Exception If failed.
     */
    private void checkNoExchange(int expNode, AffinityTopologyVersion topVer) throws Exception {
        List<IgniteInternalFuture<?>> futs = affFutures(expNode, topVer);

        U.sleep(1000);

        for (IgniteInternalFuture<?> fut : futs)
            assertFalse(fut.isDone());
    }

    /**
     * @param expNodes Expected nodes number.
     * @param topVer Topology version.
     * @throws Exception If failed.
     */
    private void checkOrderCounters(int expNodes, AffinityTopologyVersion topVer) throws Exception {
        List<Ignite> nodes = G.allGrids();

        Long order = null;

        for (Ignite node : nodes) {
            IgniteKernal node0 = (IgniteKernal)node;

            if (node0.configuration().isClientMode())
                continue;

            IgniteInternalFuture<?> fut = node0.context().cache().context().exchange().affinityReadyFuture(topVer);

            if (fut != null)
                fut.get();

            AtomicLong orderCntr = GridTestUtils.getFieldValue(node0.context().cache().context().versions(), "order");

            log.info("Order [node=" + node0.name() + ", order=" + orderCntr.get() + ']');

            if (order == null)
                order = orderCntr.get();
            else
                assertEquals(order, (Long)orderCntr.get());
        }

        assertEquals(expNodes, nodes.size());
    }

    /**
     * @param expNodes Expected nodes number.
     * @param topVer Topology version.
     * @param expIdeal If {@code true} expect ideal affinity assignment.
     * @throws Exception If failed.
     * @return Affinity assignments.
     */
    private Map<String, List<List<ClusterNode>>> checkAffinity(int expNodes,
        AffinityTopologyVersion topVer,
        boolean expIdeal) throws Exception {
        return checkAffinity(expNodes, topVer, expIdeal, true);
    }

    /**
     * @param expNodes Expected nodes number.
     * @param topVer Topology version.
     * @param expIdeal If {@code true} expect ideal affinity assignment.
     * @param checkPublicApi {@code True} to check {@link Affinity} API.
     * @throws Exception If failed.
     * @return Affinity assignments.
     */
    private Map<String, List<List<ClusterNode>>> checkAffinity(int expNodes,
        AffinityTopologyVersion topVer,
        boolean expIdeal,
        boolean checkPublicApi
    ) throws Exception {
        boolean compatibility = IgniteSystemProperties.getBoolean(IGNITE_EXCHANGE_COMPATIBILITY_VER_1);

        List<Ignite> nodes = G.allGrids();

        Map<String, List<List<ClusterNode>>> aff = new HashMap<>();

        GridDhtPartitionsExchangeFuture exchFut = null;

        for (Ignite node : nodes) {
            log.info("Check affinity [node=" + node.name() + ", topVer=" + topVer + ", expIdeal=" + expIdeal + ']');

            IgniteKernal node0 = (IgniteKernal)node;

            IgniteInternalFuture<?> fut = node0.context().cache().context().exchange().affinityReadyFuture(topVer);

            if (fut != null)
                fut.get();

            if (!compatibility) {
                List<GridDhtPartitionsExchangeFuture> exchFuts =
                    ((IgniteEx)node).context().cache().context().exchange().exchangeFutures();

                for (GridDhtPartitionsExchangeFuture f : exchFuts) {
                    if (f.exchangeDone() && !f.isMerged() && f.topologyVersion().equals(topVer)) {
                        if (exchFut != null) // Compare with previous node.
                            assertEquals(f.rebalanced(), exchFut.rebalanced()); // Check homogeneity.

                        assertNotSame(exchFut, f);

                        exchFut = f;

                        break;
                    }
                }

                assertNotNull(exchFut);
            }

            for (GridCacheContext cctx : node0.context().cache().context().cacheContexts()) {
                if (cctx.startTopologyVersion().compareTo(topVer) > 0)
                    continue;

                List<List<ClusterNode>> aff1 = aff.get(cctx.name());
                List<List<ClusterNode>> aff2 = cctx.affinity().assignments(topVer);

                if (aff1 == null)
                    aff.put(cctx.name(), aff2);
                else
                    assertAffinity(aff1, aff2, node, cctx.name(), topVer);

                if (expIdeal) {
                    if (!compatibility)
                        assertEquals(
                            "Rebalance state not as expected [node=" + node.name() + ", top=" + topVer + "]",
                            true,
                            exchFut.rebalanced());

                    List<List<ClusterNode>> ideal = idealAssignment(topVer, cctx.cacheId());

                    assertAffinity(ideal, aff2, node, cctx.name(), topVer);

                    if (checkPublicApi) {
                        Affinity<Object> cacheAff = node.affinity(cctx.name());

                        for (int i = 0; i < 10; i++) {
                            int part = cacheAff.partition(i);

                            List<ClusterNode> partNodes = ideal.get(part);

                            if (partNodes.isEmpty()) {
                                try {
                                    cacheAff.mapKeyToNode(i);

                                    fail();
                                }
                                catch (IgniteException ignore) {
                                    // No-op.
                                }
                            }
                            else {
                                ClusterNode primary = cacheAff.mapKeyToNode(i);

                                assertEquals(primary, partNodes.get(0));
                            }
                        }

                        for (int p = 0; p < ideal.size(); p++) {
                            List<ClusterNode> exp = ideal.get(p);
                            Collection<ClusterNode> partNodes = cacheAff.mapPartitionToPrimaryAndBackups(p);

                            assertEqualsCollections(exp, partNodes);
                        }
                    }
                }
            }
        }

        assertEquals(expNodes, nodes.size());

        if (!skipCheckOrder)
            checkOrderCounters(expNodes, topVer);

        return aff;
    }

    /**
     * @param aff1 Affinity 1.
     * @param aff2 Affinity 2.
     * @param node Node.
     * @param cacheName Cache name.
     * @param topVer Topology version.
     */
    private void assertAffinity(List<List<ClusterNode>> aff1,
        List<List<ClusterNode>> aff2,
        Ignite node,
        String cacheName,
        AffinityTopologyVersion topVer) {
        assertEquals(aff1.size(), aff2.size());

        if (!aff1.equals(aff2)) {
            for (int i = 0; i < aff1.size(); i++) {
                Collection<UUID> n1 = new ArrayList<>(F.nodeIds(aff1.get(i)));
                Collection<UUID> n2 = new ArrayList<>(F.nodeIds(aff2.get(i)));

                assertEquals("Wrong affinity [node=" + node.name() +
                    ", topVer=" + topVer +
                    ", cache=" + cacheName +
                    ", part=" + i + ']',
                    n1, n2);
            }

            fail();
        }
    }

    /**
     * @param idx Node index.
     * @param topVer New topology version.
     * @return Started node.
     * @throws Exception If failed.
     */
    private Ignite startClient(int idx, long topVer) throws Exception {
        Ignite ignite = startClientGrid(idx);

        assertTrue(ignite.configuration().isClientMode());

        calculateAffinity(topVer);

        return ignite;
    }

    /**
     * @param idx Node index.
     * @param topVer New topology version.
     * @throws Exception If failed.
     * @return Started node.
     */
    private Ignite startServer(int idx, long topVer) throws Exception {
        Ignite node = startGrid(idx);

        assertFalse(node.configuration().isClientMode());

        calculateAffinity(topVer);

        return node;
    }

    /**
     * @param name Node name.
     * @param topVer Topology version.
     * @param client Client flag.
     * @throws Exception If failed.
     */
    private void startNode(String name, long topVer, boolean client) throws Exception {
        if (client)
            startClientGrid(name);
        else
            startGrid(name);

        calculateAffinity(topVer);
    }

    /**
     * @param name Node name.
     * @param topVer Topology version.
     * @throws Exception If failed.
     */
    private void stopNode(String name, long topVer) throws Exception {
        stopGrid(name);

        calculateAffinity(topVer);
    }

    /**
     * @param idx Node index.
     * @param topVer New topology version.
     * @throws Exception If failed.
     */
    private void stopNode(int idx, long topVer) throws Exception {
        stopNode(getTestIgniteInstanceName(idx), topVer);
    }

    /**
     * @param topVer Topology version.
     * @param cacheId Cache ID.
     * @return Ideal assignment.
     */
    private List<List<ClusterNode>> idealAssignment(AffinityTopologyVersion topVer, Integer cacheId) {
        Map<Integer, List<List<ClusterNode>>> assignments = idealAff.get(topVer.topologyVersion());

        assert assignments != null : "No assignments [topVer=" + topVer + ", cache=" + cacheId + ']';

        List<List<ClusterNode>> cacheAssignments = assignments.get(cacheId);

        assert cacheAssignments != null : "No cache assignments [topVer=" + topVer + ", cache=" + cacheId + ']';

        return cacheAssignments;
    }

    /**
     * @param topVer Topology version.
     * @throws Exception If failed.
     */
    private void calculateAffinity(long topVer) throws Exception {
        calculateAffinity(topVer, false, null);
    }

    /**
     * @param topVer Topology version.
     * @param filterByRcvd If {@code true} filters caches by 'receivedFrom' property.
     * @param cur Optional current affinity.
     * @throws Exception If failed.
     * @return {@code True} if some primary node changed comparing to given affinity.
     */
    private boolean calculateAffinity(long topVer,
        boolean filterByRcvd,
        @Nullable Map<String, List<List<ClusterNode>>> cur) throws Exception {
        List<Ignite> all = G.allGrids();

        IgniteKernal ignite = (IgniteKernal)Collections.min(all, new Comparator<Ignite>() {
            @Override public int compare(Ignite n1, Ignite n2) {
                return Long.compare(n1.cluster().localNode().order(), n2.cluster().localNode().order());
            }
        });

        assert !all.isEmpty();

        Map<Integer, List<List<ClusterNode>>> assignments = idealAff.get(topVer);

        if (assignments == null)
            idealAff.put(topVer, assignments = new HashMap<>());

        GridKernalContext ctx = ignite.context();

        GridCacheSharedContext cctx = ctx.cache().context();

        AffinityTopologyVersion topVer0 = new AffinityTopologyVersion(topVer);

        cctx.discovery().topologyFuture(topVer).get();

        List<GridDhtPartitionsExchangeFuture> futs = cctx.exchange().exchangeFutures();

        DiscoveryEvent evt = null;

        long stopTime = System.currentTimeMillis() + 10_000;

        boolean primaryChanged = false;

        do {
            for (int i = futs.size() - 1; i >= 0; i--) {
                GridDhtPartitionsExchangeFuture fut = futs.get(i);

                if (fut.initialVersion().equals(topVer0)) {
                    evt = fut.firstEvent();

                    break;
                }
            }

            if (evt == null) {
                U.sleep(500);

                futs = cctx.exchange().exchangeFutures();
            }
            else
                break;
        } while (System.currentTimeMillis() < stopTime);

        assertNotNull("Failed to find exchange future:", evt);

        Collection<ClusterNode> allNodes = ctx.discovery().serverNodes(topVer0);

        for (DynamicCacheDescriptor cacheDesc : ctx.cache().cacheDescriptors().values()) {
            if (assignments.get(cacheDesc.cacheId()) != null)
                continue;

            if (filterByRcvd && cacheDesc.receivedFrom() != null &&
                ctx.discovery().node(topVer0, cacheDesc.receivedFrom()) == null)
                continue;

            AffinityFunction func = cacheDesc.cacheConfiguration().getAffinity();

            func = cctx.cache().clone(func);

            cctx.kernalContext().resource().injectGeneric(func);

            List<ClusterNode> affNodes = new ArrayList<>();

            IgnitePredicate<ClusterNode> filter = cacheDesc.cacheConfiguration().getNodeFilter();

            for (ClusterNode n : allNodes) {
                if (!n.isClient() && (filter == null || filter.apply(n)))
                    affNodes.add(n);
            }

            Collections.sort(affNodes, NodeOrderComparator.getInstance());

            AffinityFunctionContext affCtx = new GridAffinityFunctionContextImpl(
                affNodes,
                previousAssignment(topVer, cacheDesc.cacheId()),
                evt,
                topVer0,
                cacheDesc.cacheConfiguration().getBackups());

            List<List<ClusterNode>> assignment = func.assignPartitions(affCtx);

            if (cur != null) {
                List<List<ClusterNode>> prev = cur.get(cacheDesc.cacheConfiguration().getName());

                assertEquals(prev.size(), assignment.size());

                if (!primaryChanged) {
                    for (int p = 0; p < prev.size(); p++) {
                        List<ClusterNode> nodes0 = prev.get(p);
                        List<ClusterNode> nodes1 = assignment.get(p);

                        if (!nodes0.isEmpty() && !nodes1.isEmpty()) {
                            ClusterNode p0 = nodes0.get(0);
                            ClusterNode p1 = nodes1.get(0);

                            if (allNodes.contains(p0) && !p0.equals(p1)) {
                                primaryChanged = true;

                                log.info("Primary changed [cache=" + cacheDesc.cacheConfiguration().getName() +
                                    ", part=" + p +
                                    ", prev=" + F.nodeIds(nodes0) +
                                    ", new=" + F.nodeIds(nodes1) + ']');

                                break;
                            }
                        }
                    }
                }
            }

            assignments.put(cacheDesc.cacheId(), assignment);
        }

        return primaryChanged;
    }

    /**
     * @param topVer Topology version.
     * @param cacheId Cache ID.
     * @return Previous assignment.
     */
    @Nullable private List<List<ClusterNode>> previousAssignment(long topVer, Integer cacheId) {
        if (topVer == 1)
            return null;

        Map<Integer, List<List<ClusterNode>>> assignments = idealAff.get(topVer - 1);

        assertNotNull(assignments);

        return assignments.get(cacheId);
    }

    /**
     *
     */
    interface TestService {
        /**
         * @return Node.
         */
        ClusterNode serviceNode();
    }

    /**
     *
     */
    private static class TestServiceImpl implements Service, TestService {
        /** */
        @IgniteInstanceResource
        private Ignite ignite;

        /** */
        private int key;

        /**
         * @param key Key.
         */
        public TestServiceImpl(int key) {
            this.key = key;
        }

        /** {@inheritDoc} */
        @Override public void cancel(ServiceContext ctx) {
            // No-op.
        }

        /** {@inheritDoc} */
        @Override public void init(ServiceContext ctx) throws Exception {
            // No-op.
        }

        /** {@inheritDoc} */
        @Override public void execute(ServiceContext ctx) throws Exception {
            ignite.log().info("Execute service [key=" + key + ", node=" + ignite.name() + ']');
        }

        /** {@inheritDoc} */
        @Override public ClusterNode serviceNode() {
            return ignite.cluster().localNode();
        }
    }

    /**
     *
     */
    static class TestEntryProcessor implements EntryProcessor<Object, Object, Object> {
        /** */
        private Object val;

        /**
         * @param val Value.
         */
        public TestEntryProcessor(Object val) {
            this.val = val;
        }

        /** {@inheritDoc} */
        @Override public Object process(MutableEntry<Object, Object> e, Object... args) {
            e.setValue(val);

            return null;
        }
    }
}<|MERGE_RESOLUTION|>--- conflicted
+++ resolved
@@ -1526,17 +1526,12 @@
 
         IgniteInternalFuture<?> stopFut = GridTestUtils.runAsync(new Callable<Void>() {
             @Override public Void call() throws Exception {
-<<<<<<< HEAD
-                while (!joined.get())
-                    U.sleep(10);
-=======
                 for (int j = 1; j < NODES; j++) {
                     TestRecordingCommunicationSpi spi =
                         (TestRecordingCommunicationSpi)ignite(j).configuration().getCommunicationSpi();
 
                     spi.waitForBlocked();
                 }
->>>>>>> 1e84d448
 
                 for (int i = 0; i < NODES; i++)
                     stopGrid(getTestIgniteInstanceName(i), false, false);
