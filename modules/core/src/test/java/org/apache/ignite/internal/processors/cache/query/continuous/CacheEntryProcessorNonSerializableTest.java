--- conflicted
+++ resolved
@@ -217,9 +217,7 @@
     /**
      * @throws Exception If failed.
      */
-<<<<<<< HEAD
-    @Test
-=======
+    @Test
     public void testPessimisticFullSyncWithNearCache() throws Exception {
         CacheConfiguration ccfg = cacheConfiguration(FULL_SYNC, 2)
             .setNearConfiguration(new NearCacheConfiguration<>());
@@ -315,7 +313,7 @@
     /**
      * @throws Exception If failed.
      */
->>>>>>> 2b2f50ca
+    @Test
     public void testOptimisticOnePhaseCommit() throws Exception {
         CacheConfiguration ccfg = cacheConfiguration(PRIMARY_SYNC, 1);
 
@@ -329,9 +327,7 @@
     /**
      * @throws Exception If failed.
      */
-<<<<<<< HEAD
-    @Test
-=======
+    @Test
     public void testOptimisticOnePhaseCommitWithNearCache() throws Exception {
         CacheConfiguration ccfg = cacheConfiguration(PRIMARY_SYNC, 1)
             .setNearConfiguration(new NearCacheConfiguration<>());
@@ -346,7 +342,7 @@
     /**
      * @throws Exception If failed.
      */
->>>>>>> 2b2f50ca
+    @Test
     public void testOptimisticOnePhaseCommitFullSync() throws Exception {
         CacheConfiguration ccfg = cacheConfiguration(FULL_SYNC, 1);
 
@@ -389,9 +385,6 @@
     /**
      * @throws Exception If failed.
      */
-<<<<<<< HEAD
-    @Test
-=======
     public void testOptimisticWithNearCache() throws Exception {
         CacheConfiguration ccfg = cacheConfiguration(PRIMARY_SYNC, 2)
             .setNearConfiguration(new NearCacheConfiguration<>());
@@ -406,7 +399,7 @@
     /**
      * @throws Exception If failed.
      */
->>>>>>> 2b2f50ca
+    @Test
     public void testOptimisticFullSync() throws Exception {
         CacheConfiguration ccfg = cacheConfiguration(FULL_SYNC, 2);
 
