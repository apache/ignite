/*
 * Licensed to the Apache Software Foundation (ASF) under one or more
 * contributor license agreements.  See the NOTICE file distributed with
 * this work for additional information regarding copyright ownership.
 * The ASF licenses this file to You under the Apache License, Version 2.0
 * (the "License"); you may not use this file except in compliance with
 * the License.  You may obtain a copy of the License at
 *
 *      http://www.apache.org/licenses/LICENSE-2.0
 *
 * Unless required by applicable law or agreed to in writing, software
 * distributed under the License is distributed on an "AS IS" BASIS,
 * WITHOUT WARRANTIES OR CONDITIONS OF ANY KIND, either express or implied.
 * See the License for the specific language governing permissions and
 * limitations under the License.
 */

package org.apache.ignite.internal.processors.cache.query.continuous;

import java.io.NotSerializableException;
import java.util.concurrent.Callable;
import java.util.concurrent.ThreadLocalRandom;
import javax.cache.processor.EntryProcessor;
import javax.cache.processor.EntryProcessorException;
import javax.cache.processor.MutableEntry;
import org.apache.ignite.Ignite;
import org.apache.ignite.IgniteCache;
import org.apache.ignite.cache.CacheWriteSynchronizationMode;
import org.apache.ignite.configuration.CacheConfiguration;
import org.apache.ignite.configuration.IgniteConfiguration;
import org.apache.ignite.configuration.NearCacheConfiguration;
import org.apache.ignite.internal.IgniteEx;
import org.apache.ignite.marshaller.jdk.JdkMarshaller;
import org.apache.ignite.spi.communication.tcp.TcpCommunicationSpi;
import org.apache.ignite.spi.discovery.tcp.TcpDiscoverySpi;
import org.apache.ignite.spi.discovery.tcp.ipfinder.TcpDiscoveryIpFinder;
import org.apache.ignite.spi.discovery.tcp.ipfinder.vm.TcpDiscoveryVmIpFinder;
import org.apache.ignite.testframework.GridTestUtils;
import org.apache.ignite.testframework.MvccFeatureChecker;
import org.apache.ignite.testframework.junits.common.GridCommonAbstractTest;
import org.apache.ignite.transactions.Transaction;
import org.apache.ignite.transactions.TransactionConcurrency;
import org.apache.ignite.transactions.TransactionIsolation;
import org.junit.Ignore;
import org.junit.Test;
import org.junit.runner.RunWith;
import org.junit.runners.JUnit4;

import static org.apache.ignite.cache.CacheAtomicityMode.TRANSACTIONAL;
import static org.apache.ignite.cache.CacheAtomicityMode.TRANSACTIONAL_SNAPSHOT;
import static org.apache.ignite.cache.CacheWriteSynchronizationMode.FULL_SYNC;
import static org.apache.ignite.cache.CacheWriteSynchronizationMode.PRIMARY_SYNC;
import static org.apache.ignite.transactions.TransactionConcurrency.OPTIMISTIC;
import static org.apache.ignite.transactions.TransactionConcurrency.PESSIMISTIC;
import static org.apache.ignite.transactions.TransactionIsolation.READ_COMMITTED;
import static org.apache.ignite.transactions.TransactionIsolation.REPEATABLE_READ;
import static org.apache.ignite.transactions.TransactionIsolation.SERIALIZABLE;

/**
 *
 */
@RunWith(JUnit4.class)
public class CacheEntryProcessorNonSerializableTest extends GridCommonAbstractTest {
    /** */
    private static final int EXPECTED_VALUE = 42;

    /** */
    private static final int WRONG_VALUE = -1;

    /** */
    private static TcpDiscoveryIpFinder ipFinder = new TcpDiscoveryVmIpFinder(true);

    /** */
    private static final int NODES = 3;

    /** */
    public static final int ITERATION_CNT = 1;

    /** */
    private static final int KEY = 10;

    /** */
    private boolean client;

    /** {@inheritDoc} */
    @Override protected IgniteConfiguration getConfiguration(String igniteInstanceName) throws Exception {
        IgniteConfiguration cfg = super.getConfiguration(igniteInstanceName);

        ((TcpDiscoverySpi)cfg.getDiscoverySpi()).setIpFinder(ipFinder);
        ((TcpCommunicationSpi)cfg.getCommunicationSpi()).setSharedMemoryPort(-1);

        cfg.setClientMode(client);
        //set custom marshaller to get expected exception
        cfg.setMarshaller(new JdkMarshaller());

        return cfg;
    }

    /** {@inheritDoc} */
    @Override protected void beforeTestsStarted() throws Exception {
        super.beforeTestsStarted();

        startGridsMultiThreaded(getServerNodeCount());

        client = true;

        startGrid(getServerNodeCount());
    }

    /** {@inheritDoc} */
    @Override protected void afterTestsStopped() throws Exception {
        stopAllGrids();

        super.afterTestsStopped();
    }

    /**
     * @return Server nodes.
     */
    private int getServerNodeCount() {
        return NODES;
    }

    /**
     * @throws Exception If failed.
     */
    @Test
    public void testPessimisticOnePhaseCommit() throws Exception {
        CacheConfiguration ccfg = cacheConfiguration(PRIMARY_SYNC, 1);

        doTestInvokeTest(ccfg, PESSIMISTIC, READ_COMMITTED);

        doTestInvokeTest(ccfg, PESSIMISTIC, REPEATABLE_READ);

        doTestInvokeTest(ccfg, PESSIMISTIC, SERIALIZABLE);
    }

    /**
     * @throws Exception If failed.
     */
    @Test
    public void testPessimisticOnePhaseCommitWithNearCache() throws Exception {
        CacheConfiguration ccfg = cacheConfiguration(PRIMARY_SYNC, 1)
            .setNearConfiguration(new NearCacheConfiguration<>());

        doTestInvokeTest(ccfg, PESSIMISTIC, READ_COMMITTED);

        doTestInvokeTest(ccfg, PESSIMISTIC, REPEATABLE_READ);

        doTestInvokeTest(ccfg, PESSIMISTIC, SERIALIZABLE);
    }

    /**
     * @throws Exception If failed.
     */
    @Test
    public void testPessimisticOnePhaseCommitFullSync() throws Exception {
        CacheConfiguration ccfg = cacheConfiguration(FULL_SYNC, 1);

        doTestInvokeTest(ccfg, PESSIMISTIC, READ_COMMITTED);

        doTestInvokeTest(ccfg, PESSIMISTIC, REPEATABLE_READ);

        doTestInvokeTest(ccfg, PESSIMISTIC, SERIALIZABLE);
    }

    /**
     * @throws Exception If failed.
     */
    @Test
    public void testPessimisticOnePhaseCommitFullSyncWithNearCache() throws Exception {
        CacheConfiguration ccfg = cacheConfiguration(FULL_SYNC, 1)
            .setNearConfiguration(new NearCacheConfiguration<>());

        doTestInvokeTest(ccfg, PESSIMISTIC, READ_COMMITTED);

        doTestInvokeTest(ccfg, PESSIMISTIC, REPEATABLE_READ);

        doTestInvokeTest(ccfg, PESSIMISTIC, SERIALIZABLE);
    }

    /**
     * @throws Exception If failed.
     */
    @Test
    public void testPessimistic() throws Exception {
        CacheConfiguration ccfg = cacheConfiguration(PRIMARY_SYNC, 2);

        doTestInvokeTest(ccfg, PESSIMISTIC, READ_COMMITTED);

        doTestInvokeTest(ccfg, PESSIMISTIC, REPEATABLE_READ);

        doTestInvokeTest(ccfg, PESSIMISTIC, SERIALIZABLE);
    }

    /**
     * @throws Exception If failed.
     */
    @Test
    public void testPessimisticWithNearCache() throws Exception {
        CacheConfiguration ccfg = cacheConfiguration(PRIMARY_SYNC, 2)
            .setNearConfiguration(new NearCacheConfiguration<>());

        doTestInvokeTest(ccfg, PESSIMISTIC, READ_COMMITTED);

        doTestInvokeTest(ccfg, PESSIMISTIC, REPEATABLE_READ);

        doTestInvokeTest(ccfg, PESSIMISTIC, SERIALIZABLE);
    }

    /**
     * @throws Exception If failed.
     */
    @Test
    public void testPessimisticFullSync() throws Exception {
        CacheConfiguration ccfg = cacheConfiguration(FULL_SYNC, 2);

        doTestInvokeTest(ccfg, PESSIMISTIC, READ_COMMITTED);

        doTestInvokeTest(ccfg, PESSIMISTIC, REPEATABLE_READ);

        doTestInvokeTest(ccfg, PESSIMISTIC, SERIALIZABLE);
    }

    /**
     * @throws Exception If failed.
     */
<<<<<<< HEAD
    @Test
=======
>>>>>>> 10ebf715
    public void testPessimisticFullSyncWithNearCache() throws Exception {
        CacheConfiguration ccfg = cacheConfiguration(FULL_SYNC, 2)
            .setNearConfiguration(new NearCacheConfiguration<>());

        doTestInvokeTest(ccfg, PESSIMISTIC, READ_COMMITTED);

        doTestInvokeTest(ccfg, PESSIMISTIC, REPEATABLE_READ);

        doTestInvokeTest(ccfg, PESSIMISTIC, SERIALIZABLE);
    }

    /**
     */
<<<<<<< HEAD
    @Test
=======
>>>>>>> 10ebf715
    public void testMvccPessimisticOnePhaseCommit() {
        CacheConfiguration ccfg = cacheConfiguration(PRIMARY_SYNC, 1).setAtomicityMode(TRANSACTIONAL_SNAPSHOT);

        doTestInvokeTest(ccfg, PESSIMISTIC, REPEATABLE_READ);
    }

    /**
     */
<<<<<<< HEAD
    @Ignore("https://issues.apache.org/jira/browse/IGNITE-7187")
    @Test
    public void testMvccPessimisticOnePhaseCommitWithNearCache() {
=======
    public void testMvccPessimisticOnePhaseCommitWithNearCache() {
        fail("https://issues.apache.org/jira/browse/IGNITE-7187");

>>>>>>> 10ebf715
        CacheConfiguration ccfg = cacheConfiguration(PRIMARY_SYNC, 1).setAtomicityMode(TRANSACTIONAL_SNAPSHOT)
            .setNearConfiguration(new NearCacheConfiguration<>());

        doTestInvokeTest(ccfg, PESSIMISTIC, REPEATABLE_READ);
    }

    /**
     */
<<<<<<< HEAD
    @Test
=======
>>>>>>> 10ebf715
    public void testMvccPessimisticOnePhaseCommitFullSync() {
        CacheConfiguration ccfg = cacheConfiguration(FULL_SYNC, 1).setAtomicityMode(TRANSACTIONAL_SNAPSHOT);

        doTestInvokeTest(ccfg, PESSIMISTIC, REPEATABLE_READ);
    }

    /**
     */
<<<<<<< HEAD
    @Ignore("https://issues.apache.org/jira/browse/IGNITE-7187")
    @Test
    public void testMvccPessimisticOnePhaseCommitFullSyncWithNearCache() {
=======
    public void testMvccPessimisticOnePhaseCommitFullSyncWithNearCache() {
        fail("https://issues.apache.org/jira/browse/IGNITE-7187");

>>>>>>> 10ebf715
        CacheConfiguration ccfg = cacheConfiguration(FULL_SYNC, 1).setAtomicityMode(TRANSACTIONAL_SNAPSHOT)
            .setNearConfiguration(new NearCacheConfiguration<>());

        doTestInvokeTest(ccfg, PESSIMISTIC, REPEATABLE_READ);
    }

    /**
     */
<<<<<<< HEAD
    @Test
=======
>>>>>>> 10ebf715
    public void testMvccPessimistic() {
        CacheConfiguration ccfg = cacheConfiguration(PRIMARY_SYNC, 2).setAtomicityMode(TRANSACTIONAL_SNAPSHOT);

        doTestInvokeTest(ccfg, PESSIMISTIC, REPEATABLE_READ);
    }

    /**
     */
<<<<<<< HEAD
    @Ignore("https://issues.apache.org/jira/browse/IGNITE-7187")
    @Test
    public void testMvccPessimisticWithNearCache() {
=======
    public void testMvccPessimisticWithNearCache() {
        fail("https://issues.apache.org/jira/browse/IGNITE-7187");

>>>>>>> 10ebf715
        CacheConfiguration ccfg = cacheConfiguration(PRIMARY_SYNC, 2).setAtomicityMode(TRANSACTIONAL_SNAPSHOT)
            .setNearConfiguration(new NearCacheConfiguration<>());

        doTestInvokeTest(ccfg, PESSIMISTIC, REPEATABLE_READ);
    }

    /**
     */
<<<<<<< HEAD
    @Test
=======
>>>>>>> 10ebf715
    public void testMvccPessimisticFullSync() {
        CacheConfiguration ccfg = cacheConfiguration(FULL_SYNC, 2).setAtomicityMode(TRANSACTIONAL_SNAPSHOT);

        doTestInvokeTest(ccfg, PESSIMISTIC, REPEATABLE_READ);
    }

    /**
     * @throws Exception If failed.
     */
<<<<<<< HEAD
    @Ignore("https://issues.apache.org/jira/browse/IGNITE-7187")
    @Test
    public void testMvccPessimisticFullSyncWithNearCache() throws Exception {
=======
    public void testMvccPessimisticFullSyncWithNearCache() throws Exception {
        fail("https://issues.apache.org/jira/browse/IGNITE-7187");

>>>>>>> 10ebf715
        CacheConfiguration ccfg = cacheConfiguration(FULL_SYNC, 2).setAtomicityMode(TRANSACTIONAL_SNAPSHOT)
            .setNearConfiguration(new NearCacheConfiguration<>());

        doTestInvokeTest(ccfg, PESSIMISTIC, READ_COMMITTED);

        doTestInvokeTest(ccfg, PESSIMISTIC, REPEATABLE_READ);

        doTestInvokeTest(ccfg, PESSIMISTIC, SERIALIZABLE);
    }

    /**
     * @throws Exception If failed.
     */
<<<<<<< HEAD
    @Test
=======
>>>>>>> 10ebf715
    public void testOptimisticOnePhaseCommit() throws Exception {
        CacheConfiguration ccfg = cacheConfiguration(PRIMARY_SYNC, 1);

        doTestInvokeTest(ccfg, OPTIMISTIC, READ_COMMITTED);

        doTestInvokeTest(ccfg, OPTIMISTIC, REPEATABLE_READ);

        doTestInvokeTest(ccfg, OPTIMISTIC, SERIALIZABLE);
    }

    /**
     * @throws Exception If failed.
     */
<<<<<<< HEAD
    @Test
=======
>>>>>>> 10ebf715
    public void testOptimisticOnePhaseCommitWithNearCache() throws Exception {
        CacheConfiguration ccfg = cacheConfiguration(PRIMARY_SYNC, 1)
            .setNearConfiguration(new NearCacheConfiguration<>());

        doTestInvokeTest(ccfg, OPTIMISTIC, READ_COMMITTED);

        doTestInvokeTest(ccfg, OPTIMISTIC, REPEATABLE_READ);

        doTestInvokeTest(ccfg, OPTIMISTIC, SERIALIZABLE);
    }

    /**
     * @throws Exception If failed.
     */
<<<<<<< HEAD
    @Test
=======
>>>>>>> 10ebf715
    public void testOptimisticOnePhaseCommitFullSync() throws Exception {
        CacheConfiguration ccfg = cacheConfiguration(FULL_SYNC, 1);

        doTestInvokeTest(ccfg, OPTIMISTIC, READ_COMMITTED);

        doTestInvokeTest(ccfg, OPTIMISTIC, REPEATABLE_READ);

        doTestInvokeTest(ccfg, OPTIMISTIC, SERIALIZABLE);
    }

    /**
     * @throws Exception If failed.
     */
    @Test
    public void testOptimisticOnePhaseCommitFullSyncWithNearCache() throws Exception {
        CacheConfiguration ccfg = cacheConfiguration(FULL_SYNC, 1)
            .setNearConfiguration(new NearCacheConfiguration<>());

        doTestInvokeTest(ccfg, OPTIMISTIC, READ_COMMITTED);

        doTestInvokeTest(ccfg, OPTIMISTIC, REPEATABLE_READ);

        doTestInvokeTest(ccfg, OPTIMISTIC, SERIALIZABLE);
    }

    /**
     * @throws Exception If failed.
     */
    @Test
    public void testOptimistic() throws Exception {
        CacheConfiguration ccfg = cacheConfiguration(PRIMARY_SYNC, 2);

        doTestInvokeTest(ccfg, OPTIMISTIC, READ_COMMITTED);

        doTestInvokeTest(ccfg, OPTIMISTIC, REPEATABLE_READ);

        doTestInvokeTest(ccfg, OPTIMISTIC, SERIALIZABLE);
    }

    /**
     * @throws Exception If failed.
     */
<<<<<<< HEAD
    @Test
=======
>>>>>>> 10ebf715
    public void testOptimisticWithNearCache() throws Exception {
        CacheConfiguration ccfg = cacheConfiguration(PRIMARY_SYNC, 2)
            .setNearConfiguration(new NearCacheConfiguration<>());

        doTestInvokeTest(ccfg, OPTIMISTIC, READ_COMMITTED);

        doTestInvokeTest(ccfg, OPTIMISTIC, REPEATABLE_READ);

        doTestInvokeTest(ccfg, OPTIMISTIC, SERIALIZABLE);
    }

    /**
     * @throws Exception If failed.
     */
<<<<<<< HEAD
    @Test
=======
>>>>>>> 10ebf715
    public void testOptimisticFullSync() throws Exception {
        CacheConfiguration ccfg = cacheConfiguration(FULL_SYNC, 2);

        doTestInvokeTest(ccfg, OPTIMISTIC, READ_COMMITTED);

        doTestInvokeTest(ccfg, OPTIMISTIC, REPEATABLE_READ);

        doTestInvokeTest(ccfg, OPTIMISTIC, SERIALIZABLE);
    }

    /**
     * @throws Exception If failed.
     */
    @Test
    public void testOptimisticFullSyncWithNearCache() throws Exception {
        CacheConfiguration ccfg = cacheConfiguration(FULL_SYNC, 2);

        doTestInvokeTest(ccfg, OPTIMISTIC, READ_COMMITTED);

        doTestInvokeTest(ccfg, OPTIMISTIC, REPEATABLE_READ);

        doTestInvokeTest(ccfg, OPTIMISTIC, SERIALIZABLE);
    }

    /**
     * @param ccfg Cache configuration.
     */
    @SuppressWarnings({"unchecked", "ThrowableNotThrown"})
    private void doTestInvokeTest(CacheConfiguration ccfg, TransactionConcurrency txConcurrency,
        TransactionIsolation txIsolation) {
        if (ccfg.getNearConfiguration() != null)
            MvccFeatureChecker.failIfNotSupported(MvccFeatureChecker.Feature.NEAR_CACHE);

        IgniteEx cln = grid(getServerNodeCount());

        grid(0).createCache(ccfg);

        IgniteCache clnCache;

        if (ccfg.getNearConfiguration() != null)
            clnCache = cln.createNearCache(ccfg.getName(), ccfg.getNearConfiguration());
        else
            clnCache = cln.cache(ccfg.getName());

        clnCache.put(KEY, EXPECTED_VALUE);

        try {
            // Explicit tx.
            for (int i = 0; i < ITERATION_CNT; i++) {
                if (ccfg.getAtomicityMode() == TRANSACTIONAL_SNAPSHOT)
                    checkMvccInvoke(cln, clnCache, txConcurrency, txIsolation);
                else
                    checkTxInvoke(cln, clnCache, txConcurrency, txIsolation);

                assertEquals(EXPECTED_VALUE, clnCache.get(KEY));
            }

            // From affinity node.
            Ignite grid = grid(ThreadLocalRandom.current().nextInt(NODES));

            final IgniteCache cache = grid.cache(ccfg.getName());

            // Explicit tx.
            for (int i = 0; i < ITERATION_CNT; i++) {
                if (ccfg.getAtomicityMode() == TRANSACTIONAL_SNAPSHOT)
                    checkMvccInvoke(grid, cache, txConcurrency, txIsolation);
                else
                    checkTxInvoke(grid, cache, txConcurrency, txIsolation);

                assertEquals(EXPECTED_VALUE, cache.get(KEY));
            }

            final IgniteCache clnCache0 = clnCache;

            // Implicit tx.
            for (int i = 0; i < ITERATION_CNT; i++) {
                GridTestUtils.assertThrowsWithCause(new Callable<Object>() {
                    @Override public Object call() {
                        clnCache0.invoke(KEY, new NonSerialazibleEntryProcessor());

                        return null;
                    }
                }, NotSerializableException.class);
            }

            assertEquals(EXPECTED_VALUE, clnCache.get(KEY));
        }
        finally {
            grid(0).destroyCache(ccfg.getName());
        }
    }

    /**
     * @param node Grid node.
     * @param cache Node cache.
     * @param txConcurrency Transaction concurrency.
     * @param txIsolation Transaction isolation.
     */
    @SuppressWarnings({"unchecked", "ThrowableNotThrown"})
    private void checkTxInvoke(Ignite node, IgniteCache cache, TransactionConcurrency txConcurrency,
        TransactionIsolation txIsolation) {
        try (final Transaction tx = node.transactions().txStart(txConcurrency, txIsolation)) {
            cache.put(KEY, WRONG_VALUE);

            cache.invoke(KEY, new NonSerialazibleEntryProcessor());

            GridTestUtils.assertThrowsWithCause(new Callable<Object>() {
                @Override public Object call() {
                    tx.commit();

                    return null;
                }
            }, NotSerializableException.class);
        }
    }

    /**
     * @param node Grid node.
     * @param cache Node cache.
     * @param txConcurrency Transaction concurrency.
     * @param txIsolation Transaction isolation.
     */
    @SuppressWarnings({"unchecked", "ThrowableNotThrown"})
    private void checkMvccInvoke(Ignite node, IgniteCache cache, TransactionConcurrency txConcurrency,
        TransactionIsolation txIsolation) {
        try (final Transaction tx = node.transactions().txStart(txConcurrency, txIsolation)) {
            cache.put(KEY, WRONG_VALUE);

            GridTestUtils.assertThrowsWithCause(new Callable<Object>() {
                @Override public Object call() {
                    cache.invoke(KEY, new NonSerialazibleEntryProcessor());

                    fail("Should never happened.");

                    tx.commit();

                    return null;
                }
            }, NotSerializableException.class);
        }
    }

    /**
     * @return Cache configuration.
     */
    private CacheConfiguration<?, ?> cacheConfiguration(CacheWriteSynchronizationMode wrMode, int backup) {
        return new CacheConfiguration("test-cache-" + wrMode + "-" + backup)
            .setAtomicityMode(TRANSACTIONAL)
            .setWriteSynchronizationMode(FULL_SYNC)
            .setBackups(backup);
    }

    /**
     *
     */
    private static class NonSerialazibleEntryProcessor implements EntryProcessor<Integer, Integer, Integer> {
        /** {@inheritDoc} */
        @Override public Integer process(MutableEntry<Integer, Integer> entry, Object... arguments)
            throws EntryProcessorException {
            entry.setValue(42);

            return null;
        }
    }
}<|MERGE_RESOLUTION|>--- conflicted
+++ resolved
@@ -41,10 +41,6 @@
 import org.apache.ignite.transactions.Transaction;
 import org.apache.ignite.transactions.TransactionConcurrency;
 import org.apache.ignite.transactions.TransactionIsolation;
-import org.junit.Ignore;
-import org.junit.Test;
-import org.junit.runner.RunWith;
-import org.junit.runners.JUnit4;
 
 import static org.apache.ignite.cache.CacheAtomicityMode.TRANSACTIONAL;
 import static org.apache.ignite.cache.CacheAtomicityMode.TRANSACTIONAL_SNAPSHOT;
@@ -59,7 +55,6 @@
 /**
  *
  */
-@RunWith(JUnit4.class)
 public class CacheEntryProcessorNonSerializableTest extends GridCommonAbstractTest {
     /** */
     private static final int EXPECTED_VALUE = 42;
@@ -124,7 +119,6 @@
     /**
      * @throws Exception If failed.
      */
-    @Test
     public void testPessimisticOnePhaseCommit() throws Exception {
         CacheConfiguration ccfg = cacheConfiguration(PRIMARY_SYNC, 1);
 
@@ -138,7 +132,6 @@
     /**
      * @throws Exception If failed.
      */
-    @Test
     public void testPessimisticOnePhaseCommitWithNearCache() throws Exception {
         CacheConfiguration ccfg = cacheConfiguration(PRIMARY_SYNC, 1)
             .setNearConfiguration(new NearCacheConfiguration<>());
@@ -153,7 +146,6 @@
     /**
      * @throws Exception If failed.
      */
-    @Test
     public void testPessimisticOnePhaseCommitFullSync() throws Exception {
         CacheConfiguration ccfg = cacheConfiguration(FULL_SYNC, 1);
 
@@ -167,7 +159,6 @@
     /**
      * @throws Exception If failed.
      */
-    @Test
     public void testPessimisticOnePhaseCommitFullSyncWithNearCache() throws Exception {
         CacheConfiguration ccfg = cacheConfiguration(FULL_SYNC, 1)
             .setNearConfiguration(new NearCacheConfiguration<>());
@@ -182,7 +173,6 @@
     /**
      * @throws Exception If failed.
      */
-    @Test
     public void testPessimistic() throws Exception {
         CacheConfiguration ccfg = cacheConfiguration(PRIMARY_SYNC, 2);
 
@@ -196,7 +186,6 @@
     /**
      * @throws Exception If failed.
      */
-    @Test
     public void testPessimisticWithNearCache() throws Exception {
         CacheConfiguration ccfg = cacheConfiguration(PRIMARY_SYNC, 2)
             .setNearConfiguration(new NearCacheConfiguration<>());
@@ -211,7 +200,6 @@
     /**
      * @throws Exception If failed.
      */
-    @Test
     public void testPessimisticFullSync() throws Exception {
         CacheConfiguration ccfg = cacheConfiguration(FULL_SYNC, 2);
 
@@ -225,10 +213,6 @@
     /**
      * @throws Exception If failed.
      */
-<<<<<<< HEAD
-    @Test
-=======
->>>>>>> 10ebf715
     public void testPessimisticFullSyncWithNearCache() throws Exception {
         CacheConfiguration ccfg = cacheConfiguration(FULL_SYNC, 2)
             .setNearConfiguration(new NearCacheConfiguration<>());
@@ -242,10 +226,6 @@
 
     /**
      */
-<<<<<<< HEAD
-    @Test
-=======
->>>>>>> 10ebf715
     public void testMvccPessimisticOnePhaseCommit() {
         CacheConfiguration ccfg = cacheConfiguration(PRIMARY_SYNC, 1).setAtomicityMode(TRANSACTIONAL_SNAPSHOT);
 
@@ -254,15 +234,9 @@
 
     /**
      */
-<<<<<<< HEAD
-    @Ignore("https://issues.apache.org/jira/browse/IGNITE-7187")
-    @Test
-    public void testMvccPessimisticOnePhaseCommitWithNearCache() {
-=======
     public void testMvccPessimisticOnePhaseCommitWithNearCache() {
         fail("https://issues.apache.org/jira/browse/IGNITE-7187");
 
->>>>>>> 10ebf715
         CacheConfiguration ccfg = cacheConfiguration(PRIMARY_SYNC, 1).setAtomicityMode(TRANSACTIONAL_SNAPSHOT)
             .setNearConfiguration(new NearCacheConfiguration<>());
 
@@ -271,10 +245,6 @@
 
     /**
      */
-<<<<<<< HEAD
-    @Test
-=======
->>>>>>> 10ebf715
     public void testMvccPessimisticOnePhaseCommitFullSync() {
         CacheConfiguration ccfg = cacheConfiguration(FULL_SYNC, 1).setAtomicityMode(TRANSACTIONAL_SNAPSHOT);
 
@@ -283,15 +253,9 @@
 
     /**
      */
-<<<<<<< HEAD
-    @Ignore("https://issues.apache.org/jira/browse/IGNITE-7187")
-    @Test
-    public void testMvccPessimisticOnePhaseCommitFullSyncWithNearCache() {
-=======
     public void testMvccPessimisticOnePhaseCommitFullSyncWithNearCache() {
         fail("https://issues.apache.org/jira/browse/IGNITE-7187");
 
->>>>>>> 10ebf715
         CacheConfiguration ccfg = cacheConfiguration(FULL_SYNC, 1).setAtomicityMode(TRANSACTIONAL_SNAPSHOT)
             .setNearConfiguration(new NearCacheConfiguration<>());
 
@@ -300,10 +264,6 @@
 
     /**
      */
-<<<<<<< HEAD
-    @Test
-=======
->>>>>>> 10ebf715
     public void testMvccPessimistic() {
         CacheConfiguration ccfg = cacheConfiguration(PRIMARY_SYNC, 2).setAtomicityMode(TRANSACTIONAL_SNAPSHOT);
 
@@ -312,15 +272,9 @@
 
     /**
      */
-<<<<<<< HEAD
-    @Ignore("https://issues.apache.org/jira/browse/IGNITE-7187")
-    @Test
-    public void testMvccPessimisticWithNearCache() {
-=======
     public void testMvccPessimisticWithNearCache() {
         fail("https://issues.apache.org/jira/browse/IGNITE-7187");
 
->>>>>>> 10ebf715
         CacheConfiguration ccfg = cacheConfiguration(PRIMARY_SYNC, 2).setAtomicityMode(TRANSACTIONAL_SNAPSHOT)
             .setNearConfiguration(new NearCacheConfiguration<>());
 
@@ -329,10 +283,6 @@
 
     /**
      */
-<<<<<<< HEAD
-    @Test
-=======
->>>>>>> 10ebf715
     public void testMvccPessimisticFullSync() {
         CacheConfiguration ccfg = cacheConfiguration(FULL_SYNC, 2).setAtomicityMode(TRANSACTIONAL_SNAPSHOT);
 
@@ -342,15 +292,9 @@
     /**
      * @throws Exception If failed.
      */
-<<<<<<< HEAD
-    @Ignore("https://issues.apache.org/jira/browse/IGNITE-7187")
-    @Test
-    public void testMvccPessimisticFullSyncWithNearCache() throws Exception {
-=======
     public void testMvccPessimisticFullSyncWithNearCache() throws Exception {
         fail("https://issues.apache.org/jira/browse/IGNITE-7187");
 
->>>>>>> 10ebf715
         CacheConfiguration ccfg = cacheConfiguration(FULL_SYNC, 2).setAtomicityMode(TRANSACTIONAL_SNAPSHOT)
             .setNearConfiguration(new NearCacheConfiguration<>());
 
@@ -364,10 +308,6 @@
     /**
      * @throws Exception If failed.
      */
-<<<<<<< HEAD
-    @Test
-=======
->>>>>>> 10ebf715
     public void testOptimisticOnePhaseCommit() throws Exception {
         CacheConfiguration ccfg = cacheConfiguration(PRIMARY_SYNC, 1);
 
@@ -381,10 +321,6 @@
     /**
      * @throws Exception If failed.
      */
-<<<<<<< HEAD
-    @Test
-=======
->>>>>>> 10ebf715
     public void testOptimisticOnePhaseCommitWithNearCache() throws Exception {
         CacheConfiguration ccfg = cacheConfiguration(PRIMARY_SYNC, 1)
             .setNearConfiguration(new NearCacheConfiguration<>());
@@ -399,10 +335,6 @@
     /**
      * @throws Exception If failed.
      */
-<<<<<<< HEAD
-    @Test
-=======
->>>>>>> 10ebf715
     public void testOptimisticOnePhaseCommitFullSync() throws Exception {
         CacheConfiguration ccfg = cacheConfiguration(FULL_SYNC, 1);
 
@@ -416,7 +348,6 @@
     /**
      * @throws Exception If failed.
      */
-    @Test
     public void testOptimisticOnePhaseCommitFullSyncWithNearCache() throws Exception {
         CacheConfiguration ccfg = cacheConfiguration(FULL_SYNC, 1)
             .setNearConfiguration(new NearCacheConfiguration<>());
@@ -431,7 +362,6 @@
     /**
      * @throws Exception If failed.
      */
-    @Test
     public void testOptimistic() throws Exception {
         CacheConfiguration ccfg = cacheConfiguration(PRIMARY_SYNC, 2);
 
@@ -445,10 +375,6 @@
     /**
      * @throws Exception If failed.
      */
-<<<<<<< HEAD
-    @Test
-=======
->>>>>>> 10ebf715
     public void testOptimisticWithNearCache() throws Exception {
         CacheConfiguration ccfg = cacheConfiguration(PRIMARY_SYNC, 2)
             .setNearConfiguration(new NearCacheConfiguration<>());
@@ -463,10 +389,6 @@
     /**
      * @throws Exception If failed.
      */
-<<<<<<< HEAD
-    @Test
-=======
->>>>>>> 10ebf715
     public void testOptimisticFullSync() throws Exception {
         CacheConfiguration ccfg = cacheConfiguration(FULL_SYNC, 2);
 
@@ -480,7 +402,6 @@
     /**
      * @throws Exception If failed.
      */
-    @Test
     public void testOptimisticFullSyncWithNearCache() throws Exception {
         CacheConfiguration ccfg = cacheConfiguration(FULL_SYNC, 2);
 
