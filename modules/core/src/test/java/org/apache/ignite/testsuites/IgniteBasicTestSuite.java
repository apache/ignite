/*
 * Licensed to the Apache Software Foundation (ASF) under one or more
 * contributor license agreements.  See the NOTICE file distributed with
 * this work for additional information regarding copyright ownership.
 * The ASF licenses this file to You under the Apache License, Version 2.0
 * (the "License"); you may not use this file except in compliance with
 * the License.  You may obtain a copy of the License at
 *
 *      http://www.apache.org/licenses/LICENSE-2.0
 *
 * Unless required by applicable law or agreed to in writing, software
 * distributed under the License is distributed on an "AS IS" BASIS,
 * WITHOUT WARRANTIES OR CONDITIONS OF ANY KIND, either express or implied.
 * See the License for the specific language governing permissions and
 * limitations under the License.
 */

package org.apache.ignite.testsuites;

import org.apache.ignite.ClassPathContentLoggingTest;
import org.apache.ignite.GridSuppressedExceptionSelfTest;
import org.apache.ignite.cache.RemoveAllDeadlockTest;
import org.apache.ignite.events.ClusterActivationStartedEventTest;
import org.apache.ignite.failure.ExchangeWorkerWaitingForTaskTest;
import org.apache.ignite.failure.FailureHandlerTriggeredTest;
import org.apache.ignite.failure.OomFailureHandlerTest;
import org.apache.ignite.failure.StopNodeFailureHandlerTest;
import org.apache.ignite.failure.StopNodeOrHaltFailureHandlerTest;
import org.apache.ignite.internal.ClassSetTest;
import org.apache.ignite.internal.ClusterGroupHostsSelfTest;
import org.apache.ignite.internal.ClusterGroupSelfTest;
import org.apache.ignite.internal.ClusterProcessorCheckGlobalStateComputeRequestTest;
import org.apache.ignite.internal.ConsistentIdImplicitlyExplicitlyTest;
import org.apache.ignite.internal.DiagnosticLogForPartitionStatesTest;
import org.apache.ignite.internal.GridFailFastNodeFailureDetectionSelfTest;
import org.apache.ignite.internal.GridLifecycleAwareSelfTest;
import org.apache.ignite.internal.GridLifecycleBeanSelfTest;
import org.apache.ignite.internal.GridMBeansTest;
import org.apache.ignite.internal.GridMbeansMiscTest;
import org.apache.ignite.internal.GridNodeMetricsLogSelfTest;
import org.apache.ignite.internal.GridPeerDeploymentRetryModifiedTest;
import org.apache.ignite.internal.GridPeerDeploymentRetryTest;
import org.apache.ignite.internal.GridProjectionForCachesSelfTest;
import org.apache.ignite.internal.GridReduceSelfTest;
import org.apache.ignite.internal.GridReleaseTypeSelfTest;
import org.apache.ignite.internal.GridSelfTest;
import org.apache.ignite.internal.GridStartStopSelfTest;
import org.apache.ignite.internal.GridStopWithCancelSelfTest;
import org.apache.ignite.internal.GridStopWithCollisionSpiTest;
import org.apache.ignite.internal.IgniteLocalNodeMapBeforeStartTest;
import org.apache.ignite.internal.IgniteSlowClientDetectionSelfTest;
import org.apache.ignite.internal.IgniteThreadGroupNodeRestartTest;
import org.apache.ignite.internal.MarshallerContextLockingSelfTest;
import org.apache.ignite.internal.TransactionsMXBeanImplTest;
import org.apache.ignite.internal.managers.IgniteDiagnosticMessagesMultipleConnectionsTest;
import org.apache.ignite.internal.managers.IgniteDiagnosticMessagesTest;
import org.apache.ignite.internal.managers.communication.GridIoManagerFileTransmissionSelfTest;
import org.apache.ignite.internal.managers.discovery.IncompleteDeserializationExceptionTest;
import org.apache.ignite.internal.metric.MetricsClusterActivationTest;
import org.apache.ignite.internal.mxbean.IgniteStandardMXBeanTest;
import org.apache.ignite.internal.pagemem.wal.record.WALRecordSerializationTest;
import org.apache.ignite.internal.pagemem.wal.record.WALRecordTest;
import org.apache.ignite.internal.processors.DeadLockOnNodeLeftExchangeTest;
import org.apache.ignite.internal.processors.affinity.GridAffinityAssignmentV2Test;
import org.apache.ignite.internal.processors.affinity.GridAffinityAssignmentV2TestNoOptimizations;
import org.apache.ignite.internal.processors.affinity.GridAffinityProcessorRendezvousSelfTest;
import org.apache.ignite.internal.processors.affinity.GridHistoryAffinityAssignmentTest;
import org.apache.ignite.internal.processors.affinity.GridHistoryAffinityAssignmentTestNoOptimization;
import org.apache.ignite.internal.processors.cache.CacheLocalGetSerializationTest;
import org.apache.ignite.internal.processors.cache.CacheLockCandidatesThreadTest;
import org.apache.ignite.internal.processors.cache.GridLocalIgniteSerializationTest;
import org.apache.ignite.internal.processors.cache.GridLongRunningInitNewCrdFutureDiagnosticsTest;
import org.apache.ignite.internal.processors.cache.GridProjectionForCachesOnDaemonNodeSelfTest;
import org.apache.ignite.internal.processors.cache.IgniteDaemonNodeMarshallerCacheTest;
import org.apache.ignite.internal.processors.cache.IgniteMarshallerCacheClassNameConflictTest;
import org.apache.ignite.internal.processors.cache.IgniteMarshallerCacheClientRequestsMappingOnMissTest;
import org.apache.ignite.internal.processors.cache.IgniteMarshallerCacheConcurrentReadWriteTest;
import org.apache.ignite.internal.processors.cache.IgniteMarshallerCacheFSRestoreTest;
import org.apache.ignite.internal.processors.cache.IgniteMarshallerCacheSeparateDirectoryTest;
import org.apache.ignite.internal.processors.cache.RebalanceWithDifferentThreadPoolSizeTest;
import org.apache.ignite.internal.processors.cache.SetTxTimeoutOnPartitionMapExchangeTest;
import org.apache.ignite.internal.processors.cache.distributed.IgniteRejectConnectOnNodeStopTest;
import org.apache.ignite.internal.processors.cache.distributed.dht.topology.EvictPartitionInLogTest;
import org.apache.ignite.internal.processors.cache.distributed.dht.topology.PartitionEvictionOrderTest;
import org.apache.ignite.internal.processors.cache.persistence.defragmentation.LinkMapTest;
import org.apache.ignite.internal.processors.cache.persistence.pagemem.ClockPageReplacementFlagsTest;
import org.apache.ignite.internal.processors.cache.persistence.pagemem.ExponentialBackoffTest;
import org.apache.ignite.internal.processors.cache.persistence.pagemem.PagePoolTest;
import org.apache.ignite.internal.processors.cache.persistence.pagemem.ProgressSpeedCalculationTest;
import org.apache.ignite.internal.processors.cache.persistence.pagemem.SegmentedLruPageListTest;
import org.apache.ignite.internal.processors.cache.query.continuous.DiscoveryDataDeserializationFailureHanderTest;
import org.apache.ignite.internal.processors.cache.transactions.AtomicOperationsInTxTest;
import org.apache.ignite.internal.processors.cache.transactions.TransactionIntegrityWithSystemWorkerDeathTest;
import org.apache.ignite.internal.processors.closure.GridClosureProcessorRemoteTest;
import org.apache.ignite.internal.processors.closure.GridClosureProcessorSelfTest;
import org.apache.ignite.internal.processors.closure.GridClosureSerializationTest;
import org.apache.ignite.internal.processors.cluster.BaselineAutoAdjustMXBeanTest;
import org.apache.ignite.internal.processors.configuration.distributed.DistributedConfigurationInMemoryTest;
import org.apache.ignite.internal.processors.continuous.GridEventConsumeSelfTest;
import org.apache.ignite.internal.processors.continuous.GridMessageListenSelfTest;
import org.apache.ignite.internal.processors.database.BPlusTreeFakeReuseSelfTest;
import org.apache.ignite.internal.processors.database.BPlusTreeReplaceRemoveRaceTest;
import org.apache.ignite.internal.processors.database.BPlusTreeReuseSelfTest;
import org.apache.ignite.internal.processors.database.BPlusTreeSelfTest;
import org.apache.ignite.internal.processors.database.CacheFreeListSelfTest;
import org.apache.ignite.internal.processors.database.DataRegionMetricsSelfTest;
import org.apache.ignite.internal.processors.database.IndexStorageSelfTest;
import org.apache.ignite.internal.processors.database.SwapPathConstructionSelfTest;
import org.apache.ignite.internal.processors.failure.FailureProcessorLoggingTest;
import org.apache.ignite.internal.processors.failure.FailureProcessorThreadDumpThrottlingTest;
import org.apache.ignite.internal.processors.metastorage.DistributedMetaStorageClassloadingTest;
import org.apache.ignite.internal.processors.metastorage.DistributedMetaStorageTest;
import org.apache.ignite.internal.processors.metastorage.persistence.DistributedMetaStorageHistoryCacheTest;
import org.apache.ignite.internal.processors.metastorage.persistence.DmsDataWriterWorkerTest;
import org.apache.ignite.internal.processors.metastorage.persistence.InMemoryCachedDistributedMetaStorageBridgeTest;
import org.apache.ignite.internal.processors.odbc.ClientListenerMetricsTest;
import org.apache.ignite.internal.processors.odbc.OdbcConfigurationValidationSelfTest;
import org.apache.ignite.internal.processors.odbc.OdbcEscapeSequenceSelfTest;
import org.apache.ignite.internal.processors.odbc.SqlListenerUtilsTest;
import org.apache.ignite.internal.product.GridProductVersionSelfTest;
import org.apache.ignite.internal.suggestions.JvmConfigurationSuggestionsTest;
import org.apache.ignite.internal.util.GridCleanerTest;
import org.apache.ignite.internal.util.collection.BitSetIntSetTest;
import org.apache.ignite.internal.util.collection.ImmutableIntSetTest;
import org.apache.ignite.internal.util.collection.IntHashMapTest;
import org.apache.ignite.internal.util.collection.IntRWHashMapTest;
import org.apache.ignite.internal.util.nio.IgniteExceptionInNioWorkerSelfTest;
import org.apache.ignite.marshaller.DynamicProxySerializationMultiJvmSelfTest;
import org.apache.ignite.marshaller.MarshallerContextSelfTest;
import org.apache.ignite.messaging.GridMessagingNoPeerClassLoadingSelfTest;
import org.apache.ignite.messaging.GridMessagingSelfTest;
import org.apache.ignite.messaging.IgniteMessagingSendAsyncTest;
import org.apache.ignite.messaging.IgniteMessagingWithClientTest;
import org.apache.ignite.plugin.PluginConfigurationTest;
import org.apache.ignite.plugin.PluginNodeValidationTest;
import org.apache.ignite.plugin.security.SecurityPermissionSetBuilderTest;
import org.apache.ignite.spi.GridSpiLocalHostInjectionTest;
import org.apache.ignite.spi.checkpoint.noop.NoopCheckpointSpiLoggingTest;
import org.apache.ignite.startup.properties.NotStringSystemPropertyTest;
import org.apache.ignite.testframework.MessageOrderLogListenerTest;
import org.apache.ignite.testframework.junits.common.GridCommonAbstractTestSelfTest;
import org.apache.ignite.testframework.test.ConfigVariationsExecutionTest;
import org.apache.ignite.testframework.test.ConfigVariationsTestSuiteBuilderTest;
import org.apache.ignite.testframework.test.ListeningTestLoggerTest;
import org.apache.ignite.testframework.test.ParametersTest;
import org.apache.ignite.testframework.test.VariationsIteratorTest;
import org.apache.ignite.util.AttributeNodeFilterSelfTest;
import org.junit.runner.RunWith;
import org.junit.runners.Suite;

/**
 * Basic test suite.
 */
@RunWith(Suite.class)
@Suite.SuiteClasses({
    IgniteMarshallerSelfTestSuite.class,
    IgniteLangSelfTestSuite.class,
    IgniteUtilSelfTestSuite.class,

    IgniteKernalSelfTestSuite.class,
    IgniteStartUpTestSuite.class,
    IgniteExternalizableSelfTestSuite.class,
    IgniteP2PSelfTestSuite.class,
    IgniteCacheP2pUnmarshallingErrorTestSuite.class,
    IgniteStreamSelfTestSuite.class,

    IgnitePlatformsTestSuite.class,

    GridSelfTest.class,
    ClusterGroupHostsSelfTest.class,
    IgniteMessagingWithClientTest.class,
    IgniteMessagingSendAsyncTest.class,

    ClusterProcessorCheckGlobalStateComputeRequestTest.class,
    ClusterGroupSelfTest.class,
    GridMessagingSelfTest.class,
    GridMessagingNoPeerClassLoadingSelfTest.class,

    GridReleaseTypeSelfTest.class,
    GridProductVersionSelfTest.class,
    GridAffinityAssignmentV2Test.class,
    GridAffinityAssignmentV2TestNoOptimizations.class,
    GridHistoryAffinityAssignmentTest.class,
    GridHistoryAffinityAssignmentTestNoOptimization.class,
    GridAffinityProcessorRendezvousSelfTest.class,
    GridClosureProcessorSelfTest.class,
    GridClosureProcessorRemoteTest.class,
    GridClosureSerializationTest.class,
    GridStartStopSelfTest.class,
    GridProjectionForCachesSelfTest.class,
    GridProjectionForCachesOnDaemonNodeSelfTest.class,
    GridSpiLocalHostInjectionTest.class,
    GridLifecycleBeanSelfTest.class,
    GridStopWithCancelSelfTest.class,
    GridStopWithCollisionSpiTest.class,
    GridReduceSelfTest.class,
    GridEventConsumeSelfTest.class,
    GridSuppressedExceptionSelfTest.class,
    GridLifecycleAwareSelfTest.class,
    GridMessageListenSelfTest.class,
    GridFailFastNodeFailureDetectionSelfTest.class,
    IgniteSlowClientDetectionSelfTest.class,
    IgniteDaemonNodeMarshallerCacheTest.class,
    IgniteMarshallerCacheConcurrentReadWriteTest.class,
    GridNodeMetricsLogSelfTest.class,
    GridLocalIgniteSerializationTest.class,
    GridMBeansTest.class,
    GridMbeansMiscTest.class,
    TransactionsMXBeanImplTest.class,
    SetTxTimeoutOnPartitionMapExchangeTest.class,
    DiscoveryDataDeserializationFailureHanderTest.class,

    EvictPartitionInLogTest.class,
    PartitionEvictionOrderTest.class,

    IgniteExceptionInNioWorkerSelfTest.class,
    IgniteLocalNodeMapBeforeStartTest.class,

    ClientListenerMetricsTest.class,
    OdbcConfigurationValidationSelfTest.class,
    OdbcEscapeSequenceSelfTest.class,
    SqlListenerUtilsTest.class,

    DynamicProxySerializationMultiJvmSelfTest.class,

    MarshallerContextLockingSelfTest.class,
    MarshallerContextSelfTest.class,

    SecurityPermissionSetBuilderTest.class,

    AttributeNodeFilterSelfTest.class,

    WALRecordTest.class,
    WALRecordSerializationTest.class,

    GridPeerDeploymentRetryTest.class,
    GridPeerDeploymentRetryModifiedTest.class,

    // Basic DB data structures.
    PagePoolTest.class,
    SegmentedLruPageListTest.class,
    ClockPageReplacementFlagsTest.class,
    BPlusTreeSelfTest.class,
    BPlusTreeFakeReuseSelfTest.class,
    BPlusTreeReuseSelfTest.class,
    BPlusTreeReplaceRemoveRaceTest.class,
    IndexStorageSelfTest.class,
    CacheFreeListSelfTest.class,
    DataRegionMetricsSelfTest.class,
    MetricsClusterActivationTest.class,
    SwapPathConstructionSelfTest.class,
    BitSetIntSetTest.class,
    ImmutableIntSetTest.class,
    IntHashMapTest.class,
    IntRWHashMapTest.class,

    IgniteMarshallerCacheFSRestoreTest.class,
    IgniteMarshallerCacheClassNameConflictTest.class,
    IgniteMarshallerCacheClientRequestsMappingOnMissTest.class,
    IgniteMarshallerCacheSeparateDirectoryTest.class,

    IgniteDiagnosticMessagesTest.class,
    IgniteDiagnosticMessagesMultipleConnectionsTest.class,

    IgniteRejectConnectOnNodeStopTest.class,

    GridCleanerTest.class,

    ClassSetTest.class,

    // Basic failure handlers.
    FailureHandlerTriggeredTest.class,
    StopNodeFailureHandlerTest.class,
    StopNodeOrHaltFailureHandlerTest.class,
    OomFailureHandlerTest.class,
    TransactionIntegrityWithSystemWorkerDeathTest.class,
    FailureProcessorLoggingTest.class,
    FailureProcessorThreadDumpThrottlingTest.class,
    ExchangeWorkerWaitingForTaskTest.class,

    AtomicOperationsInTxTest.class,

    RebalanceWithDifferentThreadPoolSizeTest.class,

    ListeningTestLoggerTest.class,
    GridLongRunningInitNewCrdFutureDiagnosticsTest.class,

    MessageOrderLogListenerTest.class,

    CacheLocalGetSerializationTest.class,

    PluginNodeValidationTest.class,
    PluginConfigurationTest.class,

    // In-memory Distributed MetaStorage.
    DistributedMetaStorageTest.class,
    DistributedMetaStorageHistoryCacheTest.class,
    DistributedMetaStorageClassloadingTest.class,
    DmsDataWriterWorkerTest.class,
    InMemoryCachedDistributedMetaStorageBridgeTest.class,
    DistributedConfigurationInMemoryTest.class,
    BaselineAutoAdjustMXBeanTest.class,

    ConsistentIdImplicitlyExplicitlyTest.class,
    DiagnosticLogForPartitionStatesTest.class,

    // Tests against configuration variations framework.
    ParametersTest.class,
    VariationsIteratorTest.class,
    NotStringSystemPropertyTest.class,
    ConfigVariationsExecutionTest.class,
    ConfigVariationsTestSuiteBuilderTest.class,

    DeadLockOnNodeLeftExchangeTest.class,

    ClassPathContentLoggingTest.class,

    IncompleteDeserializationExceptionTest.class,

    GridIoManagerFileTransmissionSelfTest.class,

    IgniteStandardMXBeanTest.class,

    ClusterActivationStartedEventTest.class,

    IgniteThreadGroupNodeRestartTest.class,

    LinkMapTest.class,

    // Other tests
    CacheLockCandidatesThreadTest.class,
    RemoveAllDeadlockTest.class,

    NoopCheckpointSpiLoggingTest.class,
    JvmConfigurationSuggestionsTest.class,
<<<<<<< HEAD

    GridCommonAbstractTestSelfTest.class
=======
    ExponentialBackoffTest.class,
    ProgressSpeedCalculationTest.class
>>>>>>> 4feef022
})
public class IgniteBasicTestSuite {
}<|MERGE_RESOLUTION|>--- conflicted
+++ resolved
@@ -331,15 +331,12 @@
     CacheLockCandidatesThreadTest.class,
     RemoveAllDeadlockTest.class,
 
+    GridCommonAbstractTestSelfTest.class,
+
     NoopCheckpointSpiLoggingTest.class,
     JvmConfigurationSuggestionsTest.class,
-<<<<<<< HEAD
-
-    GridCommonAbstractTestSelfTest.class
-=======
     ExponentialBackoffTest.class,
     ProgressSpeedCalculationTest.class
->>>>>>> 4feef022
 })
 public class IgniteBasicTestSuite {
 }