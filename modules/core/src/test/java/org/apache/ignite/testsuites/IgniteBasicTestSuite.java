/*
 * Licensed to the Apache Software Foundation (ASF) under one or more
 * contributor license agreements.  See the NOTICE file distributed with
 * this work for additional information regarding copyright ownership.
 * The ASF licenses this file to You under the Apache License, Version 2.0
 * (the "License"); you may not use this file except in compliance with
 * the License.  You may obtain a copy of the License at
 *
 *      http://www.apache.org/licenses/LICENSE-2.0
 *
 * Unless required by applicable law or agreed to in writing, software
 * distributed under the License is distributed on an "AS IS" BASIS,
 * WITHOUT WARRANTIES OR CONDITIONS OF ANY KIND, either express or implied.
 * See the License for the specific language governing permissions and
 * limitations under the License.
 */

package org.apache.ignite.testsuites;

import org.apache.ignite.GridSuppressedExceptionSelfTest;
import org.apache.ignite.failure.FailureHandlerTriggeredTest;
import org.apache.ignite.failure.OomFailureHandlerTest;
import org.apache.ignite.failure.StopNodeFailureHandlerTest;
import org.apache.ignite.failure.StopNodeOrHaltFailureHandlerTest;
import org.apache.ignite.internal.ClassSetTest;
import org.apache.ignite.internal.ClusterGroupHostsSelfTest;
import org.apache.ignite.internal.ClusterGroupSelfTest;
import org.apache.ignite.internal.ConsistentIdImplicitlyExplicitlyTest;
import org.apache.ignite.internal.GridFailFastNodeFailureDetectionSelfTest;
import org.apache.ignite.internal.GridLifecycleAwareSelfTest;
import org.apache.ignite.internal.GridLifecycleBeanSelfTest;
import org.apache.ignite.internal.GridMBeansTest;
import org.apache.ignite.internal.GridNodeMetricsLogSelfTest;
import org.apache.ignite.internal.GridProjectionForCachesSelfTest;
import org.apache.ignite.internal.GridReduceSelfTest;
import org.apache.ignite.internal.GridReleaseTypeSelfTest;
import org.apache.ignite.internal.GridSelfTest;
import org.apache.ignite.internal.GridStartStopSelfTest;
import org.apache.ignite.internal.GridStopWithCancelSelfTest;
import org.apache.ignite.internal.IgniteLocalNodeMapBeforeStartTest;
import org.apache.ignite.internal.IgniteSlowClientDetectionSelfTest;
import org.apache.ignite.internal.MarshallerContextLockingSelfTest;
import org.apache.ignite.internal.TransactionsMXBeanImplTest;
import org.apache.ignite.internal.managers.IgniteDiagnosticMessagesMultipleConnectionsTest;
import org.apache.ignite.internal.managers.IgniteDiagnosticMessagesTest;
import org.apache.ignite.internal.processors.affinity.GridAffinityAssignmentV2Test;
import org.apache.ignite.internal.processors.affinity.GridAffinityAssignmentV2TestNoOptimizations;
import org.apache.ignite.internal.processors.affinity.GridAffinityProcessorMemoryLeakTest;
import org.apache.ignite.internal.processors.affinity.GridAffinityProcessorRendezvousSelfTest;
import org.apache.ignite.internal.processors.cache.CacheLocalGetSerializationTest;
import org.apache.ignite.internal.processors.cache.CacheRebalanceConfigValidationTest;
import org.apache.ignite.internal.processors.cache.GridLocalIgniteSerializationTest;
import org.apache.ignite.internal.processors.cache.GridProjectionForCachesOnDaemonNodeSelfTest;
import org.apache.ignite.internal.processors.cache.IgniteDaemonNodeMarshallerCacheTest;
import org.apache.ignite.internal.processors.cache.IgniteMarshallerCacheClassNameConflictTest;
import org.apache.ignite.internal.processors.cache.IgniteMarshallerCacheClientRequestsMappingOnMissTest;
import org.apache.ignite.internal.processors.cache.IgniteMarshallerCacheConcurrentReadWriteTest;
import org.apache.ignite.internal.processors.cache.IgniteMarshallerCacheFSRestoreTest;
import org.apache.ignite.internal.processors.cache.SetTxTimeoutOnPartitionMapExchangeTest;
import org.apache.ignite.internal.processors.cache.distributed.IgniteRejectConnectOnNodeStopTest;
import org.apache.ignite.internal.processors.cache.transactions.AtomicOperationsInTxTest;
import org.apache.ignite.internal.processors.cache.transactions.TransactionIntegrityWithSystemWorkerDeathTest;
import org.apache.ignite.internal.processors.closure.GridClosureProcessorRemoteTest;
import org.apache.ignite.internal.processors.closure.GridClosureProcessorSelfTest;
import org.apache.ignite.internal.processors.closure.GridClosureSerializationTest;
import org.apache.ignite.internal.processors.continuous.GridEventConsumeSelfTest;
import org.apache.ignite.internal.processors.continuous.GridMessageListenSelfTest;
import org.apache.ignite.internal.processors.database.BPlusTreeFakeReuseSelfTest;
import org.apache.ignite.internal.processors.database.BPlusTreeReuseSelfTest;
import org.apache.ignite.internal.processors.database.BPlusTreeSelfTest;
import org.apache.ignite.internal.processors.database.CacheFreeListImplSelfTest;
import org.apache.ignite.internal.processors.database.DataRegionMetricsSelfTest;
import org.apache.ignite.internal.processors.database.IndexStorageSelfTest;
import org.apache.ignite.internal.processors.database.SwapPathConstructionSelfTest;
import org.apache.ignite.internal.processors.odbc.OdbcConfigurationValidationSelfTest;
import org.apache.ignite.internal.processors.odbc.OdbcEscapeSequenceSelfTest;
import org.apache.ignite.internal.product.GridProductVersionSelfTest;
import org.apache.ignite.internal.util.BitSetIntSetTest;
import org.apache.ignite.internal.util.GridCleanerTest;
import org.apache.ignite.internal.util.nio.IgniteExceptionInNioWorkerSelfTest;
import org.apache.ignite.marshaller.DynamicProxySerializationMultiJvmSelfTest;
import org.apache.ignite.marshaller.MarshallerContextSelfTest;
import org.apache.ignite.messaging.GridMessagingNoPeerClassLoadingSelfTest;
import org.apache.ignite.messaging.GridMessagingSelfTest;
import org.apache.ignite.messaging.IgniteMessagingSendAsyncTest;
import org.apache.ignite.messaging.IgniteMessagingWithClientTest;
import org.apache.ignite.plugin.PluginNodeValidationTest;
import org.apache.ignite.plugin.security.SecurityPermissionSetBuilderTest;
import org.apache.ignite.spi.GridSpiLocalHostInjectionTest;
import org.apache.ignite.startup.properties.NotStringSystemPropertyTest;
import org.apache.ignite.testframework.test.ConfigVariationsTestSuiteBuilderTest;
import org.apache.ignite.testframework.test.ListeningTestLoggerTest;
import org.apache.ignite.testframework.test.ParametersTest;
import org.apache.ignite.testframework.test.VariationsIteratorTest;
import org.apache.ignite.util.AttributeNodeFilterSelfTest;
import org.junit.runner.RunWith;
import org.junit.runners.Suite;

/**
 * Basic test suite.
 */
@RunWith(Suite.class)
@Suite.SuiteClasses({
    IgniteMarshallerSelfTestSuite.class,
    IgniteLangSelfTestSuite.class,
    IgniteUtilSelfTestSuite.class,

    IgniteKernalSelfTestSuite.class,
    IgniteStartUpTestSuite.class,
    IgniteExternalizableSelfTestSuite.class,
    IgniteP2PSelfTestSuite.class,
    IgniteCacheP2pUnmarshallingErrorTestSuite.class,
    IgniteStreamSelfTestSuite.class,

    IgnitePlatformsTestSuite.class,

    GridSelfTest.class,
    ClusterGroupHostsSelfTest.class,
    IgniteMessagingWithClientTest.class,
    IgniteMessagingSendAsyncTest.class,

    ClusterGroupSelfTest.class,
    GridMessagingSelfTest.class,
    GridMessagingNoPeerClassLoadingSelfTest.class,

    GridReleaseTypeSelfTest.class,
    GridProductVersionSelfTest.class,
    GridAffinityAssignmentV2Test.class,
    GridAffinityAssignmentV2TestNoOptimizations.class,
    GridAffinityProcessorRendezvousSelfTest.class,
    GridAffinityProcessorMemoryLeakTest.class,
    GridClosureProcessorSelfTest.class,
    GridClosureProcessorRemoteTest.class,
    GridClosureSerializationTest.class,
    GridStartStopSelfTest.class,
    GridProjectionForCachesSelfTest.class,
    GridProjectionForCachesOnDaemonNodeSelfTest.class,
    GridSpiLocalHostInjectionTest.class,
    GridLifecycleBeanSelfTest.class,
    GridStopWithCancelSelfTest.class,
    GridReduceSelfTest.class,
    GridEventConsumeSelfTest.class,
    GridSuppressedExceptionSelfTest.class,
    GridLifecycleAwareSelfTest.class,
    GridMessageListenSelfTest.class,
    GridFailFastNodeFailureDetectionSelfTest.class,
    IgniteSlowClientDetectionSelfTest.class,
    IgniteDaemonNodeMarshallerCacheTest.class,
    IgniteMarshallerCacheConcurrentReadWriteTest.class,
    GridNodeMetricsLogSelfTest.class,
    GridLocalIgniteSerializationTest.class,
    GridMBeansTest.class,
    TransactionsMXBeanImplTest.class,
    SetTxTimeoutOnPartitionMapExchangeTest.class,

    IgniteExceptionInNioWorkerSelfTest.class,
    IgniteLocalNodeMapBeforeStartTest.class,
    OdbcConfigurationValidationSelfTest.class,
    OdbcEscapeSequenceSelfTest.class,

    DynamicProxySerializationMultiJvmSelfTest.class,

    // Tests against configuration variations framework.
    ParametersTest.class,
    VariationsIteratorTest.class,
    ConfigVariationsTestSuiteBuilderTest.class,
    NotStringSystemPropertyTest.class,

    MarshallerContextLockingSelfTest.class,
    MarshallerContextSelfTest.class,

    SecurityPermissionSetBuilderTest.class,

    AttributeNodeFilterSelfTest.class,

    // Basic DB data structures.
    BPlusTreeSelfTest.class,
    BPlusTreeFakeReuseSelfTest.class,
    BPlusTreeReuseSelfTest.class,
    IndexStorageSelfTest.class,
    CacheFreeListImplSelfTest.class,
    DataRegionMetricsSelfTest.class,
    SwapPathConstructionSelfTest.class,
    BitSetIntSetTest.class,

    IgniteMarshallerCacheFSRestoreTest.class,
    IgniteMarshallerCacheClassNameConflictTest.class,
    IgniteMarshallerCacheClientRequestsMappingOnMissTest.class,

    IgniteDiagnosticMessagesTest.class,
    IgniteDiagnosticMessagesMultipleConnectionsTest.class,

    IgniteRejectConnectOnNodeStopTest.class,

    GridCleanerTest.class,

    ClassSetTest.class,

    // Basic failure handlers.
    FailureHandlerTriggeredTest.class,
    StopNodeFailureHandlerTest.class,
    StopNodeOrHaltFailureHandlerTest.class,
    OomFailureHandlerTest.class,
    TransactionIntegrityWithSystemWorkerDeathTest.class,

    AtomicOperationsInTxTest.class,

    CacheRebalanceConfigValidationTest.class,

    ListeningTestLoggerTest.class,

    CacheLocalGetSerializationTest.class,

<<<<<<< HEAD
    ConsistentIdImplicitlyExplicitlyTest.class
=======
    PluginNodeValidationTest.class,
>>>>>>> 0d8a7c0b
})
public class IgniteBasicTestSuite {
}<|MERGE_RESOLUTION|>--- conflicted
+++ resolved
@@ -211,11 +211,9 @@
 
     CacheLocalGetSerializationTest.class,
 
-<<<<<<< HEAD
+    PluginNodeValidationTest.class,
+
     ConsistentIdImplicitlyExplicitlyTest.class
-=======
-    PluginNodeValidationTest.class,
->>>>>>> 0d8a7c0b
 })
 public class IgniteBasicTestSuite {
 }