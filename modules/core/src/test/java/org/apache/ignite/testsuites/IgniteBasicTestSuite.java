--- conflicted
+++ resolved
@@ -17,9 +17,9 @@
 
 package org.apache.ignite.testsuites;
 
-import java.util.ArrayList;
-import java.util.Collection;
-import java.util.List;
+import java.util.Set;
+import junit.framework.JUnit4TestAdapter;
+import junit.framework.TestSuite;
 import org.apache.ignite.GridSuppressedExceptionSelfTest;
 import org.apache.ignite.failure.FailureHandlerTriggeredTest;
 import org.apache.ignite.failure.OomFailureHandlerTest;
@@ -91,74 +91,52 @@
 import org.apache.ignite.testframework.test.ParametersTest;
 import org.apache.ignite.testframework.test.VariationsIteratorTest;
 import org.apache.ignite.util.AttributeNodeFilterSelfTest;
+import org.jetbrains.annotations.Nullable;
 import org.junit.runner.RunWith;
-import org.junit.runners.Suite;
-import org.junit.runners.model.InitializationError;
+import org.junit.runners.AllTests;
 
 /**
  * Basic test suite.
  */
-@RunWith(IgniteBasicTestSuite.DynamicSuite.class)
+@RunWith(AllTests.class)
 public class IgniteBasicTestSuite {
     /**
      * @return Test suite.
      */
-    public static List<Class<?>> suite() {
+    public static TestSuite suite() {
         return suite(null);
     }
 
     /**
-     * @param ignoredTests Tests to ignore.
+     * @param ignoredTests Tests don't include in the execution. Providing null means nothing to exclude.
      * @return Test suite.
      */
-    public static List<Class<?>> suite(Collection<Class> ignoredTests) {
-        List<Class<?>> suite = new ArrayList<>();
-
-        suite.addAll(IgniteMarshallerSelfTestSuite.suite(ignoredTests));
-        suite.addAll(IgniteLangSelfTestSuite.suite());
-        suite.addAll(IgniteUtilSelfTestSuite.suite(ignoredTests));
-
-        suite.addAll(IgniteKernalSelfTestSuite.suite(ignoredTests));
-        suite.addAll(IgniteStartUpTestSuite.suite());
-        suite.addAll(IgniteExternalizableSelfTestSuite.suite());
-        suite.addAll(IgniteP2PSelfTestSuite.suite(ignoredTests));
-        suite.addAll(IgniteCacheP2pUnmarshallingErrorTestSuite.suite(ignoredTests));
-        suite.addAll(IgniteStreamSelfTestSuite.suite());
-
-        suite.addAll(IgnitePlatformsTestSuite.suite());
-
-        suite.add(GridSelfTest.class);
-        suite.add(ClusterGroupHostsSelfTest.class);
-        suite.add(IgniteMessagingWithClientTest.class);
-        suite.add(IgniteMessagingSendAsyncTest.class);
+    public static TestSuite suite(@Nullable final Set<Class> ignoredTests) {
+        TestSuite suite = new TestSuite("Ignite Basic Test Suite");
+
+        suite.addTest(IgniteMarshallerSelfTestSuite.suite(ignoredTests));
+        suite.addTest(IgniteLangSelfTestSuite.suite());
+        suite.addTest(IgniteUtilSelfTestSuite.suite(ignoredTests));
+
+        suite.addTest(IgniteKernalSelfTestSuite.suite(ignoredTests));
+        suite.addTest(IgniteStartUpTestSuite.suite());
+        suite.addTest(IgniteExternalizableSelfTestSuite.suite());
+        suite.addTest(IgniteP2PSelfTestSuite.suite(ignoredTests));
+        suite.addTest(IgniteCacheP2pUnmarshallingErrorTestSuite.suite(ignoredTests));
+        suite.addTest(IgniteStreamSelfTestSuite.suite());
+
+        suite.addTest(IgnitePlatformsTestSuite.suite());
+
+        suite.addTest(new JUnit4TestAdapter(GridSelfTest.class));
+        suite.addTest(new JUnit4TestAdapter(ClusterGroupHostsSelfTest.class));
+        suite.addTest(new JUnit4TestAdapter(IgniteMessagingWithClientTest.class));
+        suite.addTest(new JUnit4TestAdapter(IgniteMessagingSendAsyncTest.class));
 
         GridTestUtils.addTestIfNeeded(suite, ClusterGroupSelfTest.class, ignoredTests);
         GridTestUtils.addTestIfNeeded(suite, GridMessagingSelfTest.class, ignoredTests);
         GridTestUtils.addTestIfNeeded(suite, GridMessagingNoPeerClassLoadingSelfTest.class, ignoredTests);
 
         GridTestUtils.addTestIfNeeded(suite, GridReleaseTypeSelfTest.class, ignoredTests);
-<<<<<<< HEAD
-        suite.add(GridProductVersionSelfTest.class);
-        suite.add(GridAffinityProcessorRendezvousSelfTest.class);
-        suite.add(GridAffinityProcessorMemoryLeakTest.class);
-        suite.add(GridClosureProcessorSelfTest.class);
-        suite.add(GridClosureProcessorRemoteTest.class);
-        suite.add(GridClosureSerializationTest.class);
-        suite.add(ClosureServiceClientsNodesTest.class);
-        suite.add(GridStartStopSelfTest.class);
-        suite.add(GridProjectionForCachesSelfTest.class);
-        suite.add(GridProjectionForCachesOnDaemonNodeSelfTest.class);
-        suite.add(GridSpiLocalHostInjectionTest.class);
-        suite.add(GridLifecycleBeanSelfTest.class);
-        suite.add(GridStopWithCancelSelfTest.class);
-        suite.add(GridReduceSelfTest.class);
-        suite.add(GridEventConsumeSelfTest.class);
-        suite.add(GridSuppressedExceptionSelfTest.class);
-        suite.add(GridLifecycleAwareSelfTest.class);
-        suite.add(GridMessageListenSelfTest.class);
-        suite.add(GridFailFastNodeFailureDetectionSelfTest.class);
-        suite.add(IgniteSlowClientDetectionSelfTest.class);
-=======
         suite.addTest(new JUnit4TestAdapter(GridProductVersionSelfTest.class));
         suite.addTest(new JUnit4TestAdapter(GridAffinityProcessorRendezvousSelfTest.class));
         suite.addTest(new JUnit4TestAdapter(GridAffinityProcessorMemoryLeakTest.class));
@@ -178,78 +156,69 @@
         suite.addTest(new JUnit4TestAdapter(GridMessageListenSelfTest.class));
         suite.addTest(new JUnit4TestAdapter(GridFailFastNodeFailureDetectionSelfTest.class));
         suite.addTest(new JUnit4TestAdapter(IgniteSlowClientDetectionSelfTest.class));
->>>>>>> 2dc0d9f7
         GridTestUtils.addTestIfNeeded(suite, IgniteDaemonNodeMarshallerCacheTest.class, ignoredTests);
-        suite.add(IgniteMarshallerCacheConcurrentReadWriteTest.class);
-        suite.add(GridNodeMetricsLogSelfTest.class);
-        suite.add(GridLocalIgniteSerializationTest.class);
-        suite.add(GridMBeansTest.class);
-        suite.add(TransactionsMXBeanImplTest.class);
-        suite.add(SetTxTimeoutOnPartitionMapExchangeTest.class);
-
-        suite.add(IgniteExceptionInNioWorkerSelfTest.class);
-        suite.add(IgniteLocalNodeMapBeforeStartTest.class);
-        suite.add(OdbcConfigurationValidationSelfTest.class);
-        suite.add(OdbcEscapeSequenceSelfTest.class);
+        suite.addTest(new JUnit4TestAdapter(IgniteMarshallerCacheConcurrentReadWriteTest.class));
+        suite.addTest(new JUnit4TestAdapter(GridNodeMetricsLogSelfTest.class));
+        suite.addTest(new JUnit4TestAdapter(GridLocalIgniteSerializationTest.class));
+        suite.addTest(new JUnit4TestAdapter(GridMBeansTest.class));
+        suite.addTest(new JUnit4TestAdapter(TransactionsMXBeanImplTest.class));
+        suite.addTest(new JUnit4TestAdapter(SetTxTimeoutOnPartitionMapExchangeTest.class));
+
+        suite.addTest(new JUnit4TestAdapter(IgniteExceptionInNioWorkerSelfTest.class));
+        suite.addTest(new JUnit4TestAdapter(IgniteLocalNodeMapBeforeStartTest.class));
+        suite.addTest(new JUnit4TestAdapter(OdbcConfigurationValidationSelfTest.class));
+        suite.addTest(new JUnit4TestAdapter(OdbcEscapeSequenceSelfTest.class));
 
         GridTestUtils.addTestIfNeeded(suite, DynamicProxySerializationMultiJvmSelfTest.class, ignoredTests);
 
         // Tests against configuration variations framework.
-        suite.add(ParametersTest.class);
-        suite.add(VariationsIteratorTest.class);
-        suite.add(ConfigVariationsTestSuiteBuilderTest.class);
-        suite.add(NotStringSystemPropertyTest.class);
-
-        suite.add(MarshallerContextLockingSelfTest.class);
-        suite.add(MarshallerContextSelfTest.class);
-
-        suite.add(SecurityPermissionSetBuilderTest.class);
-
-        suite.add(AttributeNodeFilterSelfTest.class);
+        suite.addTest(new JUnit4TestAdapter(ParametersTest.class));
+        suite.addTest(new JUnit4TestAdapter(VariationsIteratorTest.class));
+        suite.addTest(new JUnit4TestAdapter(ConfigVariationsTestSuiteBuilderTest.class));
+        suite.addTest(new JUnit4TestAdapter(NotStringSystemPropertyTest.class));
+
+        suite.addTest(new JUnit4TestAdapter(MarshallerContextLockingSelfTest.class));
+        suite.addTest(new JUnit4TestAdapter(MarshallerContextSelfTest.class));
+
+        suite.addTest(new JUnit4TestAdapter(SecurityPermissionSetBuilderTest.class));
+
+        suite.addTest(new JUnit4TestAdapter(AttributeNodeFilterSelfTest.class));
 
         // Basic DB data structures.
-        suite.add(BPlusTreeSelfTest.class);
-        suite.add(BPlusTreeFakeReuseSelfTest.class);
-        suite.add(BPlusTreeReuseSelfTest.class);
-        suite.add(IndexStorageSelfTest.class);
-        suite.add(CacheFreeListImplSelfTest.class);
-        suite.add(DataRegionMetricsSelfTest.class);
-        suite.add(SwapPathConstructionSelfTest.class);
-
-        suite.add(IgniteMarshallerCacheFSRestoreTest.class);
-        suite.add(IgniteMarshallerCacheClassNameConflictTest.class);
-        suite.add(IgniteMarshallerCacheClientRequestsMappingOnMissTest.class);
-
-        suite.add(IgniteDiagnosticMessagesTest.class);
-        suite.add(IgniteDiagnosticMessagesMultipleConnectionsTest.class);
-
-        suite.add(IgniteRejectConnectOnNodeStopTest.class);
-
-        suite.add(GridCleanerTest.class);
-
-        suite.add(ClassSetTest.class);
+        suite.addTest(new JUnit4TestAdapter(BPlusTreeSelfTest.class));
+        suite.addTest(new JUnit4TestAdapter(BPlusTreeFakeReuseSelfTest.class));
+        suite.addTest(new JUnit4TestAdapter(BPlusTreeReuseSelfTest.class));
+        suite.addTest(new JUnit4TestAdapter(IndexStorageSelfTest.class));
+        suite.addTest(new JUnit4TestAdapter(CacheFreeListImplSelfTest.class));
+        suite.addTest(new JUnit4TestAdapter(DataRegionMetricsSelfTest.class));
+        suite.addTest(new JUnit4TestAdapter(SwapPathConstructionSelfTest.class));
+
+        suite.addTest(new JUnit4TestAdapter(IgniteMarshallerCacheFSRestoreTest.class));
+        suite.addTest(new JUnit4TestAdapter(IgniteMarshallerCacheClassNameConflictTest.class));
+        suite.addTest(new JUnit4TestAdapter(IgniteMarshallerCacheClientRequestsMappingOnMissTest.class));
+
+        suite.addTest(new JUnit4TestAdapter(IgniteDiagnosticMessagesTest.class));
+        suite.addTest(new JUnit4TestAdapter(IgniteDiagnosticMessagesMultipleConnectionsTest.class));
+
+        suite.addTest(new JUnit4TestAdapter(IgniteRejectConnectOnNodeStopTest.class));
+
+        suite.addTest(new JUnit4TestAdapter(GridCleanerTest.class));
+
+        suite.addTest(new JUnit4TestAdapter(ClassSetTest.class));
 
         // Basic failure handlers.
-        suite.add(FailureHandlerTriggeredTest.class);
-        suite.add(StopNodeFailureHandlerTest.class);
-        suite.add(StopNodeOrHaltFailureHandlerTest.class);
-        suite.add(OomFailureHandlerTest.class);
-        suite.add(TransactionIntegrityWithSystemWorkerDeathTest.class);
-
-        suite.add(AtomicOperationsInTxTest.class);
-
-        suite.add(CacheRebalanceConfigValidationTest.class);
-
-        suite.add(ListeningTestLoggerTest.class);
+        suite.addTest(new JUnit4TestAdapter(FailureHandlerTriggeredTest.class));
+        suite.addTest(new JUnit4TestAdapter(StopNodeFailureHandlerTest.class));
+        suite.addTest(new JUnit4TestAdapter(StopNodeOrHaltFailureHandlerTest.class));
+        suite.addTest(new JUnit4TestAdapter(OomFailureHandlerTest.class));
+        suite.addTest(new JUnit4TestAdapter(TransactionIntegrityWithSystemWorkerDeathTest.class));
+
+        suite.addTest(new JUnit4TestAdapter(AtomicOperationsInTxTest.class));
+
+        suite.addTest(new JUnit4TestAdapter(CacheRebalanceConfigValidationTest.class));
+
+        suite.addTest(new JUnit4TestAdapter(ListeningTestLoggerTest.class));
 
         return suite;
     }
-
-    /** */
-    public static class DynamicSuite extends Suite {
-        /** */
-        public DynamicSuite(Class<?> cls) throws InitializationError {
-            super(cls, suite().toArray(new Class<?>[] {null}));
-        }
-    }
 }