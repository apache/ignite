/*
 * Licensed to the Apache Software Foundation (ASF) under one or more
 * contributor license agreements. See the NOTICE file distributed with
 * this work for additional information regarding copyright ownership.
 * The ASF licenses this file to You under the Apache License, Version 2.0
 * (the "License"); you may not use this file except in compliance with
 * the License. You may obtain a copy of the License at
 *
 * http://www.apache.org/licenses/LICENSE-2.0
 *
 * Unless required by applicable law or agreed to in writing, software
 * distributed under the License is distributed on an "AS IS" BASIS,
 * WITHOUT WARRANTIES OR CONDITIONS OF ANY KIND, either express or implied.
 * See the License for the specific language governing permissions and
 * limitations under the License.
 */

package org.apache.ignite.internal.processors.cache.persistence.snapshot;

import java.io.File;
import java.io.IOException;
import java.io.Serializable;
import java.nio.file.DirectoryStream;
import java.nio.file.Files;
import java.nio.file.Path;
import java.nio.file.Paths;
import java.util.ArrayDeque;
import java.util.ArrayList;
import java.util.Arrays;
import java.util.Collection;
import java.util.HashMap;
import java.util.List;
import java.util.Map;
import java.util.Objects;
import java.util.Optional;
import java.util.Queue;
import java.util.Set;
import java.util.concurrent.CopyOnWriteArrayList;
import java.util.concurrent.Executor;
import java.util.function.BiFunction;
import java.util.function.Consumer;
import java.util.function.Function;
import java.util.stream.Collectors;
import java.util.stream.IntStream;
import org.apache.ignite.Ignite;
import org.apache.ignite.IgniteCache;
import org.apache.ignite.IgniteCheckedException;
import org.apache.ignite.IgniteDataStreamer;
import org.apache.ignite.IgniteException;
import org.apache.ignite.IgniteLogger;
import org.apache.ignite.binary.BinaryType;
import org.apache.ignite.cache.CacheAtomicityMode;
import org.apache.ignite.cache.CacheMode;
import org.apache.ignite.cache.affinity.rendezvous.RendezvousAffinityFunction;
import org.apache.ignite.cache.query.ScanQuery;
import org.apache.ignite.cache.query.annotations.QuerySqlField;
import org.apache.ignite.cluster.ClusterState;
import org.apache.ignite.configuration.CacheConfiguration;
import org.apache.ignite.configuration.DataRegionConfiguration;
import org.apache.ignite.configuration.DataStorageConfiguration;
import org.apache.ignite.configuration.IgniteConfiguration;
import org.apache.ignite.internal.GridKernalContext;
import org.apache.ignite.internal.IgniteEx;
import org.apache.ignite.internal.IgniteInternalFuture;
import org.apache.ignite.internal.IgniteInterruptedCheckedException;
import org.apache.ignite.internal.TestRecordingCommunicationSpi;
import org.apache.ignite.internal.encryption.AbstractEncryptionTest;
import org.apache.ignite.internal.managers.discovery.CustomMessageWrapper;
import org.apache.ignite.internal.managers.discovery.DiscoveryCustomMessage;
import org.apache.ignite.internal.processors.cache.CacheGroupDescriptor;
import org.apache.ignite.internal.processors.cache.GridCacheSharedContext;
import org.apache.ignite.internal.processors.cache.persistence.file.FilePageStoreManager;
import org.apache.ignite.internal.processors.cache.persistence.partstate.GroupPartitionId;
import org.apache.ignite.internal.processors.cache.persistence.wal.crc.FastCrc;
import org.apache.ignite.internal.processors.marshaller.MappedName;
import org.apache.ignite.internal.processors.resource.GridSpringResourceContext;
import org.apache.ignite.internal.util.typedef.G;
import org.apache.ignite.internal.util.typedef.internal.CU;
import org.apache.ignite.internal.util.typedef.internal.S;
import org.apache.ignite.internal.util.typedef.internal.U;
import org.apache.ignite.lang.IgniteFuture;
import org.apache.ignite.lang.IgniteFutureCancelledException;
import org.apache.ignite.lang.IgnitePredicate;
import org.apache.ignite.spi.discovery.DiscoverySpiCustomMessage;
import org.apache.ignite.spi.discovery.tcp.TcpDiscoverySpi;
import org.apache.ignite.spi.encryption.keystore.KeystoreEncryptionSpi;
import org.apache.ignite.testframework.GridTestUtils;
import org.apache.ignite.testframework.junits.common.GridCommonAbstractTest;
import org.jetbrains.annotations.NotNull;
import org.junit.After;
import org.junit.Before;
import org.junit.runner.RunWith;
import org.junit.runners.Parameterized;

import static java.nio.file.Files.newDirectoryStream;
import static org.apache.ignite.cache.affinity.rendezvous.RendezvousAffinityFunction.DFLT_PARTITION_COUNT;
import static org.apache.ignite.cluster.ClusterState.ACTIVE;
import static org.apache.ignite.cluster.ClusterState.INACTIVE;
import static org.apache.ignite.configuration.DataStorageConfiguration.DFLT_PAGE_SIZE;
import static org.apache.ignite.events.EventType.EVTS_CLUSTER_SNAPSHOT;
import static org.apache.ignite.internal.processors.cache.persistence.file.FilePageStoreManager.FILE_SUFFIX;
import static org.apache.ignite.internal.processors.cache.persistence.file.FilePageStoreManager.PART_FILE_PREFIX;
import static org.apache.ignite.internal.processors.cache.persistence.snapshot.IgniteSnapshotManager.CP_SNAPSHOT_REASON;
import static org.apache.ignite.internal.processors.cache.persistence.snapshot.IgniteSnapshotManager.DFLT_SNAPSHOT_TMP_DIR;
import static org.apache.ignite.internal.processors.cache.persistence.snapshot.IgniteSnapshotManager.resolveSnapshotWorkDirectory;
import static org.apache.ignite.testframework.GridTestUtils.assertThrowsAnyCause;
import static org.apache.ignite.testframework.GridTestUtils.waitForCondition;

/**
 * Base snapshot tests.
 */
@RunWith(Parameterized.class)
public abstract class AbstractSnapshotSelfTest extends GridCommonAbstractTest {
    /** Default snapshot name. */
    protected static final String SNAPSHOT_NAME = "testSnapshot";

    /** Number of cache keys to pre-create at node start. */
    protected static final int CACHE_KEYS_RANGE = 1024;

    /** Number of partitions within a snapshot cache group. */
    protected static final int CACHE_PARTITIONS_COUNT = GridTestUtils.SF.apply(DFLT_PARTITION_COUNT);

    /** Timeout in milliseconds to await for snapshot operation being completed. */
    protected static final long TIMEOUT = 15_000;

    /** List of collected snapshot test events. */
    protected final List<Integer> locEvts = new CopyOnWriteArrayList<>();

    /** Configuration for the 'default' cache. */
    protected volatile CacheConfiguration<Integer, Object> dfltCacheCfg;

    /** Enable default data region persistence. */
    protected boolean persistence = true;

    /** Master key name. */
    protected String masterKeyName;

    /** Cache value builder. */
    protected Function<Integer, Object> valBuilder = String::valueOf;

    /**
     * @return Cache value builder.
     */
    protected Function<Integer, Object> valueBuilder() {
        return valBuilder;
    }

    /** Enable encryption of all caches in {@code IgniteConfiguration} before start. */
    @Parameterized.Parameter
    public boolean encryption;

    /** Parameters. */
    @Parameterized.Parameters(name = "Encryption={0}")
    public static Iterable<Boolean> encryptionParams() {
        return Arrays.asList(false, true);
    }

    /** {@inheritDoc} */
    @Override protected IgniteConfiguration getConfiguration(String igniteInstanceName) throws Exception {
        IgniteConfiguration cfg = super.getConfiguration(igniteInstanceName);

        TcpDiscoverySpi discoSpi = new BlockingCustomMessageDiscoverySpi();

        discoSpi.setIpFinder(((TcpDiscoverySpi)cfg.getDiscoverySpi()).getIpFinder());

        if (dfltCacheCfg != null)
            cfg.setCacheConfiguration(dfltCacheCfg);

        return cfg.setConsistentId(igniteInstanceName)
            .setCommunicationSpi(new TestRecordingCommunicationSpi())
            .setDataStorageConfiguration(new DataStorageConfiguration()
                .setDefaultDataRegionConfiguration(new DataRegionConfiguration()
                    .setMaxSize(100L * 1024 * 1024)
                    .setPersistenceEnabled(persistence))
                .setCheckpointFrequency(3000)
                .setPageSize(DFLT_PAGE_SIZE))
            .setClusterStateOnStart(INACTIVE)
            .setIncludeEventTypes(EVTS_CLUSTER_SNAPSHOT)
            .setDiscoverySpi(discoSpi);
    }

    /** {@inheritDoc} */
    @Override protected Ignite startGrid(String igniteInstanceName, IgniteConfiguration cfg,
        GridSpringResourceContext ctx) throws Exception {

        if (encryption && persistence) {
            KeystoreEncryptionSpi encSpi = new KeystoreEncryptionSpi();

            encSpi.setKeyStorePath(AbstractEncryptionTest.KEYSTORE_PATH);
            encSpi.setKeyStorePassword(AbstractEncryptionTest.KEYSTORE_PASSWORD.toCharArray());

            if (masterKeyName != null)
                encSpi.setMasterKeyName(masterKeyName);

            cfg.setEncryptionSpi(encSpi);

            if (cfg.getCacheConfiguration() != null) {
                for (CacheConfiguration<?, ?> cacheCfg : cfg.getCacheConfiguration())
                    cacheCfg.setEncryptionEnabled(true);
            }
        }

        return super.startGrid(igniteInstanceName, cfg, ctx);
    }

    /** @throws Exception If fails. */
    @Before
    public void beforeTestSnapshot() throws Exception {
        cleanPersistenceDir();

        dfltCacheCfg = txCacheConfig(new CacheConfiguration<>(DEFAULT_CACHE_NAME));
        locEvts.clear();
    }

    /** @throws Exception If fails. */
    @After
    public void afterTestSnapshot() throws Exception {
        try {
            for (Ignite ig : G.allGrids()) {
                if (ig.configuration().isClientMode() || !persistence)
                    continue;

                File storeWorkDir = ((FilePageStoreManager)((IgniteEx)ig).context()
                    .cache().context().pageStore()).workDir();

                Path snpTempDir = Paths.get(storeWorkDir.getAbsolutePath(), DFLT_SNAPSHOT_TMP_DIR);

                assertEquals("Snapshot working directory must be empty at the moment test execution stopped: " + snpTempDir,
                    0, U.fileCount(snpTempDir));
            }
        }
        finally {
            stopAllGrids();
        }

        cleanPersistenceDir();
    }

    /**
     * @param evts Events to check.
     * @throws IgniteInterruptedCheckedException If interrupted.
     */
    protected void waitForEvents(Integer... evts) throws IgniteInterruptedCheckedException {
        boolean caught = waitForCondition(() -> locEvts.containsAll(Arrays.asList(evts)), TIMEOUT);

        assertTrue("Events must be caught [locEvts=" + locEvts + ']', caught);
    }

    /**
<<<<<<< HEAD
     * @param ccfg Cache configuration.
     * @throws IgniteCheckedException if failed.
     */
    protected void ensureCacheAbsent(CacheConfiguration<?, ?> ccfg) throws IgniteCheckedException {
=======
     * @param ccfg Ensures the cache is absent.
     * @throws IgniteCheckedException if failed.
     */
    protected void ensureCacheAbsent(CacheConfiguration<?, ?> ccfg) throws IgniteCheckedException, InterruptedException {
>>>>>>> 9cf06362
        String cacheName = ccfg.getName();

        for (Ignite ignite : G.allGrids()) {
            GridKernalContext kctx = ((IgniteEx)ignite).context();

            if (kctx.clientNode())
                continue;

            CacheGroupDescriptor desc = kctx.cache().cacheGroupDescriptors().get(CU.cacheId(cacheName));

            assertNull("nodeId=" + kctx.localNodeId() + ", cache=" + cacheName, desc);

            boolean success = GridTestUtils.waitForCondition(
                () -> !kctx.cache().context().snapshotMgr().isRestoring(),
                TIMEOUT);

            assertTrue("The process has not finished on the node " + kctx.localNodeId(), success);

            File dir = ((FilePageStoreManager)kctx.cache().context().pageStore()).cacheWorkDir(ccfg);

            String errMsg = String.format("%s, dir=%s, exists=%b, files=%s",
                ignite.name(), dir, dir.exists(), Arrays.toString(dir.list()));

            assertTrue(errMsg, !dir.exists() || dir.list().length == 0);
        }
    }

    /**
     * @param ccfg Default cache configuration.
     * @return Cache configuration.
     */
    protected <K, V> CacheConfiguration<K, V> txCacheConfig(CacheConfiguration<K, V> ccfg) {
        return ccfg.setCacheMode(CacheMode.PARTITIONED)
            .setBackups(2)
            .setAtomicityMode(CacheAtomicityMode.TRANSACTIONAL)
<<<<<<< HEAD
            .setAffinity(new RendezvousAffinityFunction(false, CACHE_PARTITIONS_COUNT));
=======
            .setAffinity(new RendezvousAffinityFunction(false, CACHE_PARTITIONS_COUNT))
            .setEncryptionEnabled(encryption);
>>>>>>> 9cf06362
    }

    /**
     * Calculate CRC for all partition files of specified cache.
     *
     * @param cacheDir Cache directory to iterate over partition files.
     * @return The map of [fileName, checksum].
     */
    public static Map<String, Integer> calculateCRC32Partitions(File cacheDir) {
        assert cacheDir.isDirectory() : cacheDir.getAbsolutePath();

        Map<String, Integer> result = new HashMap<>();

        try {
            try (DirectoryStream<Path> partFiles = newDirectoryStream(cacheDir.toPath(),
                p -> p.toFile().getName().startsWith(PART_FILE_PREFIX) && p.toFile().getName().endsWith(FILE_SUFFIX))
            ) {
                for (Path path : partFiles)
                    result.put(path.toFile().getName(), FastCrc.calcCrc(path.toFile()));
            }

            return result;
        }
        catch (IOException e) {
            throw new IgniteException(e);
        }
    }

    /**
     * @param path Directory to search.
     * @param dir Directory name.
     * @return Result.
     * @throws IOException If fails.
     */
    public static Optional<Path> searchDirectoryRecursively(Path path, String dir) throws IOException {
        if (Files.notExists(path))
            return Optional.empty();

        return Files.walk(path)
            .filter(Files::isDirectory)
            .filter(file -> dir.equals(file.getFileName().toString()))
            .findAny();
    }

    /**
     * @param ccfg Default cache configuration.
     * @return Ignite instance.
     * @throws Exception If fails.
     */
    protected IgniteEx startGridWithCache(CacheConfiguration<Integer, Object> ccfg, int keys) throws Exception {
        return startGridsWithCache(1, ccfg, keys);
    }

    /**
     * @param grids Number of grids to start.
     * @param ccfg Default cache configuration.
     * @param keys Range of cache keys to insert.
     * @return Ignite instance.
     * @throws Exception If fails.
     */
    protected IgniteEx startGridsWithCache(int grids, CacheConfiguration<Integer, Object> ccfg, int keys) throws Exception {
        dfltCacheCfg = ccfg;

        return startGridsWithCache(grids, keys, Integer::new, ccfg);
    }

    /**
     * @param grids Number of ignite instances to start.
     * @param keys Number of keys to create.
     * @param factory Factory which produces values.
     * @param <V> Cache value type.
     * @return Ignite coordinator instance.
     * @throws Exception If fails.
     */
    protected <V> IgniteEx startGridsWithCache(
        int grids,
        int keys,
        Function<Integer, V> factory,
        CacheConfiguration<Integer, V>... ccfgs
    ) throws Exception {
        return startGridsWithCache(grids, keys, factory, (id, cfg) -> cfg.getWorkDirectory(), ccfgs);
    }

    /**
     * @param grids Number of ignite instances to start.
     * @param keys Number of keys to create.
     * @param factory Factory which produces values.
     * @param <V> Cache value type.
     * @return Ignite coordinator instance.
     * @throws Exception If fails.
     */
    protected <V> IgniteEx startGridsWithCache(
        int grids,
        int keys,
        Function<Integer, V> factory,
        BiFunction<Integer, IgniteConfiguration, String> newWorkDir,
        CacheConfiguration<Integer, V>... ccfgs
    ) throws Exception {
        for (int g = 0; g < grids; g++) {
            IgniteConfiguration cfg = optimize(getConfiguration(getTestIgniteInstanceName(g))
                .setCacheConfiguration(ccfgs));

            cfg.setWorkDirectory(newWorkDir.apply(g, cfg));

            startGrid(cfg);
        }

        IgniteEx ig = grid(0);

        ig.cluster().baselineAutoAdjustEnabled(false);
        ig.cluster().state(ClusterState.ACTIVE);

        for (CacheConfiguration<Integer, V> ccfg : ccfgs) {
            try (IgniteDataStreamer<Integer, V> ds = ig.dataStreamer(ccfg.getName())) {
                for (int i = 0; i < keys; i++)
                    ds.addData(i, factory.apply(i));
            }
        }

        forceCheckpoint();

        ig.events().localListen(e -> locEvts.add(e.type()), EVTS_CLUSTER_SNAPSHOT);

        return ig;
    }

    /**
     * @param grids Number of ignite instances.
     * @return Coordinator ignite instance.
     * @throws Exception If fails.
     */
    protected IgniteEx startGridsWithoutCache(int grids) throws Exception {
        for (int i = 0; i < grids; i++)
            startGrid(optimize(getConfiguration(getTestIgniteInstanceName(i)).setCacheConfiguration()));

        IgniteEx ignite = grid(0);

        ignite.cluster().baselineAutoAdjustEnabled(false);
        ignite.cluster().state(ClusterState.ACTIVE);

        return ignite;
    }

    /**
     * @param cnt Number of grids to start.
     * @param snpName Snapshot to start grids from.
     * @return Coordinator ignite instance.
     * @throws Exception If fails.
     */
    protected IgniteEx startGridsFromSnapshot(int cnt, String snpName) throws Exception {
        return startGridsFromSnapshot(cnt, cfg -> resolveSnapshotWorkDirectory(cfg).getAbsolutePath(), snpName, true);
    }

    /**
     * @param cnt Number of grids to start.
     * @param path Snapshot path resolver.
     * @param snpName Snapshot to start grids from.
     * @return Coordinator ignite instance.
     * @throws Exception If fails.
     */
    protected IgniteEx startGridsFromSnapshot(int cnt,
        Function<IgniteConfiguration, String> path,
        String snpName,
        boolean activate
    ) throws Exception {
        return startGridsFromSnapshot(IntStream.range(0, cnt).boxed().collect(Collectors.toSet()), path, snpName, activate);
    }

    /**
     * @param ids Set of ignite instances ids to start.
     * @param path Snapshot path resolver.
     * @param snpName Snapshot to start grids from.
     * @param activate {@code true} to activate after cluster start.
     * @return Coordinator ignite instance.
     * @throws Exception If fails.
     */
    protected IgniteEx startGridsFromSnapshot(Set<Integer> ids,
        Function<IgniteConfiguration, String> path,
        String snpName,
        boolean activate
    ) throws Exception {
        IgniteEx crd = null;

        for (Integer i : ids) {
            IgniteConfiguration cfg = optimize(getConfiguration(getTestIgniteInstanceName(i)));

            cfg.setWorkDirectory(Paths.get(path.apply(cfg), snpName).toString());

            if (crd == null)
                crd = startGrid(cfg);
            else
                startGrid(cfg);
        }

        crd.cluster().baselineAutoAdjustEnabled(false);

        if (activate)
            crd.cluster().state(ACTIVE);

        return crd;
    }

    /**
     * @param nodesCnt Nodes count.
     * @param keysCnt Number of keys to create.
     * @param startClient {@code True} to start an additional client node.
     * @return Ignite coordinator instance.
     * @throws Exception if failed.
     */
    protected IgniteEx startGridsWithSnapshot(int nodesCnt, int keysCnt, boolean startClient) throws Exception {
        IgniteEx ignite = startGridsWithCache(nodesCnt, keysCnt, valueBuilder(), dfltCacheCfg);

        if (startClient)
            ignite = startClientGrid("client");

        ignite.snapshot().createSnapshot(SNAPSHOT_NAME).get(TIMEOUT);

        ignite.cache(dfltCacheCfg.getName()).destroy();

        awaitPartitionMapExchange();

        return ignite;
    }

    /**
     * @param ignite Ignite instance.
     * @return Snapshot manager related to given ignite instance.
     */
    public static IgniteSnapshotManager snp(IgniteEx ignite) {
        return ignite.context().cache().context().snapshotMgr();
    }

    /**
     * @param ignite Ignite instance.
     * @return Directory name for ignite instance.
     * @throws IgniteCheckedException If fails.
     */
    public static String folderName(IgniteEx ignite) throws IgniteCheckedException {
        return ignite.context().pdsFolderResolver().resolveFolders().folderName();
    }

    /**
     * @param cache Ignite cache to check.
     */
    protected static void assertSnapshotCacheKeys(IgniteCache<?, ?> cache) {
        List<Integer> keys = IntStream.range(0, CACHE_KEYS_RANGE).boxed().collect(Collectors.toList());

        cache.query(new ScanQuery<>(null))
            .forEach(e -> keys.remove((Integer)e.getKey()));

        assertTrue("Snapshot must contains pre-created cache data " +
            "[cache=" + cache.getName() + ", keysLeft=" + keys + ']', keys.isEmpty());
    }

    /**
     * @param cache Cache.
     * @param keysCnt Expected number of keys.
     */
    protected void assertCacheKeys(IgniteCache<Object, Object> cache, int keysCnt) {
        assertEquals(keysCnt, cache.size());

        for (int i = 0; i < keysCnt; i++)
            assertEquals(valueBuilder().apply(i), cache.get(i));
    }

    /**
     * @param grids Grids to block snapshot executors.
     * @return Wrapped snapshot executor list.
     */
    protected static List<BlockingExecutor> setBlockingSnapshotExecutor(List<? extends Ignite> grids) {
        List<BlockingExecutor> execs = new ArrayList<>();

        for (Ignite grid : grids) {
            IgniteSnapshotManager mgr = snp((IgniteEx)grid);
            Function<String, SnapshotSender> old = mgr.localSnapshotSenderFactory();

            BlockingExecutor block = new BlockingExecutor(mgr.snapshotExecutorService());
            execs.add(block);

            mgr.localSnapshotSenderFactory((snpName) ->
                new DelegateSnapshotSender(log, block, old.apply(snpName)));
        }

        return execs;
    }

    /**
     * @param startCli Client node to start snapshot.
     * @param srvs Server nodes.
     * @param cache Persisted cache.
     * @param snpCanceller Snapshot cancel closure.
     */
    public static void doSnapshotCancellationTest(
        IgniteEx startCli,
        List<IgniteEx> srvs,
        IgniteCache<?, ?> cache,
        Consumer<String> snpCanceller
    ) {
        IgniteEx srv = srvs.get(0);

        CacheConfiguration<?, ?> ccfg = cache.getConfiguration(CacheConfiguration.class);

        assertTrue(CU.isPersistenceEnabled(srv.configuration()));
        assertTrue(CU.isPersistentCache(ccfg, srv.configuration().getDataStorageConfiguration()));

        File snpDir = resolveSnapshotWorkDirectory(srv.configuration());

        List<BlockingExecutor> execs = setBlockingSnapshotExecutor(srvs);

        IgniteFuture<Void> fut = startCli.snapshot().createSnapshot(SNAPSHOT_NAME);

        for (BlockingExecutor exec : execs)
            exec.waitForBlocked(30_000L);

        snpCanceller.accept(SNAPSHOT_NAME);

        assertThrowsAnyCause(log,
            fut::get,
            IgniteFutureCancelledException.class,
            "Execution of snapshot tasks has been cancelled by external process");

        assertEquals("Snapshot directory must be empty due to snapshot cancelled", 0, snpDir.list().length);
    }

    /**
     * @param snpName Unique snapshot name.
     * @param parts Collection of pairs group and appropriate cache partition to be snapshot.
     * @param snpSndr Sender which used for snapshot sub-task processing.
     * @return Future which will be completed when snapshot is done.
     */
    protected static IgniteInternalFuture<?> startLocalSnapshotTask(
        GridCacheSharedContext<?, ?> cctx,
        String snpName,
        Map<Integer, Set<Integer>> parts,
        boolean withMetaStorage,
        SnapshotSender snpSndr
    ) throws IgniteCheckedException {
        AbstractSnapshotFutureTask<?> task = cctx.snapshotMgr().registerSnapshotTask(snpName, cctx.localNodeId(), parts,
            withMetaStorage, snpSndr);

        if (!(task instanceof SnapshotFutureTask))
            throw new IgniteCheckedException("Snapshot task hasn't been registered: " + task);

        SnapshotFutureTask snpFutTask = (SnapshotFutureTask)task;

        snpFutTask.start();

        // Snapshot is still in the INIT state. beforeCheckpoint has been skipped
        // due to checkpoint already running and we need to schedule the next one
        // right after current will be completed.
        cctx.database().forceCheckpoint(String.format(CP_SNAPSHOT_REASON, snpName));

        snpFutTask.started().get();

        return snpFutTask;
    }

    /**
     * @param ignite Ignite instance to resolve discovery spi to.
     * @return BlockingCustomMessageDiscoverySpi instance.
     */
    protected static BlockingCustomMessageDiscoverySpi discoSpi(IgniteEx ignite) {
        return (BlockingCustomMessageDiscoverySpi)ignite.context().discovery().getInjectedDiscoverySpi();
    }

    /** */
    protected static class BlockingCustomMessageDiscoverySpi extends TcpDiscoverySpi {
        /** List of messages which have been blocked. */
        private final List<DiscoverySpiCustomMessage> blocked = new CopyOnWriteArrayList<>();

        /** Discovery custom message filter. */
        private volatile IgnitePredicate<DiscoveryCustomMessage> blockPred;

        /** {@inheritDoc} */
        @Override public void sendCustomEvent(DiscoverySpiCustomMessage msg) throws IgniteException {
            if (msg instanceof CustomMessageWrapper) {
                DiscoveryCustomMessage msg0 = ((CustomMessageWrapper)msg).delegate();

                if (blockPred != null && blockPred.apply(msg0)) {
                    blocked.add(msg);

                    if (log.isInfoEnabled())
                        log.info("Discovery message has been blocked: " + msg0);

                    return;
                }
            }

            super.sendCustomEvent(msg);
        }

        /** Start blocking discovery custom messages. */
        public synchronized void block(IgnitePredicate<DiscoveryCustomMessage> pred) {
            blockPred = pred;
        }

        /** Unblock and send previously saved discovery custom messages */
        public synchronized void unblock() {
            blockPred = null;

            for (DiscoverySpiCustomMessage msg : blocked)
                sendCustomEvent(msg);

            blocked.clear();
        }

        /**
         * @param timeout Timeout to wait blocking messages.
         * @throws IgniteInterruptedCheckedException If interrupted.
         */
        public void waitBlocked(long timeout) throws IgniteInterruptedCheckedException {
            GridTestUtils.waitForCondition(() -> !blocked.isEmpty(), timeout);
        }
    }

    /** */
    protected static class Value {
        /** */
        private final byte[] arr;

        /**
         * @param arr Test array.
         */
        public Value(byte[] arr) {
            this.arr = arr;
        }

        /** */
        public byte[] arr() {
            return arr;
        }
    }

    /** */
    protected static class DelegateSnapshotSender extends SnapshotSender {
        /** Delegate call to. */
        protected final SnapshotSender delegate;

        /**
         * @param delegate Delegate call to.
         */
        public DelegateSnapshotSender(IgniteLogger log, Executor exec, SnapshotSender delegate) {
            super(log, exec);

            this.delegate = delegate;
        }

        /** {@inheritDoc} */
        @Override protected void init(int partsCnt) {
            delegate.init(partsCnt);
        }

        /** {@inheritDoc} */
        @Override public void sendCacheConfig0(File ccfg, String cacheDirName) {
            delegate.sendCacheConfig(ccfg, cacheDirName);
        }

        /** {@inheritDoc} */
        @Override public void sendMarshallerMeta0(List<Map<Integer, MappedName>> mappings) {
            delegate.sendMarshallerMeta(mappings);
        }

        /** {@inheritDoc} */
        @Override public void sendBinaryMeta0(Collection<BinaryType> types) {
            delegate.sendBinaryMeta(types);
        }

        /** {@inheritDoc} */
        @Override public void sendPart0(File part, String cacheDirName, GroupPartitionId pair, Long length) {
            delegate.sendPart(part, cacheDirName, pair, length);
        }

        /** {@inheritDoc} */
        @Override public void sendDelta0(File delta, String cacheDirName, GroupPartitionId pair) {
            delegate.sendDelta(delta, cacheDirName, pair);
        }

        /** {@inheritDoc} */
        @Override public void close0(Throwable th) {
            delegate.close(th);
        }
    }

    /** Account item. */
    protected static class Account implements Serializable {
        /** Serial version. */
        private static final long serialVersionUID = 0L;

        /** User id. */
        @QuerySqlField(index = true)
        private final int id;

        /** Order value. */
        @QuerySqlField
        protected int balance;

        /**
         * @param id User id.
         * @param balance User balance.
         */
        public Account(int id, int balance) {
            this.id = id;
            this.balance = balance;
        }

        /** {@inheritDoc} */
        @Override public boolean equals(Object o) {
            if (this == o)
                return true;

            if (o == null || getClass() != o.getClass())
                return false;

            Account item = (Account)o;

            return id == item.id &&
                balance == item.balance;
        }

        /** {@inheritDoc} */
        @Override public int hashCode() {
            return Objects.hash(id, balance);
        }

        /** {@inheritDoc} */
        @Override public String toString() {
            return S.toString(Account.class, this);
        }
    }

    /** */
    protected static class BlockingExecutor implements Executor {
        /** Delegate executor. */
        private final Executor delegate;

        /** Waiting tasks. */
        private final Queue<Runnable> tasks = new ArrayDeque<>();

        /** {@code true} if tasks must be blocked. */
        private volatile boolean block = true;

        /**
         * @param delegate Delegate executor.
         */
        public BlockingExecutor(Executor delegate) {
            this.delegate = delegate;
        }

        /** {@inheritDoc} */
        @Override public void execute(@NotNull Runnable cmd) {
            if (block)
                tasks.offer(cmd);
            else
                delegate.execute(cmd);
        }

        /** @param timeout Timeout in milliseconds. */
        public void waitForBlocked(long timeout) {
            try {
                assertTrue(waitForCondition(() -> !tasks.isEmpty(), timeout));
            }
            catch (IgniteInterruptedCheckedException e) {
                throw new IgniteException(e);
            }
        }

        /** Unblock and schedule tasks for execution. */
        public void unblock() {
            block = false;

            Runnable r;

            while ((r = tasks.poll()) != null) {
                delegate.execute(r);
            }
        }
    }
}<|MERGE_RESOLUTION|>--- conflicted
+++ resolved
@@ -247,17 +247,10 @@
     }
 
     /**
-<<<<<<< HEAD
-     * @param ccfg Cache configuration.
-     * @throws IgniteCheckedException if failed.
-     */
-    protected void ensureCacheAbsent(CacheConfiguration<?, ?> ccfg) throws IgniteCheckedException {
-=======
      * @param ccfg Ensures the cache is absent.
      * @throws IgniteCheckedException if failed.
      */
     protected void ensureCacheAbsent(CacheConfiguration<?, ?> ccfg) throws IgniteCheckedException, InterruptedException {
->>>>>>> 9cf06362
         String cacheName = ccfg.getName();
 
         for (Ignite ignite : G.allGrids()) {
@@ -293,12 +286,8 @@
         return ccfg.setCacheMode(CacheMode.PARTITIONED)
             .setBackups(2)
             .setAtomicityMode(CacheAtomicityMode.TRANSACTIONAL)
-<<<<<<< HEAD
-            .setAffinity(new RendezvousAffinityFunction(false, CACHE_PARTITIONS_COUNT));
-=======
             .setAffinity(new RendezvousAffinityFunction(false, CACHE_PARTITIONS_COUNT))
             .setEncryptionEnabled(encryption);
->>>>>>> 9cf06362
     }
 
     /**
