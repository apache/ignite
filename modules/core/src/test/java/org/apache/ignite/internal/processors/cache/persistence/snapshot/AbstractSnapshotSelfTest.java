/*
 * Licensed to the Apache Software Foundation (ASF) under one or more
 * contributor license agreements. See the NOTICE file distributed with
 * this work for additional information regarding copyright ownership.
 * The ASF licenses this file to You under the Apache License, Version 2.0
 * (the "License"); you may not use this file except in compliance with
 * the License. You may obtain a copy of the License at
 *
 * http://www.apache.org/licenses/LICENSE-2.0
 *
 * Unless required by applicable law or agreed to in writing, software
 * distributed under the License is distributed on an "AS IS" BASIS,
 * WITHOUT WARRANTIES OR CONDITIONS OF ANY KIND, either express or implied.
 * See the License for the specific language governing permissions and
 * limitations under the License.
 */

package org.apache.ignite.internal.processors.cache.persistence.snapshot;

import java.io.File;
import java.io.IOException;
import java.io.Serializable;
import java.nio.file.DirectoryStream;
import java.nio.file.Files;
import java.nio.file.Path;
import java.nio.file.Paths;
import java.util.ArrayDeque;
import java.util.ArrayList;
import java.util.Arrays;
import java.util.Collection;
import java.util.HashMap;
import java.util.List;
import java.util.Map;
import java.util.Objects;
import java.util.Optional;
import java.util.Queue;
import java.util.Set;
import java.util.concurrent.CopyOnWriteArrayList;
import java.util.concurrent.Executor;
import java.util.function.Consumer;
import java.util.function.Function;
import java.util.stream.Collectors;
import java.util.stream.IntStream;
import org.apache.ignite.Ignite;
import org.apache.ignite.IgniteCache;
import org.apache.ignite.IgniteCheckedException;
import org.apache.ignite.IgniteDataStreamer;
import org.apache.ignite.IgniteException;
import org.apache.ignite.IgniteLogger;
import org.apache.ignite.binary.BinaryType;
import org.apache.ignite.cache.CacheAtomicityMode;
import org.apache.ignite.cache.CacheMode;
import org.apache.ignite.cache.query.ScanQuery;
import org.apache.ignite.cache.query.annotations.QuerySqlField;
import org.apache.ignite.cluster.ClusterState;
import org.apache.ignite.configuration.CacheConfiguration;
import org.apache.ignite.configuration.DataRegionConfiguration;
import org.apache.ignite.configuration.DataStorageConfiguration;
import org.apache.ignite.configuration.IgniteConfiguration;
import org.apache.ignite.internal.GridKernalContext;
import org.apache.ignite.internal.IgniteEx;
import org.apache.ignite.internal.IgniteInterruptedCheckedException;
import org.apache.ignite.internal.TestRecordingCommunicationSpi;
import org.apache.ignite.internal.encryption.AbstractEncryptionTest;
import org.apache.ignite.internal.managers.discovery.CustomMessageWrapper;
import org.apache.ignite.internal.managers.discovery.DiscoveryCustomMessage;
import org.apache.ignite.internal.processors.cache.CacheGroupDescriptor;
import org.apache.ignite.internal.processors.cache.GridCacheSharedContext;
import org.apache.ignite.internal.processors.cache.persistence.file.FilePageStoreManager;
import org.apache.ignite.internal.processors.cache.persistence.partstate.GroupPartitionId;
import org.apache.ignite.internal.processors.cache.persistence.wal.crc.FastCrc;
import org.apache.ignite.internal.processors.marshaller.MappedName;
import org.apache.ignite.internal.processors.resource.GridSpringResourceContext;
import org.apache.ignite.internal.util.typedef.G;
import org.apache.ignite.internal.util.typedef.internal.CU;
import org.apache.ignite.internal.util.typedef.internal.S;
import org.apache.ignite.internal.util.typedef.internal.U;
import org.apache.ignite.lang.IgniteFuture;
import org.apache.ignite.lang.IgniteFutureCancelledException;
import org.apache.ignite.lang.IgnitePredicate;
import org.apache.ignite.spi.discovery.DiscoverySpiCustomMessage;
import org.apache.ignite.spi.discovery.tcp.TcpDiscoverySpi;
import org.apache.ignite.spi.encryption.keystore.KeystoreEncryptionSpi;
import org.apache.ignite.testframework.GridTestUtils;
import org.apache.ignite.testframework.junits.common.GridCommonAbstractTest;
import org.jetbrains.annotations.NotNull;
import org.junit.After;
import org.junit.Before;
import org.junit.runner.RunWith;
import org.junit.runners.Parameterized;

import static java.nio.file.Files.newDirectoryStream;
import static org.apache.ignite.cluster.ClusterState.ACTIVE;
import static org.apache.ignite.cluster.ClusterState.INACTIVE;
import static org.apache.ignite.configuration.DataStorageConfiguration.DFLT_PAGE_SIZE;
import static org.apache.ignite.events.EventType.EVTS_CLUSTER_SNAPSHOT;
import static org.apache.ignite.internal.processors.cache.persistence.file.FilePageStoreManager.FILE_SUFFIX;
import static org.apache.ignite.internal.processors.cache.persistence.file.FilePageStoreManager.PART_FILE_PREFIX;
import static org.apache.ignite.internal.processors.cache.persistence.snapshot.IgniteSnapshotManager.CP_SNAPSHOT_REASON;
import static org.apache.ignite.internal.processors.cache.persistence.snapshot.IgniteSnapshotManager.DFLT_SNAPSHOT_TMP_DIR;
import static org.apache.ignite.internal.processors.cache.persistence.snapshot.IgniteSnapshotManager.resolveSnapshotWorkDirectory;
import static org.apache.ignite.testframework.GridTestUtils.assertThrowsAnyCause;
import static org.apache.ignite.testframework.GridTestUtils.waitForCondition;

/**
 * Base snapshot tests.
 */
@RunWith(Parameterized.class)
public abstract class AbstractSnapshotSelfTest extends GridCommonAbstractTest {
    /** Parameters. */
    @Parameterized.Parameters(name = "Encryption={0}")
    public static Iterable<Boolean> encryptionParams() {
        return Arrays.asList(false, true);
    }

    /** Default snapshot name. */
    protected static final String SNAPSHOT_NAME = "testSnapshot";

    /** Number of cache keys to pre-create at node start. */
    protected static final int CACHE_KEYS_RANGE = 1024;

    /** Timeout in milliseconds to await for snapshot operation being completed. */
    protected static final long TIMEOUT = 15_000;

    /** List of collected snapshot test events. */
    protected final List<Integer> locEvts = new CopyOnWriteArrayList<>();

    /** Configuration for the 'default' cache. */
    protected volatile CacheConfiguration<Integer, Object> dfltCacheCfg;

    /** Enable default data region persistence. */
    protected boolean persistence = true;

    /** Master key name. */
    protected String masterKeyName;

    /** Cache value builder. */
    protected Function<Integer, Object> valBuilder = String::valueOf;

<<<<<<< HEAD
    /** Enable encryption of all caches in {@code IgniteConfiguration} before start. */
    @Parameterized.Parameter
    public boolean encryption;

=======
>>>>>>> 0aa86435
    /**
     * @return Cache value builder.
     */
    protected Function<Integer, Object> valueBuilder() {
        return valBuilder;
    }

<<<<<<< HEAD
=======
    /** Enable encryption of all caches in {@code IgniteConfiguration} before start. */
    @Parameterized.Parameter
    public boolean encryption;

    /** Parameters. */
    @Parameterized.Parameters(name = "Encryption={0}")
    public static Iterable<Boolean> encryptionParams() {
        return Arrays.asList(false, true);
    }

>>>>>>> 0aa86435
    /** {@inheritDoc} */
    @Override protected IgniteConfiguration getConfiguration(String igniteInstanceName) throws Exception {
        IgniteConfiguration cfg = super.getConfiguration(igniteInstanceName);

        TcpDiscoverySpi discoSpi = new BlockingCustomMessageDiscoverySpi();

        discoSpi.setIpFinder(((TcpDiscoverySpi)cfg.getDiscoverySpi()).getIpFinder());

        if (dfltCacheCfg != null)
            cfg.setCacheConfiguration(dfltCacheCfg);

        return cfg.setConsistentId(igniteInstanceName)
            .setCommunicationSpi(new TestRecordingCommunicationSpi())
            .setDataStorageConfiguration(new DataStorageConfiguration()
                .setDefaultDataRegionConfiguration(new DataRegionConfiguration()
                    .setMaxSize(100L * 1024 * 1024)
                    .setPersistenceEnabled(persistence))
                .setCheckpointFrequency(3000)
                .setPageSize(DFLT_PAGE_SIZE))
            .setClusterStateOnStart(INACTIVE)
            .setIncludeEventTypes(EVTS_CLUSTER_SNAPSHOT)
            .setDiscoverySpi(discoSpi);
    }

    /** {@inheritDoc} */
    @Override protected Ignite startGrid(String igniteInstanceName, IgniteConfiguration cfg,
        GridSpringResourceContext ctx) throws Exception {

        if (encryption && persistence) {
            KeystoreEncryptionSpi encSpi = new KeystoreEncryptionSpi();

            encSpi.setKeyStorePath(AbstractEncryptionTest.KEYSTORE_PATH);
            encSpi.setKeyStorePassword(AbstractEncryptionTest.KEYSTORE_PASSWORD.toCharArray());
<<<<<<< HEAD
=======

>>>>>>> 0aa86435
            if (masterKeyName != null)
                encSpi.setMasterKeyName(masterKeyName);

            cfg.setEncryptionSpi(encSpi);

<<<<<<< HEAD
            if (cfg.getCacheConfiguration() != null)
                for (CacheConfiguration<?, ?> cacheCfg : cfg.getCacheConfiguration())
                    cacheCfg.setEncryptionEnabled(true);
=======
            if (cfg.getCacheConfiguration() != null) {
                for (CacheConfiguration<?, ?> cacheCfg : cfg.getCacheConfiguration())
                    cacheCfg.setEncryptionEnabled(true);
            }
>>>>>>> 0aa86435
        }

        return super.startGrid(igniteInstanceName, cfg, ctx);
    }

    /** @throws Exception If fails. */
    @Before
    public void beforeTestSnapshot() throws Exception {
        cleanPersistenceDir();

        dfltCacheCfg = txCacheConfig(new CacheConfiguration<>(DEFAULT_CACHE_NAME));
        locEvts.clear();
    }

    /** @throws Exception If fails. */
    @After
    public void afterTestSnapshot() throws Exception {
        try {
            for (Ignite ig : G.allGrids()) {
                if (ig.configuration().isClientMode() || !persistence)
                    continue;

                File storeWorkDir = ((FilePageStoreManager)((IgniteEx)ig).context()
                    .cache().context().pageStore()).workDir();

                Path snpTempDir = Paths.get(storeWorkDir.getAbsolutePath(), DFLT_SNAPSHOT_TMP_DIR);

                assertEquals("Snapshot working directory must be empty at the moment test execution stopped: " + snpTempDir,
                    0, U.fileCount(snpTempDir));
            }
        }
        finally {
            stopAllGrids();
        }

        cleanPersistenceDir();
    }

    /**
     * @param evts Events to check.
     * @throws IgniteInterruptedCheckedException If interrupted.
     */
    protected void waitForEvents(Integer... evts) throws IgniteInterruptedCheckedException {
        boolean caught = waitForCondition(() -> locEvts.containsAll(Arrays.asList(evts)), TIMEOUT);

        assertTrue("Events must be caught [locEvts=" + locEvts + ']', caught);
    }

    /**
     * @param ccfg Cache configuration.
     * @throws IgniteCheckedException if failed.
     */
<<<<<<< HEAD
    protected void ensureCacheAbsent(CacheConfiguration<?, ?> ccfg) throws IgniteCheckedException, InterruptedException {
        ensureCacheAbsent(ccfg, true);
    }

    /**
     * @param ccfg Cache configuration.
     * @param awaitPME If {@code true}, awaits PME.
     * @throws IgniteCheckedException if failed.
     */
    protected void ensureCacheAbsent(CacheConfiguration<?, ?> ccfg, boolean awaitPME) throws IgniteCheckedException, InterruptedException {
        if (awaitPME)
            awaitPartitionMapExchange();

=======
    protected void ensureCacheAbsent(CacheConfiguration<?, ?> ccfg) throws IgniteCheckedException {
>>>>>>> 0aa86435
        String cacheName = ccfg.getName();

        for (Ignite ignite : G.allGrids()) {
            GridKernalContext kctx = ((IgniteEx)ignite).context();

            if (kctx.clientNode())
                continue;

            CacheGroupDescriptor desc = kctx.cache().cacheGroupDescriptors().get(CU.cacheId(cacheName));

            assertNull("nodeId=" + kctx.localNodeId() + ", cache=" + cacheName, desc);

<<<<<<< HEAD
            GridTestUtils.waitForCondition(
                () -> !kctx.cache().context().snapshotMgr().isRestoring(),
                TIMEOUT);

=======
            boolean success = GridTestUtils.waitForCondition(
                () -> !kctx.cache().context().snapshotMgr().isRestoring(),
                TIMEOUT);

            assertTrue("The process has not finished on the node " + kctx.localNodeId(), success);

>>>>>>> 0aa86435
            File dir = ((FilePageStoreManager)kctx.cache().context().pageStore()).cacheWorkDir(ccfg);

            String errMsg = String.format("%s, dir=%s, exists=%b, files=%s",
                ignite.name(), dir, dir.exists(), Arrays.toString(dir.list()));

            assertTrue(errMsg, !dir.exists() || dir.list().length == 0);
<<<<<<< HEAD

            if (ccfg.isEncryptionEnabled()) {
                assertNull("Encryption key for cache " + dfltCacheCfg.getName(),
                    ((IgniteEx)ignite).context().encryption().getActiveKey(CU.cacheGroupId(dfltCacheCfg)));
            }
=======
>>>>>>> 0aa86435
        }
    }

    /**
     * @param ccfg Default cache configuration.
     * @return Cache configuration.
     */
    protected <K, V> CacheConfiguration<K, V> txCacheConfig(CacheConfiguration<K, V> ccfg) {
        return ccfg.setCacheMode(CacheMode.PARTITIONED)
            .setBackups(2)
            .setAtomicityMode(CacheAtomicityMode.TRANSACTIONAL)
            .setEncryptionEnabled(encryption);
    }

    /**
     * Calculate CRC for all partition files of specified cache.
     *
     * @param cacheDir Cache directory to iterate over partition files.
     * @return The map of [fileName, checksum].
     */
    public static Map<String, Integer> calculateCRC32Partitions(File cacheDir) {
        assert cacheDir.isDirectory() : cacheDir.getAbsolutePath();

        Map<String, Integer> result = new HashMap<>();

        try {
            try (DirectoryStream<Path> partFiles = newDirectoryStream(cacheDir.toPath(),
                p -> p.toFile().getName().startsWith(PART_FILE_PREFIX) && p.toFile().getName().endsWith(FILE_SUFFIX))
            ) {
                for (Path path : partFiles)
                    result.put(path.toFile().getName(), FastCrc.calcCrc(path.toFile()));
            }

            return result;
        }
        catch (IOException e) {
            throw new IgniteException(e);
        }
    }

    /**
     * @param path Directory to search.
     * @param dir Directory name.
     * @return Result.
     * @throws IOException If fails.
     */
    public static Optional<Path> searchDirectoryRecursively(Path path, String dir) throws IOException {
        if (Files.notExists(path))
            return Optional.empty();

        return Files.walk(path)
            .filter(Files::isDirectory)
            .filter(file -> dir.equals(file.getFileName().toString()))
            .findAny();
    }

    /**
     * @param ccfg Default cache configuration.
     * @return Ignite instance.
     * @throws Exception If fails.
     */
    protected IgniteEx startGridWithCache(CacheConfiguration<Integer, Object> ccfg, int keys) throws Exception {
        return startGridsWithCache(1, ccfg, keys);
    }

    /**
     * @param grids Number of grids to start.
     * @param ccfg Default cache configuration.
     * @param keys Range of cache keys to insert.
     * @return Ignite instance.
     * @throws Exception If fails.
     */
    protected IgniteEx startGridsWithCache(int grids, CacheConfiguration<Integer, Object> ccfg, int keys) throws Exception {
        dfltCacheCfg = ccfg;

        return startGridsWithCache(grids, keys, Integer::new, ccfg);
    }

    /**
     * @param grids Number of ignite instances to start.
     * @param keys Number of keys to create.
     * @param factory Factory which produces values.
     * @param <V> Cache value type.
     * @return Ignite coordinator instance.
     * @throws Exception If fails.
     */
    protected <V> IgniteEx startGridsWithCache(
        int grids,
        int keys,
        Function<Integer, V> factory,
        CacheConfiguration<Integer, V>... ccfgs
    ) throws Exception {
        for (int g = 0; g < grids; g++)
            startGrid(optimize(getConfiguration(getTestIgniteInstanceName(g))
                .setCacheConfiguration(ccfgs)));

        IgniteEx ig = grid(0);

        ig.cluster().baselineAutoAdjustEnabled(false);
        ig.cluster().state(ClusterState.ACTIVE);

        for (CacheConfiguration<Integer, V> ccfg : ccfgs) {
            try (IgniteDataStreamer<Integer, V> ds = ig.dataStreamer(ccfg.getName())) {
                for (int i = 0; i < keys; i++)
                    ds.addData(i, factory.apply(i));
            }
        }

        forceCheckpoint();

        ig.events().localListen(e -> locEvts.add(e.type()), EVTS_CLUSTER_SNAPSHOT);

        return ig;
    }

    /**
     * @param grids Number of ignite instances.
     * @return Coordinator ignite instance.
     * @throws Exception If fails.
     */
    protected IgniteEx startGridsWithoutCache(int grids) throws Exception {
        for (int i = 0; i < grids; i++)
            startGrid(optimize(getConfiguration(getTestIgniteInstanceName(i)).setCacheConfiguration()));

        IgniteEx ignite = grid(0);

        ignite.cluster().baselineAutoAdjustEnabled(false);
        ignite.cluster().state(ClusterState.ACTIVE);

        return ignite;
    }

    /**
     * @param cnt Number of grids to start.
     * @param snpName Snapshot to start grids from.
     * @return Coordinator ignite instance.
     * @throws Exception If fails.
     */
    protected IgniteEx startGridsFromSnapshot(int cnt, String snpName) throws Exception {
        return startGridsFromSnapshot(cnt, cfg -> resolveSnapshotWorkDirectory(cfg).getAbsolutePath(), snpName, true);
    }

    /**
     * @param cnt Number of grids to start.
     * @param path Snapshot path resolver.
     * @param snpName Snapshot to start grids from.
     * @return Coordinator ignite instance.
     * @throws Exception If fails.
     */
    protected IgniteEx startGridsFromSnapshot(int cnt,
        Function<IgniteConfiguration, String> path,
        String snpName,
        boolean activate
    ) throws Exception {
        return startGridsFromSnapshot(IntStream.range(0, cnt).boxed().collect(Collectors.toSet()), path, snpName, activate);
    }

    /**
     * @param ids Set of ignite instances ids to start.
     * @param path Snapshot path resolver.
     * @param snpName Snapshot to start grids from.
     * @param activate {@code true} to activate after cluster start.
     * @return Coordinator ignite instance.
     * @throws Exception If fails.
     */
    protected IgniteEx startGridsFromSnapshot(Set<Integer> ids,
        Function<IgniteConfiguration, String> path,
        String snpName,
        boolean activate
    ) throws Exception {
        IgniteEx crd = null;

        for (Integer i : ids) {
            IgniteConfiguration cfg = optimize(getConfiguration(getTestIgniteInstanceName(i)));

            cfg.setWorkDirectory(Paths.get(path.apply(cfg), snpName).toString());

            if (crd == null)
                crd = startGrid(cfg);
            else
                startGrid(cfg);
        }

        crd.cluster().baselineAutoAdjustEnabled(false);

        if (activate)
            crd.cluster().state(ACTIVE);

        return crd;
    }

    /**
     * @param nodesCnt Nodes count.
     * @param keysCnt Number of keys to create.
     * @param startClient {@code True} to start an additional client node.
     * @return Ignite coordinator instance.
     * @throws Exception if failed.
     */
    protected IgniteEx startGridsWithSnapshot(int nodesCnt, int keysCnt, boolean startClient) throws Exception {
        IgniteEx ignite = startGridsWithCache(nodesCnt, keysCnt, valueBuilder(), dfltCacheCfg);

        if (startClient)
            ignite = startClientGrid("client");

        ignite.snapshot().createSnapshot(SNAPSHOT_NAME).get(TIMEOUT);

        ignite.cache(dfltCacheCfg.getName()).destroy();

        awaitPartitionMapExchange();

        return ignite;
    }

    /**
<<<<<<< HEAD
     * @param snpName Unique snapshot name.
     * @param parts Collection of pairs group and appropriate cache partition to be snapshot.
     * @param snpSndr Sender which used for snapshot sub-task processing.
     * @return Future which will be completed when snapshot is done.
     */
    protected static SnapshotFutureTask startLocalSnapshotTask(
        GridCacheSharedContext<?, ?> cctx,
        String snpName,
        Map<Integer, Set<Integer>> parts,
        SnapshotSender snpSndr
    ) throws IgniteCheckedException {
        SnapshotFutureTask snpFutTask = cctx.snapshotMgr().registerSnapshotTask(snpName, cctx.localNodeId(), parts, true, snpSndr);

        snpFutTask.start();

        // Snapshot is still in the INIT state. beforeCheckpoint has been skipped
        // due to checkpoint already running and we need to schedule the next one
        // right after current will be completed.
        cctx.database().forceCheckpoint(String.format(CP_SNAPSHOT_REASON, snpName));

        snpFutTask.started().get();

        return snpFutTask;
    }

    /**
=======
>>>>>>> 0aa86435
     * @param ignite Ignite instance.
     * @return Snapshot manager related to given ignite instance.
     */
    public static IgniteSnapshotManager snp(IgniteEx ignite) {
        return ignite.context().cache().context().snapshotMgr();
    }

    /**
     * @param ignite Ignite instance.
     * @return Directory name for ignite instance.
     * @throws IgniteCheckedException If fails.
     */
    public static String folderName(IgniteEx ignite) throws IgniteCheckedException {
        return ignite.context().pdsFolderResolver().resolveFolders().folderName();
    }

    /**
     * @param cache Ignite cache to check.
     */
    protected static void assertSnapshotCacheKeys(IgniteCache<?, ?> cache) {
        List<Integer> keys = IntStream.range(0, CACHE_KEYS_RANGE).boxed().collect(Collectors.toList());

        cache.query(new ScanQuery<>(null))
            .forEach(e -> keys.remove((Integer)e.getKey()));

        assertTrue("Snapshot must contains pre-created cache data " +
            "[cache=" + cache.getName() + ", keysLeft=" + keys + ']', keys.isEmpty());
    }

    /**
     * @param cache Cache.
     * @param keysCnt Expected number of keys.
     */
    protected void assertCacheKeys(IgniteCache<Object, Object> cache, int keysCnt) {
        assertEquals(keysCnt, cache.size());

        for (int i = 0; i < keysCnt; i++)
            assertEquals(valueBuilder().apply(i), cache.get(i));
    }

    /**
<<<<<<< HEAD
=======
     * @param snpName Unique snapshot name.
     * @param parts Collection of pairs group and appropriate cache partition to be snapshot.
     * @param snpSndr Sender which used for snapshot sub-task processing.
     * @return Future which will be completed when snapshot is done.
     */
    protected SnapshotFutureTask startLocalSnapshotTask(
        GridCacheSharedContext<?, ?> cctx,
        String snpName,
        Map<Integer, Set<Integer>> parts,
        SnapshotSender snpSndr
    ) throws IgniteCheckedException {
        SnapshotFutureTask snpFutTask = cctx.snapshotMgr().registerSnapshotTask(snpName, cctx.localNodeId(), parts, encryption, snpSndr);

        snpFutTask.start();

        // Snapshot is still in the INIT state. beforeCheckpoint has been skipped
        // due to checkpoint already running and we need to schedule the next one
        // right after current will be completed.
        cctx.database().forceCheckpoint(String.format(CP_SNAPSHOT_REASON, snpName));

        snpFutTask.started().get();

        return snpFutTask;
    }

    /**
>>>>>>> 0aa86435
     * @param grids Grids to block snapshot executors.
     * @return Wrapped snapshot executor list.
     */
    protected static List<BlockingExecutor> setBlockingSnapshotExecutor(List<? extends Ignite> grids) {
        List<BlockingExecutor> execs = new ArrayList<>();

        for (Ignite grid : grids) {
            IgniteSnapshotManager mgr = snp((IgniteEx)grid);
            Function<String, SnapshotSender> old = mgr.localSnapshotSenderFactory();

            BlockingExecutor block = new BlockingExecutor(mgr.snapshotExecutorService());
            execs.add(block);

            mgr.localSnapshotSenderFactory((snpName) ->
                new DelegateSnapshotSender(log, block, old.apply(snpName)));
        }

        return execs;
    }

    /**
     * @param startCli Client node to start snapshot.
     * @param srvs Server nodes.
     * @param cache Persisted cache.
     * @param snpCanceller Snapshot cancel closure.
     */
    public static void doSnapshotCancellationTest(
        IgniteEx startCli,
        List<IgniteEx> srvs,
        IgniteCache<?, ?> cache,
        Consumer<String> snpCanceller
    ) {
        IgniteEx srv = srvs.get(0);

        CacheConfiguration<?, ?> ccfg = cache.getConfiguration(CacheConfiguration.class);

        assertTrue(CU.isPersistenceEnabled(srv.configuration()));
        assertTrue(CU.isPersistentCache(ccfg, srv.configuration().getDataStorageConfiguration()));

        File snpDir = resolveSnapshotWorkDirectory(srv.configuration());

        List<BlockingExecutor> execs = setBlockingSnapshotExecutor(srvs);

        IgniteFuture<Void> fut = startCli.snapshot().createSnapshot(SNAPSHOT_NAME);

        for (BlockingExecutor exec : execs)
            exec.waitForBlocked(30_000L);

        snpCanceller.accept(SNAPSHOT_NAME);

        assertThrowsAnyCause(log,
            fut::get,
            IgniteFutureCancelledException.class,
            "Execution of snapshot tasks has been cancelled by external process");

        assertEquals("Snapshot directory must be empty due to snapshot cancelled", 0, snpDir.list().length);
    }

    /**
     * @param ignite Ignite instance to resolve discovery spi to.
     * @return BlockingCustomMessageDiscoverySpi instance.
     */
    protected static BlockingCustomMessageDiscoverySpi discoSpi(IgniteEx ignite) {
        return (BlockingCustomMessageDiscoverySpi)ignite.context().discovery().getInjectedDiscoverySpi();
    }

    /** */
    protected static class BlockingCustomMessageDiscoverySpi extends TcpDiscoverySpi {
        /** List of messages which have been blocked. */
        private final List<DiscoverySpiCustomMessage> blocked = new CopyOnWriteArrayList<>();

        /** Discovery custom message filter. */
        private volatile IgnitePredicate<DiscoveryCustomMessage> blockPred;

        /** {@inheritDoc} */
        @Override public void sendCustomEvent(DiscoverySpiCustomMessage msg) throws IgniteException {
            if (msg instanceof CustomMessageWrapper) {
                DiscoveryCustomMessage msg0 = ((CustomMessageWrapper)msg).delegate();

                if (blockPred != null && blockPred.apply(msg0)) {
                    blocked.add(msg);

                    if (log.isInfoEnabled())
                        log.info("Discovery message has been blocked: " + msg0);

                    return;
                }
            }

            super.sendCustomEvent(msg);
        }

        /** Start blocking discovery custom messages. */
        public synchronized void block(IgnitePredicate<DiscoveryCustomMessage> pred) {
            blockPred = pred;
        }

        /** Unblock and send previously saved discovery custom messages */
        public synchronized void unblock() {
            blockPred = null;

            for (DiscoverySpiCustomMessage msg : blocked)
                sendCustomEvent(msg);

            blocked.clear();
        }

        /**
         * @param timeout Timeout to wait blocking messages.
         * @throws IgniteInterruptedCheckedException If interrupted.
         */
        public void waitBlocked(long timeout) throws IgniteInterruptedCheckedException {
            GridTestUtils.waitForCondition(() -> !blocked.isEmpty(), timeout);
        }
    }

    /** */
    protected static class Value {
        /** */
        private final byte[] arr;

        /**
         * @param arr Test array.
         */
        public Value(byte[] arr) {
            this.arr = arr;
        }

        /** */
        public byte[] arr() {
            return arr;
        }
    }

    /** */
    protected static class DelegateSnapshotSender extends SnapshotSender {
        /** Delegate call to. */
        protected final SnapshotSender delegate;

        /**
         * @param delegate Delegate call to.
         */
        public DelegateSnapshotSender(IgniteLogger log, Executor exec, SnapshotSender delegate) {
            super(log, exec);

            this.delegate = delegate;
        }

        /** {@inheritDoc} */
        @Override protected void init(int partsCnt) {
            delegate.init(partsCnt);
        }

        /** {@inheritDoc} */
        @Override public void sendCacheConfig0(File ccfg, String cacheDirName) {
            delegate.sendCacheConfig(ccfg, cacheDirName);
        }

        /** {@inheritDoc} */
        @Override public void sendMarshallerMeta0(List<Map<Integer, MappedName>> mappings) {
            delegate.sendMarshallerMeta(mappings);
        }

        /** {@inheritDoc} */
        @Override public void sendBinaryMeta0(Collection<BinaryType> types) {
            delegate.sendBinaryMeta(types);
        }

        /** {@inheritDoc} */
        @Override public void sendPart0(File part, String cacheDirName, GroupPartitionId pair, Long length) {
            delegate.sendPart(part, cacheDirName, pair, length);
        }

        /** {@inheritDoc} */
        @Override public void sendDelta0(File delta, String cacheDirName, GroupPartitionId pair) {
            delegate.sendDelta(delta, cacheDirName, pair);
        }

        /** {@inheritDoc} */
        @Override public void close0(Throwable th) {
            delegate.close(th);
        }
    }

    /** Account item. */
    protected static class Account implements Serializable {
        /** Serial version. */
        private static final long serialVersionUID = 0L;

        /** User id. */
        @QuerySqlField(index = true)
        private final int id;

        /** Order value. */
        @QuerySqlField
        protected int balance;

        /**
         * @param id User id.
         * @param balance User balance.
         */
        public Account(int id, int balance) {
            this.id = id;
            this.balance = balance;
        }

        /** {@inheritDoc} */
        @Override public boolean equals(Object o) {
            if (this == o)
                return true;

            if (o == null || getClass() != o.getClass())
                return false;

            Account item = (Account)o;

            return id == item.id &&
                balance == item.balance;
        }

        /** {@inheritDoc} */
        @Override public int hashCode() {
            return Objects.hash(id, balance);
        }

        /** {@inheritDoc} */
        @Override public String toString() {
            return S.toString(Account.class, this);
        }
    }

    /** */
    protected static class BlockingExecutor implements Executor {
        /** Delegate executor. */
        private final Executor delegate;

        /** Waiting tasks. */
        private final Queue<Runnable> tasks = new ArrayDeque<>();

        /** {@code true} if tasks must be blocked. */
        private volatile boolean block = true;

        /**
         * @param delegate Delegate executor.
         */
        public BlockingExecutor(Executor delegate) {
            this.delegate = delegate;
        }

        /** {@inheritDoc} */
        @Override public void execute(@NotNull Runnable cmd) {
            if (block)
                tasks.offer(cmd);
            else
                delegate.execute(cmd);
        }

        /** @param timeout Timeout in milliseconds. */
        public void waitForBlocked(long timeout) {
            try {
                assertTrue(waitForCondition(() -> !tasks.isEmpty(), timeout));
            }
            catch (IgniteInterruptedCheckedException e) {
                throw new IgniteException(e);
            }
        }

        /** Unblock and schedule tasks for execution. */
        public void unblock() {
            block = false;

            Runnable r;

            while ((r = tasks.poll()) != null) {
                delegate.execute(r);
            }
        }
    }
}<|MERGE_RESOLUTION|>--- conflicted
+++ resolved
@@ -107,63 +107,47 @@
  */
 @RunWith(Parameterized.class)
 public abstract class AbstractSnapshotSelfTest extends GridCommonAbstractTest {
+    /** Default snapshot name. */
+    protected static final String SNAPSHOT_NAME = "testSnapshot";
+
+    /** Number of cache keys to pre-create at node start. */
+    protected static final int CACHE_KEYS_RANGE = 1024;
+
+    /** Timeout in milliseconds to await for snapshot operation being completed. */
+    protected static final long TIMEOUT = 15_000;
+
+    /** List of collected snapshot test events. */
+    protected final List<Integer> locEvts = new CopyOnWriteArrayList<>();
+
+    /** Configuration for the 'default' cache. */
+    protected volatile CacheConfiguration<Integer, Object> dfltCacheCfg;
+
+    /** Enable default data region persistence. */
+    protected boolean persistence = true;
+
+    /** Master key name. */
+    protected String masterKeyName;
+
+    /** Cache value builder. */
+    protected Function<Integer, Object> valBuilder = String::valueOf;
+
+    /**
+     * @return Cache value builder.
+     */
+    protected Function<Integer, Object> valueBuilder() {
+        return valBuilder;
+    }
+
+    /** Enable encryption of all caches in {@code IgniteConfiguration} before start. */
+    @Parameterized.Parameter
+    public boolean encryption;
+
     /** Parameters. */
     @Parameterized.Parameters(name = "Encryption={0}")
     public static Iterable<Boolean> encryptionParams() {
         return Arrays.asList(false, true);
     }
 
-    /** Default snapshot name. */
-    protected static final String SNAPSHOT_NAME = "testSnapshot";
-
-    /** Number of cache keys to pre-create at node start. */
-    protected static final int CACHE_KEYS_RANGE = 1024;
-
-    /** Timeout in milliseconds to await for snapshot operation being completed. */
-    protected static final long TIMEOUT = 15_000;
-
-    /** List of collected snapshot test events. */
-    protected final List<Integer> locEvts = new CopyOnWriteArrayList<>();
-
-    /** Configuration for the 'default' cache. */
-    protected volatile CacheConfiguration<Integer, Object> dfltCacheCfg;
-
-    /** Enable default data region persistence. */
-    protected boolean persistence = true;
-
-    /** Master key name. */
-    protected String masterKeyName;
-
-    /** Cache value builder. */
-    protected Function<Integer, Object> valBuilder = String::valueOf;
-
-<<<<<<< HEAD
-    /** Enable encryption of all caches in {@code IgniteConfiguration} before start. */
-    @Parameterized.Parameter
-    public boolean encryption;
-
-=======
->>>>>>> 0aa86435
-    /**
-     * @return Cache value builder.
-     */
-    protected Function<Integer, Object> valueBuilder() {
-        return valBuilder;
-    }
-
-<<<<<<< HEAD
-=======
-    /** Enable encryption of all caches in {@code IgniteConfiguration} before start. */
-    @Parameterized.Parameter
-    public boolean encryption;
-
-    /** Parameters. */
-    @Parameterized.Parameters(name = "Encryption={0}")
-    public static Iterable<Boolean> encryptionParams() {
-        return Arrays.asList(false, true);
-    }
-
->>>>>>> 0aa86435
     /** {@inheritDoc} */
     @Override protected IgniteConfiguration getConfiguration(String igniteInstanceName) throws Exception {
         IgniteConfiguration cfg = super.getConfiguration(igniteInstanceName);
@@ -197,25 +181,16 @@
 
             encSpi.setKeyStorePath(AbstractEncryptionTest.KEYSTORE_PATH);
             encSpi.setKeyStorePassword(AbstractEncryptionTest.KEYSTORE_PASSWORD.toCharArray());
-<<<<<<< HEAD
-=======
-
->>>>>>> 0aa86435
+
             if (masterKeyName != null)
                 encSpi.setMasterKeyName(masterKeyName);
 
             cfg.setEncryptionSpi(encSpi);
 
-<<<<<<< HEAD
-            if (cfg.getCacheConfiguration() != null)
-                for (CacheConfiguration<?, ?> cacheCfg : cfg.getCacheConfiguration())
-                    cacheCfg.setEncryptionEnabled(true);
-=======
             if (cfg.getCacheConfiguration() != null) {
                 for (CacheConfiguration<?, ?> cacheCfg : cfg.getCacheConfiguration())
                     cacheCfg.setEncryptionEnabled(true);
             }
->>>>>>> 0aa86435
         }
 
         return super.startGrid(igniteInstanceName, cfg, ctx);
@@ -268,7 +243,6 @@
      * @param ccfg Cache configuration.
      * @throws IgniteCheckedException if failed.
      */
-<<<<<<< HEAD
     protected void ensureCacheAbsent(CacheConfiguration<?, ?> ccfg) throws IgniteCheckedException, InterruptedException {
         ensureCacheAbsent(ccfg, true);
     }
@@ -282,9 +256,6 @@
         if (awaitPME)
             awaitPartitionMapExchange();
 
-=======
-    protected void ensureCacheAbsent(CacheConfiguration<?, ?> ccfg) throws IgniteCheckedException {
->>>>>>> 0aa86435
         String cacheName = ccfg.getName();
 
         for (Ignite ignite : G.allGrids()) {
@@ -295,35 +266,25 @@
 
             CacheGroupDescriptor desc = kctx.cache().cacheGroupDescriptors().get(CU.cacheId(cacheName));
 
-            assertNull("nodeId=" + kctx.localNodeId() + ", cache=" + cacheName, desc);
-
-<<<<<<< HEAD
+            boolean success = assertNull("nodeId=" + kctx.localNodeId() + ", cache=" + cacheName, desc);
+
+            assertTrue("The process has not finished on the node " + kctx.localNodeId(), success);
+
             GridTestUtils.waitForCondition(
                 () -> !kctx.cache().context().snapshotMgr().isRestoring(),
                 TIMEOUT);
 
-=======
-            boolean success = GridTestUtils.waitForCondition(
-                () -> !kctx.cache().context().snapshotMgr().isRestoring(),
-                TIMEOUT);
-
-            assertTrue("The process has not finished on the node " + kctx.localNodeId(), success);
-
->>>>>>> 0aa86435
             File dir = ((FilePageStoreManager)kctx.cache().context().pageStore()).cacheWorkDir(ccfg);
 
             String errMsg = String.format("%s, dir=%s, exists=%b, files=%s",
                 ignite.name(), dir, dir.exists(), Arrays.toString(dir.list()));
 
             assertTrue(errMsg, !dir.exists() || dir.list().length == 0);
-<<<<<<< HEAD
 
             if (ccfg.isEncryptionEnabled()) {
                 assertNull("Encryption key for cache " + dfltCacheCfg.getName(),
                     ((IgniteEx)ignite).context().encryption().getActiveKey(CU.cacheGroupId(dfltCacheCfg)));
             }
-=======
->>>>>>> 0aa86435
         }
     }
 
@@ -538,7 +499,6 @@
     }
 
     /**
-<<<<<<< HEAD
      * @param snpName Unique snapshot name.
      * @param parts Collection of pairs group and appropriate cache partition to be snapshot.
      * @param snpSndr Sender which used for snapshot sub-task processing.
@@ -565,8 +525,6 @@
     }
 
     /**
-=======
->>>>>>> 0aa86435
      * @param ignite Ignite instance.
      * @return Snapshot manager related to given ignite instance.
      */
@@ -608,35 +566,6 @@
     }
 
     /**
-<<<<<<< HEAD
-=======
-     * @param snpName Unique snapshot name.
-     * @param parts Collection of pairs group and appropriate cache partition to be snapshot.
-     * @param snpSndr Sender which used for snapshot sub-task processing.
-     * @return Future which will be completed when snapshot is done.
-     */
-    protected SnapshotFutureTask startLocalSnapshotTask(
-        GridCacheSharedContext<?, ?> cctx,
-        String snpName,
-        Map<Integer, Set<Integer>> parts,
-        SnapshotSender snpSndr
-    ) throws IgniteCheckedException {
-        SnapshotFutureTask snpFutTask = cctx.snapshotMgr().registerSnapshotTask(snpName, cctx.localNodeId(), parts, encryption, snpSndr);
-
-        snpFutTask.start();
-
-        // Snapshot is still in the INIT state. beforeCheckpoint has been skipped
-        // due to checkpoint already running and we need to schedule the next one
-        // right after current will be completed.
-        cctx.database().forceCheckpoint(String.format(CP_SNAPSHOT_REASON, snpName));
-
-        snpFutTask.started().get();
-
-        return snpFutTask;
-    }
-
-    /**
->>>>>>> 0aa86435
      * @param grids Grids to block snapshot executors.
      * @return Wrapped snapshot executor list.
      */
