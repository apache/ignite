/*
 * Licensed to the Apache Software Foundation (ASF) under one or more
 * contributor license agreements. See the NOTICE file distributed with
 * this work for additional information regarding copyright ownership.
 * The ASF licenses this file to You under the Apache License, Version 2.0
 * (the "License"); you may not use this file except in compliance with
 * the License. You may obtain a copy of the License at
 *
 * http://www.apache.org/licenses/LICENSE-2.0
 *
 * Unless required by applicable law or agreed to in writing, software
 * distributed under the License is distributed on an "AS IS" BASIS,
 * WITHOUT WARRANTIES OR CONDITIONS OF ANY KIND, either express or implied.
 * See the License for the specific language governing permissions and
 * limitations under the License.
 */

package org.apache.ignite.internal.processors.cache.persistence.snapshot;

import java.io.File;
import java.io.IOException;
import java.io.Serializable;
import java.nio.file.DirectoryStream;
import java.nio.file.Files;
import java.nio.file.Path;
import java.nio.file.Paths;
import java.util.ArrayDeque;
import java.util.ArrayList;
import java.util.Arrays;
import java.util.Collection;
import java.util.HashMap;
import java.util.List;
import java.util.Map;
import java.util.Objects;
import java.util.Optional;
import java.util.Queue;
import java.util.Set;
import java.util.concurrent.CopyOnWriteArrayList;
import java.util.concurrent.Executor;
import java.util.function.BiFunction;
import java.util.function.Consumer;
import java.util.function.Function;
import java.util.function.Predicate;
import java.util.stream.Collectors;
import java.util.stream.IntStream;
import org.apache.ignite.Ignite;
import org.apache.ignite.IgniteCache;
import org.apache.ignite.IgniteCheckedException;
import org.apache.ignite.IgniteDataStreamer;
import org.apache.ignite.IgniteException;
import org.apache.ignite.IgniteLogger;
import org.apache.ignite.IgniteSystemProperties;
import org.apache.ignite.binary.BinaryType;
import org.apache.ignite.cache.CacheAtomicityMode;
import org.apache.ignite.cache.CacheMode;
import org.apache.ignite.cache.affinity.rendezvous.RendezvousAffinityFunction;
import org.apache.ignite.cache.query.ScanQuery;
import org.apache.ignite.cache.query.annotations.QuerySqlField;
import org.apache.ignite.cluster.ClusterState;
import org.apache.ignite.configuration.CacheConfiguration;
import org.apache.ignite.configuration.DataRegionConfiguration;
import org.apache.ignite.configuration.DataStorageConfiguration;
import org.apache.ignite.configuration.DiskPageCompression;
import org.apache.ignite.configuration.IgniteConfiguration;
import org.apache.ignite.internal.GridKernalContext;
import org.apache.ignite.internal.IgniteEx;
import org.apache.ignite.internal.IgniteInternalFuture;
import org.apache.ignite.internal.IgniteInterruptedCheckedException;
import org.apache.ignite.internal.TestRecordingCommunicationSpi;
import org.apache.ignite.internal.encryption.AbstractEncryptionTest;
import org.apache.ignite.internal.managers.discovery.CustomMessageWrapper;
import org.apache.ignite.internal.managers.discovery.DiscoveryCustomMessage;
import org.apache.ignite.internal.pagemem.wal.WALIterator;
import org.apache.ignite.internal.pagemem.wal.record.IncrementalSnapshotFinishRecord;
import org.apache.ignite.internal.pagemem.wal.record.IncrementalSnapshotStartRecord;
import org.apache.ignite.internal.pagemem.wal.record.WALRecord;
import org.apache.ignite.internal.processors.cache.CacheGroupContext;
import org.apache.ignite.internal.processors.cache.CacheGroupDescriptor;
import org.apache.ignite.internal.processors.cache.GridCacheSharedContext;
import org.apache.ignite.internal.processors.cache.persistence.filename.NodeFileTree;
import org.apache.ignite.internal.processors.cache.persistence.filename.SharedFileTree;
import org.apache.ignite.internal.processors.cache.persistence.filename.SnapshotFileTree;
import org.apache.ignite.internal.processors.cache.persistence.filename.SnapshotFileTree.IncrementalSnapshotFileTree;
import org.apache.ignite.internal.processors.cache.persistence.partstate.GroupPartitionId;
import org.apache.ignite.internal.processors.cache.persistence.wal.WALPointer;
import org.apache.ignite.internal.processors.cache.persistence.wal.crc.FastCrc;
import org.apache.ignite.internal.processors.cache.persistence.wal.reader.IgniteWalIteratorFactory;
import org.apache.ignite.internal.processors.marshaller.MappedName;
import org.apache.ignite.internal.processors.resource.GridSpringResourceContext;
import org.apache.ignite.internal.util.future.IgniteFutureImpl;
import org.apache.ignite.internal.util.tostring.GridToStringInclude;
import org.apache.ignite.internal.util.typedef.G;
import org.apache.ignite.internal.util.typedef.internal.CU;
import org.apache.ignite.internal.util.typedef.internal.S;
import org.apache.ignite.internal.util.typedef.internal.U;
import org.apache.ignite.lang.IgniteBiTuple;
import org.apache.ignite.lang.IgniteFuture;
import org.apache.ignite.lang.IgniteFutureCancelledException;
import org.apache.ignite.lang.IgnitePredicate;
import org.apache.ignite.spi.discovery.DiscoverySpiCustomMessage;
import org.apache.ignite.spi.discovery.tcp.TcpDiscoverySpi;
import org.apache.ignite.spi.encryption.keystore.KeystoreEncryptionSpi;
import org.apache.ignite.testframework.GridTestUtils;
import org.apache.ignite.testframework.junits.common.GridCommonAbstractTest;
import org.jetbrains.annotations.NotNull;
import org.junit.After;
import org.junit.Before;
import org.junit.runner.RunWith;
import org.junit.runners.Parameterized;

import static java.nio.file.Files.newDirectoryStream;
import static org.apache.ignite.IgniteSystemProperties.IGNITE_DEFAULT_DATA_STORAGE_PAGE_SIZE;
import static org.apache.ignite.IgniteSystemProperties.IGNITE_DEFAULT_DISK_PAGE_COMPRESSION;
import static org.apache.ignite.cache.affinity.rendezvous.RendezvousAffinityFunction.DFLT_PARTITION_COUNT;
import static org.apache.ignite.cluster.ClusterState.ACTIVE;
import static org.apache.ignite.cluster.ClusterState.INACTIVE;
import static org.apache.ignite.configuration.DataStorageConfiguration.DFLT_PAGE_SIZE;
import static org.apache.ignite.events.EventType.EVTS_CLUSTER_SNAPSHOT;
import static org.apache.ignite.internal.processors.cache.persistence.filename.NodeFileTree.FILE_SUFFIX;
import static org.apache.ignite.internal.processors.cache.persistence.snapshot.IgniteSnapshotManager.CP_SNAPSHOT_REASON;
import static org.apache.ignite.testframework.GridTestUtils.assertThrowsAnyCause;
import static org.apache.ignite.testframework.GridTestUtils.waitForCondition;

/**
 * Base snapshot tests.
 */
@RunWith(Parameterized.class)
public abstract class AbstractSnapshotSelfTest extends GridCommonAbstractTest {
    /** Default snapshot name. */
    public static final String SNAPSHOT_NAME = "testSnapshot";

    /** Number of cache keys to pre-create at node start. */
    protected static final int CACHE_KEYS_RANGE = 1024;

    /** Number of partitions within a snapshot cache group. */
    protected static final int CACHE_PARTITIONS_COUNT = GridTestUtils.SF.apply(DFLT_PARTITION_COUNT);

    /** Timeout in milliseconds to await for snapshot operation being completed. */
    protected static final long TIMEOUT = 15_000;

    /** */
    protected static final DiskPageCompression DISK_PAGE_COMPRESSION =
        IgniteSystemProperties.getEnum(IGNITE_DEFAULT_DISK_PAGE_COMPRESSION, DiskPageCompression.DISABLED);

    /** */
    protected static final int PAGE_SIZE =
        IgniteSystemProperties.getInteger(IGNITE_DEFAULT_DATA_STORAGE_PAGE_SIZE, DFLT_PAGE_SIZE);

    /** List of collected snapshot test events. */
    protected final List<Integer> locEvts = new CopyOnWriteArrayList<>();

    /** Configuration for the 'default' cache. */
    protected volatile CacheConfiguration<Integer, Object> dfltCacheCfg;

    /** Enable default data region persistence. */
    protected boolean persistence = true;

    /** Master key name. */
    protected String masterKeyName;

    /** */
    protected int[] primaries;

    /** Cache value builder. */
    protected Function<Integer, Object> valBuilder = String::valueOf;

    /**
     * @return Cache value builder.
     */
    protected Function<Integer, Object> valueBuilder() {
        return valBuilder;
    }

    /** Enable encryption of all caches in {@code IgniteConfiguration} before start. */
    @Parameterized.Parameter
    public boolean encryption;

    /** . */
    @Parameterized.Parameter(1)
    public boolean onlyPrimary;

    /** Parameters. */
    @Parameterized.Parameters(name = "encryption={0}, onlyPrimay={1}")
    public static Collection<Object[]> params() {
        boolean[] encVals = DISK_PAGE_COMPRESSION != DiskPageCompression.DISABLED
            ? new boolean[] {false}
            : new boolean[] {false, true};

        List<Object[]> res = new ArrayList<>();

        for (boolean enc: encVals)
            for (boolean onlyPrimary: new boolean[] {true, false})
                res.add(new Object[] { enc, onlyPrimary});

        return res;
    }

    /** {@inheritDoc} */
    @Override protected IgniteConfiguration getConfiguration(String igniteInstanceName) throws Exception {
        IgniteConfiguration cfg = super.getConfiguration(igniteInstanceName);

        TcpDiscoverySpi discoSpi = new BlockingCustomMessageDiscoverySpi();

        discoSpi.setIpFinder(((TcpDiscoverySpi)cfg.getDiscoverySpi()).getIpFinder());

        cfg.setDiscoverySpi(discoSpi);
        cfg.setCommunicationSpi(new TestRecordingCommunicationSpi());

        if (dfltCacheCfg != null)
            cfg.setCacheConfiguration(dfltCacheCfg);

        if (cfg.isClientMode())
            return cfg;

        return cfg.setConsistentId(igniteInstanceName)
            .setDataStorageConfiguration(new DataStorageConfiguration()
                .setDefaultDataRegionConfiguration(new DataRegionConfiguration()
                    .setMaxSize(512L * 1024 * 1024)
                    .setPersistenceEnabled(persistence))
                .setCheckpointFrequency(3000)
                .setPageSize(PAGE_SIZE)
                .setWalCompactionEnabled(true))
            .setClusterStateOnStart(INACTIVE)
            .setIncludeEventTypes(EVTS_CLUSTER_SNAPSHOT);
    }

    /** {@inheritDoc} */
    @Override protected Ignite startGrid(String igniteInstanceName, IgniteConfiguration cfg,
        GridSpringResourceContext ctx) throws Exception {

        if (encryption && persistence) {
            KeystoreEncryptionSpi encSpi = new KeystoreEncryptionSpi();

            encSpi.setKeyStorePath(AbstractEncryptionTest.KEYSTORE_PATH);
            encSpi.setKeyStorePassword(AbstractEncryptionTest.KEYSTORE_PASSWORD.toCharArray());

            if (masterKeyName != null)
                encSpi.setMasterKeyName(masterKeyName);

            cfg.setEncryptionSpi(encSpi);

            if (cfg.getCacheConfiguration() != null) {
                for (CacheConfiguration<?, ?> cacheCfg : cfg.getCacheConfiguration())
                    cacheCfg.setEncryptionEnabled(true);
            }
        }

        return super.startGrid(igniteInstanceName, cfg, ctx);
    }

    /** @throws Exception If fails. */
    @Before
    public void beforeTestSnapshot() throws Exception {
        cleanPersistenceDir();

        dfltCacheCfg = txCacheConfig(new CacheConfiguration<>(DEFAULT_CACHE_NAME));
        locEvts.clear();
    }

    /** @throws Exception If fails. */
    @After
    public void afterTestSnapshot() throws Exception {
        try {
            for (Ignite ig : G.allGrids()) {
                if (ig.configuration().isClientMode() || !persistence)
                    continue;

                Path snpTempDir = ((IgniteEx)ig).context().pdsFolderResolver().fileTree().snapshotTempRoot().toPath();

                assertEquals("Snapshot working directory must be empty at the moment test execution stopped: " + snpTempDir,
                    0, U.fileCount(snpTempDir));
            }
        }
        finally {
            stopAllGrids();
        }

        cleanPersistenceDir();
    }

    /**
     * @param evts Events to check.
     * @throws IgniteInterruptedCheckedException If interrupted.
     */
    protected void waitForEvents(Integer... evts) throws IgniteInterruptedCheckedException {
        boolean caught = waitForCondition(() -> locEvts.containsAll(Arrays.asList(evts)), TIMEOUT);

        assertTrue("Events must be caught [locEvts=" + locEvts + ']', caught);
    }

    /**
     * @param ccfg Ensures the cache is absent.
     * @throws IgniteCheckedException if failed.
     */
    protected void ensureCacheAbsent(CacheConfiguration<?, ?> ccfg) throws IgniteCheckedException, InterruptedException {
        String cacheName = ccfg.getName();

        for (Ignite ignite : G.allGrids()) {
            GridKernalContext kctx = ((IgniteEx)ignite).context();

            if (kctx.clientNode())
                continue;

            CacheGroupDescriptor desc = kctx.cache().cacheGroupDescriptors().get(CU.cacheId(cacheName));

            assertNull("nodeId=" + kctx.localNodeId() + ", cache=" + cacheName, desc);

            boolean success = GridTestUtils.waitForCondition(
                () -> !kctx.cache().context().snapshotMgr().isRestoring(),
                TIMEOUT);

            assertTrue("The process has not finished on the node " + kctx.localNodeId(), success);

            File dir = kctx.pdsFolderResolver().fileTree().cacheStorage(ccfg);

            String errMsg = String.format("%s, dir=%s, exists=%b, files=%s",
                ignite.name(), dir, dir.exists(), Arrays.toString(dir.list()));

            assertTrue(errMsg, !dir.exists() || dir.list().length == 0);
        }
    }

    /**
     * @param ccfg Default cache configuration.
     * @return Cache configuration.
     */
    protected <K, V> CacheConfiguration<K, V> txCacheConfig(CacheConfiguration<K, V> ccfg) {
        return ccfg.setCacheMode(CacheMode.PARTITIONED)
            .setBackups(2)
            .setAtomicityMode(CacheAtomicityMode.TRANSACTIONAL)
            .setAffinity(new RendezvousAffinityFunction(false, CACHE_PARTITIONS_COUNT))
            .setEncryptionEnabled(encryption);
    }

    /**
     * Calculate CRC for all partition files of specified cache.
     *
     * @param cacheDir Cache directory to iterate over partition files.
     * @return The map of [fileName, checksum].
     */
    public static Map<String, Integer> calculateCRC32Partitions(File cacheDir) {
        assert cacheDir.isDirectory() : cacheDir.getAbsolutePath();

        Map<String, Integer> result = new HashMap<>();

        try {
            try (DirectoryStream<Path> partFiles = newDirectoryStream(cacheDir.toPath(),
                p -> NodeFileTree.partitionFile(p.toFile()) && p.toFile().getName().endsWith(FILE_SUFFIX))
            ) {
                for (Path path : partFiles)
                    result.put(path.toFile().getName(), FastCrc.calcCrc(path.toFile()));
            }

            return result;
        }
        catch (IOException e) {
            throw new IgniteException(e);
        }
    }

    /**
     * @param path Directory to search.
     * @param dir Directory name.
     * @return Result.
     * @throws IOException If fails.
     */
    public static Optional<Path> searchDirectoryRecursively(Path path, String dir) throws IOException {
        if (Files.notExists(path))
            return Optional.empty();

        return Files.walk(path)
            .filter(Files::isDirectory)
            .filter(file -> dir.equals(file.getFileName().toString()))
            .findAny();
    }

    /**
     * @param ccfg Default cache configuration.
     * @return Ignite instance.
     * @throws Exception If fails.
     */
    protected IgniteEx startGridWithCache(CacheConfiguration<Integer, Object> ccfg, int keys) throws Exception {
        return startGridsWithCache(1, ccfg, keys);
    }

    /**
     * @param grids Number of grids to start.
     * @param ccfg Default cache configuration.
     * @param keys Range of cache keys to insert.
     * @return Ignite instance.
     * @throws Exception If fails.
     */
    protected IgniteEx startGridsWithCache(int grids, CacheConfiguration<Integer, Object> ccfg, int keys) throws Exception {
        dfltCacheCfg = ccfg;

        return startGridsWithCache(grids, keys, Integer::new, ccfg);
    }

    /**
     * @param grids Number of ignite instances to start.
     * @param keys Number of keys to create.
     * @param factory Factory which produces values.
     * @param <V> Cache value type.
     * @return Ignite coordinator instance.
     * @throws Exception If fails.
     */
    protected <V> IgniteEx startGridsWithCache(
        int grids,
        int keys,
        Function<Integer, V> factory,
        CacheConfiguration<Integer, V>... ccfgs
    ) throws Exception {
        return startGridsWithCache(grids, keys, factory, (id, cfg) -> cfg.getWorkDirectory(), ccfgs);
    }

    /**
     * @param grids Number of ignite instances to start.
     * @param keys Number of keys to create.
     * @param factory Factory which produces values.
     * @param <V> Cache value type.
     * @return Ignite coordinator instance.
     * @throws Exception If fails.
     */
    protected <V> IgniteEx startGridsWithCache(
        int grids,
        int keys,
        Function<Integer, V> factory,
        BiFunction<Integer, IgniteConfiguration, String> newWorkDir,
        CacheConfiguration<Integer, V>... ccfgs
    ) throws Exception {
        for (int g = 0; g < grids; g++) {
            IgniteConfiguration cfg = optimize(getConfiguration(getTestIgniteInstanceName(g))
                .setCacheConfiguration(ccfgs));

            cfg.setWorkDirectory(newWorkDir.apply(g, cfg));

            startGrid(cfg);
        }

        IgniteEx ig = grid(0);

        ig.cluster().baselineAutoAdjustEnabled(false);
        ig.cluster().state(ClusterState.ACTIVE);

        for (CacheConfiguration<Integer, V> ccfg : ccfgs) {
            try (IgniteDataStreamer<Integer, V> ds = ig.dataStreamer(ccfg.getName())) {
                for (int i = 0; i < keys; i++)
                    ds.addData(i, factory.apply(i));
            }
        }

        forceCheckpoint();

        ig.events().localListen(e -> locEvts.add(e.type()), EVTS_CLUSTER_SNAPSHOT);

        if (dfltCacheCfg != null) {
            primaries = ig.cacheNames().contains(dfltCacheCfg.getName())
                ? ig.affinity(dfltCacheCfg.getName()).primaryPartitions(ig.localNode())
                : null;
        }

        return ig;
    }

    /**
     * @param grids Number of ignite instances.
     * @return Coordinator ignite instance.
     * @throws Exception If fails.
     */
    protected IgniteEx startGridsWithoutCache(int grids) throws Exception {
        for (int i = 0; i < grids; i++)
            startGrid(optimize(getConfiguration(getTestIgniteInstanceName(i)).setCacheConfiguration()));

        IgniteEx ignite = grid(0);

        ignite.cluster().baselineAutoAdjustEnabled(false);
        ignite.cluster().state(ClusterState.ACTIVE);

        return ignite;
    }

    /**
     * @param cnt Number of grids to start.
     * @param snpName Snapshot to start grids from.
     * @return Coordinator ignite instance.
     * @throws Exception If fails.
     */
    protected IgniteEx startGridsFromSnapshot(int cnt, String snpName) throws Exception {
        return startGridsFromSnapshot(cnt, cfg -> sharedFileTree(cfg).snapshotsRoot(), snpName, true);
    }

    /**
     * @param cnt Number of grids to start.
     * @param path Snapshot path resolver.
     * @param snpName Snapshot to start grids from.
     * @return Coordinator ignite instance.
     * @throws Exception If fails.
     */
    protected IgniteEx startGridsFromSnapshot(int cnt,
        Function<IgniteConfiguration, File> path,
        String snpName,
        boolean activate
    ) throws Exception {
        return startGridsFromSnapshot(IntStream.range(0, cnt).boxed().collect(Collectors.toSet()), path, snpName, activate);
    }

    /**
     * @param ids Set of ignite instances ids to start.
     * @param path Snapshot path resolver.
     * @param snpName Snapshot to start grids from.
     * @param activate {@code true} to activate after cluster start.
     * @return Coordinator ignite instance.
     * @throws Exception If fails.
     */
    protected IgniteEx startGridsFromSnapshot(Set<Integer> ids,
        Function<IgniteConfiguration, File> path,
        String snpName,
        boolean activate
    ) throws Exception {
        IgniteEx crd = null;

        for (Integer i : ids) {
            IgniteConfiguration cfg = optimize(getConfiguration(getTestIgniteInstanceName(i)));

            cfg.setWorkDirectory(Paths.get(path.apply(cfg).getAbsolutePath(), snpName).toString());

            if (crd == null)
                crd = startGrid(cfg);
            else
                startGrid(cfg);
        }

        crd.cluster().baselineAutoAdjustEnabled(false);

        if (activate)
            crd.cluster().state(ACTIVE);

        return crd;
    }

    /**
     * @param nodesCnt Nodes count.
     * @param keysCnt Number of keys to create.
     * @param startClient {@code True} to start an additional client node.
     * @return Ignite coordinator instance.
     * @throws Exception if failed.
     */
    protected IgniteEx startGridsWithSnapshot(int nodesCnt, int keysCnt, boolean startClient) throws Exception {
        return startGridsWithSnapshot(nodesCnt, keysCnt, startClient, false);
    }

    /**
     * @param nodesCnt Nodes count.
     * @param keysCnt Number of keys to create.
     * @param startClient {@code True} to start an additional client node.
     * @param skipCheck Skip check of snapshot.
     * @return Ignite coordinator instance.
     * @throws Exception if failed.
     */
    protected IgniteEx startGridsWithSnapshot(
        int nodesCnt,
        int keysCnt,
        boolean startClient,
        boolean skipCheck
    ) throws Exception {
        IgniteEx ignite = startGridsWithCache(nodesCnt, keysCnt, valueBuilder(), dfltCacheCfg);

        if (startClient)
            ignite = startClientGrid("client");

        snp(ignite).createSnapshot(SNAPSHOT_NAME, null, false, onlyPrimary).get(TIMEOUT);

        if (!skipCheck)
            checkSnapshot(SNAPSHOT_NAME, null);

        ignite.cache(dfltCacheCfg.getName()).destroy();

        awaitPartitionMapExchange();

        return ignite;
    }

    /** */
    protected void createAndCheckSnapshot(IgniteEx ig, String snpName) {
        createAndCheckSnapshot(ig, snpName, null);
    }

    /** */
    protected void createAndCheckSnapshot(IgniteEx ig, String snpName, String snpPath) {
        createAndCheckSnapshot(ig, snpName, snpPath, 0);
    }

    /** */
    protected void createAndCheckSnapshot(
        IgniteEx ig,
        String snpName,
        String snpPath,
        long timeout
    ) {
        IgniteFutureImpl<Void> fut = snp(ig).createSnapshot(snpName, snpPath, false, onlyPrimary);

        if (timeout == 0)
            fut.get();
        else
            fut.get(timeout);

        checkSnapshot(snpName, snpPath);
    }

    /** @param snpName Snapshot name. */
    protected void checkSnapshot(String snpName, String snpPath) {
        Map<String, Map<Integer, Integer>> cachesParts = new HashMap<>();

        Predicate<Ignite> filter = node -> !node.configuration().isClientMode() &&
            node.cluster().currentBaselineTopology()
                .stream()
                .anyMatch(n -> Objects.equals(n.consistentId(), node.cluster().localNode().consistentId()));

        int nodesCnt = 0;

        for (Ignite node: G.allGrids()) {
            if (!filter.test(node))
                continue;

            nodesCnt++;

            IgniteEx node0 = (IgniteEx)node;

            SnapshotFileTree sft = snapshotFileTree(node0, snpName, snpPath);

            if (!sft.nodeStorage().exists())
                continue;

<<<<<<< HEAD
            for (File cacheDir : sft.cacheDirectories(false, f -> true)) {
=======
            for (File cacheDir : sft.cacheDirectories(f -> !f.getName().equals(METASTORAGE_DIR_NAME))) {
>>>>>>> 32f8ab00
                String name = NodeFileTree.cacheName(cacheDir);

                Map<Integer, Integer> cacheParts = cachesParts.computeIfAbsent(name, k -> new HashMap<>());

                File[] parts = cacheDir.listFiles(f -> NodeFileTree.partitionFile(f) && NodeFileTree.binFile(f));

                for (File partFile : parts) {
                    int part = NodeFileTree.partId(partFile);

                    cacheParts.compute(part, (part0, cnt) -> (cnt == null ? 0 : cnt) + 1);
                }
            }
        }

        assertTrue(nodesCnt > 0);

        for (Map.Entry<String, Map<Integer, Integer>> entry : cachesParts.entrySet()) {
            String cache = entry.getKey();

            int parts = -1;
            Integer expPartCopiesInSnp;

            if (onlyPrimary)
                expPartCopiesInSnp = 1;
            else {
                int backups = -1;
                int affNodes = 0;

                for (Ignite node: G.allGrids()) {
                    if (!filter.test(node))
                        continue;

                    CacheGroupContext grpCtx = ((IgniteEx)node).context().cache().cacheGroup(CU.cacheId(cache));

                    if (grpCtx != null) {
                        backups = grpCtx.config().getBackups();
                        parts = grpCtx.affinity().partitions();

                        affNodes++;
                    }
                }

                assertTrue(backups != -1);
                assertTrue(parts != -1);
                assertTrue(affNodes > 0);

                expPartCopiesInSnp = backups == Integer.MAX_VALUE
                    ? affNodes
                    : Math.min(backups + 1, affNodes);
            }

            Map<Integer, Integer> cacheParts = entry.getValue();

            for (int i = 0; i < parts; i++)
                assertEquals("[cache=" + cache + ", part=" + i + ']', expPartCopiesInSnp, cacheParts.get(i));
        }
    }

    /**
     * @param ignite Ignite instance.
     * @return Snapshot manager related to given ignite instance.
     */
    public static IgniteSnapshotManager snp(IgniteEx ignite) {
        return ignite.context().cache().context().snapshotMgr();
    }

    /**
     * @param ignite Ignite instance.
     * @return Directory name for ignite instance.
     */
    public static String folderName(IgniteEx ignite) {
        return ignite.context().pdsFolderResolver().fileTree().folderName();
    }

    /**
     * @param cache Ignite cache to check.
     */
    protected static void assertSnapshotCacheKeys(IgniteCache<?, ?> cache) {
        List<Integer> keys = IntStream.range(0, CACHE_KEYS_RANGE).boxed().collect(Collectors.toList());

        cache.query(new ScanQuery<>(null))
            .forEach(e -> keys.remove((Integer)e.getKey()));

        assertTrue("Snapshot must contains pre-created cache data " +
            "[cache=" + cache.getName() + ", keysLeft=" + keys + ']', keys.isEmpty());
    }

    /**
     * @param cache Cache.
     * @param keysCnt Expected number of keys.
     */
    protected void assertCacheKeys(IgniteCache<Object, Object> cache, int keysCnt) {
        assertEquals(keysCnt, cache.size());

        for (int i = 0; i < keysCnt; i++)
            assertEquals(valueBuilder().apply(i), cache.get(i));
    }

    /**
     * @param grids Grids to block snapshot executors.
     * @return Wrapped snapshot executor list.
     */
    protected static List<BlockingExecutor> setBlockingSnapshotExecutor(List<? extends Ignite> grids) {
        List<BlockingExecutor> execs = new ArrayList<>();

        for (Ignite grid : grids) {
            IgniteSnapshotManager mgr = snp((IgniteEx)grid);
            Function<SnapshotFileTree, SnapshotSender> old = mgr.localSnapshotSenderFactory();

            BlockingExecutor block = new BlockingExecutor(mgr.snapshotExecutorService());
            execs.add(block);

            mgr.localSnapshotSenderFactory(sft ->
                new DelegateSnapshotSender(log, block, old.apply(sft)));
        }

        return execs;
    }

    /**
     * @param startCli Client node to start snapshot.
     * @param srvs Server nodes.
     * @param cache Persisted cache.
     * @param snpCanceller Snapshot cancel closure.
     */
    public static void doSnapshotCancellationTest(
        IgniteEx startCli,
        List<IgniteEx> srvs,
        IgniteCache<?, ?> cache,
        Consumer<String> snpCanceller
    ) {
        doSnapshotCancellationTest(false, startCli, srvs, cache, snpCanceller);
    }

    /**
     * @param dump Dump flag.
     * @param startCli Client node to start snapshot.
     * @param srvs Server nodes.
     * @param cache Persisted cache.
     * @param snpCanceller Snapshot cancel closure.
     */
    public static void doSnapshotCancellationTest(
        boolean dump,
        IgniteEx startCli,
        List<IgniteEx> srvs,
        IgniteCache<?, ?> cache,
        Consumer<String> snpCanceller
    ) {
        IgniteEx srv = srvs.get(0);

        CacheConfiguration<?, ?> ccfg = cache.getConfiguration(CacheConfiguration.class);

        assertTrue(CU.isPersistenceEnabled(srv.configuration()));
        assertTrue(CU.isPersistentCache(ccfg, srv.configuration().getDataStorageConfiguration()));

        List<BlockingExecutor> execs = setBlockingSnapshotExecutor(srvs);

        IgniteFuture<Void> fut = snp(startCli).createSnapshot(SNAPSHOT_NAME, null, null, false,
            false, dump, false, false);

        for (BlockingExecutor exec : execs)
            exec.waitForBlocked(30_000L);

        snpCanceller.accept(SNAPSHOT_NAME);

        assertThrowsAnyCause(log,
            fut::get,
            IgniteFutureCancelledException.class,
            "Execution of snapshot tasks has been cancelled by external process");

        File snpDir = new SharedFileTree(srv.configuration()).snapshotsRoot();

        assertEquals("Snapshot directory must be empty due to snapshot cancelled", 0, snpDir.list().length);
    }

    /**
     * @param sft Snapshot file tree.
     * @param parts Collection of pairs group and appropriate cache partition to be snapshot.
     * @param snpSndr Sender which used for snapshot sub-task processing.
     * @return Future which will be completed when snapshot is done.
     */
    protected static IgniteInternalFuture<?> startLocalSnapshotTask(
        GridCacheSharedContext<?, ?> cctx,
        SnapshotFileTree sft,
        Map<Integer, Set<Integer>> parts,
        boolean withMetaStorage,
        SnapshotSender snpSndr
    ) throws IgniteCheckedException {
        AbstractSnapshotFutureTask<?> task = cctx.snapshotMgr().registerSnapshotTask(sft,
            cctx.localNodeId(),
            null,
            parts,
            withMetaStorage,
            false,
            false,
            false,
            snpSndr
        );

        if (!(task instanceof SnapshotFutureTask))
            throw new IgniteCheckedException("Snapshot task hasn't been registered: " + task);

        SnapshotFutureTask snpFutTask = (SnapshotFutureTask)task;

        snpFutTask.start();

        // Snapshot is still in the INIT state. beforeCheckpoint has been skipped
        // due to checkpoint already running and we need to schedule the next one
        // right after current will be completed.
        cctx.database().forceCheckpoint(String.format(CP_SNAPSHOT_REASON, sft.name()));

        snpFutTask.started().get();

        return snpFutTask;
    }

    /** Checks incremental snapshot exists. */
    protected boolean checkIncremental(IgniteEx node, String snpName, String snpPath, int incIdx) {
        IncrementalSnapshotFileTree incSnpFt = snapshotFileTree(node, snpName, snpPath).incrementalSnapshotFileTree(incIdx);

        if (incSnpFt.root().exists()) {
            checkIncrementalSnapshotWalRecords(node, incSnpFt);

            return true;
        }

        return false;
    }

    /** */
    private void checkIncrementalSnapshotWalRecords(IgniteEx node, IncrementalSnapshotFileTree incSnpFt) {
        try {
            IncrementalSnapshotMetadata incSnpMeta = snp(node).readIncrementalSnapshotMetadata(incSnpFt.meta());

            WALIterator it = new IgniteWalIteratorFactory(log).iterator(
                new IgniteWalIteratorFactory.IteratorParametersBuilder().filesOrDirs(incSnpFt.wal()));

            boolean started = false;
            boolean finished = false;

            for (IgniteBiTuple<WALPointer, WALRecord> entry: it) {
                assertFalse("IncrementalSnapshotFinishRecord must be the last record in snapshot", finished);

                WALRecord rec = entry.getValue();

                if (rec.type() == WALRecord.RecordType.INCREMENTAL_SNAPSHOT_START_RECORD) {
                    if (((IncrementalSnapshotStartRecord)rec).id().equals(incSnpMeta.requestId()))
                        started = true;
                }

                if (rec.type() == WALRecord.RecordType.INCREMENTAL_SNAPSHOT_FINISH_RECORD) {
                    if (((IncrementalSnapshotFinishRecord)rec).id().equals(incSnpMeta.requestId()))
                        finished = true;
                }
            }

            assertTrue(started);
            assertTrue(finished);
        }
        catch (IOException | IgniteCheckedException | IllegalArgumentException e) {
            assert false : "Unexpected exception while checking segments: " + e;
        }
    }

    /**
     * @param ignite Ignite instance to resolve discovery spi to.
     * @return BlockingCustomMessageDiscoverySpi instance.
     */
    protected static BlockingCustomMessageDiscoverySpi discoSpi(IgniteEx ignite) {
        return (BlockingCustomMessageDiscoverySpi)ignite.context().discovery().getInjectedDiscoverySpi();
    }

    /** */
    protected static class BlockingCustomMessageDiscoverySpi extends TcpDiscoverySpi {
        /** List of messages which have been blocked. */
        private final List<DiscoverySpiCustomMessage> blocked = new CopyOnWriteArrayList<>();

        /** Discovery custom message filter. */
        private volatile IgnitePredicate<DiscoveryCustomMessage> blockPred;

        /** {@inheritDoc} */
        @Override public void sendCustomEvent(DiscoverySpiCustomMessage msg) throws IgniteException {
            if (msg instanceof CustomMessageWrapper) {
                DiscoveryCustomMessage msg0 = ((CustomMessageWrapper)msg).delegate();

                if (blockPred != null && blockPred.apply(msg0)) {
                    blocked.add(msg);

                    if (log.isInfoEnabled())
                        log.info("Discovery message has been blocked: " + msg0);

                    return;
                }
            }

            super.sendCustomEvent(msg);
        }

        /** Start blocking discovery custom messages. */
        public synchronized void block(IgnitePredicate<DiscoveryCustomMessage> pred) {
            blockPred = pred;
        }

        /** Unblock and send previously saved discovery custom messages */
        public synchronized void unblock() {
            blockPred = null;

            for (DiscoverySpiCustomMessage msg : blocked)
                sendCustomEvent(msg);

            blocked.clear();
        }

        /**
         * @param timeout Timeout to wait blocking messages.
         * @throws IgniteInterruptedCheckedException If interrupted.
         */
        public void waitBlocked(long timeout) throws IgniteInterruptedCheckedException {
            GridTestUtils.waitForCondition(() -> !blocked.isEmpty(), timeout);
        }
    }

    /** */
    protected static class Value {
        /** */
        private final byte[] arr;

        /**
         * @param arr Test array.
         */
        public Value(byte[] arr) {
            this.arr = arr;
        }

        /** */
        public byte[] arr() {
            return arr;
        }
    }

    /** */
    protected static class DelegateSnapshotSender extends SnapshotSender {
        /** Delegate call to. */
        protected final SnapshotSender delegate;

        /**
         * @param delegate Delegate call to.
         */
        public DelegateSnapshotSender(IgniteLogger log, Executor exec, SnapshotSender delegate) {
            super(log, exec);

            this.delegate = delegate;
        }

        /** {@inheritDoc} */
        @Override protected void init(int partsCnt) {
            delegate.init(partsCnt);
        }

        /** {@inheritDoc} */
        @Override public void sendCacheConfig0(File ccfg, String cacheDirName) {
            delegate.sendCacheConfig(ccfg, cacheDirName);
        }

        /** {@inheritDoc} */
        @Override public void sendMarshallerMeta0(List<Map<Integer, MappedName>> mappings) {
            delegate.sendMarshallerMeta(mappings);
        }

        /** {@inheritDoc} */
        @Override public void sendBinaryMeta0(Collection<BinaryType> types) {
            delegate.sendBinaryMeta(types);
        }

        /** {@inheritDoc} */
        @Override public void sendPart0(File part, String cacheDirName, GroupPartitionId pair, Long length) {
            delegate.sendPart(part, cacheDirName, pair, length);
        }

        /** {@inheritDoc} */
        @Override public void sendDelta0(File delta, String cacheDirName, GroupPartitionId pair) {
            delegate.sendDelta(delta, cacheDirName, pair);
        }

        /** {@inheritDoc} */
        @Override public void close0(Throwable th) {
            delegate.close(th);
        }
    }

    /** Account item. */
    protected static class Account implements Serializable {
        /** Serial version. */
        private static final long serialVersionUID = 0L;

        /** User id. */
        @QuerySqlField(index = true)
        @GridToStringInclude
        protected final int id;

        /** Order value. */
        @QuerySqlField
        @GridToStringInclude
        protected int balance;

        /**
         * @param id User id.
         * @param balance User balance.
         */
        public Account(int id, int balance) {
            this.id = id;
            this.balance = balance;
        }

        /** {@inheritDoc} */
        @Override public boolean equals(Object o) {
            if (this == o)
                return true;

            if (o == null || getClass() != o.getClass())
                return false;

            Account item = (Account)o;

            return id == item.id &&
                balance == item.balance;
        }

        /** {@inheritDoc} */
        @Override public int hashCode() {
            return Objects.hash(id, balance);
        }

        /** {@inheritDoc} */
        @Override public String toString() {
            return S.toString(Account.class, this);
        }
    }

    /** */
    protected static class BlockingExecutor implements Executor {
        /** Delegate executor. */
        private final Executor delegate;

        /** Waiting tasks. */
        private final Queue<Runnable> tasks = new ArrayDeque<>();

        /** {@code true} if tasks must be blocked. */
        private volatile boolean block = true;

        /**
         * @param delegate Delegate executor.
         */
        public BlockingExecutor(Executor delegate) {
            this.delegate = delegate;
        }

        /** {@inheritDoc} */
        @Override public void execute(@NotNull Runnable cmd) {
            if (block)
                tasks.offer(cmd);
            else
                delegate.execute(cmd);
        }

        /** @param timeout Timeout in milliseconds. */
        public void waitForBlocked(long timeout) {
            try {
                assertTrue(waitForCondition(() -> !tasks.isEmpty(), timeout));
            }
            catch (IgniteInterruptedCheckedException e) {
                throw new IgniteException(e);
            }
        }

        /** Unblock and schedule tasks for execution. */
        public void unblock() {
            block = false;

            Runnable r;

            while ((r = tasks.poll()) != null) {
                delegate.execute(r);
            }
        }
    }
}<|MERGE_RESOLUTION|>--- conflicted
+++ resolved
@@ -631,11 +631,7 @@
             if (!sft.nodeStorage().exists())
                 continue;
 
-<<<<<<< HEAD
-            for (File cacheDir : sft.cacheDirectories(false, f -> true)) {
-=======
             for (File cacheDir : sft.cacheDirectories(f -> !f.getName().equals(METASTORAGE_DIR_NAME))) {
->>>>>>> 32f8ab00
                 String name = NodeFileTree.cacheName(cacheDir);
 
                 Map<Integer, Integer> cacheParts = cachesParts.computeIfAbsent(name, k -> new HashMap<>());
