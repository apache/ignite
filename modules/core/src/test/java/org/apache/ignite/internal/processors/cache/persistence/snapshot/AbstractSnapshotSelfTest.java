--- conflicted
+++ resolved
@@ -116,10 +116,6 @@
 import static org.apache.ignite.cluster.ClusterState.INACTIVE;
 import static org.apache.ignite.configuration.DataStorageConfiguration.DFLT_PAGE_SIZE;
 import static org.apache.ignite.events.EventType.EVTS_CLUSTER_SNAPSHOT;
-<<<<<<< HEAD
-import static org.apache.ignite.internal.processors.cache.persistence.filename.NodeFileTree.FILE_SUFFIX;
-=======
->>>>>>> 1ae90a35
 import static org.apache.ignite.internal.processors.cache.persistence.snapshot.IgniteSnapshotManager.CP_SNAPSHOT_REASON;
 import static org.apache.ignite.testframework.GridTestUtils.assertThrowsAnyCause;
 import static org.apache.ignite.testframework.GridTestUtils.waitForCondition;
@@ -634,11 +630,7 @@
             if (!sft.nodeStorage().exists())
                 continue;
 
-<<<<<<< HEAD
-            for (File cacheDir : sft.cacheDirectories(false, f -> true)) {
-=======
             for (File cacheDir : sft.cacheDirsWithoutMeta()) {
->>>>>>> 1ae90a35
                 String name = NodeFileTree.cacheName(cacheDir);
 
                 Map<Integer, Integer> cacheParts = cachesParts.computeIfAbsent(name, k -> new HashMap<>());
