/*
 * Licensed to the Apache Software Foundation (ASF) under one or more
 * contributor license agreements. See the NOTICE file distributed with
 * this work for additional information regarding copyright ownership.
 * The ASF licenses this file to You under the Apache License, Version 2.0
 * (the "License"); you may not use this file except in compliance with
 * the License. You may obtain a copy of the License at
 *
 * http://www.apache.org/licenses/LICENSE-2.0
 *
 * Unless required by applicable law or agreed to in writing, software
 * distributed under the License is distributed on an "AS IS" BASIS,
 * WITHOUT WARRANTIES OR CONDITIONS OF ANY KIND, either express or implied.
 * See the License for the specific language governing permissions and
 * limitations under the License.
 */

package org.apache.ignite.internal.processors.cache.persistence.snapshot;

import java.io.File;
import java.io.IOException;
import java.io.Serializable;
import java.nio.file.DirectoryStream;
import java.nio.file.Files;
import java.nio.file.Path;
import java.nio.file.Paths;
import java.util.ArrayDeque;
import java.util.ArrayList;
import java.util.Arrays;
import java.util.Collection;
import java.util.HashMap;
import java.util.List;
import java.util.Map;
import java.util.Objects;
import java.util.Optional;
import java.util.Queue;
import java.util.Set;
import java.util.concurrent.CopyOnWriteArrayList;
import java.util.concurrent.Executor;
import java.util.function.BiFunction;
import java.util.function.Consumer;
import java.util.function.Function;
import java.util.function.Predicate;
import java.util.stream.Collectors;
import java.util.stream.IntStream;
import org.apache.ignite.Ignite;
import org.apache.ignite.IgniteCache;
import org.apache.ignite.IgniteCheckedException;
import org.apache.ignite.IgniteDataStreamer;
import org.apache.ignite.IgniteException;
import org.apache.ignite.IgniteLogger;
import org.apache.ignite.IgniteSystemProperties;
import org.apache.ignite.binary.BinaryType;
import org.apache.ignite.cache.CacheAtomicityMode;
import org.apache.ignite.cache.CacheMode;
import org.apache.ignite.cache.affinity.rendezvous.RendezvousAffinityFunction;
import org.apache.ignite.cache.query.ScanQuery;
import org.apache.ignite.cache.query.annotations.QuerySqlField;
import org.apache.ignite.cluster.ClusterState;
import org.apache.ignite.configuration.CacheConfiguration;
import org.apache.ignite.configuration.DataRegionConfiguration;
import org.apache.ignite.configuration.DataStorageConfiguration;
import org.apache.ignite.configuration.DiskPageCompression;
import org.apache.ignite.configuration.IgniteConfiguration;
import org.apache.ignite.internal.GridKernalContext;
import org.apache.ignite.internal.IgniteEx;
import org.apache.ignite.internal.IgniteInternalFuture;
import org.apache.ignite.internal.IgniteInterruptedCheckedException;
import org.apache.ignite.internal.TestRecordingCommunicationSpi;
import org.apache.ignite.internal.encryption.AbstractEncryptionTest;
import org.apache.ignite.internal.managers.discovery.CustomMessageWrapper;
import org.apache.ignite.internal.managers.discovery.DiscoveryCustomMessage;
import org.apache.ignite.internal.pagemem.wal.WALIterator;
import org.apache.ignite.internal.pagemem.wal.record.IncrementalSnapshotFinishRecord;
import org.apache.ignite.internal.pagemem.wal.record.IncrementalSnapshotStartRecord;
import org.apache.ignite.internal.pagemem.wal.record.WALRecord;
import org.apache.ignite.internal.processors.cache.CacheGroupContext;
import org.apache.ignite.internal.processors.cache.CacheGroupDescriptor;
import org.apache.ignite.internal.processors.cache.GridCacheSharedContext;
import org.apache.ignite.internal.processors.cache.persistence.filename.NodeFileTree;
import org.apache.ignite.internal.processors.cache.persistence.filename.SharedFileTree;
import org.apache.ignite.internal.processors.cache.persistence.filename.SnapshotFileTree;
import org.apache.ignite.internal.processors.cache.persistence.filename.SnapshotFileTree.IncrementalSnapshotFileTree;
import org.apache.ignite.internal.processors.cache.persistence.partstate.GroupPartitionId;
import org.apache.ignite.internal.processors.cache.persistence.wal.WALPointer;
import org.apache.ignite.internal.processors.cache.persistence.wal.crc.FastCrc;
import org.apache.ignite.internal.processors.cache.persistence.wal.reader.IgniteWalIteratorFactory;
import org.apache.ignite.internal.processors.marshaller.MappedName;
import org.apache.ignite.internal.processors.resource.GridSpringResourceContext;
import org.apache.ignite.internal.util.future.IgniteFutureImpl;
import org.apache.ignite.internal.util.tostring.GridToStringInclude;
import org.apache.ignite.internal.util.typedef.G;
import org.apache.ignite.internal.util.typedef.internal.CU;
import org.apache.ignite.internal.util.typedef.internal.S;
import org.apache.ignite.internal.util.typedef.internal.U;
import org.apache.ignite.lang.IgniteBiTuple;
import org.apache.ignite.lang.IgniteFuture;
import org.apache.ignite.lang.IgniteFutureCancelledException;
import org.apache.ignite.lang.IgnitePredicate;
import org.apache.ignite.spi.discovery.DiscoverySpiCustomMessage;
import org.apache.ignite.spi.discovery.tcp.TcpDiscoverySpi;
import org.apache.ignite.spi.encryption.keystore.KeystoreEncryptionSpi;
import org.apache.ignite.testframework.GridTestUtils;
import org.apache.ignite.testframework.junits.common.GridCommonAbstractTest;
import org.jetbrains.annotations.NotNull;
import org.junit.After;
import org.junit.Before;
import org.junit.runner.RunWith;
import org.junit.runners.Parameterized;

import static java.nio.file.Files.newDirectoryStream;
import static org.apache.ignite.IgniteSystemProperties.IGNITE_DEFAULT_DATA_STORAGE_PAGE_SIZE;
import static org.apache.ignite.IgniteSystemProperties.IGNITE_DEFAULT_DISK_PAGE_COMPRESSION;
import static org.apache.ignite.cache.affinity.rendezvous.RendezvousAffinityFunction.DFLT_PARTITION_COUNT;
import static org.apache.ignite.cluster.ClusterState.ACTIVE;
import static org.apache.ignite.cluster.ClusterState.INACTIVE;
import static org.apache.ignite.configuration.DataStorageConfiguration.DFLT_PAGE_SIZE;
import static org.apache.ignite.events.EventType.EVTS_CLUSTER_SNAPSHOT;
import static org.apache.ignite.internal.processors.cache.persistence.filename.NodeFileTree.FILE_SUFFIX;
import static org.apache.ignite.internal.processors.cache.persistence.metastorage.MetaStorage.METASTORAGE_DIR_NAME;
import static org.apache.ignite.internal.processors.cache.persistence.snapshot.IgniteSnapshotManager.CP_SNAPSHOT_REASON;
import static org.apache.ignite.testframework.GridTestUtils.assertThrowsAnyCause;
import static org.apache.ignite.testframework.GridTestUtils.waitForCondition;

/**
 * Base snapshot tests.
 */
@RunWith(Parameterized.class)
public abstract class AbstractSnapshotSelfTest extends GridCommonAbstractTest {
    /** Default snapshot name. */
    public static final String SNAPSHOT_NAME = "testSnapshot";

    /** Number of cache keys to pre-create at node start. */
    protected static final int CACHE_KEYS_RANGE = 1024;

    /** Number of partitions within a snapshot cache group. */
    protected static final int CACHE_PARTITIONS_COUNT = GridTestUtils.SF.apply(DFLT_PARTITION_COUNT);

    /** Timeout in milliseconds to await for snapshot operation being completed. */
    protected static final long TIMEOUT = 15_000;

    /** */
    protected static final DiskPageCompression DISK_PAGE_COMPRESSION =
        IgniteSystemProperties.getEnum(IGNITE_DEFAULT_DISK_PAGE_COMPRESSION, DiskPageCompression.DISABLED);

    /** */
    protected static final int PAGE_SIZE =
        IgniteSystemProperties.getInteger(IGNITE_DEFAULT_DATA_STORAGE_PAGE_SIZE, DFLT_PAGE_SIZE);

    /** List of collected snapshot test events. */
    protected final List<Integer> locEvts = new CopyOnWriteArrayList<>();

    /** Configuration for the 'default' cache. */
    protected volatile CacheConfiguration<Integer, Object> dfltCacheCfg;

    /** Enable default data region persistence. */
    protected boolean persistence = true;

    /** Master key name. */
    protected String masterKeyName;

    /** */
    protected int[] primaries;

    /** Cache value builder. */
    protected Function<Integer, Object> valBuilder = String::valueOf;

    /**
     * @return Cache value builder.
     */
    protected Function<Integer, Object> valueBuilder() {
        return valBuilder;
    }

    /** Enable encryption of all caches in {@code IgniteConfiguration} before start. */
    @Parameterized.Parameter
    public boolean encryption;

    /** . */
    @Parameterized.Parameter(1)
    public boolean onlyPrimary;

    /** Parameters. */
    @Parameterized.Parameters(name = "encryption={0}, onlyPrimay={1}")
    public static Collection<Object[]> params() {
        boolean[] encVals = DISK_PAGE_COMPRESSION != DiskPageCompression.DISABLED
            ? new boolean[] {false}
            : new boolean[] {false, true};

        List<Object[]> res = new ArrayList<>();

        for (boolean enc: encVals)
            for (boolean onlyPrimary: new boolean[] {true, false})
                res.add(new Object[] { enc, onlyPrimary});

        return res;
    }

    /** {@inheritDoc} */
    @Override protected IgniteConfiguration getConfiguration(String igniteInstanceName) throws Exception {
        IgniteConfiguration cfg = super.getConfiguration(igniteInstanceName);

        TcpDiscoverySpi discoSpi = new BlockingCustomMessageDiscoverySpi();

        discoSpi.setIpFinder(((TcpDiscoverySpi)cfg.getDiscoverySpi()).getIpFinder());

        cfg.setDiscoverySpi(discoSpi);
        cfg.setCommunicationSpi(new TestRecordingCommunicationSpi());

        if (dfltCacheCfg != null)
            cfg.setCacheConfiguration(dfltCacheCfg);

        if (cfg.isClientMode())
            return cfg;

        return cfg.setConsistentId(igniteInstanceName)
            .setDataStorageConfiguration(new DataStorageConfiguration()
                .setDefaultDataRegionConfiguration(new DataRegionConfiguration()
                    .setMaxSize(512L * 1024 * 1024)
                    .setPersistenceEnabled(persistence))
                .setCheckpointFrequency(3000)
                .setPageSize(PAGE_SIZE)
                .setWalCompactionEnabled(true))
            .setClusterStateOnStart(INACTIVE)
            .setIncludeEventTypes(EVTS_CLUSTER_SNAPSHOT);
    }

    /** {@inheritDoc} */
    @Override protected Ignite startGrid(String igniteInstanceName, IgniteConfiguration cfg,
        GridSpringResourceContext ctx) throws Exception {

        if (encryption && persistence) {
            KeystoreEncryptionSpi encSpi = new KeystoreEncryptionSpi();

            encSpi.setKeyStorePath(AbstractEncryptionTest.KEYSTORE_PATH);
            encSpi.setKeyStorePassword(AbstractEncryptionTest.KEYSTORE_PASSWORD.toCharArray());

            if (masterKeyName != null)
                encSpi.setMasterKeyName(masterKeyName);

            cfg.setEncryptionSpi(encSpi);

            if (cfg.getCacheConfiguration() != null) {
                for (CacheConfiguration<?, ?> cacheCfg : cfg.getCacheConfiguration())
                    cacheCfg.setEncryptionEnabled(true);
            }
        }

        return super.startGrid(igniteInstanceName, cfg, ctx);
    }

    /** @throws Exception If fails. */
    @Before
    public void beforeTestSnapshot() throws Exception {
        cleanPersistenceDir();

        dfltCacheCfg = txCacheConfig(new CacheConfiguration<>(DEFAULT_CACHE_NAME));
        locEvts.clear();
    }

    /** @throws Exception If fails. */
    @After
    public void afterTestSnapshot() throws Exception {
        try {
            for (Ignite ig : G.allGrids()) {
                if (ig.configuration().isClientMode() || !persistence)
                    continue;

                Path snpTempDir = ((IgniteEx)ig).context().pdsFolderResolver().fileTree().snapshotTempRoot().toPath();

                assertEquals("Snapshot working directory must be empty at the moment test execution stopped: " + snpTempDir,
                    0, U.fileCount(snpTempDir));
            }
        }
        finally {
            stopAllGrids();
        }

        cleanPersistenceDir();
    }

    /**
     * @param evts Events to check.
     * @throws IgniteInterruptedCheckedException If interrupted.
     */
    protected void waitForEvents(Integer... evts) throws IgniteInterruptedCheckedException {
        boolean caught = waitForCondition(() -> locEvts.containsAll(Arrays.asList(evts)), TIMEOUT);

        assertTrue("Events must be caught [locEvts=" + locEvts + ']', caught);
    }

    /**
     * @param ccfg Ensures the cache is absent.
     * @throws IgniteCheckedException if failed.
     */
    protected void ensureCacheAbsent(CacheConfiguration<?, ?> ccfg) throws IgniteCheckedException, InterruptedException {
        String cacheName = ccfg.getName();

        for (Ignite ignite : G.allGrids()) {
            GridKernalContext kctx = ((IgniteEx)ignite).context();

            if (kctx.clientNode())
                continue;

            CacheGroupDescriptor desc = kctx.cache().cacheGroupDescriptors().get(CU.cacheId(cacheName));

            assertNull("nodeId=" + kctx.localNodeId() + ", cache=" + cacheName, desc);

            boolean success = GridTestUtils.waitForCondition(
                () -> !kctx.cache().context().snapshotMgr().isRestoring(),
                TIMEOUT);

            assertTrue("The process has not finished on the node " + kctx.localNodeId(), success);

            File dir = kctx.pdsFolderResolver().fileTree().cacheStorage(ccfg);

            String errMsg = String.format("%s, dir=%s, exists=%b, files=%s",
                ignite.name(), dir, dir.exists(), Arrays.toString(dir.list()));

            assertTrue(errMsg, !dir.exists() || dir.list().length == 0);
        }
    }

    /**
     * @param ccfg Default cache configuration.
     * @return Cache configuration.
     */
    protected <K, V> CacheConfiguration<K, V> txCacheConfig(CacheConfiguration<K, V> ccfg) {
        return ccfg.setCacheMode(CacheMode.PARTITIONED)
            .setBackups(2)
            .setAtomicityMode(CacheAtomicityMode.TRANSACTIONAL)
            .setAffinity(new RendezvousAffinityFunction(false, CACHE_PARTITIONS_COUNT))
            .setEncryptionEnabled(encryption);
    }

    /**
     * Calculate CRC for all partition files of specified cache.
     *
     * @param cacheDir Cache directory to iterate over partition files.
     * @return The map of [fileName, checksum].
     */
    public static Map<String, Integer> calculateCRC32Partitions(File cacheDir) {
        assert cacheDir.isDirectory() : cacheDir.getAbsolutePath();

        Map<String, Integer> result = new HashMap<>();

        try {
            try (DirectoryStream<Path> partFiles = newDirectoryStream(cacheDir.toPath(),
                p -> NodeFileTree.partitionFile(p.toFile()) && p.toFile().getName().endsWith(FILE_SUFFIX))
            ) {
                for (Path path : partFiles)
                    result.put(path.toFile().getName(), FastCrc.calcCrc(path.toFile()));
            }

            return result;
        }
        catch (IOException e) {
            throw new IgniteException(e);
        }
    }

    /**
     * @param path Directory to search.
     * @param dir Directory name.
     * @return Result.
     * @throws IOException If fails.
     */
    public static Optional<Path> searchDirectoryRecursively(Path path, String dir) throws IOException {
        if (Files.notExists(path))
            return Optional.empty();

        return Files.walk(path)
            .filter(Files::isDirectory)
            .filter(file -> dir.equals(file.getFileName().toString()))
            .findAny();
    }

    /**
     * @param ccfg Default cache configuration.
     * @return Ignite instance.
     * @throws Exception If fails.
     */
    protected IgniteEx startGridWithCache(CacheConfiguration<Integer, Object> ccfg, int keys) throws Exception {
        return startGridsWithCache(1, ccfg, keys);
    }

    /**
     * @param grids Number of grids to start.
     * @param ccfg Default cache configuration.
     * @param keys Range of cache keys to insert.
     * @return Ignite instance.
     * @throws Exception If fails.
     */
    protected IgniteEx startGridsWithCache(int grids, CacheConfiguration<Integer, Object> ccfg, int keys) throws Exception {
        dfltCacheCfg = ccfg;

        return startGridsWithCache(grids, keys, Integer::new, ccfg);
    }

    /**
     * @param grids Number of ignite instances to start.
     * @param keys Number of keys to create.
     * @param factory Factory which produces values.
     * @param <V> Cache value type.
     * @return Ignite coordinator instance.
     * @throws Exception If fails.
     */
    protected <V> IgniteEx startGridsWithCache(
        int grids,
        int keys,
        Function<Integer, V> factory,
        CacheConfiguration<Integer, V>... ccfgs
    ) throws Exception {
        return startGridsWithCache(grids, keys, factory, (id, cfg) -> cfg.getWorkDirectory(), ccfgs);
    }

    /**
     * @param grids Number of ignite instances to start.
     * @param keys Number of keys to create.
     * @param factory Factory which produces values.
     * @param <V> Cache value type.
     * @return Ignite coordinator instance.
     * @throws Exception If fails.
     */
    protected <V> IgniteEx startGridsWithCache(
        int grids,
        int keys,
        Function<Integer, V> factory,
        BiFunction<Integer, IgniteConfiguration, String> newWorkDir,
        CacheConfiguration<Integer, V>... ccfgs
    ) throws Exception {
        for (int g = 0; g < grids; g++) {
            IgniteConfiguration cfg = optimize(getConfiguration(getTestIgniteInstanceName(g))
                .setCacheConfiguration(ccfgs));

            cfg.setWorkDirectory(newWorkDir.apply(g, cfg));

            startGrid(cfg);
        }

        IgniteEx ig = grid(0);

        ig.cluster().baselineAutoAdjustEnabled(false);
        ig.cluster().state(ClusterState.ACTIVE);

        for (CacheConfiguration<Integer, V> ccfg : ccfgs) {
            try (IgniteDataStreamer<Integer, V> ds = ig.dataStreamer(ccfg.getName())) {
                for (int i = 0; i < keys; i++)
                    ds.addData(i, factory.apply(i));
            }
        }

        forceCheckpoint();

        ig.events().localListen(e -> locEvts.add(e.type()), EVTS_CLUSTER_SNAPSHOT);

        if (dfltCacheCfg != null) {
            primaries = ig.cacheNames().contains(dfltCacheCfg.getName())
                ? ig.affinity(dfltCacheCfg.getName()).primaryPartitions(ig.localNode())
                : null;
        }

        return ig;
    }

    /**
     * @param grids Number of ignite instances.
     * @return Coordinator ignite instance.
     * @throws Exception If fails.
     */
    protected IgniteEx startGridsWithoutCache(int grids) throws Exception {
        for (int i = 0; i < grids; i++)
            startGrid(optimize(getConfiguration(getTestIgniteInstanceName(i)).setCacheConfiguration()));

        IgniteEx ignite = grid(0);

        ignite.cluster().baselineAutoAdjustEnabled(false);
        ignite.cluster().state(ClusterState.ACTIVE);

        return ignite;
    }

    /**
     * @param cnt Number of grids to start.
     * @param snpName Snapshot to start grids from.
     * @return Coordinator ignite instance.
     * @throws Exception If fails.
     */
    protected IgniteEx startGridsFromSnapshot(int cnt, String snpName) throws Exception {
        return startGridsFromSnapshot(cnt, cfg -> sharedFileTree(cfg).snapshotsRoot(), snpName, true);
    }

    /**
     * @param cnt Number of grids to start.
     * @param path Snapshot path resolver.
     * @param snpName Snapshot to start grids from.
     * @return Coordinator ignite instance.
     * @throws Exception If fails.
     */
    protected IgniteEx startGridsFromSnapshot(int cnt,
        Function<IgniteConfiguration, File> path,
        String snpName,
        boolean activate
    ) throws Exception {
        return startGridsFromSnapshot(IntStream.range(0, cnt).boxed().collect(Collectors.toSet()), path, snpName, activate);
    }

    /**
     * @param ids Set of ignite instances ids to start.
     * @param path Snapshot path resolver.
     * @param snpName Snapshot to start grids from.
     * @param activate {@code true} to activate after cluster start.
     * @return Coordinator ignite instance.
     * @throws Exception If fails.
     */
    protected IgniteEx startGridsFromSnapshot(Set<Integer> ids,
        Function<IgniteConfiguration, File> path,
        String snpName,
        boolean activate
    ) throws Exception {
        IgniteEx crd = null;

        for (Integer i : ids) {
            IgniteConfiguration cfg = optimize(getConfiguration(getTestIgniteInstanceName(i)));

            cfg.setWorkDirectory(Paths.get(path.apply(cfg).getAbsolutePath(), snpName).toString());

            if (crd == null)
                crd = startGrid(cfg);
            else
                startGrid(cfg);
        }

        crd.cluster().baselineAutoAdjustEnabled(false);

        if (activate)
            crd.cluster().state(ACTIVE);

        return crd;
    }

    /**
     * @param nodesCnt Nodes count.
     * @param keysCnt Number of keys to create.
     * @param startClient {@code True} to start an additional client node.
     * @return Ignite coordinator instance.
     * @throws Exception if failed.
     */
    protected IgniteEx startGridsWithSnapshot(int nodesCnt, int keysCnt, boolean startClient) throws Exception {
        return startGridsWithSnapshot(nodesCnt, keysCnt, startClient, false);
    }

    /**
     * @param nodesCnt Nodes count.
     * @param keysCnt Number of keys to create.
     * @param startClient {@code True} to start an additional client node.
     * @param skipCheck Skip check of snapshot.
     * @return Ignite coordinator instance.
     * @throws Exception if failed.
     */
    protected IgniteEx startGridsWithSnapshot(
        int nodesCnt,
        int keysCnt,
        boolean startClient,
        boolean skipCheck
    ) throws Exception {
        IgniteEx ignite = startGridsWithCache(nodesCnt, keysCnt, valueBuilder(), dfltCacheCfg);

        if (startClient)
            ignite = startClientGrid("client");

        snp(ignite).createSnapshot(SNAPSHOT_NAME, null, false, onlyPrimary).get(TIMEOUT);

        if (!skipCheck)
            checkSnapshot(SNAPSHOT_NAME, null);

        ignite.cache(dfltCacheCfg.getName()).destroy();

        awaitPartitionMapExchange();

        return ignite;
    }

    /** */
    protected void createAndCheckSnapshot(IgniteEx ig, String snpName) {
        createAndCheckSnapshot(ig, snpName, null);
    }

    /** */
    protected void createAndCheckSnapshot(IgniteEx ig, String snpName, String snpPath) {
        createAndCheckSnapshot(ig, snpName, snpPath, 0);
    }

    /** */
    protected void createAndCheckSnapshot(
        IgniteEx ig,
        String snpName,
        String snpPath,
        long timeout
    ) {
        IgniteFutureImpl<Void> fut = snp(ig).createSnapshot(snpName, snpPath, false, onlyPrimary);

        if (timeout == 0)
            fut.get();
        else
            fut.get(timeout);

        checkSnapshot(snpName, snpPath);
    }

    /** @param snpName Snapshot name. */
    protected void checkSnapshot(String snpName, String snpPath) {
        Map<String, Map<Integer, Integer>> cachesParts = new HashMap<>();

        Predicate<Ignite> filter = node -> !node.configuration().isClientMode() &&
            node.cluster().currentBaselineTopology()
                .stream()
                .anyMatch(n -> Objects.equals(n.consistentId(), node.cluster().localNode().consistentId()));

        int nodesCnt = 0;

        for (Ignite node: G.allGrids()) {
            if (!filter.test(node))
                continue;

            nodesCnt++;

            IgniteEx node0 = (IgniteEx)node;

            SnapshotFileTree sft = snapshotFileTree(node0, snpName, snpPath);

            if (!sft.nodeStorage().exists())
                continue;

            File[] cacheDirs = sft.nodeStorage().listFiles(f -> f.isDirectory() && !f.getName().equals(METASTORAGE_DIR_NAME));

            for (File cacheDir : cacheDirs) {
                String name = NodeFileTree.cacheName(cacheDir);

                Map<Integer, Integer> cacheParts = cachesParts.computeIfAbsent(name, k -> new HashMap<>());

                File[] parts = cacheDir.listFiles(f ->
                    NodeFileTree.partitionFile(f)
                        && f.getName().endsWith(FILE_SUFFIX));

                for (File partFile : parts) {
                    int part = NodeFileTree.partId(partFile);

                    cacheParts.compute(part, (part0, cnt) -> (cnt == null ? 0 : cnt) + 1);
                }
            }
        }

        assertTrue(nodesCnt > 0);

        for (Map.Entry<String, Map<Integer, Integer>> entry : cachesParts.entrySet()) {
            String cache = entry.getKey();

            int parts = -1;
            Integer expPartCopiesInSnp;

            if (onlyPrimary)
                expPartCopiesInSnp = 1;
            else {
                int backups = -1;
                int affNodes = 0;

                for (Ignite node: G.allGrids()) {
                    if (!filter.test(node))
                        continue;

                    CacheGroupContext grpCtx = ((IgniteEx)node).context().cache().cacheGroup(CU.cacheId(cache));

                    if (grpCtx != null) {
                        backups = grpCtx.config().getBackups();
                        parts = grpCtx.affinity().partitions();

                        affNodes++;
                    }
                }

                assertTrue(backups != -1);
                assertTrue(parts != -1);
                assertTrue(affNodes > 0);

                expPartCopiesInSnp = backups == Integer.MAX_VALUE
                    ? affNodes
                    : Math.min(backups + 1, affNodes);
            }

            Map<Integer, Integer> cacheParts = entry.getValue();

            for (int i = 0; i < parts; i++)
                assertEquals("[cache=" + cache + ", part=" + i + ']', expPartCopiesInSnp, cacheParts.get(i));
        }
    }

    /**
     * @param ignite Ignite instance.
     * @return Snapshot manager related to given ignite instance.
     */
    public static IgniteSnapshotManager snp(IgniteEx ignite) {
        return ignite.context().cache().context().snapshotMgr();
    }

    /**
     * @param ignite Ignite instance.
     * @return Directory name for ignite instance.
     */
    public static String folderName(IgniteEx ignite) {
        return ignite.context().pdsFolderResolver().fileTree().folderName();
    }

    /**
     * @param cache Ignite cache to check.
     */
    protected static void assertSnapshotCacheKeys(IgniteCache<?, ?> cache) {
        List<Integer> keys = IntStream.range(0, CACHE_KEYS_RANGE).boxed().collect(Collectors.toList());

        cache.query(new ScanQuery<>(null))
            .forEach(e -> keys.remove((Integer)e.getKey()));

        assertTrue("Snapshot must contains pre-created cache data " +
            "[cache=" + cache.getName() + ", keysLeft=" + keys + ']', keys.isEmpty());
    }

    /**
     * @param cache Cache.
     * @param keysCnt Expected number of keys.
     */
    protected void assertCacheKeys(IgniteCache<Object, Object> cache, int keysCnt) {
        assertEquals(keysCnt, cache.size());

        for (int i = 0; i < keysCnt; i++)
            assertEquals(valueBuilder().apply(i), cache.get(i));
    }

    /**
     * @param grids Grids to block snapshot executors.
     * @return Wrapped snapshot executor list.
     */
    protected static List<BlockingExecutor> setBlockingSnapshotExecutor(List<? extends Ignite> grids) {
        List<BlockingExecutor> execs = new ArrayList<>();

        for (Ignite grid : grids) {
            IgniteSnapshotManager mgr = snp((IgniteEx)grid);
            BiFunction<String, String, SnapshotSender> old = mgr.localSnapshotSenderFactory();

            BlockingExecutor block = new BlockingExecutor(mgr.snapshotExecutorService());
            execs.add(block);

            mgr.localSnapshotSenderFactory((snpName, snpPath) ->
                new DelegateSnapshotSender(log, block, old.apply(snpName, snpPath)));
        }

        return execs;
    }

    /**
     * @param startCli Client node to start snapshot.
     * @param srvs Server nodes.
     * @param cache Persisted cache.
     * @param snpCanceller Snapshot cancel closure.
     */
    public static void doSnapshotCancellationTest(
        IgniteEx startCli,
        List<IgniteEx> srvs,
        IgniteCache<?, ?> cache,
        Consumer<String> snpCanceller
    ) {
        doSnapshotCancellationTest(false, startCli, srvs, cache, snpCanceller);
    }

    /**
     * @param dump Dump flag.
     * @param startCli Client node to start snapshot.
     * @param srvs Server nodes.
     * @param cache Persisted cache.
     * @param snpCanceller Snapshot cancel closure.
     */
    public static void doSnapshotCancellationTest(
        boolean dump,
        IgniteEx startCli,
        List<IgniteEx> srvs,
        IgniteCache<?, ?> cache,
        Consumer<String> snpCanceller
    ) {
        IgniteEx srv = srvs.get(0);

        CacheConfiguration<?, ?> ccfg = cache.getConfiguration(CacheConfiguration.class);

        assertTrue(CU.isPersistenceEnabled(srv.configuration()));
        assertTrue(CU.isPersistentCache(ccfg, srv.configuration().getDataStorageConfiguration()));

        List<BlockingExecutor> execs = setBlockingSnapshotExecutor(srvs);

        IgniteFuture<Void> fut = snp(startCli).createSnapshot(SNAPSHOT_NAME, null, null, false,
            false, dump, false, false);

        for (BlockingExecutor exec : execs)
            exec.waitForBlocked(30_000L);

        snpCanceller.accept(SNAPSHOT_NAME);

        assertThrowsAnyCause(log,
            fut::get,
            IgniteFutureCancelledException.class,
            "Execution of snapshot tasks has been cancelled by external process");

        File snpDir = new SharedFileTree(srv.configuration()).snapshotsRoot();

        assertEquals("Snapshot directory must be empty due to snapshot cancelled", 0, snpDir.list().length);
    }

    /**
     * @param snpName Unique snapshot name.
     * @param parts Collection of pairs group and appropriate cache partition to be snapshot.
     * @param snpSndr Sender which used for snapshot sub-task processing.
     * @return Future which will be completed when snapshot is done.
     */
    protected static IgniteInternalFuture<?> startLocalSnapshotTask(
        GridCacheSharedContext<?, ?> cctx,
        String snpName,
        Map<Integer, Set<Integer>> parts,
        boolean withMetaStorage,
        SnapshotSender snpSndr
    ) throws IgniteCheckedException {
        AbstractSnapshotFutureTask<?> task = cctx.snapshotMgr().registerSnapshotTask(snpName,
            null,
            cctx.localNodeId(),
            null,
            parts,
            withMetaStorage,
            false,
            false,
            false,
            snpSndr
        );

        if (!(task instanceof SnapshotFutureTask))
            throw new IgniteCheckedException("Snapshot task hasn't been registered: " + task);

        SnapshotFutureTask snpFutTask = (SnapshotFutureTask)task;

        snpFutTask.start();

        // Snapshot is still in the INIT state. beforeCheckpoint has been skipped
        // due to checkpoint already running and we need to schedule the next one
        // right after current will be completed.
        cctx.database().forceCheckpoint(String.format(CP_SNAPSHOT_REASON, snpName));

        snpFutTask.started().get();

        return snpFutTask;
    }

    /** Checks incremental snapshot exists. */
    protected boolean checkIncremental(IgniteEx node, String snpName, String snpPath, int incIdx) {
        IncrementalSnapshotFileTree incSnpFt = snapshotFileTree(node, snpName, snpPath).incrementalSnapshotFileTree(incIdx);

        if (incSnpFt.root().exists()) {
            checkIncrementalSnapshotWalRecords(node, incSnpFt);

            return true;
        }

        return false;
    }

    /** */
    private void checkIncrementalSnapshotWalRecords(IgniteEx node, IncrementalSnapshotFileTree incSnpFt) {
        try {
<<<<<<< HEAD
            IncrementalSnapshotMetadata incSnpMeta = snp(node).readIncrementalSnapshotMetadata(incSnpFt.meta());
=======
            IncrementalSnapshotMetadata incSnpMeta = snp(node).readFromFile(incSnpFt.meta());
>>>>>>> d9bee0e4

            WALIterator it = new IgniteWalIteratorFactory(log).iterator(
                new IgniteWalIteratorFactory.IteratorParametersBuilder().filesOrDirs(incSnpFt.wal()));

            boolean started = false;
            boolean finished = false;

            for (IgniteBiTuple<WALPointer, WALRecord> entry: it) {
                assertFalse("IncrementalSnapshotFinishRecord must be the last record in snapshot", finished);

                WALRecord rec = entry.getValue();

                if (rec.type() == WALRecord.RecordType.INCREMENTAL_SNAPSHOT_START_RECORD) {
                    if (((IncrementalSnapshotStartRecord)rec).id().equals(incSnpMeta.requestId()))
                        started = true;
                }

                if (rec.type() == WALRecord.RecordType.INCREMENTAL_SNAPSHOT_FINISH_RECORD) {
                    if (((IncrementalSnapshotFinishRecord)rec).id().equals(incSnpMeta.requestId()))
                        finished = true;
                }
            }

            assertTrue(started);
            assertTrue(finished);
        }
        catch (IOException | IgniteCheckedException | IllegalArgumentException e) {
            assert false : "Unexpected exception while checking segments: " + e;
        }
    }

    /**
     * @param ignite Ignite instance to resolve discovery spi to.
     * @return BlockingCustomMessageDiscoverySpi instance.
     */
    protected static BlockingCustomMessageDiscoverySpi discoSpi(IgniteEx ignite) {
        return (BlockingCustomMessageDiscoverySpi)ignite.context().discovery().getInjectedDiscoverySpi();
    }

    /** */
    protected static class BlockingCustomMessageDiscoverySpi extends TcpDiscoverySpi {
        /** List of messages which have been blocked. */
        private final List<DiscoverySpiCustomMessage> blocked = new CopyOnWriteArrayList<>();

        /** Discovery custom message filter. */
        private volatile IgnitePredicate<DiscoveryCustomMessage> blockPred;

        /** {@inheritDoc} */
        @Override public void sendCustomEvent(DiscoverySpiCustomMessage msg) throws IgniteException {
            if (msg instanceof CustomMessageWrapper) {
                DiscoveryCustomMessage msg0 = ((CustomMessageWrapper)msg).delegate();

                if (blockPred != null && blockPred.apply(msg0)) {
                    blocked.add(msg);

                    if (log.isInfoEnabled())
                        log.info("Discovery message has been blocked: " + msg0);

                    return;
                }
            }

            super.sendCustomEvent(msg);
        }

        /** Start blocking discovery custom messages. */
        public synchronized void block(IgnitePredicate<DiscoveryCustomMessage> pred) {
            blockPred = pred;
        }

        /** Unblock and send previously saved discovery custom messages */
        public synchronized void unblock() {
            blockPred = null;

            for (DiscoverySpiCustomMessage msg : blocked)
                sendCustomEvent(msg);

            blocked.clear();
        }

        /**
         * @param timeout Timeout to wait blocking messages.
         * @throws IgniteInterruptedCheckedException If interrupted.
         */
        public void waitBlocked(long timeout) throws IgniteInterruptedCheckedException {
            GridTestUtils.waitForCondition(() -> !blocked.isEmpty(), timeout);
        }
    }

    /** */
    protected static class Value {
        /** */
        private final byte[] arr;

        /**
         * @param arr Test array.
         */
        public Value(byte[] arr) {
            this.arr = arr;
        }

        /** */
        public byte[] arr() {
            return arr;
        }
    }

    /** */
    protected static class DelegateSnapshotSender extends SnapshotSender {
        /** Delegate call to. */
        protected final SnapshotSender delegate;

        /**
         * @param delegate Delegate call to.
         */
        public DelegateSnapshotSender(IgniteLogger log, Executor exec, SnapshotSender delegate) {
            super(log, exec);

            this.delegate = delegate;
        }

        /** {@inheritDoc} */
        @Override protected void init(int partsCnt) {
            delegate.init(partsCnt);
        }

        /** {@inheritDoc} */
        @Override public void sendCacheConfig0(File ccfg, String cacheDirName) {
            delegate.sendCacheConfig(ccfg, cacheDirName);
        }

        /** {@inheritDoc} */
        @Override public void sendMarshallerMeta0(List<Map<Integer, MappedName>> mappings) {
            delegate.sendMarshallerMeta(mappings);
        }

        /** {@inheritDoc} */
        @Override public void sendBinaryMeta0(Collection<BinaryType> types) {
            delegate.sendBinaryMeta(types);
        }

        /** {@inheritDoc} */
        @Override public void sendPart0(File part, String cacheDirName, GroupPartitionId pair, Long length) {
            delegate.sendPart(part, cacheDirName, pair, length);
        }

        /** {@inheritDoc} */
        @Override public void sendDelta0(File delta, String cacheDirName, GroupPartitionId pair) {
            delegate.sendDelta(delta, cacheDirName, pair);
        }

        /** {@inheritDoc} */
        @Override public void close0(Throwable th) {
            delegate.close(th);
        }
    }

    /** Account item. */
    protected static class Account implements Serializable {
        /** Serial version. */
        private static final long serialVersionUID = 0L;

        /** User id. */
        @QuerySqlField(index = true)
        @GridToStringInclude
        protected final int id;

        /** Order value. */
        @QuerySqlField
        @GridToStringInclude
        protected int balance;

        /**
         * @param id User id.
         * @param balance User balance.
         */
        public Account(int id, int balance) {
            this.id = id;
            this.balance = balance;
        }

        /** {@inheritDoc} */
        @Override public boolean equals(Object o) {
            if (this == o)
                return true;

            if (o == null || getClass() != o.getClass())
                return false;

            Account item = (Account)o;

            return id == item.id &&
                balance == item.balance;
        }

        /** {@inheritDoc} */
        @Override public int hashCode() {
            return Objects.hash(id, balance);
        }

        /** {@inheritDoc} */
        @Override public String toString() {
            return S.toString(Account.class, this);
        }
    }

    /** */
    protected static class BlockingExecutor implements Executor {
        /** Delegate executor. */
        private final Executor delegate;

        /** Waiting tasks. */
        private final Queue<Runnable> tasks = new ArrayDeque<>();

        /** {@code true} if tasks must be blocked. */
        private volatile boolean block = true;

        /**
         * @param delegate Delegate executor.
         */
        public BlockingExecutor(Executor delegate) {
            this.delegate = delegate;
        }

        /** {@inheritDoc} */
        @Override public void execute(@NotNull Runnable cmd) {
            if (block)
                tasks.offer(cmd);
            else
                delegate.execute(cmd);
        }

        /** @param timeout Timeout in milliseconds. */
        public void waitForBlocked(long timeout) {
            try {
                assertTrue(waitForCondition(() -> !tasks.isEmpty(), timeout));
            }
            catch (IgniteInterruptedCheckedException e) {
                throw new IgniteException(e);
            }
        }

        /** Unblock and schedule tasks for execution. */
        public void unblock() {
            block = false;

            Runnable r;

            while ((r = tasks.poll()) != null) {
                delegate.execute(r);
            }
        }
    }
}<|MERGE_RESOLUTION|>--- conflicted
+++ resolved
@@ -870,11 +870,7 @@
     /** */
     private void checkIncrementalSnapshotWalRecords(IgniteEx node, IncrementalSnapshotFileTree incSnpFt) {
         try {
-<<<<<<< HEAD
             IncrementalSnapshotMetadata incSnpMeta = snp(node).readIncrementalSnapshotMetadata(incSnpFt.meta());
-=======
-            IncrementalSnapshotMetadata incSnpMeta = snp(node).readFromFile(incSnpFt.meta());
->>>>>>> d9bee0e4
 
             WALIterator it = new IgniteWalIteratorFactory(log).iterator(
                 new IgniteWalIteratorFactory.IteratorParametersBuilder().filesOrDirs(incSnpFt.wal()));
