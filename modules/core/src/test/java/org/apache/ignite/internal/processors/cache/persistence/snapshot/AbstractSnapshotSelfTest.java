/*
 * Licensed to the Apache Software Foundation (ASF) under one or more
 * contributor license agreements. See the NOTICE file distributed with
 * this work for additional information regarding copyright ownership.
 * The ASF licenses this file to You under the Apache License, Version 2.0
 * (the "License"); you may not use this file except in compliance with
 * the License. You may obtain a copy of the License at
 *
 * http://www.apache.org/licenses/LICENSE-2.0
 *
 * Unless required by applicable law or agreed to in writing, software
 * distributed under the License is distributed on an "AS IS" BASIS,
 * WITHOUT WARRANTIES OR CONDITIONS OF ANY KIND, either express or implied.
 * See the License for the specific language governing permissions and
 * limitations under the License.
 */

package org.apache.ignite.internal.processors.cache.persistence.snapshot;

import java.io.File;
import java.io.IOException;
import java.io.Serializable;
import java.nio.file.DirectoryStream;
import java.nio.file.Files;
import java.nio.file.Path;
import java.nio.file.Paths;
import java.util.ArrayDeque;
import java.util.ArrayList;
import java.util.Arrays;
import java.util.Collection;
import java.util.Collections;
import java.util.HashMap;
import java.util.List;
import java.util.Map;
import java.util.Objects;
import java.util.Optional;
import java.util.Queue;
import java.util.Set;
import java.util.concurrent.CopyOnWriteArrayList;
import java.util.concurrent.Executor;
import java.util.function.BiFunction;
import java.util.function.Consumer;
import java.util.function.Function;
import java.util.stream.Collectors;
import java.util.stream.IntStream;
import org.apache.ignite.Ignite;
import org.apache.ignite.IgniteCache;
import org.apache.ignite.IgniteCheckedException;
import org.apache.ignite.IgniteDataStreamer;
import org.apache.ignite.IgniteException;
import org.apache.ignite.IgniteLogger;
import org.apache.ignite.IgniteSystemProperties;
import org.apache.ignite.binary.BinaryType;
import org.apache.ignite.cache.CacheAtomicityMode;
import org.apache.ignite.cache.CacheMode;
import org.apache.ignite.cache.affinity.rendezvous.RendezvousAffinityFunction;
import org.apache.ignite.cache.query.ScanQuery;
import org.apache.ignite.cache.query.annotations.QuerySqlField;
import org.apache.ignite.cluster.ClusterState;
import org.apache.ignite.configuration.CacheConfiguration;
import org.apache.ignite.configuration.DataRegionConfiguration;
import org.apache.ignite.configuration.DataStorageConfiguration;
import org.apache.ignite.configuration.DiskPageCompression;
import org.apache.ignite.configuration.IgniteConfiguration;
import org.apache.ignite.internal.GridKernalContext;
import org.apache.ignite.internal.IgniteEx;
import org.apache.ignite.internal.IgniteInternalFuture;
import org.apache.ignite.internal.IgniteInterruptedCheckedException;
import org.apache.ignite.internal.TestRecordingCommunicationSpi;
import org.apache.ignite.internal.encryption.AbstractEncryptionTest;
import org.apache.ignite.internal.managers.discovery.CustomMessageWrapper;
import org.apache.ignite.internal.managers.discovery.DiscoveryCustomMessage;
import org.apache.ignite.internal.processors.cache.CacheGroupDescriptor;
import org.apache.ignite.internal.processors.cache.GridCacheSharedContext;
import org.apache.ignite.internal.processors.cache.persistence.file.FilePageStoreManager;
import org.apache.ignite.internal.processors.cache.persistence.partstate.GroupPartitionId;
import org.apache.ignite.internal.processors.cache.persistence.wal.crc.FastCrc;
import org.apache.ignite.internal.processors.marshaller.MappedName;
import org.apache.ignite.internal.processors.resource.GridSpringResourceContext;
import org.apache.ignite.internal.util.tostring.GridToStringInclude;
import org.apache.ignite.internal.util.typedef.G;
import org.apache.ignite.internal.util.typedef.internal.CU;
import org.apache.ignite.internal.util.typedef.internal.S;
import org.apache.ignite.internal.util.typedef.internal.U;
import org.apache.ignite.lang.IgniteFuture;
import org.apache.ignite.lang.IgniteFutureCancelledException;
import org.apache.ignite.lang.IgnitePredicate;
import org.apache.ignite.spi.discovery.DiscoverySpiCustomMessage;
import org.apache.ignite.spi.discovery.tcp.TcpDiscoverySpi;
import org.apache.ignite.spi.encryption.keystore.KeystoreEncryptionSpi;
import org.apache.ignite.testframework.GridTestUtils;
import org.apache.ignite.testframework.junits.common.GridCommonAbstractTest;
import org.jetbrains.annotations.NotNull;
import org.junit.After;
import org.junit.Before;
import org.junit.runner.RunWith;
import org.junit.runners.Parameterized;

import static java.nio.file.Files.newDirectoryStream;
import static org.apache.ignite.IgniteSystemProperties.IGNITE_DEFAULT_DATA_STORAGE_PAGE_SIZE;
import static org.apache.ignite.IgniteSystemProperties.IGNITE_DEFAULT_DISK_PAGE_COMPRESSION;
import static org.apache.ignite.cache.affinity.rendezvous.RendezvousAffinityFunction.DFLT_PARTITION_COUNT;
import static org.apache.ignite.cluster.ClusterState.ACTIVE;
import static org.apache.ignite.cluster.ClusterState.INACTIVE;
import static org.apache.ignite.configuration.DataStorageConfiguration.DFLT_PAGE_SIZE;
import static org.apache.ignite.events.EventType.EVTS_CLUSTER_SNAPSHOT;
import static org.apache.ignite.internal.processors.cache.persistence.file.FilePageStoreManager.FILE_SUFFIX;
import static org.apache.ignite.internal.processors.cache.persistence.file.FilePageStoreManager.PART_FILE_PREFIX;
import static org.apache.ignite.internal.processors.cache.persistence.snapshot.IgniteSnapshotManager.CP_SNAPSHOT_REASON;
import static org.apache.ignite.internal.processors.cache.persistence.snapshot.IgniteSnapshotManager.DFLT_SNAPSHOT_TMP_DIR;
import static org.apache.ignite.internal.processors.cache.persistence.snapshot.IgniteSnapshotManager.incrementalSnapshotMetaFileName;
import static org.apache.ignite.internal.processors.cache.persistence.snapshot.IgniteSnapshotManager.resolveSnapshotWorkDirectory;
import static org.apache.ignite.testframework.GridTestUtils.assertThrowsAnyCause;
import static org.apache.ignite.testframework.GridTestUtils.waitForCondition;

/**
 * Base snapshot tests.
 */
@RunWith(Parameterized.class)
public abstract class AbstractSnapshotSelfTest extends GridCommonAbstractTest {
    /** Default snapshot name. */
    public static final String SNAPSHOT_NAME = "testSnapshot";

    /** Number of cache keys to pre-create at node start. */
    protected static final int CACHE_KEYS_RANGE = 1024;

    /** Number of partitions within a snapshot cache group. */
    protected static final int CACHE_PARTITIONS_COUNT = GridTestUtils.SF.apply(DFLT_PARTITION_COUNT);

    /** Timeout in milliseconds to await for snapshot operation being completed. */
    protected static final long TIMEOUT = 15_000;

    /** */
    protected static final DiskPageCompression DISK_PAGE_COMPRESSION =
        IgniteSystemProperties.getEnum(IGNITE_DEFAULT_DISK_PAGE_COMPRESSION, DiskPageCompression.DISABLED);

    /** */
    protected static final int PAGE_SIZE =
        IgniteSystemProperties.getInteger(IGNITE_DEFAULT_DATA_STORAGE_PAGE_SIZE, DFLT_PAGE_SIZE);

    /** List of collected snapshot test events. */
    protected final List<Integer> locEvts = new CopyOnWriteArrayList<>();

    /** Configuration for the 'default' cache. */
    protected volatile CacheConfiguration<Integer, Object> dfltCacheCfg;

    /** Enable default data region persistence. */
    protected boolean persistence = true;

    /** Master key name. */
    protected String masterKeyName;

    /** Cache value builder. */
    protected Function<Integer, Object> valBuilder = String::valueOf;

    /**
     * @return Cache value builder.
     */
    protected Function<Integer, Object> valueBuilder() {
        return valBuilder;
    }

    /** Enable encryption of all caches in {@code IgniteConfiguration} before start. */
    @Parameterized.Parameter
    public boolean encryption;

    /** Parameters. */
    @Parameterized.Parameters(name = "Encryption={0}")
    public static Collection<Boolean> encryptionParams() {
        if (DISK_PAGE_COMPRESSION != DiskPageCompression.DISABLED)
            return Collections.singletonList(false);

        return Arrays.asList(false, true);
    }

    /** {@inheritDoc} */
    @Override protected IgniteConfiguration getConfiguration(String igniteInstanceName) throws Exception {
        IgniteConfiguration cfg = super.getConfiguration(igniteInstanceName);

        TcpDiscoverySpi discoSpi = new BlockingCustomMessageDiscoverySpi();

        discoSpi.setIpFinder(((TcpDiscoverySpi)cfg.getDiscoverySpi()).getIpFinder());

        if (dfltCacheCfg != null)
            cfg.setCacheConfiguration(dfltCacheCfg);

        return cfg.setConsistentId(igniteInstanceName)
            .setCommunicationSpi(new TestRecordingCommunicationSpi())
            .setDataStorageConfiguration(new DataStorageConfiguration()
                .setDefaultDataRegionConfiguration(new DataRegionConfiguration()
                    .setMaxSize(512L * 1024 * 1024)
                    .setPersistenceEnabled(persistence))
                .setCheckpointFrequency(3000)
<<<<<<< HEAD
                .setPageSize(DFLT_PAGE_SIZE)
                .setWalCompactionEnabled(true))
=======
                .setPageSize(PAGE_SIZE))
>>>>>>> 6c9f56c8
            .setClusterStateOnStart(INACTIVE)
            .setIncludeEventTypes(EVTS_CLUSTER_SNAPSHOT)
            .setDiscoverySpi(discoSpi);
    }

    /** {@inheritDoc} */
    @Override protected Ignite startGrid(String igniteInstanceName, IgniteConfiguration cfg,
        GridSpringResourceContext ctx) throws Exception {

        if (encryption && persistence) {
            KeystoreEncryptionSpi encSpi = new KeystoreEncryptionSpi();

            encSpi.setKeyStorePath(AbstractEncryptionTest.KEYSTORE_PATH);
            encSpi.setKeyStorePassword(AbstractEncryptionTest.KEYSTORE_PASSWORD.toCharArray());

            if (masterKeyName != null)
                encSpi.setMasterKeyName(masterKeyName);

            cfg.setEncryptionSpi(encSpi);

            if (cfg.getCacheConfiguration() != null) {
                for (CacheConfiguration<?, ?> cacheCfg : cfg.getCacheConfiguration())
                    cacheCfg.setEncryptionEnabled(true);
            }
        }

        return super.startGrid(igniteInstanceName, cfg, ctx);
    }

    /** @throws Exception If fails. */
    @Before
    public void beforeTestSnapshot() throws Exception {
        cleanPersistenceDir();

        dfltCacheCfg = txCacheConfig(new CacheConfiguration<>(DEFAULT_CACHE_NAME));
        locEvts.clear();
    }

    /** @throws Exception If fails. */
    @After
    public void afterTestSnapshot() throws Exception {
        try {
            for (Ignite ig : G.allGrids()) {
                if (ig.configuration().isClientMode() || !persistence)
                    continue;

                File storeWorkDir = ((FilePageStoreManager)((IgniteEx)ig).context()
                    .cache().context().pageStore()).workDir();

                Path snpTempDir = Paths.get(storeWorkDir.getAbsolutePath(), DFLT_SNAPSHOT_TMP_DIR);

                assertEquals("Snapshot working directory must be empty at the moment test execution stopped: " + snpTempDir,
                    0, U.fileCount(snpTempDir));
            }
        }
        finally {
            stopAllGrids();
        }

        cleanPersistenceDir();
    }

    /**
     * @param evts Events to check.
     * @throws IgniteInterruptedCheckedException If interrupted.
     */
    protected void waitForEvents(Integer... evts) throws IgniteInterruptedCheckedException {
        boolean caught = waitForCondition(() -> locEvts.containsAll(Arrays.asList(evts)), TIMEOUT);

        assertTrue("Events must be caught [locEvts=" + locEvts + ']', caught);
    }

    /**
     * @param ccfg Ensures the cache is absent.
     * @throws IgniteCheckedException if failed.
     */
    protected void ensureCacheAbsent(CacheConfiguration<?, ?> ccfg) throws IgniteCheckedException, InterruptedException {
        String cacheName = ccfg.getName();

        for (Ignite ignite : G.allGrids()) {
            GridKernalContext kctx = ((IgniteEx)ignite).context();

            if (kctx.clientNode())
                continue;

            CacheGroupDescriptor desc = kctx.cache().cacheGroupDescriptors().get(CU.cacheId(cacheName));

            assertNull("nodeId=" + kctx.localNodeId() + ", cache=" + cacheName, desc);

            boolean success = GridTestUtils.waitForCondition(
                () -> !kctx.cache().context().snapshotMgr().isRestoring(),
                TIMEOUT);

            assertTrue("The process has not finished on the node " + kctx.localNodeId(), success);

            File dir = ((FilePageStoreManager)kctx.cache().context().pageStore()).cacheWorkDir(ccfg);

            String errMsg = String.format("%s, dir=%s, exists=%b, files=%s",
                ignite.name(), dir, dir.exists(), Arrays.toString(dir.list()));

            assertTrue(errMsg, !dir.exists() || dir.list().length == 0);
        }
    }

    /**
     * @param ccfg Default cache configuration.
     * @return Cache configuration.
     */
    protected <K, V> CacheConfiguration<K, V> txCacheConfig(CacheConfiguration<K, V> ccfg) {
        return ccfg.setCacheMode(CacheMode.PARTITIONED)
            .setBackups(2)
            .setAtomicityMode(CacheAtomicityMode.TRANSACTIONAL)
            .setAffinity(new RendezvousAffinityFunction(false, CACHE_PARTITIONS_COUNT))
            .setEncryptionEnabled(encryption);
    }

    /**
     * Calculate CRC for all partition files of specified cache.
     *
     * @param cacheDir Cache directory to iterate over partition files.
     * @return The map of [fileName, checksum].
     */
    public static Map<String, Integer> calculateCRC32Partitions(File cacheDir) {
        assert cacheDir.isDirectory() : cacheDir.getAbsolutePath();

        Map<String, Integer> result = new HashMap<>();

        try {
            try (DirectoryStream<Path> partFiles = newDirectoryStream(cacheDir.toPath(),
                p -> p.toFile().getName().startsWith(PART_FILE_PREFIX) && p.toFile().getName().endsWith(FILE_SUFFIX))
            ) {
                for (Path path : partFiles)
                    result.put(path.toFile().getName(), FastCrc.calcCrc(path.toFile()));
            }

            return result;
        }
        catch (IOException e) {
            throw new IgniteException(e);
        }
    }

    /**
     * @param path Directory to search.
     * @param dir Directory name.
     * @return Result.
     * @throws IOException If fails.
     */
    public static Optional<Path> searchDirectoryRecursively(Path path, String dir) throws IOException {
        if (Files.notExists(path))
            return Optional.empty();

        return Files.walk(path)
            .filter(Files::isDirectory)
            .filter(file -> dir.equals(file.getFileName().toString()))
            .findAny();
    }

    /**
     * @param ccfg Default cache configuration.
     * @return Ignite instance.
     * @throws Exception If fails.
     */
    protected IgniteEx startGridWithCache(CacheConfiguration<Integer, Object> ccfg, int keys) throws Exception {
        return startGridsWithCache(1, ccfg, keys);
    }

    /**
     * @param grids Number of grids to start.
     * @param ccfg Default cache configuration.
     * @param keys Range of cache keys to insert.
     * @return Ignite instance.
     * @throws Exception If fails.
     */
    protected IgniteEx startGridsWithCache(int grids, CacheConfiguration<Integer, Object> ccfg, int keys) throws Exception {
        dfltCacheCfg = ccfg;

        return startGridsWithCache(grids, keys, Integer::new, ccfg);
    }

    /**
     * @param grids Number of ignite instances to start.
     * @param keys Number of keys to create.
     * @param factory Factory which produces values.
     * @param <V> Cache value type.
     * @return Ignite coordinator instance.
     * @throws Exception If fails.
     */
    protected <V> IgniteEx startGridsWithCache(
        int grids,
        int keys,
        Function<Integer, V> factory,
        CacheConfiguration<Integer, V>... ccfgs
    ) throws Exception {
        return startGridsWithCache(grids, keys, factory, (id, cfg) -> cfg.getWorkDirectory(), ccfgs);
    }

    /**
     * @param grids Number of ignite instances to start.
     * @param keys Number of keys to create.
     * @param factory Factory which produces values.
     * @param <V> Cache value type.
     * @return Ignite coordinator instance.
     * @throws Exception If fails.
     */
    protected <V> IgniteEx startGridsWithCache(
        int grids,
        int keys,
        Function<Integer, V> factory,
        BiFunction<Integer, IgniteConfiguration, String> newWorkDir,
        CacheConfiguration<Integer, V>... ccfgs
    ) throws Exception {
        for (int g = 0; g < grids; g++) {
            IgniteConfiguration cfg = optimize(getConfiguration(getTestIgniteInstanceName(g))
                .setCacheConfiguration(ccfgs));

            cfg.setWorkDirectory(newWorkDir.apply(g, cfg));

            startGrid(cfg);
        }

        IgniteEx ig = grid(0);

        ig.cluster().baselineAutoAdjustEnabled(false);
        ig.cluster().state(ClusterState.ACTIVE);

        for (CacheConfiguration<Integer, V> ccfg : ccfgs) {
            try (IgniteDataStreamer<Integer, V> ds = ig.dataStreamer(ccfg.getName())) {
                for (int i = 0; i < keys; i++)
                    ds.addData(i, factory.apply(i));
            }
        }

        forceCheckpoint();

        ig.events().localListen(e -> locEvts.add(e.type()), EVTS_CLUSTER_SNAPSHOT);

        return ig;
    }

    /**
     * @param grids Number of ignite instances.
     * @return Coordinator ignite instance.
     * @throws Exception If fails.
     */
    protected IgniteEx startGridsWithoutCache(int grids) throws Exception {
        for (int i = 0; i < grids; i++)
            startGrid(optimize(getConfiguration(getTestIgniteInstanceName(i)).setCacheConfiguration()));

        IgniteEx ignite = grid(0);

        ignite.cluster().baselineAutoAdjustEnabled(false);
        ignite.cluster().state(ClusterState.ACTIVE);

        return ignite;
    }

    /**
     * @param cnt Number of grids to start.
     * @param snpName Snapshot to start grids from.
     * @return Coordinator ignite instance.
     * @throws Exception If fails.
     */
    protected IgniteEx startGridsFromSnapshot(int cnt, String snpName) throws Exception {
        return startGridsFromSnapshot(cnt, cfg -> resolveSnapshotWorkDirectory(cfg).getAbsolutePath(), snpName, true);
    }

    /**
     * @param cnt Number of grids to start.
     * @param path Snapshot path resolver.
     * @param snpName Snapshot to start grids from.
     * @return Coordinator ignite instance.
     * @throws Exception If fails.
     */
    protected IgniteEx startGridsFromSnapshot(int cnt,
        Function<IgniteConfiguration, String> path,
        String snpName,
        boolean activate
    ) throws Exception {
        return startGridsFromSnapshot(IntStream.range(0, cnt).boxed().collect(Collectors.toSet()), path, snpName, activate);
    }

    /**
     * @param ids Set of ignite instances ids to start.
     * @param path Snapshot path resolver.
     * @param snpName Snapshot to start grids from.
     * @param activate {@code true} to activate after cluster start.
     * @return Coordinator ignite instance.
     * @throws Exception If fails.
     */
    protected IgniteEx startGridsFromSnapshot(Set<Integer> ids,
        Function<IgniteConfiguration, String> path,
        String snpName,
        boolean activate
    ) throws Exception {
        IgniteEx crd = null;

        for (Integer i : ids) {
            IgniteConfiguration cfg = optimize(getConfiguration(getTestIgniteInstanceName(i)));

            cfg.setWorkDirectory(Paths.get(path.apply(cfg), snpName).toString());

            if (crd == null)
                crd = startGrid(cfg);
            else
                startGrid(cfg);
        }

        crd.cluster().baselineAutoAdjustEnabled(false);

        if (activate)
            crd.cluster().state(ACTIVE);

        return crd;
    }

    /**
     * @param nodesCnt Nodes count.
     * @param keysCnt Number of keys to create.
     * @param startClient {@code True} to start an additional client node.
     * @return Ignite coordinator instance.
     * @throws Exception if failed.
     */
    protected IgniteEx startGridsWithSnapshot(int nodesCnt, int keysCnt, boolean startClient) throws Exception {
        IgniteEx ignite = startGridsWithCache(nodesCnt, keysCnt, valueBuilder(), dfltCacheCfg);

        if (startClient)
            ignite = startClientGrid("client");

        ignite.snapshot().createSnapshot(SNAPSHOT_NAME).get(TIMEOUT);

        ignite.cache(dfltCacheCfg.getName()).destroy();

        awaitPartitionMapExchange();

        return ignite;
    }

    /**
     * @param ignite Ignite instance.
     * @return Snapshot manager related to given ignite instance.
     */
    public static IgniteSnapshotManager snp(IgniteEx ignite) {
        return ignite.context().cache().context().snapshotMgr();
    }

    /**
     * @param ignite Ignite instance.
     * @return Directory name for ignite instance.
     * @throws IgniteCheckedException If fails.
     */
    public static String folderName(IgniteEx ignite) throws IgniteCheckedException {
        return ignite.context().pdsFolderResolver().resolveFolders().folderName();
    }

    /**
     * @param cache Ignite cache to check.
     */
    protected static void assertSnapshotCacheKeys(IgniteCache<?, ?> cache) {
        List<Integer> keys = IntStream.range(0, CACHE_KEYS_RANGE).boxed().collect(Collectors.toList());

        cache.query(new ScanQuery<>(null))
            .forEach(e -> keys.remove((Integer)e.getKey()));

        assertTrue("Snapshot must contains pre-created cache data " +
            "[cache=" + cache.getName() + ", keysLeft=" + keys + ']', keys.isEmpty());
    }

    /**
     * @param cache Cache.
     * @param keysCnt Expected number of keys.
     */
    protected void assertCacheKeys(IgniteCache<Object, Object> cache, int keysCnt) {
        assertEquals(keysCnt, cache.size());

        for (int i = 0; i < keysCnt; i++)
            assertEquals(valueBuilder().apply(i), cache.get(i));
    }

    /**
     * @param grids Grids to block snapshot executors.
     * @return Wrapped snapshot executor list.
     */
    protected static List<BlockingExecutor> setBlockingSnapshotExecutor(List<? extends Ignite> grids) {
        List<BlockingExecutor> execs = new ArrayList<>();

        for (Ignite grid : grids) {
            IgniteSnapshotManager mgr = snp((IgniteEx)grid);
            BiFunction<String, String, SnapshotSender> old = mgr.localSnapshotSenderFactory();

            BlockingExecutor block = new BlockingExecutor(mgr.snapshotExecutorService());
            execs.add(block);

            mgr.localSnapshotSenderFactory((snpName, snpPath) ->
                new DelegateSnapshotSender(log, block, old.apply(snpName, snpPath)));
        }

        return execs;
    }

    /**
     * @param startCli Client node to start snapshot.
     * @param srvs Server nodes.
     * @param cache Persisted cache.
     * @param snpCanceller Snapshot cancel closure.
     */
    public static void doSnapshotCancellationTest(
        IgniteEx startCli,
        List<IgniteEx> srvs,
        IgniteCache<?, ?> cache,
        Consumer<String> snpCanceller
    ) {
        IgniteEx srv = srvs.get(0);

        CacheConfiguration<?, ?> ccfg = cache.getConfiguration(CacheConfiguration.class);

        assertTrue(CU.isPersistenceEnabled(srv.configuration()));
        assertTrue(CU.isPersistentCache(ccfg, srv.configuration().getDataStorageConfiguration()));

        File snpDir = resolveSnapshotWorkDirectory(srv.configuration());

        List<BlockingExecutor> execs = setBlockingSnapshotExecutor(srvs);

        IgniteFuture<Void> fut = startCli.snapshot().createSnapshot(SNAPSHOT_NAME);

        for (BlockingExecutor exec : execs)
            exec.waitForBlocked(30_000L);

        snpCanceller.accept(SNAPSHOT_NAME);

        assertThrowsAnyCause(log,
            fut::get,
            IgniteFutureCancelledException.class,
            "Execution of snapshot tasks has been cancelled by external process");

        assertEquals("Snapshot directory must be empty due to snapshot cancelled", 0, snpDir.list().length);
    }

    /**
     * @param snpName Unique snapshot name.
     * @param parts Collection of pairs group and appropriate cache partition to be snapshot.
     * @param snpSndr Sender which used for snapshot sub-task processing.
     * @return Future which will be completed when snapshot is done.
     */
    protected static IgniteInternalFuture<?> startLocalSnapshotTask(
        GridCacheSharedContext<?, ?> cctx,
        String snpName,
        Map<Integer, Set<Integer>> parts,
        boolean withMetaStorage,
        SnapshotSender snpSndr
    ) throws IgniteCheckedException {
        AbstractSnapshotFutureTask<?> task = cctx.snapshotMgr().registerSnapshotTask(snpName, cctx.localNodeId(), null,
            parts, withMetaStorage, snpSndr);

        if (!(task instanceof SnapshotFutureTask))
            throw new IgniteCheckedException("Snapshot task hasn't been registered: " + task);

        SnapshotFutureTask snpFutTask = (SnapshotFutureTask)task;

        snpFutTask.start();

        // Snapshot is still in the INIT state. beforeCheckpoint has been skipped
        // due to checkpoint already running and we need to schedule the next one
        // right after current will be completed.
        cctx.database().forceCheckpoint(String.format(CP_SNAPSHOT_REASON, snpName));

        snpFutTask.started().get();

        return snpFutTask;
    }

    /** Checks incremental snapshot exists. */
    protected boolean checkIncremental(IgniteEx node, String snpName, String snpPath, int incIdx) {
        File incSnpDir = snp(node).incrementalSnapshotLocalDir(snpName, snpPath, incIdx);

        return incSnpDir.exists()
            && incSnpDir.isDirectory()
            && new File(incSnpDir, incrementalSnapshotMetaFileName(incIdx)).exists();
    }

    /**
     * @param ignite Ignite instance to resolve discovery spi to.
     * @return BlockingCustomMessageDiscoverySpi instance.
     */
    protected static BlockingCustomMessageDiscoverySpi discoSpi(IgniteEx ignite) {
        return (BlockingCustomMessageDiscoverySpi)ignite.context().discovery().getInjectedDiscoverySpi();
    }

    /** */
    protected static class BlockingCustomMessageDiscoverySpi extends TcpDiscoverySpi {
        /** List of messages which have been blocked. */
        private final List<DiscoverySpiCustomMessage> blocked = new CopyOnWriteArrayList<>();

        /** Discovery custom message filter. */
        private volatile IgnitePredicate<DiscoveryCustomMessage> blockPred;

        /** {@inheritDoc} */
        @Override public void sendCustomEvent(DiscoverySpiCustomMessage msg) throws IgniteException {
            if (msg instanceof CustomMessageWrapper) {
                DiscoveryCustomMessage msg0 = ((CustomMessageWrapper)msg).delegate();

                if (blockPred != null && blockPred.apply(msg0)) {
                    blocked.add(msg);

                    if (log.isInfoEnabled())
                        log.info("Discovery message has been blocked: " + msg0);

                    return;
                }
            }

            super.sendCustomEvent(msg);
        }

        /** Start blocking discovery custom messages. */
        public synchronized void block(IgnitePredicate<DiscoveryCustomMessage> pred) {
            blockPred = pred;
        }

        /** Unblock and send previously saved discovery custom messages */
        public synchronized void unblock() {
            blockPred = null;

            for (DiscoverySpiCustomMessage msg : blocked)
                sendCustomEvent(msg);

            blocked.clear();
        }

        /**
         * @param timeout Timeout to wait blocking messages.
         * @throws IgniteInterruptedCheckedException If interrupted.
         */
        public void waitBlocked(long timeout) throws IgniteInterruptedCheckedException {
            GridTestUtils.waitForCondition(() -> !blocked.isEmpty(), timeout);
        }
    }

    /** */
    protected static class Value {
        /** */
        private final byte[] arr;

        /**
         * @param arr Test array.
         */
        public Value(byte[] arr) {
            this.arr = arr;
        }

        /** */
        public byte[] arr() {
            return arr;
        }
    }

    /** */
    protected static class DelegateSnapshotSender extends SnapshotSender {
        /** Delegate call to. */
        protected final SnapshotSender delegate;

        /**
         * @param delegate Delegate call to.
         */
        public DelegateSnapshotSender(IgniteLogger log, Executor exec, SnapshotSender delegate) {
            super(log, exec);

            this.delegate = delegate;
        }

        /** {@inheritDoc} */
        @Override protected void init(int partsCnt) {
            delegate.init(partsCnt);
        }

        /** {@inheritDoc} */
        @Override public void sendCacheConfig0(File ccfg, String cacheDirName) {
            delegate.sendCacheConfig(ccfg, cacheDirName);
        }

        /** {@inheritDoc} */
        @Override public void sendMarshallerMeta0(List<Map<Integer, MappedName>> mappings) {
            delegate.sendMarshallerMeta(mappings);
        }

        /** {@inheritDoc} */
        @Override public void sendBinaryMeta0(Collection<BinaryType> types) {
            delegate.sendBinaryMeta(types);
        }

        /** {@inheritDoc} */
        @Override public void sendPart0(File part, String cacheDirName, GroupPartitionId pair, Long length) {
            delegate.sendPart(part, cacheDirName, pair, length);
        }

        /** {@inheritDoc} */
        @Override public void sendDelta0(File delta, String cacheDirName, GroupPartitionId pair) {
            delegate.sendDelta(delta, cacheDirName, pair);
        }

        /** {@inheritDoc} */
        @Override public void close0(Throwable th) {
            delegate.close(th);
        }
    }

    /** Account item. */
    protected static class Account implements Serializable {
        /** Serial version. */
        private static final long serialVersionUID = 0L;

        /** User id. */
        @QuerySqlField(index = true)
        @GridToStringInclude
        protected final int id;

        /** Order value. */
        @QuerySqlField
        @GridToStringInclude
        protected int balance;

        /**
         * @param id User id.
         * @param balance User balance.
         */
        public Account(int id, int balance) {
            this.id = id;
            this.balance = balance;
        }

        /** {@inheritDoc} */
        @Override public boolean equals(Object o) {
            if (this == o)
                return true;

            if (o == null || getClass() != o.getClass())
                return false;

            Account item = (Account)o;

            return id == item.id &&
                balance == item.balance;
        }

        /** {@inheritDoc} */
        @Override public int hashCode() {
            return Objects.hash(id, balance);
        }

        /** {@inheritDoc} */
        @Override public String toString() {
            return S.toString(Account.class, this);
        }
    }

    /** */
    protected static class BlockingExecutor implements Executor {
        /** Delegate executor. */
        private final Executor delegate;

        /** Waiting tasks. */
        private final Queue<Runnable> tasks = new ArrayDeque<>();

        /** {@code true} if tasks must be blocked. */
        private volatile boolean block = true;

        /**
         * @param delegate Delegate executor.
         */
        public BlockingExecutor(Executor delegate) {
            this.delegate = delegate;
        }

        /** {@inheritDoc} */
        @Override public void execute(@NotNull Runnable cmd) {
            if (block)
                tasks.offer(cmd);
            else
                delegate.execute(cmd);
        }

        /** @param timeout Timeout in milliseconds. */
        public void waitForBlocked(long timeout) {
            try {
                assertTrue(waitForCondition(() -> !tasks.isEmpty(), timeout));
            }
            catch (IgniteInterruptedCheckedException e) {
                throw new IgniteException(e);
            }
        }

        /** Unblock and schedule tasks for execution. */
        public void unblock() {
            block = false;

            Runnable r;

            while ((r = tasks.poll()) != null) {
                delegate.execute(r);
            }
        }
    }
}<|MERGE_RESOLUTION|>--- conflicted
+++ resolved
@@ -191,12 +191,8 @@
                     .setMaxSize(512L * 1024 * 1024)
                     .setPersistenceEnabled(persistence))
                 .setCheckpointFrequency(3000)
-<<<<<<< HEAD
-                .setPageSize(DFLT_PAGE_SIZE)
+                .setPageSize(PAGE_SIZE)
                 .setWalCompactionEnabled(true))
-=======
-                .setPageSize(PAGE_SIZE))
->>>>>>> 6c9f56c8
             .setClusterStateOnStart(INACTIVE)
             .setIncludeEventTypes(EVTS_CLUSTER_SNAPSHOT)
             .setDiscoverySpi(discoSpi);
