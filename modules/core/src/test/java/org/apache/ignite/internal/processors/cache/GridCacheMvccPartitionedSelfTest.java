/*
 * Licensed to the Apache Software Foundation (ASF) under one or more
 * contributor license agreements.  See the NOTICE file distributed with
 * this work for additional information regarding copyright ownership.
 * The ASF licenses this file to You under the Apache License, Version 2.0
 * (the "License"); you may not use this file except in compliance with
 * the License.  You may obtain a copy of the License at
 *
 *      http://www.apache.org/licenses/LICENSE-2.0
 *
 * Unless required by applicable law or agreed to in writing, software
 * distributed under the License is distributed on an "AS IS" BASIS,
 * WITHOUT WARRANTIES OR CONDITIONS OF ANY KIND, either express or implied.
 * See the License for the specific language governing permissions and
 * limitations under the License.
 */

package org.apache.ignite.internal.processors.cache;

import org.apache.ignite.configuration.*;
import org.apache.ignite.internal.*;
import org.apache.ignite.internal.processors.cache.version.*;
import org.apache.ignite.spi.discovery.tcp.*;
import org.apache.ignite.spi.discovery.tcp.ipfinder.*;
import org.apache.ignite.spi.discovery.tcp.ipfinder.vm.*;
import org.apache.ignite.testframework.junits.common.*;

import java.util.*;

import static org.apache.ignite.cache.CacheAtomicityMode.*;
import static org.apache.ignite.cache.CacheMode.*;

/**
 * Test cases for multi-threaded tests in partitioned cache.
 */
public class GridCacheMvccPartitionedSelfTest extends GridCommonAbstractTest {
    /** Grid. */
    private IgniteKernal grid;

    /** VM ip finder for TCP discovery. */
    private static TcpDiscoveryIpFinder ipFinder = new TcpDiscoveryVmIpFinder(true);

    /**
     *
     */
    public GridCacheMvccPartitionedSelfTest() {
        super(true /*start grid. */);
    }

    /** {@inheritDoc} */
    @Override protected void beforeTest() throws Exception {
        grid = (IgniteKernal)grid();
    }

    /** {@inheritDoc} */
    @Override protected void afterTest() throws Exception {
        grid = null;
    }

    /** {@inheritDoc} */
    @Override protected IgniteConfiguration getConfiguration() throws Exception {
        IgniteConfiguration cfg = super.getConfiguration();

        TcpDiscoverySpi disco = new TcpDiscoverySpi();

        disco.setIpFinder(ipFinder);

        cfg.setDiscoverySpi(disco);

        CacheConfiguration cacheCfg = defaultCacheConfiguration();

        cacheCfg.setCacheMode(PARTITIONED);
        cacheCfg.setBackups(1);
        cacheCfg.setAtomicityMode(TRANSACTIONAL);

        cfg.setCacheConfiguration(cacheCfg);

        return cfg;
    }

    /**
     * Tests remote candidates.
     */
    public void testNearLocalsWithPending() {
        GridCacheAdapter<String, String> cache = grid.internalCache();

        GridCacheTestEntryEx entry = new GridCacheTestEntryEx(cache.context(), "1");

        UUID node1 = UUID.randomUUID();

        GridCacheVersion ver1 = version(1);
        GridCacheVersion ver2 = version(2);

        GridCacheMvccCandidate c1 = entry.addRemote(node1, 1, ver1, 0, false, true);
        GridCacheMvccCandidate c2 = entry.addNearLocal(node1, 1, ver2, 0, true);

        Collection<GridCacheMvccCandidate> rmtCands = entry.remoteMvccSnapshot();
        Collection<GridCacheMvccCandidate> nearLocCands = entry.localCandidates();

        assertEquals(1, nearLocCands.size());
        assertEquals(ver2, nearLocCands.iterator().next().version());

        assertEquals(1, rmtCands.size());
        assertEquals(ver1, rmtCands.iterator().next().version());

        entry.readyNearLocal(ver2, ver2);

        checkLocal(c2, ver2, true, false, false);
        checkRemote(c1, ver1, false, false);

<<<<<<< HEAD
        entry.doneRemote(ver1);
=======
        assertNotNull(entry.anyOwner());
        assertEquals(ver2, entry.anyOwner().version());
    }

    /**
     * Tests remote candidates.
     */
    public void testNearLocalsWithCommitted() {
        GridCacheAdapter<String, String> cache = grid.internalCache();

        GridCacheTestEntryEx entry = new GridCacheTestEntryEx(cache.context(), "1");

        UUID node1 = UUID.randomUUID();

        GridCacheVersion ver1 = version(1);
        GridCacheVersion ver2 = version(2);

        GridCacheMvccCandidate c1 = entry.addNearLocal(node1, 1, ver1, 0, true);
        GridCacheMvccCandidate c2 = entry.addRemote(node1, 1, ver2, 0, false, true);

        Collection<GridCacheMvccCandidate> rmtCands = entry.remoteMvccSnapshot();
        Collection<GridCacheMvccCandidate> nearLocCands = entry.localCandidates();

        assertEquals(1, nearLocCands.size());
        assertEquals(ver1, nearLocCands.iterator().next().version());

        assertEquals(1, rmtCands.size());
        assertEquals(ver2, rmtCands.iterator().next().version());

        entry.readyNearLocal(ver1, ver1, Arrays.asList(ver2), empty(), empty());
>>>>>>> 50fc5a9d

        checkLocal(c2, ver2, true, false, false);
        checkRemote(c1, ver1, true, true);

        entry.removeLock(ver1);

<<<<<<< HEAD
        assertTrue(entry.remoteMvccSnapshot().isEmpty());
=======
        GridCacheTestEntryEx entry = new GridCacheTestEntryEx(cache.context(), "1");
>>>>>>> 50fc5a9d

        checkLocal(c2, ver2, true, true, false);

<<<<<<< HEAD
        assertNotNull(entry.anyOwner());
        assertEquals(ver2, entry.anyOwner().version());
=======
        GridCacheVersion ver1 = version(1);
        GridCacheVersion ver2 = version(2);

        GridCacheMvccCandidate c1 = entry.addNearLocal(node1, 1, ver1, 0, true);
        GridCacheMvccCandidate c2 = entry.addRemote(node1, 1, ver2, 0, false, true);

        Collection<GridCacheMvccCandidate> rmtCands = entry.remoteMvccSnapshot();
        Collection<GridCacheMvccCandidate> nearLocCands = entry.localCandidates();

        assertEquals(1, nearLocCands.size());
        assertEquals(ver1, nearLocCands.iterator().next().version());

        assertEquals(1, rmtCands.size());
        assertEquals(ver2, rmtCands.iterator().next().version());

        entry.readyNearLocal(ver1, ver1, empty(), Arrays.asList(ver2), empty());

        checkLocal(c1, ver1, true, false, false);
        checkRemote(c2, ver2, true, false);

        assertNull(entry.anyOwner());
>>>>>>> 50fc5a9d
    }

    /**
     * Tests remote candidates.
     */
    public void testNearLocals() {
        GridCacheAdapter<String, String> cache = grid.internalCache();

        GridCacheTestEntryEx entry = new GridCacheTestEntryEx(cache.context(), "1");

        UUID node1 = UUID.randomUUID();

        GridCacheVersion ver1 = version(1);
        GridCacheVersion ver2 = version(2);

        GridCacheMvccCandidate c1 = entry.addNearLocal(node1, 1, ver1, 0, true);
        GridCacheMvccCandidate c2 = entry.addNearLocal(node1, 1, ver2, 0, true);

        entry.readyNearLocal(ver2, ver2);

        checkLocalOwner(c2, ver2, false);
        checkLocal(c1, ver1, false, false, false);

        Collection<GridCacheMvccCandidate> cands = entry.localCandidates();

        assert cands.size() == 2;
        assert cands.iterator().next().version().equals(ver2);

        checkLocalOwner(c2, ver2, false);
        checkLocal(c1, ver1, false, false, false);
    }

    /**
<<<<<<< HEAD
=======
     * Tests remote candidates.
     */
    public void testNearLocalsWithOwned() {
        GridCacheAdapter<String, String> cache = grid.internalCache();

        GridCacheTestEntryEx entry = new GridCacheTestEntryEx(cache.context(), "1");

        UUID node1 = UUID.randomUUID();

        GridCacheVersion ver1 = version(1);
        GridCacheVersion ver2 = version(2);

        GridCacheMvccCandidate c1 = entry.addRemote(node1, 1, ver1, 0, false, true);
        GridCacheMvccCandidate c2 = entry.addNearLocal(node1, 1, ver2, 0, true);

        Collection<GridCacheMvccCandidate> rmtCands = entry.remoteMvccSnapshot();
        Collection<GridCacheMvccCandidate> nearLocCands = entry.localCandidates();

        assertEquals(1, nearLocCands.size());
        assertEquals(ver2, nearLocCands.iterator().next().version());

        assertEquals(1, rmtCands.size());
        assertEquals(ver1, rmtCands.iterator().next().version());

        entry.orderOwned(ver1, ver2);

        entry.readyNearLocal(ver2, ver2,  empty(), empty(), empty());

        checkRemote(c1, ver1, false, false);

        assertFalse(c1.owner());

        checkLocalOwner(c2, ver2, false);

        assertNotNull(entry.anyOwner());
        assertEquals(ver2, entry.anyOwner().version());
    }

    /**
     * @throws Exception If failed.
     */
    public void testAddPendingRemote0() throws Exception {
        GridCacheAdapter<String, String> cache = grid.internalCache();

        GridCacheTestEntryEx entry = new GridCacheTestEntryEx(cache.context(), "1");

        UUID node1 = UUID.randomUUID();

        GridCacheVersion ver0 = version(0);
        GridCacheVersion ver1 = version(1);

        entry.addNearLocal(node1, 1, ver1, 0, true);

        entry.readyNearLocal(ver1, ver1, empty(), empty(), Collections.singletonList(ver0));

        entry.addRemote(node1, 1, ver0, 0, false, true);

        Collection<GridCacheMvccCandidate> rmtCands = entry.remoteMvccSnapshot();
        Collection<GridCacheMvccCandidate> nearLocCands = entry.localCandidates();

        assertEquals(1, nearLocCands.size());
        assertEquals(ver1, nearLocCands.iterator().next().version());

        assertEquals(1, rmtCands.size());
        assertEquals(ver0, rmtCands.iterator().next().version());

        assertNotNull(entry.anyOwner());
        assertEquals(ver1, entry.anyOwner().version());
    }

    /**
     * @throws Exception If failed.
     */
    public void testAddPendingRemote1() throws Exception {
        GridCacheAdapter<String, String> cache = grid.internalCache();

        GridCacheTestEntryEx entry = new GridCacheTestEntryEx(cache.context(), "1");

        UUID node1 = UUID.randomUUID();

        GridCacheVersion ver0 = version(0);
        GridCacheVersion ver1 = version(1);
        GridCacheVersion ver2 = version(2);
        GridCacheVersion ver3 = version(3);

        GridCacheMvccCandidate c3 = entry.addNearLocal(node1, 1, ver3, 0, true);

        entry.readyNearLocal(ver3, ver3, empty(), empty(), Arrays.asList(ver0, ver1, ver2));

        GridCacheMvccCandidate c2 = entry.addRemote(node1, 1, ver2, 0, false, true);
        GridCacheMvccCandidate c1 = entry.addRemote(node1, 1, ver1, 0, false, true);
        GridCacheMvccCandidate c0 = entry.addRemote(node1, 1, ver0, 0, false, true);

        Collection<GridCacheMvccCandidate> rmtCands = entry.remoteMvccSnapshot();

        assert rmtCands.size() == 3;

        // DHT remote candidates are not reordered and sorted.
        GridCacheMvccCandidate[] candArr = new GridCacheMvccCandidate[] {c2, c1, c0};

        rmtCands = entry.remoteMvccSnapshot();

        int i = 0;

        for (GridCacheMvccCandidate cand : rmtCands) {
            assert cand == candArr[i] : "Invalid candidate in position " + i;

            i++;
        }

        assertEquals(c3, entry.anyOwner());
    }

    /**
     * @throws Exception If failed.
     */
    public void testAddPendingRemote2() throws Exception {
        GridCacheAdapter<String, String> cache = grid.internalCache();

        GridCacheTestEntryEx entry = new GridCacheTestEntryEx(cache.context(), "1");

        UUID node1 = UUID.randomUUID();

        GridCacheVersion ver0 = version(0);
        GridCacheVersion ver1 = version(1);
        GridCacheVersion ver2 = version(2);
        GridCacheVersion ver3 = version(3);

        GridCacheMvccCandidate c3 = entry.addNearLocal(node1, 1, ver3, 0, true);
        entry.addNearLocal(node1, 1, ver2, 0, true);

        entry.readyNearLocal(ver3, ver3, empty(), empty(), Arrays.asList(ver0, ver1, ver2));

        GridCacheMvccCandidate c1 = entry.addRemote(node1, 1, ver1, 0, false, true);
        GridCacheMvccCandidate c0 = entry.addRemote(node1, 1, ver0, 0, false, true);

        Collection<GridCacheMvccCandidate> rmtCands = entry.remoteMvccSnapshot();

        assertEquals(2, rmtCands.size());

        Collection<GridCacheMvccCandidate> nearLocCands = entry.localCandidates();

        assertEquals(2, nearLocCands.size());

        GridCacheMvccCandidate[] candArr = new GridCacheMvccCandidate[] {c1, c0};

        int i = 0;

        for (GridCacheMvccCandidate cand : rmtCands) {
            assert cand == candArr[i] : "Invalid candidate in position " + i;

            i++;
        }

        assertEquals(c3, entry.anyOwner());
    }

    /**
>>>>>>> 50fc5a9d
     * Tests salvageRemote method
     */
    public void testSalvageRemote() {
        GridCacheAdapter<String, String> cache = grid.internalCache();

        GridCacheTestEntryEx entry = new GridCacheTestEntryEx(cache.context(), "1");

        UUID node1 = UUID.randomUUID();

        GridCacheVersion ver1 = version(1);
        GridCacheVersion ver2 = version(2);
        GridCacheVersion ver3 = version(3);
        GridCacheVersion ver4 = version(4);
        GridCacheVersion ver5 = version(5);
        GridCacheVersion ver6 = version(6);

        entry.addRemote(node1, 1, ver1, 0, false, true);
        entry.addRemote(node1, 1, ver2, 0, false, true);
        GridCacheMvccCandidate c3 = entry.addNearLocal(node1, 1, ver3, 0, true);
        GridCacheMvccCandidate c4 = entry.addRemote(node1, 1, ver4, 0, false, true);
        entry.addRemote(node1, 1, ver5, 0, false, true);
        entry.addRemote(node1, 1, ver6, 0, false, true);

        Collection<GridCacheMvccCandidate> rmtCands = entry.remoteMvccSnapshot();

        assertEquals(5, rmtCands.size());
        assertEquals(ver1, rmtCands.iterator().next().version());

        Collection<GridCacheMvccCandidate> nearLocCands = entry.localCandidates();

        assertEquals(1, nearLocCands.size());
        assertEquals(ver3, nearLocCands.iterator().next().version());

        entry.salvageRemote(ver4);

        rmtCands = entry.remoteMvccSnapshot();

        boolean before = true;

        for (GridCacheMvccCandidate cand : rmtCands) {
            if (cand == c4) {
                before = false;

                continue;
            }

            if (before && cand != c3) {
                assertTrue(cand.owner());
                assertTrue(cand.used());
            }
            else {
                assertFalse(cand.owner());
                assertFalse(cand.used());
            }
        }
    }

    /**
     * @throws Exception If failed.
     */
    public void testNearRemoteConsistentOrdering0() throws Exception {
        GridCacheAdapter<String, String> cache = grid.internalCache();

        GridCacheTestEntryEx entry = new GridCacheTestEntryEx(cache.context(), "1");

        UUID node1 = UUID.randomUUID();

        GridCacheVersion ver1 = version(10);
        GridCacheVersion nearVer2 = version(5);
        GridCacheVersion ver2 = version(20);
        GridCacheVersion ver3 = version(30);

        entry.addRemote(node1, 1, ver1, 0, false, true);
        entry.addNearLocal(node1, 1, nearVer2, 0, true);
        entry.addRemote(node1, 1, ver3, 0, false, true);

        Collection<GridCacheMvccCandidate> rmtCands = entry.remoteMvccSnapshot();
        Collection<GridCacheMvccCandidate> nearLocCands = entry.localCandidates();

        assertEquals(1, nearLocCands.size());
        assertEquals(nearVer2, nearLocCands.iterator().next().version());

        assertEquals(2, rmtCands.size());
        assertEquals(ver1, rmtCands.iterator().next().version());

        entry.readyNearLocal(nearVer2, ver2);

        assertNull(entry.anyOwner());

        entry.doneRemote(ver1);

        rmtCands = entry.remoteMvccSnapshot();

        assertEquals(ver1, rmtCands.iterator().next().version());
        assertTrue(rmtCands.iterator().next().owner());
    }

    /**
     * @throws Exception If failed.
     */
    public void testNearRemoteConsistentOrdering1() throws Exception {
        GridCacheAdapter<String, String> cache = grid.internalCache();

        GridCacheTestEntryEx entry = new GridCacheTestEntryEx(cache.context(), "1");

        UUID node1 = UUID.randomUUID();

        GridCacheVersion ver1 = version(10);
        GridCacheVersion nearVer2 = version(5);
        GridCacheVersion ver2 = version(20);
        GridCacheVersion ver3 = version(30);

        entry.addRemote(node1, 1, ver1, 0, false, true);
        entry.addNearLocal(node1, 1, nearVer2, 0, true);
        entry.addRemote(node1, 1, ver3, 0, false, true);

        Collection<GridCacheMvccCandidate> rmtCands = entry.remoteMvccSnapshot();
        Collection<GridCacheMvccCandidate> nearLocCands = entry.localCandidates();

        assertEquals(1, nearLocCands.size());
        assertEquals(nearVer2, nearLocCands.iterator().next().version());

        assertEquals(2, rmtCands.size());
        assertEquals(ver1, rmtCands.iterator().next().version());

        entry.readyNearLocal(nearVer2, ver2);

        nearLocCands = entry.localCandidates();
        rmtCands = entry.remoteMvccSnapshot();

        assertNull(entry.anyOwner());

        entry.doneRemote(ver1);

        assertEquals(ver1, rmtCands.iterator().next().version());
        assertTrue(rmtCands.iterator().next().owner());

        GridCacheMvccCandidate cand = nearLocCands.iterator().next();

        assertTrue(cand.ready());
        assertFalse(cand.owner());
        assertFalse(cand.used());
    }

    /**
     * @throws Exception If failed.
     */
    public void testNearRemoteConsistentOrdering2() throws Exception {
        GridCacheAdapter<String, String> cache = grid.internalCache();

        GridCacheTestEntryEx entry = new GridCacheTestEntryEx(cache.context(), "1");

        UUID node1 = UUID.randomUUID();

        GridCacheVersion ver1 = version(10);
        GridCacheVersion nearVer2 = version(5);
        GridCacheVersion ver2 = version(20);
        GridCacheVersion ver3 = version(30);

        entry.addRemote(node1, 1, ver1, 0, false, true);
        entry.addNearLocal(node1, 1, nearVer2, 0, true);
        entry.addRemote(node1, 1, ver3, 0, false, true);

        Collection<GridCacheMvccCandidate> rmtCands = entry.remoteMvccSnapshot();
        Collection<GridCacheMvccCandidate> nearLocCands = entry.localCandidates();

        assertEquals(1, nearLocCands.size());
        assertEquals(nearVer2, nearLocCands.iterator().next().version());

        assertEquals(2, rmtCands.size());
        assertEquals(ver1, rmtCands.iterator().next().version());

        entry.readyNearLocal(nearVer2, ver2);

        nearLocCands = entry.localCandidates();
        rmtCands = entry.remoteMvccSnapshot();

        assertNull(entry.anyOwner());
        assertEquals(ver1, rmtCands.iterator().next().version());
        assertFalse(rmtCands.iterator().next().owner());

        GridCacheMvccCandidate cand = nearLocCands.iterator().next();

        assertTrue(cand.ready());
        assertFalse(cand.used());
        assertFalse(cand.owner());
    }

    /**
     * @throws Exception If failed.
     */
    public void testNearRemoteConsistentOrdering3() throws Exception {
        GridCacheAdapter<String, String> cache = grid.internalCache();

        GridCacheTestEntryEx entry = new GridCacheTestEntryEx(cache.context(), "1");

        UUID node1 = UUID.randomUUID();

        GridCacheVersion ver1 = version(10);
        GridCacheVersion nearVer2 = version(5);
        GridCacheVersion ver2 = version(20);
        GridCacheVersion ver3 = version(30);

        entry.addRemote(node1, 1, ver1, 0, false, true);
        entry.addNearLocal(node1, 1, nearVer2, 0, true);
        entry.addRemote(node1, 1, ver3, 0, false, true);

        Collection<GridCacheMvccCandidate> rmtCands = entry.remoteMvccSnapshot();
        Collection<GridCacheMvccCandidate> nearLocCands = entry.localCandidates();

        assertEquals(1, nearLocCands.size());
        assertEquals(nearVer2, nearLocCands.iterator().next().version());

        assertEquals(2, rmtCands.size());
        assertEquals(ver1, rmtCands.iterator().next().version());

        entry.readyNearLocal(nearVer2, ver2);

        rmtCands = entry.remoteMvccSnapshot();

        assertNull(entry.anyOwner());
        checkLocal(entry.candidate(nearVer2), nearVer2, true, false, false);

        assertEquals(ver1, rmtCands.iterator().next().version());
    }

    /**
     * Gets version based on order.
     *
     * @param order Order.
     * @return Version.
     */
    private GridCacheVersion version(int order) {
        return new GridCacheVersion(1, 0, order, order, 0);
    }

    /**
     * Creates an empty list of {@code GridCacheVersion}.
     *
     * @return Empty list.
     */
    private Collection<GridCacheVersion> empty() {
        return Collections.emptyList();
    }

    /**
     * Checks flags on local owner candidate.
     *
     * @param cand Candidate to check.
     * @param ver Cache version.
     * @param reentry Reentry flag.
     */
    private void checkLocalOwner(GridCacheMvccCandidate cand, GridCacheVersion ver, boolean reentry) {
        assert cand != null;

        info("Done candidate: " + cand);

        assert cand.version().equals(ver);

        // Check flags.
        assert cand.reentry() == reentry;

        assert !cand.used();

        assert cand.ready();
        assert cand.owner();
        assert cand.local();
    }

    /**
     * @param cand Candidate to check.
     * @param ver Version.
     * @param owner Owner flag.
     * @param used Done flag.
     */
    private void checkRemote(GridCacheMvccCandidate cand, GridCacheVersion ver, boolean owner, boolean used) {
        assert cand != null;

        info("Done candidate: " + cand);

        assert cand.version().equals(ver);

        // Check flags.
        assert cand.used() == used;
        assert cand.owner() == owner;

        assert !cand.ready();
        assert !cand.reentry();
        assert !cand.local();
    }

    /**
     * Checks flags on local candidate.
     *
     * @param cand Candidate to check.
     * @param ver Cache version.
     * @param ready Ready flag.
     * @param owner Lock owner.
     * @param reentry Reentry flag.
     */
    private void checkLocal(GridCacheMvccCandidate cand, GridCacheVersion ver, boolean ready,
        boolean owner, boolean reentry) {
        assert cand != null;

        info("Done candidate: " + cand);

        assert cand.version().equals(ver);

        // Check flags.
        assert cand.ready() == ready;
        assert cand.owner() == owner;
        assert cand.reentry() == reentry;

        assert !cand.used();

        assert cand.local();
    }
}<|MERGE_RESOLUTION|>--- conflicted
+++ resolved
@@ -108,9 +108,17 @@
         checkLocal(c2, ver2, true, false, false);
         checkRemote(c1, ver1, false, false);
 
-<<<<<<< HEAD
         entry.doneRemote(ver1);
-=======
+
+        checkLocal(c2, ver2, true, false, false);
+        checkRemote(c1, ver1, true, true);
+
+        entry.removeLock(ver1);
+
+        assertTrue(entry.remoteMvccSnapshot().isEmpty());
+
+        checkLocal(c2, ver2, true, true, false);
+
         assertNotNull(entry.anyOwner());
         assertEquals(ver2, entry.anyOwner().version());
     }
@@ -118,7 +126,7 @@
     /**
      * Tests remote candidates.
      */
-    public void testNearLocalsWithCommitted() {
+    public void testNearLocals() {
         GridCacheAdapter<String, String> cache = grid.internalCache();
 
         GridCacheTestEntryEx entry = new GridCacheTestEntryEx(cache.context(), "1");
@@ -129,75 +137,6 @@
         GridCacheVersion ver2 = version(2);
 
         GridCacheMvccCandidate c1 = entry.addNearLocal(node1, 1, ver1, 0, true);
-        GridCacheMvccCandidate c2 = entry.addRemote(node1, 1, ver2, 0, false, true);
-
-        Collection<GridCacheMvccCandidate> rmtCands = entry.remoteMvccSnapshot();
-        Collection<GridCacheMvccCandidate> nearLocCands = entry.localCandidates();
-
-        assertEquals(1, nearLocCands.size());
-        assertEquals(ver1, nearLocCands.iterator().next().version());
-
-        assertEquals(1, rmtCands.size());
-        assertEquals(ver2, rmtCands.iterator().next().version());
-
-        entry.readyNearLocal(ver1, ver1, Arrays.asList(ver2), empty(), empty());
->>>>>>> 50fc5a9d
-
-        checkLocal(c2, ver2, true, false, false);
-        checkRemote(c1, ver1, true, true);
-
-        entry.removeLock(ver1);
-
-<<<<<<< HEAD
-        assertTrue(entry.remoteMvccSnapshot().isEmpty());
-=======
-        GridCacheTestEntryEx entry = new GridCacheTestEntryEx(cache.context(), "1");
->>>>>>> 50fc5a9d
-
-        checkLocal(c2, ver2, true, true, false);
-
-<<<<<<< HEAD
-        assertNotNull(entry.anyOwner());
-        assertEquals(ver2, entry.anyOwner().version());
-=======
-        GridCacheVersion ver1 = version(1);
-        GridCacheVersion ver2 = version(2);
-
-        GridCacheMvccCandidate c1 = entry.addNearLocal(node1, 1, ver1, 0, true);
-        GridCacheMvccCandidate c2 = entry.addRemote(node1, 1, ver2, 0, false, true);
-
-        Collection<GridCacheMvccCandidate> rmtCands = entry.remoteMvccSnapshot();
-        Collection<GridCacheMvccCandidate> nearLocCands = entry.localCandidates();
-
-        assertEquals(1, nearLocCands.size());
-        assertEquals(ver1, nearLocCands.iterator().next().version());
-
-        assertEquals(1, rmtCands.size());
-        assertEquals(ver2, rmtCands.iterator().next().version());
-
-        entry.readyNearLocal(ver1, ver1, empty(), Arrays.asList(ver2), empty());
-
-        checkLocal(c1, ver1, true, false, false);
-        checkRemote(c2, ver2, true, false);
-
-        assertNull(entry.anyOwner());
->>>>>>> 50fc5a9d
-    }
-
-    /**
-     * Tests remote candidates.
-     */
-    public void testNearLocals() {
-        GridCacheAdapter<String, String> cache = grid.internalCache();
-
-        GridCacheTestEntryEx entry = new GridCacheTestEntryEx(cache.context(), "1");
-
-        UUID node1 = UUID.randomUUID();
-
-        GridCacheVersion ver1 = version(1);
-        GridCacheVersion ver2 = version(2);
-
-        GridCacheMvccCandidate c1 = entry.addNearLocal(node1, 1, ver1, 0, true);
         GridCacheMvccCandidate c2 = entry.addNearLocal(node1, 1, ver2, 0, true);
 
         entry.readyNearLocal(ver2, ver2);
@@ -215,167 +154,6 @@
     }
 
     /**
-<<<<<<< HEAD
-=======
-     * Tests remote candidates.
-     */
-    public void testNearLocalsWithOwned() {
-        GridCacheAdapter<String, String> cache = grid.internalCache();
-
-        GridCacheTestEntryEx entry = new GridCacheTestEntryEx(cache.context(), "1");
-
-        UUID node1 = UUID.randomUUID();
-
-        GridCacheVersion ver1 = version(1);
-        GridCacheVersion ver2 = version(2);
-
-        GridCacheMvccCandidate c1 = entry.addRemote(node1, 1, ver1, 0, false, true);
-        GridCacheMvccCandidate c2 = entry.addNearLocal(node1, 1, ver2, 0, true);
-
-        Collection<GridCacheMvccCandidate> rmtCands = entry.remoteMvccSnapshot();
-        Collection<GridCacheMvccCandidate> nearLocCands = entry.localCandidates();
-
-        assertEquals(1, nearLocCands.size());
-        assertEquals(ver2, nearLocCands.iterator().next().version());
-
-        assertEquals(1, rmtCands.size());
-        assertEquals(ver1, rmtCands.iterator().next().version());
-
-        entry.orderOwned(ver1, ver2);
-
-        entry.readyNearLocal(ver2, ver2,  empty(), empty(), empty());
-
-        checkRemote(c1, ver1, false, false);
-
-        assertFalse(c1.owner());
-
-        checkLocalOwner(c2, ver2, false);
-
-        assertNotNull(entry.anyOwner());
-        assertEquals(ver2, entry.anyOwner().version());
-    }
-
-    /**
-     * @throws Exception If failed.
-     */
-    public void testAddPendingRemote0() throws Exception {
-        GridCacheAdapter<String, String> cache = grid.internalCache();
-
-        GridCacheTestEntryEx entry = new GridCacheTestEntryEx(cache.context(), "1");
-
-        UUID node1 = UUID.randomUUID();
-
-        GridCacheVersion ver0 = version(0);
-        GridCacheVersion ver1 = version(1);
-
-        entry.addNearLocal(node1, 1, ver1, 0, true);
-
-        entry.readyNearLocal(ver1, ver1, empty(), empty(), Collections.singletonList(ver0));
-
-        entry.addRemote(node1, 1, ver0, 0, false, true);
-
-        Collection<GridCacheMvccCandidate> rmtCands = entry.remoteMvccSnapshot();
-        Collection<GridCacheMvccCandidate> nearLocCands = entry.localCandidates();
-
-        assertEquals(1, nearLocCands.size());
-        assertEquals(ver1, nearLocCands.iterator().next().version());
-
-        assertEquals(1, rmtCands.size());
-        assertEquals(ver0, rmtCands.iterator().next().version());
-
-        assertNotNull(entry.anyOwner());
-        assertEquals(ver1, entry.anyOwner().version());
-    }
-
-    /**
-     * @throws Exception If failed.
-     */
-    public void testAddPendingRemote1() throws Exception {
-        GridCacheAdapter<String, String> cache = grid.internalCache();
-
-        GridCacheTestEntryEx entry = new GridCacheTestEntryEx(cache.context(), "1");
-
-        UUID node1 = UUID.randomUUID();
-
-        GridCacheVersion ver0 = version(0);
-        GridCacheVersion ver1 = version(1);
-        GridCacheVersion ver2 = version(2);
-        GridCacheVersion ver3 = version(3);
-
-        GridCacheMvccCandidate c3 = entry.addNearLocal(node1, 1, ver3, 0, true);
-
-        entry.readyNearLocal(ver3, ver3, empty(), empty(), Arrays.asList(ver0, ver1, ver2));
-
-        GridCacheMvccCandidate c2 = entry.addRemote(node1, 1, ver2, 0, false, true);
-        GridCacheMvccCandidate c1 = entry.addRemote(node1, 1, ver1, 0, false, true);
-        GridCacheMvccCandidate c0 = entry.addRemote(node1, 1, ver0, 0, false, true);
-
-        Collection<GridCacheMvccCandidate> rmtCands = entry.remoteMvccSnapshot();
-
-        assert rmtCands.size() == 3;
-
-        // DHT remote candidates are not reordered and sorted.
-        GridCacheMvccCandidate[] candArr = new GridCacheMvccCandidate[] {c2, c1, c0};
-
-        rmtCands = entry.remoteMvccSnapshot();
-
-        int i = 0;
-
-        for (GridCacheMvccCandidate cand : rmtCands) {
-            assert cand == candArr[i] : "Invalid candidate in position " + i;
-
-            i++;
-        }
-
-        assertEquals(c3, entry.anyOwner());
-    }
-
-    /**
-     * @throws Exception If failed.
-     */
-    public void testAddPendingRemote2() throws Exception {
-        GridCacheAdapter<String, String> cache = grid.internalCache();
-
-        GridCacheTestEntryEx entry = new GridCacheTestEntryEx(cache.context(), "1");
-
-        UUID node1 = UUID.randomUUID();
-
-        GridCacheVersion ver0 = version(0);
-        GridCacheVersion ver1 = version(1);
-        GridCacheVersion ver2 = version(2);
-        GridCacheVersion ver3 = version(3);
-
-        GridCacheMvccCandidate c3 = entry.addNearLocal(node1, 1, ver3, 0, true);
-        entry.addNearLocal(node1, 1, ver2, 0, true);
-
-        entry.readyNearLocal(ver3, ver3, empty(), empty(), Arrays.asList(ver0, ver1, ver2));
-
-        GridCacheMvccCandidate c1 = entry.addRemote(node1, 1, ver1, 0, false, true);
-        GridCacheMvccCandidate c0 = entry.addRemote(node1, 1, ver0, 0, false, true);
-
-        Collection<GridCacheMvccCandidate> rmtCands = entry.remoteMvccSnapshot();
-
-        assertEquals(2, rmtCands.size());
-
-        Collection<GridCacheMvccCandidate> nearLocCands = entry.localCandidates();
-
-        assertEquals(2, nearLocCands.size());
-
-        GridCacheMvccCandidate[] candArr = new GridCacheMvccCandidate[] {c1, c0};
-
-        int i = 0;
-
-        for (GridCacheMvccCandidate cand : rmtCands) {
-            assert cand == candArr[i] : "Invalid candidate in position " + i;
-
-            i++;
-        }
-
-        assertEquals(c3, entry.anyOwner());
-    }
-
-    /**
->>>>>>> 50fc5a9d
      * Tests salvageRemote method
      */
     public void testSalvageRemote() {
