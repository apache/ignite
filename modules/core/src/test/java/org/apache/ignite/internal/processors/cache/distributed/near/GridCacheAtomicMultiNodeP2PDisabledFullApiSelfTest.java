--- conflicted
+++ resolved
@@ -47,16 +47,4 @@
     @Override protected boolean txEnabled() {
         return false;
     }
-<<<<<<< HEAD
-
-    /** {@inheritDoc} */
-    @Override protected CacheConfiguration cacheConfiguration(String igniteInstanceName) throws Exception {
-        CacheConfiguration ccfg = super.cacheConfiguration(igniteInstanceName);
-
-        ccfg.setAtomicWriteOrderMode(atomicWriteOrderMode());
-
-        return ccfg;
-    }
-=======
->>>>>>> 530075bc
 }