/*
 * Licensed to the Apache Software Foundation (ASF) under one or more
 * contributor license agreements.  See the NOTICE file distributed with
 * this work for additional information regarding copyright ownership.
 * The ASF licenses this file to You under the Apache License, Version 2.0
 * (the "License"); you may not use this file except in compliance with
 * the License.  You may obtain a copy of the License at
 *
 *      http://www.apache.org/licenses/LICENSE-2.0
 *
 * Unless required by applicable law or agreed to in writing, software
 * distributed under the License is distributed on an "AS IS" BASIS,
 * WITHOUT WARRANTIES OR CONDITIONS OF ANY KIND, either express or implied.
 * See the License for the specific language governing permissions and
 * limitations under the License.
 */

package org.apache.ignite.internal.processors.cache;

import java.util.Collection;
import org.apache.ignite.IgniteCache;
import org.apache.ignite.cache.CacheAtomicityMode;
import org.apache.ignite.configuration.CacheConfiguration;
import org.apache.ignite.configuration.NearCacheConfiguration;
import org.apache.ignite.internal.IgniteKernal;
import org.apache.ignite.internal.processors.cache.distributed.dht.topology.GridDhtLocalPartition;
import org.apache.ignite.internal.processors.cache.distributed.dht.topology.GridDhtPartitionTopology;
import org.apache.ignite.internal.util.lang.GridAbsPredicate;
import org.apache.ignite.testframework.GridTestUtils;
import org.apache.ignite.testframework.junits.common.GridCommonAbstractTest;
import org.junit.Ignore;
import org.junit.Test;
import org.junit.runner.RunWith;
import org.junit.runners.JUnit4;

import static org.apache.ignite.IgniteSystemProperties.IGNITE_CACHE_REMOVED_ENTRIES_TTL;
import static org.apache.ignite.cache.CacheAtomicityMode.ATOMIC;
import static org.apache.ignite.cache.CacheAtomicityMode.TRANSACTIONAL;
import static org.apache.ignite.cache.CacheAtomicityMode.TRANSACTIONAL_SNAPSHOT;
import static org.apache.ignite.cache.CacheMode.PARTITIONED;
import static org.apache.ignite.cache.CacheWriteSynchronizationMode.FULL_SYNC;

/**
 *
 */
@RunWith(JUnit4.class)
public class CacheDeferredDeleteQueueTest extends GridCommonAbstractTest {
    /** */
    private static String ttlProp;

    /** */
    private static int NODES = 2;

    /** {@inheritDoc} */
    @Override protected void beforeTestsStarted() throws Exception {
        ttlProp = System.getProperty(IGNITE_CACHE_REMOVED_ENTRIES_TTL);

        System.setProperty(IGNITE_CACHE_REMOVED_ENTRIES_TTL, "1000");

        startGridsMultiThreaded(NODES);
    }

    /** {@inheritDoc} */
    @Override protected void afterTestsStopped() throws Exception {
        if (ttlProp != null)
            System.setProperty(IGNITE_CACHE_REMOVED_ENTRIES_TTL, ttlProp);
        else
            System.clearProperty(IGNITE_CACHE_REMOVED_ENTRIES_TTL);
    }

    /**
     * @throws Exception If failed.
     */
    @Test
    public void testDeferredDeleteQueue() throws Exception {
        testQueue(ATOMIC, false);

        testQueue(TRANSACTIONAL, false);

        testQueue(TRANSACTIONAL_SNAPSHOT, false);

        testQueue(ATOMIC, true);

        testQueue(TRANSACTIONAL, true);
    }

    /**
     * @throws Exception If failed.
     */
<<<<<<< HEAD
    @Ignore("https://issues.apache.org/jira/browse/IGNITE-7187")
    @Test
    public void testDeferredDeleteQueueMvcc() throws Exception {
=======
    public void testDeferredDeleteQueueMvcc() throws Exception {
        fail("https://issues.apache.org/jira/browse/IGNITE-7187");

>>>>>>> 10ebf715
        testQueue(TRANSACTIONAL_SNAPSHOT, true);
    }

    /**
     * @param atomicityMode Cache atomicity mode.
     * @param nearCache {@code True} if need create near cache.
     *
     * @throws Exception If failed.
     */
    private void testQueue(CacheAtomicityMode atomicityMode, boolean nearCache) throws Exception {
        CacheConfiguration<Integer, Integer> ccfg = new CacheConfiguration<>(DEFAULT_CACHE_NAME);

        ccfg.setCacheMode(PARTITIONED);
        ccfg.setAtomicityMode(atomicityMode);
        ccfg.setWriteSynchronizationMode(FULL_SYNC);
        ccfg.setBackups(1);

        if (nearCache)
            ccfg.setNearConfiguration(new NearCacheConfiguration<Integer, Integer>());

        IgniteCache<Integer, Integer> cache = ignite(0).createCache(ccfg);

        try {
            final int KEYS = cache.getConfiguration(CacheConfiguration.class).getAffinity().partitions() * 3;

            for (int i = 0; i < KEYS; i++)
                cache.put(i, i);

            for (int i = 0; i < KEYS; i++)
                cache.remove(i);

            boolean wait = GridTestUtils.waitForCondition(new GridAbsPredicate() {
                @Override public boolean apply() {
                    for (int i = 0; i < NODES; i++) {
                        final GridDhtPartitionTopology top =
                            ((IgniteKernal)ignite(i)).context().cache().cache(DEFAULT_CACHE_NAME).context().topology();

                        for (GridDhtLocalPartition p : top.currentLocalPartitions()) {
                            Collection<Object> rmvQueue = GridTestUtils.getFieldValue(p, "rmvQueue");

                            if (!rmvQueue.isEmpty() || p.dataStore().fullSize() != 0)
                                return false;
                        }
                    }

                    return true;
                }
            }, 5000);

            assertTrue("Failed to wait for rmvQueue cleanup.", wait);
        }
        finally {
            ignite(0).destroyCache(ccfg.getName());
        }
    }
}<|MERGE_RESOLUTION|>--- conflicted
+++ resolved
@@ -28,10 +28,6 @@
 import org.apache.ignite.internal.util.lang.GridAbsPredicate;
 import org.apache.ignite.testframework.GridTestUtils;
 import org.apache.ignite.testframework.junits.common.GridCommonAbstractTest;
-import org.junit.Ignore;
-import org.junit.Test;
-import org.junit.runner.RunWith;
-import org.junit.runners.JUnit4;
 
 import static org.apache.ignite.IgniteSystemProperties.IGNITE_CACHE_REMOVED_ENTRIES_TTL;
 import static org.apache.ignite.cache.CacheAtomicityMode.ATOMIC;
@@ -43,7 +39,6 @@
 /**
  *
  */
-@RunWith(JUnit4.class)
 public class CacheDeferredDeleteQueueTest extends GridCommonAbstractTest {
     /** */
     private static String ttlProp;
@@ -71,7 +66,6 @@
     /**
      * @throws Exception If failed.
      */
-    @Test
     public void testDeferredDeleteQueue() throws Exception {
         testQueue(ATOMIC, false);
 
@@ -87,15 +81,9 @@
     /**
      * @throws Exception If failed.
      */
-<<<<<<< HEAD
-    @Ignore("https://issues.apache.org/jira/browse/IGNITE-7187")
-    @Test
-    public void testDeferredDeleteQueueMvcc() throws Exception {
-=======
     public void testDeferredDeleteQueueMvcc() throws Exception {
         fail("https://issues.apache.org/jira/browse/IGNITE-7187");
 
->>>>>>> 10ebf715
         testQueue(TRANSACTIONAL_SNAPSHOT, true);
     }
 
