--- conflicted
+++ resolved
@@ -512,7 +512,6 @@
         }
 
         /** {@inheritDoc} */
-<<<<<<< HEAD
         @Override public boolean deploymentEnabled() {
             return depEnabled;
         }
@@ -525,10 +524,11 @@
         /** {@inheritDoc} */
         @Override public IgniteUuid valueClassLoader() {
             return valClsLdr;
-=======
+        }
+
+        /** {@inheritDoc} */
         @Override public int cacheId() {
             return 0;
->>>>>>> a45dd888
         }
     }
 
