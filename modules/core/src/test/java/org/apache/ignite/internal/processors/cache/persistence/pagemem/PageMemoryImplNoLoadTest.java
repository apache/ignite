--- conflicted
+++ resolved
@@ -100,10 +100,7 @@
             null,
             null,
             null,
-<<<<<<< HEAD
-=======
             null,
->>>>>>> 1e84d448
             null
         );
 
