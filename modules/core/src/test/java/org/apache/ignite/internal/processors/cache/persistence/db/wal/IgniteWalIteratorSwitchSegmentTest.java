/*
 * Licensed to the Apache Software Foundation (ASF) under one or more
 * contributor license agreements. See the NOTICE file distributed with
 * this work for additional information regarding copyright ownership.
 * The ASF licenses this file to You under the Apache License, Version 2.0
 * (the "License"); you may not use this file except in compliance with
 * the License. You may obtain a copy of the License at
 *
 * http://www.apache.org/licenses/LICENSE-2.0
 *
 * Unless required by applicable law or agreed to in writing, software
 * distributed under the License is distributed on an "AS IS" BASIS,
 * WITHOUT WARRANTIES OR CONDITIONS OF ANY KIND, either express or implied.
 * See the License for the specific language governing permissions and
 * limitations under the License.
 */

package org.apache.ignite.internal.processors.cache.persistence.db.wal;

import java.io.File;
import java.nio.channels.Channel;
import java.util.Random;
import java.util.concurrent.CountDownLatch;
import java.util.concurrent.atomic.AtomicInteger;
import java.util.concurrent.atomic.AtomicReference;
import org.apache.ignite.IgniteCheckedException;
import org.apache.ignite.configuration.DataStorageConfiguration;
import org.apache.ignite.configuration.IgniteConfiguration;
import org.apache.ignite.configuration.WALMode;
import org.apache.ignite.internal.GridKernalContext;
import org.apache.ignite.internal.IgniteInternalFuture;
import org.apache.ignite.internal.managers.eventstorage.GridEventStorageManager;
import org.apache.ignite.internal.pagemem.wal.IgniteWriteAheadLogManager;
import org.apache.ignite.internal.pagemem.wal.WALIterator;
import org.apache.ignite.internal.pagemem.wal.record.MetastoreDataRecord;
import org.apache.ignite.internal.pagemem.wal.record.SwitchSegmentRecord;
import org.apache.ignite.internal.pagemem.wal.record.WALRecord;
import org.apache.ignite.internal.processors.cache.GridCacheIoManager;
import org.apache.ignite.internal.processors.cache.GridCacheSharedContext;
import org.apache.ignite.internal.processors.cache.WalStateManager;
import org.apache.ignite.internal.processors.cache.binary.CacheObjectBinaryProcessorImpl;
import org.apache.ignite.internal.processors.cache.persistence.GridCacheDatabaseSharedManager;
import org.apache.ignite.internal.processors.cache.persistence.IgniteCacheDatabaseSharedManager;
import org.apache.ignite.internal.processors.cache.persistence.file.FileIO;
import org.apache.ignite.internal.processors.cache.persistence.file.FileIOFactory;
import org.apache.ignite.internal.processors.cache.persistence.file.RandomAccessFileIOFactory;
import org.apache.ignite.internal.processors.cache.persistence.wal.FileWriteAheadLogManager;
import org.apache.ignite.internal.processors.cache.persistence.wal.WALPointer;
import org.apache.ignite.internal.processors.cache.persistence.wal.aware.SegmentAware;
import org.apache.ignite.internal.processors.cache.persistence.wal.io.FileInput;
import org.apache.ignite.internal.processors.cache.persistence.wal.reader.StandaloneGridKernalContext;
import org.apache.ignite.internal.processors.cache.persistence.wal.serializer.RecordSerializer;
import org.apache.ignite.internal.processors.cache.persistence.wal.serializer.RecordSerializerFactoryImpl;
import org.apache.ignite.internal.processors.cacheobject.IgniteCacheObjectProcessor;
import org.apache.ignite.internal.processors.subscription.GridInternalSubscriptionProcessor;
import org.apache.ignite.internal.util.typedef.T2;
import org.apache.ignite.internal.util.typedef.internal.U;
import org.apache.ignite.lang.IgniteBiTuple;
import org.apache.ignite.spi.eventstorage.NoopEventStorageSpi;
import org.apache.ignite.testframework.GridTestUtils;
import org.apache.ignite.testframework.junits.common.GridCommonAbstractTest;
import org.junit.Assert;
import org.junit.Test;

import static org.apache.ignite.internal.pagemem.wal.record.WALRecord.RecordType.METASTORE_DATA_RECORD;
import static org.apache.ignite.internal.processors.cache.persistence.wal.serializer.RecordV1Serializer.HEADER_RECORD_SIZE;
import static org.apache.ignite.testframework.GridTestUtils.getFieldValueHierarchy;
import static org.apache.ignite.testframework.GridTestUtils.waitForCondition;

/***
 * Test check correct switch segment if in the tail of segment have garbage.
 */
public class IgniteWalIteratorSwitchSegmentTest extends GridCommonAbstractTest {
    /** Segment file size. */
    private static final int SEGMENT_SIZE = 1024 * 1024;

    /** Node dir. */
    private static final String NODE_DIR = "NODE";

    /** WAL segment file sub directory. */
    private static final String WORK_SUB_DIR = String.join(File.separator, "", NODE_DIR, "wal");

    /** WAL archive segment file sub directory. */
    private static final String ARCHIVE_SUB_DIR = String.join(File.separator, "", NODE_DIR, "walArchive");

    /** Serializer versions for check. */
    private final int[] checkSerializerVers = new int[] {1, 2};

    /** {@inheritDoc} */
    @Override protected void beforeTest() throws Exception {
        super.beforeTest();

        deleteNodeDir();
    }

    /** {@inheritDoc} */
    @Override protected void afterTest() throws Exception {
        super.afterTest();

        deleteNodeDir();
    }

    /**
     * Test for check invariant, size of SWITCH_SEGMENT_RECORD should be 1 byte.
     *
     * @throws Exception If some thing failed.
     */
    @Test
    public void testCheckSerializer() throws Exception {
        for (int serVer : checkSerializerVers) {
            checkInvariantSwitchSegmentSize(serVer);
        }
    }

    /**
     * Test for check invariant, size of SWITCH_SEGMENT_RECORD should be 1 byte.
     *
     * @throws Exception If some thing failed.
     */
    @Test
    public void testInvariantSwitchSegment() throws Exception {
        for (int serVer : checkSerializerVers) {
            try {
                checkInvariantSwitchSegment(serVer);
            }
            finally {
                deleteNodeDir();
            }
        }
    }

    /**
     * Test for check switch segment from work dir to archive dir during iteration.
     *
     * @throws Exception If some thing failed.
     */
    @Test
    public void testSwitchReadingSegmentFromWorkToArchive() throws Exception {
        for (int serVer : checkSerializerVers) {
            try {
                checkSwitchReadingSegmentDuringIteration(serVer);
            }
            finally {
                deleteNodeDir();
            }
        }
    }

    /**
     * @param serVer WAL serializer version.
     * @throws Exception If some thing failed.
     */
    private void checkInvariantSwitchSegmentSize(int serVer) throws Exception {
        GridKernalContext kctx = new StandaloneGridKernalContext(
            log, null, null) {
            @Override public IgniteCacheObjectProcessor cacheObjects() {
                return new CacheObjectBinaryProcessorImpl(this);
            }
        };

        RecordSerializer serializer = new RecordSerializerFactoryImpl(
            new GridCacheSharedContext<>(
                kctx,
                null,
                null,
                null,
                null,
                null,
                null,
                new IgniteCacheDatabaseSharedManager(kctx) {
                    @Override public int pageSize() {
                        return DataStorageConfiguration.DFLT_PAGE_SIZE;
                    }
                },
                null,
                null,
                null,
                null,
                null,
                null,
                null,
                null,
                null,
                null,
                null,
                null,
                null)
        ).createSerializer(serVer);

        SwitchSegmentRecord switchSegmentRecord = new SwitchSegmentRecord();

        int recordSize = serializer.size(switchSegmentRecord);

        Assert.assertEquals(1, recordSize);
    }

    /**
     * @param serVer WAL serializer version.
     * @throws Exception If some thing failed.
     */
    private void checkInvariantSwitchSegment(int serVer) throws Exception {
        String workDir = U.defaultWorkDirectory();

        T2<IgniteWriteAheadLogManager, RecordSerializer> initTup = initiate(serVer, workDir);

        IgniteWriteAheadLogManager walMgr = initTup.get1();

        RecordSerializer recordSerializer = initTup.get2();

        int switchSegmentRecordSize = recordSerializer.size(new SwitchSegmentRecord());

        log.info("switchSegmentRecordSize:" + switchSegmentRecordSize);

        int tailSize = 0;

        /* Initial record payload size. */
        int payloadSize = 1024;

        int recSize = 0;

        MetastoreDataRecord rec = null;

        /* Record size. */
        int recordTypeSize = 1;

        /* Record pointer. */
        int recordPointerSize = 8 + 4 + 4;

        int lowBound = recordTypeSize + recordPointerSize;
        int highBound = lowBound + /*CRC*/4;

        int attempt = 1000;

        // Try find how many record need for specific tail size.
        while (true) {
            if (attempt < 0)
                throw new IgniteCheckedException("Can not find any payload size for test, " +
                    "lowBound=" + lowBound + ", highBound=" + highBound);

            if (tailSize >= lowBound && tailSize < highBound)
                break;

            payloadSize++;

            byte[] payload = new byte[payloadSize];

            // Fake record for payload.
            rec = new MetastoreDataRecord("0", payload);

            recSize = recordSerializer.size(rec);

            tailSize = (SEGMENT_SIZE - HEADER_RECORD_SIZE) % recSize;

            attempt--;
        }

        Assert.assertNotNull(rec);

        int recordsToWrite = SEGMENT_SIZE / recSize;

        log.info("records to write " + recordsToWrite + " tail size " +
            (SEGMENT_SIZE - HEADER_RECORD_SIZE) % recSize);

        // Add more record for rollover to the next segment.
        recordsToWrite += 100;

        for (int i = 0; i < recordsToWrite; i++)
            walMgr.log(new MetastoreDataRecord(rec.key(), rec.value()));

        walMgr.flush(null, true);

        SegmentAware segmentAware = GridTestUtils.getFieldValue(walMgr, "segmentAware");

        // Await archiver move segment to WAL archive.
        waitForCondition(() -> segmentAware.lastArchivedAbsoluteIndex() == 0, 5_000);

        // If switchSegmentRecordSize more that 1, it mean that invariant is broke.
        // Filling tail some garbage. Simulate tail garbage on rotate segment in WAL work directory.
        if (switchSegmentRecordSize > 1) {
            File seg = new File(workDir + ARCHIVE_SUB_DIR + "/0000000000000000.wal");

            FileIOFactory ioFactory = new RandomAccessFileIOFactory();

            FileIO seg0 = ioFactory.create(seg);

            byte[] bytes = new byte[tailSize];

            Random rnd = new Random();

            rnd.nextBytes(bytes);

            // Some record type.
            bytes[0] = (byte)(METASTORE_DATA_RECORD.ordinal() + 1);

            seg0.position((int)(seg0.size() - tailSize));

            seg0.write(bytes, 0, tailSize);

            seg0.force(true);

            seg0.close();
        }

        int expRecords = recordsToWrite;
        int actualRecords = 0;

        // Check that switch segment works as expected and all record is reachable.
        try (WALIterator it = walMgr.replay(null)) {
            while (it.hasNext()) {
                IgniteBiTuple<WALPointer, WALRecord> tup = it.next();

                WALRecord rec0 = tup.get2();

                if (rec0.type() == METASTORE_DATA_RECORD)
                    actualRecords++;
            }
        }

        Assert.assertEquals("Not all records read during iteration.", expRecords, actualRecords);
    }

    /**
     * @param serVer WAL serializer version.
     * @throws Exception If some thing failed.
     */
    private void checkSwitchReadingSegmentDuringIteration(int serVer) throws Exception {
        String workDir = U.defaultWorkDirectory();

        T2<IgniteWriteAheadLogManager, RecordSerializer> initTup = initiate(serVer, workDir);

        IgniteWriteAheadLogManager walMgr = initTup.get1();

        RecordSerializer recordSerializer = initTup.get2();

        MetastoreDataRecord rec = new MetastoreDataRecord("0", new byte[100]);

        int recSize = recordSerializer.size(rec);

        // Add more record for rollover to the next segment.
        int recordsToWrite = SEGMENT_SIZE / recSize + 100;

        SegmentAware segmentAware = GridTestUtils.getFieldValue(walMgr, "segmentAware");

        // Guard from archiving before iterator would be created.
        assertTrue(segmentAware.lock(0));

        for (int i = 0; i < recordsToWrite; i++)
            walMgr.log(new MetastoreDataRecord(rec.key(), rec.value()));

        walMgr.flush(null, true);

        AtomicInteger actualRecords = new AtomicInteger(0);

        AtomicReference<String> startedSegmentPath = new AtomicReference<>();
        AtomicReference<String> finishedSegmentPath = new AtomicReference<>();

        CountDownLatch startedIterLatch = new CountDownLatch(1);
        CountDownLatch finishedArchivedLatch = new CountDownLatch(1);

        IgniteInternalFuture<?> fut = GridTestUtils.runAsync(() -> {
            // Check that switch segment works as expected and all record is reachable.
            try (WALIterator it = walMgr.replay(null)) {
                Object handle = getFieldValueHierarchy(it, "currWalSegment");
                FileInput in = getFieldValueHierarchy(handle, "in");
                Object delegate = getFieldValueHierarchy(in.io(), "delegate");
                Channel ch = getFieldValueHierarchy(delegate, "ch");
                String path = getFieldValueHierarchy(ch, "path");
<<<<<<< HEAD

                startedSegmentPath.set(path);

                startedIterLatch.countDown();

                while (it.hasNext()) {
                    IgniteBiTuple<WALPointer, WALRecord> tup = it.next();

                    WALRecord rec0 = tup.get2();

=======

                startedSegmentPath.set(path);

                startedIterLatch.countDown();

                while (it.hasNext()) {
                    IgniteBiTuple<WALPointer, WALRecord> tup = it.next();

                    WALRecord rec0 = tup.get2();

>>>>>>> 9cf06362
                    if (rec0.type() == METASTORE_DATA_RECORD)
                        actualRecords.incrementAndGet();

                    finishedArchivedLatch.await();
                }

                in = getFieldValueHierarchy(handle, "in");
                delegate = getFieldValueHierarchy(in.io(), "delegate");
                ch = getFieldValueHierarchy(delegate, "ch");
                path = getFieldValueHierarchy(ch, "path");

                finishedSegmentPath.set(path);
            }

            return null;
        });

        startedIterLatch.await();

        segmentAware.unlock(0);

        waitForCondition(() -> segmentAware.lastArchivedAbsoluteIndex() == 0, 5000);

        finishedArchivedLatch.countDown();

        fut.get();

        //should started iteration from work directory but finish from archive directory.
        assertEquals(workDir + WORK_SUB_DIR + File.separator + "0000000000000000.wal", startedSegmentPath.get());
        assertEquals(workDir + ARCHIVE_SUB_DIR + File.separator + "0000000000000000.wal", finishedSegmentPath.get());

        Assert.assertEquals("Not all records read during iteration.", recordsToWrite, actualRecords.get());
    }

    /***
     * Initiate WAL manager.
     *
     * @param serVer WAL serializer version.
     * @param workDir Work directory path.
     * @return Tuple of WAL manager and WAL record serializer.
     * @throws IgniteCheckedException If some think failed.
     */
    private T2<IgniteWriteAheadLogManager, RecordSerializer> initiate(
        int serVer,
        String workDir
    ) throws IgniteCheckedException {

        GridKernalContext kctx = new StandaloneGridKernalContext(
            log, null, null
        ) {
            @Override protected IgniteConfiguration prepareIgniteConfiguration() {
                IgniteConfiguration cfg = super.prepareIgniteConfiguration();

                DataStorageConfiguration dsCfg = cfg.getDataStorageConfiguration();

                if (dsCfg == null)
                    dsCfg = new DataStorageConfiguration();

                dsCfg.setWalSegmentSize(SEGMENT_SIZE)
                    .setWalRecordIteratorBufferSize(SEGMENT_SIZE / 2)
                    .setWalMode(WALMode.FSYNC)
                    .setWalPath(workDir + WORK_SUB_DIR)
                    .setWalArchivePath(workDir + ARCHIVE_SUB_DIR)
                    .setFileIOFactory(new RandomAccessFileIOFactory());

                cfg.setDataStorageConfiguration(dsCfg);
                cfg.setEventStorageSpi(new NoopEventStorageSpi());

                return cfg;
            }

            @Override public GridInternalSubscriptionProcessor internalSubscriptionProcessor() {
                return new GridInternalSubscriptionProcessor(this);
            }

            @Override public GridEventStorageManager event() {
                return new GridEventStorageManager(this);
            }
        };

        IgniteWriteAheadLogManager walMgr = new FileWriteAheadLogManager(kctx);

        GridTestUtils.setFieldValue(walMgr, "serializerVer", serVer);

        GridCacheSharedContext<?, ?> ctx = new GridCacheSharedContext<>(
            kctx,
            null,
            null,
            null,
            null,
            walMgr,
            new WalStateManager(kctx),
            new GridCacheDatabaseSharedManager(kctx),
            null,
            null,
            null,
            null,
            null,
            new GridCacheIoManager(),
            null,
            null,
            null,
            null,
            null,
            null,
            null
        );

        walMgr.start(ctx);

        walMgr.onActivate(kctx);

        walMgr.resumeLogging(null);

        RecordSerializer recordSerializer = new RecordSerializerFactoryImpl(ctx)
            .createSerializer(walMgr.serializerVersion());

        return new T2<>(walMgr, recordSerializer);
    }

    /**
     * Delete node dir.
     */
    private void deleteNodeDir() throws Exception {
        U.delete(U.resolveWorkDirectory(U.defaultWorkDirectory(), NODE_DIR, false));
    }
}<|MERGE_RESOLUTION|>--- conflicted
+++ resolved
@@ -365,7 +365,6 @@
                 Object delegate = getFieldValueHierarchy(in.io(), "delegate");
                 Channel ch = getFieldValueHierarchy(delegate, "ch");
                 String path = getFieldValueHierarchy(ch, "path");
-<<<<<<< HEAD
 
                 startedSegmentPath.set(path);
 
@@ -376,18 +375,6 @@
 
                     WALRecord rec0 = tup.get2();
 
-=======
-
-                startedSegmentPath.set(path);
-
-                startedIterLatch.countDown();
-
-                while (it.hasNext()) {
-                    IgniteBiTuple<WALPointer, WALRecord> tup = it.next();
-
-                    WALRecord rec0 = tup.get2();
-
->>>>>>> 9cf06362
                     if (rec0.type() == METASTORE_DATA_RECORD)
                         actualRecords.incrementAndGet();
 
