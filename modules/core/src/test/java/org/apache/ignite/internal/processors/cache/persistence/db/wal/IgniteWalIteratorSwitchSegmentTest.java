/*
 * Licensed to the Apache Software Foundation (ASF) under one or more
 * contributor license agreements. See the NOTICE file distributed with
 * this work for additional information regarding copyright ownership.
 * The ASF licenses this file to You under the Apache License, Version 2.0
 * (the "License"); you may not use this file except in compliance with
 * the License. You may obtain a copy of the License at
 *
 * http://www.apache.org/licenses/LICENSE-2.0
 *
 * Unless required by applicable law or agreed to in writing, software
 * distributed under the License is distributed on an "AS IS" BASIS,
 * WITHOUT WARRANTIES OR CONDITIONS OF ANY KIND, either express or implied.
 * See the License for the specific language governing permissions and
 * limitations under the License.
 */

package org.apache.ignite.internal.processors.cache.persistence.db.wal;

import java.io.File;
import java.nio.file.Paths;
import java.util.Random;
import org.apache.ignite.IgniteCheckedException;
import org.apache.ignite.configuration.DataStorageConfiguration;
import org.apache.ignite.configuration.IgniteConfiguration;
import org.apache.ignite.configuration.WALMode;
import org.apache.ignite.internal.GridKernalContext;
import org.apache.ignite.internal.managers.eventstorage.GridEventStorageManager;
import org.apache.ignite.internal.pagemem.wal.IgniteWriteAheadLogManager;
import org.apache.ignite.internal.pagemem.wal.WALIterator;
import org.apache.ignite.internal.pagemem.wal.WALPointer;
import org.apache.ignite.internal.pagemem.wal.record.MetastoreDataRecord;
import org.apache.ignite.internal.pagemem.wal.record.SwitchSegmentRecord;
import org.apache.ignite.internal.pagemem.wal.record.WALRecord;
import org.apache.ignite.internal.processors.cache.GridCacheIoManager;
import org.apache.ignite.internal.processors.cache.GridCacheSharedContext;
import org.apache.ignite.internal.processors.cache.WalStateManager;
import org.apache.ignite.internal.processors.cache.persistence.GridCacheDatabaseSharedManager;
import org.apache.ignite.internal.processors.cache.persistence.IgniteCacheDatabaseSharedManager;
import org.apache.ignite.internal.processors.cache.persistence.file.FileIO;
import org.apache.ignite.internal.processors.cache.persistence.file.FileIOFactory;
import org.apache.ignite.internal.processors.cache.persistence.file.RandomAccessFileIOFactory;
import org.apache.ignite.internal.processors.cache.persistence.wal.FileWriteAheadLogManager;
import org.apache.ignite.internal.processors.cache.persistence.wal.FsyncModeFileWriteAheadLogManager;
import org.apache.ignite.internal.processors.cache.persistence.wal.reader.StandaloneGridKernalContext;
import org.apache.ignite.internal.processors.cache.persistence.wal.serializer.RecordSerializer;
import org.apache.ignite.internal.processors.cache.persistence.wal.serializer.RecordSerializerFactoryImpl;
import org.apache.ignite.internal.processors.cacheobject.IgniteCacheObjectProcessor;
import org.apache.ignite.internal.processors.cacheobject.IgniteCacheObjectProcessorImpl;
import org.apache.ignite.internal.processors.subscription.GridInternalSubscriptionProcessor;
import org.apache.ignite.internal.util.typedef.T2;
import org.apache.ignite.internal.util.typedef.internal.U;
import org.apache.ignite.lang.IgniteBiTuple;
import org.apache.ignite.spi.eventstorage.NoopEventStorageSpi;
import org.apache.ignite.testframework.GridTestUtils;
import org.apache.ignite.testframework.junits.common.GridCommonAbstractTest;
import org.junit.Assert;

import static org.apache.ignite.internal.pagemem.wal.record.WALRecord.RecordType.METASTORE_DATA_RECORD;
import static org.apache.ignite.internal.processors.cache.persistence.wal.serializer.RecordV1Serializer.HEADER_RECORD_SIZE;

/***
 * Test check correct switch segment if in the tail of segment have garbage.
 */
public class IgniteWalIteratorSwitchSegmentTest extends GridCommonAbstractTest {
    /** Segment file size. */
    private static final int SEGMENT_SIZE = 1024 * 1024;

    /** WAL segment file sub directory. */
    private static final String WORK_SUB_DIR = "/NODE/wal";

    /** WAL archive segment file sub directory. */
    private static final String ARCHIVE_SUB_DIR = "/NODE/walArchive";

    /** Serializer versions for check. */
    private int[] checkSerializerVers = new int[] {
        1,
        2
    };

    /** FileWriteAheadLogManagers for check. */
    private Class[] checkWalManagers = new Class[] {
        FileWriteAheadLogManager.class,
        FsyncModeFileWriteAheadLogManager.class
    };

    /** {@inheritDoc} */
    @Override protected void beforeTest() throws Exception {
        super.beforeTest();

        U.delete(Paths.get(U.defaultWorkDirectory()));
    }

    /** {@inheritDoc} */
    @Override protected void afterTest() throws Exception {
        super.afterTest();

        U.delete(Paths.get(U.defaultWorkDirectory()));
    }

    /**
     * Test for check invariant, size of SWITCH_SEGMENT_RECORD should be 1 byte.
     *
     * @throws Exception If some thing failed.
     */
    public void testCheckSerializer() throws Exception {
        for (int serVer : checkSerializerVers) {
            checkInvariantSwitchSegmentSize(serVer);
        }
    }

    /**
     * @param serVer WAL serializer version.
     * @throws Exception If some thing failed.
     */
    private void checkInvariantSwitchSegmentSize(int serVer) throws Exception {
        GridKernalContext kctx = new StandaloneGridKernalContext(
            log, null, null) {
            @Override public IgniteCacheObjectProcessor cacheObjects() {
                return new IgniteCacheObjectProcessorImpl(this);
            }
        };

        RecordSerializer serializer = new RecordSerializerFactoryImpl(
            new GridCacheSharedContext<>(
                kctx,
                null,
                null,
                null,
                null,
                null,
                null,
                new IgniteCacheDatabaseSharedManager() {
                    @Override public int pageSize() {
                        return DataStorageConfiguration.DFLT_PAGE_SIZE;
                    }
                },
                null,
                null,
                null,
                null,
                null,
                null,
                null,
<<<<<<< HEAD
=======
                null,

>>>>>>> a14ee5cd
                null)
        ).createSerializer(serVer);

        SwitchSegmentRecord switchSegmentRecord = new SwitchSegmentRecord();

        int recordSize = serializer.size(switchSegmentRecord);

        Assert.assertEquals(1, recordSize);
    }

    /**
     * Test for check invariant, size of SWITCH_SEGMENT_RECORD should be 1 byte.
     *
     * @throws Exception If some thing failed.
     */
    public void test() throws Exception {
        for (int serVer : checkSerializerVers) {
            for (Class walMgrClass : checkWalManagers) {
                try {
                    log.info("checking wal manager " + walMgrClass + " with serializer version " + serVer);

                    checkInvariantSwitchSegment(walMgrClass, serVer);
                }
                finally {
                    U.delete(Paths.get(U.defaultWorkDirectory()));
                }
            }
        }
    }

    /**
     * @param walMgrClass WAL manager class.
     * @param serVer WAL serializer version.
     * @throws Exception If some thing failed.
     */
    private void checkInvariantSwitchSegment(Class walMgrClass, int serVer) throws Exception {
        String workDir = U.defaultWorkDirectory();

        T2<IgniteWriteAheadLogManager, RecordSerializer> initTup = initiate(walMgrClass, serVer, workDir);

        IgniteWriteAheadLogManager walMgr = initTup.get1();

        RecordSerializer recordSerializer = initTup.get2();

        int switchSegmentRecordSize = recordSerializer.size(new SwitchSegmentRecord());

        log.info("switchSegmentRecordSize:" + switchSegmentRecordSize);

        int tailSize = 0;

        /* Initial record payload size. */
        int payloadSize = 1024;

        int recSize = 0;

        MetastoreDataRecord rec = null;

        /* Record size. */
        int recordTypeSize = 1;

        /* Record pointer. */
        int recordPointerSize = 8 + 4 + 4;

        int lowBound = recordTypeSize + recordPointerSize;
        int highBound = lowBound + /*CRC*/4;

        int attempt = 1000;

        // Try find how many record need for specific tail size.
        while (true) {
            if (attempt < 0)
                throw new IgniteCheckedException("Can not find any payload size for test, " +
                    "lowBound=" + lowBound + ", highBound=" + highBound);

            if (tailSize >= lowBound && tailSize < highBound)
                break;

            payloadSize++;

            byte[] payload = new byte[payloadSize];

            // Fake record for payload.
            rec = new MetastoreDataRecord("0", payload);

            recSize = recordSerializer.size(rec);

            tailSize = (SEGMENT_SIZE - HEADER_RECORD_SIZE) % recSize;

            attempt--;
        }

        Assert.assertNotNull(rec);

        int recordsToWrite = SEGMENT_SIZE / recSize;

        log.info("records to write " + recordsToWrite + " tail size " +
            (SEGMENT_SIZE - HEADER_RECORD_SIZE) % recSize);

        // Add more record for rollover to the next segment.
        recordsToWrite += 100;

        for (int i = 0; i < recordsToWrite; i++) {
            walMgr.log(new MetastoreDataRecord(rec.key(), rec.value()));
        }

        walMgr.flush(null, true);

        // Await archiver move segment to WAL archive.
        Thread.sleep(5000);

        // If switchSegmentRecordSize more that 1, it mean that invariant is broke.
        // Filling tail some garbage. Simulate tail garbage on rotate segment in WAL work directory.
        if (switchSegmentRecordSize > 1) {
            File seg = new File(workDir + ARCHIVE_SUB_DIR + "/0000000000000000.wal");

            FileIOFactory ioFactory = new RandomAccessFileIOFactory();

            FileIO seg0 = ioFactory.create(seg);

            byte[] bytes = new byte[tailSize];

            Random rnd = new Random();

            rnd.nextBytes(bytes);

            // Some record type.
            bytes[0] = (byte)(METASTORE_DATA_RECORD.ordinal() + 1);

            seg0.position((int)(seg0.size() - tailSize));

            seg0.write(bytes, 0, tailSize);

            seg0.force(true);

            seg0.close();
        }

        int expectedRecords = recordsToWrite;
        int actualRecords = 0;

        // Check that switch segment works as expected and all record is reachable.
        try (WALIterator it = walMgr.replay(null)) {
            while (it.hasNext()) {
                IgniteBiTuple<WALPointer, WALRecord> tup = it.next();

                WALRecord rec0 = tup.get2();

                if (rec0.type() == METASTORE_DATA_RECORD)
                    actualRecords++;
            }
        }

        Assert.assertEquals("Not all records read during iteration.", expectedRecords, actualRecords);
    }

    /***
     * Initiate WAL manager.
     *
     * @param walMgrClass WAL manager class.
     * @param serVer WAL serializer version.
     * @param workDir Work directory path.
     * @return Tuple of WAL manager and WAL record serializer.
     * @throws IgniteCheckedException If some think failed.
     */
    private T2<IgniteWriteAheadLogManager, RecordSerializer> initiate(
        Class walMgrClass,
        int serVer,
        String workDir
    ) throws IgniteCheckedException {

        GridKernalContext kctx = new StandaloneGridKernalContext(
            log, null, null
        ) {
            @Override protected IgniteConfiguration prepareIgniteConfiguration() {
                IgniteConfiguration cfg = super.prepareIgniteConfiguration();

                cfg.setDataStorageConfiguration(
                    new DataStorageConfiguration()
                        .setWalSegmentSize(SEGMENT_SIZE)
                        .setWalMode(WALMode.FSYNC)
                        .setWalPath(workDir + WORK_SUB_DIR)
                        .setWalArchivePath(workDir + ARCHIVE_SUB_DIR)
                );

                cfg.setEventStorageSpi(new NoopEventStorageSpi());

                return cfg;
            }

            @Override public GridInternalSubscriptionProcessor internalSubscriptionProcessor() {
                return new GridInternalSubscriptionProcessor(this);
            }

            @Override public GridEventStorageManager event() {
                return new GridEventStorageManager(this);
            }
        };

        IgniteWriteAheadLogManager walMgr = null;

        if (walMgrClass.equals(FileWriteAheadLogManager.class)) {
            walMgr = new FileWriteAheadLogManager(kctx);

            GridTestUtils.setFieldValue(walMgr, "serializerVer", serVer);
        }
        else if (walMgrClass.equals(FsyncModeFileWriteAheadLogManager.class)) {
            walMgr = new FsyncModeFileWriteAheadLogManager(kctx);

            GridTestUtils.setFieldValue(walMgr, "serializerVersion", serVer);
        }

        GridCacheSharedContext<?, ?> ctx = new GridCacheSharedContext<>(
            kctx,
            null,
            null,
            null,
            null,
            walMgr,
            new WalStateManager(kctx),
            new GridCacheDatabaseSharedManager(kctx),
            null,
            null,
            null,
            null,
            new GridCacheIoManager(),
            null,
            null,
            null,
            null
        );

        walMgr.start(ctx);

        walMgr.onActivate(kctx);

        walMgr.resumeLogging(null);

        RecordSerializer recordSerializer = new RecordSerializerFactoryImpl(ctx)
            .createSerializer(walMgr.serializerVersion());

        return new T2<>(walMgr, recordSerializer);
    }
}<|MERGE_RESOLUTION|>--- conflicted
+++ resolved
@@ -142,11 +142,7 @@
                 null,
                 null,
                 null,
-<<<<<<< HEAD
-=======
-                null,
-
->>>>>>> a14ee5cd
+                null,
                 null)
         ).createSerializer(serVer);
 
