--- conflicted
+++ resolved
@@ -150,10 +150,7 @@
                 null,
                 null,
                 null,
-<<<<<<< HEAD
-=======
-                null,
->>>>>>> 1e84d448
+                null,
                 null)
         ).createSerializer(serVer);
 
