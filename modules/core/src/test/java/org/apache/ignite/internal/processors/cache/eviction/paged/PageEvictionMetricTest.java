/*
* Licensed to the Apache Software Foundation (ASF) under one or more
* contributor license agreements.  See the NOTICE file distributed with
* this work for additional information regarding copyright ownership.
* The ASF licenses this file to You under the Apache License, Version 2.0
* (the "License"); you may not use this file except in compliance with
* the License.  You may obtain a copy of the License at
*
*      http://www.apache.org/licenses/LICENSE-2.0
*
* Unless required by applicable law or agreed to in writing, software
* distributed under the License is distributed on an "AS IS" BASIS,
* WITHOUT WARRANTIES OR CONDITIONS OF ANY KIND, either express or implied.
* See the License for the specific language governing permissions and
* limitations under the License.
*/
package org.apache.ignite.internal.processors.cache.eviction.paged;

import org.apache.ignite.IgniteCache;
import org.apache.ignite.cache.CacheAtomicityMode;
import org.apache.ignite.cache.CacheMode;
import org.apache.ignite.cache.CacheWriteSynchronizationMode;
import org.apache.ignite.configuration.CacheConfiguration;
import org.apache.ignite.configuration.DataPageEvictionMode;
import org.apache.ignite.configuration.IgniteConfiguration;
import org.apache.ignite.internal.IgniteEx;
import org.apache.ignite.internal.processors.cache.persistence.DataRegionMetricsImpl;
import org.junit.Test;
import org.junit.runner.RunWith;
import org.junit.runners.JUnit4;

/**
 *
 */
@RunWith(JUnit4.class)
public class PageEvictionMetricTest extends PageEvictionAbstractTest {
    /** {@inheritDoc} */
    @Override protected IgniteConfiguration getConfiguration(String gridName) throws Exception {
        return setEvictionMode(DataPageEvictionMode.RANDOM_LRU, super.getConfiguration(gridName));
    }

    /** {@inheritDoc} */
    @Override protected void afterTest() throws Exception {
        stopAllGrids();
    }

    /**
     * @throws Exception If failed.
     */
    @Test
    public void testPageEvictionMetric() throws Exception {
        checkPageEvictionMetric(CacheAtomicityMode.ATOMIC);
    }

    /**
     * @throws Exception If failed.
     */
<<<<<<< HEAD
    @Test
=======
>>>>>>> 10ebf715
    public void testPageEvictionMetricMvcc() throws Exception {
        fail("https://issues.apache.org/jira/browse/IGNITE-10448");

        checkPageEvictionMetric(CacheAtomicityMode.TRANSACTIONAL_SNAPSHOT);
    }

    /**
     * @throws Exception If failed.
     */
    private void checkPageEvictionMetric(CacheAtomicityMode atomicityMode) throws Exception {
        IgniteEx ignite = startGrid(0);

        DataRegionMetricsImpl metrics =
            ignite.context().cache().context().database().dataRegion(null).memoryMetrics();

        metrics.enableMetrics();

        CacheConfiguration<Object, Object> cfg = cacheConfig("evict-metric", null,
            CacheMode.PARTITIONED, atomicityMode, CacheWriteSynchronizationMode.PRIMARY_SYNC);

        IgniteCache<Object, Object> cache = ignite.getOrCreateCache(cfg);

        for (int i = 1; i <= ENTRIES; i++) {
            // Row size is between PAGE_SIZE / 2 and PAGE_SIZE. Enforces "one row - one page".
            cache.put(i, new TestObject(PAGE_SIZE / 6));

            if (i % (ENTRIES / 10) == 0)
                System.out.println(">>> Entries put: " + i);
        }

        assertTrue(metrics.getEvictionRate() > 0);
    }
}<|MERGE_RESOLUTION|>--- conflicted
+++ resolved
@@ -25,14 +25,10 @@
 import org.apache.ignite.configuration.IgniteConfiguration;
 import org.apache.ignite.internal.IgniteEx;
 import org.apache.ignite.internal.processors.cache.persistence.DataRegionMetricsImpl;
-import org.junit.Test;
-import org.junit.runner.RunWith;
-import org.junit.runners.JUnit4;
 
 /**
  *
  */
-@RunWith(JUnit4.class)
 public class PageEvictionMetricTest extends PageEvictionAbstractTest {
     /** {@inheritDoc} */
     @Override protected IgniteConfiguration getConfiguration(String gridName) throws Exception {
@@ -47,7 +43,6 @@
     /**
      * @throws Exception If failed.
      */
-    @Test
     public void testPageEvictionMetric() throws Exception {
         checkPageEvictionMetric(CacheAtomicityMode.ATOMIC);
     }
@@ -55,10 +50,6 @@
     /**
      * @throws Exception If failed.
      */
-<<<<<<< HEAD
-    @Test
-=======
->>>>>>> 10ebf715
     public void testPageEvictionMetricMvcc() throws Exception {
         fail("https://issues.apache.org/jira/browse/IGNITE-10448");
 
