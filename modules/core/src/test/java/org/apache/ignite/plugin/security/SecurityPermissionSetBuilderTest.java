--- conflicted
+++ resolved
@@ -93,15 +93,6 @@
         );
 
         assertThrows(log, new Callable<Object>() {
-<<<<<<< HEAD
-                    @Override public Object call() throws Exception {
-                        permsBuilder.appendSystemPermissions(TASK_EXECUTE, CACHE_PUT);
-                        return null;
-                    }
-                }, IgniteException.class,
-                "you can assign permission only start with [EVENTS_, ADMIN_, CACHE_CREATE, CACHE_DESTROY, " +
-                    "JOIN_AS_SERVER, CHANGE_STATISTICS, REFRESH_STATISTICS], but you try TASK_EXECUTE"
-=======
                 @Override public Object call() throws Exception {
                     permsBuilder.appendSystemPermissions(TASK_EXECUTE, CACHE_PUT);
                     return null;
@@ -109,7 +100,6 @@
             }, IgniteException.class,
             "you can assign permission only start with [EVENTS_, ADMIN_, CACHE_CREATE, CACHE_DESTROY, " +
                 "JOIN_AS_SERVER, CHANGE_STATISTICS, REFRESH_STATISTICS], but you try TASK_EXECUTE"
->>>>>>> 9cf06362
         );
 
         assertThrows(log, new Callable<Object>() {
