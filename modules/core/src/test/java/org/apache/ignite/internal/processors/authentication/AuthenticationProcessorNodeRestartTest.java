--- conflicted
+++ resolved
@@ -208,15 +208,9 @@
 
             try {
                 while (!restartFut.isDone()) {
-<<<<<<< HEAD
-                   SecurityContext secCtx = authenticate(grid(CLI_NODE), user, "passwd_" + user);
-
-                   assertNotNull(secCtx);
-=======
                     SecurityContext secCtx = authenticate(grid(CLI_NODE), user, "passwd_" + user);
 
                     assertNotNull(secCtx);
->>>>>>> 9cf06362
                 }
             }
             catch (ClusterTopologyCheckedException ignored) {
