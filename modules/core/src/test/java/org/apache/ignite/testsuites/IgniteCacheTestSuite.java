/*
 * Licensed to the Apache Software Foundation (ASF) under one or more
 * contributor license agreements.  See the NOTICE file distributed with
 * this work for additional information regarding copyright ownership.
 * The ASF licenses this file to You under the Apache License, Version 2.0
 * (the "License"); you may not use this file except in compliance with
 * the License.  You may obtain a copy of the License at
 *
 *      http://www.apache.org/licenses/LICENSE-2.0
 *
 * Unless required by applicable law or agreed to in writing, software
 * distributed under the License is distributed on an "AS IS" BASIS,
 * WITHOUT WARRANTIES OR CONDITIONS OF ANY KIND, either express or implied.
 * See the License for the specific language governing permissions and
 * limitations under the License.
 */

package org.apache.ignite.testsuites;

import java.util.Set;
import junit.framework.TestSuite;
import org.apache.ignite.GridCacheAffinityBackupsSelfTest;
import org.apache.ignite.IgniteCacheAffinitySelfTest;
import org.apache.ignite.cache.IgniteWarmupClosureSelfTest;
import org.apache.ignite.cache.affinity.AffinityClientNodeSelfTest;
import org.apache.ignite.cache.affinity.fair.FairAffinityDynamicCacheSelfTest;
import org.apache.ignite.cache.affinity.fair.FairAffinityFunctionNodesSelfTest;
import org.apache.ignite.cache.affinity.fair.FairAffinityFunctionSelfTest;
import org.apache.ignite.cache.store.GridCacheBalancingStoreSelfTest;
import org.apache.ignite.cache.store.GridCacheLoadOnlyStoreAdapterSelfTest;
import org.apache.ignite.cache.store.StoreResourceInjectionSelfTest;
import org.apache.ignite.cache.store.jdbc.CacheJdbcPojoStoreMultitreadedSelfTest;
import org.apache.ignite.cache.store.jdbc.CacheJdbcPojoStoreOptimizedMarshallerSelfTest;
import org.apache.ignite.cache.store.jdbc.CacheJdbcPojoStoreTest;
import org.apache.ignite.cache.store.jdbc.CacheJdbcPojoStorePortableMarshallerSelfTest;
import org.apache.ignite.cache.store.jdbc.GridCacheJdbcBlobStoreMultithreadedSelfTest;
import org.apache.ignite.cache.store.jdbc.GridCacheJdbcBlobStoreSelfTest;
import org.apache.ignite.internal.processors.cache.CacheAffinityCallSelfTest;
import org.apache.ignite.internal.processors.cache.CacheDeferredDeleteSanitySelfTest;
import org.apache.ignite.internal.processors.cache.CacheFutureExceptionSelfTest;
import org.apache.ignite.internal.processors.cache.CacheNamesSelfTest;
import org.apache.ignite.internal.processors.cache.GridCacheAffinityApiSelfTest;
import org.apache.ignite.internal.processors.cache.GridCacheAffinityMapperSelfTest;
import org.apache.ignite.internal.processors.cache.GridCacheAffinityRoutingSelfTest;
import org.apache.ignite.internal.processors.cache.GridCacheAsyncOperationsLimitSelfTest;
import org.apache.ignite.internal.processors.cache.GridCacheClearAllSelfTest;
import org.apache.ignite.internal.processors.cache.GridCacheColocatedTxStoreExceptionSelfTest;
import org.apache.ignite.internal.processors.cache.GridCacheConcurrentMapSelfTest;
import org.apache.ignite.internal.processors.cache.GridCacheConfigurationConsistencySelfTest;
import org.apache.ignite.internal.processors.cache.GridCacheConfigurationValidationSelfTest;
import org.apache.ignite.internal.processors.cache.GridCacheEntryMemorySizeSelfTest;
import org.apache.ignite.internal.processors.cache.GridCacheLifecycleAwareSelfTest;
import org.apache.ignite.internal.processors.cache.GridCacheLocalTxStoreExceptionSelfTest;
import org.apache.ignite.internal.processors.cache.GridCacheMissingCommitVersionSelfTest;
import org.apache.ignite.internal.processors.cache.GridCacheMixedPartitionExchangeSelfTest;
import org.apache.ignite.internal.processors.cache.GridCacheMvccManagerSelfTest;
import org.apache.ignite.internal.processors.cache.GridCacheMvccPartitionedSelfTest;
import org.apache.ignite.internal.processors.cache.GridCacheMvccSelfTest;
import org.apache.ignite.internal.processors.cache.GridCacheNearTxStoreExceptionSelfTest;
import org.apache.ignite.internal.processors.cache.GridCacheObjectToStringSelfTest;
import org.apache.ignite.internal.processors.cache.GridCacheOffHeapAtomicMultiThreadedUpdateSelfTest;
import org.apache.ignite.internal.processors.cache.GridCacheOffHeapMultiThreadedUpdateSelfTest;
import org.apache.ignite.internal.processors.cache.GridCacheOffHeapTieredAtomicSelfTest;
import org.apache.ignite.internal.processors.cache.GridCacheOffHeapTieredEvictionAtomicSelfTest;
import org.apache.ignite.internal.processors.cache.GridCacheOffHeapTieredEvictionSelfTest;
import org.apache.ignite.internal.processors.cache.GridCacheOffHeapTieredSelfTest;
import org.apache.ignite.internal.processors.cache.GridCacheP2PUndeploySelfTest;
import org.apache.ignite.internal.processors.cache.GridCachePartitionedLocalStoreSelfTest;
import org.apache.ignite.internal.processors.cache.GridCachePartitionedOffHeapLocalStoreSelfTest;
import org.apache.ignite.internal.processors.cache.GridCacheReplicatedLocalStoreSelfTest;
import org.apache.ignite.internal.processors.cache.GridCacheReplicatedTxStoreExceptionSelfTest;
import org.apache.ignite.internal.processors.cache.GridCacheStopSelfTest;
import org.apache.ignite.internal.processors.cache.GridCacheStorePutxSelfTest;
import org.apache.ignite.internal.processors.cache.GridCacheStoreValueBytesSelfTest;
import org.apache.ignite.internal.processors.cache.GridCacheSwapPreloadSelfTest;
import org.apache.ignite.internal.processors.cache.GridCacheSwapReloadSelfTest;
import org.apache.ignite.internal.processors.cache.GridCacheTtlManagerSelfTest;
import org.apache.ignite.internal.processors.cache.GridCacheTxPartitionedLocalStoreSelfTest;
import org.apache.ignite.internal.processors.cache.IgniteCacheAtomicInvokeTest;
import org.apache.ignite.internal.processors.cache.IgniteCacheAtomicLocalInvokeTest;
import org.apache.ignite.internal.processors.cache.IgniteCacheAtomicLocalWithStoreInvokeTest;
import org.apache.ignite.internal.processors.cache.IgniteCacheAtomicNearEnabledInvokeTest;
import org.apache.ignite.internal.processors.cache.IgniteCacheAtomicPrimaryWriteOrderInvokeTest;
import org.apache.ignite.internal.processors.cache.IgniteCacheAtomicPrimaryWriteOrderWithStoreInvokeTest;
import org.apache.ignite.internal.processors.cache.IgniteCacheAtomicStopBusySelfTest;
import org.apache.ignite.internal.processors.cache.IgniteCacheEntryListenerAtomicLocalTest;
import org.apache.ignite.internal.processors.cache.IgniteCacheEntryListenerAtomicReplicatedTest;
import org.apache.ignite.internal.processors.cache.IgniteCacheEntryListenerAtomicTest;
import org.apache.ignite.internal.processors.cache.IgniteCacheEntryListenerEagerTtlDisabledTest;
import org.apache.ignite.internal.processors.cache.IgniteCacheEntryListenerTxLocalTest;
import org.apache.ignite.internal.processors.cache.IgniteCacheEntryListenerTxReplicatedTest;
import org.apache.ignite.internal.processors.cache.IgniteCacheEntryListenerTxTest;
import org.apache.ignite.internal.processors.cache.IgniteCacheManyAsyncOperationsTest;
import org.apache.ignite.internal.processors.cache.IgniteCacheNearLockValueSelfTest;
import org.apache.ignite.internal.processors.cache.IgniteCacheTransactionalStopBusySelfTest;
import org.apache.ignite.internal.processors.cache.IgniteCacheTxInvokeTest;
import org.apache.ignite.internal.processors.cache.IgniteCacheTxLocalInvokeTest;
import org.apache.ignite.internal.processors.cache.IgniteCacheTxNearEnabledInvokeTest;
import org.apache.ignite.internal.processors.cache.IgniteClientAffinityAssignmentSelfTest;
import org.apache.ignite.internal.processors.cache.IgnitePutAllLargeBatchSelfTest;
import org.apache.ignite.internal.processors.cache.IgnitePutAllUpdateNonPreloadedPartitionSelfTest;
import org.apache.ignite.internal.processors.cache.context.IgniteCacheAtomicExecutionContextTest;
import org.apache.ignite.internal.processors.cache.context.IgniteCacheContinuousExecutionContextTest;
import org.apache.ignite.internal.processors.cache.context.IgniteCacheIsolatedExecutionContextTest;
import org.apache.ignite.internal.processors.cache.context.IgniteCacheP2PDisableExecutionContextTest;
import org.apache.ignite.internal.processors.cache.context.IgniteCachePartitionedExecutionContextTest;
import org.apache.ignite.internal.processors.cache.context.IgniteCachePrivateExecutionContextTest;
import org.apache.ignite.internal.processors.cache.context.IgniteCacheReplicatedExecutionContextTest;
import org.apache.ignite.internal.processors.cache.context.IgniteCacheSharedExecutionContextTest;
import org.apache.ignite.internal.processors.cache.context.IgniteCacheTxExecutionContextTest;
import org.apache.ignite.internal.processors.cache.distributed.CacheAtomicNearUpdateTopologyChangeTest;
import org.apache.ignite.internal.processors.cache.distributed.CacheTxNearUpdateTopologyChangeTest;
import org.apache.ignite.internal.processors.cache.distributed.GridCacheEntrySetIterationPreloadingSelfTest;
import org.apache.ignite.internal.processors.cache.distributed.IgniteCacheAtomicMessageRecoveryTest;
import org.apache.ignite.internal.processors.cache.distributed.IgniteCacheSystemTransactionsSelfTest;
import org.apache.ignite.internal.processors.cache.distributed.IgniteCacheTxMessageRecoveryTest;
import org.apache.ignite.internal.processors.cache.distributed.IgniteCrossCacheTxStoreSelfTest;
import org.apache.ignite.internal.processors.cache.distributed.dht.GridCacheAtomicNearCacheSelfTest;
import org.apache.ignite.internal.processors.cache.distributed.dht.GridCacheColocatedTxExceptionSelfTest;
import org.apache.ignite.internal.processors.cache.distributed.dht.GridCacheGlobalLoadTest;
import org.apache.ignite.internal.processors.cache.distributed.near.GridCacheGetStoreErrorSelfTest;
import org.apache.ignite.internal.processors.cache.distributed.near.GridCacheNearTxExceptionSelfTest;
import org.apache.ignite.internal.processors.cache.distributed.replicated.GridCacheReplicatedTxExceptionSelfTest;
import org.apache.ignite.internal.processors.cache.local.GridCacheLocalTxExceptionSelfTest;
import org.apache.ignite.internal.processors.datastreamer.DataStreamProcessorSelfTest;
import org.apache.ignite.internal.processors.datastreamer.DataStreamerImplSelfTest;
import org.apache.ignite.internal.processors.datastreamer.DataStreamerMultiThreadedSelfTest;
import org.apache.ignite.internal.processors.datastreamer.DataStreamerMultinodeCreateCacheTest;
import org.apache.ignite.internal.processors.datastreamer.DataStreamerUpdateAfterLoadTest;
import org.apache.ignite.testframework.GridTestUtils;

/**
 * Test suite.
 */
public class IgniteCacheTestSuite extends TestSuite {
    /**
     * @return IgniteCache test suite.
     * @throws Exception Thrown in case of the failure.
     */
    public static TestSuite suite() throws Exception {
        return suite(null);
    }

    /**
<<<<<<< HEAD
     * @param ignoredTests Ignored tests.
=======
     * @param ignoredTests Tests to ignore.
>>>>>>> 11369331
     * @return Test suite.
     * @throws Exception Thrown in case of the failure.
     */
    public static TestSuite suite(Set<Class> ignoredTests) throws Exception {
        TestSuite suite = new TestSuite("IgniteCache Test Suite");

        suite.addTestSuite(IgniteCacheEntryListenerAtomicTest.class);
        suite.addTestSuite(IgniteCacheEntryListenerAtomicReplicatedTest.class);
        suite.addTestSuite(IgniteCacheEntryListenerAtomicLocalTest.class);
        suite.addTestSuite(IgniteCacheEntryListenerTxTest.class);
        suite.addTestSuite(IgniteCacheEntryListenerTxReplicatedTest.class);
        suite.addTestSuite(IgniteCacheEntryListenerTxLocalTest.class);
        suite.addTestSuite(IgniteCacheEntryListenerEagerTtlDisabledTest.class);

        suite.addTestSuite(IgniteClientAffinityAssignmentSelfTest.class);

        suite.addTestSuite(IgniteCacheAtomicInvokeTest.class);
        suite.addTestSuite(IgniteCacheAtomicNearEnabledInvokeTest.class);
        suite.addTestSuite(IgniteCacheAtomicPrimaryWriteOrderInvokeTest.class);
        suite.addTestSuite(IgniteCacheAtomicPrimaryWriteOrderWithStoreInvokeTest.class);
        suite.addTestSuite(IgniteCacheAtomicLocalInvokeTest.class);
        suite.addTestSuite(IgniteCacheAtomicLocalWithStoreInvokeTest.class);
        suite.addTestSuite(IgniteCacheTxInvokeTest.class);
        suite.addTestSuite(IgniteCacheTxNearEnabledInvokeTest.class);
        suite.addTestSuite(IgniteCacheTxLocalInvokeTest.class);
        suite.addTestSuite(IgniteCrossCacheTxStoreSelfTest.class);

        suite.addTestSuite(IgnitePutAllLargeBatchSelfTest.class);
        suite.addTestSuite(IgnitePutAllUpdateNonPreloadedPartitionSelfTest.class);

        // User's class loader tests.
        GridTestUtils.addTestIfNeeded(suite, IgniteCacheAtomicExecutionContextTest.class, ignoredTests);
        GridTestUtils.addTestIfNeeded(suite, IgniteCachePartitionedExecutionContextTest.class, ignoredTests);
        GridTestUtils.addTestIfNeeded(suite, IgniteCacheReplicatedExecutionContextTest.class, ignoredTests);
        GridTestUtils.addTestIfNeeded(suite, IgniteCacheTxExecutionContextTest.class, ignoredTests);
        GridTestUtils.addTestIfNeeded(suite, IgniteCacheContinuousExecutionContextTest.class, ignoredTests);
        GridTestUtils.addTestIfNeeded(suite, IgniteCacheIsolatedExecutionContextTest.class, ignoredTests);
        GridTestUtils.addTestIfNeeded(suite, IgniteCacheP2PDisableExecutionContextTest.class, ignoredTests);
        GridTestUtils.addTestIfNeeded(suite, IgniteCachePrivateExecutionContextTest.class, ignoredTests);
        GridTestUtils.addTestIfNeeded(suite, IgniteCacheSharedExecutionContextTest.class, ignoredTests);

        // Warmup closure tests.
        suite.addTestSuite(IgniteWarmupClosureSelfTest.class);

        // Affinity tests.
        suite.addTestSuite(FairAffinityFunctionNodesSelfTest.class);
        suite.addTestSuite(FairAffinityFunctionSelfTest.class);
        suite.addTestSuite(FairAffinityDynamicCacheSelfTest.class);
        suite.addTestSuite(GridCacheAffinityBackupsSelfTest.class);
        suite.addTestSuite(IgniteCacheAffinitySelfTest.class);
        suite.addTestSuite(AffinityClientNodeSelfTest.class);

        // Swap tests.
        suite.addTestSuite(GridCacheSwapPreloadSelfTest.class);
        suite.addTestSuite(GridCacheSwapReloadSelfTest.class);

        // Common tests.
        suite.addTestSuite(CacheNamesSelfTest.class);
        suite.addTestSuite(GridCacheConcurrentMapSelfTest.class);
        suite.addTestSuite(GridCacheAffinityMapperSelfTest.class);
        suite.addTestSuite(CacheAffinityCallSelfTest.class);
        GridTestUtils.addTestIfNeeded(suite, GridCacheAffinityRoutingSelfTest.class, ignoredTests);
        GridTestUtils.addTestIfNeeded(suite, GridCacheMvccSelfTest.class, ignoredTests);
        suite.addTestSuite(GridCacheMvccPartitionedSelfTest.class);
        suite.addTestSuite(GridCacheMvccManagerSelfTest.class);
        suite.addTestSuite(GridCacheP2PUndeploySelfTest.class);
        suite.addTestSuite(GridCacheConfigurationValidationSelfTest.class);
        suite.addTestSuite(GridCacheConfigurationConsistencySelfTest.class);
        suite.addTestSuite(GridCacheJdbcBlobStoreSelfTest.class);
        suite.addTestSuite(GridCacheJdbcBlobStoreMultithreadedSelfTest.class);
        suite.addTestSuite(CacheJdbcPojoStoreTest.class);
        suite.addTestSuite(CacheJdbcPojoStoreOptimizedMarshallerSelfTest.class);
        suite.addTestSuite(CacheJdbcPojoStorePortableMarshallerSelfTest.class);
        suite.addTestSuite(CacheJdbcPojoStoreMultitreadedSelfTest.class);
        suite.addTestSuite(GridCacheBalancingStoreSelfTest.class);
        suite.addTestSuite(GridCacheAffinityApiSelfTest.class);
        suite.addTestSuite(GridCacheStoreValueBytesSelfTest.class);
        GridTestUtils.addTestIfNeeded(suite, DataStreamProcessorSelfTest.class, ignoredTests);
        GridTestUtils.addTestIfNeeded(suite, DataStreamerUpdateAfterLoadTest.class, ignoredTests);
            suite.addTestSuite(DataStreamerMultiThreadedSelfTest.class);
        suite.addTestSuite(DataStreamerMultinodeCreateCacheTest.class);
        suite.addTestSuite(DataStreamerImplSelfTest.class);
        GridTestUtils.addTestIfNeeded(suite, GridCacheEntryMemorySizeSelfTest.class, ignoredTests);
        suite.addTestSuite(GridCacheClearAllSelfTest.class);
        suite.addTestSuite(GridCacheObjectToStringSelfTest.class);
        suite.addTestSuite(GridCacheLoadOnlyStoreAdapterSelfTest.class);
        suite.addTestSuite(GridCacheGetStoreErrorSelfTest.class);
        suite.addTestSuite(StoreResourceInjectionSelfTest.class);
        suite.addTestSuite(CacheFutureExceptionSelfTest.class);
        suite.addTestSuite(GridCacheAsyncOperationsLimitSelfTest.class);
        suite.addTestSuite(IgniteCacheManyAsyncOperationsTest.class);
        suite.addTestSuite(GridCacheTtlManagerSelfTest.class);
        suite.addTestSuite(GridCacheLifecycleAwareSelfTest.class);
        suite.addTestSuite(IgniteCacheAtomicStopBusySelfTest.class);
        suite.addTestSuite(IgniteCacheTransactionalStopBusySelfTest.class);
        suite.addTestSuite(GridCacheAtomicNearCacheSelfTest.class);
        suite.addTestSuite(CacheAtomicNearUpdateTopologyChangeTest.class);
        suite.addTestSuite(CacheTxNearUpdateTopologyChangeTest.class);
        suite.addTestSuite(GridCacheStorePutxSelfTest.class);
        suite.addTestSuite(GridCacheOffHeapMultiThreadedUpdateSelfTest.class);
        suite.addTestSuite(GridCacheOffHeapAtomicMultiThreadedUpdateSelfTest.class);
        suite.addTestSuite(GridCacheColocatedTxStoreExceptionSelfTest.class);
        suite.addTestSuite(GridCacheReplicatedTxStoreExceptionSelfTest.class);
        suite.addTestSuite(GridCacheLocalTxStoreExceptionSelfTest.class);
        suite.addTestSuite(GridCacheNearTxStoreExceptionSelfTest.class);
        suite.addTestSuite(GridCacheMissingCommitVersionSelfTest.class);
        suite.addTestSuite(GridCacheEntrySetIterationPreloadingSelfTest.class);
        suite.addTestSuite(GridCacheMixedPartitionExchangeSelfTest.class);
        suite.addTestSuite(IgniteCacheAtomicMessageRecoveryTest.class);
        suite.addTestSuite(IgniteCacheTxMessageRecoveryTest.class);
        GridTestUtils.addTestIfNeeded(suite, GridCacheOffHeapTieredEvictionAtomicSelfTest.class, ignoredTests);
        GridTestUtils.addTestIfNeeded(suite, GridCacheOffHeapTieredEvictionSelfTest.class, ignoredTests);
        GridTestUtils.addTestIfNeeded(suite, GridCacheOffHeapTieredAtomicSelfTest.class, ignoredTests);
        GridTestUtils.addTestIfNeeded(suite, GridCacheOffHeapTieredSelfTest.class, ignoredTests);
        suite.addTestSuite(GridCacheGlobalLoadTest.class);
        suite.addTestSuite(GridCachePartitionedLocalStoreSelfTest.class);
        suite.addTestSuite(GridCacheReplicatedLocalStoreSelfTest.class);
        suite.addTestSuite(GridCachePartitionedOffHeapLocalStoreSelfTest.class);
        suite.addTestSuite(GridCacheTxPartitionedLocalStoreSelfTest.class);
        suite.addTestSuite(IgniteCacheSystemTransactionsSelfTest.class);
        suite.addTestSuite(CacheDeferredDeleteSanitySelfTest.class);

        suite.addTest(IgniteCacheTcpClientDiscoveryTestSuite.suite());

        // Heuristic exception handling.
        suite.addTestSuite(GridCacheColocatedTxExceptionSelfTest.class);
        suite.addTestSuite(GridCacheReplicatedTxExceptionSelfTest.class);
        suite.addTestSuite(GridCacheLocalTxExceptionSelfTest.class);
        suite.addTestSuite(GridCacheNearTxExceptionSelfTest.class);
        suite.addTestSuite(GridCacheStopSelfTest.class);

        suite.addTestSuite(IgniteCacheNearLockValueSelfTest.class);

        return suite;
    }
}<|MERGE_RESOLUTION|>--- conflicted
+++ resolved
@@ -142,11 +142,7 @@
     }
 
     /**
-<<<<<<< HEAD
-     * @param ignoredTests Ignored tests.
-=======
      * @param ignoredTests Tests to ignore.
->>>>>>> 11369331
      * @return Test suite.
      * @throws Exception Thrown in case of the failure.
      */
