/*
 * Licensed to the Apache Software Foundation (ASF) under one or more
 * contributor license agreements.  See the NOTICE file distributed with
 * this work for additional information regarding copyright ownership.
 * The ASF licenses this file to You under the Apache License, Version 2.0
 * (the "License"); you may not use this file except in compliance with
 * the License.  You may obtain a copy of the License at
 *
 *      http://www.apache.org/licenses/LICENSE-2.0
 *
 * Unless required by applicable law or agreed to in writing, software
 * distributed under the License is distributed on an "AS IS" BASIS,
 * WITHOUT WARRANTIES OR CONDITIONS OF ANY KIND, either express or implied.
 * See the License for the specific language governing permissions and
 * limitations under the License.
 */

package org.apache.ignite.testsuites;

import junit.framework.TestSuite;
import org.apache.ignite.cache.IgniteCacheEntryProcessorSequentialCallTest;
import org.apache.ignite.cache.IgniteWarmupClosureSelfTest;
import org.apache.ignite.cache.store.CacheStoreReadFromBackupTest;
import org.apache.ignite.cache.store.CacheTransactionalStoreReadFromBackupTest;
import org.apache.ignite.cache.store.GridCacheBalancingStoreSelfTest;
import org.apache.ignite.cache.store.GridCacheLoadOnlyStoreAdapterSelfTest;
import org.apache.ignite.cache.store.GridStoreLoadCacheTest;
import org.apache.ignite.cache.store.StoreResourceInjectionSelfTest;
import org.apache.ignite.cache.store.jdbc.CacheJdbcPojoStoreBinaryMarshallerSelfTest;
import org.apache.ignite.cache.store.jdbc.CacheJdbcPojoStoreBinaryMarshallerStoreKeepBinarySelfTest;
import org.apache.ignite.cache.store.jdbc.CacheJdbcPojoStoreBinaryMarshallerStoreKeepBinaryWithSqlEscapeSelfTest;
import org.apache.ignite.cache.store.jdbc.CacheJdbcPojoStoreBinaryMarshallerWithSqlEscapeSelfTest;
import org.apache.ignite.cache.store.jdbc.CacheJdbcPojoStoreMultitreadedSelfTest;
import org.apache.ignite.cache.store.jdbc.CacheJdbcPojoStoreTest;
import org.apache.ignite.cache.store.jdbc.GridCacheJdbcBlobStoreMultithreadedSelfTest;
import org.apache.ignite.cache.store.jdbc.GridCacheJdbcBlobStoreSelfTest;
import org.apache.ignite.cache.store.jdbc.JdbcTypesDefaultTransformerTest;
import org.apache.ignite.internal.IgniteInternalCacheRemoveTest;
import org.apache.ignite.internal.managers.IgniteDiagnosticMessagesMultipleConnectionsTest;
import org.apache.ignite.internal.managers.IgniteDiagnosticMessagesTest;
import org.apache.ignite.internal.managers.communication.GridIoManagerSelfTest;
import org.apache.ignite.internal.managers.communication.IgniteCommunicationBalanceMultipleConnectionsTest;
import org.apache.ignite.internal.managers.communication.IgniteCommunicationBalancePairedConnectionsTest;
import org.apache.ignite.internal.managers.communication.IgniteCommunicationBalanceTest;
import org.apache.ignite.internal.managers.communication.IgniteCommunicationSslBalanceTest;
import org.apache.ignite.internal.managers.communication.IgniteIoTestMessagesTest;
import org.apache.ignite.internal.managers.communication.IgniteVariousConnectionNumberTest;
import org.apache.ignite.internal.processors.cache.BinaryMetadataRegistrationInsideEntryProcessorTest;
import org.apache.ignite.internal.processors.cache.CacheAffinityCallSelfTest;
import org.apache.ignite.internal.processors.cache.CacheAtomicSingleMessageCountSelfTest;
import org.apache.ignite.internal.processors.cache.CacheDeferredDeleteQueueTest;
import org.apache.ignite.internal.processors.cache.CacheDeferredDeleteSanitySelfTest;
import org.apache.ignite.internal.processors.cache.CacheFutureExceptionSelfTest;
import org.apache.ignite.internal.processors.cache.CacheNamesSelfTest;
import org.apache.ignite.internal.processors.cache.CacheNamesWithSpecialCharactersTest;
import org.apache.ignite.internal.processors.cache.CachePutEventListenerErrorSelfTest;
import org.apache.ignite.internal.processors.cache.CacheTxFastFinishTest;
import org.apache.ignite.internal.processors.cache.DataStorageConfigurationValidationTest;
import org.apache.ignite.internal.processors.cache.GridCacheAffinityApiSelfTest;
import org.apache.ignite.internal.processors.cache.GridCacheAffinityMapperSelfTest;
import org.apache.ignite.internal.processors.cache.GridCacheAffinityRoutingSelfTest;
import org.apache.ignite.internal.processors.cache.GridCacheAsyncOperationsLimitSelfTest;
import org.apache.ignite.internal.processors.cache.GridCacheAtomicUsersAffinityMapperSelfTest;
import org.apache.ignite.internal.processors.cache.GridCacheClearAllSelfTest;
import org.apache.ignite.internal.processors.cache.GridCacheClearLocallySelfTest;
import org.apache.ignite.internal.processors.cache.GridCacheColocatedTxStoreExceptionSelfTest;
import org.apache.ignite.internal.processors.cache.GridCacheConcurrentGetCacheOnClientTest;
import org.apache.ignite.internal.processors.cache.GridCacheConcurrentMapSelfTest;
import org.apache.ignite.internal.processors.cache.GridCacheConfigurationConsistencySelfTest;
import org.apache.ignite.internal.processors.cache.GridCacheConfigurationValidationSelfTest;
import org.apache.ignite.internal.processors.cache.GridCacheEntryMemorySizeSelfTest;
import org.apache.ignite.internal.processors.cache.GridCacheFullTextQueryMultithreadedSelfTest;
import org.apache.ignite.internal.processors.cache.GridCacheKeyCheckNearEnabledSelfTest;
import org.apache.ignite.internal.processors.cache.GridCacheKeyCheckSelfTest;
import org.apache.ignite.internal.processors.cache.GridCacheLeakTest;
import org.apache.ignite.internal.processors.cache.GridCacheLifecycleAwareSelfTest;
import org.apache.ignite.internal.processors.cache.GridCacheLocalTxStoreExceptionSelfTest;
import org.apache.ignite.internal.processors.cache.GridCacheMissingCommitVersionSelfTest;
import org.apache.ignite.internal.processors.cache.GridCacheMixedPartitionExchangeSelfTest;
import org.apache.ignite.internal.processors.cache.GridCacheMultiUpdateLockSelfTest;
import org.apache.ignite.internal.processors.cache.GridCacheMvccFlagsTest;
import org.apache.ignite.internal.processors.cache.GridCacheMvccManagerSelfTest;
import org.apache.ignite.internal.processors.cache.GridCacheMvccPartitionedSelfTest;
import org.apache.ignite.internal.processors.cache.GridCacheMvccSelfTest;
import org.apache.ignite.internal.processors.cache.GridCacheNearTxStoreExceptionSelfTest;
import org.apache.ignite.internal.processors.cache.GridCacheObjectToStringSelfTest;
import org.apache.ignite.internal.processors.cache.GridCacheOffHeapAtomicMultiThreadedUpdateSelfTest;
import org.apache.ignite.internal.processors.cache.GridCacheOffHeapMultiThreadedUpdateSelfTest;
import org.apache.ignite.internal.processors.cache.GridCachePartitionedLocalStoreSelfTest;
import org.apache.ignite.internal.processors.cache.GridCacheReplicatedLocalStoreSelfTest;
import org.apache.ignite.internal.processors.cache.GridCacheReplicatedTxStoreExceptionSelfTest;
import org.apache.ignite.internal.processors.cache.GridCacheReplicatedUsersAffinityMapperSelfTest;
import org.apache.ignite.internal.processors.cache.GridCacheReturnValueTransferSelfTest;
import org.apache.ignite.internal.processors.cache.GridCacheSlowTxWarnTest;
import org.apache.ignite.internal.processors.cache.GridCacheStopSelfTest;
import org.apache.ignite.internal.processors.cache.GridCacheStorePutxSelfTest;
import org.apache.ignite.internal.processors.cache.GridCacheStoreValueBytesSelfTest;
import org.apache.ignite.internal.processors.cache.GridCacheSwapPreloadSelfTest;
import org.apache.ignite.internal.processors.cache.GridCacheTtlManagerLoadTest;
import org.apache.ignite.internal.processors.cache.GridCacheTtlManagerSelfTest;
import org.apache.ignite.internal.processors.cache.GridCacheTxPartitionedLocalStoreSelfTest;
import org.apache.ignite.internal.processors.cache.GridCacheTxUsersAffinityMapperSelfTest;
import org.apache.ignite.internal.processors.cache.GridDataStorageConfigurationConsistencySelfTest;
import org.apache.ignite.internal.processors.cache.IgniteCacheAtomicInvokeTest;
import org.apache.ignite.internal.processors.cache.IgniteCacheAtomicLocalInvokeTest;
import org.apache.ignite.internal.processors.cache.IgniteCacheAtomicLocalWithStoreInvokeTest;
import org.apache.ignite.internal.processors.cache.IgniteCacheAtomicNearEnabledInvokeTest;
import org.apache.ignite.internal.processors.cache.IgniteCacheAtomicStopBusySelfTest;
import org.apache.ignite.internal.processors.cache.IgniteCacheAtomicWithStoreInvokeTest;
import org.apache.ignite.internal.processors.cache.IgniteCacheBinaryEntryProcessorSelfTest;
import org.apache.ignite.internal.processors.cache.IgniteCacheEntryListenerAtomicLocalTest;
import org.apache.ignite.internal.processors.cache.IgniteCacheEntryListenerAtomicReplicatedTest;
import org.apache.ignite.internal.processors.cache.IgniteCacheEntryListenerAtomicTest;
import org.apache.ignite.internal.processors.cache.IgniteCacheEntryListenerEagerTtlDisabledTest;
import org.apache.ignite.internal.processors.cache.IgniteCacheEntryListenerTxLocalTest;
import org.apache.ignite.internal.processors.cache.IgniteCacheEntryListenerTxReplicatedTest;
import org.apache.ignite.internal.processors.cache.IgniteCacheEntryListenerTxTest;
import org.apache.ignite.internal.processors.cache.IgniteCacheEntryProcessorCallTest;
import org.apache.ignite.internal.processors.cache.IgniteCacheManyAsyncOperationsTest;
import org.apache.ignite.internal.processors.cache.IgniteCacheNearLockValueSelfTest;
import org.apache.ignite.internal.processors.cache.IgniteCacheObjectPutSelfTest;
import org.apache.ignite.internal.processors.cache.IgniteCacheSerializationSelfTest;
import org.apache.ignite.internal.processors.cache.IgniteCacheStartStopLoadTest;
import org.apache.ignite.internal.processors.cache.IgniteCacheTransactionalStopBusySelfTest;
import org.apache.ignite.internal.processors.cache.IgniteCacheTxInvokeTest;
import org.apache.ignite.internal.processors.cache.IgniteCacheTxLocalInvokeTest;
import org.apache.ignite.internal.processors.cache.IgniteCacheTxNearEnabledInvokeTest;
import org.apache.ignite.internal.processors.cache.IgniteCachingProviderSelfTest;
import org.apache.ignite.internal.processors.cache.IgniteClientAffinityAssignmentSelfTest;
import org.apache.ignite.internal.processors.cache.IgniteIncompleteCacheObjectSelfTest;
import org.apache.ignite.internal.processors.cache.IgniteOnePhaseCommitNearSelfTest;
import org.apache.ignite.internal.processors.cache.IgnitePutAllLargeBatchSelfTest;
import org.apache.ignite.internal.processors.cache.IgnitePutAllUpdateNonPreloadedPartitionSelfTest;
import org.apache.ignite.internal.processors.cache.IgniteStaticCacheStartSelfTest;
import org.apache.ignite.internal.processors.cache.IgniteTxConfigCacheSelfTest;
import org.apache.ignite.internal.processors.cache.InterceptorWithKeepBinaryCacheFullApiTest;
import org.apache.ignite.internal.processors.cache.context.IgniteCacheAtomicExecutionContextTest;
import org.apache.ignite.internal.processors.cache.context.IgniteCacheContinuousExecutionContextTest;
import org.apache.ignite.internal.processors.cache.context.IgniteCacheIsolatedExecutionContextTest;
import org.apache.ignite.internal.processors.cache.context.IgniteCacheP2PDisableExecutionContextTest;
import org.apache.ignite.internal.processors.cache.context.IgniteCachePartitionedExecutionContextTest;
import org.apache.ignite.internal.processors.cache.context.IgniteCachePrivateExecutionContextTest;
import org.apache.ignite.internal.processors.cache.context.IgniteCacheReplicatedExecutionContextTest;
import org.apache.ignite.internal.processors.cache.context.IgniteCacheSharedExecutionContextTest;
import org.apache.ignite.internal.processors.cache.context.IgniteCacheTxExecutionContextTest;
import org.apache.ignite.internal.processors.cache.distributed.CacheAtomicNearUpdateTopologyChangeTest;
import org.apache.ignite.internal.processors.cache.distributed.CacheTxNearUpdateTopologyChangeTest;
import org.apache.ignite.internal.processors.cache.distributed.GridCacheEntrySetIterationPreloadingSelfTest;
import org.apache.ignite.internal.processors.cache.distributed.IgniteCacheAtomicMessageRecovery10ConnectionsTest;
import org.apache.ignite.internal.processors.cache.distributed.IgniteCacheAtomicMessageRecoveryPairedConnectionsTest;
import org.apache.ignite.internal.processors.cache.distributed.IgniteCacheAtomicMessageRecoveryTest;
import org.apache.ignite.internal.processors.cache.distributed.IgniteCacheConnectionRecovery10ConnectionsTest;
import org.apache.ignite.internal.processors.cache.distributed.IgniteCacheConnectionRecoveryTest;
import org.apache.ignite.internal.processors.cache.distributed.IgniteCacheMessageRecoveryIdleConnectionTest;
import org.apache.ignite.internal.processors.cache.distributed.IgniteCacheMessageWriteTimeoutTest;
import org.apache.ignite.internal.processors.cache.distributed.IgniteCacheSystemTransactionsSelfTest;
import org.apache.ignite.internal.processors.cache.distributed.IgniteCacheTxMessageRecoveryTest;
import org.apache.ignite.internal.processors.cache.distributed.IgniteCrossCacheTxStoreSelfTest;
import org.apache.ignite.internal.processors.cache.distributed.dht.GridCacheAtomicNearCacheSelfTest;
import org.apache.ignite.internal.processors.cache.distributed.dht.GridCacheColocatedTxExceptionSelfTest;
import org.apache.ignite.internal.processors.cache.distributed.dht.GridCacheGlobalLoadTest;
import org.apache.ignite.internal.processors.cache.distributed.dht.GridCachePartitionsStateValidationTest;
import org.apache.ignite.internal.processors.cache.distributed.dht.GridCachePartitionsStateValidatorSelfTest;
import org.apache.ignite.internal.processors.cache.distributed.near.GridCacheGetStoreErrorSelfTest;
import org.apache.ignite.internal.processors.cache.distributed.near.GridCacheNearTxExceptionSelfTest;
import org.apache.ignite.internal.processors.cache.distributed.replicated.GridCacheReplicatedTxExceptionSelfTest;
import org.apache.ignite.internal.processors.cache.local.GridCacheLocalTxExceptionSelfTest;
import org.apache.ignite.internal.processors.cache.query.continuous.CacheEntryProcessorExternalizableFailedTest;
import org.apache.ignite.internal.processors.cache.query.continuous.CacheEntryProcessorNonSerializableTest;
import org.apache.ignite.internal.processors.datastreamer.DataStreamProcessorSelfTest;
import org.apache.ignite.internal.processors.datastreamer.DataStreamerClientReconnectAfterClusterRestartTest;
import org.apache.ignite.internal.processors.datastreamer.DataStreamerImplSelfTest;
import org.apache.ignite.internal.processors.datastreamer.DataStreamerMultiThreadedSelfTest;
import org.apache.ignite.internal.processors.datastreamer.DataStreamerMultinodeCreateCacheTest;
import org.apache.ignite.internal.processors.datastreamer.DataStreamerTimeoutTest;
import org.apache.ignite.internal.processors.datastreamer.DataStreamerUpdateAfterLoadTest;
import org.apache.ignite.testframework.GridTestUtils;
import org.apache.ignite.testframework.junits.GridAbstractTest;

import java.util.Set;

/**
 * Test suite.
 */
public class IgniteCacheTestSuite extends TestSuite {
    /**
     * @return IgniteCache test suite.
     * @throws Exception Thrown in case of the failure.
     */
    public static TestSuite suite() throws Exception {
        return suite(null);
    }

    /**
     * @param ignoredTests Tests to ignore.
     * @return Test suite.
     * @throws Exception Thrown in case of the failure.
     */
    public static TestSuite suite(Set<Class> ignoredTests) throws Exception {
        System.setProperty(GridAbstractTest.PERSISTENCE_IN_TESTS_IS_ALLOWED_PROPERTY, "false");

        TestSuite suite = new TestSuite("IgniteCache Test Suite");

        suite.addTestSuite(IgniteCacheEntryListenerAtomicTest.class);
        suite.addTestSuite(IgniteCacheEntryListenerAtomicReplicatedTest.class);
        suite.addTestSuite(IgniteCacheEntryListenerAtomicLocalTest.class);
        suite.addTestSuite(IgniteCacheEntryListenerTxTest.class);
        suite.addTestSuite(IgniteCacheEntryListenerTxReplicatedTest.class);
        suite.addTestSuite(IgniteCacheEntryListenerTxLocalTest.class);
        suite.addTestSuite(IgniteCacheEntryListenerEagerTtlDisabledTest.class);

        suite.addTestSuite(IgniteClientAffinityAssignmentSelfTest.class);

        suite.addTestSuite(IgniteCacheAtomicInvokeTest.class);
        suite.addTestSuite(IgniteCacheAtomicNearEnabledInvokeTest.class);
        suite.addTestSuite(IgniteCacheAtomicWithStoreInvokeTest.class);
        suite.addTestSuite(IgniteCacheAtomicLocalInvokeTest.class);
        suite.addTestSuite(IgniteCacheAtomicLocalWithStoreInvokeTest.class);
        suite.addTestSuite(IgniteCacheTxInvokeTest.class);
        suite.addTestSuite(CacheEntryProcessorNonSerializableTest.class);
        suite.addTestSuite(CacheEntryProcessorExternalizableFailedTest.class);
        suite.addTestSuite(IgniteCacheEntryProcessorCallTest.class);
        suite.addTestSuite(IgniteCacheTxNearEnabledInvokeTest.class);
        suite.addTestSuite(IgniteCacheTxLocalInvokeTest.class);
        suite.addTestSuite(IgniteCrossCacheTxStoreSelfTest.class);
        suite.addTestSuite(IgniteCacheEntryProcessorSequentialCallTest.class);

        // TODO GG-11148: include test when implemented.
        // Test fails due to incorrect handling of CacheConfiguration#getCopyOnRead() and
        // CacheObjectContext#storeValue() properties. Heap storage should be redesigned in this ticket.
        //GridTestUtils.addTestIfNeeded(suite, CacheEntryProcessorCopySelfTest.class, ignoredTests);

        suite.addTestSuite(IgnitePutAllLargeBatchSelfTest.class);
        suite.addTestSuite(IgnitePutAllUpdateNonPreloadedPartitionSelfTest.class);

        // User's class loader tests.
        GridTestUtils.addTestIfNeeded(suite, IgniteCacheAtomicExecutionContextTest.class, ignoredTests);
        GridTestUtils.addTestIfNeeded(suite, IgniteCachePartitionedExecutionContextTest.class, ignoredTests);
        GridTestUtils.addTestIfNeeded(suite, IgniteCacheReplicatedExecutionContextTest.class, ignoredTests);
        GridTestUtils.addTestIfNeeded(suite, IgniteCacheTxExecutionContextTest.class, ignoredTests);
        GridTestUtils.addTestIfNeeded(suite, IgniteCacheContinuousExecutionContextTest.class, ignoredTests);
        GridTestUtils.addTestIfNeeded(suite, IgniteCacheIsolatedExecutionContextTest.class, ignoredTests);
        GridTestUtils.addTestIfNeeded(suite, IgniteCacheP2PDisableExecutionContextTest.class, ignoredTests);
        GridTestUtils.addTestIfNeeded(suite, IgniteCachePrivateExecutionContextTest.class, ignoredTests);
        GridTestUtils.addTestIfNeeded(suite, IgniteCacheSharedExecutionContextTest.class, ignoredTests);

        // Warmup closure tests.
        suite.addTestSuite(IgniteWarmupClosureSelfTest.class);

        // Swap tests.
        suite.addTestSuite(GridCacheSwapPreloadSelfTest.class);

        // Common tests.
        suite.addTestSuite(CacheNamesSelfTest.class);
        suite.addTestSuite(CacheNamesWithSpecialCharactersTest.class);
        suite.addTestSuite(GridCacheConcurrentMapSelfTest.class);
        suite.addTestSuite(GridCacheAffinityMapperSelfTest.class);
        suite.addTestSuite(CacheAffinityCallSelfTest.class);
        GridTestUtils.addTestIfNeeded(suite, GridCacheAffinityRoutingSelfTest.class, ignoredTests);
        GridTestUtils.addTestIfNeeded(suite, GridCacheMvccSelfTest.class, ignoredTests);
        suite.addTestSuite(GridCacheMvccPartitionedSelfTest.class);
        suite.addTestSuite(GridCacheMvccManagerSelfTest.class);
        // TODO GG-11141.
        // suite.addTestSuite(GridCacheP2PUndeploySelfTest.class);
        suite.addTestSuite(GridCacheConfigurationValidationSelfTest.class);
        suite.addTestSuite(GridCacheConfigurationConsistencySelfTest.class);
        suite.addTestSuite(GridDataStorageConfigurationConsistencySelfTest.class);
        suite.addTestSuite(DataStorageConfigurationValidationTest.class);
        suite.addTestSuite(GridCacheJdbcBlobStoreSelfTest.class);
        suite.addTestSuite(GridCacheJdbcBlobStoreMultithreadedSelfTest.class);
        suite.addTestSuite(JdbcTypesDefaultTransformerTest.class);
        suite.addTestSuite(CacheJdbcPojoStoreTest.class);
        suite.addTestSuite(CacheJdbcPojoStoreBinaryMarshallerSelfTest.class);
        suite.addTestSuite(CacheJdbcPojoStoreBinaryMarshallerStoreKeepBinarySelfTest.class);
        suite.addTestSuite(CacheJdbcPojoStoreBinaryMarshallerWithSqlEscapeSelfTest.class);
        suite.addTestSuite(CacheJdbcPojoStoreBinaryMarshallerStoreKeepBinaryWithSqlEscapeSelfTest.class);
        suite.addTestSuite(CacheJdbcPojoStoreMultitreadedSelfTest.class);
        suite.addTestSuite(GridCacheBalancingStoreSelfTest.class);
        suite.addTestSuite(GridCacheAffinityApiSelfTest.class);
        suite.addTestSuite(GridCacheStoreValueBytesSelfTest.class);
        GridTestUtils.addTestIfNeeded(suite, DataStreamProcessorSelfTest.class, ignoredTests);
        GridTestUtils.addTestIfNeeded(suite, DataStreamerUpdateAfterLoadTest.class, ignoredTests);
        suite.addTestSuite(DataStreamerMultiThreadedSelfTest.class);
        suite.addTestSuite(DataStreamerMultinodeCreateCacheTest.class);
        suite.addTestSuite(DataStreamerImplSelfTest.class);
        suite.addTestSuite(DataStreamerTimeoutTest.class);
        suite.addTestSuite(DataStreamerClientReconnectAfterClusterRestartTest.class);
        GridTestUtils.addTestIfNeeded(suite, GridCacheEntryMemorySizeSelfTest.class, ignoredTests);
        suite.addTestSuite(GridCacheClearAllSelfTest.class);
        suite.addTestSuite(GridCacheObjectToStringSelfTest.class);
        suite.addTestSuite(GridCacheLoadOnlyStoreAdapterSelfTest.class);
        suite.addTestSuite(GridCacheGetStoreErrorSelfTest.class);
        suite.addTestSuite(StoreResourceInjectionSelfTest.class);
        suite.addTestSuite(CacheFutureExceptionSelfTest.class);
        suite.addTestSuite(GridCacheAsyncOperationsLimitSelfTest.class);
        suite.addTestSuite(IgniteCacheManyAsyncOperationsTest.class);
        suite.addTestSuite(GridCacheTtlManagerSelfTest.class);
        // TODO: ignite-4534
//        suite.addTestSuite(GridCacheTtlManagerEvictionSelfTest.class);
        suite.addTestSuite(GridCacheLifecycleAwareSelfTest.class);
        suite.addTestSuite(IgniteCacheAtomicStopBusySelfTest.class);
        suite.addTestSuite(IgniteCacheTransactionalStopBusySelfTest.class);
        suite.addTestSuite(GridCacheAtomicNearCacheSelfTest.class);
        suite.addTestSuite(CacheAtomicNearUpdateTopologyChangeTest.class);
        suite.addTestSuite(CacheTxNearUpdateTopologyChangeTest.class);
        suite.addTestSuite(GridCacheStorePutxSelfTest.class);
        suite.addTestSuite(GridCacheOffHeapMultiThreadedUpdateSelfTest.class);
        suite.addTestSuite(GridCacheOffHeapAtomicMultiThreadedUpdateSelfTest.class);
        suite.addTestSuite(GridCacheColocatedTxStoreExceptionSelfTest.class);
        suite.addTestSuite(GridCacheReplicatedTxStoreExceptionSelfTest.class);
        suite.addTestSuite(GridCacheLocalTxStoreExceptionSelfTest.class);
        suite.addTestSuite(GridCacheNearTxStoreExceptionSelfTest.class);
        suite.addTestSuite(GridCacheMissingCommitVersionSelfTest.class);
        suite.addTestSuite(GridCacheEntrySetIterationPreloadingSelfTest.class);
        suite.addTestSuite(GridCacheMixedPartitionExchangeSelfTest.class);
        suite.addTestSuite(IgniteCacheAtomicMessageRecoveryTest.class);
        suite.addTestSuite(IgniteCacheAtomicMessageRecoveryPairedConnectionsTest.class);
        suite.addTestSuite(IgniteCacheAtomicMessageRecovery10ConnectionsTest.class);
        suite.addTestSuite(IgniteCacheTxMessageRecoveryTest.class);
        suite.addTestSuite(IgniteCacheMessageWriteTimeoutTest.class);
        suite.addTestSuite(IgniteCacheMessageRecoveryIdleConnectionTest.class);
        suite.addTestSuite(IgniteCacheConnectionRecoveryTest.class);
        suite.addTestSuite(IgniteCacheConnectionRecovery10ConnectionsTest.class);
        suite.addTestSuite(GridCacheGlobalLoadTest.class);
        suite.addTestSuite(GridCachePartitionedLocalStoreSelfTest.class);
        suite.addTestSuite(GridCacheReplicatedLocalStoreSelfTest.class);
        suite.addTestSuite(GridCacheTxPartitionedLocalStoreSelfTest.class);
        suite.addTestSuite(IgniteCacheSystemTransactionsSelfTest.class);
        suite.addTestSuite(CacheDeferredDeleteSanitySelfTest.class);
        suite.addTestSuite(CacheDeferredDeleteQueueTest.class);
        suite.addTestSuite(GridCachePartitionsStateValidatorSelfTest.class);
        suite.addTestSuite(GridCachePartitionsStateValidationTest.class);

        suite.addTest(IgniteCacheTcpClientDiscoveryTestSuite.suite());

        // Heuristic exception handling.
        suite.addTestSuite(GridCacheColocatedTxExceptionSelfTest.class);
        suite.addTestSuite(GridCacheReplicatedTxExceptionSelfTest.class);
        suite.addTestSuite(GridCacheLocalTxExceptionSelfTest.class);
        suite.addTestSuite(GridCacheNearTxExceptionSelfTest.class);
        suite.addTestSuite(GridCacheStopSelfTest.class);

        suite.addTestSuite(IgniteCacheNearLockValueSelfTest.class);

        suite.addTestSuite(CachePutEventListenerErrorSelfTest.class);

        suite.addTestSuite(IgniteTxConfigCacheSelfTest.class);

        suite.addTestSuite(CacheTxFastFinishTest.class);

        //suite.addTestSuite(GridIoManagerSelfTest.class);
        suite.addTestSuite(IgniteVariousConnectionNumberTest.class);
        suite.addTestSuite(IgniteCommunicationBalanceTest.class);
        suite.addTestSuite(IgniteCommunicationBalancePairedConnectionsTest.class);
        suite.addTestSuite(IgniteCommunicationBalanceMultipleConnectionsTest.class);
        suite.addTestSuite(IgniteCommunicationSslBalanceTest.class);
        suite.addTestSuite(IgniteIoTestMessagesTest.class);
        suite.addTestSuite(IgniteDiagnosticMessagesTest.class);
        suite.addTestSuite(IgniteDiagnosticMessagesMultipleConnectionsTest.class);

        suite.addTestSuite(IgniteIncompleteCacheObjectSelfTest.class);

        suite.addTestSuite(GridStoreLoadCacheTest.class);
        suite.addTestSuite(CacheStoreReadFromBackupTest.class);
        suite.addTestSuite(CacheTransactionalStoreReadFromBackupTest.class);

<<<<<<< HEAD
        suite.addTestSuite(BinaryMetadataRegistrationInsideEntryProcessorTest.class);
=======
        //suite.addTestSuite(CacheAtomicSingleMessageCountSelfTest.class);
        //suite.addTestSuite(GridCacheAtomicUsersAffinityMapperSelfTest.class);
        //suite.addTestSuite(GridCacheClearLocallySelfTest.class);
        //suite.addTestSuite(GridCacheConcurrentGetCacheOnClientTest.class);
        //suite.addTestSuite(GridCacheFullTextQueryMultithreadedSelfTest.class);
        //suite.addTestSuite(GridCacheKeyCheckNearEnabledSelfTest.class);
        //suite.addTestSuite(GridCacheKeyCheckSelfTest.class);
        //suite.addTestSuite(GridCacheLeakTest.class);
        //suite.addTestSuite(GridCacheMultiUpdateLockSelfTest.class);
        //suite.addTestSuite(GridCacheMvccFlagsTest.class);
        //suite.addTestSuite(GridCacheReplicatedUsersAffinityMapperSelfTest.class);
        //suite.addTestSuite(GridCacheReturnValueTransferSelfTest.class);
        //suite.addTestSuite(GridCacheSlowTxWarnTest.class);
        //suite.addTestSuite(GridCacheTtlManagerLoadTest.class);
        //suite.addTestSuite(GridCacheTxUsersAffinityMapperSelfTest.class);
        //suite.addTestSuite(IgniteInternalCacheRemoveTest.class);
        //suite.addTestSuite(IgniteCacheBinaryEntryProcessorSelfTest.class);
        //suite.addTestSuite(IgniteCacheObjectPutSelfTest.class);
        //suite.addTestSuite(IgniteCacheSerializationSelfTest.class);
        //suite.addTestSuite(IgniteCacheStartStopLoadTest.class);
        //suite.addTestSuite(IgniteCachingProviderSelfTest.class);
        //suite.addTestSuite(IgniteOnePhaseCommitNearSelfTest.class);
        //suite.addTestSuite(IgniteStaticCacheStartSelfTest.class);
        //suite.addTestSuite(InterceptorWithKeepBinaryCacheFullApiTest.class);
>>>>>>> 02bca3f6

        return suite;
    }
}<|MERGE_RESOLUTION|>--- conflicted
+++ resolved
@@ -364,9 +364,8 @@
         suite.addTestSuite(CacheStoreReadFromBackupTest.class);
         suite.addTestSuite(CacheTransactionalStoreReadFromBackupTest.class);
 
-<<<<<<< HEAD
         suite.addTestSuite(BinaryMetadataRegistrationInsideEntryProcessorTest.class);
-=======
+
         //suite.addTestSuite(CacheAtomicSingleMessageCountSelfTest.class);
         //suite.addTestSuite(GridCacheAtomicUsersAffinityMapperSelfTest.class);
         //suite.addTestSuite(GridCacheClearLocallySelfTest.class);
@@ -391,7 +390,6 @@
         //suite.addTestSuite(IgniteOnePhaseCommitNearSelfTest.class);
         //suite.addTestSuite(IgniteStaticCacheStartSelfTest.class);
         //suite.addTestSuite(InterceptorWithKeepBinaryCacheFullApiTest.class);
->>>>>>> 02bca3f6
 
         return suite;
     }
