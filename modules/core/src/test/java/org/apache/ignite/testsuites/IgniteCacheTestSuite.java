--- conflicted
+++ resolved
@@ -212,11 +212,8 @@
         suite.addTestSuite(GridCacheAffinityBackupsSelfTest.class);
         suite.addTestSuite(IgniteCacheAffinitySelfTest.class);
         suite.addTestSuite(AffinityClientNodeSelfTest.class);
-<<<<<<< HEAD
         suite.addTestSuite(LocalAffinityFunctionTest.class);
-=======
         suite.addTestSuite(AffinityHistoryCleanupTest.class);
->>>>>>> 16faa320
 
         // Swap tests.
         suite.addTestSuite(GridCacheSwapPreloadSelfTest.class);
