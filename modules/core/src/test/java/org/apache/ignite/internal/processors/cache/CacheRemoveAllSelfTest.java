--- conflicted
+++ resolved
@@ -24,18 +24,11 @@
 import org.apache.ignite.internal.IgniteInternalFuture;
 import org.apache.ignite.internal.util.typedef.internal.U;
 import org.apache.ignite.testframework.GridTestUtils;
-<<<<<<< HEAD
-import org.junit.Test;
-import org.junit.runner.RunWith;
-import org.junit.runners.JUnit4;
-=======
->>>>>>> 10ebf715
 import org.apache.ignite.testframework.MvccFeatureChecker;
 
 /**
  * Test remove all method.
  */
-@RunWith(JUnit4.class)
 public class CacheRemoveAllSelfTest extends GridCacheAbstractSelfTest {
     /** {@inheritDoc} */
     @Override public void setUp() throws Exception {
@@ -58,7 +51,6 @@
     /**
      * @throws Exception If failed.
      */
-    @Test
     public void testRemoveAll() throws Exception {
         IgniteCache<Integer, String> cache = grid(0).cache(DEFAULT_CACHE_NAME);
 
