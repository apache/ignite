--- conflicted
+++ resolved
@@ -24,13 +24,11 @@
 import org.apache.ignite.internal.IgniteInternalFuture;
 import org.apache.ignite.internal.util.typedef.internal.U;
 import org.apache.ignite.testframework.GridTestUtils;
-<<<<<<< HEAD
+import org.junit.Before;
 import org.junit.Test;
 import org.junit.runner.RunWith;
 import org.junit.runners.JUnit4;
-=======
 import org.apache.ignite.testframework.MvccFeatureChecker;
->>>>>>> 4c56adcf
 
 /**
  * Test remove all method.
@@ -38,6 +36,7 @@
 @RunWith(JUnit4.class)
 public class CacheRemoveAllSelfTest extends GridCacheAbstractSelfTest {
     /** {@inheritDoc} */
+    @Before
     @Override public void setUp() throws Exception {
         if (MvccFeatureChecker.forcedMvcc())
             fail("https://issues.apache.org/jira/browse/IGNITE-10082");
