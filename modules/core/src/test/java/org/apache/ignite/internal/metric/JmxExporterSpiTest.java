/*
 * Licensed to the Apache Software Foundation (ASF) under one or more
 * contributor license agreements.  See the NOTICE file distributed with
 * this work for additional information regarding copyright ownership.
 * The ASF licenses this file to You under the Apache License, Version 2.0
 * (the "License"); you may not use this file except in compliance with
 * the License.  You may obtain a copy of the License at
 *
 *      http://www.apache.org/licenses/LICENSE-2.0
 *
 * Unless required by applicable law or agreed to in writing, software
 * distributed under the License is distributed on an "AS IS" BASIS,
 * WITHOUT WARRANTIES OR CONDITIONS OF ANY KIND, either express or implied.
 * See the License for the specific language governing permissions and
 * limitations under the License.
 */

package org.apache.ignite.internal.metric;

import java.sql.Connection;
import java.text.DateFormat;
import java.time.LocalTime;
import java.util.Arrays;
import java.util.Collection;
import java.util.Collections;
import java.util.HashSet;
import java.util.List;
import java.util.Map;
import java.util.Objects;
import java.util.Optional;
import java.util.Properties;
import java.util.Set;
import java.util.concurrent.BrokenBarrierException;
import java.util.concurrent.CountDownLatch;
import java.util.concurrent.CyclicBarrier;
import java.util.concurrent.atomic.AtomicInteger;
import java.util.function.Consumer;
import javax.management.DynamicMBean;
import javax.management.MBeanAttributeInfo;
import javax.management.MBeanFeatureInfo;
import javax.management.MBeanOperationInfo;
import javax.management.MBeanParameterInfo;
<<<<<<< HEAD
import javax.management.MalformedObjectNameException;
=======
>>>>>>> 8a3c4569
import javax.management.openmbean.CompositeData;
import javax.management.openmbean.TabularDataSupport;
import org.apache.ignite.IgniteCache;
import org.apache.ignite.IgniteException;
import org.apache.ignite.IgniteJdbcThinDriver;
import org.apache.ignite.IgniteSystemProperties;
import org.apache.ignite.Ignition;
import org.apache.ignite.cache.CacheAtomicityMode;
import org.apache.ignite.cache.affinity.rendezvous.RendezvousAffinityFunction;
import org.apache.ignite.cache.query.ContinuousQuery;
import org.apache.ignite.cache.query.QueryCursor;
import org.apache.ignite.cache.query.ScanQuery;
import org.apache.ignite.client.IgniteClient;
import org.apache.ignite.cluster.ClusterState;
import org.apache.ignite.configuration.CacheConfiguration;
import org.apache.ignite.configuration.ClientConfiguration;
import org.apache.ignite.configuration.DataRegionConfiguration;
import org.apache.ignite.configuration.DataStorageConfiguration;
import org.apache.ignite.configuration.IgniteConfiguration;
import org.apache.ignite.internal.IgniteEx;
import org.apache.ignite.internal.client.thin.ProtocolVersion;
import org.apache.ignite.internal.managers.systemview.walker.CachePagesListViewWalker;
import org.apache.ignite.internal.metric.SystemViewSelfTest.TestPredicate;
import org.apache.ignite.internal.metric.SystemViewSelfTest.TestRunnable;
import org.apache.ignite.internal.metric.SystemViewSelfTest.TestTransformer;
import org.apache.ignite.internal.processors.metric.MetricRegistry;
import org.apache.ignite.internal.processors.metric.impl.HistogramMetricImpl;
import org.apache.ignite.internal.processors.odbc.jdbc.JdbcConnectionContext;
import org.apache.ignite.internal.processors.service.DummyService;
import org.apache.ignite.internal.util.StripedExecutor;
import org.apache.ignite.internal.util.typedef.F;
import org.apache.ignite.internal.util.typedef.internal.U;
import org.apache.ignite.services.ServiceConfiguration;
import org.apache.ignite.spi.metric.jmx.JmxMetricExporterSpi;
import org.apache.ignite.testframework.GridTestUtils;
import org.apache.ignite.testframework.GridTestUtils.RunnableX;
import org.apache.ignite.transactions.Transaction;
import org.junit.Test;

import static java.util.Arrays.stream;
import static java.util.stream.Collectors.toSet;
import static org.apache.ignite.internal.managers.systemview.GridSystemViewManager.STREAM_POOL_QUEUE_VIEW;
import static org.apache.ignite.internal.managers.systemview.GridSystemViewManager.SYS_POOL_QUEUE_VIEW;
import static org.apache.ignite.internal.managers.systemview.ScanQuerySystemView.SCAN_QRY_SYS_VIEW;
import static org.apache.ignite.internal.metric.SystemViewSelfTest.TEST_PREDICATE;
import static org.apache.ignite.internal.metric.SystemViewSelfTest.TEST_TRANSFORMER;
import static org.apache.ignite.internal.processors.cache.CacheMetricsImpl.CACHE_METRICS;
import static org.apache.ignite.internal.processors.cache.ClusterCachesInfo.CACHES_VIEW;
import static org.apache.ignite.internal.processors.cache.ClusterCachesInfo.CACHE_GRPS_VIEW;
import static org.apache.ignite.internal.processors.cache.GridCacheProcessor.CACHE_GRP_PAGE_LIST_VIEW;
import static org.apache.ignite.internal.processors.cache.GridCacheUtils.cacheGroupId;
import static org.apache.ignite.internal.processors.cache.GridCacheUtils.cacheId;
import static org.apache.ignite.internal.processors.cache.transactions.IgniteTxManager.TXS_MON_LIST;
import static org.apache.ignite.internal.processors.continuous.GridContinuousProcessor.CQ_SYS_VIEW;
import static org.apache.ignite.internal.processors.metric.GridMetricManager.CPU_LOAD;
import static org.apache.ignite.internal.processors.metric.GridMetricManager.CPU_LOAD_DESCRIPTION;
import static org.apache.ignite.internal.processors.metric.GridMetricManager.GC_CPU_LOAD;
import static org.apache.ignite.internal.processors.metric.GridMetricManager.GC_CPU_LOAD_DESCRIPTION;
import static org.apache.ignite.internal.processors.metric.GridMetricManager.IGNITE_METRICS;
import static org.apache.ignite.internal.processors.metric.GridMetricManager.SYS_METRICS;
import static org.apache.ignite.internal.processors.metric.impl.MetricUtils.metricName;
import static org.apache.ignite.internal.processors.odbc.ClientListenerProcessor.CLI_CONN_VIEW;
import static org.apache.ignite.internal.processors.service.IgniteServiceProcessor.SVCS_VIEW;
import static org.apache.ignite.internal.processors.task.GridTaskProcessor.TASKS_VIEW;
import static org.apache.ignite.internal.util.IgniteUtils.toStringSafe;
import static org.apache.ignite.spi.metric.jmx.MetricRegistryMBean.searchHistogram;
import static org.apache.ignite.spi.systemview.jmx.SystemViewMBean.FILTER_OPERATION;
import static org.apache.ignite.spi.systemview.jmx.SystemViewMBean.VIEWS;
import static org.apache.ignite.testframework.GridTestUtils.assertThrowsWithCause;
import static org.apache.ignite.testframework.GridTestUtils.waitForCondition;
import static org.apache.ignite.transactions.TransactionConcurrency.OPTIMISTIC;
import static org.apache.ignite.transactions.TransactionConcurrency.PESSIMISTIC;
import static org.apache.ignite.transactions.TransactionIsolation.REPEATABLE_READ;
import static org.apache.ignite.transactions.TransactionIsolation.SERIALIZABLE;
import static org.apache.ignite.transactions.TransactionState.ACTIVE;

/** */
public class JmxExporterSpiTest extends AbstractExporterSpiTest {
    /** */
    private static IgniteEx ignite;

    /** {@inheritDoc} */
    @Override protected IgniteConfiguration getConfiguration(String igniteInstanceName) throws Exception {
        IgniteConfiguration cfg = super.getConfiguration(igniteInstanceName);

        cfg.setDataStorageConfiguration(new DataStorageConfiguration()
            .setDefaultDataRegionConfiguration(
                new DataRegionConfiguration()
                    .setPersistenceEnabled(true)));

        JmxMetricExporterSpi jmxSpi = new JmxMetricExporterSpi();

        jmxSpi.setExportFilter(mgrp -> !mgrp.name().startsWith(FILTERED_PREFIX));

        cfg.setMetricExporterSpi(jmxSpi);

        return cfg;
    }

    /** {@inheritDoc} */
    @Override protected void beforeTestsStarted() throws Exception {
        cleanPersistenceDir();

        ignite = startGrid(0);

        ignite.cluster().active(true);
    }

    /** {@inheritDoc} */
    @Override protected void afterTest() throws Exception {
        Collection<String> caches = ignite.cacheNames();

        for (String cache : caches)
            ignite.destroyCache(cache);
    }

    /** {@inheritDoc} */
    @Override protected void afterTestsStopped() throws Exception {
        stopAllGrids(true);

        cleanPersistenceDir();
    }

    /** */
    @Test
    public void testSysJmxMetrics() throws Exception {
        DynamicMBean sysMBean = metricRegistry(ignite.name(), null, SYS_METRICS);

        Set<String> res = stream(sysMBean.getMBeanInfo().getAttributes())
            .map(MBeanFeatureInfo::getName)
            .collect(toSet());

        assertTrue(res.contains(CPU_LOAD));
        assertTrue(res.contains(GC_CPU_LOAD));
        assertTrue(res.contains(metricName("memory", "heap", "init")));
        assertTrue(res.contains(metricName("memory", "heap", "used")));
        assertTrue(res.contains(metricName("memory", "nonheap", "committed")));
        assertTrue(res.contains(metricName("memory", "nonheap", "max")));

        Optional<MBeanAttributeInfo> cpuLoad = stream(sysMBean.getMBeanInfo().getAttributes())
            .filter(a -> a.getName().equals(CPU_LOAD))
            .findFirst();

        assertTrue(cpuLoad.isPresent());
        assertEquals(CPU_LOAD_DESCRIPTION, cpuLoad.get().getDescription());

        Optional<MBeanAttributeInfo> gcCpuLoad = stream(sysMBean.getMBeanInfo().getAttributes())
            .filter(a -> a.getName().equals(GC_CPU_LOAD))
            .findFirst();

        assertTrue(gcCpuLoad.isPresent());
        assertEquals(GC_CPU_LOAD_DESCRIPTION, gcCpuLoad.get().getDescription());
    }

    /** */
    @Test
    public void testDataRegionJmxMetrics() throws Exception {
        DynamicMBean dataRegionMBean = metricRegistry(ignite.name(), "io", "dataregion.default");

        Set<String> res = stream(dataRegionMBean.getMBeanInfo().getAttributes())
            .map(MBeanFeatureInfo::getName)
            .collect(toSet());

        assertTrue(res.containsAll(EXPECTED_ATTRIBUTES));

        for (String metricName : res)
            assertNotNull(metricName, dataRegionMBean.getAttribute(metricName));
    }

    /** */
    @Test
    public void testUnregisterRemovedRegistry() throws Exception {
        String n = "cache-for-remove";

        IgniteCache c = ignite.createCache(n);

        DynamicMBean cacheBean = metricRegistry(ignite.name(), CACHE_METRICS, n);

        assertNotNull(cacheBean);

        ignite.destroyCache(n);

        assertThrowsWithCause(() -> metricRegistry(ignite.name(), CACHE_METRICS, n), IgniteException.class);
    }

    /** */
    @Test
    public void testFilterAndExport() throws Exception {
        createAdditionalMetrics(ignite);

        assertThrowsWithCause(new RunnableX() {
            @Override public void runx() throws Exception {
                metricRegistry(ignite.name(), "filtered", "metric");
            }
        }, IgniteException.class);

        DynamicMBean bean1 = metricRegistry(ignite.name(), "other", "prefix");

        assertEquals(42L, bean1.getAttribute("test"));
        assertEquals(43L, bean1.getAttribute("test2"));

        DynamicMBean bean2 = metricRegistry(ignite.name(), "other", "prefix2");

        assertEquals(44L, bean2.getAttribute("test3"));
    }

    /** */
    @Test
    public void testCachesView() throws Exception {
        Set<String> cacheNames = new HashSet<>(Arrays.asList("cache-1", "cache-2"));

        for (String name : cacheNames)
            ignite.createCache(name);

        TabularDataSupport data = systemView(CACHES_VIEW);

        assertEquals(ignite.context().cache().cacheDescriptors().size(), data.size());

        for (int i = 0; i < data.size(); i++) {
            CompositeData row = data.get(new Object[] {i});

            cacheNames.remove(row.get("cacheName"));
        }

        assertTrue(cacheNames.toString(), cacheNames.isEmpty());
    }

    /** */
    @Test
    public void testCacheGroupsView() throws Exception {
        Set<String> grpNames = new HashSet<>(Arrays.asList("grp-1", "grp-2"));

        for (String grpName : grpNames)
            ignite.createCache(new CacheConfiguration<>("cache-" + grpName).setGroupName(grpName));

        TabularDataSupport grps = systemView(CACHE_GRPS_VIEW);

        assertEquals(ignite.context().cache().cacheGroupDescriptors().size(), grps.size());

        for (Map.Entry entry : grps.entrySet()) {
            CompositeData row = (CompositeData)entry.getValue();

            grpNames.remove(row.get("cacheGroupName"));
        }

        assertTrue(grpNames.toString(), grpNames.isEmpty());
    }

    /** */
    @Test
    public void testServices() throws Exception {
        ServiceConfiguration srvcCfg = new ServiceConfiguration();

        srvcCfg.setName("service");
        srvcCfg.setMaxPerNodeCount(1);
        srvcCfg.setService(new DummyService());

        ignite.services().deploy(srvcCfg);

        TabularDataSupport srvs = systemView(SVCS_VIEW);

        assertEquals(ignite.context().service().serviceDescriptors().size(), srvs.size());

        CompositeData sysView = srvs.get(new Object[] {0});

        assertEquals(srvcCfg.getName(), sysView.get("name"));
        assertEquals(srvcCfg.getMaxPerNodeCount(), sysView.get("maxPerNodeCount"));
        assertEquals(DummyService.class.getName(), sysView.get("serviceClass"));
    }

    /** */
    @Test
    public void testComputeBroadcast() throws Exception {
        CyclicBarrier barrier = new CyclicBarrier(6);

        for (int i = 0; i < 5; i++) {
            ignite.compute().broadcastAsync(() -> {
                try {
                    barrier.await();
                    barrier.await();
                }
                catch (InterruptedException | BrokenBarrierException e) {
                    throw new RuntimeException(e);
                }
            });
        }

        barrier.await();

        TabularDataSupport tasks = systemView(TASKS_VIEW);

        assertEquals(5, tasks.size());

        CompositeData t = tasks.get(new Object[] {0});

        assertFalse((Boolean)t.get("internal"));
        assertNull(t.get("affinityCacheName"));
        assertEquals(-1, t.get("affinityPartitionId"));
        assertTrue(t.get("taskClassName").toString().startsWith(getClass().getName()));
        assertTrue(t.get("taskName").toString().startsWith(getClass().getName()));
        assertEquals(ignite.localNode().id().toString(), t.get("taskNodeId"));
        assertEquals("0", t.get("userVersion"));

        barrier.await();
    }

    /** */
    @Test
    public void testClientsConnections() throws Exception {
        String host = ignite.configuration().getClientConnectorConfiguration().getHost();

        if (host == null)
            host = ignite.configuration().getLocalHost();

        int port = ignite.configuration().getClientConnectorConfiguration().getPort();

        try (IgniteClient client = Ignition.startClient(new ClientConfiguration().setAddresses(host + ":" + port))) {
            try (Connection conn = new IgniteJdbcThinDriver().connect("jdbc:ignite:thin://" + host, new Properties())) {
                TabularDataSupport conns = systemView(CLI_CONN_VIEW);

                Consumer<CompositeData> checkThin = c -> {
                    assertEquals("THIN", c.get("type"));
                    assertTrue(c.get("localAddress").toString().endsWith(Integer.toString(port)));
                    assertEquals(c.get("version"), ProtocolVersion.CURRENT_VER.toString());
                };

                Consumer<CompositeData> checkJdbc = c -> {
                    assertEquals("JDBC", c.get("type"));
                    assertTrue(c.get("localAddress").toString().endsWith(Integer.toString(port)));
                    assertEquals(c.get("version"), JdbcConnectionContext.CURRENT_VER.asString());
                };

                CompositeData c0 = conns.get(new Object[] {0});
                CompositeData c1 = conns.get(new Object[] {1});

                if (c0.get("type").equals("JDBC")) {
                    checkJdbc.accept(c0);
                    checkThin.accept(c1);
                }
                else {
                    checkJdbc.accept(c1);
                    checkThin.accept(c0);
                }

                assertEquals(2, conns.size());
            }
        }

        boolean res = GridTestUtils.waitForCondition(() -> systemView(CLI_CONN_VIEW).isEmpty(), 5_000);

        assertTrue(res);
    }

    /** */
    @Test
    public void testContinuousQuery() throws Exception {
        try (IgniteEx remoteNode = startGrid(1)) {
            IgniteCache<Integer, Integer> cache = ignite.createCache("cache-1");

            assertEquals(0, systemView(CQ_SYS_VIEW).size());
            assertEquals(0, systemView(remoteNode, CQ_SYS_VIEW).size());

            try (QueryCursor qry = cache.query(new ContinuousQuery<>()
                .setInitialQuery(new ScanQuery<>())
                .setPageSize(100)
                .setTimeInterval(1000)
                .setLocalListener(evts -> {
                    // No-op.
                })
                .setRemoteFilterFactory(() -> evt -> true)
            )) {
                for (int i = 0; i < 100; i++)
                    cache.put(i, i);

                checkContinuousQueryView(ignite, ignite);
                checkContinuousQueryView(ignite, remoteNode);
            }

            assertEquals(0, systemView(CQ_SYS_VIEW).size());
            assertEquals(0, systemView(remoteNode, CQ_SYS_VIEW).size());
        }
    }

    /** */
    private void checkContinuousQueryView(IgniteEx origNode, IgniteEx checkNode) {
        TabularDataSupport qrys = systemView(checkNode, CQ_SYS_VIEW);

        assertEquals(1, qrys.size());

        for (int i = 0; i < qrys.size(); i++) {
            CompositeData cq = qrys.get(new Object[] {i});

            assertEquals("cache-1", cq.get("cacheName"));
            assertEquals(100, cq.get("bufferSize"));
            assertEquals(1000L, cq.get("interval"));
            assertEquals(origNode.localNode().id().toString(), cq.get("nodeId"));

            if (origNode.localNode().id().equals(checkNode.localNode().id()))
                assertTrue(cq.get("localListener").toString().startsWith(getClass().getName()));
            else
                assertNull(cq.get("localListener"));

            assertTrue(cq.get("remoteFilter").toString().startsWith(getClass().getName()));
            assertNull(cq.get("localTransformedListener"));
            assertNull(cq.get("remoteTransformer"));
        }
    }

    /** */
    public TabularDataSupport systemView(String name) {
        return systemView(ignite, name);
    }

    /** */
    public TabularDataSupport systemView(IgniteEx g, String name) {
        try {
            DynamicMBean caches = metricRegistry(g.name(), VIEWS, name);

            MBeanAttributeInfo[] attrs = caches.getMBeanInfo().getAttributes();

            assertEquals(1, attrs.length);

            return (TabularDataSupport)caches.getAttribute(VIEWS);
        }
        catch (Exception e) {
            throw new RuntimeException(e);
        }
    }

    /** */
    public TabularDataSupport filteredSystemView(IgniteEx g, String name, Map<String, Object> filter) {
        try {
            DynamicMBean mbean = metricRegistry(g.name(), VIEWS, name);

            MBeanOperationInfo[] opers = mbean.getMBeanInfo().getOperations();

            assertEquals(1, opers.length);

            assertEquals(FILTER_OPERATION, opers[0].getName());

            MBeanParameterInfo[] paramInfo = opers[0].getSignature();

            Object params[] = new Object[paramInfo.length];
            String signature[] = new String[paramInfo.length];

            for (int i = 0; i < paramInfo.length; i++) {
                params[i] = filter.get(paramInfo[i].getName());
                signature[i] = paramInfo[i].getType();
            }

            return (TabularDataSupport)mbean.invoke(FILTER_OPERATION, params, signature);
        }
        catch (Exception e) {
            throw new RuntimeException(e);
        }
    }

    /** */
<<<<<<< HEAD
    public static DynamicMBean mbean(IgniteEx g, String grp, String name) throws MalformedObjectNameException {
        return getMxBean(g.name(), grp, name, DynamicMBean.class);
    }

    /** */
=======
>>>>>>> 8a3c4569
    @Test
    public void testHistogramSearchByName() throws Exception {
        MetricRegistry mreg = new MetricRegistry("test", name -> null, name -> null, null);

        createTestHistogram(mreg);

        assertEquals(Long.valueOf(1), searchHistogram("histogram_0_50", mreg));
        assertEquals(Long.valueOf(2), searchHistogram("histogram_50_500", mreg));
        assertEquals(Long.valueOf(3), searchHistogram("histogram_500_inf", mreg));

        assertNull(searchHistogram("unknown", mreg));
        assertNull(searchHistogram("unknown_0", mreg));
        assertNull(searchHistogram("unknown_0_50", mreg));
        assertNull(searchHistogram("unknown_test", mreg));
        assertNull(searchHistogram("unknown_test_test", mreg));
        assertNull(searchHistogram("unknown_0_inf", mreg));

        assertNull(searchHistogram("histogram", mreg));
        assertNull(searchHistogram("histogram_0", mreg));
        assertNull(searchHistogram("histogram_0_100", mreg));
        assertNull(searchHistogram("histogram_0_inf", mreg));
        assertNull(searchHistogram("histogram_0_500", mreg));
    }

    /** */
    @Test
    public void testHistogramExport() throws Exception {
        MetricRegistry mreg = ignite.context().metric().registry("histogramTest");

        createTestHistogram(mreg);

        DynamicMBean bean = metricRegistry(ignite.name(), null, "histogramTest");

        MBeanAttributeInfo[] attrs = bean.getMBeanInfo().getAttributes();

        assertEquals(3, attrs.length);

        assertEquals(1L, bean.getAttribute("histogram_0_50"));
        assertEquals(2L, bean.getAttribute("histogram_50_500"));
        assertEquals(3L, bean.getAttribute("histogram_500_inf"));
    }

    /** */
    @Test
    public void testTransactions() throws Exception {
        IgniteCache<Integer, Integer> cache = ignite.createCache(new CacheConfiguration<Integer, Integer>("c")
            .setAtomicityMode(CacheAtomicityMode.TRANSACTIONAL));

        assertEquals(0, systemView(TXS_MON_LIST).size());

        CountDownLatch latch = new CountDownLatch(1);

        try {
            AtomicInteger cntr = new AtomicInteger();

            GridTestUtils.runMultiThreadedAsync(() -> {
                try (Transaction tx = ignite.transactions().withLabel("test").txStart(PESSIMISTIC, REPEATABLE_READ)) {
                    cache.put(cntr.incrementAndGet(), cntr.incrementAndGet());
                    cache.put(cntr.incrementAndGet(), cntr.incrementAndGet());

                    latch.await();
                }
                catch (InterruptedException e) {
                    throw new RuntimeException(e);
                }
            }, 5, "xxx");

            boolean res = waitForCondition(() -> systemView(TXS_MON_LIST).size() == 5, 10_000L);

            assertTrue(res);

            CompositeData txv = systemView(TXS_MON_LIST).get(new Object[] {0});

            assertEquals(ignite.localNode().id().toString(), txv.get("localNodeId"));
            assertEquals(REPEATABLE_READ.name(), txv.get("isolation"));
            assertEquals(PESSIMISTIC.name(), txv.get("concurrency"));
            assertEquals(ACTIVE.name(), txv.get("state"));
            assertNotNull(txv.get("xid"));
            assertFalse((boolean)txv.get("system"));
            assertFalse((boolean)txv.get("implicit"));
            assertFalse((boolean)txv.get("implicitSingle"));
            assertTrue((boolean)txv.get("near"));
            assertFalse((boolean)txv.get("dht"));
            assertTrue((boolean)txv.get("colocated"));
            assertTrue((boolean)txv.get("local"));
            assertEquals("test", txv.get("label"));
            assertFalse((boolean)txv.get("onePhaseCommit"));
            assertFalse((boolean)txv.get("internal"));
            assertEquals(0L, txv.get("timeout"));
            assertTrue(((long)txv.get("startTime")) <= System.currentTimeMillis());

            //Only pessimistic transactions are supported when MVCC is enabled.
            if(Objects.equals(System.getProperty(IgniteSystemProperties.IGNITE_FORCE_MVCC_MODE_IN_TESTS), "true"))
                return;

            GridTestUtils.runMultiThreadedAsync(() -> {
                try (Transaction tx = ignite.transactions().txStart(OPTIMISTIC, SERIALIZABLE)) {
                    cache.put(cntr.incrementAndGet(), cntr.incrementAndGet());
                    cache.put(cntr.incrementAndGet(), cntr.incrementAndGet());

                    latch.await();
                }
                catch (InterruptedException e) {
                    throw new RuntimeException(e);
                }
            }, 5, "xxx");

            res = waitForCondition(() -> systemView(TXS_MON_LIST).size() == 10, 10_000L);

            assertTrue(res);

            for (int i=0; i<9; i++) {
                txv = systemView(TXS_MON_LIST).get(new Object[] {i});

                if (PESSIMISTIC.name().equals(txv.get("concurrency")))
                    continue;

                assertEquals(ignite.localNode().id().toString(), txv.get("localNodeId"));
                assertEquals(SERIALIZABLE.name(), txv.get("isolation"));
                assertEquals(OPTIMISTIC.name(), txv.get("concurrency"));
                assertEquals(ACTIVE.name(), txv.get("state"));
                assertNotNull(txv.get("xid"));
                assertFalse((boolean)txv.get("system"));
                assertFalse((boolean)txv.get("implicit"));
                assertFalse((boolean)txv.get("implicitSingle"));
                assertTrue((boolean)txv.get("near"));
                assertFalse((boolean)txv.get("dht"));
                assertTrue((boolean)txv.get("colocated"));
                assertTrue((boolean)txv.get("local"));
                assertNull(txv.get("label"));
                assertFalse((boolean)txv.get("onePhaseCommit"));
                assertFalse((boolean)txv.get("internal"));
                assertEquals(0L, txv.get("timeout"));
                assertTrue(((long)txv.get("startTime")) <= System.currentTimeMillis());
            }
        }
        finally {
            latch.countDown();
        }

        boolean res = waitForCondition(() -> systemView(TXS_MON_LIST).isEmpty(), 10_000L);

        assertTrue(res);
    }

    /** */
    @Test
    public void testLocalScanQuery() throws Exception {
        IgniteCache<Integer, Integer> cache1 = ignite.createCache(
            new CacheConfiguration<Integer, Integer>("cache1")
                .setGroupName("group1"));

        int part = ignite.affinity("cache1").primaryPartitions(ignite.localNode())[0];

        List<Integer> partKeys = partitionKeys(cache1, part, 11, 0);

        for (Integer key : partKeys)
            cache1.put(key, key);

        TabularDataSupport qrySysView0 = systemView(SCAN_QRY_SYS_VIEW);

        assertNotNull(qrySysView0);

        assertEquals(0, qrySysView0.size());

        QueryCursor<Integer> qryRes1 = cache1.query(
            new ScanQuery<Integer, Integer>()
                .setFilter(new TestPredicate())
                .setLocal(true)
                .setPartition(part)
                .setPageSize(10),
            new TestTransformer());

        assertTrue(qryRes1.iterator().hasNext());

        boolean res = waitForCondition(() -> !systemView(SCAN_QRY_SYS_VIEW).isEmpty(), 5_000);

        assertTrue(res);

        CompositeData view = systemView(SCAN_QRY_SYS_VIEW).get(new Object[] {0});

        assertEquals(ignite.localNode().id().toString(), view.get("originNodeId"));
        assertEquals(0L, view.get("queryId"));
        assertEquals("cache1", view.get("cacheName"));
        assertEquals(cacheId("cache1"), view.get("cacheId"));
        assertEquals(cacheGroupId("cache1", "group1"), view.get("cacheGroupId"));
        assertEquals("group1", view.get("cacheGroupName"));
        assertTrue((Long)view.get("startTime") <= System.currentTimeMillis());
        assertTrue((Long)view.get("duration") >= 0);
        assertFalse((Boolean)view.get("canceled"));
        assertEquals(TEST_PREDICATE, view.get("filter"));
        assertTrue((Boolean)view.get("local"));
        assertEquals(part, view.get("partition"));
        assertEquals(toStringSafe(ignite.context().discovery().topologyVersionEx()), view.get("topology"));
        assertEquals(TEST_TRANSFORMER, view.get("transformer"));
        assertFalse((Boolean)view.get("keepBinary"));
        assertEquals("null", view.get("subjectId"));
        assertNull(view.get("taskName"));

        qryRes1.close();

        res = waitForCondition(() -> systemView(SCAN_QRY_SYS_VIEW).isEmpty(), 5_000);

        assertTrue(res);
    }

    /** */
    @Test
    public void testScanQuery() throws Exception {
        try(IgniteEx client1 = startClientGrid("client-1");
            IgniteEx client2 = startClientGrid("client-2")) {

            IgniteCache<Integer, Integer> cache1 = client1.createCache(
                new CacheConfiguration<Integer, Integer>("cache1")
                    .setGroupName("group1"));

            IgniteCache<Integer, Integer> cache2 = client2.createCache("cache2");

            awaitPartitionMapExchange();

            for (int i = 0; i < 100; i++) {
                cache1.put(i, i);
                cache2.put(i, i);
            }

            TabularDataSupport qrySysView0 = systemView(ignite, SCAN_QRY_SYS_VIEW);

            assertNotNull(qrySysView0);

            assertEquals(0, qrySysView0.size());

            QueryCursor<Integer> qryRes1 = cache1.query(
                new ScanQuery<Integer, Integer>()
                    .setFilter(new TestPredicate())
                    .setPageSize(10),
                new TestTransformer());

            QueryCursor<?> qryRes2 = cache2.withKeepBinary().query(new ScanQuery<>()
                .setPageSize(20));

            assertTrue(qryRes1.iterator().hasNext());
            assertTrue(qryRes2.iterator().hasNext());

            checkScanQueryView(client1, client2, ignite);

            qryRes1.close();
            qryRes2.close();

            boolean res = waitForCondition(() -> systemView(ignite, SCAN_QRY_SYS_VIEW).isEmpty(), 5_000);

            assertTrue(res);
        }
    }

    /** @throws Exception If failed. */
    @Test
    public void testIgniteKernal() throws Exception {
        DynamicMBean mbn = metricRegistry(ignite.name(), null, IGNITE_METRICS);

        assertNotNull(mbn);

        assertEquals(36, mbn.getMBeanInfo().getAttributes().length);

        assertFalse(stream(mbn.getMBeanInfo().getAttributes()).anyMatch(a-> F.isEmpty(a.getDescription())));

        assertFalse(F.isEmpty((String)mbn.getAttribute("fullVersion")));
        assertFalse(F.isEmpty((String)mbn.getAttribute("copyright")));
        assertFalse(F.isEmpty((String)mbn.getAttribute("osInformation")));
        assertFalse(F.isEmpty((String)mbn.getAttribute("jdkInformation")));
        assertFalse(F.isEmpty((String)mbn.getAttribute("vmName")));
        assertFalse(F.isEmpty((String)mbn.getAttribute("discoverySpiFormatted")));
        assertFalse(F.isEmpty((String)mbn.getAttribute("communicationSpiFormatted")));
        assertFalse(F.isEmpty((String)mbn.getAttribute("deploymentSpiFormatted")));
        assertFalse(F.isEmpty((String)mbn.getAttribute("checkpointSpiFormatted")));
        assertFalse(F.isEmpty((String)mbn.getAttribute("collisionSpiFormatted")));
        assertFalse(F.isEmpty((String)mbn.getAttribute("eventStorageSpiFormatted")));
        assertFalse(F.isEmpty((String)mbn.getAttribute("failoverSpiFormatted")));
        assertFalse(F.isEmpty((String)mbn.getAttribute("loadBalancingSpiFormatted")));

        assertEquals(System.getProperty("user.name"), (String)mbn.getAttribute("osUser"));

        assertNotNull(DateFormat.getDateTimeInstance().parse((String)mbn.getAttribute("startTimestampFormatted")));
        assertNotNull(LocalTime.parse((String)mbn.getAttribute("uptimeFormatted")));

        assertTrue((boolean)mbn.getAttribute("isRebalanceEnabled"));
        assertTrue((boolean)mbn.getAttribute("isNodeInBaseline"));
        assertTrue((boolean)mbn.getAttribute("active"));

        assertTrue((long)mbn.getAttribute("startTimestamp") > 0);
        assertTrue((long)mbn.getAttribute("uptime") > 0);

        assertEquals(ignite.name(), (String)mbn.getAttribute("instanceName"));

        assertEquals(Collections.emptyList(), mbn.getAttribute("userAttributesFormatted"));
        assertEquals(Collections.emptyList(), mbn.getAttribute("lifecycleBeansFormatted"));

        assertEquals(Collections.emptyMap(), mbn.getAttribute("longJVMPauseLastEvents"));

        assertEquals(0L, mbn.getAttribute("longJVMPausesCount"));
        assertEquals(0L, mbn.getAttribute("longJVMPausesTotalDuration"));

        long clusterStateChangeTime = (long)mbn.getAttribute("lastClusterStateChangeTime");

        assertTrue(0 < clusterStateChangeTime && clusterStateChangeTime < System.currentTimeMillis());

        assertEquals(String.valueOf(ignite.configuration().getPublicThreadPoolSize()),
                mbn.getAttribute("executorServiceFormatted"));

        assertEquals(ignite.configuration().isPeerClassLoadingEnabled(), mbn.getAttribute("isPeerClassLoadingEnabled"));

        assertTrue(((String)mbn.getAttribute("currentCoordinatorFormatted"))
                .contains(ignite.localNode().id().toString()));

        assertEquals(ignite.configuration().getIgniteHome(), (String)mbn.getAttribute("igniteHome"));

        assertEquals(ignite.localNode().id(), mbn.getAttribute("localNodeId"));

        assertEquals(ignite.configuration().getGridLogger().toString(),
                (String)mbn.getAttribute("gridLoggerFormatted"));

        assertEquals(ignite.configuration().getMBeanServer().toString(),
                (String)mbn.getAttribute("mBeanServerFormatted"));

        assertEquals(ClusterState.ACTIVE.toString(), mbn.getAttribute("clusterState"));
    }

    /** */
    private void checkScanQueryView(IgniteEx client1, IgniteEx client2, IgniteEx server) throws Exception {
        boolean res = waitForCondition(() -> systemView(server, SCAN_QRY_SYS_VIEW).size() > 1, 5_000);

        assertTrue(res);

        Consumer<CompositeData> cache1checker = view -> {
            assertEquals(client1.localNode().id().toString(), view.get("originNodeId"));
            assertTrue((Long)view.get("queryId") != 0);
            assertEquals("cache1", view.get("cacheName"));
            assertEquals(cacheId("cache1"), view.get("cacheId"));
            assertEquals(cacheGroupId("cache1", "group1"), view.get("cacheGroupId"));
            assertEquals("group1", view.get("cacheGroupName"));
            assertTrue((Long)view.get("startTime") <= System.currentTimeMillis());
            assertTrue((Long)view.get("duration") >= 0);
            assertFalse((Boolean)view.get("canceled"));
            assertEquals(TEST_PREDICATE, view.get("filter"));
            assertFalse((Boolean)view.get("local"));
            assertEquals(-1, view.get("partition"));
            assertEquals(toStringSafe(client1.context().discovery().topologyVersionEx()), view.get("topology"));
            assertEquals(TEST_TRANSFORMER, view.get("transformer"));
            assertFalse((Boolean)view.get("keepBinary"));
            assertEquals("null", view.get("subjectId"));
            assertNull(view.get("taskName"));
            assertEquals(10, view.get("pageSize"));
        };

        Consumer<CompositeData> cache2checker = view -> {
            assertEquals(client2.localNode().id().toString(), view.get("originNodeId"));
            assertTrue((Long)view.get("queryId") != 0);
            assertEquals("cache2", view.get("cacheName"));
            assertEquals(cacheId("cache2"), view.get("cacheId"));
            assertEquals(cacheGroupId("cache2", null), view.get("cacheGroupId"));
            assertEquals("cache2", view.get("cacheGroupName"));
            assertTrue((Long)view.get("startTime") <= System.currentTimeMillis());
            assertTrue((Long)view.get("duration") >= 0);
            assertFalse((Boolean)view.get("canceled"));
            assertNull(view.get("filter"));
            assertFalse((Boolean)view.get("local"));
            assertEquals(-1, view.get("partition"));
            assertEquals(toStringSafe(client2.context().discovery().topologyVersionEx()), view.get("topology"));
            assertNull(view.get("transformer"));
            assertTrue((Boolean)view.get("keepBinary"));
            assertEquals("null", view.get("subjectId"));
            assertNull(view.get("taskName"));
            assertEquals(20, view.get("pageSize"));
        };

        boolean found1 = false;
        boolean found2 = false;

        TabularDataSupport qrySysView = systemView(server, SCAN_QRY_SYS_VIEW);

        for (int i=0; i < qrySysView.size(); i++) {
            CompositeData view = systemView(SCAN_QRY_SYS_VIEW).get(new Object[] {i});

            if ("cache2".equals(view.get("cacheName"))) {
                cache2checker.accept(view);
                found1 = true;
            }
            else {
                cache1checker.accept(view);
                found2 = true;
            }
        }

        assertTrue(found1 && found2);
    }

    /** */
    @Test
    public void testSysStripedExecutor() throws Exception {
        checkStripeExecutorView(ignite.context().getStripedExecutorService(),
            SYS_POOL_QUEUE_VIEW,
            "sys");
    }

    /** */
    @Test
    public void testStreamerStripedExecutor() throws Exception {
        checkStripeExecutorView(ignite.context().getDataStreamerExecutorService(),
            STREAM_POOL_QUEUE_VIEW,
            "data-streamer");
    }

    /**
     * Checks striped executor system view.
     *
     * @param execSvc Striped executor.
     * @param viewName System view.
     * @param poolName Executor name.
     */
    private void checkStripeExecutorView(StripedExecutor execSvc, String viewName, String poolName) throws Exception {
        CountDownLatch latch = new CountDownLatch(1);

        execSvc.execute(0, new TestRunnable(latch, 0));
        execSvc.execute(0, new TestRunnable(latch, 1));
        execSvc.execute(1, new TestRunnable(latch, 2));
        execSvc.execute(1, new TestRunnable(latch, 3));

        try {
            boolean res = waitForCondition(() -> systemView(viewName).size() == 2, 5_000);

            assertTrue(res);

            TabularDataSupport view = systemView(viewName);

            CompositeData row0 = view.get(new Object[] {0});

            assertEquals(0, row0.get("stripeIndex"));
            assertEquals(TestRunnable.class.getSimpleName() + '1', row0.get("description"));
            assertEquals(poolName + "-stripe-0", row0.get("threadName"));
            assertEquals(TestRunnable.class.getName(), row0.get("taskName"));

            CompositeData row1 = view.get(new Object[] {1});

            assertEquals(1, row1.get("stripeIndex"));
            assertEquals(TestRunnable.class.getSimpleName() + '3', row1.get("description"));
            assertEquals(poolName + "-stripe-1", row1.get("threadName"));
            assertEquals(TestRunnable.class.getName(), row1.get("taskName"));
        }
        finally {
            latch.countDown();
        }
    }

    /** */
    @Test
    public void testPagesList() throws Exception {
        String cacheName = "cacheFL";

        IgniteCache<Integer, Integer> cache = ignite.getOrCreateCache(new CacheConfiguration<Integer, Integer>()
            .setName(cacheName).setAffinity(new RendezvousAffinityFunction().setPartitions(2)));

        // Put some data to cache to init cache partitions.
        for (int i = 0; i < 10; i++)
            cache.put(i, i);

        TabularDataSupport view = filteredSystemView(ignite, CACHE_GRP_PAGE_LIST_VIEW, U.map(
            CachePagesListViewWalker.CACHE_GROUP_ID_FILTER, cacheId(cacheName),
            CachePagesListViewWalker.PARTITION_ID_FILTER, 0,
            CachePagesListViewWalker.BUCKET_NUMBER_FILTER, 0
        ));

        assertEquals(1, view.size());

        view = filteredSystemView(ignite, CACHE_GRP_PAGE_LIST_VIEW, U.map(
            CachePagesListViewWalker.CACHE_GROUP_ID_FILTER, cacheId(cacheName),
            CachePagesListViewWalker.BUCKET_NUMBER_FILTER, 0
        ));

        assertEquals(2, view.size());
    }

    /** */
    private void createTestHistogram(MetricRegistry mreg) {
        long[] bounds = new long[] {50, 500};

        HistogramMetricImpl histogram = mreg.histogram("histogram", bounds, null);

        histogram.value(10);
        histogram.value(51);
        histogram.value(60);
        histogram.value(600);
        histogram.value(600);
        histogram.value(600);
    }
}<|MERGE_RESOLUTION|>--- conflicted
+++ resolved
@@ -40,10 +40,6 @@
 import javax.management.MBeanFeatureInfo;
 import javax.management.MBeanOperationInfo;
 import javax.management.MBeanParameterInfo;
-<<<<<<< HEAD
-import javax.management.MalformedObjectNameException;
-=======
->>>>>>> 8a3c4569
 import javax.management.openmbean.CompositeData;
 import javax.management.openmbean.TabularDataSupport;
 import org.apache.ignite.IgniteCache;
@@ -502,14 +498,6 @@
     }
 
     /** */
-<<<<<<< HEAD
-    public static DynamicMBean mbean(IgniteEx g, String grp, String name) throws MalformedObjectNameException {
-        return getMxBean(g.name(), grp, name, DynamicMBean.class);
-    }
-
-    /** */
-=======
->>>>>>> 8a3c4569
     @Test
     public void testHistogramSearchByName() throws Exception {
         MetricRegistry mreg = new MetricRegistry("test", name -> null, name -> null, null);
