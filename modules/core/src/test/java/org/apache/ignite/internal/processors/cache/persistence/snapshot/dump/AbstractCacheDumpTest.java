--- conflicted
+++ resolved
@@ -348,11 +348,7 @@
 
         new DumpReader(
             new DumpReaderConfiguration(
-<<<<<<< HEAD
-                sfts.get(0).root(),
-=======
                 snapshotFileTree(ign, name).root(),
->>>>>>> 32f8ab00
                 cnsmr,
                 DFLT_THREAD_CNT, DFLT_TIMEOUT,
                 true,
