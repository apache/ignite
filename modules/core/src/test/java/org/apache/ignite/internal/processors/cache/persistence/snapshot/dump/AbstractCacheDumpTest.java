/*
 * Licensed to the Apache Software Foundation (ASF) under one or more
 * contributor license agreements.  See the NOTICE file distributed with
 * this work for additional information regarding copyright ownership.
 * The ASF licenses this file to You under the Apache License, Version 2.0
 * (the "License"); you may not use this file except in compliance with
 * the License.  You may obtain a copy of the License at
 *
 *      http://www.apache.org/licenses/LICENSE-2.0
 *
 * Unless required by applicable law or agreed to in writing, software
 * distributed under the License is distributed on an "AS IS" BASIS,
 * WITHOUT WARRANTIES OR CONDITIONS OF ANY KIND, either express or implied.
 * See the License for the specific language governing permissions and
 * limitations under the License.
 */

package org.apache.ignite.internal.processors.cache.persistence.snapshot.dump;

import java.io.File;
import java.util.ArrayList;
import java.util.Arrays;
import java.util.Collection;
import java.util.HashSet;
import java.util.Iterator;
import java.util.List;
import java.util.Set;
import java.util.concurrent.CountDownLatch;
import java.util.concurrent.ThreadPoolExecutor;
import java.util.function.IntConsumer;
import java.util.function.IntFunction;
import java.util.stream.IntStream;
import org.apache.ignite.Ignite;
import org.apache.ignite.IgniteCache;
import org.apache.ignite.IgniteCheckedException;
import org.apache.ignite.IgniteDataStreamer;
import org.apache.ignite.IgniteException;
import org.apache.ignite.Ignition;
import org.apache.ignite.binary.BinaryType;
import org.apache.ignite.cache.CacheAtomicityMode;
import org.apache.ignite.cache.affinity.rendezvous.RendezvousAffinityFunction;
import org.apache.ignite.cdc.TypeMapping;
import org.apache.ignite.cluster.ClusterState;
import org.apache.ignite.configuration.CacheConfiguration;
import org.apache.ignite.configuration.DataRegionConfiguration;
import org.apache.ignite.configuration.DataStorageConfiguration;
import org.apache.ignite.configuration.IgniteConfiguration;
import org.apache.ignite.dump.DumpConsumer;
import org.apache.ignite.dump.DumpEntry;
import org.apache.ignite.dump.DumpReader;
import org.apache.ignite.dump.DumpReaderConfiguration;
import org.apache.ignite.internal.IgniteEx;
import org.apache.ignite.internal.IgniteInternalFuture;
import org.apache.ignite.internal.IgniteInterruptedCheckedException;
import org.apache.ignite.internal.processors.cache.CacheGroupContext;
import org.apache.ignite.internal.processors.cache.GridCacheContext;
import org.apache.ignite.internal.processors.cache.StoredCacheData;
import org.apache.ignite.internal.processors.cache.persistence.snapshot.SnapshotMetadata;
import org.apache.ignite.internal.util.typedef.F;
import org.apache.ignite.internal.util.typedef.T2;
import org.apache.ignite.internal.util.typedef.internal.CU;
import org.apache.ignite.internal.util.typedef.internal.U;
import org.apache.ignite.platform.model.ACL;
import org.apache.ignite.platform.model.Key;
import org.apache.ignite.platform.model.Role;
import org.apache.ignite.platform.model.User;
import org.apache.ignite.platform.model.Value;
import org.apache.ignite.testframework.junits.common.GridCommonAbstractTest;
import org.apache.ignite.transactions.Transaction;
import org.jetbrains.annotations.Nullable;
import org.junit.runner.RunWith;
import org.junit.runners.Parameterized;

import static org.apache.ignite.cache.CacheWriteSynchronizationMode.FULL_SYNC;
import static org.apache.ignite.dump.DumpReaderConfiguration.DFLT_THREAD_CNT;
import static org.apache.ignite.dump.DumpReaderConfiguration.DFLT_TIMEOUT;
import static org.apache.ignite.internal.processors.cache.GridCacheUtils.UTILITY_CACHE_NAME;
import static org.apache.ignite.internal.processors.cache.persistence.snapshot.IgniteSnapshotManager.SNP_RUNNING_DIR_KEY;
import static org.apache.ignite.internal.processors.cache.persistence.snapshot.dump.CreateDumpFutureTask.toLong;
import static org.apache.ignite.platform.model.AccessLevel.SUPER;
import static org.apache.ignite.testframework.GridTestUtils.runAsync;
import static org.apache.ignite.testframework.GridTestUtils.waitForCondition;

/** */
@RunWith(Parameterized.class)
public abstract class AbstractCacheDumpTest extends GridCommonAbstractTest {
    /** */
    public static final String GRP = "grp";

    /** */
    public static final String CACHE_0 = "cache-0";

    /** */
    public static final String CACHE_1 = "cache-1";

    /** */
    public static final int KEYS_CNT = 1000;

    /** */
    public static final String DMP_NAME = "dump";

    /** */
    public static final IntFunction<User> USER_FACTORY = i ->
        new User(i, ACL.values()[Math.abs(i) % ACL.values().length], new Role("Role" + i, SUPER));

    /** */
    @Parameterized.Parameter
    public int nodes;

    /** */
    @Parameterized.Parameter(1)
    public int backups;

    /** */
    @Parameterized.Parameter(2)
    public boolean persistence;

    /** */
    @Parameterized.Parameter(3)
    public CacheAtomicityMode mode;

    /** */
    @Parameterized.Parameter(4)
    public boolean useDataStreamer;

    /** */
    @Parameterized.Parameter(5)
    public boolean onlyPrimary;

    /** */
    @Parameterized.Parameters(name = "nodes={0},backups={1},persistence={2},mode={3},useDataStreamer={4},onlyPrimary={5}")
    public static List<Object[]> params() {
        List<Object[]> params = new ArrayList<>();

        for (int nodes : new int[]{1, 3})
            for (int backups : new int[]{0, 1})
                for (boolean persistence : new boolean[]{true, false})
                    for (CacheAtomicityMode mode : CacheAtomicityMode.values()) {
                        for (boolean useDataStreamer : new boolean[]{true, false}) {
                            if (nodes == 1 && backups != 0)
                                continue;

                            if (backups > 0) {
                                params.add(new Object[]{nodes, backups, persistence, mode, useDataStreamer, false});
                                params.add(new Object[]{nodes, backups, persistence, mode, useDataStreamer, true});
                            }
                            else
                                params.add(new Object[]{nodes, backups, persistence, mode, useDataStreamer, false});
                        }
                    }

        return params;
    }

    /** */
    protected int snpPoolSz = 1;

    /** */
    protected IgniteEx cli;

    /** {@inheritDoc} */
    @Override protected void beforeTest() throws Exception {
        super.beforeTest();

        cleanPersistenceDir();
    }

    /** {@inheritDoc} */
    @Override protected void afterTest() throws Exception {
        super.afterTest();

        stopAllGrids();
    }

    /** {@inheritDoc} */
    @Override protected IgniteConfiguration getConfiguration(String igniteInstanceName) throws Exception {
        return super.getConfiguration(igniteInstanceName)
            .setSnapshotThreadPoolSize(snpPoolSz)
            .setDataStorageConfiguration(new DataStorageConfiguration()
                .setDefaultDataRegionConfiguration(new DataRegionConfiguration().setPersistenceEnabled(persistence)))
            .setCacheConfiguration(
                new CacheConfiguration<>()
                    .setName(DEFAULT_CACHE_NAME)
                    .setBackups(backups)
                    .setAtomicityMode(mode)
                    .setWriteSynchronizationMode(FULL_SYNC)
                    .setAffinity(new RendezvousAffinityFunction().setPartitions(20)),
                new CacheConfiguration<>()
                    .setGroupName(GRP)
                    .setName(CACHE_0)
                    .setBackups(backups)
                    .setAtomicityMode(mode)
                    .setWriteSynchronizationMode(FULL_SYNC)
                    .setAffinity(new RendezvousAffinityFunction().setPartitions(20)),
                new CacheConfiguration<>()
                    .setGroupName(GRP)
                    .setName(CACHE_1)
                    .setBackups(backups)
                    .setAtomicityMode(mode)
                    .setWriteSynchronizationMode(FULL_SYNC)
                    .setAffinity(new RendezvousAffinityFunction().setPartitions(20))
            );
    }

    /** */
    protected IgniteEx startGridAndFillCaches() throws Exception {
        IgniteEx ign = (IgniteEx)startGridsMultiThreaded(nodes);

        cli = startClientGrid(nodes);

        ign.cluster().state(ClusterState.ACTIVE);

        putData(cli.cache(DEFAULT_CACHE_NAME), cli.cache(CACHE_0), cli.cache(CACHE_1));

        return ign;
    }

    /** */
    protected T2<CountDownLatch, IgniteInternalFuture<?>> runDumpAsyncAndStopBeforeStart() throws IgniteInterruptedCheckedException {
        CountDownLatch latch = new CountDownLatch(1);

        List<Ignite> ignites = Ignition.allGrids();

        for (Ignite ign : ignites) {
            ((IgniteEx)ign).context().pools().getSnapshotExecutorService().submit(() -> {
                try {
                    latch.await();
                }
                catch (InterruptedException e) {
                    throw new IgniteException(e);
                }
            });
        }

        IgniteInternalFuture<Object> dumpFut = runAsync(() -> createDump((IgniteEx)F.first(ignites)));

        // Waiting while dump will be setup: task planned after change listener set.
        assertTrue(waitForCondition(() -> {
            for (Ignite ign : ignites) {
                if (ign.configuration().isClientMode() == Boolean.TRUE)
                    continue;

                if (((ThreadPoolExecutor)((IgniteEx)ign).context().pools().getSnapshotExecutorService()).getTaskCount() <= 1)
                    return false;
            }

            return true;
        }, 10 * 1000));

        return new T2<>(latch, dumpFut);
    }

    /** */
    protected void putData(
        IgniteCache<Object, Object> cache,
        IgniteCache<Object, Object> grpCache0,
        IgniteCache<Object, Object> grpCache1
    ) {
        if (useDataStreamer) {
            try (
                IgniteDataStreamer<Integer, Integer> _cache = cli.dataStreamer(cache.getName());
                IgniteDataStreamer<Integer, User> _grpCache0 = cli.dataStreamer(grpCache0.getName());
                IgniteDataStreamer<Key, Value> _grpCache1 = cli.dataStreamer(grpCache1.getName())
            ) {
                IntStream.range(0, KEYS_CNT).forEach(i -> {
                    _cache.addData(i, i);
                    _grpCache0.addData(i, USER_FACTORY.apply(i));
                    _grpCache1.addData(new Key(i), new Value(String.valueOf(i)));
                });
            }
        }
        else {
            IntStream.range(0, KEYS_CNT).forEach(i -> {
                cache.put(i, i);
                grpCache0.put(i, USER_FACTORY.apply(i));
                grpCache1.put(new Key(i), new Value(String.valueOf(i)));
            });
        }
    }

    /** */
    protected void checkDump(IgniteEx ign) throws Exception {
        checkDump(ign, DMP_NAME);
    }

    /** */
    void checkDump(IgniteEx ign, String name) throws Exception {
        checkDump(ign,
            name,
            null,
            new HashSet<>(Arrays.asList(DEFAULT_CACHE_NAME, CACHE_0, CACHE_1)),
            KEYS_CNT + (onlyPrimary ? 0 : KEYS_CNT * backups),
            2 * (KEYS_CNT + (onlyPrimary ? 0 : KEYS_CNT * backups)),
<<<<<<< HEAD
            KEYS_CNT,
            false);
=======
            KEYS_CNT);
>>>>>>> 6ac26a0f
    }

    /** */
    void checkDump(
        IgniteEx ign,
        String name,
        String[] cacheGroupNames,
        Set<String> expectedFoundCaches,
        int expectedDfltDumpSz,
        int expectedGrpDumpSz,
<<<<<<< HEAD
        int expectedCount,
        boolean skipCopies
=======
        int expectedCount
>>>>>>> 6ac26a0f
    ) throws Exception {
        checkDumpWithCommand(ign, name, backups);

        if (persistence)
            assertNull(ign.context().cache().context().database().metaStorage().read(SNP_RUNNING_DIR_KEY));

        Dump dump = dump(ign, name);

        List<SnapshotMetadata> metadata = dump.metadata();

        assertNotNull(metadata);
        assertEquals(nodes, metadata.size());

        for (SnapshotMetadata meta : metadata) {
            assertEquals(name, meta.snapshotName());
            assertTrue(meta.dump());
            assertFalse(meta.cacheGroupIds().contains(CU.cacheId(UTILITY_CACHE_NAME)));
        }

        List<String> nodesDirs = dump.nodesDirectories();

        assertEquals(nodes, nodesDirs.size());

        TestDumpConsumer cnsmr = new TestDumpConsumer() {
            final Set<Integer> keys = new HashSet<>();

            final Set<Long> grpParts = new HashSet<>();

            int dfltDumpSz;

            int grpDumpSz;

            @Override public void onCacheConfigs(Iterator<StoredCacheData> caches) {
                super.onCacheConfigs(caches);

                Set<String> cachesFound = new HashSet<>();

                caches.forEachRemaining(data -> {
                    String cacheName = data.config().getName();

                    assertTrue(cachesFound.add(cacheName));

                    assertEquals(cacheName, data.configuration().getName());

                    assertFalse(data.sql());

                    assertTrue(data.queryEntities().isEmpty());

                    if (cacheName.startsWith("cache-"))
                        assertEquals(GRP, data.configuration().getGroupName());
                    else if (!cacheName.equals(DEFAULT_CACHE_NAME))
                        throw new IgniteException("Unknown cache");
                });

                assertEquals(expectedFoundCaches, cachesFound);
            }

            @Override public void onPartition(int grp, int part, Iterator<DumpEntry> iter) {
                if (onlyPrimary)
                    assertTrue(grpParts.add(toLong(grp, part)));

                if (grp == CU.cacheId(DEFAULT_CACHE_NAME)) {
                    while (iter.hasNext()) {
                        DumpEntry e = iter.next();

                        checkDefaultCacheEntry(e);

                        keys.add((Integer)e.key());

                        dfltDumpSz++;
                    }
                }
                else {
                    while (iter.hasNext()) {
                        DumpEntry e = iter.next();

                        assertNotNull(e);

                        if (e.cacheId() == CU.cacheId(CACHE_0))
                            assertEquals(USER_FACTORY.apply((Integer)e.key()), e.value());
                        else
                            assertEquals(((Key)e.key()).getId() + "", ((Value)e.value()).getVal());

                        grpDumpSz++;
                    }
                }
            }

            @Override public void check() {
                super.check();

                assertEquals(expectedDfltDumpSz, dfltDumpSz);
                assertEquals(expectedGrpDumpSz, grpDumpSz);

                IntStream.range(0, expectedCount).forEach(key -> assertTrue(keys.contains(key)));
            }
        };

        new DumpReader(
            new DumpReaderConfiguration(
                dumpDirectory(ign, name),
                cnsmr,
                DFLT_THREAD_CNT, DFLT_TIMEOUT,
                true,
                false,
<<<<<<< HEAD
                cacheGroupNames,
                skipCopies),
=======
                cacheGroupNames
            ),
>>>>>>> 6ac26a0f
            log
        ).run();

        cnsmr.check();
    }

    /** */
    protected void checkDefaultCacheEntry(DumpEntry e) {
        assertNotNull(e);

        Integer key = (Integer)e.key();

        assertEquals(key, e.value());
    }

    /** */
    protected void insertOrUpdate(IgniteEx ignite, int i) {
        insertOrUpdate(ignite, i, i);
    }

    /** */
    protected void insertOrUpdate(IgniteEx ignite, int i, int val) {
        ignite.cache(DEFAULT_CACHE_NAME).put(i, val);
        IgniteCache<Object, Object> cache = ignite.cache(CACHE_0);
        IgniteCache<Object, Object> cache1 = ignite.cache(CACHE_1);

        if (mode == CacheAtomicityMode.TRANSACTIONAL) {
            try (Transaction tx = ignite.transactions().txStart()) {
                cache.put(i, USER_FACTORY.apply(val));

                tx.commit();
            }

            try (Transaction tx = ignite.transactions().txStart()) {
                cache1.put(new Key(i), new Value(String.valueOf(val)));

                tx.commit();
            }
        }
        else {
            cache.put(i, USER_FACTORY.apply(val));

            cache1.put(new Key(i), new Value(String.valueOf(val)));
        }
    }

    /** */
    protected void remove(IgniteEx ignite, int i) {
        ignite.cache(DEFAULT_CACHE_NAME).remove(i);

        IgniteCache<Object, Object> cache = ignite.cache(CACHE_0);
        IgniteCache<Object, Object> cache1 = ignite.cache(CACHE_1);

        IntConsumer moreRemovals = j -> {
            cache.remove(j);
            cache.remove(j);
            cache1.remove(new Key(j));
            cache1.remove(new Key(j));
        };

        if (mode == CacheAtomicityMode.TRANSACTIONAL) {
            try (Transaction tx = ignite.transactions().txStart()) {
                moreRemovals.accept(i);

                tx.commit();
            }
        }
        else
            moreRemovals.accept(i);
    }

    /** */
    protected void createDump(IgniteEx ign) {
        createDump(ign, DMP_NAME, null);
    }

    /** */
    public static Dump dump(IgniteEx ign, String name) throws IgniteCheckedException {
        return new Dump(
            dumpDirectory(ign, name),
            true,
            false,
            log
        );
    }

    /** */
    public static File dumpDirectory(IgniteEx ign, String name) throws IgniteCheckedException {
        return new File(U.resolveWorkDirectory(U.defaultWorkDirectory(), ign.configuration().getSnapshotPath(), false), name);
    }

    /** */
    public static void checkDumpWithCommand(IgniteEx ign, String name, int backups) throws Exception {
        CacheGroupContext gctx = ign.context().cache().cacheGroup(CU.cacheId(DEFAULT_CACHE_NAME));

        for (GridCacheContext<?, ?> cctx : gctx.caches())
            assertNull(cctx.dumpListener());

        gctx = ign.context().cache().cacheGroup(CU.cacheId(GRP));

        for (GridCacheContext<?, ?> cctx : gctx.caches())
            assertNull(cctx.dumpListener());

        assertEquals("The check procedure has finished, no conflicts have been found.\n\n", invokeCheckCommand(ign, name));
    }

    /** */
    public static String invokeCheckCommand(IgniteEx ign, String name) throws IgniteCheckedException {
        return invokeCheckCommand(ign, name, null);
    }

    /** */
    public static String invokeCheckCommand(IgniteEx ign, String name, String snpPath) throws IgniteCheckedException {
        StringBuffer buf = new StringBuffer();

        ign.context().cache().context().snapshotMgr().checkSnapshot(name, snpPath).get(60_000)
            .print(line -> buf.append(line).append(System.lineSeparator()));

        return buf.toString();
    }

    /** */
    void createDump(IgniteEx ign, String name, @Nullable Collection<String> cacheGroupNames) {
        ign.context().cache().context().snapshotMgr().createSnapshot(name, null, cacheGroupNames, false, onlyPrimary, true).get();
    }

    /** */
    public abstract static class TestDumpConsumer implements DumpConsumer {
        /** */
        private boolean started;

        /** */
        private boolean stopped;

        /** */
        private boolean typesCb;

        /** */
        private boolean mappingcCb;

        /** */
        private boolean cacheCfgCb;

        /** {@inheritDoc} */
        @Override public void start() {
            assertFalse(started);
            assertFalse(mappingcCb);
            assertFalse(typesCb);
            assertFalse(cacheCfgCb);
            assertFalse(stopped);

            started = true;
        }

        /** {@inheritDoc} */
        @Override public void onMappings(Iterator<TypeMapping> mappings) {
            assertTrue(started);
            assertFalse(mappingcCb);
            assertFalse(typesCb);
            assertFalse(cacheCfgCb);
            assertFalse(stopped);

            mappingcCb = true;
        }

        /** {@inheritDoc} */
        @Override public void onTypes(Iterator<BinaryType> types) {
            assertTrue(started);
            assertTrue(mappingcCb);
            assertFalse(typesCb);
            assertFalse(cacheCfgCb);
            assertFalse(stopped);

            typesCb = true;
        }

        /** {@inheritDoc} */
        @Override public void onCacheConfigs(Iterator<StoredCacheData> caches) {
            assertTrue(started);
            assertTrue(mappingcCb);
            assertTrue(typesCb);
            assertFalse(cacheCfgCb);
            assertFalse(stopped);

            cacheCfgCb = true;
        }

        /** {@inheritDoc} */
        @Override public void stop() {
            assertTrue(started);
            assertTrue(typesCb);
            assertTrue(mappingcCb);
            assertTrue(cacheCfgCb);
            assertFalse(stopped);

            stopped = true;
        }

        /** */
        public void check() {
            assertTrue(started);
            assertTrue(typesCb);
            assertTrue(mappingcCb);
            assertTrue(cacheCfgCb);
            assertTrue(stopped);
        }
    }
}<|MERGE_RESOLUTION|>--- conflicted
+++ resolved
@@ -291,12 +291,8 @@
             new HashSet<>(Arrays.asList(DEFAULT_CACHE_NAME, CACHE_0, CACHE_1)),
             KEYS_CNT + (onlyPrimary ? 0 : KEYS_CNT * backups),
             2 * (KEYS_CNT + (onlyPrimary ? 0 : KEYS_CNT * backups)),
-<<<<<<< HEAD
             KEYS_CNT,
             false);
-=======
-            KEYS_CNT);
->>>>>>> 6ac26a0f
     }
 
     /** */
@@ -307,12 +303,8 @@
         Set<String> expectedFoundCaches,
         int expectedDfltDumpSz,
         int expectedGrpDumpSz,
-<<<<<<< HEAD
         int expectedCount,
         boolean skipCopies
-=======
-        int expectedCount
->>>>>>> 6ac26a0f
     ) throws Exception {
         checkDumpWithCommand(ign, name, backups);
 
@@ -418,13 +410,9 @@
                 DFLT_THREAD_CNT, DFLT_TIMEOUT,
                 true,
                 false,
-<<<<<<< HEAD
                 cacheGroupNames,
-                skipCopies),
-=======
-                cacheGroupNames
+                skipCopies
             ),
->>>>>>> 6ac26a0f
             log
         ).run();
 
