/*
 * Licensed to the Apache Software Foundation (ASF) under one or more
 * contributor license agreements. See the NOTICE file distributed with
 * this work for additional information regarding copyright ownership.
 * The ASF licenses this file to You under the Apache License, Version 2.0
 * (the "License"); you may not use this file except in compliance with
 * the License. You may obtain a copy of the License at
 *
 * http://www.apache.org/licenses/LICENSE-2.0
 *
 * Unless required by applicable law or agreed to in writing, software
 * distributed under the License is distributed on an "AS IS" BASIS,
 * WITHOUT WARRANTIES OR CONDITIONS OF ANY KIND, either express or implied.
 * See the License for the specific language governing permissions and
 * limitations under the License.
 */

package org.apache.ignite.internal.processors.cache.persistence.snapshot;

import java.io.File;
import java.io.IOException;
import java.io.Serializable;
import java.nio.ByteBuffer;
import java.nio.file.DirectoryStream;
import java.nio.file.OpenOption;
import java.nio.file.Path;
import java.nio.file.Paths;
import java.util.Collection;
import java.util.Collections;
import java.util.HashMap;
import java.util.HashSet;
import java.util.List;
import java.util.Map;
import java.util.Objects;
<<<<<<< HEAD
import java.util.Optional;
import java.util.Random;
=======
>>>>>>> 3c5b28fa
import java.util.Set;
import java.util.UUID;
import java.util.concurrent.CountDownLatch;
import java.util.concurrent.Executor;
import java.util.concurrent.TimeUnit;
import java.util.concurrent.atomic.AtomicBoolean;
import java.util.concurrent.atomic.AtomicInteger;
import java.util.function.BiConsumer;
import java.util.stream.Collectors;
import org.apache.ignite.IgniteCache;
import org.apache.ignite.IgniteCheckedException;
import org.apache.ignite.IgniteDataStreamer;
import org.apache.ignite.IgniteException;
import org.apache.ignite.IgniteLogger;
import org.apache.ignite.binary.BinaryType;
import org.apache.ignite.cache.CacheAtomicityMode;
import org.apache.ignite.cache.CacheMode;
import org.apache.ignite.cache.CacheRebalanceMode;
import org.apache.ignite.cache.affinity.rendezvous.RendezvousAffinityFunction;
import org.apache.ignite.configuration.CacheConfiguration;
import org.apache.ignite.configuration.DataRegionConfiguration;
import org.apache.ignite.configuration.DataStorageConfiguration;
import org.apache.ignite.configuration.IgniteConfiguration;
import org.apache.ignite.configuration.WALMode;
import org.apache.ignite.internal.IgniteEx;
import org.apache.ignite.internal.IgniteInternalFuture;
import org.apache.ignite.internal.IgniteInterruptedCheckedException;
import org.apache.ignite.internal.TestRecordingCommunicationSpi;
import org.apache.ignite.internal.cluster.ClusterTopologyCheckedException;
import org.apache.ignite.internal.processors.cache.GridCacheSharedContext;
import org.apache.ignite.internal.processors.cache.distributed.dht.preloader.GridDhtPartitionDemandMessage;
import org.apache.ignite.internal.processors.cache.distributed.dht.topology.GridDhtPartitionState;
import org.apache.ignite.internal.processors.cache.persistence.CheckpointProgress;
import org.apache.ignite.internal.processors.cache.persistence.CheckpointState;
import org.apache.ignite.internal.processors.cache.persistence.GridCacheDatabaseSharedManager;
import org.apache.ignite.internal.processors.cache.persistence.file.FileIO;
import org.apache.ignite.internal.processors.cache.persistence.file.FileIODecorator;
import org.apache.ignite.internal.processors.cache.persistence.file.FileIOFactory;
import org.apache.ignite.internal.processors.cache.persistence.file.FilePageStoreManager;
import org.apache.ignite.internal.processors.cache.persistence.file.RandomAccessFileIOFactory;
import org.apache.ignite.internal.processors.cache.persistence.partstate.GroupPartitionId;
import org.apache.ignite.internal.processors.cache.persistence.wal.FileWriteAheadLogManager;
import org.apache.ignite.internal.processors.cache.persistence.wal.crc.FastCrc;
import org.apache.ignite.internal.processors.marshaller.MappedName;
import org.apache.ignite.internal.util.IgniteUtils;
import org.apache.ignite.internal.util.future.GridCompoundFuture;
import org.apache.ignite.internal.util.future.GridFutureAdapter;
import org.apache.ignite.internal.util.lang.GridAbsPredicate;
import org.apache.ignite.internal.util.typedef.F;
import org.apache.ignite.internal.util.typedef.internal.CU;
import org.apache.ignite.internal.util.typedef.internal.U;
import org.apache.ignite.lang.IgniteFuture;
import org.apache.ignite.testframework.GridTestUtils;
import org.apache.ignite.testframework.junits.common.GridCommonAbstractTest;
import org.junit.After;
import org.junit.Before;
import org.junit.Test;

import static java.nio.file.Files.newDirectoryStream;
import static org.apache.ignite.cluster.ClusterState.INACTIVE;
import static org.apache.ignite.internal.processors.cache.persistence.file.FilePageStoreManager.FILE_SUFFIX;
import static org.apache.ignite.internal.processors.cache.persistence.file.FilePageStoreManager.PART_FILE_PREFIX;
import static org.apache.ignite.internal.processors.cache.persistence.file.FilePageStoreManager.cacheDirName;
import static org.apache.ignite.internal.processors.cache.persistence.snapshot.IgniteSnapshotManager.relativeNodePath;

/**
 *
 */
public class IgniteSnapshotManagerSelfTest extends GridCommonAbstractTest {
    /** */
    private static final Random RAND = new Random();

    /** */
    private static final FileIOFactory DFLT_IO_FACTORY = new RandomAccessFileIOFactory();

    /** */
    private static final String SNAPSHOT_NAME = "testSnapshot";

    /** */
    private static final String CP_TEST_SNAPSHOT_REASON = "Checkpoint started to enforce snapshot operation %s";

    /** */
    private static final int CACHE_PARTS_COUNT = 8;

    /** */
    private static final int PAGE_SIZE = 1024;

    /** */
    private static final int CACHE_KEYS_RANGE = 1024;

    /** */
    private static final DataStorageConfiguration memCfg = new DataStorageConfiguration()
        .setDefaultDataRegionConfiguration(new DataRegionConfiguration()
            .setMaxSize(100L * 1024 * 1024)
            .setPersistenceEnabled(true))
        .setCheckpointFrequency(3000)
        .setPageSize(PAGE_SIZE)
        .setWalMode(WALMode.LOG_ONLY);

    /** */
    private CacheConfiguration<Integer, Integer> defaultCacheCfg =
        new CacheConfiguration<Integer, Integer>(DEFAULT_CACHE_NAME)
            .setCacheMode(CacheMode.PARTITIONED)
            .setRebalanceMode(CacheRebalanceMode.ASYNC)
            .setBackups(1)
            .setAtomicityMode(CacheAtomicityMode.TRANSACTIONAL)
            .setAffinity(new RendezvousAffinityFunction(false)
                .setPartitions(CACHE_PARTS_COUNT));

    /**
     * Calculate CRC for all partition files of specified cache.
     *
     * @param cacheDir Cache directory to iterate over partition files.
     * @return The map of [fileName, checksum].
     * @throws IgniteCheckedException If fails.
     */
    private static Map<String, Integer> calculateCRC32Partitions(File cacheDir) throws IgniteCheckedException {
        assert cacheDir.isDirectory() : cacheDir.getAbsolutePath();

        Map<String, Integer> result = new HashMap<>();

        try {
            try (DirectoryStream<Path> partFiles = newDirectoryStream(cacheDir.toPath(),
                p -> p.toFile().getName().startsWith(PART_FILE_PREFIX) && p.toFile().getName().endsWith(FILE_SUFFIX))
            ) {
                for (Path path : partFiles)
                    result.put(path.toFile().getName(), FastCrc.calcCrc(path.toFile()));
            }

            return result;
        }
        catch (IOException e) {
            throw new IgniteCheckedException(e);
        }
    }

    /** */
    @Before
    public void beforeTestSnapshot() throws Exception {
        cleanPersistenceDir();
    }

    /** */
    @After
    public void afterTestSnapshot() throws Exception {
        stopAllGrids();
    }

    /** {@inheritDoc} */
    @Override protected IgniteConfiguration getConfiguration(String igniteInstanceName) throws Exception {
        return super.getConfiguration(igniteInstanceName)
            .setConsistentId(igniteInstanceName)
            .setCommunicationSpi(new TestRecordingCommunicationSpi())
            .setDataStorageConfiguration(memCfg)
            .setCacheConfiguration(defaultCacheCfg)
            .setClusterStateOnStart(INACTIVE);
    }

    /**
     *
     */
    @Test
    public void testSnapshotLocalPartitions() throws Exception {
        // Start grid node with data before each test.
        IgniteEx ig = startGridWithCache(defaultCacheCfg, CACHE_KEYS_RANGE);

        for (int i = CACHE_KEYS_RANGE; i < 2048; i++)
            ig.cache(DEFAULT_CACHE_NAME).put(i, i);

        try (IgniteDataStreamer<Integer, TestOrderItem> ds = ig.dataStreamer(DEFAULT_CACHE_NAME)) {
            for (int i = 0; i < 2048; i++)
                ds.addData(i, new TestOrderItem(i, i));
        }

        try (IgniteDataStreamer<Integer, TestOrderItem> ds = ig.dataStreamer(DEFAULT_CACHE_NAME)) {
            for (int i = 0; i < 2048; i++)
                ds.addData(i, new TestOrderItem(i, i) {
                    @Override public String toString() {
                        return "_" + super.toString();
                    }
                });
        }
        GridCacheSharedContext<?, ?> cctx0 = ig.context().cache().context();

        Map<Integer, Optional<Set<Integer>>> parts = new HashMap<>();
        parts.put(CU.cacheId(DEFAULT_CACHE_NAME), Optional.empty());

        // Collection of pairs group and appropratate cache partition to be snapshotted.
        IgniteInternalFuture<?> snpFut = startLocalSnapshotTask(cctx0.snapshotMgr(),
            (GridCacheDatabaseSharedManager)cctx0.database(),
            cctx0.localNodeId(),
            SNAPSHOT_NAME,
<<<<<<< HEAD
            parts,
            cctx0.snapshotMgr().localSnapshotSender(SNAPSHOT_NAME, parts.keySet()));
=======
            F.asMap(CU.cacheId(DEFAULT_CACHE_NAME), null),
            cctx0.snapshotMgr().localSnapshotSender(SNAPSHOT_NAME));
>>>>>>> 3c5b28fa

        snpFut.get();

        File cacheWorkDir = ((FilePageStoreManager)ig.context()
            .cache()
            .context()
            .pageStore())
            .cacheWorkDir(defaultCacheCfg);

        stopGrid(ig.name());

        // Calculate CRCs
        final Map<String, Integer> origParts = calculateCRC32Partitions(cacheWorkDir);

        String nodePath = relativeNodePath(ig.context().pdsFolderResolver().resolveFolders());

        final Map<String, Integer> bakcupCRCs = calculateCRC32Partitions(
            Paths.get(cctx0.snapshotMgr().snapshotLocalDir(SNAPSHOT_NAME).getPath(), nodePath, cacheDirName(defaultCacheCfg)).toFile()
        );

        assertEquals("Partiton must have the same CRC after shapshot and after merge", origParts, bakcupCRCs);

        File snpWorkDir = cctx0.snapshotMgr().snapshotTempDir();

        assertEquals("Snapshot working directory must be cleand after usage", 0, snpWorkDir.listFiles().length);
    }

    /**
     *
     */
    @Test
    public void testSnapshotLocalPartitionsNextCpStarted() throws Exception {
        final int value_multiplier = 2;
        CountDownLatch slowCopy = new CountDownLatch(1);

        IgniteEx ig = startGridWithCache(defaultCacheCfg.setAffinity(new ZeroPartitionAffinityFunction()
            .setPartitions(CACHE_PARTS_COUNT)), CACHE_KEYS_RANGE);

        IgniteSnapshotManager mgr = ig.context()
            .cache()
            .context()
            .snapshotMgr();

        GridCacheDatabaseSharedManager dbMgr = (GridCacheDatabaseSharedManager)ig.context()
            .cache()
            .context()
            .database();

        File cpDir = dbMgr.checkpointDirectory();
        File walDir = ((FileWriteAheadLogManager) ig.context().cache().context().wal()).walWorkDir();

        // Change data before backup
        for (int i = 0; i < CACHE_KEYS_RANGE; i++)
            ig.cache(DEFAULT_CACHE_NAME).put(i, value_multiplier * i);

        IgniteInternalFuture<?> snpFut = startLocalSnapshotTask(mgr,
            dbMgr,
            ig.context().cache().context().localNodeId(),
            SNAPSHOT_NAME,
<<<<<<< HEAD
            parts,
            new DeleagateSnapshotFileSender(log, mgr.snapshotExecutorService(), mgr.localSnapshotSender(SNAPSHOT_NAME, parts.keySet())) {
=======
            F.asMap(CU.cacheId(DEFAULT_CACHE_NAME), null),
            new DeleagateSnapshotSender(log, mgr.snapshotExecutorService(), mgr.localSnapshotSender(SNAPSHOT_NAME)) {
>>>>>>> 3c5b28fa
                @Override
                public void sendPart0(File part, String cacheDirName, GroupPartitionId pair, Long length) {
                    try {
                        if (pair.getPartitionId() == 0)
                            U.await(slowCopy);

                        delegate.sendPart0(part, cacheDirName, pair, length);
                    }
                    catch (IgniteInterruptedCheckedException e) {
                        throw new IgniteException(e);
                    }
                }
            });


        dbMgr.forceCheckpoint("snapshot is ready to be created")
            .futureFor(CheckpointState.MARKER_STORED_TO_DISK)
            .get();

        // Change data after backup
        for (int i = 0; i < CACHE_KEYS_RANGE; i++)
            ig.cache(DEFAULT_CACHE_NAME).put(i, 3 * i);

        // Backup on the next checkpoint must copy page before write it to partition
        CheckpointProgress cpFut = ig.context()
            .cache()
            .context()
            .database()
            .forceCheckpoint("second cp");

        cpFut.futureFor(CheckpointState.FINISHED).get();

        slowCopy.countDown();

        snpFut.get();

        // Now can stop the node and check created backups.

        stopGrid(0);

        IgniteUtils.delete(cpDir);
        IgniteUtils.delete(walDir);

        IgniteConfiguration cfg = getConfiguration(getTestIgniteInstanceName(0))
            .setWorkDirectory(mgr.snapshotLocalDir(SNAPSHOT_NAME).getAbsolutePath());

        IgniteEx ig2 = startGrid(cfg);

        ig2.cluster().active(true);

        for (int i = 0; i < CACHE_KEYS_RANGE; i++) {
            assertEquals("snapshot data consistency violation [key=" + i + ']',
                i * value_multiplier, ig2.cache(DEFAULT_CACHE_NAME).get(i));
        }
    }

    /**
     *
     */
    @Test(expected = IgniteCheckedException.class)
    public void testSnapshotLocalPartitionNotEnoughSpace() throws Exception {
        final AtomicInteger throwCntr = new AtomicInteger();

        IgniteEx ig = startGridWithCache(defaultCacheCfg.setAffinity(new ZeroPartitionAffinityFunction()
            .setPartitions(CACHE_PARTS_COUNT)), CACHE_KEYS_RANGE);

        // Change data after backup
        for (int i = 0; i < CACHE_KEYS_RANGE; i++)
            ig.cache(DEFAULT_CACHE_NAME).put(i, 2 * i);

        GridCacheSharedContext<?, ?> cctx0 = ig.context().cache().context();

        IgniteSnapshotManager mgr = cctx0.snapshotMgr();

        mgr.ioFactory(new FileIOFactory() {
            @Override public FileIO create(File file, OpenOption... modes) throws IOException {
                FileIO fileIo = DFLT_IO_FACTORY.create(file, modes);

                if (file.getName().equals(IgniteSnapshotManager.partDeltaFileName(0)))
                    return new FileIODecorator(fileIo) {
                        @Override public int writeFully(ByteBuffer srcBuf) throws IOException {
                            if (throwCntr.incrementAndGet() == 3)
                                throw new IOException("Test exception. Not enough space.");

                            return super.writeFully(srcBuf);
                        }
                    };

                return fileIo;
            }
        });

        Map<Integer, Optional<Set<Integer>>> parts = new HashMap<>();
        parts.put(CU.cacheId(DEFAULT_CACHE_NAME), Optional.empty());

        IgniteInternalFuture<?> snpFut = startLocalSnapshotTask(cctx0.snapshotMgr(),
            (GridCacheDatabaseSharedManager)cctx0.database(),
            cctx0.localNodeId(),
            SNAPSHOT_NAME,
<<<<<<< HEAD
            parts,
            cctx0.snapshotMgr().localSnapshotSender(SNAPSHOT_NAME, parts.keySet()));
=======
            F.asMap(CU.cacheId(DEFAULT_CACHE_NAME), null),
            cctx0.snapshotMgr().localSnapshotSender(SNAPSHOT_NAME));
>>>>>>> 3c5b28fa

        snpFut.get();
    }

    /**
     *
     */
    @Test(expected = IgniteCheckedException.class)
    public void testSnapshotCreateLocalCopyPartitionFail() throws Exception {
        IgniteEx ig = startGridWithCache(defaultCacheCfg, CACHE_KEYS_RANGE);

        Map<Integer, Set<Integer>> parts = new HashMap<>();
        parts.put(CU.cacheId(DEFAULT_CACHE_NAME), new HashSet<>(Collections.singletonList(0)));

        GridCacheSharedContext<?, ?> cctx0 = ig.context().cache().context();

        IgniteInternalFuture<?> fut = startLocalSnapshotTask(cctx0.snapshotMgr(),
            (GridCacheDatabaseSharedManager)cctx0.database(),
            cctx0.localNodeId(),
            SNAPSHOT_NAME,
            parts,
<<<<<<< HEAD
            new DeleagateSnapshotFileSender(log, cctx0.snapshotMgr().snapshotExecutorService(),
                cctx0.snapshotMgr().localSnapshotSender(SNAPSHOT_NAME, parts.keySet())) {
=======
            new DeleagateSnapshotSender(log, cctx0.snapshotMgr().snapshotExecutorService(),
                cctx0.snapshotMgr().localSnapshotSender(SNAPSHOT_NAME)) {
>>>>>>> 3c5b28fa
                @Override public void sendPart0(File part, String cacheDirName, GroupPartitionId pair, Long length) {
                    if (pair.getPartitionId() == 0)
                        throw new IgniteException("Test. Fail to copy partition: " + pair);

                    delegate.sendPart0(part, cacheDirName, pair, length);
                }
            });

        fut.get();
    }

    /**
     * @throws Exception If fails.
     */
    @Test
    public void testSnapshotRemotePartitions() throws Exception {
        IgniteEx ig0 = startGrids(2);

        ig0.cluster().active(true);

        for (int i = 0; i < CACHE_KEYS_RANGE; i++)
            ig0.cache(DEFAULT_CACHE_NAME).put(i, i);

        CheckpointProgress cpFut = ig0.context()
            .cache()
            .context()
            .database()
            .forceCheckpoint("the next one");

        cpFut.futureFor(CheckpointState.FINISHED).get();

        IgniteSnapshotManager mgr0 = ig0.context()
            .cache()
            .context()
            .snapshotMgr();

        final CountDownLatch cancelLatch = new CountDownLatch(1);

        UUID rmtNodeId = grid(1).localNode().id();

        // Snapshot must be taken on node1 and transmitted to node0.
        IgniteInternalFuture<?> fut = mgr0.createRemoteSnapshot(rmtNodeId,
            owningParts(ig0, new HashSet<>(Collections.singletonList(CU.cacheId(DEFAULT_CACHE_NAME))), rmtNodeId),
            new BiConsumer<File, GroupPartitionId>() {
                @Override public void accept(File file, GroupPartitionId gprPartId) {
                    log.info("Snapshot partition received successfully [rmtNodeId=" + rmtNodeId +
                        ", part=" + file.getAbsolutePath() + ", gprPartId=" + gprPartId + ']');

                    cancelLatch.countDown();
                }
            });

        cancelLatch.await();

        fut.cancel();

        IgniteInternalFuture<?> fut2 = mgr0.createRemoteSnapshot(rmtNodeId,
            owningParts(ig0, new HashSet<>(Collections.singletonList(CU.cacheId(DEFAULT_CACHE_NAME))), rmtNodeId),
            (part, grp) -> {});

        fut2.get();
    }

    /**
     * @throws Exception If fails.
     */
    @Test
    public void testSnapshotRemoteOnBothNodes() throws Exception {
        IgniteEx ig0 = startGrids(2);

        ig0.cluster().active(true);

        for (int i = 0; i < CACHE_KEYS_RANGE; i++)
            ig0.cache(DEFAULT_CACHE_NAME).put(i, i);

        CheckpointProgress cpFut = ig0.context()
            .cache()
            .context()
            .database()
            .forceCheckpoint("the next one");

        cpFut.futureFor(CheckpointState.FINISHED).get();

        IgniteSnapshotManager mgr0 = ig0.context()
            .cache()
            .context()
            .snapshotMgr();

        IgniteSnapshotManager mgr1 = grid(1).context()
            .cache()
            .context()
            .snapshotMgr();

        UUID node0 = grid(0).localNode().id();
        UUID node1 = grid(1).localNode().id();

        // Snapshot must be taken on node1 and transmitted to node0.
        IgniteInternalFuture<?> futFrom1To0 = mgr0.createRemoteSnapshot(node1,
            owningParts(ig0, new HashSet<>(Collections.singletonList(CU.cacheId(DEFAULT_CACHE_NAME))), node1),
            (part, grp) -> {});

        IgniteInternalFuture<?> futFrom0To1 = mgr1.createRemoteSnapshot(node0,
            owningParts(grid(1), new HashSet<>(Collections.singletonList(CU.cacheId(DEFAULT_CACHE_NAME))), node0),
            (part, grp) -> {});

        futFrom0To1.get();
        futFrom1To0.get();
    }

    /**
     * @throws Exception If fails.
     */
    @Test(expected = ClusterTopologyCheckedException.class)
    public void testRemoteSnapshotRequestedNodeLeft() throws Exception {
        IgniteEx ig0 = startGridWithCache(defaultCacheCfg, CACHE_KEYS_RANGE);
        IgniteEx ig1 = startGrid(1);

        ig0.cluster().setBaselineTopology(ig0.cluster().forServers().nodes());

        awaitPartitionMapExchange();

        CountDownLatch hold = new CountDownLatch(1);

        ((GridCacheDatabaseSharedManager)ig1.context()
            .cache()
            .context()
            .database())
            .waitForCheckpoint("Snapshot before request", f -> {
                try {
                    // Listener will be exectuted inside the checkpoint thead.
                    U.await(hold);
                }
                catch (IgniteCheckedException e) {
                    throw new IgniteException(e);
                }
            });

        UUID rmtNodeId = ig1.localNode().id();

        ig0.context()
            .cache()
            .context()
            .snapshotMgr()
            .createRemoteSnapshot(rmtNodeId,
            owningParts(ig0,
                new HashSet<>(Collections.singletonList(CU.cacheId(DEFAULT_CACHE_NAME))),
                rmtNodeId),
                (part, grp) -> {});

        IgniteInternalFuture<?>[] futs = new IgniteInternalFuture[1];

        GridTestUtils.waitForCondition(new GridAbsPredicate() {
            @Override public boolean apply() {
                IgniteInternalFuture<Boolean> snpFut = ig1.context()
                    .cache()
                    .context()
                    .snapshotMgr()
                    .lastScheduledRemoteSnapshotTask(ig0.localNode().id());

                if (snpFut == null)
                    return false;
                else
                    futs[0] = snpFut;

                return true;
            }
        }, 5_000L);

        stopGrid(0);

        hold.countDown();

        futs[0].get();
    }

    /**
     * <pre>
     * 1. Start 2 nodes.
     * 2. Request snapshot from 2-nd node
     * 3. Block snapshot-request message.
     * 4. Start 3-rd node and change BLT.
     * 5. Stop 3-rd node and change BLT.
     * 6. 2-nd node now have MOVING partitions to be preloaded.
     * 7. Release snapshot-request message.
     * 8. Should get an error of snapshot creation since MOVING partitions cannot be snapshotted.
     * </pre>
     *
     * @throws Exception If fails.
     */
    @Test(expected = IgniteCheckedException.class)
    public void testRemoteOutdatedSnapshot() throws Exception {
        IgniteEx ig0 = startGrids(2);

        ig0.cluster().active(true);

        for (int i = 0; i < CACHE_KEYS_RANGE; i++)
            ig0.cache(DEFAULT_CACHE_NAME).put(i, i);

        awaitPartitionMapExchange();

        for (int i = 0; i < 2; i++) {
            grid(i).
                context()
                .cache()
                .context()
                .database()
                .forceCheckpoint("the next one")
                .futureFor(CheckpointState.FINISHED)
                .get();
        }

        TestRecordingCommunicationSpi.spi(ig0)
            .blockMessages((node, msg) -> msg instanceof SnapshotRequestMessage);

        UUID rmtNodeId = grid(1).localNode().id();

        IgniteSnapshotManager mgr0 = ig0.context()
            .cache()
            .context()
            .snapshotMgr();

        // Snapshot must be taken on node1 and transmitted to node0.
        IgniteInternalFuture<?> snpFut = mgr0.createRemoteSnapshot(rmtNodeId,
            owningParts(ig0, new HashSet<>(Collections.singletonList(CU.cacheId(DEFAULT_CACHE_NAME))), rmtNodeId),
            (part, grp) -> {});

        TestRecordingCommunicationSpi.spi(ig0)
            .waitForBlocked();

        startGrid(2);

        ig0.cluster().setBaselineTopology(ig0.cluster().forServers().nodes());

        awaitPartitionMapExchange();

        stopGrid(2);

        TestRecordingCommunicationSpi.spi(grid(1))
            .blockMessages((node, msg) ->  msg instanceof GridDhtPartitionDemandMessage);

        ig0.cluster().setBaselineTopology(ig0.cluster().forServers().nodes());

        TestRecordingCommunicationSpi.spi(ig0)
            .stopBlock(true, obj -> obj.get2().message() instanceof SnapshotRequestMessage);

        snpFut.get();
    }

    /**
     * @throws Exception If fails.
     */
    @Test(expected = IgniteCheckedException.class)
    public void testLocalSnapshotOnCacheStopped() throws Exception {
        IgniteEx ig = startGridWithCache(defaultCacheCfg, CACHE_KEYS_RANGE);

        startGrid(1);

        ig.cluster().active(true);

        awaitPartitionMapExchange();

        IgniteSnapshotManager mgr = ig.context()
            .cache()
            .context()
            .snapshotMgr();

        CountDownLatch cpLatch = new CountDownLatch(1);

        GridCacheSharedContext<?, ?> cctx0 = ig.context().cache().context();

        IgniteInternalFuture<?> snpFut = startLocalSnapshotTask(cctx0.snapshotMgr(),
            (GridCacheDatabaseSharedManager)cctx0.database(),
            cctx0.localNodeId(),
            SNAPSHOT_NAME,
<<<<<<< HEAD
            parts,
            new DeleagateSnapshotFileSender(log, mgr.snapshotExecutorService(), mgr.localSnapshotSender(SNAPSHOT_NAME, parts.keySet())) {
=======
            F.asMap(CU.cacheId(DEFAULT_CACHE_NAME), null),
            new DeleagateSnapshotSender(log, mgr.snapshotExecutorService(), mgr.localSnapshotSender(SNAPSHOT_NAME)) {
>>>>>>> 3c5b28fa
                @Override
                public void sendPart0(File part, String cacheDirName, GroupPartitionId pair, Long length) {
                    try {
                        U.await(cpLatch);

                        delegate.sendPart0(part, cacheDirName, pair, length);
                    }
                    catch (IgniteInterruptedCheckedException e) {
                        throw new IgniteException(e);
                    }
                }
            });

        IgniteCache<?, ?> cache = ig.getOrCreateCache(DEFAULT_CACHE_NAME);

        cache.destroy();

        cpLatch.countDown();

        snpFut.get(5_000, TimeUnit.MILLISECONDS);
    }

    /**
     * @throws Exception If fails.
     */
    @Test
    public void testClusterSnapshotUnderLoad() throws Exception {
        // todo default cluster state on start is INACTIVE, must be required for snapshot restore

        int grids = 3;
        String snpName = "backup23012020";
        AtomicBoolean stop = new AtomicBoolean();

        IgniteEx ig0 = startGridsWithCache(grids, defaultCacheCfg, CACHE_KEYS_RANGE);

        // Start cache load
        IgniteInternalFuture<Long> loadFut = GridTestUtils.runMultiThreadedAsync(() -> {
            while (!Thread.currentThread().isInterrupted() || !stop.get()) {
                int idx = RAND.nextInt(grids);

                grid(idx).cache(DEFAULT_CACHE_NAME).put(RAND.nextInt(), RAND.nextInt());
            }
        }, 3, "Cache-put-");

        IgniteFuture<Void> fut = ig0.snapshot()
            .createSnapshot(snpName, Collections.singletonList(CU.cacheId(DEFAULT_CACHE_NAME)));

        fut.listen(f -> stop.set(true));

        fut.get();

        log.info(">>>> Cluster snapshot created.");

        // cluster can be deactivated but we must test snapshot restore when binary recovery also occurred
        stopAllGrids();

        IgniteEx ig = startGrids(grids);

        assertTrue(ig.cluster().state() == INACTIVE);

        IgniteFuture<Void> restoreFut = ig.snapshot().restoreSnapshot(snpName);

        restoreFut.get();
    }

    // todo check exception on cache stop during snapshot operation in progress
    // todo check join node is not allowed during snapshot operation in progress

    /**
     * @param src Source node to calculate.
     * @param grps Groups to collect owning parts.
     * @param rmtNodeId Remote node id.
     * @return Map of collected parts.
     */
    private static Map<Integer, Set<Integer>> owningParts(IgniteEx src, Set<Integer> grps, UUID rmtNodeId) {
        Map<Integer, Set<Integer>> result = new HashMap<>();

        for (Integer grpId : grps) {
            Set<Integer> parts = src.context()
                .cache()
                .cacheGroup(grpId)
                .topology()
                .partitions(rmtNodeId)
                .entrySet()
                .stream()
                .filter(p -> p.getValue() == GridDhtPartitionState.OWNING)
                .map(Map.Entry::getKey)
                .collect(Collectors.toSet());

            result.put(grpId, parts);
        }

        return result;
    }

    /**
     * @param snpName Unique snapshot name.
     * @param parts Collection of pairs group and appropratate cache partition to be snapshotted.
     * @param snpSndr Sender which used for snapshot sub-task processing.
     * @return Future which will be completed when snapshot is done.
     */
    private static IgniteInternalFuture<Boolean> startLocalSnapshotTask(
        IgniteSnapshotManager snpMgr,
        GridCacheDatabaseSharedManager dbMgr,
        UUID srcNodeId,
        String snpName,
        Map<Integer, Set<Integer>> parts,
        SnapshotSender snpSndr
    ) throws IgniteCheckedException{
        SnapshotFutureTask snpFutTask = snpMgr.registerSnapshotTask(snpName, srcNodeId, parts, snpSndr);

        snpFutTask.start();

        // Snapshot is still in the INIT state. beforeCheckpoint has been skipped
        // due to checkpoint aready running and we need to schedule the next one
        // right afther current will be completed.
        dbMgr.forceCheckpoint(String.format(CP_TEST_SNAPSHOT_REASON, snpName));

        snpFutTask.awaitStarted();

        return snpFutTask;
    }

    /**
     * @param ccfg Default cache configuration.
     * @return Ignite instance.
     * @throws Exception If fails.
     */
    private IgniteEx startGridWithCache(CacheConfiguration<Integer, Integer> ccfg, int range) throws Exception {
        return startGridsWithCache(1, ccfg, range);
    }

    /**
     * @param cnt Number of grids to start.
     * @param ccfg Default cache configuration.
     * @param range Range of cache keys to insert.
     * @return Ignite instance.
     * @throws Exception If fails.
     */
    private IgniteEx startGridsWithCache(int cnt, CacheConfiguration<Integer, Integer> ccfg, int range) throws Exception {
        defaultCacheCfg = ccfg;

        // Start grid node with data before each test.
        IgniteEx ig = startGrids(cnt);

        ig.cluster().baselineAutoAdjustEnabled(false);
        ig.cluster().active(true);

        for (int i = 0; i < range; i++)
            ig.cache(DEFAULT_CACHE_NAME).put(i, i);

        GridCompoundFuture<?, ?> cpFuts = new GridCompoundFuture<>();

        for (int i = 0; i < cnt; i++) {
            GridFutureAdapter cpFut = grid(i).context()
                .cache()
                .context()
                .database()
                .forceCheckpoint("the next one")
                .futureFor(CheckpointState.FINISHED);

            cpFuts.add(cpFut);
        }

        cpFuts.markInitialized();

        cpFuts.get();

        return ig;
    }

    /**
     *
     */
    private static class ZeroPartitionAffinityFunction extends RendezvousAffinityFunction {
        @Override public int partition(Object key) {
            return 0;
        }
    }

    /**
     *
     */
    private static class DeleagateSnapshotSender extends SnapshotSender {
        /** Delegate call to. */
        protected final SnapshotSender delegate;

        /**
         * @param delegate Delegate call to.
         */
        public DeleagateSnapshotSender(IgniteLogger log, Executor exec, SnapshotSender delegate) {
            super(log, exec);

            this.delegate = delegate;
        }

        /** {@inheritDoc} */
        @Override protected void init() throws IgniteCheckedException {
            delegate.init();
        }

        /** {@inheritDoc} */
        @Override public void sendCacheConfig0(File ccfg, String cacheDirName) {
            delegate.sendCacheConfig(ccfg, cacheDirName);
        }

        /** {@inheritDoc} */
        @Override public void sendMarshallerMeta0(List<Map<Integer, MappedName>> mappings) {
            delegate.sendMarshallerMeta(mappings);
        }

        /** {@inheritDoc} */
        @Override public void sendBinaryMeta0(Collection<BinaryType> types) {
            delegate.sendBinaryMeta(types);
        }

        /** {@inheritDoc} */
        @Override public void sendPart0(File part, String cacheDirName, GroupPartitionId pair, Long length) {
            delegate.sendPart(part, cacheDirName, pair, length);
        }

        /** {@inheritDoc} */
        @Override public void sendDelta0(File delta, String cacheDirName, GroupPartitionId pair) {
            delegate.sendDelta(delta, cacheDirName, pair);
        }

        /** {@inheritDoc} */
        @Override public void close0(Throwable th) {
            delegate.close(th);
        }
    }

    /**
     *
     */
    private static class TestOrderItem implements Serializable {
        /** Order key. */
        private final int key;

        /** Order value. */
        private final int value;

        public TestOrderItem(int key, int value) {
            this.key = key;
            this.value = value;
        }

        /** {@inheritDoc} */
        @Override public boolean equals(Object o) {
            if (this == o)
                return true;

            if (o == null || getClass() != o.getClass())
                return false;

            TestOrderItem item = (TestOrderItem)o;

            return key == item.key &&
                value == item.value;
        }

        /** {@inheritDoc} */
        @Override public int hashCode() {
            return Objects.hash(key, value);
        }

        /** {@inheritDoc} */
        @Override public String toString() {
            return "TestOrderItem [key=" + key + ", value=" + value + ']';
        }
    }
}<|MERGE_RESOLUTION|>--- conflicted
+++ resolved
@@ -17,50 +17,13 @@
 
 package org.apache.ignite.internal.processors.cache.persistence.snapshot;
 
-import java.io.File;
-import java.io.IOException;
-import java.io.Serializable;
-import java.nio.ByteBuffer;
-import java.nio.file.DirectoryStream;
-import java.nio.file.OpenOption;
-import java.nio.file.Path;
-import java.nio.file.Paths;
-import java.util.Collection;
-import java.util.Collections;
-import java.util.HashMap;
-import java.util.HashSet;
-import java.util.List;
-import java.util.Map;
-import java.util.Objects;
-<<<<<<< HEAD
-import java.util.Optional;
-import java.util.Random;
-=======
->>>>>>> 3c5b28fa
-import java.util.Set;
-import java.util.UUID;
-import java.util.concurrent.CountDownLatch;
-import java.util.concurrent.Executor;
-import java.util.concurrent.TimeUnit;
-import java.util.concurrent.atomic.AtomicBoolean;
-import java.util.concurrent.atomic.AtomicInteger;
-import java.util.function.BiConsumer;
-import java.util.stream.Collectors;
-import org.apache.ignite.IgniteCache;
-import org.apache.ignite.IgniteCheckedException;
-import org.apache.ignite.IgniteDataStreamer;
-import org.apache.ignite.IgniteException;
-import org.apache.ignite.IgniteLogger;
+import org.apache.ignite.*;
 import org.apache.ignite.binary.BinaryType;
 import org.apache.ignite.cache.CacheAtomicityMode;
 import org.apache.ignite.cache.CacheMode;
 import org.apache.ignite.cache.CacheRebalanceMode;
 import org.apache.ignite.cache.affinity.rendezvous.RendezvousAffinityFunction;
-import org.apache.ignite.configuration.CacheConfiguration;
-import org.apache.ignite.configuration.DataRegionConfiguration;
-import org.apache.ignite.configuration.DataStorageConfiguration;
-import org.apache.ignite.configuration.IgniteConfiguration;
-import org.apache.ignite.configuration.WALMode;
+import org.apache.ignite.configuration.*;
 import org.apache.ignite.internal.IgniteEx;
 import org.apache.ignite.internal.IgniteInternalFuture;
 import org.apache.ignite.internal.IgniteInterruptedCheckedException;
@@ -72,11 +35,7 @@
 import org.apache.ignite.internal.processors.cache.persistence.CheckpointProgress;
 import org.apache.ignite.internal.processors.cache.persistence.CheckpointState;
 import org.apache.ignite.internal.processors.cache.persistence.GridCacheDatabaseSharedManager;
-import org.apache.ignite.internal.processors.cache.persistence.file.FileIO;
-import org.apache.ignite.internal.processors.cache.persistence.file.FileIODecorator;
-import org.apache.ignite.internal.processors.cache.persistence.file.FileIOFactory;
-import org.apache.ignite.internal.processors.cache.persistence.file.FilePageStoreManager;
-import org.apache.ignite.internal.processors.cache.persistence.file.RandomAccessFileIOFactory;
+import org.apache.ignite.internal.processors.cache.persistence.file.*;
 import org.apache.ignite.internal.processors.cache.persistence.partstate.GroupPartitionId;
 import org.apache.ignite.internal.processors.cache.persistence.wal.FileWriteAheadLogManager;
 import org.apache.ignite.internal.processors.cache.persistence.wal.crc.FastCrc;
@@ -85,7 +44,6 @@
 import org.apache.ignite.internal.util.future.GridCompoundFuture;
 import org.apache.ignite.internal.util.future.GridFutureAdapter;
 import org.apache.ignite.internal.util.lang.GridAbsPredicate;
-import org.apache.ignite.internal.util.typedef.F;
 import org.apache.ignite.internal.util.typedef.internal.CU;
 import org.apache.ignite.internal.util.typedef.internal.U;
 import org.apache.ignite.lang.IgniteFuture;
@@ -95,11 +53,26 @@
 import org.junit.Before;
 import org.junit.Test;
 
+import java.io.File;
+import java.io.IOException;
+import java.io.Serializable;
+import java.nio.ByteBuffer;
+import java.nio.file.DirectoryStream;
+import java.nio.file.OpenOption;
+import java.nio.file.Path;
+import java.nio.file.Paths;
+import java.util.*;
+import java.util.concurrent.CountDownLatch;
+import java.util.concurrent.Executor;
+import java.util.concurrent.TimeUnit;
+import java.util.concurrent.atomic.AtomicBoolean;
+import java.util.concurrent.atomic.AtomicInteger;
+import java.util.function.BiConsumer;
+import java.util.stream.Collectors;
+
 import static java.nio.file.Files.newDirectoryStream;
 import static org.apache.ignite.cluster.ClusterState.INACTIVE;
-import static org.apache.ignite.internal.processors.cache.persistence.file.FilePageStoreManager.FILE_SUFFIX;
-import static org.apache.ignite.internal.processors.cache.persistence.file.FilePageStoreManager.PART_FILE_PREFIX;
-import static org.apache.ignite.internal.processors.cache.persistence.file.FilePageStoreManager.cacheDirName;
+import static org.apache.ignite.internal.processors.cache.persistence.file.FilePageStoreManager.*;
 import static org.apache.ignite.internal.processors.cache.persistence.snapshot.IgniteSnapshotManager.relativeNodePath;
 
 /**
@@ -221,21 +194,16 @@
         }
         GridCacheSharedContext<?, ?> cctx0 = ig.context().cache().context();
 
-        Map<Integer, Optional<Set<Integer>>> parts = new HashMap<>();
-        parts.put(CU.cacheId(DEFAULT_CACHE_NAME), Optional.empty());
+        Map<Integer, Set<Integer>> parts = new HashMap<>();
+        parts.put(CU.cacheId(DEFAULT_CACHE_NAME), null);
 
         // Collection of pairs group and appropratate cache partition to be snapshotted.
         IgniteInternalFuture<?> snpFut = startLocalSnapshotTask(cctx0.snapshotMgr(),
             (GridCacheDatabaseSharedManager)cctx0.database(),
             cctx0.localNodeId(),
             SNAPSHOT_NAME,
-<<<<<<< HEAD
-            parts,
+                parts,
             cctx0.snapshotMgr().localSnapshotSender(SNAPSHOT_NAME, parts.keySet()));
-=======
-            F.asMap(CU.cacheId(DEFAULT_CACHE_NAME), null),
-            cctx0.snapshotMgr().localSnapshotSender(SNAPSHOT_NAME));
->>>>>>> 3c5b28fa
 
         snpFut.get();
 
@@ -274,6 +242,9 @@
         IgniteEx ig = startGridWithCache(defaultCacheCfg.setAffinity(new ZeroPartitionAffinityFunction()
             .setPartitions(CACHE_PARTS_COUNT)), CACHE_KEYS_RANGE);
 
+        Map<Integer, Set<Integer>> parts = new HashMap<>();
+        parts.put(CU.cacheId(DEFAULT_CACHE_NAME), null);
+
         IgniteSnapshotManager mgr = ig.context()
             .cache()
             .context()
@@ -295,13 +266,8 @@
             dbMgr,
             ig.context().cache().context().localNodeId(),
             SNAPSHOT_NAME,
-<<<<<<< HEAD
-            parts,
-            new DeleagateSnapshotFileSender(log, mgr.snapshotExecutorService(), mgr.localSnapshotSender(SNAPSHOT_NAME, parts.keySet())) {
-=======
-            F.asMap(CU.cacheId(DEFAULT_CACHE_NAME), null),
-            new DeleagateSnapshotSender(log, mgr.snapshotExecutorService(), mgr.localSnapshotSender(SNAPSHOT_NAME)) {
->>>>>>> 3c5b28fa
+                parts,
+            new DeleagateSnapshotSender(log, mgr.snapshotExecutorService(), mgr.localSnapshotSender(SNAPSHOT_NAME, parts.keySet())) {
                 @Override
                 public void sendPart0(File part, String cacheDirName, GroupPartitionId pair, Long length) {
                     try {
@@ -394,20 +360,15 @@
             }
         });
 
-        Map<Integer, Optional<Set<Integer>>> parts = new HashMap<>();
-        parts.put(CU.cacheId(DEFAULT_CACHE_NAME), Optional.empty());
+        Map<Integer, Set<Integer>> parts = new HashMap<>();
+        parts.put(CU.cacheId(DEFAULT_CACHE_NAME), null);
 
         IgniteInternalFuture<?> snpFut = startLocalSnapshotTask(cctx0.snapshotMgr(),
             (GridCacheDatabaseSharedManager)cctx0.database(),
             cctx0.localNodeId(),
             SNAPSHOT_NAME,
-<<<<<<< HEAD
             parts,
             cctx0.snapshotMgr().localSnapshotSender(SNAPSHOT_NAME, parts.keySet()));
-=======
-            F.asMap(CU.cacheId(DEFAULT_CACHE_NAME), null),
-            cctx0.snapshotMgr().localSnapshotSender(SNAPSHOT_NAME));
->>>>>>> 3c5b28fa
 
         snpFut.get();
     }
@@ -429,13 +390,8 @@
             cctx0.localNodeId(),
             SNAPSHOT_NAME,
             parts,
-<<<<<<< HEAD
-            new DeleagateSnapshotFileSender(log, cctx0.snapshotMgr().snapshotExecutorService(),
+            new DeleagateSnapshotSender(log, cctx0.snapshotMgr().snapshotExecutorService(),
                 cctx0.snapshotMgr().localSnapshotSender(SNAPSHOT_NAME, parts.keySet())) {
-=======
-            new DeleagateSnapshotSender(log, cctx0.snapshotMgr().snapshotExecutorService(),
-                cctx0.snapshotMgr().localSnapshotSender(SNAPSHOT_NAME)) {
->>>>>>> 3c5b28fa
                 @Override public void sendPart0(File part, String cacheDirName, GroupPartitionId pair, Long length) {
                     if (pair.getPartitionId() == 0)
                         throw new IgniteException("Test. Fail to copy partition: " + pair);
@@ -697,6 +653,9 @@
 
         awaitPartitionMapExchange();
 
+        Map<Integer, Set<Integer>> parts = new HashMap<>();
+        parts.put(CU.cacheId(DEFAULT_CACHE_NAME), null);
+
         IgniteSnapshotManager mgr = ig.context()
             .cache()
             .context()
@@ -707,28 +666,22 @@
         GridCacheSharedContext<?, ?> cctx0 = ig.context().cache().context();
 
         IgniteInternalFuture<?> snpFut = startLocalSnapshotTask(cctx0.snapshotMgr(),
-            (GridCacheDatabaseSharedManager)cctx0.database(),
-            cctx0.localNodeId(),
-            SNAPSHOT_NAME,
-<<<<<<< HEAD
-            parts,
-            new DeleagateSnapshotFileSender(log, mgr.snapshotExecutorService(), mgr.localSnapshotSender(SNAPSHOT_NAME, parts.keySet())) {
-=======
-            F.asMap(CU.cacheId(DEFAULT_CACHE_NAME), null),
-            new DeleagateSnapshotSender(log, mgr.snapshotExecutorService(), mgr.localSnapshotSender(SNAPSHOT_NAME)) {
->>>>>>> 3c5b28fa
-                @Override
-                public void sendPart0(File part, String cacheDirName, GroupPartitionId pair, Long length) {
-                    try {
-                        U.await(cpLatch);
-
-                        delegate.sendPart0(part, cacheDirName, pair, length);
+                (GridCacheDatabaseSharedManager) cctx0.database(),
+                cctx0.localNodeId(),
+                SNAPSHOT_NAME,
+                parts,
+                new DeleagateSnapshotSender(log, mgr.snapshotExecutorService(), mgr.localSnapshotSender(SNAPSHOT_NAME, parts.keySet())) {
+                    @Override
+                    public void sendPart0(File part, String cacheDirName, GroupPartitionId pair, Long length) {
+                        try {
+                            U.await(cpLatch);
+
+                            delegate.sendPart0(part, cacheDirName, pair, length);
+                        } catch (IgniteInterruptedCheckedException e) {
+                            throw new IgniteException(e);
+                        }
                     }
-                    catch (IgniteInterruptedCheckedException e) {
-                        throw new IgniteException(e);
-                    }
-                }
-            });
+                });
 
         IgniteCache<?, ?> cache = ig.getOrCreateCache(DEFAULT_CACHE_NAME);
 
