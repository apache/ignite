/*
 * Licensed to the Apache Software Foundation (ASF) under one or more
 * contributor license agreements. See the NOTICE file distributed with
 * this work for additional information regarding copyright ownership.
 * The ASF licenses this file to You under the Apache License, Version 2.0
 * (the "License"); you may not use this file except in compliance with
 * the License. You may obtain a copy of the License at
 *
 * http://www.apache.org/licenses/LICENSE-2.0
 *
 * Unless required by applicable law or agreed to in writing, software
 * distributed under the License is distributed on an "AS IS" BASIS,
 * WITHOUT WARRANTIES OR CONDITIONS OF ANY KIND, either express or implied.
 * See the License for the specific language governing permissions and
 * limitations under the License.
 */

package org.apache.ignite.internal.processors.cache.persistence.snapshot;

import java.io.File;
import java.io.IOException;
import java.io.Serializable;
import java.nio.ByteBuffer;
import java.nio.file.DirectoryStream;
import java.nio.file.OpenOption;
import java.nio.file.Path;
import java.nio.file.Paths;
import java.util.Collections;
import java.util.HashMap;
import java.util.HashSet;
import java.util.List;
import java.util.Map;
import java.util.Objects;
import java.util.Set;
import java.util.UUID;
import java.util.concurrent.CountDownLatch;
import java.util.concurrent.TimeUnit;
import java.util.concurrent.atomic.AtomicInteger;
import java.util.stream.Collectors;
import java.util.stream.IntStream;
import org.apache.ignite.IgniteCache;
import org.apache.ignite.IgniteCheckedException;
import org.apache.ignite.IgniteDataStreamer;
import org.apache.ignite.IgniteException;
import org.apache.ignite.IgniteLogger;
import org.apache.ignite.IgniteSystemProperties;
import org.apache.ignite.binary.BinaryType;
import org.apache.ignite.cache.CacheAtomicityMode;
import org.apache.ignite.cache.CacheMode;
import org.apache.ignite.cache.CacheRebalanceMode;
import org.apache.ignite.cache.affinity.rendezvous.RendezvousAffinityFunction;
import org.apache.ignite.configuration.CacheConfiguration;
import org.apache.ignite.configuration.DataRegionConfiguration;
import org.apache.ignite.configuration.DataStorageConfiguration;
import org.apache.ignite.configuration.IgniteConfiguration;
import org.apache.ignite.configuration.WALMode;
import org.apache.ignite.internal.IgniteEx;
import org.apache.ignite.internal.IgniteInternalFuture;
import org.apache.ignite.internal.IgniteInterruptedCheckedException;
import org.apache.ignite.internal.TestRecordingCommunicationSpi;
import org.apache.ignite.internal.cluster.ClusterTopologyCheckedException;
import org.apache.ignite.internal.pagemem.PageIdAllocator;
import org.apache.ignite.internal.processors.cache.distributed.dht.preloader.GridDhtPartitionDemandMessage;
import org.apache.ignite.internal.processors.cache.distributed.dht.topology.GridDhtPartitionState;
import org.apache.ignite.internal.processors.cache.persistence.CheckpointFuture;
import org.apache.ignite.internal.processors.cache.persistence.GridCacheDatabaseSharedManager;
import org.apache.ignite.internal.processors.cache.persistence.file.FileIO;
import org.apache.ignite.internal.processors.cache.persistence.file.FileIODecorator;
import org.apache.ignite.internal.processors.cache.persistence.file.FileIOFactory;
import org.apache.ignite.internal.processors.cache.persistence.file.FilePageStoreManager;
import org.apache.ignite.internal.processors.cache.persistence.file.RandomAccessFileIOFactory;
import org.apache.ignite.internal.processors.cache.persistence.partstate.GroupPartitionId;
import org.apache.ignite.internal.processors.cache.persistence.wal.FileWriteAheadLogManager;
import org.apache.ignite.internal.processors.cache.persistence.wal.crc.FastCrc;
import org.apache.ignite.internal.processors.marshaller.MappedName;
import org.apache.ignite.internal.util.GridIntList;
import org.apache.ignite.internal.util.IgniteUtils;
import org.apache.ignite.internal.util.lang.GridAbsPredicate;
import org.apache.ignite.internal.util.typedef.internal.CU;
import org.apache.ignite.internal.util.typedef.internal.U;
import org.apache.ignite.testframework.GridTestUtils;
import org.apache.ignite.testframework.junits.WithSystemProperty;
import org.apache.ignite.testframework.junits.common.GridCommonAbstractTest;
import org.junit.After;
import org.junit.Before;
import org.junit.Test;

import static java.nio.file.Files.newDirectoryStream;
import static org.apache.ignite.internal.processors.cache.persistence.file.FilePageStoreManager.FILE_SUFFIX;
import static org.apache.ignite.internal.processors.cache.persistence.file.FilePageStoreManager.PART_FILE_PREFIX;
import static org.apache.ignite.internal.processors.cache.persistence.file.FilePageStoreManager.cacheDirName;
import static org.apache.ignite.internal.processors.cache.persistence.snapshot.IgniteSnapshotManager.relativeStoragePath;

/**
 *
 */
public class IgniteSnapshotManagerSelfTest extends GridCommonAbstractTest {
    /** */
    private static final FileIOFactory DFLT_IO_FACTORY = new RandomAccessFileIOFactory();

    /** */
    private static final String SNAPSHOT_NAME = "testSnapshot";

    /** */
    private static final int CACHE_PARTS_COUNT = 8;

    /** */
    private static final int PAGE_SIZE = 1024;

    /** */
    private static final int CACHE_KEYS_RANGE = 1024;

    /** */
    private static final DataStorageConfiguration memCfg = new DataStorageConfiguration()
        .setDefaultDataRegionConfiguration(new DataRegionConfiguration()
            .setMaxSize(100L * 1024 * 1024)
            .setPersistenceEnabled(true))
        .setCheckpointFrequency(3000)
        .setPageSize(PAGE_SIZE)
        .setWalMode(WALMode.LOG_ONLY);

    /** */
    private CacheConfiguration<Integer, Integer> defaultCacheCfg =
        new CacheConfiguration<Integer, Integer>(DEFAULT_CACHE_NAME)
            .setCacheMode(CacheMode.PARTITIONED)
            .setRebalanceMode(CacheRebalanceMode.ASYNC)
            .setBackups(1)
            .setAtomicityMode(CacheAtomicityMode.TRANSACTIONAL)
            .setAffinity(new RendezvousAffinityFunction(false)
                .setPartitions(CACHE_PARTS_COUNT));

    /**
     * Calculate CRC for all partition files of specified cache.
     *
     * @param cacheDir Cache directory to iterate over partition files.
     * @return The map of [fileName, checksum].
     * @throws IgniteCheckedException If fails.
     */
    private static Map<String, Integer> calculateCRC32Partitions(File cacheDir) throws IgniteCheckedException {
        assert cacheDir.isDirectory() : cacheDir.getAbsolutePath();

        Map<String, Integer> result = new HashMap<>();

        try {
            try (DirectoryStream<Path> partFiles = newDirectoryStream(cacheDir.toPath(),
                p -> p.toFile().getName().startsWith(PART_FILE_PREFIX) && p.toFile().getName().endsWith(FILE_SUFFIX))
            ) {
                for (Path path : partFiles)
                    result.put(path.toFile().getName(), FastCrc.calcCrc(path.toFile()));
            }

            return result;
        }
        catch (IOException e) {
            throw new IgniteCheckedException(e);
        }
    }

    /** */
    @Before
    public void beforeTestSnapshot() throws Exception {
        cleanPersistenceDir();
    }

    /** */
    @After
    public void afterTestSnapshot() throws Exception {
        stopAllGrids();
    }

    /** {@inheritDoc} */
    @Override protected IgniteConfiguration getConfiguration(String igniteInstanceName) throws Exception {
        return super.getConfiguration(igniteInstanceName)
            .setConsistentId(igniteInstanceName)
            .setCommunicationSpi(new TestRecordingCommunicationSpi())
            .setDataStorageConfiguration(memCfg)
            .setCacheConfiguration(defaultCacheCfg);
    }

    /**
     *
     */
    @Test
    public void testSnapshotLocalPartitions() throws Exception {
        // Start grid node with data before each test.
        IgniteEx ig = startGridWithCache(defaultCacheCfg, CACHE_KEYS_RANGE);

        for (int i = CACHE_KEYS_RANGE; i < 2048; i++)
            ig.cache(DEFAULT_CACHE_NAME).put(i, i);

        try (IgniteDataStreamer<Integer, TestOrderItem> ds = ig.dataStreamer(DEFAULT_CACHE_NAME)) {
            for (int i = 0; i < 2048; i++)
                ds.addData(i, new TestOrderItem(i, i));
        }

        try (IgniteDataStreamer<Integer, TestOrderItem> ds = ig.dataStreamer(DEFAULT_CACHE_NAME)) {
            for (int i = 0; i < 2048; i++)
                ds.addData(i, new TestOrderItem(i, i) {
                    @Override public String toString() {
                        return "_" + super.toString();
                    }
                });
        }

        IgniteSnapshotManager mgr = ig.context()
            .cache()
            .context()
            .snapshotMgr();

        IgniteInternalFuture<?> snpFut = mgr.createLocalSnapshot(SNAPSHOT_NAME,
            Collections.singletonList(CU.cacheId(DEFAULT_CACHE_NAME)));

        snpFut.get();

        File cacheWorkDir = ((FilePageStoreManager)ig.context()
            .cache()
            .context()
            .pageStore())
            .cacheWorkDir(defaultCacheCfg);

        stopGrid(ig.name());

        // Calculate CRCs
        final Map<String, Integer> origParts = calculateCRC32Partitions(cacheWorkDir);

        String nodePath = relativeStoragePath(ig.context().cache().context());

        final Map<String, Integer> bakcupCRCs = calculateCRC32Partitions(
            Paths.get(mgr.localSnapshotDir(SNAPSHOT_NAME).getPath(), nodePath, cacheDirName(defaultCacheCfg)).toFile()
        );

        assertEquals("Partiton must have the same CRC after shapshot and after merge", origParts, bakcupCRCs);

        File snpWorkDir = mgr.snapshotWorkDir();

        assertEquals("Snapshot working directory must be cleand after usage", 0, snpWorkDir.listFiles().length);
    }

    /**
     *
     */
    @Test
    public void testSnapshotLocalPartitionsNextCpStarted() throws Exception {
        final int value_multiplier = 2;
        CountDownLatch slowCopy = new CountDownLatch(1);

        IgniteEx ig = startGridWithCache(defaultCacheCfg.setAffinity(new ZeroPartitionAffinityFunction()
            .setPartitions(CACHE_PARTS_COUNT)), CACHE_KEYS_RANGE);

        GridIntList ints = new GridIntList(IntStream.range(0, CACHE_PARTS_COUNT - 1).toArray());
        ints.add(PageIdAllocator.INDEX_PARTITION);

        Map<Integer, GridIntList> parts = new HashMap<>();

        parts.put(CU.cacheId(DEFAULT_CACHE_NAME), ints);

        IgniteSnapshotManager mgr = ig.context()
            .cache()
            .context()
            .snapshotMgr();

        GridCacheDatabaseSharedManager dbMgr = (GridCacheDatabaseSharedManager)ig.context()
            .cache()
            .context()
            .database();

        File cpDir = dbMgr.checkpointDirectory();
        File walDir = ((FileWriteAheadLogManager) ig.context().cache().context().wal()).walWorkDir();

        // listener will be executed inside checkpoint thread
        dbMgr.waitForCheckpoint("fix all data", f -> dbMgr.enableCheckpoints(false));

        // Change data before backup
        for (int i = 0; i < CACHE_KEYS_RANGE; i++)
            ig.cache(DEFAULT_CACHE_NAME).put(i, value_multiplier * i);

        File snapshotDir0 = mgr.localSnapshotDir(SNAPSHOT_NAME);

        IgniteInternalFuture<?> snpFut = mgr
            .scheduleSnapshot(SNAPSHOT_NAME,
                ig.localNode().id(),
                parts,
                mgr.snapshotExecutorService(),
                new DeleagateSnapshotFileSender(log, mgr.localSnapshotSender(snapshotDir0)) {
                    @Override
                    public void sendPart0(File part, String cacheDirName, GroupPartitionId pair, Long len) {
                        try {
                            if (pair.getPartitionId() == 0)
                                U.await(slowCopy);

                            delegate.sendPart0(part, cacheDirName, pair, len);
                        }
                        catch (IgniteInterruptedCheckedException e) {
                            throw new IgniteException(e);
                        }
                    }
                });

        dbMgr.enableCheckpoints(true);

        dbMgr.forceCheckpoint("snapshot is ready to be created")
            .beginFuture()
            .get();

        // Change data after backup
        for (int i = 0; i < CACHE_KEYS_RANGE; i++)
            ig.cache(DEFAULT_CACHE_NAME).put(i, 3 * i);

        // Backup on the next checkpoint must copy page before write it to partition
        CheckpointFuture cpFut = ig.context()
            .cache()
            .context()
            .database()
            .forceCheckpoint("second cp");

        cpFut.finishFuture().get();

        slowCopy.countDown();

        snpFut.get();

        // Now can stop the node and check created backups.

        stopGrid(0);

        IgniteUtils.delete(cpDir);
        IgniteUtils.delete(walDir);

        IgniteConfiguration cfg = getConfiguration(getTestIgniteInstanceName(0))
            .setWorkDirectory(mgr.localSnapshotDir(SNAPSHOT_NAME).getAbsolutePath());

        IgniteEx ig2 = startGrid(cfg);

        ig2.cluster().active(true);

        for (int i = 0; i < CACHE_KEYS_RANGE; i++) {
            assertEquals("snapshot data consistency violation [key=" + i + ']',
                i * value_multiplier, ig2.cache(DEFAULT_CACHE_NAME).get(i));
        }
    }

    /**
     *
     */
    @Test(expected = IgniteCheckedException.class)
    public void testSnapshotLocalPartitionNotEnoughSpace() throws Exception {
        final AtomicInteger throwCntr = new AtomicInteger();

        IgniteEx ig = startGridWithCache(defaultCacheCfg.setAffinity(new ZeroPartitionAffinityFunction()
            .setPartitions(CACHE_PARTS_COUNT)), CACHE_KEYS_RANGE);

        // Change data after backup
        for (int i = 0; i < CACHE_KEYS_RANGE; i++)
            ig.cache(DEFAULT_CACHE_NAME).put(i, 2 * i);

        IgniteSnapshotManager mgr = ig.context()
            .cache()
            .context()
            .snapshotMgr();

        mgr.ioFactory(new FileIOFactory() {
            @Override public FileIO create(File file, OpenOption... modes) throws IOException {
                FileIO fileIo = DFLT_IO_FACTORY.create(file, modes);

                if (file.getName().equals(IgniteSnapshotManager.getPartitionDeltaFileName(0)))
                    return new FileIODecorator(fileIo) {
                        @Override public int writeFully(ByteBuffer srcBuf) throws IOException {
                            if (throwCntr.incrementAndGet() == 3)
                                throw new IOException("Test exception. Not enough space.");

                            return super.writeFully(srcBuf);
                        }
                    };

                return fileIo;
            }
        });

        IgniteInternalFuture<?> snpFut = mgr.createLocalSnapshot(SNAPSHOT_NAME,
            Collections.singletonList(CU.cacheId(DEFAULT_CACHE_NAME)));

        snpFut.get();
    }

    /**
     *
     */
    @Test(expected = IgniteCheckedException.class)
    public void testSnapshotCreateLocalCopyPartitionFail() throws Exception {
        IgniteEx ig = startGridWithCache(defaultCacheCfg, CACHE_KEYS_RANGE);

        Map<Integer, GridIntList> parts = new HashMap<>();

        parts.computeIfAbsent(CU.cacheId(DEFAULT_CACHE_NAME), c -> new GridIntList(1))
            .add(0);

        IgniteSnapshotManager mgr = ig.context()
            .cache()
            .context()
            .snapshotMgr();

        File snpDir0 = new File(mgr.localSnapshotWorkDir(), SNAPSHOT_NAME);

        IgniteInternalFuture<?> fut = mgr.scheduleSnapshot(SNAPSHOT_NAME,
            ig.localNode().id(),
            parts,
            mgr.snapshotExecutorService(),
<<<<<<< HEAD
            new DeleagateSnapshotSender(log, mgr.localSnapshotSender(snpDir0)) {
                @Override public void sendPart0(File part, String cacheDirName, GroupPartitionId pair, Long len) {
=======
            new DeleagateSnapshotFileSender(log, mgr.localSnapshotSender(snpDir0)) {
                @Override public void sendPart0(File part, String cacheDirName, GroupPartitionId pair, Long length) {
>>>>>>> 75248219
                    if (pair.getPartitionId() == 0)
                        throw new IgniteException("Test. Fail to copy partition: " + pair);

                    delegate.sendPart0(part, cacheDirName, pair, len);
                }
            });

        fut.get();
    }

    /**
     * @throws Exception If fails.
     */
    @Test
    public void testSnapshotRemotePartitions() throws Exception {
        IgniteEx ig0 = startGrids(2);

        ig0.cluster().active(true);

        for (int i = 0; i < CACHE_KEYS_RANGE; i++)
            ig0.cache(DEFAULT_CACHE_NAME).put(i, i);

        CheckpointFuture cpFut = ig0.context()
            .cache()
            .context()
            .database()
            .forceCheckpoint("the next one");

        cpFut.finishFuture().get();

        IgniteSnapshotManager mgr0 = ig0.context()
            .cache()
            .context()
            .snapshotMgr();

        final CountDownLatch cancelLatch = new CountDownLatch(1);

        mgr0.addSnapshotListener(new SnapshotListener() {
            @Override public void onPartition(UUID rmtNodeId, File part, int grpId, int partId) {
                log.info("Snapshot partition received successfully [rmtNodeId=" + rmtNodeId +
                    ", part=" + part.getAbsolutePath() + ", grpId=" + grpId + ", partId=" + partId + ']');

                cancelLatch.countDown();
            }

            @Override public void onEnd(UUID rmtNodeId) {
                log.info("Snapshot created successfully [rmtNodeId=" + rmtNodeId + ']');
            }

            @Override public void onException(UUID rmtNodeId, Throwable t) {
                fail("Exception must not be thrown [rmtNodeId=" + rmtNodeId + ", t=" + t);
            }
        });

        UUID rmtNodeId = grid(1).localNode().id();

        // Snapshot must be taken on node1 and transmitted to node0.
        IgniteInternalFuture<?> fut = mgr0.createRemoteSnapshot(rmtNodeId,
            owningParts(ig0, new HashSet<>(Collections.singletonList(CU.cacheId(DEFAULT_CACHE_NAME))), rmtNodeId));

        cancelLatch.await();

        fut.cancel();

        IgniteInternalFuture<?> fut2 = mgr0.createRemoteSnapshot(rmtNodeId,
            owningParts(ig0, new HashSet<>(Collections.singletonList(CU.cacheId(DEFAULT_CACHE_NAME))), rmtNodeId));

        fut2.get();
    }

    /**
     * @throws Exception If fails.
     */
    @Test
    public void testSnapshotRemoteOnBothNodes() throws Exception {
        IgniteEx ig0 = startGrids(2);

        ig0.cluster().active(true);

        for (int i = 0; i < CACHE_KEYS_RANGE; i++)
            ig0.cache(DEFAULT_CACHE_NAME).put(i, i);

        CheckpointFuture cpFut = ig0.context()
            .cache()
            .context()
            .database()
            .forceCheckpoint("the next one");

        cpFut.finishFuture().get();

        IgniteSnapshotManager mgr0 = ig0.context()
            .cache()
            .context()
            .snapshotMgr();

        IgniteSnapshotManager mgr1 = grid(1).context()
            .cache()
            .context()
            .snapshotMgr();

        UUID node0 = grid(0).localNode().id();
        UUID node1 = grid(1).localNode().id();

        // Snapshot must be taken on node1 and transmitted to node0.
        IgniteInternalFuture<?> futFrom1To0 = mgr0.createRemoteSnapshot(node1,
            owningParts(ig0, new HashSet<>(Collections.singletonList(CU.cacheId(DEFAULT_CACHE_NAME))), node1));

        IgniteInternalFuture<?> futFrom0To1 = mgr1.createRemoteSnapshot(node0,
            owningParts(grid(1), new HashSet<>(Collections.singletonList(CU.cacheId(DEFAULT_CACHE_NAME))), node0));

        futFrom0To1.get();
        futFrom1To0.get();
    }

    /**
     * @throws Exception If fails.
     */
    @Test(expected = ClusterTopologyCheckedException.class)
    @WithSystemProperty(key = IgniteSystemProperties.IGNITE_BASELINE_AUTO_ADJUST_ENABLED, value = "false")
    public void testRemoteSnapshotRequestedNodeLeft() throws Exception {
        IgniteEx ig0 = startGridWithCache(defaultCacheCfg, CACHE_KEYS_RANGE);
        IgniteEx ig1 = startGrid(1);

        ig0.cluster().setBaselineTopology(ig0.cluster().forServers().nodes());

        awaitPartitionMapExchange();

        CountDownLatch hold = new CountDownLatch(1);

        ((GridCacheDatabaseSharedManager)ig1.context()
            .cache()
            .context()
            .database())
            .waitForCheckpoint("Snapshot before request", f -> {
                try {
                    // Listener will be exectuted inside the checkpoint thead.
                    U.await(hold);
                }
                catch (IgniteCheckedException e) {
                    throw new IgniteException(e);
                }
            });

        UUID rmtNodeId = ig1.localNode().id();

        ig0.context()
            .cache()
            .context()
            .snapshotMgr()
            .createRemoteSnapshot(rmtNodeId,
            owningParts(ig0,
                new HashSet<>(Collections.singletonList(CU.cacheId(DEFAULT_CACHE_NAME))),
                rmtNodeId));

        IgniteInternalFuture[] futs = new IgniteInternalFuture[1];

        GridTestUtils.waitForCondition(new GridAbsPredicate() {
            @Override public boolean apply() {
                IgniteInternalFuture<Boolean> snpFut = ig1.context()
                    .cache()
                    .context()
                    .snapshotMgr()
                    .snapshotRemoteRequest(ig0.localNode().id());

                if (snpFut == null)
                    return false;
                else
                    futs[0] = snpFut;

                return true;
            }
        }, 5_000L);

        stopGrid(0);

        hold.countDown();

        futs[0].get();
    }

    /**
     * <pre>
     * 1. Start 2 nodes.
     * 2. Request snapshot from 2-nd node
     * 3. Block snapshot-request message.
     * 4. Start 3-rd node and change BLT.
     * 5. Stop 3-rd node and change BLT.
     * 6. 2-nd node now have MOVING partitions to be preloaded.
     * 7. Release snapshot-request message.
     * 8. Should get an error of snapshot creation since MOVING partitions cannot be snapshotted.
     * </pre>
     *
     * @throws Exception If fails.
     */
    @Test(expected = IgniteCheckedException.class)
    @WithSystemProperty(key = IgniteSystemProperties.IGNITE_BASELINE_AUTO_ADJUST_ENABLED, value = "false")
    public void testRemoteOutdatedSnapshot() throws Exception {
        IgniteEx ig0 = startGrids(2);

        ig0.cluster().active(true);

        for (int i = 0; i < CACHE_KEYS_RANGE; i++)
            ig0.cache(DEFAULT_CACHE_NAME).put(i, i);

        awaitPartitionMapExchange();

        for (int i = 0; i < 2; i++) {
            grid(i).
                context()
                .cache()
                .context()
                .database()
                .forceCheckpoint("the next one")
                .finishFuture()
                .get();
        }

        TestRecordingCommunicationSpi.spi(ig0)
            .blockMessages((node, msg) -> msg instanceof SnapshotRequestMessage);

        UUID rmtNodeId = grid(1).localNode().id();

        IgniteSnapshotManager mgr0 = ig0.context()
            .cache()
            .context()
            .snapshotMgr();

        // Snapshot must be taken on node1 and transmitted to node0.
        IgniteInternalFuture<?> snpFut = mgr0.createRemoteSnapshot(rmtNodeId,
            owningParts(ig0, new HashSet<>(Collections.singletonList(CU.cacheId(DEFAULT_CACHE_NAME))), rmtNodeId));

        TestRecordingCommunicationSpi.spi(ig0)
            .waitForBlocked();

        startGrid(2);

        ig0.cluster().setBaselineTopology(ig0.cluster().forServers().nodes());

        awaitPartitionMapExchange();

        stopGrid(2);

        TestRecordingCommunicationSpi.spi(grid(1))
            .blockMessages((node, msg) ->  msg instanceof GridDhtPartitionDemandMessage);

        ig0.cluster().setBaselineTopology(ig0.cluster().forServers().nodes());

        TestRecordingCommunicationSpi.spi(ig0)
            .stopBlock(true, obj -> obj.get2().message() instanceof SnapshotRequestMessage);

        snpFut.get();
    }

    /**
     * @throws Exception If fails.
     */
    @Test(expected = IgniteCheckedException.class)
    public void testLocalSnapshotOnCacheStopped() throws Exception {
        IgniteEx ig = startGridWithCache(defaultCacheCfg, CACHE_KEYS_RANGE);

        startGrid(1);

        ig.cluster().active(true);

        awaitPartitionMapExchange();

        GridIntList ints = new GridIntList(IntStream.range(0, CACHE_PARTS_COUNT - 1).toArray());
        ints.add(PageIdAllocator.INDEX_PARTITION);

        Map<Integer, GridIntList> parts = new HashMap<>();
        parts.put(CU.cacheId(DEFAULT_CACHE_NAME), ints);

        IgniteSnapshotManager mgr = ig.context()
            .cache()
            .context()
            .snapshotMgr();

        CountDownLatch cpLatch = new CountDownLatch(1);

        File snapshotDir0 = mgr.localSnapshotDir(SNAPSHOT_NAME);

        IgniteInternalFuture<?> snpFut = mgr
            .scheduleSnapshot(SNAPSHOT_NAME,
                ig.localNode().id(),
                parts,
                mgr.snapshotExecutorService(),
                new DeleagateSnapshotFileSender(log, mgr.localSnapshotSender(snapshotDir0)) {
                    @Override
                    public void sendPart0(File part, String cacheDirName, GroupPartitionId pair, Long length) {
                        try {
                            U.await(cpLatch);

                            delegate.sendPart0(part, cacheDirName, pair, length);
                        }
                        catch (IgniteInterruptedCheckedException e) {
                            throw new IgniteException(e);
                        }
                    }
                });

        IgniteCache<?, ?> cache = ig.getOrCreateCache(DEFAULT_CACHE_NAME);

        cache.destroy();

        cpLatch.countDown();

        snpFut.get(5_000, TimeUnit.MILLISECONDS);
    }

    /**
     * @param src Source node to calculate.
     * @param grps Groups to collect owning parts.
     * @param rmtNodeId Remote node id.
     * @return Map of collected parts.
     */
    private static Map<Integer, Set<Integer>> owningParts(IgniteEx src, Set<Integer> grps, UUID rmtNodeId) {
        Map<Integer, Set<Integer>> result = new HashMap<>();

        for (Integer grpId : grps) {
            Set<Integer> parts = src.context()
                .cache()
                .cacheGroup(grpId)
                .topology()
                .partitions(rmtNodeId)
                .entrySet()
                .stream()
                .filter(p -> p.getValue() == GridDhtPartitionState.OWNING)
                .map(Map.Entry::getKey)
                .collect(Collectors.toSet());

            result.put(grpId, parts);
        }

        return result;
    }

    /**
     * @param ccfg Default cache configuration.
     * @return Ignite instance.
     * @throws Exception If fails.
     */
    private IgniteEx startGridWithCache(CacheConfiguration<Integer, Integer> ccfg, int range) throws Exception {
        defaultCacheCfg = ccfg;

        // Start grid node with data before each test.
        IgniteEx ig = startGrid(0);

        ig.cluster().active(true);

        for (int i = 0; i < range; i++)
            ig.cache(DEFAULT_CACHE_NAME).put(i, i);

        CheckpointFuture cpFut = ig.context()
            .cache()
            .context()
            .database()
            .forceCheckpoint("the next one");

        cpFut.finishFuture().get();

        return ig;
    }

    /**
     *
     */
    private static class ZeroPartitionAffinityFunction extends RendezvousAffinityFunction {
        @Override public int partition(Object key) {
            return 0;
        }
    }

    /**
     *
     */
    private static class DeleagateSnapshotFileSender extends SnapshotFileSender {
        /** Delegate call to. */
        protected final SnapshotFileSender delegate;

        /**
         * @param delegate Delegate call to.
         */
        public DeleagateSnapshotFileSender(IgniteLogger log, SnapshotFileSender delegate) {
            super(log);

            this.delegate = delegate;
        }

        /** {@inheritDoc} */
        @Override public void sendCacheConfig0(File ccfg, String cacheDirName) {
            delegate.sendCacheConfig(ccfg, cacheDirName);
        }

        /** {@inheritDoc} */
        @Override public void sendMarshallerMeta0(List<Map<Integer, MappedName>> mappings) {
            delegate.sendMarshallerMeta(mappings);
        }

        /** {@inheritDoc} */
        @Override public void sendBinaryMeta0(Map<Integer, BinaryType> types) {
            delegate.sendBinaryMeta(types);
        }

        /** {@inheritDoc} */
        @Override public void sendPart0(File part, String cacheDirName, GroupPartitionId pair, Long len) {
            delegate.sendPart(part, cacheDirName, pair, len);
        }

        /** {@inheritDoc} */
        @Override public void sendDelta0(File delta, String cacheDirName, GroupPartitionId pair) {
            delegate.sendDelta(delta, cacheDirName, pair);
        }

        /** {@inheritDoc} */
        @Override public void close0(Throwable th) {
            delegate.close(th);
        }
    }

    /**
     *
     */
    private static class TestOrderItem implements Serializable {
        /** Order key. */
        private final int key;

        /** Order value. */
        private final int value;

        public TestOrderItem(int key, int value) {
            this.key = key;
            this.value = value;
        }

        /** {@inheritDoc} */
        @Override public boolean equals(Object o) {
            if (this == o)
                return true;

            if (o == null || getClass() != o.getClass())
                return false;

            TestOrderItem item = (TestOrderItem)o;

            return key == item.key &&
                value == item.value;
        }

        /** {@inheritDoc} */
        @Override public int hashCode() {
            return Objects.hash(key, value);
        }

        /** {@inheritDoc} */
        @Override public String toString() {
            return "TestOrderItem [key=" + key + ", value=" + value + ']';
        }
    }
}<|MERGE_RESOLUTION|>--- conflicted
+++ resolved
@@ -405,17 +405,12 @@
             ig.localNode().id(),
             parts,
             mgr.snapshotExecutorService(),
-<<<<<<< HEAD
-            new DeleagateSnapshotSender(log, mgr.localSnapshotSender(snpDir0)) {
-                @Override public void sendPart0(File part, String cacheDirName, GroupPartitionId pair, Long len) {
-=======
             new DeleagateSnapshotFileSender(log, mgr.localSnapshotSender(snpDir0)) {
                 @Override public void sendPart0(File part, String cacheDirName, GroupPartitionId pair, Long length) {
->>>>>>> 75248219
                     if (pair.getPartitionId() == 0)
                         throw new IgniteException("Test. Fail to copy partition: " + pair);
 
-                    delegate.sendPart0(part, cacheDirName, pair, len);
+                    delegate.sendPart0(part, cacheDirName, pair, length);
                 }
             });
 
