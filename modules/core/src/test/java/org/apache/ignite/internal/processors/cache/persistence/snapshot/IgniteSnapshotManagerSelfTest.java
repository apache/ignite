--- conflicted
+++ resolved
@@ -544,36 +544,6 @@
         setFieldValue(snp(ignite), "storeFactory", factory);
     }
 
-<<<<<<< HEAD
-    /**
-     * @param snpName Unique snapshot name.
-     * @param parts Collection of pairs group and appropriate cache partition to be snapshot.
-     * @param snpSndr Sender which used for snapshot sub-task processing.
-     * @return Future which will be completed when snapshot is done.
-     */
-    private static IgniteInternalFuture<?> startLocalSnapshotTask(
-        GridCacheSharedContext<?, ?> cctx,
-        String snpName,
-        Map<Integer, Set<Integer>> parts,
-        SnapshotSender snpSndr
-    ) throws IgniteCheckedException {
-        SnapshotFutureTask snpFutTask = cctx.snapshotMgr().registerSnapshotTask(snpName, cctx.localNodeId(), parts,
-            false, snpSndr);
-
-        snpFutTask.start();
-
-        // Snapshot is still in the INIT state. beforeCheckpoint has been skipped
-        // due to checkpoint already running and we need to schedule the next one
-        // right after current will be completed.
-        cctx.database().forceCheckpoint(String.format(CP_SNAPSHOT_REASON, snpName));
-
-        snpFutTask.started().get();
-
-        return snpFutTask;
-    }
-
-=======
->>>>>>> 3d9d0bbb
     /** */
     private static class ZeroPartitionAffinityFunction extends RendezvousAffinityFunction {
         /** {@inheritDoc} */
