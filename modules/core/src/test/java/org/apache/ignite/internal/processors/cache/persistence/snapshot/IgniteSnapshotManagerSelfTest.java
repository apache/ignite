/*
 * Licensed to the Apache Software Foundation (ASF) under one or more
 * contributor license agreements. See the NOTICE file distributed with
 * this work for additional information regarding copyright ownership.
 * The ASF licenses this file to You under the Apache License, Version 2.0
 * (the "License"); you may not use this file except in compliance with
 * the License. You may obtain a copy of the License at
 *
 * http://www.apache.org/licenses/LICENSE-2.0
 *
 * Unless required by applicable law or agreed to in writing, software
 * distributed under the License is distributed on an "AS IS" BASIS,
 * WITHOUT WARRANTIES OR CONDITIONS OF ANY KIND, either express or implied.
 * See the License for the specific language governing permissions and
 * limitations under the License.
 */

package org.apache.ignite.internal.processors.cache.persistence.snapshot;

<<<<<<< HEAD
import org.apache.ignite.*;
=======
import java.io.File;
import java.io.IOException;
import java.io.Serializable;
import java.nio.ByteBuffer;
import java.nio.file.DirectoryStream;
import java.nio.file.OpenOption;
import java.nio.file.Path;
import java.nio.file.Paths;
import java.util.Collection;
import java.util.Collections;
import java.util.HashMap;
import java.util.HashSet;
import java.util.List;
import java.util.Map;
import java.util.Objects;
import java.util.Set;
import java.util.UUID;
import java.util.concurrent.CountDownLatch;
import java.util.concurrent.Executor;
import java.util.concurrent.TimeUnit;
import java.util.concurrent.atomic.AtomicInteger;
import java.util.function.BiConsumer;
import java.util.stream.Collectors;
import org.apache.ignite.Ignite;
import org.apache.ignite.IgniteCache;
import org.apache.ignite.IgniteCheckedException;
import org.apache.ignite.IgniteException;
import org.apache.ignite.IgniteLogger;
>>>>>>> 15ef9e26
import org.apache.ignite.binary.BinaryType;
import org.apache.ignite.cache.CacheAtomicityMode;
import org.apache.ignite.cache.CacheMode;
import org.apache.ignite.cache.CacheRebalanceMode;
import org.apache.ignite.cache.affinity.rendezvous.RendezvousAffinityFunction;
<<<<<<< HEAD
import org.apache.ignite.configuration.*;
=======
import org.apache.ignite.cluster.ClusterState;
import org.apache.ignite.configuration.CacheConfiguration;
import org.apache.ignite.configuration.DataRegionConfiguration;
import org.apache.ignite.configuration.DataStorageConfiguration;
import org.apache.ignite.configuration.IgniteConfiguration;
import org.apache.ignite.configuration.WALMode;
>>>>>>> 15ef9e26
import org.apache.ignite.internal.IgniteEx;
import org.apache.ignite.internal.IgniteInternalFuture;
import org.apache.ignite.internal.IgniteInterruptedCheckedException;
import org.apache.ignite.internal.TestRecordingCommunicationSpi;
import org.apache.ignite.internal.cluster.ClusterTopologyCheckedException;
import org.apache.ignite.internal.processors.cache.GridCacheSharedContext;
import org.apache.ignite.internal.processors.cache.binary.CacheObjectBinaryProcessorImpl;
import org.apache.ignite.internal.processors.cache.distributed.dht.preloader.GridDhtPartitionDemandMessage;
import org.apache.ignite.internal.processors.cache.distributed.dht.topology.GridDhtPartitionState;
import org.apache.ignite.internal.processors.cache.persistence.CheckpointState;
import org.apache.ignite.internal.processors.cache.persistence.DbCheckpointListener;
import org.apache.ignite.internal.processors.cache.persistence.GridCacheDatabaseSharedManager;
import org.apache.ignite.internal.processors.cache.persistence.file.*;
import org.apache.ignite.internal.processors.cache.persistence.partstate.GroupPartitionId;
import org.apache.ignite.internal.processors.cache.persistence.wal.crc.FastCrc;
import org.apache.ignite.internal.processors.marshaller.MappedName;
<<<<<<< HEAD
import org.apache.ignite.internal.util.IgniteUtils;
import org.apache.ignite.internal.util.future.GridCompoundFuture;
import org.apache.ignite.internal.util.future.GridFutureAdapter;
import org.apache.ignite.internal.util.lang.GridAbsPredicate;
=======
import org.apache.ignite.internal.util.lang.GridAbsPredicate;
import org.apache.ignite.internal.util.typedef.F;
import org.apache.ignite.internal.util.typedef.G;
>>>>>>> 15ef9e26
import org.apache.ignite.internal.util.typedef.internal.CU;
import org.apache.ignite.internal.util.typedef.internal.U;
import org.apache.ignite.lang.IgniteFuture;
import org.apache.ignite.testframework.GridTestUtils;
import org.apache.ignite.testframework.junits.common.GridCommonAbstractTest;
import org.junit.After;
import org.junit.Before;
import org.junit.Test;

import java.io.File;
import java.io.IOException;
import java.io.Serializable;
import java.nio.ByteBuffer;
import java.nio.file.DirectoryStream;
import java.nio.file.OpenOption;
import java.nio.file.Path;
import java.nio.file.Paths;
import java.util.*;
import java.util.concurrent.CountDownLatch;
import java.util.concurrent.Executor;
import java.util.concurrent.TimeUnit;
import java.util.concurrent.atomic.AtomicBoolean;
import java.util.concurrent.atomic.AtomicInteger;
import java.util.function.BiConsumer;
import java.util.stream.Collectors;

import static java.nio.file.Files.newDirectoryStream;
<<<<<<< HEAD
import static org.apache.ignite.cluster.ClusterState.INACTIVE;
import static org.apache.ignite.internal.processors.cache.persistence.file.FilePageStoreManager.*;
=======
import static org.apache.ignite.configuration.DataStorageConfiguration.DFLT_LOCAL_SNAPSHOT_DIRECTORY;
import static org.apache.ignite.internal.MarshallerContextImpl.mappingFileStoreWorkDir;
import static org.apache.ignite.internal.processors.cache.persistence.file.FilePageStoreManager.FILE_SUFFIX;
import static org.apache.ignite.internal.processors.cache.persistence.file.FilePageStoreManager.PART_FILE_PREFIX;
import static org.apache.ignite.internal.processors.cache.persistence.file.FilePageStoreManager.cacheDirName;
import static org.apache.ignite.internal.processors.cache.persistence.snapshot.IgniteSnapshotManager.CP_SNAPSHOT_REASON;
import static org.apache.ignite.internal.processors.cache.persistence.snapshot.IgniteSnapshotManager.DFLT_SNAPSHOT_WORK_DIRECTORY;
>>>>>>> 15ef9e26
import static org.apache.ignite.internal.processors.cache.persistence.snapshot.IgniteSnapshotManager.relativeNodePath;

/**
 *
 */
public class IgniteSnapshotManagerSelfTest extends GridCommonAbstractTest {
    /** */
    private static final Random RAND = new Random();

    /** */
    private static final FileIOFactory DFLT_IO_FACTORY = new RandomAccessFileIOFactory();

    /** */
    private static final String SNAPSHOT_NAME = "testSnapshot";

    /** */
    private static final int CACHE_PARTS_COUNT = 8;

    /** */
    private static final int PAGE_SIZE = 1024;

    /** */
    private static final int CACHE_KEYS_RANGE = 1024;

    /** */
    private static final DataStorageConfiguration memCfg = new DataStorageConfiguration()
        .setDefaultDataRegionConfiguration(new DataRegionConfiguration()
            .setMaxSize(100L * 1024 * 1024)
            .setPersistenceEnabled(true))
        .setCheckpointFrequency(3000)
        .setPageSize(PAGE_SIZE)
        .setWalMode(WALMode.LOG_ONLY);

    /** */
    private CacheConfiguration<Integer, Integer> defaultCacheCfg =
        new CacheConfiguration<Integer, Integer>(DEFAULT_CACHE_NAME)
            .setCacheMode(CacheMode.PARTITIONED)
            .setRebalanceMode(CacheRebalanceMode.ASYNC)
            .setBackups(1)
            .setAtomicityMode(CacheAtomicityMode.TRANSACTIONAL)
            .setAffinity(new RendezvousAffinityFunction(false)
                .setPartitions(CACHE_PARTS_COUNT));

    /** {@inheritDoc} */
    @Override protected void cleanPersistenceDir() throws Exception {
        super.cleanPersistenceDir();

        U.delete(U.resolveWorkDirectory(U.defaultWorkDirectory(), DFLT_LOCAL_SNAPSHOT_DIRECTORY, false));
    }

    /**
     * @throws Exception If fails.
     */
    @Before
    public void beforeTestSnapshot() throws Exception {
        cleanPersistenceDir();
    }

    /** */
    @After
    public void afterTestSnapshot() {
        try {
            for (Ignite ig : G.allGrids()) {
                File storeWorkDir = ((FilePageStoreManager)((IgniteEx)ig).context()
                    .cache().context().pageStore()).workDir();

                Path snpTempDir = Paths.get(storeWorkDir.getAbsolutePath(), DFLT_SNAPSHOT_WORK_DIRECTORY);

                assertTrue("Snapshot working directory must be empty at the moment test execution stopped: " + snpTempDir,
                    F.isEmptyDirectory(snpTempDir));
            }
        }
        finally {
            stopAllGrids();
        }
    }

    /** {@inheritDoc} */
    @Override protected IgniteConfiguration getConfiguration(String igniteInstanceName) throws Exception {
        return super.getConfiguration(igniteInstanceName)
            .setConsistentId(igniteInstanceName)
            .setCommunicationSpi(new TestRecordingCommunicationSpi())
            .setDataStorageConfiguration(memCfg)
            .setCacheConfiguration(defaultCacheCfg)
            .setClusterStateOnStart(INACTIVE);
    }

    /**
     * @throws Exception If fails.
     */
    @Test
    public void testSnapshotLocalPartitions() throws Exception {
        // Start grid node with data before each test.
        IgniteEx ig = startGridWithCache(defaultCacheCfg, 2048);

        // The following data will be included into checkpoint.
        for (int i = 2048; i < 4096; i++)
            ig.cache(DEFAULT_CACHE_NAME).put(i, new TestOrderItem(i, i));

        for (int i = 4096; i < 8192; i++) {
            ig.cache(DEFAULT_CACHE_NAME).put(i, new TestOrderItem(i, i) {
                @Override public String toString() {
                    return "_" + super.toString();
                }
            });
        }

        GridCacheSharedContext<?, ?> cctx = ig.context().cache().context();

        Map<Integer, Set<Integer>> parts = new HashMap<>();
        parts.put(CU.cacheId(DEFAULT_CACHE_NAME), null);

        // Collection of pairs group and appropratate cache partition to be snapshotted.
        IgniteInternalFuture<?> snpFut = startLocalSnapshotTask(cctx,
            SNAPSHOT_NAME,
<<<<<<< HEAD
                parts,
            cctx0.snapshotMgr().localSnapshotSender(SNAPSHOT_NAME, parts.keySet()));
=======
            F.asMap(CU.cacheId(DEFAULT_CACHE_NAME), null),
            cctx.snapshotMgr().localSnapshotSender(SNAPSHOT_NAME));
>>>>>>> 15ef9e26

        snpFut.get();

        File cacheWorkDir = ((FilePageStoreManager)ig.context()
            .cache()
            .context()
            .pageStore())
            .cacheWorkDir(defaultCacheCfg);

        // Checkpoint forces on cluster deactivation (currently only single node in cluster),
        // so we must have the same data in snapshotted partitions and thouse which left
        // after node stop.
        stopGrid(ig.name());

        // Calculate CRCs.
        IgniteConfiguration cfg = ig.context().config();
        String nodePath = relativeNodePath(ig.context().pdsFolderResolver().resolveFolders());
        File binWorkDir = ((CacheObjectBinaryProcessorImpl)ig.context().cacheObjects())
            .binaryFileStoreWorkDir(cfg.getWorkDirectory());
        File marshWorkDir = mappingFileStoreWorkDir(U.workDirectory(cfg.getWorkDirectory(), cfg.getIgniteHome()));
        File snpBinWorkDir = ((CacheObjectBinaryProcessorImpl)ig.context().cacheObjects())
            .binaryFileStoreWorkDir(cctx.snapshotMgr().snapshotLocalDir(SNAPSHOT_NAME).getAbsolutePath());
        File snpMarshWorkDir = mappingFileStoreWorkDir(cctx.snapshotMgr().snapshotLocalDir(SNAPSHOT_NAME).getAbsolutePath());;

        final Map<String, Integer> origPartCRCs = calculateCRC32Partitions(cacheWorkDir);
        final Map<String, Integer> snpPartCRCs = calculateCRC32Partitions(
            FilePageStoreManager.cacheWorkDir(U.resolveWorkDirectory(cctx.snapshotMgr()
                    .snapshotLocalDir(SNAPSHOT_NAME)
                    .getAbsolutePath(),
                nodePath,
                false),
                cacheDirName(defaultCacheCfg)));

        assertEquals("Partitions must have the same CRC after file copying and merging partition delta files",
            origPartCRCs, snpPartCRCs);
        assertEquals("Binary object mappings must be the same for local node and created snapshot",
            calculateCRC32Partitions(binWorkDir), calculateCRC32Partitions(snpBinWorkDir));
        assertEquals("Marshaller meta mast be the same for local node and created snapshot",
            calculateCRC32Partitions(marshWorkDir), calculateCRC32Partitions(snpMarshWorkDir));

        File snpWorkDir = cctx.snapshotMgr().snapshotTempDir();

        assertEquals("Snapshot working directory must be cleaned after usage", 0, snpWorkDir.listFiles().length);
    }

    /**
     * Test that all partitions are copied successfully even after multiple checkpoints occur during
     * the long copy of cache partition files.
     *
     * Data consistency checked through a test node started right from snapshot directory and all values
     * read successes.
     *
     * @throws Exception If fails.
     */
    @Test
    public void testSnapshotLocalPartitionMultiCpWithLoad() throws Exception {
        int valMultiplier = 2;
        CountDownLatch slowCopy = new CountDownLatch(1);

        // Start grid node with data before each test.
        IgniteEx ig = startGrid(0);

<<<<<<< HEAD
        Map<Integer, Set<Integer>> parts = new HashMap<>();
        parts.put(CU.cacheId(DEFAULT_CACHE_NAME), null);

        IgniteSnapshotManager mgr = ig.context()
            .cache()
            .context()
            .snapshotMgr();
=======
        ig.cluster().baselineAutoAdjustEnabled(false);
        ig.cluster().state(ClusterState.ACTIVE);
        GridCacheSharedContext<?, ?> cctx = ig.context().cache().context();
>>>>>>> 15ef9e26

        for (int i = 0; i < CACHE_KEYS_RANGE; i++)
            ig.cache(DEFAULT_CACHE_NAME).put(i, new TestOrderItem(i, i));

        forceCheckpoint(ig);

        AtomicInteger cntr = new AtomicInteger();
        CountDownLatch ldrLatch = new CountDownLatch(1);
        IgniteSnapshotManager mgr = cctx.snapshotMgr();
        GridCacheDatabaseSharedManager db = (GridCacheDatabaseSharedManager)cctx.database();

<<<<<<< HEAD
        IgniteInternalFuture<?> snpFut = startLocalSnapshotTask(mgr,
            dbMgr,
            ig.context().cache().context().localNodeId(),
            SNAPSHOT_NAME,
                parts,
            new DeleagateSnapshotSender(log, mgr.snapshotExecutorService(), mgr.localSnapshotSender(SNAPSHOT_NAME, parts.keySet())) {
=======
        IgniteInternalFuture<?> loadFut = GridTestUtils.runMultiThreadedAsync(() -> {
            try {
                U.await(ldrLatch);

                while (!Thread.currentThread().isInterrupted())
                    ig.cache(DEFAULT_CACHE_NAME).put(cntr.incrementAndGet(),
                        new TestOrderItem(cntr.incrementAndGet(), cntr.incrementAndGet()));
            }
            catch (IgniteInterruptedCheckedException e) {
                log.warning("Loader has been interrupted", e);
            }
        }, 5, "cache-loader-");

        // Register task but not schedule it on the checkpoint.
        SnapshotFutureTask snpFutTask = cctx.snapshotMgr().registerSnapshotTask(SNAPSHOT_NAME,
            cctx.localNodeId(),
            F.asMap(CU.cacheId(DEFAULT_CACHE_NAME), null),
            new DeleagateSnapshotSender(log, mgr.snapshotExecutorService(), mgr.localSnapshotSender(SNAPSHOT_NAME)) {
>>>>>>> 15ef9e26
                @Override
                public void sendPart0(File part, String cacheDirName, GroupPartitionId pair, Long length) {
                    try {
                        U.await(slowCopy);

                        delegate.sendPart0(part, cacheDirName, pair, length);
                    }
                    catch (IgniteInterruptedCheckedException e) {
                        throw new IgniteException(e);
                    }
                }
            });

        db.addCheckpointListener(new DbCheckpointListener() {
            /** {@inheritDoc} */
            @Override public void beforeCheckpointBegin(Context ctx) {
                // No-op.
            }

            /** {@inheritDoc} */
            @Override public void onMarkCheckpointBegin(Context ctx) {
                // No-op.
            }

            /** {@inheritDoc} */
            @Override public void onCheckpointBegin(Context ctx) {
                Map<Integer, Set<Integer>> processed = GridTestUtils.getFieldValue(snpFutTask,
                    SnapshotFutureTask.class,
                    "processed");

                if (!processed.isEmpty())
                    ldrLatch.countDown();
            }
        });

        try {
            snpFutTask.start();

            // Change data before snapshot creation which must be included into it witch corretn value multiplier.
            for (int i = 0; i < CACHE_KEYS_RANGE; i++)
                ig.cache(DEFAULT_CACHE_NAME).put(i, new TestOrderItem(i, valMultiplier * i));

            // Snapshot is still in the INIT state. beforeCheckpoint has been skipped
            // due to checkpoint aready running and we need to schedule the next one
            // right afther current will be completed.
            cctx.database().forceCheckpoint(String.format(CP_SNAPSHOT_REASON, SNAPSHOT_NAME));

            snpFutTask.awaitStarted();

            db.forceCheckpoint("snapshot is ready to be created")
                .futureFor(CheckpointState.MARKER_STORED_TO_DISK)
                .get();

            // Change data after snapshot.
            for (int i = 0; i < CACHE_KEYS_RANGE; i++)
                ig.cache(DEFAULT_CACHE_NAME).put(i, new TestOrderItem(i, 3 * i));

            // Snapshot on the next checkpoint must copy page to delta file before write it to a partition.
            forceCheckpoint(ig);

            slowCopy.countDown();

            snpFutTask.get();
        }
        finally {
            loadFut.cancel();
        }

        // Now can stop the node and check created snapshots.
        stopGrid(0);

        cleanPersistenceDir(ig.name());

        // Start Ignite instance from snapshot directory.
        IgniteConfiguration cfg = getConfiguration(getTestIgniteInstanceName(0))
            .setWorkDirectory(mgr.snapshotLocalDir(SNAPSHOT_NAME).getAbsolutePath());

        IgniteEx ig2 = startGrid(cfg);

        ig2.cluster().state(ClusterState.ACTIVE);

        for (int i = 0; i < CACHE_KEYS_RANGE; i++) {
            assertEquals("snapshot data consistency violation [key=" + i + ']',
                i * valMultiplier, ((TestOrderItem)ig2.cache(DEFAULT_CACHE_NAME).get(i)).value);
        }
    }

    /**
     * @throws Exception If fails.
     */
    @Test
    public void testSnapshotLocalPartitionNotEnoughSpace() throws Exception {
        String err_msg = "Test exception. Not enough space.";
        AtomicInteger throwCntr = new AtomicInteger();

        IgniteEx ig = startGridWithCache(defaultCacheCfg.setAffinity(new ZeroPartitionAffinityFunction()
            .setPartitions(CACHE_PARTS_COUNT)), CACHE_KEYS_RANGE);

        // Change data after backup.
        for (int i = 0; i < CACHE_KEYS_RANGE; i++)
            ig.cache(DEFAULT_CACHE_NAME).put(i, 2 * i);

        GridCacheSharedContext<?, ?> cctx0 = ig.context().cache().context();

        IgniteSnapshotManager mgr = cctx0.snapshotMgr();

        mgr.ioFactory(new FileIOFactory() {
            @Override public FileIO create(File file, OpenOption... modes) throws IOException {
                FileIO fileIo = DFLT_IO_FACTORY.create(file, modes);

                if (file.getName().equals(IgniteSnapshotManager.partDeltaFileName(0)))
                    return new FileIODecorator(fileIo) {
                        @Override public int writeFully(ByteBuffer srcBuf) throws IOException {
                            if (throwCntr.incrementAndGet() == 3)
                                throw new IOException(err_msg);

                            return super.writeFully(srcBuf);
                        }
                    };

                return fileIo;
            }
        });

<<<<<<< HEAD
        Map<Integer, Set<Integer>> parts = new HashMap<>();
        parts.put(CU.cacheId(DEFAULT_CACHE_NAME), null);

        IgniteInternalFuture<?> snpFut = startLocalSnapshotTask(cctx0.snapshotMgr(),
            (GridCacheDatabaseSharedManager)cctx0.database(),
            cctx0.localNodeId(),
=======
        IgniteInternalFuture<?> snpFut = startLocalSnapshotTask(cctx0,
>>>>>>> 15ef9e26
            SNAPSHOT_NAME,
            parts,
            cctx0.snapshotMgr().localSnapshotSender(SNAPSHOT_NAME, parts.keySet()));

        // Check the right exception thrown.
        GridTestUtils.assertThrowsAnyCause(log,
            snpFut::get,
            IOException.class,
            err_msg);
    }

    /**
     * @throws Exception If fails.
     */
    @Test
    public void testSnapshotCreateLocalCopyPartitionFail() throws Exception {
        String err_msg = "Test. Fail to copy partition: ";
        IgniteEx ig = startGridWithCache(defaultCacheCfg, CACHE_KEYS_RANGE);

        Map<Integer, Set<Integer>> parts = new HashMap<>();
        parts.put(CU.cacheId(DEFAULT_CACHE_NAME), new HashSet<>(Collections.singletonList(0)));

        GridCacheSharedContext<?, ?> cctx0 = ig.context().cache().context();

        IgniteInternalFuture<?> fut = startLocalSnapshotTask(cctx0,
            SNAPSHOT_NAME,
            parts,
            new DeleagateSnapshotSender(log, cctx0.snapshotMgr().snapshotExecutorService(),
                cctx0.snapshotMgr().localSnapshotSender(SNAPSHOT_NAME, parts.keySet())) {
                @Override public void sendPart0(File part, String cacheDirName, GroupPartitionId pair, Long length) {
                    if (pair.getPartitionId() == 0)
                        throw new IgniteException(err_msg + pair);

                    delegate.sendPart0(part, cacheDirName, pair, length);
                }
            });

        GridTestUtils.assertThrowsAnyCause(log,
            fut::get,
            IgniteException.class,
            err_msg);
    }

    /**
     * @throws Exception If fails.
     */
    @Test
    public void testSnapshotRemotePartitionsWithLoad() throws Exception {
        IgniteEx ig0 = startGrids(2);

        ig0.cluster().state(ClusterState.ACTIVE);

        AtomicInteger cntr = new AtomicInteger();

        for (int i = 0; i < CACHE_KEYS_RANGE; i++)
            ig0.cache(DEFAULT_CACHE_NAME).put(i, cntr.incrementAndGet());

        GridCacheSharedContext<?, ?> cctx1 = grid(1).context().cache().context();
        GridCacheDatabaseSharedManager db1 = (GridCacheDatabaseSharedManager)cctx1.database();

        forceCheckpoint();

        Map<String, Integer> rmtPartCRCs = new HashMap<>();
        CountDownLatch cancelLatch = new CountDownLatch(1);

        db1.addCheckpointListener(new DbCheckpointListener() {
            /** {@inheritDoc} */
            @Override public void beforeCheckpointBegin(Context ctx) {
                //No-op.
            }

            /** {@inheritDoc} */
            @Override public void onMarkCheckpointBegin(Context ctx) {
                // No-op.
            }

            /** {@inheritDoc} */
            @Override public void onCheckpointBegin(Context ctx) {
                SnapshotFutureTask task = cctx1.snapshotMgr().lastScheduledRemoteSnapshotTask(grid(0).localNode().id());

                // Skip first remote snapshot creation due to it will be cancelled.
                if (task == null || cancelLatch.getCount() > 0)
                    return;

                Map<Integer, Set<Integer>> processed = GridTestUtils.getFieldValue(task,
                    SnapshotFutureTask.class,
                    "processed");

                if (!processed.isEmpty()) {
                    assert rmtPartCRCs.isEmpty();

                    // Calculate actual parititon CRCs when the checkpoint will be finished on this node.
                    ctx.finishedStateFut().listen(f -> {
                        File cacheWorkDir = ((FilePageStoreManager)grid(1).context().cache().context().pageStore())
                            .cacheWorkDir(defaultCacheCfg);

                        rmtPartCRCs.putAll(calculateCRC32Partitions(cacheWorkDir));
                    });
                }
            }
        });

        IgniteSnapshotManager mgr0 = ig0.context().cache().context().snapshotMgr();

        UUID rmtNodeId = grid(1).localNode().id();
        Map<String, Integer> snpPartCRCs = new HashMap<>();
        Map<Integer, Set<Integer>> parts = owningParts(ig0,
            new HashSet<>(Collections.singletonList(CU.cacheId(DEFAULT_CACHE_NAME))),
            rmtNodeId);

        IgniteInternalFuture<?> loadFut = GridTestUtils.runMultiThreadedAsync(() -> {
            while (!Thread.currentThread().isInterrupted())
                ig0.cache(DEFAULT_CACHE_NAME).put(cntr.incrementAndGet(), cntr.incrementAndGet());
        }, 5, "cache-loader-");

        try {
            // Snapshot must be taken on node1 and transmitted to node0.
            IgniteInternalFuture<?> fut = mgr0.createRemoteSnapshot(rmtNodeId,
                parts,
                new BiConsumer<File, GroupPartitionId>() {
                    @Override public void accept(File file, GroupPartitionId gprPartId) {
                        log.info("Snapshot partition received successfully [rmtNodeId=" + rmtNodeId +
                            ", part=" + file.getAbsolutePath() + ", gprPartId=" + gprPartId + ']');

                        cancelLatch.countDown();
                    }
                });

            cancelLatch.await();

            fut.cancel();

            IgniteInternalFuture<?> fut2 = mgr0.createRemoteSnapshot(rmtNodeId,
                parts,
                (part, pair) -> {
                    try {
                        snpPartCRCs.put(part.getName(), FastCrc.calcCrc(part));
                    }
                    catch (IOException e) {
                        throw new IgniteException(e);
                    }
                });

            fut2.get();
        }
        finally {
            loadFut.cancel();
        }

        assertEquals("Partitions from remote node must have the same CRCs as thouse which have been received",
            rmtPartCRCs, snpPartCRCs);
    }

    /**
     * @throws Exception If fails.
     */
    @Test
    public void testSnapshotRemoteOnBothNodes() throws Exception {
        IgniteEx ig0 = startGrids(2);

        ig0.cluster().state(ClusterState.ACTIVE);

        for (int i = 0; i < CACHE_KEYS_RANGE; i++)
            ig0.cache(DEFAULT_CACHE_NAME).put(i, i);

        forceCheckpoint(ig0);

        IgniteSnapshotManager mgr0 = ig0.context().cache().context().snapshotMgr();
        IgniteSnapshotManager mgr1 = grid(1).context().cache().context().snapshotMgr();

        UUID node0 = grid(0).localNode().id();
        UUID node1 = grid(1).localNode().id();

        Map<Integer, Set<Integer>> fromNode1 = owningParts(ig0,
            new HashSet<>(Collections.singletonList(CU.cacheId(DEFAULT_CACHE_NAME))),
            node1);

        Map<Integer, Set<Integer>> fromNode0 = owningParts(grid(1),
            new HashSet<>(Collections.singletonList(CU.cacheId(DEFAULT_CACHE_NAME))),
            node0);

        // Snapshot must be taken on node1 and transmitted to node0.
        IgniteInternalFuture<?> futFrom1To0 = mgr0.createRemoteSnapshot(node1, fromNode1,
            (part, pair) -> assertTrue("Received partition has not been requested", fromNode1.get(pair.getGroupId())
                    .remove(pair.getPartitionId())));
        IgniteInternalFuture<?> futFrom0To1 = mgr1.createRemoteSnapshot(node0, fromNode0,
            (part, pair) -> assertTrue("Received partition has not been requested", fromNode0.get(pair.getGroupId())
                .remove(pair.getPartitionId())));

        futFrom0To1.get();
        futFrom1To0.get();

        assertTrue("Not all of partitions have been received: " + fromNode1,
            fromNode1.get(CU.cacheId(DEFAULT_CACHE_NAME)).isEmpty());
        assertTrue("Not all of partitions have been received: " + fromNode0,
            fromNode0.get(CU.cacheId(DEFAULT_CACHE_NAME)).isEmpty());
    }

    /**
     * @throws Exception If fails.
     */
    @Test(expected = ClusterTopologyCheckedException.class)
    public void testRemoteSnapshotRequestedNodeLeft() throws Exception {
        IgniteEx ig0 = startGridWithCache(defaultCacheCfg, CACHE_KEYS_RANGE);
        IgniteEx ig1 = startGrid(1);

        ig0.cluster().setBaselineTopology(ig0.cluster().forServers().nodes());

        awaitPartitionMapExchange();

        CountDownLatch hold = new CountDownLatch(1);

        ((GridCacheDatabaseSharedManager)ig1.context().cache().context().database())
            .addCheckpointListener(new DbCheckpointListener() {
                /** {@inheritDoc} */
                @Override public void beforeCheckpointBegin(Context ctx) throws IgniteCheckedException {
                    // Listener will be exectuted inside the checkpoint thead.
                    U.await(hold);
                }

                /** {@inheritDoc} */
                @Override public void onMarkCheckpointBegin(Context ctx) {
                    // No-op.
                }

                /** {@inheritDoc} */
                @Override public void onCheckpointBegin(Context ctx) {
                    // No-op.
                }
            });

        UUID rmtNodeId = ig1.localNode().id();

        ig0.context()
            .cache()
            .context()
            .snapshotMgr()
            .createRemoteSnapshot(rmtNodeId,
            owningParts(ig0,
                new HashSet<>(Collections.singletonList(CU.cacheId(DEFAULT_CACHE_NAME))),
                rmtNodeId),
                (part, grp) -> {});

        IgniteInternalFuture<?>[] futs = new IgniteInternalFuture[1];

        assertTrue(GridTestUtils.waitForCondition(new GridAbsPredicate() {
            @Override public boolean apply() {
                IgniteInternalFuture<Boolean> snpFut = ig1.context()
                    .cache()
                    .context()
                    .snapshotMgr()
                    .lastScheduledRemoteSnapshotTask(ig0.localNode().id());

                if (snpFut == null)
                    return false;
                else
                    futs[0] = snpFut;

                return true;
            }
        }, 5_000L));

        stopGrid(0);

        hold.countDown();

        futs[0].get();
    }

    /**
     * <pre>
     * 1. Start 2 nodes.
     * 2. Request snapshot from 2-nd node
     * 3. Block snapshot-request message.
     * 4. Start 3-rd node and change BLT.
     * 5. Stop 3-rd node and change BLT.
     * 6. 2-nd node now have MOVING partitions to be preloaded.
     * 7. Release snapshot-request message.
     * 8. Should get an error of snapshot creation since MOVING partitions cannot be snapshotted.
     * </pre>
     *
     * @throws Exception If fails.
     */
    @Test(expected = IgniteCheckedException.class)
    public void testRemoteOutdatedSnapshot() throws Exception {
        IgniteEx ig0 = startGrids(2);

        ig0.cluster().state(ClusterState.ACTIVE);

        for (int i = 0; i < CACHE_KEYS_RANGE; i++)
            ig0.cache(DEFAULT_CACHE_NAME).put(i, i);

        awaitPartitionMapExchange();

        forceCheckpoint();

        TestRecordingCommunicationSpi.spi(ig0)
            .blockMessages((node, msg) -> msg instanceof SnapshotRequestMessage);

        UUID rmtNodeId = grid(1).localNode().id();

        IgniteSnapshotManager mgr0 = ig0.context().cache().context().snapshotMgr();

        // Snapshot must be taken on node1 and transmitted to node0.
        IgniteInternalFuture<?> snpFut = mgr0.createRemoteSnapshot(rmtNodeId,
            owningParts(ig0, new HashSet<>(Collections.singletonList(CU.cacheId(DEFAULT_CACHE_NAME))), rmtNodeId),
            (part, grp) -> {});

        TestRecordingCommunicationSpi.spi(ig0)
            .waitForBlocked();

        startGrid(2);

        ig0.cluster().setBaselineTopology(ig0.cluster().forServers().nodes());

        awaitPartitionMapExchange();

        stopGrid(2);

        TestRecordingCommunicationSpi.spi(grid(1))
            .blockMessages((node, msg) ->  msg instanceof GridDhtPartitionDemandMessage);

        ig0.cluster().setBaselineTopology(ig0.cluster().forServers().nodes());

        TestRecordingCommunicationSpi.spi(ig0)
            .stopBlock(true, obj -> obj.get2().message() instanceof SnapshotRequestMessage);

        snpFut.get();
    }

    /**
     * @throws Exception If fails.
     */
    @Test(expected = IgniteCheckedException.class)
    public void testLocalSnapshotOnCacheStopped() throws Exception {
        IgniteEx ig = startGridWithCache(defaultCacheCfg, CACHE_KEYS_RANGE);

        startGrid(1);

        ig.cluster().state(ClusterState.ACTIVE);

        awaitPartitionMapExchange();

<<<<<<< HEAD
        Map<Integer, Set<Integer>> parts = new HashMap<>();
        parts.put(CU.cacheId(DEFAULT_CACHE_NAME), null);

        IgniteSnapshotManager mgr = ig.context()
            .cache()
            .context()
            .snapshotMgr();

        CountDownLatch cpLatch = new CountDownLatch(1);

        GridCacheSharedContext<?, ?> cctx0 = ig.context().cache().context();

        IgniteInternalFuture<?> snpFut = startLocalSnapshotTask(cctx0.snapshotMgr(),
                (GridCacheDatabaseSharedManager) cctx0.database(),
                cctx0.localNodeId(),
                SNAPSHOT_NAME,
                parts,
                new DeleagateSnapshotSender(log, mgr.snapshotExecutorService(), mgr.localSnapshotSender(SNAPSHOT_NAME, parts.keySet())) {
                    @Override
                    public void sendPart0(File part, String cacheDirName, GroupPartitionId pair, Long length) {
                        try {
                            U.await(cpLatch);

                            delegate.sendPart0(part, cacheDirName, pair, length);
                        } catch (IgniteInterruptedCheckedException e) {
                            throw new IgniteException(e);
                        }
=======
        GridCacheSharedContext<?, ?> cctx0 = ig.context().cache().context();
        IgniteSnapshotManager mgr = cctx0.snapshotMgr();

        CountDownLatch cpLatch = new CountDownLatch(1);

        IgniteInternalFuture<?> snpFut = startLocalSnapshotTask(cctx0,
            SNAPSHOT_NAME,
            F.asMap(CU.cacheId(DEFAULT_CACHE_NAME), null),
            new DeleagateSnapshotSender(log, mgr.snapshotExecutorService(), mgr.localSnapshotSender(SNAPSHOT_NAME)) {
                @Override
                public void sendPart0(File part, String cacheDirName, GroupPartitionId pair, Long length) {
                    try {
                        U.await(cpLatch);

                        delegate.sendPart0(part, cacheDirName, pair, length);
                    }
                    catch (IgniteInterruptedCheckedException e) {
                        throw new IgniteException(e);
>>>>>>> 15ef9e26
                    }
                });

        IgniteCache<?, ?> cache = ig.getOrCreateCache(DEFAULT_CACHE_NAME);

        cache.destroy();

        cpLatch.countDown();

        snpFut.get(5_000, TimeUnit.MILLISECONDS);
    }

    /**
     * @throws Exception If fails.
     */
    @Test
    public void testClusterSnapshotUnderLoad() throws Exception {
        // todo default cluster state on start is INACTIVE, must be required for snapshot restore

        int grids = 3;
        String snpName = "backup23012020";
        AtomicBoolean stop = new AtomicBoolean();

        IgniteEx ig0 = startGridsWithCache(grids, defaultCacheCfg, CACHE_KEYS_RANGE);

        // Start cache load
        IgniteInternalFuture<Long> loadFut = GridTestUtils.runMultiThreadedAsync(() -> {
            while (!Thread.currentThread().isInterrupted() || !stop.get()) {
                int idx = RAND.nextInt(grids);

                grid(idx).cache(DEFAULT_CACHE_NAME).put(RAND.nextInt(), RAND.nextInt());
            }
        }, 3, "Cache-put-");

        IgniteFuture<Void> fut = ig0.snapshot()
            .createSnapshot(snpName, Collections.singletonList(CU.cacheId(DEFAULT_CACHE_NAME)));

        fut.listen(f -> stop.set(true));

        fut.get();

        log.info(">>>> Cluster snapshot created.");

        // cluster can be deactivated but we must test snapshot restore when binary recovery also occurred
        stopAllGrids();

        IgniteEx ig = startGrids(grids);

        assertTrue(ig.cluster().state() == INACTIVE);

        IgniteFuture<Void> restoreFut = ig.snapshot().restoreSnapshot(snpName);

        restoreFut.get();
    }

    // todo check exception on cache stop during snapshot operation in progress
    // todo check join node is not allowed during snapshot operation in progress

    /**
     * @param src Source node to calculate.
     * @param grps Groups to collect owning parts.
     * @param rmtNodeId Remote node id.
     * @return Map of collected parts.
     */
    private static Map<Integer, Set<Integer>> owningParts(IgniteEx src, Set<Integer> grps, UUID rmtNodeId) {
        Map<Integer, Set<Integer>> result = new HashMap<>();

        for (Integer grpId : grps) {
            Set<Integer> parts = src.context()
                .cache()
                .cacheGroup(grpId)
                .topology()
                .partitions(rmtNodeId)
                .entrySet()
                .stream()
                .filter(p -> p.getValue() == GridDhtPartitionState.OWNING)
                .map(Map.Entry::getKey)
                .collect(Collectors.toSet());

            result.put(grpId, parts);
        }

        return result;
    }

    /**
     * @param snpName Unique snapshot name.
     * @param parts Collection of pairs group and appropratate cache partition to be snapshotted.
     * @param snpSndr Sender which used for snapshot sub-task processing.
     * @return Future which will be completed when snapshot is done.
     */
    private static SnapshotFutureTask startLocalSnapshotTask(
        GridCacheSharedContext<?, ?> cctx,
        String snpName,
        Map<Integer, Set<Integer>> parts,
        SnapshotSender snpSndr
    ) throws IgniteCheckedException{
        SnapshotFutureTask snpFutTask = cctx.snapshotMgr().registerSnapshotTask(snpName, cctx.localNodeId(), parts, snpSndr);

        snpFutTask.start();

        // Snapshot is still in the INIT state. beforeCheckpoint has been skipped
        // due to checkpoint aready running and we need to schedule the next one
        // right afther current will be completed.
        cctx.database().forceCheckpoint(String.format(CP_SNAPSHOT_REASON, snpName));

        snpFutTask.awaitStarted();

        return snpFutTask;
    }

    /**
     * Calculate CRC for all partition files of specified cache.
     *
     * @param cacheDir Cache directory to iterate over partition files.
     * @return The map of [fileName, checksum].
     */
    private static Map<String, Integer> calculateCRC32Partitions(File cacheDir) {
        assert cacheDir.isDirectory() : cacheDir.getAbsolutePath();

        Map<String, Integer> result = new HashMap<>();

        try {
            try (DirectoryStream<Path> partFiles = newDirectoryStream(cacheDir.toPath(),
                p -> p.toFile().getName().startsWith(PART_FILE_PREFIX) && p.toFile().getName().endsWith(FILE_SUFFIX))
            ) {
                for (Path path : partFiles)
                    result.put(path.toFile().getName(), FastCrc.calcCrc(path.toFile()));
            }

            return result;
        }
        catch (IOException e) {
            throw new IgniteException(e);
        }
    }

    /**
     * @param ccfg Default cache configuration.
     * @return Ignite instance.
     * @throws Exception If fails.
     */
    private IgniteEx startGridWithCache(CacheConfiguration<Integer, Integer> ccfg, int range) throws Exception {
        return startGridsWithCache(1, ccfg, range);
    }

    /**
     * @param cnt Number of grids to start.
     * @param ccfg Default cache configuration.
     * @param range Range of cache keys to insert.
     * @return Ignite instance.
     * @throws Exception If fails.
     */
    private IgniteEx startGridsWithCache(int cnt, CacheConfiguration<Integer, Integer> ccfg, int range) throws Exception {
        defaultCacheCfg = ccfg;

        // Start grid node with data before each test.
        IgniteEx ig = startGrids(cnt);

        ig.cluster().baselineAutoAdjustEnabled(false);
        ig.cluster().state(ClusterState.ACTIVE);

        for (int i = 0; i < range; i++)
            ig.cache(DEFAULT_CACHE_NAME).put(i, i);

<<<<<<< HEAD
        GridCompoundFuture<?, ?> cpFuts = new GridCompoundFuture<>();

        for (int i = 0; i < cnt; i++) {
            GridFutureAdapter cpFut = grid(i).context()
                .cache()
                .context()
                .database()
                .forceCheckpoint("the next one")
                .futureFor(CheckpointState.FINISHED);

            cpFuts.add(cpFut);
        }

        cpFuts.markInitialized();

        cpFuts.get();
=======
        forceCheckpoint(ig);
>>>>>>> 15ef9e26

        return ig;
    }

    /** */
    private static class ZeroPartitionAffinityFunction extends RendezvousAffinityFunction {
        @Override public int partition(Object key) {
            return 0;
        }
    }

    /** */
    private static class DeleagateSnapshotSender extends SnapshotSender {
        /** Delegate call to. */
        protected final SnapshotSender delegate;

        /**
         * @param delegate Delegate call to.
         */
        public DeleagateSnapshotSender(IgniteLogger log, Executor exec, SnapshotSender delegate) {
            super(log, exec);

            this.delegate = delegate;
        }

        /** {@inheritDoc} */
        @Override protected void init() throws IgniteCheckedException {
            delegate.init();
        }

        /** {@inheritDoc} */
        @Override public void sendCacheConfig0(File ccfg, String cacheDirName) {
            delegate.sendCacheConfig(ccfg, cacheDirName);
        }

        /** {@inheritDoc} */
        @Override public void sendMarshallerMeta0(List<Map<Integer, MappedName>> mappings) {
            delegate.sendMarshallerMeta(mappings);
        }

        /** {@inheritDoc} */
        @Override public void sendBinaryMeta0(Collection<BinaryType> types) {
            delegate.sendBinaryMeta(types);
        }

        /** {@inheritDoc} */
        @Override public void sendPart0(File part, String cacheDirName, GroupPartitionId pair, Long length) {
            delegate.sendPart(part, cacheDirName, pair, length);
        }

        /** {@inheritDoc} */
        @Override public void sendDelta0(File delta, String cacheDirName, GroupPartitionId pair) {
            delegate.sendDelta(delta, cacheDirName, pair);
        }

        /** {@inheritDoc} */
        @Override public void close0(Throwable th) {
            delegate.close(th);
        }
    }

    /** */
    private static class TestOrderItem implements Serializable {
        /** Serial version. */
        private static final long serialVersionUID = 0L;

        /** Order key. */
        private final int key;

        /** Order value. */
        private final int value;

        public TestOrderItem(int key, int value) {
            this.key = key;
            this.value = value;
        }

        /** {@inheritDoc} */
        @Override public boolean equals(Object o) {
            if (this == o)
                return true;

            if (o == null || getClass() != o.getClass())
                return false;

            TestOrderItem item = (TestOrderItem)o;

            return key == item.key &&
                value == item.value;
        }

        /** {@inheritDoc} */
        @Override public int hashCode() {
            return Objects.hash(key, value);
        }

        /** {@inheritDoc} */
        @Override public String toString() {
            return "TestOrderItem [key=" + key + ", value=" + value + ']';
        }
    }
}<|MERGE_RESOLUTION|>--- conflicted
+++ resolved
@@ -17,9 +17,6 @@
 
 package org.apache.ignite.internal.processors.cache.persistence.snapshot;
 
-<<<<<<< HEAD
-import org.apache.ignite.*;
-=======
 import java.io.File;
 import java.io.IOException;
 import java.io.Serializable;
@@ -35,11 +32,13 @@
 import java.util.List;
 import java.util.Map;
 import java.util.Objects;
+import java.util.Random;
 import java.util.Set;
 import java.util.UUID;
 import java.util.concurrent.CountDownLatch;
 import java.util.concurrent.Executor;
 import java.util.concurrent.TimeUnit;
+import java.util.concurrent.atomic.AtomicBoolean;
 import java.util.concurrent.atomic.AtomicInteger;
 import java.util.function.BiConsumer;
 import java.util.stream.Collectors;
@@ -48,22 +47,17 @@
 import org.apache.ignite.IgniteCheckedException;
 import org.apache.ignite.IgniteException;
 import org.apache.ignite.IgniteLogger;
->>>>>>> 15ef9e26
 import org.apache.ignite.binary.BinaryType;
 import org.apache.ignite.cache.CacheAtomicityMode;
 import org.apache.ignite.cache.CacheMode;
 import org.apache.ignite.cache.CacheRebalanceMode;
 import org.apache.ignite.cache.affinity.rendezvous.RendezvousAffinityFunction;
-<<<<<<< HEAD
-import org.apache.ignite.configuration.*;
-=======
 import org.apache.ignite.cluster.ClusterState;
 import org.apache.ignite.configuration.CacheConfiguration;
 import org.apache.ignite.configuration.DataRegionConfiguration;
 import org.apache.ignite.configuration.DataStorageConfiguration;
 import org.apache.ignite.configuration.IgniteConfiguration;
 import org.apache.ignite.configuration.WALMode;
->>>>>>> 15ef9e26
 import org.apache.ignite.internal.IgniteEx;
 import org.apache.ignite.internal.IgniteInternalFuture;
 import org.apache.ignite.internal.IgniteInterruptedCheckedException;
@@ -76,20 +70,17 @@
 import org.apache.ignite.internal.processors.cache.persistence.CheckpointState;
 import org.apache.ignite.internal.processors.cache.persistence.DbCheckpointListener;
 import org.apache.ignite.internal.processors.cache.persistence.GridCacheDatabaseSharedManager;
-import org.apache.ignite.internal.processors.cache.persistence.file.*;
+import org.apache.ignite.internal.processors.cache.persistence.file.FileIO;
+import org.apache.ignite.internal.processors.cache.persistence.file.FileIODecorator;
+import org.apache.ignite.internal.processors.cache.persistence.file.FileIOFactory;
+import org.apache.ignite.internal.processors.cache.persistence.file.FilePageStoreManager;
+import org.apache.ignite.internal.processors.cache.persistence.file.RandomAccessFileIOFactory;
 import org.apache.ignite.internal.processors.cache.persistence.partstate.GroupPartitionId;
 import org.apache.ignite.internal.processors.cache.persistence.wal.crc.FastCrc;
 import org.apache.ignite.internal.processors.marshaller.MappedName;
-<<<<<<< HEAD
-import org.apache.ignite.internal.util.IgniteUtils;
-import org.apache.ignite.internal.util.future.GridCompoundFuture;
-import org.apache.ignite.internal.util.future.GridFutureAdapter;
-import org.apache.ignite.internal.util.lang.GridAbsPredicate;
-=======
 import org.apache.ignite.internal.util.lang.GridAbsPredicate;
 import org.apache.ignite.internal.util.typedef.F;
 import org.apache.ignite.internal.util.typedef.G;
->>>>>>> 15ef9e26
 import org.apache.ignite.internal.util.typedef.internal.CU;
 import org.apache.ignite.internal.util.typedef.internal.U;
 import org.apache.ignite.lang.IgniteFuture;
@@ -99,28 +90,8 @@
 import org.junit.Before;
 import org.junit.Test;
 
-import java.io.File;
-import java.io.IOException;
-import java.io.Serializable;
-import java.nio.ByteBuffer;
-import java.nio.file.DirectoryStream;
-import java.nio.file.OpenOption;
-import java.nio.file.Path;
-import java.nio.file.Paths;
-import java.util.*;
-import java.util.concurrent.CountDownLatch;
-import java.util.concurrent.Executor;
-import java.util.concurrent.TimeUnit;
-import java.util.concurrent.atomic.AtomicBoolean;
-import java.util.concurrent.atomic.AtomicInteger;
-import java.util.function.BiConsumer;
-import java.util.stream.Collectors;
-
 import static java.nio.file.Files.newDirectoryStream;
-<<<<<<< HEAD
 import static org.apache.ignite.cluster.ClusterState.INACTIVE;
-import static org.apache.ignite.internal.processors.cache.persistence.file.FilePageStoreManager.*;
-=======
 import static org.apache.ignite.configuration.DataStorageConfiguration.DFLT_LOCAL_SNAPSHOT_DIRECTORY;
 import static org.apache.ignite.internal.MarshallerContextImpl.mappingFileStoreWorkDir;
 import static org.apache.ignite.internal.processors.cache.persistence.file.FilePageStoreManager.FILE_SUFFIX;
@@ -128,7 +99,6 @@
 import static org.apache.ignite.internal.processors.cache.persistence.file.FilePageStoreManager.cacheDirName;
 import static org.apache.ignite.internal.processors.cache.persistence.snapshot.IgniteSnapshotManager.CP_SNAPSHOT_REASON;
 import static org.apache.ignite.internal.processors.cache.persistence.snapshot.IgniteSnapshotManager.DFLT_SNAPSHOT_WORK_DIRECTORY;
->>>>>>> 15ef9e26
 import static org.apache.ignite.internal.processors.cache.persistence.snapshot.IgniteSnapshotManager.relativeNodePath;
 
 /**
@@ -244,13 +214,8 @@
         // Collection of pairs group and appropratate cache partition to be snapshotted.
         IgniteInternalFuture<?> snpFut = startLocalSnapshotTask(cctx,
             SNAPSHOT_NAME,
-<<<<<<< HEAD
-                parts,
-            cctx0.snapshotMgr().localSnapshotSender(SNAPSHOT_NAME, parts.keySet()));
-=======
-            F.asMap(CU.cacheId(DEFAULT_CACHE_NAME), null),
-            cctx.snapshotMgr().localSnapshotSender(SNAPSHOT_NAME));
->>>>>>> 15ef9e26
+            parts,
+            cctx.snapshotMgr().localSnapshotSender(SNAPSHOT_NAME, parts.keySet()));
 
         snpFut.get();
 
@@ -313,19 +278,12 @@
         // Start grid node with data before each test.
         IgniteEx ig = startGrid(0);
 
-<<<<<<< HEAD
         Map<Integer, Set<Integer>> parts = new HashMap<>();
         parts.put(CU.cacheId(DEFAULT_CACHE_NAME), null);
 
-        IgniteSnapshotManager mgr = ig.context()
-            .cache()
-            .context()
-            .snapshotMgr();
-=======
         ig.cluster().baselineAutoAdjustEnabled(false);
         ig.cluster().state(ClusterState.ACTIVE);
         GridCacheSharedContext<?, ?> cctx = ig.context().cache().context();
->>>>>>> 15ef9e26
 
         for (int i = 0; i < CACHE_KEYS_RANGE; i++)
             ig.cache(DEFAULT_CACHE_NAME).put(i, new TestOrderItem(i, i));
@@ -337,14 +295,6 @@
         IgniteSnapshotManager mgr = cctx.snapshotMgr();
         GridCacheDatabaseSharedManager db = (GridCacheDatabaseSharedManager)cctx.database();
 
-<<<<<<< HEAD
-        IgniteInternalFuture<?> snpFut = startLocalSnapshotTask(mgr,
-            dbMgr,
-            ig.context().cache().context().localNodeId(),
-            SNAPSHOT_NAME,
-                parts,
-            new DeleagateSnapshotSender(log, mgr.snapshotExecutorService(), mgr.localSnapshotSender(SNAPSHOT_NAME, parts.keySet())) {
-=======
         IgniteInternalFuture<?> loadFut = GridTestUtils.runMultiThreadedAsync(() -> {
             try {
                 U.await(ldrLatch);
@@ -361,9 +311,8 @@
         // Register task but not schedule it on the checkpoint.
         SnapshotFutureTask snpFutTask = cctx.snapshotMgr().registerSnapshotTask(SNAPSHOT_NAME,
             cctx.localNodeId(),
-            F.asMap(CU.cacheId(DEFAULT_CACHE_NAME), null),
-            new DeleagateSnapshotSender(log, mgr.snapshotExecutorService(), mgr.localSnapshotSender(SNAPSHOT_NAME)) {
->>>>>>> 15ef9e26
+            parts,
+            new DeleagateSnapshotSender(log, mgr.snapshotExecutorService(), mgr.localSnapshotSender(SNAPSHOT_NAME, parts.keySet())) {
                 @Override
                 public void sendPart0(File part, String cacheDirName, GroupPartitionId pair, Long length) {
                     try {
@@ -488,16 +437,10 @@
             }
         });
 
-<<<<<<< HEAD
         Map<Integer, Set<Integer>> parts = new HashMap<>();
         parts.put(CU.cacheId(DEFAULT_CACHE_NAME), null);
 
-        IgniteInternalFuture<?> snpFut = startLocalSnapshotTask(cctx0.snapshotMgr(),
-            (GridCacheDatabaseSharedManager)cctx0.database(),
-            cctx0.localNodeId(),
-=======
         IgniteInternalFuture<?> snpFut = startLocalSnapshotTask(cctx0,
->>>>>>> 15ef9e26
             SNAPSHOT_NAME,
             parts,
             cctx0.snapshotMgr().localSnapshotSender(SNAPSHOT_NAME, parts.keySet()));
@@ -841,54 +784,27 @@
 
         awaitPartitionMapExchange();
 
-<<<<<<< HEAD
         Map<Integer, Set<Integer>> parts = new HashMap<>();
         parts.put(CU.cacheId(DEFAULT_CACHE_NAME), null);
 
-        IgniteSnapshotManager mgr = ig.context()
-            .cache()
-            .context()
-            .snapshotMgr();
+        GridCacheSharedContext<?, ?> cctx0 = ig.context().cache().context();
+        IgniteSnapshotManager mgr = cctx0.snapshotMgr();
 
         CountDownLatch cpLatch = new CountDownLatch(1);
 
-        GridCacheSharedContext<?, ?> cctx0 = ig.context().cache().context();
-
-        IgniteInternalFuture<?> snpFut = startLocalSnapshotTask(cctx0.snapshotMgr(),
-                (GridCacheDatabaseSharedManager) cctx0.database(),
-                cctx0.localNodeId(),
-                SNAPSHOT_NAME,
-                parts,
-                new DeleagateSnapshotSender(log, mgr.snapshotExecutorService(), mgr.localSnapshotSender(SNAPSHOT_NAME, parts.keySet())) {
-                    @Override
-                    public void sendPart0(File part, String cacheDirName, GroupPartitionId pair, Long length) {
-                        try {
-                            U.await(cpLatch);
+        IgniteInternalFuture<?> snpFut = startLocalSnapshotTask(cctx0,
+            SNAPSHOT_NAME,
+            parts,
+            new DeleagateSnapshotSender(log, mgr.snapshotExecutorService(), mgr.localSnapshotSender(SNAPSHOT_NAME, parts.keySet())) {
+                @Override
+                public void sendPart0(File part, String cacheDirName, GroupPartitionId pair, Long length) {
+                    try {
+                        U.await(cpLatch);
 
                             delegate.sendPart0(part, cacheDirName, pair, length);
                         } catch (IgniteInterruptedCheckedException e) {
                             throw new IgniteException(e);
                         }
-=======
-        GridCacheSharedContext<?, ?> cctx0 = ig.context().cache().context();
-        IgniteSnapshotManager mgr = cctx0.snapshotMgr();
-
-        CountDownLatch cpLatch = new CountDownLatch(1);
-
-        IgniteInternalFuture<?> snpFut = startLocalSnapshotTask(cctx0,
-            SNAPSHOT_NAME,
-            F.asMap(CU.cacheId(DEFAULT_CACHE_NAME), null),
-            new DeleagateSnapshotSender(log, mgr.snapshotExecutorService(), mgr.localSnapshotSender(SNAPSHOT_NAME)) {
-                @Override
-                public void sendPart0(File part, String cacheDirName, GroupPartitionId pair, Long length) {
-                    try {
-                        U.await(cpLatch);
-
-                        delegate.sendPart0(part, cacheDirName, pair, length);
-                    }
-                    catch (IgniteInterruptedCheckedException e) {
-                        throw new IgniteException(e);
->>>>>>> 15ef9e26
                     }
                 });
 
@@ -1054,26 +970,7 @@
         for (int i = 0; i < range; i++)
             ig.cache(DEFAULT_CACHE_NAME).put(i, i);
 
-<<<<<<< HEAD
-        GridCompoundFuture<?, ?> cpFuts = new GridCompoundFuture<>();
-
-        for (int i = 0; i < cnt; i++) {
-            GridFutureAdapter cpFut = grid(i).context()
-                .cache()
-                .context()
-                .database()
-                .forceCheckpoint("the next one")
-                .futureFor(CheckpointState.FINISHED);
-
-            cpFuts.add(cpFut);
-        }
-
-        cpFuts.markInitialized();
-
-        cpFuts.get();
-=======
         forceCheckpoint(ig);
->>>>>>> 15ef9e26
 
         return ig;
     }
