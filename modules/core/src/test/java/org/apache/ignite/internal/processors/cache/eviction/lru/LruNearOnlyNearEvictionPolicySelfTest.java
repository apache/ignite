/*
 * Licensed to the Apache Software Foundation (ASF) under one or more
 * contributor license agreements.  See the NOTICE file distributed with
 * this work for additional information regarding copyright ownership.
 * The ASF licenses this file to You under the Apache License, Version 2.0
 * (the "License"); you may not use this file except in compliance with
 * the License.  You may obtain a copy of the License at
 *
 *      http://www.apache.org/licenses/LICENSE-2.0
 *
 * Unless required by applicable law or agreed to in writing, software
 * distributed under the License is distributed on an "AS IS" BASIS,
 * WITHOUT WARRANTIES OR CONDITIONS OF ANY KIND, either express or implied.
 * See the License for the specific language governing permissions and
 * limitations under the License.
 */

package org.apache.ignite.internal.processors.cache.eviction.lru;

import org.apache.ignite.IgniteCache;
import org.apache.ignite.IgniteDataStreamer;
import org.apache.ignite.cache.CacheAtomicityMode;
import org.apache.ignite.cache.CacheMode;
import org.apache.ignite.cache.eviction.lru.LruEvictionPolicy;
import org.apache.ignite.configuration.CacheConfiguration;
import org.apache.ignite.configuration.IgniteConfiguration;
import org.apache.ignite.configuration.NearCacheConfiguration;
import org.apache.ignite.spi.discovery.tcp.TcpDiscoverySpi;
import org.apache.ignite.spi.discovery.tcp.ipfinder.TcpDiscoveryIpFinder;
import org.apache.ignite.spi.discovery.tcp.ipfinder.vm.TcpDiscoveryVmIpFinder;
import org.apache.ignite.testframework.junits.common.GridCommonAbstractTest;
import org.junit.Test;
import org.junit.runner.RunWith;
import org.junit.runners.JUnit4;

import static org.apache.ignite.cache.CacheAtomicityMode.ATOMIC;
import static org.apache.ignite.cache.CacheAtomicityMode.TRANSACTIONAL;
import static org.apache.ignite.cache.CacheAtomicityMode.TRANSACTIONAL_SNAPSHOT;
import static org.apache.ignite.cache.CacheMode.PARTITIONED;
import static org.apache.ignite.cache.CacheMode.REPLICATED;
import static org.apache.ignite.cache.CacheRebalanceMode.SYNC;
import static org.apache.ignite.cache.CacheWriteSynchronizationMode.PRIMARY_SYNC;

/**
 * LRU near eviction tests for NEAR_ONLY distribution mode (GG-8884).
 */
@RunWith(JUnit4.class)
public class LruNearOnlyNearEvictionPolicySelfTest extends GridCommonAbstractTest {
    /** */
    private static final TcpDiscoveryIpFinder ipFinder = new TcpDiscoveryVmIpFinder(true);

    /** Grid count. */
    private static final int GRID_COUNT = 2;

    /** Maximum size for near eviction policy. */
    private static final int EVICTION_MAX_SIZE = 10;

    /** Node count. */
    private int cnt;

    /** Caching mode specified by test. */
    private CacheMode cacheMode;

    /** Cache atomicity mode specified by test. */
    private CacheAtomicityMode atomicityMode;

    /** {@inheritDoc} */
    @Override protected void beforeTest() throws Exception {
        super.beforeTest();

        cnt = 0;
    }

    /** {@inheritDoc} */
    @Override protected IgniteConfiguration getConfiguration(String igniteInstanceName) throws Exception {
        IgniteConfiguration c = super.getConfiguration(igniteInstanceName);

        if (cnt == 0)
            c.setClientMode(true);
        else {
            CacheConfiguration cc = new CacheConfiguration(DEFAULT_CACHE_NAME);

            cc.setCacheMode(cacheMode);
            cc.setAtomicityMode(atomicityMode);
            cc.setWriteSynchronizationMode(PRIMARY_SYNC);
            cc.setRebalanceMode(SYNC);
            cc.setBackups(0);

            c.setCacheConfiguration(cc);
        }

        c.setDiscoverySpi(new TcpDiscoverySpi().setIpFinder(ipFinder).setForceServerMode(true));

        cnt++;

        return c;
    }

    /**
     * @throws Exception If failed.
     */
    @Test
    public void testPartitionedAtomicNearEvictionMaxSize() throws Exception {
        atomicityMode = ATOMIC;
        cacheMode = PARTITIONED;

        checkNearEvictionMaxSize();
    }

    /**
     * @throws Exception If failed.
     */
    @Test
    public void testPartitionedTransactionalNearEvictionMaxSize() throws Exception {
        atomicityMode = TRANSACTIONAL;
        cacheMode = PARTITIONED;

        checkNearEvictionMaxSize();
    }

    /**
     * @throws Exception If failed.
     */
<<<<<<< HEAD
    @Test
=======
    public void testPartitionedMvccTransactionalNearEvictionMaxSize() throws Exception {
        fail("https://issues.apache.org/jira/browse/IGNITE-7187");
        fail("https://issues.apache.org/jira/browse/IGNITE-7956");

        atomicityMode = TRANSACTIONAL_SNAPSHOT;
        cacheMode = PARTITIONED;

        checkNearEvictionMaxSize();
    }

    /**
     * @throws Exception If failed.
     */
>>>>>>> ce83d1c0
    public void testReplicatedAtomicNearEvictionMaxSize() throws Exception {
        atomicityMode = ATOMIC;
        cacheMode = REPLICATED;

        checkNearEvictionMaxSize();
    }

    /**
     * @throws Exception If failed.
     */
    @Test
    public void testReplicatedTransactionalNearEvictionMaxSize() throws Exception {
        atomicityMode = TRANSACTIONAL;
        cacheMode = REPLICATED;

        checkNearEvictionMaxSize();
    }

    /**
     * @throws Exception If failed.
     */
    public void testReplicatedMvccTransactionalNearEvictionMaxSize() throws Exception {
        fail("https://issues.apache.org/jira/browse/IGNITE-7187");
        fail("https://issues.apache.org/jira/browse/IGNITE-7956");

        atomicityMode = TRANSACTIONAL_SNAPSHOT;
        cacheMode = REPLICATED;

        checkNearEvictionMaxSize();
    }

    /**
     * @throws Exception If failed.
     */
    private void checkNearEvictionMaxSize() throws Exception {
        startGrids(GRID_COUNT);

        try {
            NearCacheConfiguration nearCfg = new NearCacheConfiguration();

            LruEvictionPolicy plc = new LruEvictionPolicy();
            plc.setMaxSize(EVICTION_MAX_SIZE);

            nearCfg.setNearEvictionPolicy(plc);

            grid(0).createNearCache(DEFAULT_CACHE_NAME, nearCfg);

            int cnt = 1000;

            info("Inserting " + cnt + " keys to cache.");

            try (IgniteDataStreamer<Integer, String> ldr = grid(1).dataStreamer(DEFAULT_CACHE_NAME)) {
                for (int i = 0; i < cnt; i++)
                    ldr.addData(i, Integer.toString(i));
            }

            assertTrue("Near cache size " + near(0).nearSize() + ", but eviction maximum size " + EVICTION_MAX_SIZE,
                near(0).nearSize() <= EVICTION_MAX_SIZE);

            info("Getting " + cnt + " keys from cache.");

            for (int i = 0; i < cnt; i++) {
                IgniteCache<Integer, String> cache = grid(0).cache(DEFAULT_CACHE_NAME);

                assertTrue(cache.get(i).equals(Integer.toString(i)));
            }

            assertTrue("Near cache size " + near(0).nearSize() + ", but eviction maximum size " + EVICTION_MAX_SIZE,
                near(0).nearSize() <= EVICTION_MAX_SIZE);
        }
        finally {
            stopAllGrids();
        }
    }
}<|MERGE_RESOLUTION|>--- conflicted
+++ resolved
@@ -121,9 +121,7 @@
     /**
      * @throws Exception If failed.
      */
-<<<<<<< HEAD
-    @Test
-=======
+    @Test
     public void testPartitionedMvccTransactionalNearEvictionMaxSize() throws Exception {
         fail("https://issues.apache.org/jira/browse/IGNITE-7187");
         fail("https://issues.apache.org/jira/browse/IGNITE-7956");
@@ -137,7 +135,7 @@
     /**
      * @throws Exception If failed.
      */
->>>>>>> ce83d1c0
+    @Test
     public void testReplicatedAtomicNearEvictionMaxSize() throws Exception {
         atomicityMode = ATOMIC;
         cacheMode = REPLICATED;
@@ -159,6 +157,7 @@
     /**
      * @throws Exception If failed.
      */
+    @Test
     public void testReplicatedMvccTransactionalNearEvictionMaxSize() throws Exception {
         fail("https://issues.apache.org/jira/browse/IGNITE-7187");
         fail("https://issues.apache.org/jira/browse/IGNITE-7956");
