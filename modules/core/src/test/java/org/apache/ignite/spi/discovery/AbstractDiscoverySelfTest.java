--- conflicted
+++ resolved
@@ -231,16 +231,12 @@
         for (final DiscoverySpi spi : spis) {
             final AtomicInteger spiCnt = new AtomicInteger(0);
 
-<<<<<<< HEAD
-            DiscoverySpiListener locMetricsUpdateLsnr = new DiscoverySpiListener() {
-=======
-            DiscoverySpiListener locHeartbeatLsnr = new DiscoverySpiListener() {
+            DiscoverySpiListener discoSpiMetricsUpdateLsnr = new DiscoverySpiListener() {
                 /** {@inheritDoc} */
                 @Override public void onLocalNodeInitialized(ClusterNode locNode) {
                     // No-op.
                 }
 
->>>>>>> dbcb02aa
                 @Override public void onDiscovery(int type, long topVer, ClusterNode node,
                     Collection<ClusterNode> topSnapshot, Map<Long, Collection<ClusterNode>> topHist,
                     @Nullable DiscoverySpiCustomMessage data) {
@@ -253,7 +249,7 @@
 
             locUpdCnts[i] = spiCnt;
 
-            spi.setListener(locMetricsUpdateLsnr);
+            spi.setListener(discoSpiMetricsUpdateLsnr);
 
             i++;
         }
