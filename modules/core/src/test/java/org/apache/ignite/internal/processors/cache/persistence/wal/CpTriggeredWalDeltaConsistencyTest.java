--- conflicted
+++ resolved
@@ -35,6 +35,7 @@
     }
 
     /** {@inheritDoc} */
+    @After
     @Override protected void afterTest() throws Exception {
         stopAllGrids();
 
@@ -53,11 +54,7 @@
 
         ignite.cluster().active(true);
 
-<<<<<<< HEAD
-        IgniteCache<Integer, Object> cache0 = ignite.getOrCreateCache(defaultCacheConfiguration().setName("cache0"));
-=======
         IgniteCache<Integer, Object> cache0 = ignite.createCache(cacheConfiguration("cache0"));
->>>>>>> 00b58c04
 
         for (int i = 0; i < 3_000; i++)
             cache0.put(i, "Cache value " + i);
@@ -69,11 +66,7 @@
             cache0.remove(i);
 
         for (int i = 5; i >= 0; i--) {
-<<<<<<< HEAD
-            IgniteCache<Integer, Object> cache1 = ignite.getOrCreateCache(defaultCacheConfiguration().setName("cache1"));
-=======
             IgniteCache<Integer, Object> cache1 = ignite.getOrCreateCache(cacheConfiguration("cache1"));
->>>>>>> 00b58c04
 
             for (int j = 0; j < 300; j++)
                 cache1.put(j + i * 100, "Cache value " + j);
