/*
 * Licensed to the Apache Software Foundation (ASF) under one or more
 * contributor license agreements.  See the NOTICE file distributed with
 * this work for additional information regarding copyright ownership.
 * The ASF licenses this file to You under the Apache License, Version 2.0
 * (the "License"); you may not use this file except in compliance with
 * the License.  You may obtain a copy of the License at
 *
 *      http://www.apache.org/licenses/LICENSE-2.0
 *
 * Unless required by applicable law or agreed to in writing, software
 * distributed under the License is distributed on an "AS IS" BASIS,
 * WITHOUT WARRANTIES OR CONDITIONS OF ANY KIND, either express or implied.
 * See the License for the specific language governing permissions and
 * limitations under the License.
 */

package org.apache.ignite.util;

import java.io.ByteArrayOutputStream;
import java.io.File;
import java.io.IOException;
import java.io.PrintStream;
import java.nio.file.DirectoryStream;
import java.nio.file.Files;
import java.nio.file.Path;
import java.nio.file.Paths;
import java.util.ArrayList;
import java.util.Arrays;
import java.util.Collection;
import java.util.HashSet;
import java.util.List;
import java.util.Map;
import java.util.TreeMap;
import java.util.UUID;
import java.util.concurrent.CountDownLatch;
import java.util.concurrent.ExecutorService;
import java.util.concurrent.Executors;
import java.util.concurrent.TimeUnit;
import java.util.concurrent.atomic.AtomicInteger;
import java.util.concurrent.atomic.LongAdder;
import java.util.regex.Matcher;
import java.util.regex.Pattern;
import javax.cache.processor.EntryProcessor;
import javax.cache.processor.EntryProcessorException;
import javax.cache.processor.MutableEntry;
import org.apache.ignite.Ignite;
import org.apache.ignite.IgniteAtomicSequence;
import org.apache.ignite.IgniteCache;
import org.apache.ignite.IgniteCheckedException;
import org.apache.ignite.IgniteDataStreamer;
import org.apache.ignite.cache.affinity.rendezvous.RendezvousAffinityFunction;
import org.apache.ignite.cluster.ClusterNode;
import org.apache.ignite.configuration.AtomicConfiguration;
import org.apache.ignite.configuration.CacheConfiguration;
import org.apache.ignite.configuration.ConnectorConfiguration;
import org.apache.ignite.configuration.DataRegionConfiguration;
import org.apache.ignite.configuration.DataStorageConfiguration;
import org.apache.ignite.configuration.IgniteConfiguration;
import org.apache.ignite.configuration.WALMode;
import org.apache.ignite.internal.GridJobExecuteResponse;
import org.apache.ignite.internal.IgniteEx;
import org.apache.ignite.internal.IgniteInternalFuture;
import org.apache.ignite.internal.TestRecordingCommunicationSpi;
import org.apache.ignite.internal.commandline.Command;
import org.apache.ignite.internal.commandline.CommandHandler;
import org.apache.ignite.internal.commandline.cache.CacheCommand;
import org.apache.ignite.internal.managers.communication.GridIoMessage;
import org.apache.ignite.internal.pagemem.wal.record.DataEntry;
import org.apache.ignite.internal.processors.cache.CacheGroupContext;
import org.apache.ignite.internal.processors.cache.CacheObjectImpl;
import org.apache.ignite.internal.processors.cache.GridCacheContext;
import org.apache.ignite.internal.processors.cache.GridCacheEntryEx;
import org.apache.ignite.internal.processors.cache.GridCacheMvccCandidate;
import org.apache.ignite.internal.processors.cache.GridCacheOperation;
import org.apache.ignite.internal.processors.cache.KeyCacheObjectImpl;
import org.apache.ignite.internal.processors.cache.distributed.dht.GridDhtTxFinishRequest;
import org.apache.ignite.internal.processors.cache.distributed.near.GridNearLockResponse;
import org.apache.ignite.internal.processors.cache.distributed.near.GridNearTxFinishRequest;
import org.apache.ignite.internal.processors.cache.distributed.near.GridNearTxLocal;
import org.apache.ignite.internal.processors.cache.persistence.GridCacheDatabaseSharedManager;
import org.apache.ignite.internal.processors.cache.transactions.IgniteInternalTx;
import org.apache.ignite.internal.processors.cache.transactions.IgniteTxEntry;
import org.apache.ignite.internal.processors.cache.transactions.TransactionProxyImpl;
import org.apache.ignite.internal.processors.cache.version.GridCacheVersion;
import org.apache.ignite.internal.processors.datastructures.GridCacheInternalKeyImpl;
import org.apache.ignite.internal.util.lang.GridAbsPredicate;
import org.apache.ignite.internal.util.typedef.F;
import org.apache.ignite.internal.util.typedef.G;
import org.apache.ignite.internal.util.typedef.T2;
import org.apache.ignite.internal.util.typedef.X;
import org.apache.ignite.internal.util.typedef.internal.CU;
import org.apache.ignite.internal.util.typedef.internal.U;
import org.apache.ignite.internal.visor.tx.VisorTxInfo;
import org.apache.ignite.internal.visor.tx.VisorTxTaskResult;
import org.apache.ignite.lang.IgniteBiPredicate;
import org.apache.ignite.lang.IgniteInClosure;
import org.apache.ignite.lang.IgnitePredicate;
import org.apache.ignite.plugin.extensions.communication.Message;
import org.apache.ignite.testframework.GridTestUtils;
import org.apache.ignite.testframework.junits.common.GridCommonAbstractTest;
import org.apache.ignite.transactions.Transaction;
import org.apache.ignite.transactions.TransactionRollbackException;
import org.apache.ignite.transactions.TransactionTimeoutException;
import org.jetbrains.annotations.NotNull;
import org.junit.Test;
import org.junit.runner.RunWith;
import org.junit.runners.JUnit4;

import static java.nio.file.Files.delete;
import static java.nio.file.Files.newDirectoryStream;
import static org.apache.ignite.IgniteSystemProperties.IGNITE_ENABLE_EXPERIMENTAL_COMMAND;
import static org.apache.ignite.cache.CacheAtomicityMode.TRANSACTIONAL;
import static org.apache.ignite.cache.CacheWriteSynchronizationMode.FULL_SYNC;
import static org.apache.ignite.internal.commandline.CommandHandler.EXIT_CODE_OK;
import static org.apache.ignite.internal.commandline.CommandHandler.EXIT_CODE_UNEXPECTED_ERROR;
import static org.apache.ignite.internal.commandline.OutputFormat.MULTI_LINE;
import static org.apache.ignite.internal.commandline.OutputFormat.SINGLE_LINE;
import static org.apache.ignite.internal.commandline.cache.CacheCommand.HELP;
import static org.apache.ignite.internal.processors.cache.verify.VerifyBackupPartitionsDumpTask.IDLE_DUMP_FILE_PREFIX;
import static org.apache.ignite.transactions.TransactionConcurrency.OPTIMISTIC;
import static org.apache.ignite.transactions.TransactionConcurrency.PESSIMISTIC;
import static org.apache.ignite.transactions.TransactionIsolation.READ_COMMITTED;

/**
 * Command line handler test.
 */
@RunWith(JUnit4.class)
public class GridCommandHandlerTest extends GridCommonAbstractTest {
    /** System out. */
    protected PrintStream sysOut;

    /** Test out - can be injected via {@link #injectTestSystemOut()} instead of System.out and analyzed in test. */
    protected ByteArrayOutputStream testOut;

    /** Option is used for auto confirmation. */
    private static final String CMD_AUTO_CONFIRMATION = "--yes";

    /** Atomic configuration. */
    private AtomicConfiguration atomicConfiguration;

    /** Additional data region configuration. */
    private DataRegionConfiguration dataRegionConfiguration;

    /**
     * @return Folder in work directory.
     * @throws IgniteCheckedException If failed to resolve folder name.
     */
    protected File folder(String folder) throws IgniteCheckedException {
        return U.resolveWorkDirectory(U.defaultWorkDirectory(), folder, false);
    }

    /** {@inheritDoc} */
    @Override protected void beforeTest() throws Exception {
        System.setProperty(IGNITE_ENABLE_EXPERIMENTAL_COMMAND, "true");

        cleanPersistenceDir();

        stopAllGrids();

        sysOut = System.out;

        testOut = new ByteArrayOutputStream(128 * 1024);
    }

    /** {@inheritDoc} */
    @Override protected void afterTest() throws Exception {
        stopAllGrids();

        cleanPersistenceDir();

        // Delete idle-verify dump files.
        try (DirectoryStream<Path> files = newDirectoryStream(
                Paths.get(U.defaultWorkDirectory()),
                entry -> entry.toFile().getName().startsWith(IDLE_DUMP_FILE_PREFIX)
            )
        ) {
            for (Path path : files)
                delete(path);
        }

        System.clearProperty(IGNITE_ENABLE_EXPERIMENTAL_COMMAND);

        System.setOut(sysOut);

        if (testOut != null)
            System.out.println(testOut.toString());
    }

    /**
     *
     */
    protected void injectTestSystemOut() {
        System.setOut(new PrintStream(testOut));
    }

    /** {@inheritDoc} */
    @Override public String getTestIgniteInstanceName() {
        return "bltTest";
    }

    /** {@inheritDoc} */
    @Override protected IgniteConfiguration getConfiguration(String igniteInstanceName) throws Exception {
        IgniteConfiguration cfg = super.getConfiguration(igniteInstanceName);

        if (atomicConfiguration != null)
            cfg.setAtomicConfiguration(atomicConfiguration);

        cfg.setCommunicationSpi(new TestRecordingCommunicationSpi());

        cfg.setConnectorConfiguration(new ConnectorConfiguration());

        DataStorageConfiguration memCfg = new DataStorageConfiguration()
            .setDefaultDataRegionConfiguration(new DataRegionConfiguration()
                .setMaxSize(50L * 1024 * 1024));

        if (dataRegionConfiguration != null)
            memCfg.setDataRegionConfigurations(dataRegionConfiguration);

        cfg.setDataStorageConfiguration(memCfg);

        DataStorageConfiguration dsCfg = cfg.getDataStorageConfiguration();
        dsCfg.setWalMode(WALMode.LOG_ONLY);
        dsCfg.getDefaultDataRegionConfiguration().setPersistenceEnabled(true);

        cfg.setConsistentId(igniteInstanceName);

        cfg.setClientMode(igniteInstanceName.startsWith("client"));

        return cfg;
    }

    /**
     * Test activation works via control.sh
     *
     * @throws Exception If failed.
     */
    @Test
    public void testActivate() throws Exception {
        Ignite ignite = startGrids(1);

        assertFalse(ignite.cluster().active());

        assertEquals(EXIT_CODE_OK, execute("--activate"));

        assertTrue(ignite.cluster().active());
    }

    /**
     * @param args Arguments.
     * @return Result of execution.
     */
    protected int execute(String... args) {
        return execute(new ArrayList<>(Arrays.asList(args)));
    }

    /**
     * @param args Arguments.
     * @return Result of execution
     */
    protected int execute(List<String> args) {
        if(!F.isEmpty(args) && !"--help".equalsIgnoreCase(args.get(0))) {
            // Add force to avoid interactive confirmation.
            args.add(CMD_AUTO_CONFIRMATION);
        }

        return new CommandHandler().execute(args);
    }

    /**
     * @param hnd Handler.
     * @param args Arguments.
     * @return Result of execution
     */
    protected int execute(CommandHandler hnd, ArrayList<String> args) {
        // Add force to avoid interactive confirmation
        args.add(CMD_AUTO_CONFIRMATION);

        return hnd.execute(args);
    }

    /**
     * @param hnd Handler.
     * @param args Arguments.
     * @return Result of execution
     */
    protected int execute(CommandHandler hnd, String... args) {
        ArrayList<String> args0 = new ArrayList<>(Arrays.asList(args));

        // Add force to avoid interactive confirmation
        args0.add(CMD_AUTO_CONFIRMATION);

        return hnd.execute(args0);
    }

    /**
     * Test deactivation works via control.sh
     *
     * @throws Exception If failed.
     */
    @Test
    public void testDeactivate() throws Exception {
        Ignite ignite = startGrids(1);

        assertFalse(ignite.cluster().active());

        ignite.cluster().active(true);

        assertTrue(ignite.cluster().active());

        assertEquals(EXIT_CODE_OK, execute("--deactivate"));

        assertFalse(ignite.cluster().active());
    }

    /**
     * Test cluster active state works via control.sh
     *
     * @throws Exception If failed.
     */
    @Test
    public void testState() throws Exception {
        Ignite ignite = startGrids(1);

        assertFalse(ignite.cluster().active());

        assertEquals(EXIT_CODE_OK, execute("--state"));

        ignite.cluster().active(true);

        assertEquals(EXIT_CODE_OK, execute("--state"));
    }

    /**
     * Test baseline collect works via control.sh
     *
     * @throws Exception If failed.
     */
    @Test
    public void testBaselineCollect() throws Exception {
        Ignite ignite = startGrids(1);

        assertFalse(ignite.cluster().active());

        ignite.cluster().active(true);

        assertEquals(EXIT_CODE_OK, execute("--baseline"));

        assertEquals(1, ignite.cluster().currentBaselineTopology().size());
    }

    /**
     * @param ignites Ignites.
     * @return Local node consistent ID.
     */
    private String consistentIds(Ignite... ignites) {
        String res = "";

        for (Ignite ignite : ignites) {
            String consistentId = ignite.cluster().localNode().consistentId().toString();

            if (!F.isEmpty(res))
                res += ", ";

            res += consistentId;
        }

        return res;
    }

    /**
     * Test baseline add items works via control.sh
     *
     * @throws Exception If failed.
     */
    @Test
    public void testBaselineAdd() throws Exception {
        Ignite ignite = startGrids(1);

        assertFalse(ignite.cluster().active());

        ignite.cluster().active(true);

        Ignite other = startGrid(2);

        assertEquals(EXIT_CODE_OK, execute("--baseline", "add", consistentIds(other)));
        assertEquals(EXIT_CODE_OK, execute("--baseline", "add", consistentIds(other)));

        assertEquals(2, ignite.cluster().currentBaselineTopology().size());
    }

    /**
     * Test baseline remove works via control.sh
     *
     * @throws Exception If failed.
     */
    @Test
    public void testBaselineRemove() throws Exception {
        Ignite ignite = startGrids(1);
        Ignite other = startGrid("nodeToStop");

        assertFalse(ignite.cluster().active());

        ignite.cluster().active(true);

        String offlineNodeConsId = consistentIds(other);

        stopGrid("nodeToStop");

        assertEquals(EXIT_CODE_OK, execute("--baseline"));
        assertEquals(EXIT_CODE_OK, execute("--baseline", "remove", offlineNodeConsId));

        assertEquals(1, ignite.cluster().currentBaselineTopology().size());
    }

    /**
     * Test baseline set works via control.sh
     *
     * @throws Exception If failed.
     */
    @Test
    public void testBaselineSet() throws Exception {
        Ignite ignite = startGrids(1);

        assertFalse(ignite.cluster().active());

        ignite.cluster().active(true);

        Ignite other = startGrid(2);

        assertEquals(EXIT_CODE_OK, execute("--baseline", "set", consistentIds(ignite, other)));

        assertEquals(2, ignite.cluster().currentBaselineTopology().size());

        assertEquals(EXIT_CODE_UNEXPECTED_ERROR, execute("--baseline", "set", "invalidConsistentId"));
    }

    /**
     * Test baseline set by topology version works via control.sh
     *
     * @throws Exception If failed.
     */
    @Test
    public void testBaselineVersion() throws Exception {
        Ignite ignite = startGrids(1);

        assertFalse(ignite.cluster().active());

        ignite.cluster().active(true);

        startGrid(2);

        assertEquals(EXIT_CODE_OK, execute("--baseline"));

        assertEquals(EXIT_CODE_OK, execute("--baseline", "version", String.valueOf(ignite.cluster().topologyVersion())));

        assertEquals(2, ignite.cluster().currentBaselineTopology().size());
    }

    /**
     * Test active transactions.
     *
     * @throws Exception If failed.
     */
    @Test
    public void testActiveTransactions() throws Exception {
        Ignite ignite = startGridsMultiThreaded(2);

        ignite.cluster().active(true);

        Ignite client = startGrid("client");

        client.getOrCreateCache(new CacheConfiguration<>(DEFAULT_CACHE_NAME)
            .setAtomicityMode(TRANSACTIONAL).setWriteSynchronizationMode(FULL_SYNC));

        for (Ignite ig : G.allGrids())
            assertNotNull(ig.cache(DEFAULT_CACHE_NAME));

        CountDownLatch lockLatch = new CountDownLatch(1);
        CountDownLatch unlockLatch = new CountDownLatch(1);

        IgniteInternalFuture<?> fut = startTransactions(lockLatch, unlockLatch);

        U.awaitQuiet(lockLatch);

        doSleep(5000);

        CommandHandler h = new CommandHandler();

        final VisorTxInfo[] toKill = {null};

        // Basic test.
        validate(h, map -> {
            VisorTxTaskResult res = map.get(grid(0).cluster().localNode());

            for (VisorTxInfo info : res.getInfos()) {
                if (info.getSize() == 100) {
                    toKill[0] = info; // Store for further use.

                    break;
                }
            }

            assertEquals(3, map.size());
        }, "--tx");

        assertNotNull(toKill[0]);

        // Test filter by label.
        validate(h, map -> {
            ClusterNode node = grid(0).cluster().localNode();

            for (Map.Entry<ClusterNode, VisorTxTaskResult> entry : map.entrySet())
                assertEquals(entry.getKey().equals(node) ? 1 : 0, entry.getValue().getInfos().size());
        }, "--tx", "--label", "label1");

        // Test filter by label regex.
        validate(h, map -> {
            ClusterNode node1 = grid(0).cluster().localNode();
            ClusterNode node2 = grid("client").cluster().localNode();

            for (Map.Entry<ClusterNode, VisorTxTaskResult> entry : map.entrySet()) {
                if (entry.getKey().equals(node1)) {
                    assertEquals(1, entry.getValue().getInfos().size());

                    assertEquals("label1", entry.getValue().getInfos().get(0).getLabel());
                }
                else if (entry.getKey().equals(node2)) {
                    assertEquals(1, entry.getValue().getInfos().size());

                    assertEquals("label2", entry.getValue().getInfos().get(0).getLabel());
                }
                else
                    assertTrue(entry.getValue().getInfos().isEmpty());

            }
        }, "--tx", "--label", "^label[0-9]");

        // Test filter by empty label.
        validate(h, map -> {
            VisorTxTaskResult res = map.get(grid(0).localNode());

            for (VisorTxInfo info : res.getInfos())
                assertNull(info.getLabel());

        }, "--tx", "--label", "null");

        // test check minSize
        int minSize = 10;

        validate(h, map -> {
            VisorTxTaskResult res = map.get(grid(0).localNode());

            assertNotNull(res);

            for (VisorTxInfo txInfo : res.getInfos())
                assertTrue(txInfo.getSize() >= minSize);
        }, "--tx", "--min-size", Integer.toString(minSize));

        // test order by size.
        validate(h, map -> {
            VisorTxTaskResult res = map.get(grid(0).localNode());

            assertTrue(res.getInfos().get(0).getSize() >= res.getInfos().get(1).getSize());
        }, "--tx", "--order", "SIZE");

        // test order by duration.
        validate(h, map -> {
            VisorTxTaskResult res = map.get(grid(0).localNode());

            assertTrue(res.getInfos().get(0).getDuration() >= res.getInfos().get(1).getDuration());
        }, "--tx", "--order", "DURATION");

        // test order by start_time.
        validate(h, map -> {
            VisorTxTaskResult res = map.get(grid(0).localNode());

            for (int i = res.getInfos().size() - 1; i > 1; i--)
                assertTrue(res.getInfos().get(i - 1).getStartTime() >= res.getInfos().get(i).getStartTime());
        }, "--tx", "--order", "START_TIME");

        // Trigger topology change and test connection.
        IgniteInternalFuture<?> startFut = multithreadedAsync(() -> {
            try {
                startGrid(2);
            }
            catch (Exception e) {
                fail();
            }
        }, 1, "start-node-thread");

        doSleep(5000); // Give enough time to reach exchange future.

        assertEquals(EXIT_CODE_OK, execute(h, "--tx"));

        // Test kill by xid.
        validate(h, map -> {
                assertEquals(1, map.size());

                Map.Entry<ClusterNode, VisorTxTaskResult> killedEntry = map.entrySet().iterator().next();

                VisorTxInfo info = killedEntry.getValue().getInfos().get(0);

                assertEquals(toKill[0].getXid(), info.getXid());
            }, "--tx", "--kill",
            "--xid", toKill[0].getXid().toString(), // Use saved on first run value.
            "--nodes", grid(0).localNode().consistentId().toString());

        unlockLatch.countDown();

        startFut.get();

        fut.get();

        awaitPartitionMapExchange();

        checkFutures();
    }

    /**
     *
     */
    @Test
    public void testKillHangingLocalTransactions() throws Exception {
        Ignite ignite = startGridsMultiThreaded(2);

        ignite.cluster().active(true);

        Ignite client = startGrid("client");

        client.getOrCreateCache(new CacheConfiguration<>(DEFAULT_CACHE_NAME).
            setAtomicityMode(TRANSACTIONAL).
            setWriteSynchronizationMode(FULL_SYNC).
            setAffinity(new RendezvousAffinityFunction(false, 64)));

        Ignite prim = primaryNode(0L, DEFAULT_CACHE_NAME);

        // Blocks lock response to near node.
        TestRecordingCommunicationSpi.spi(prim).blockMessages(GridNearLockResponse.class, client.name());

        TestRecordingCommunicationSpi.spi(client).blockMessages(GridNearTxFinishRequest.class, prim.name());

        GridNearTxLocal clientTx = null;

        try (Transaction tx = client.transactions().txStart(PESSIMISTIC, READ_COMMITTED, 2000, 1)) {
            clientTx = ((TransactionProxyImpl)tx).tx();

            client.cache(DEFAULT_CACHE_NAME).put(0L, 0L);

            fail();
        }
        catch (Exception e) {
            assertTrue(X.hasCause(e, TransactionTimeoutException.class));
        }

        assertNotNull(clientTx);

        IgniteEx primEx = (IgniteEx)prim;

        IgniteInternalTx tx0 = primEx.context().cache().context().tm().activeTransactions().iterator().next();

        assertNotNull(tx0);

        CommandHandler h = new CommandHandler();

        validate(h, map -> {
            ClusterNode node = grid(0).cluster().localNode();

            VisorTxTaskResult res = map.get(node);

            for (VisorTxInfo info : res.getInfos())
                assertEquals(tx0.xid(), info.getXid());

            assertEquals(1, map.size());
        }, "--tx", "--kill");

        tx0.finishFuture().get();

        TestRecordingCommunicationSpi.spi(prim).stopBlock();

        TestRecordingCommunicationSpi.spi(client).stopBlock();

        IgniteInternalFuture<?> nearFinFut = U.field(clientTx, "finishFut");

        nearFinFut.get();

        checkFutures();
    }

    /**
     * Simulate uncommitted backup transactions and test rolling back using utility.
     */
    @Test
    public void testKillHangingRemoteTransactions() throws Exception {
        final int cnt = 3;

        startGridsMultiThreaded(cnt);

        Ignite[] clients = new Ignite[] {
            startGrid("client1"),
            startGrid("client2"),
            startGrid("client3"),
            startGrid("client4")
        };

        clients[0].getOrCreateCache(new CacheConfiguration<>(DEFAULT_CACHE_NAME).
            setBackups(2).
            setAtomicityMode(TRANSACTIONAL).
            setWriteSynchronizationMode(FULL_SYNC).
            setAffinity(new RendezvousAffinityFunction(false, 64)));

        for (Ignite client : clients) {
            assertTrue(client.configuration().isClientMode());

            assertNotNull(client.cache(DEFAULT_CACHE_NAME));
        }

        LongAdder progress = new LongAdder();

        AtomicInteger idx = new AtomicInteger();

        int tc = clients.length;

        CountDownLatch lockLatch = new CountDownLatch(1);
        CountDownLatch commitLatch = new CountDownLatch(1);

        Ignite prim = primaryNode(0L, DEFAULT_CACHE_NAME);

        TestRecordingCommunicationSpi primSpi = TestRecordingCommunicationSpi.spi(prim);

        primSpi.blockMessages(new IgniteBiPredicate<ClusterNode, Message>() {
            @Override public boolean apply(ClusterNode node, Message message) {
                return message instanceof GridDhtTxFinishRequest;
            }
        });

        IgniteInternalFuture<?> fut = multithreadedAsync(new Runnable() {
            @Override public void run() {
                int id = idx.getAndIncrement();

                Ignite client = clients[id];

                try (Transaction tx = client.transactions().txStart(PESSIMISTIC, READ_COMMITTED, 0, 1)) {
                    IgniteCache<Long, Long> cache = client.cache(DEFAULT_CACHE_NAME);

                    if (id != 0)
                        U.awaitQuiet(lockLatch);

                    cache.invoke(0L, new IncrementClosure(), null);

                    if (id == 0) {
                        lockLatch.countDown();

                        U.awaitQuiet(commitLatch);

                        doSleep(500); // Wait until candidates will enqueue.
                    }

                    tx.commit();
                }
                catch (Exception e) {
                    assertTrue(X.hasCause(e, TransactionTimeoutException.class));
                }

                progress.increment();

            }
        }, tc, "invoke-thread");

        U.awaitQuiet(lockLatch);

        commitLatch.countDown();

        primSpi.waitForBlocked(clients.length);

        // Unblock only finish messages from clients from 2 to 4.
        primSpi.stopBlock(true, new IgnitePredicate<T2<ClusterNode, GridIoMessage>>() {
            @Override public boolean apply(T2<ClusterNode, GridIoMessage> objects) {
                GridIoMessage iom = objects.get2();

                Message m = iom.message();

                if (m instanceof GridDhtTxFinishRequest) {
                    GridDhtTxFinishRequest r = (GridDhtTxFinishRequest)m;

                    if (r.nearNodeId().equals(clients[0].cluster().localNode().id()))
                        return false;
                }

                return true;
            }
        });

        // Wait until queue is stable
        for (Ignite ignite : G.allGrids()) {
            if (ignite.configuration().isClientMode())
                continue;

            Collection<IgniteInternalTx> txs = ((IgniteEx)ignite).context().cache().context().tm().activeTransactions();

            GridTestUtils.waitForCondition(new GridAbsPredicate() {
                @Override public boolean apply() {
                    for (IgniteInternalTx tx : txs)
                        if (!tx.local()) {
                            IgniteTxEntry entry = tx.writeEntries().iterator().next();

                            GridCacheEntryEx cached = entry.cached();

                            Collection<GridCacheMvccCandidate> candidates = cached.remoteMvccSnapshot();

                            if (candidates.size() != clients.length)
                                return false;
                        }

                    return true;
                }
            }, 10_000);
        }

        CommandHandler h = new CommandHandler();

        // Check listing.
        validate(h, map -> {
            for (int i = 0; i < cnt; i++) {
                IgniteEx grid = grid(i);

                // Skip primary.
                if (grid.localNode().id().equals(prim.cluster().localNode().id()))
                    continue;

                VisorTxTaskResult res = map.get(grid.localNode());

                // Validate queue length on backups.
                assertEquals(clients.length, res.getInfos().size());
            }
        }, "--tx");

        // Check kill.
        validate(h, map -> {
            // No-op.
        }, "--tx", "--kill");

        // Wait for all remote txs to finish.
        for (Ignite ignite : G.allGrids()) {
            if (ignite.configuration().isClientMode())
                continue;

            Collection<IgniteInternalTx> txs = ((IgniteEx)ignite).context().cache().context().tm().activeTransactions();

            for (IgniteInternalTx tx : txs)
                if (!tx.local())
                    tx.finishFuture().get();
        }

        // Unblock finish message from client1.
        primSpi.stopBlock(true);

        fut.get();

        Long cur = (Long)clients[0].cache(DEFAULT_CACHE_NAME).get(0L);

        assertEquals(tc - 1, cur.longValue());

        checkFutures();
    }

    /**
     * Test baseline add items works via control.sh
     *
     * @throws Exception If failed.
     */
    @Test
    public void testBaselineAddOnNotActiveCluster() throws Exception {
        Ignite ignite = startGrid(1);

        assertFalse(ignite.cluster().active());

        String consistentIDs = getTestIgniteInstanceName(1);

        injectTestSystemOut();

        assertEquals(EXIT_CODE_UNEXPECTED_ERROR, execute("--baseline", "add", consistentIDs));

        assertTrue(testOut.toString().contains("Changing BaselineTopology on inactive cluster is not allowed."));

        consistentIDs =
            getTestIgniteInstanceName(1) + ", " +
                getTestIgniteInstanceName(2) + "," +
                getTestIgniteInstanceName(3);

        assertEquals(EXIT_CODE_UNEXPECTED_ERROR, execute("--baseline", "add", consistentIDs));

        assertTrue(testOut.toString().contains("Node not found for consistent ID: bltTest2"));
    }

    /**
     * @throws Exception If failed.
     */
    @Test
    public void testCacheHelp() throws Exception {
        injectTestSystemOut();

        assertEquals(EXIT_CODE_OK, execute("--cache", "help"));

        for (CacheCommand cmd : CacheCommand.values()) {
            if (cmd != HELP)
                assertTrue(cmd.text(), testOut.toString().contains(cmd.toString()));
        }
    }

    /**
     * @throws Exception If failed.
     */
<<<<<<< HEAD
    @Test
=======
    public void testHelp() throws Exception {
        injectTestSystemOut();

        assertEquals(EXIT_CODE_OK, execute("--help"));

        for (Command cmd : Command.values())
            assertTrue(cmd.text(), testOut.toString().contains(cmd.toString()));
    }

    /**
     * @throws Exception If failed.
     */
>>>>>>> e43765fe
    public void testCacheIdleVerify() throws Exception {
        IgniteEx ignite = (IgniteEx)startGrids(2);

        ignite.cluster().active(true);

        createCacheAndPreload(ignite, 100);

        injectTestSystemOut();

        assertEquals(EXIT_CODE_OK, execute("--cache", "idle_verify"));

        assertTrue(testOut.toString().contains("no conflicts have been found"));

        HashSet<Integer> clearKeys = new HashSet<>(Arrays.asList(1, 2, 3, 4, 5, 6));

        ignite.context().cache().cache(DEFAULT_CACHE_NAME).clearLocallyAll(clearKeys, true, true, true);

        assertEquals(EXIT_CODE_OK, execute("--cache", "idle_verify"));

        assertTrue(testOut.toString().contains("conflict partitions"));
    }

    /**
     * Tests that both update counter and hash conflicts are detected.
     *
     * @throws Exception If failed.
     */
    @Test
    public void testCacheIdleVerifyTwoConflictTypes() throws Exception {
        IgniteEx ignite = (IgniteEx)startGrids(2);

        ignite.cluster().active(true);

        createCacheAndPreload(ignite, 100);

        injectTestSystemOut();

        assertEquals(EXIT_CODE_OK, execute("--cache", "idle_verify"));

        assertTrue(testOut.toString().contains("no conflicts have been found"));

        GridCacheContext<Object, Object> cacheCtx = ignite.cachex(DEFAULT_CACHE_NAME).context();

        corruptDataEntry(cacheCtx, 1, true, false);

        corruptDataEntry(cacheCtx, 1 + cacheCtx.config().getAffinity().partitions() / 2, false, true);

        assertEquals(EXIT_CODE_OK, execute("--cache", "idle_verify"));

        assertTrue(testOut.toString().contains("found 2 conflict partitions"));
    }

    /**
     * Tests that idle verify print partitions info.
     *
     * @throws Exception If failed.
     */
    @Test
    public void testCacheIdleVerifyDump() throws Exception {
        IgniteEx ignite = (IgniteEx)startGrids(3);

        ignite.cluster().active(true);

        int keysCount = 20;//less than parts number for ability to check skipZeros flag.

        createCacheAndPreload(ignite, keysCount);

        int parts = ignite.affinity(DEFAULT_CACHE_NAME).partitions();

        ignite.createCache(new CacheConfiguration<>()
            .setAffinity(new RendezvousAffinityFunction(false, parts))
            .setBackups(1)
            .setName(DEFAULT_CACHE_NAME + "other"));

        injectTestSystemOut();

        assertEquals(EXIT_CODE_OK, execute("--cache", "idle_verify", "--dump", DEFAULT_CACHE_NAME));

        assertEquals(EXIT_CODE_OK, execute("--cache", "idle_verify", "--dump", "--skip-zeros", DEFAULT_CACHE_NAME));

        Matcher fileNameMatcher = dumpFileNameMatcher();

        if (fileNameMatcher.find()) {
            String dumpWithZeros = new String(Files.readAllBytes(Paths.get(fileNameMatcher.group(1))));

            assertTrue(dumpWithZeros.contains("idle_verify check has finished, found " + parts + " partitions"));
            assertTrue(dumpWithZeros.contains("Partition: PartitionKeyV2 [grpId=1544803905, grpName=default, partId=0]"));
            assertTrue(dumpWithZeros.contains("updateCntr=0, size=0, partHash=0"));
            assertTrue(dumpWithZeros.contains("no conflicts have been found"));

            assertSort(parts, dumpWithZeros);
        }

        if (fileNameMatcher.find()) {
            String dumpWithoutZeros = new String(Files.readAllBytes(Paths.get(fileNameMatcher.group(1))));

            assertTrue(dumpWithoutZeros.contains("idle_verify check has finished, found " + keysCount + " partitions"));
            assertTrue(dumpWithoutZeros.contains((parts - keysCount) + " partitions was skipped"));
            assertTrue(dumpWithoutZeros.contains("Partition: PartitionKeyV2 [grpId=1544803905, grpName=default, partId="));

            assertFalse(dumpWithoutZeros.contains("updateCntr=0, size=0, partHash=0"));

            assertTrue(dumpWithoutZeros.contains("no conflicts have been found"));

            assertSort(keysCount, dumpWithoutZeros);
        }
        else
            fail("Should be found both files");
    }

    /**
     * Checking sorting of partitions.
     *
     * @param expectedPartsCount Expected parts count.
     * @param output Output.
     */
    private void assertSort(int expectedPartsCount, String output) {
        Pattern partIdPattern = Pattern.compile(".*partId=([0-9]*)");
        Pattern primaryPattern = Pattern.compile("Partition instances: \\[PartitionHashRecordV2 \\[isPrimary=true");

        Matcher partIdMatcher = partIdPattern.matcher(output);
        Matcher primaryMatcher = primaryPattern.matcher(output);

        int i = 0;

        while (partIdMatcher.find()) {
            assertEquals(i++, Integer.parseInt(partIdMatcher.group(1)));
            assertTrue(primaryMatcher.find());//primary node should be first in every line
        }

        assertEquals(expectedPartsCount, i);
    }

    /**
     * Tests that idle verify print partitions info.
     *
     * @throws Exception If failed.
     */
    @Test
    public void testCacheIdleVerifyDumpForCorruptedData() throws Exception {
        IgniteEx ignite = (IgniteEx)startGrids(3);

        ignite.cluster().active(true);

        createCacheAndPreload(ignite, 100);

        injectTestSystemOut();

        corruptingAndCheckDefaultCache(ignite, "ALL");
    }

    /**
     * @param ignite Ignite.
     * @param cacheFilter cacheFilter.
     */
    private void corruptingAndCheckDefaultCache(IgniteEx ignite, String cacheFilter) throws IOException {
        injectTestSystemOut();

        GridCacheContext<Object, Object> cacheCtx = ignite.cachex(DEFAULT_CACHE_NAME).context();

        corruptDataEntry(cacheCtx, 0, true, false);

        corruptDataEntry(cacheCtx, cacheCtx.config().getAffinity().partitions() / 2, false, true);

        assertEquals(EXIT_CODE_OK, execute("--cache", "idle_verify", "--dump", "--cache-filter", cacheFilter));

        Matcher fileNameMatcher = dumpFileNameMatcher();

        if (fileNameMatcher.find()) {
            String dumpWithConflicts = new String(Files.readAllBytes(Paths.get(fileNameMatcher.group(1))));

            assertTrue(dumpWithConflicts.contains("found 2 conflict partitions: [counterConflicts=1, hashConflicts=1]"));
        }
        else
            fail("Should be found dump with conflicts");
    }

    /**
     * Tests that idle verify print partitions info when node failing.
     *
     * @throws Exception If failed.
     */
    public void testCacheIdleVerifyDumpWhenNodeFailing() throws Exception {
        Ignite ignite = startGrids(3);

        Ignite unstable = startGrid("unstable");

        ignite.cluster().active(true);

        createCacheAndPreload(ignite, 100);

        for (int i = 0; i < 3; i++) {
            TestRecordingCommunicationSpi.spi(unstable).blockMessages(GridJobExecuteResponse.class,
                getTestIgniteInstanceName(i));
        }

        injectTestSystemOut();

        IgniteInternalFuture fut = GridTestUtils.runAsync(() -> {
            assertEquals(EXIT_CODE_OK, execute("--cache", "idle_verify", "--dump"));
        });

        TestRecordingCommunicationSpi.spi(unstable).waitForBlocked();

        UUID unstableNodeId = unstable.cluster().localNode().id();

        unstable.close();

        fut.get();

        checkExceptionMessageOnReport(unstableNodeId);
    }

    /**
     * Tests that idle verify print partitions info when several nodes failing at same time.
     *
     * @throws Exception If failed.
     */
    public void testCacheIdleVerifyDumpWhenSeveralNodesFailing() throws Exception {
        int nodes = 6;

        Ignite ignite = startGrids(nodes);

        List<Ignite> unstableNodes = new ArrayList<>(nodes / 2);

        for (int i = 0; i < nodes; i++) {
            if (i % 2 == 1)
                unstableNodes.add(ignite(i));
        }

        ignite.cluster().active(true);

        createCacheAndPreload(ignite, 100);

        for (Ignite unstable : unstableNodes) {
            for (int i = 0; i < nodes; i++) {
                TestRecordingCommunicationSpi.spi(unstable).blockMessages(GridJobExecuteResponse.class,
                    getTestIgniteInstanceName(i));
            }
        }

        injectTestSystemOut();

        IgniteInternalFuture fut = GridTestUtils.runAsync(
            () -> assertEquals(EXIT_CODE_OK, execute("--cache", "idle_verify", "--dump"))
        );

        List<UUID> unstableNodeIds = new ArrayList<>(nodes / 2);

        for (Ignite unstable : unstableNodes) {
            TestRecordingCommunicationSpi.spi(unstable).waitForBlocked();

            unstableNodeIds.add(unstable.cluster().localNode().id());

            unstable.close();
        }

        fut.get();

        for (UUID unstableId : unstableNodeIds)
            checkExceptionMessageOnReport(unstableId);
    }

    /**
     * Creates default cache and preload some data entries.
     *
     * @param ignite Ignite.
     * @param countEntries Count of entries.
     */
    private void createCacheAndPreload(Ignite ignite, int countEntries) {
        ignite.createCache(new CacheConfiguration<>(DEFAULT_CACHE_NAME)
            .setAffinity(new RendezvousAffinityFunction(false, 32))
            .setBackups(1));

        try (IgniteDataStreamer streamer = ignite.dataStreamer(DEFAULT_CACHE_NAME)) {
            for (int i = 0; i < countEntries; i++)
                streamer.addData(i, i);
        }
    }

    /**
     * Try to finds node failed exception message on output report.
     *
     * @param unstableNodeId Unstable node id.
     */
    private void checkExceptionMessageOnReport(UUID unstableNodeId) throws IOException {
        Matcher fileNameMatcher = dumpFileNameMatcher();

        if (fileNameMatcher.find()) {
            String dumpWithConflicts = new String(Files.readAllBytes(Paths.get(fileNameMatcher.group(1))));

            assertTrue(dumpWithConflicts.contains("Idle verify failed on nodes:"));

            assertTrue(dumpWithConflicts.contains("Node ID: " + unstableNodeId + "\n" +
                "Exception message:\n" +
                "Node has left grid: " + unstableNodeId));
        }
        else
            fail("Should be found dump with conflicts");
    }

    /**
     * Tests that idle verify print partitions info over system caches.
     *
     * @throws Exception If failed.
     */
    public void testCacheIdleVerifyDumpForCorruptedDataOnSystemCache() throws Exception {
        int parts = 32;

        atomicConfiguration = new AtomicConfiguration()
            .setAffinity(new RendezvousAffinityFunction(false, parts))
            .setBackups(2);

        IgniteEx ignite = (IgniteEx)startGrids(3);

        ignite.cluster().active(true);

        injectTestSystemOut();

        // Adding some assignments without deployments.
        for (int i = 0; i < 100; i++) {
            ignite.semaphore("s" + i, i, false, true);

            ignite.atomicSequence("sq" + i, 0, true)
                .incrementAndGet();
        }

        CacheGroupContext storedSysCacheCtx = ignite.context().cache().cacheGroup(CU.cacheId("default-ds-group"));

        assertNotNull(storedSysCacheCtx);

        corruptDataEntry(storedSysCacheCtx.caches().get(0), new GridCacheInternalKeyImpl("sq0",
            "default-ds-group"), true, false);

        corruptDataEntry(storedSysCacheCtx.caches().get(0), new GridCacheInternalKeyImpl("sq" + parts / 2,
            "default-ds-group"), false, true);

        CacheGroupContext memorySysCacheCtx = ignite.context().cache().cacheGroup(CU.cacheId("default-volatile-ds-group"));

        assertNotNull(memorySysCacheCtx);

        corruptDataEntry(memorySysCacheCtx.caches().get(0), new GridCacheInternalKeyImpl("s0",
                "default-volatile-ds-group"), true, false);

        corruptDataEntry(memorySysCacheCtx.caches().get(0), new GridCacheInternalKeyImpl("s" + parts / 2,
            "default-volatile-ds-group"), false, true);

        assertEquals(EXIT_CODE_OK, execute("--cache", "idle_verify", "--dump", "--cache-filter", "SYSTEM"));

        Matcher fileNameMatcher = dumpFileNameMatcher();

        if (fileNameMatcher.find()) {
            String dumpWithConflicts = new String(Files.readAllBytes(Paths.get(fileNameMatcher.group(1))));

            assertTrue(dumpWithConflicts.contains("found 4 conflict partitions: [counterConflicts=2, " +
                "hashConflicts=2]"));
        }
        else
            fail("Should be found dump with conflicts");
    }

    /**
     * Tests that idle verify print partitions info over persistence client caches.
     *
     * @throws Exception If failed.
     */
    public void testCacheIdleVerifyDumpForCorruptedDataOnPersistenceClientCache() throws Exception {
        IgniteEx ignite = (IgniteEx)startGrids(3);

        ignite.cluster().active(true);

        createCacheAndPreload(ignite, 100);

        corruptingAndCheckDefaultCache(ignite, "PERSISTENT");
    }

    /**
     * Tests that idle verify print partitions info over none-persistence client caches.
     *
     * @throws Exception If failed.
     */
    public void testCacheIdleVerifyDumpForCorruptedDataOnNonePersistenceClientCache() throws Exception {
        int parts = 32;

        dataRegionConfiguration = new DataRegionConfiguration()
            .setName("none-persistence-region");

        IgniteEx ignite = (IgniteEx)startGrids(3);

        ignite.cluster().active(true);

        IgniteCache<Object, Object> cache = ignite.createCache(new CacheConfiguration<>()
            .setAffinity(new RendezvousAffinityFunction(false, parts))
            .setBackups(2)
            .setName(DEFAULT_CACHE_NAME)
            .setDataRegionName("none-persistence-region"));

        // Adding some assignments without deployments.
        for (int i = 0; i < 100; i++)
            cache.put(i, i);

        injectTestSystemOut();

        GridCacheContext<Object, Object> cacheCtx = ignite.cachex(DEFAULT_CACHE_NAME).context();

        corruptDataEntry(cacheCtx, 0, true, false);

        corruptDataEntry(cacheCtx, parts / 2, false, true);

        assertEquals(
            EXIT_CODE_OK,
            execute("--cache", "idle_verify", "--dump", "--cache-filter", "NOT_PERSISTENT")
        );

        Matcher fileNameMatcher = dumpFileNameMatcher();

        if (fileNameMatcher.find()) {
            String dumpWithConflicts = new String(Files.readAllBytes(Paths.get(fileNameMatcher.group(1))));

            assertTrue(dumpWithConflicts.contains("found 1 conflict partitions: [counterConflicts=0, " +
                "hashConflicts=1]"));
        }
        else
            fail("Should be found dump with conflicts");
    }

    /**
     * @return Build matcher for dump file name.
     */
    @NotNull private Matcher dumpFileNameMatcher() {
        Pattern fileNamePattern = Pattern.compile(".*VisorIdleVerifyDumpTask successfully written output to '(.*)'");

        return fileNamePattern.matcher(testOut.toString());
    }

    /**
     * @throws Exception If failed.
     */
    @Test
    public void testCacheIdleVerifyMovingParts() throws Exception {
        IgniteEx ignite = (IgniteEx)startGrids(2);

        ignite.cluster().active(true);

        int parts = 32;

        IgniteCache<Object, Object> cache = ignite.createCache(new CacheConfiguration<>()
            .setAffinity(new RendezvousAffinityFunction(false, parts))
            .setBackups(1)
            .setName(DEFAULT_CACHE_NAME)
            .setRebalanceDelay(10_000));

        for (int i = 0; i < 100; i++)
            cache.put(i, i);

        injectTestSystemOut();

        assertEquals(EXIT_CODE_OK, execute("--cache", "idle_verify"));

        assertTrue(testOut.toString().contains("no conflicts have been found"));

        startGrid(2);

        resetBaselineTopology();

        assertEquals(EXIT_CODE_OK, execute("--cache", "idle_verify"));

        assertTrue(testOut.toString().contains("MOVING partitions"));
    }

    /**
     *
     */
    @Test
    public void testCacheContention() throws Exception {
        int cnt = 10;

        final ExecutorService svc = Executors.newFixedThreadPool(cnt);

        try {
            Ignite ignite = startGrids(2);

            ignite.cluster().active(true);

            final IgniteCache<Object, Object> cache = ignite.createCache(new CacheConfiguration<>()
                .setAffinity(new RendezvousAffinityFunction(false, 32))
                .setAtomicityMode(TRANSACTIONAL)
                .setBackups(1)
                .setName(DEFAULT_CACHE_NAME));

            final CountDownLatch l = new CountDownLatch(1);

            final CountDownLatch l2 = new CountDownLatch(1);

            svc.submit(new Runnable() {
                @Override public void run() {
                    try (final Transaction tx = ignite.transactions().txStart()) {
                        cache.put(0, 0);

                        l.countDown();

                        U.awaitQuiet(l2);

                        tx.commit();
                    }
                }
            });

            for (int i = 0; i < cnt - 1; i++) {
                svc.submit(new Runnable() {
                    @Override public void run() {
                        U.awaitQuiet(l);

                        try (final Transaction tx = ignite.transactions().txStart()) {
                            cache.get(0);

                            tx.commit();
                        }
                    }
                });
            }

            U.awaitQuiet(l);

            Thread.sleep(300);

            injectTestSystemOut();

            assertEquals(EXIT_CODE_OK, execute("--cache", "contention", "5"));

            l2.countDown();

            assertTrue(testOut.toString().contains("TxEntry"));
            assertTrue(testOut.toString().contains("op=READ"));
            assertTrue(testOut.toString().contains("op=CREATE"));
            assertTrue(testOut.toString().contains("id=" + ignite(0).cluster().localNode().id()));
            assertTrue(testOut.toString().contains("id=" + ignite(1).cluster().localNode().id()));
        }
        finally {
            svc.shutdown();
            svc.awaitTermination(100, TimeUnit.DAYS);
        }
    }

    /**
     *
     */
    @Test
    public void testCacheSequence() throws Exception {
        Ignite ignite = startGrid();

        ignite.cluster().active(true);

        Ignite client = startGrid("client");

        final IgniteAtomicSequence seq1 = client.atomicSequence("testSeq", 1, true);
        seq1.get();

        final IgniteAtomicSequence seq2 = client.atomicSequence("testSeq2", 10, true);
        seq2.get();

        injectTestSystemOut();

        assertEquals(EXIT_CODE_OK, execute("--cache", "list", "testSeq.*", "seq"));

        assertTrue(testOut.toString().contains("testSeq"));
        assertTrue(testOut.toString().contains("testSeq2"));
    }

    /**
     *
     */
    @Test
    public void testCacheGroups() throws Exception {
        Ignite ignite = startGrid();

        ignite.cluster().active(true);

        IgniteCache<Object, Object> cache = ignite.createCache(new CacheConfiguration<>()
            .setAffinity(new RendezvousAffinityFunction(false, 32))
            .setBackups(1)
            .setGroupName("G100")
            .setName(DEFAULT_CACHE_NAME));

        for (int i = 0; i < 100; i++)
            cache.put(i, i);

        injectTestSystemOut();

        assertEquals(EXIT_CODE_OK, execute("--cache", "list", ".*", "groups"));

        assertTrue(testOut.toString().contains("G100"));
    }

    /**
     *
     */
    @Test
    public void testCacheAffinity() throws Exception {
        Ignite ignite = startGrid();

        ignite.cluster().active(true);

        IgniteCache<Object, Object> cache1 = ignite.createCache(new CacheConfiguration<>()
            .setAffinity(new RendezvousAffinityFunction(false, 32))
            .setBackups(1)
            .setName(DEFAULT_CACHE_NAME));

        for (int i = 0; i < 100; i++)
            cache1.put(i, i);

        injectTestSystemOut();

        assertEquals(EXIT_CODE_OK, execute("--cache", "list", ".*"));

        assertTrue(testOut.toString().contains("cacheName=" + DEFAULT_CACHE_NAME));
        assertTrue(testOut.toString().contains("prim=32"));
        assertTrue(testOut.toString().contains("mapped=32"));
        assertTrue(testOut.toString().contains("affCls=RendezvousAffinityFunction"));
    }

    /** */
    @Test
    public void testCacheConfigNoOutputFormat() throws Exception {
        testCacheConfig(null, 1, 1);
    }

    /** */
    @Test
    public void testCacheConfigSingleLineOutputFormatSingleNodeSignleCache() throws Exception {
        testCacheConfigSingleLineOutputFormat(1, 1);
    }

    /** */
    @Test
    public void testCacheConfigSingleLineOutputFormatTwoNodeSignleCache() throws Exception {
        testCacheConfigSingleLineOutputFormat(2, 1);
    }

    /** */
    @Test
    public void testCacheConfigSingleLineOutputFormatTwoNodeManyCaches() throws Exception {
        testCacheConfigSingleLineOutputFormat(2, 100);
    }

    /** */
    @Test
    public void testCacheConfigMultiLineOutputFormatSingleNodeSingleCache() throws Exception {
        testCacheConfigMultiLineOutputFormat(1, 1);
    }

    /** */
    @Test
    public void testCacheConfigMultiLineOutputFormatTwoNodeSingleCache() throws Exception {
        testCacheConfigMultiLineOutputFormat(2, 1);
    }

    /** */
    @Test
    public void testCacheConfigMultiLineOutputFormatTwoNodeManyCaches() throws Exception {
        testCacheConfigMultiLineOutputFormat(2, 100);
    }

    /** */
    private void testCacheConfigSingleLineOutputFormat(int nodesCnt, int cachesCnt) throws Exception {
        testCacheConfig("single-line", nodesCnt, cachesCnt);
    }

    /** */
    private void testCacheConfigMultiLineOutputFormat(int nodesCnt, int cachesCnt) throws Exception {
        testCacheConfig("multi-line", nodesCnt, cachesCnt);
    }

    /** */
    private void testCacheConfig(String outputFormat, int nodesCnt, int cachesCnt) throws Exception {
        assertTrue("Invalid number of nodes or caches", nodesCnt > 0 && cachesCnt > 0);

        Ignite ignite = startGrid(nodesCnt);

        ignite.cluster().active(true);

        List<CacheConfiguration> ccfgs = new ArrayList<>(cachesCnt);

        for (int i = 0; i < cachesCnt; i++) {
            ccfgs.add(
                new CacheConfiguration<>()
                    .setAffinity(new RendezvousAffinityFunction(false, 32))
                    .setBackups(1)
                    .setName(DEFAULT_CACHE_NAME + i)
            );
        }

        ignite.createCaches(ccfgs);

        IgniteCache<Object, Object> cache1 = ignite.cache(DEFAULT_CACHE_NAME + 0);

        for (int i = 0; i < 100; i++)
            cache1.put(i, i);

        injectTestSystemOut();

        int exitCode;

        if (outputFormat == null)
            exitCode = execute("--cache", "list", ".*", "--config");
        else
            exitCode = execute("--cache", "list", ".*", "--config", "--output-format", outputFormat);

        assertEquals(EXIT_CODE_OK, exitCode);

        String outStr = testOut.toString();

        if (outputFormat == null || SINGLE_LINE.text().equals(outputFormat)) {
            for (int i = 0; i < cachesCnt; i++)
                assertTrue(outStr.contains("name=" + DEFAULT_CACHE_NAME + i));

            assertTrue(outStr.contains("partitions=32"));
            assertTrue(outStr.contains("function=o.a.i.cache.affinity.rendezvous.RendezvousAffinityFunction"));
        }
        else if (MULTI_LINE.text().equals(outputFormat)) {
            for (int i = 0; i < cachesCnt; i++)
                assertTrue(outStr.contains("[cache = '" + DEFAULT_CACHE_NAME + i + "']"));

            assertTrue(outStr.contains("Affinity Partitions: 32"));
            assertTrue(outStr.contains("Affinity Function: o.a.i.cache.affinity.rendezvous.RendezvousAffinityFunction"));
        }
        else
            fail("Unknown output format: " + outputFormat);
    }

    /**
     *
     */
    @Test
    public void testCacheDistribution() throws Exception {
        Ignite ignite = startGrids(2);

        ignite.cluster().active(true);

        createCacheAndPreload(ignite, 100);

        injectTestSystemOut();

        // Run distribution for all node and all cache
        assertEquals(EXIT_CODE_OK, execute("--cache", "distribution", "null"));

        String log = testOut.toString();

        // Result include info by cache "default"
        assertTrue(log.contains("[next group: id=1544803905, name=default]"));

        // Result include info by cache "ignite-sys-cache"
        assertTrue(log.contains("[next group: id=-2100569601, name=ignite-sys-cache]"));

        // Run distribution for all node and all cache and include additional user attribute
        assertEquals(EXIT_CODE_OK, execute("--cache", "distribution", "null", "--user-attributes", "ZONE,CELL,DC"));

        log = testOut.toString();

        // Find last row
        int lastRowIndex = log.lastIndexOf('\n');

        assertTrue(lastRowIndex > 0);

        // Last row is empty, but the previous line contains data
        lastRowIndex = log.lastIndexOf('\n', lastRowIndex - 1);

        assertTrue(lastRowIndex > 0);

        String lastRow = log.substring(lastRowIndex);

        // Since 3 user attributes have been added, the total number of columns in response should be 12 (separators 11)
        assertEquals(11, lastRow.split(",").length);
    }

    /**
     *
     */
    @Test
    public void testCacheResetLostPartitions() throws Exception {
        Ignite ignite = startGrids(2);

        ignite.cluster().active(true);

        createCacheAndPreload(ignite, 100);

        injectTestSystemOut();

        assertEquals(EXIT_CODE_OK, execute("--cache", "reset_lost_partitions", "ignite-sys-cache,default"));

        final String log = testOut.toString();

        assertTrue(log.contains("Reset LOST-partitions performed successfully. Cache group (name = 'ignite-sys-cache'"));

        assertTrue(log.contains("Reset LOST-partitions performed successfully. Cache group (name = 'default'"));

    }

    /**
     * @param h Handler.
     * @param validateClo Validate clo.
     * @param args Args.
     */
    private void validate(CommandHandler h, IgniteInClosure<Map<ClusterNode, VisorTxTaskResult>> validateClo,
        String... args) {
        assertEquals(EXIT_CODE_OK, execute(h, args));

        validateClo.apply(h.getLastOperationResult());
    }

    /**
     * @param from From.
     * @param cnt Count.
     */
    private Map<Object, Object> generate(int from, int cnt) {
        Map<Object, Object> map = new TreeMap<>();

        for (int i = 0; i < cnt; i++)
            map.put(i + from, i + from);

        return map;
    }

    /**
     * Test execution of --wal print command.
     *
     * @throws Exception if failed.
     */
    @Test
    public void testUnusedWalPrint() throws Exception {
        Ignite ignite = startGrids(2);

        ignite.cluster().active(true);

        List<String> nodes = new ArrayList<>(2);

        for (ClusterNode node : ignite.cluster().forServers().nodes())
            nodes.add(node.consistentId().toString());

        injectTestSystemOut();

        assertEquals(EXIT_CODE_OK, execute("--wal", "print"));

        for (String id : nodes)
            assertTrue(testOut.toString().contains(id));

        assertTrue(!testOut.toString().contains("error"));

        testOut.reset();

        assertEquals(EXIT_CODE_OK, execute("--wal", "print", nodes.get(0)));

        assertTrue(!testOut.toString().contains(nodes.get(1)));

        assertTrue(!testOut.toString().contains("error"));
    }

    /**
     * Test execution of --wal delete command.
     *
     * @throws Exception if failed.
     */
    @Test
    public void testUnusedWalDelete() throws Exception {
        Ignite ignite = startGrids(2);

        ignite.cluster().active(true);

        List<String> nodes = new ArrayList<>(2);

        for (ClusterNode node : ignite.cluster().forServers().nodes())
            nodes.add(node.consistentId().toString());

        injectTestSystemOut();

        assertEquals(EXIT_CODE_OK, execute("--wal", "delete"));

        for (String id : nodes)
            assertTrue(testOut.toString().contains(id));

        assertTrue(!testOut.toString().contains("error"));

        testOut.reset();

        assertEquals(EXIT_CODE_OK, execute("--wal", "delete", nodes.get(0)));

        assertTrue(!testOut.toString().contains(nodes.get(1)));

        assertTrue(!testOut.toString().contains("error"));
    }

    /**
     * @param lockLatch Lock latch.
     * @param unlockLatch Unlock latch.
     */
    private IgniteInternalFuture<?> startTransactions(CountDownLatch lockLatch,
        CountDownLatch unlockLatch) throws Exception {
        IgniteEx client = grid("client");

        AtomicInteger idx = new AtomicInteger();

        return multithreadedAsync(new Runnable() {
            @Override public void run() {
                int id = idx.getAndIncrement();

                switch (id) {
                    case 0:
                        try (Transaction tx = grid(0).transactions().txStart()) {
                            grid(0).cache(DEFAULT_CACHE_NAME).putAll(generate(0, 100));

                            lockLatch.countDown();

                            U.awaitQuiet(unlockLatch);

                            tx.commit();

                            fail("Commit must fail");
                        }
                        catch (Exception e) {
                            // No-op.
                            assertTrue(X.hasCause(e, TransactionRollbackException.class));
                        }

                        break;
                    case 1:
                        U.awaitQuiet(lockLatch);

                        doSleep(3000);

                        try (Transaction tx = grid(0).transactions().withLabel("label1").txStart(PESSIMISTIC, READ_COMMITTED, Integer.MAX_VALUE, 0)) {
                            grid(0).cache(DEFAULT_CACHE_NAME).putAll(generate(200, 110));

                            grid(0).cache(DEFAULT_CACHE_NAME).put(0, 0);
                        }

                        break;
                    case 2:
                        try (Transaction tx = grid(1).transactions().txStart()) {
                            U.awaitQuiet(lockLatch);

                            grid(1).cache(DEFAULT_CACHE_NAME).put(0, 0);
                        }

                        break;
                    case 3:
                        try (Transaction tx = client.transactions().withLabel("label2").txStart(OPTIMISTIC, READ_COMMITTED, 0, 0)) {
                            U.awaitQuiet(lockLatch);

                            client.cache(DEFAULT_CACHE_NAME).putAll(generate(100, 10));

                            client.cache(DEFAULT_CACHE_NAME).put(0, 0);

                            tx.commit();
                        }

                        break;
                }
            }
        }, 4, "tx-thread");
    }

    /** */
    private static class IncrementClosure implements EntryProcessor<Long, Long, Void> {
        /** {@inheritDoc} */
        @Override public Void process(MutableEntry<Long, Long> entry,
            Object... arguments) throws EntryProcessorException {
            entry.setValue(entry.exists() ? entry.getValue() + 1 : 0);

            return null;
        }
    }

    /**
     * Corrupts data entry.
     *
     * @param ctx Context.
     * @param key Key.
     * @param breakCntr Break counter.
     * @param breakData Break data.
     */
    private void corruptDataEntry(
        GridCacheContext<Object, Object> ctx,
        Object key,
        boolean breakCntr,
        boolean breakData
    ) {
        int partId = ctx.affinity().partition(key);

        try {
            long updateCntr = ctx.topology().localPartition(partId).updateCounter();

            Object valToPut = ctx.cache().keepBinary().get(key);

            if (breakCntr)
                updateCntr++;

            if (breakData)
                valToPut = valToPut.toString() + " broken";

            // Create data entry
            DataEntry dataEntry = new DataEntry(
                ctx.cacheId(),
                new KeyCacheObjectImpl(key, null, partId),
                new CacheObjectImpl(valToPut, null),
                GridCacheOperation.UPDATE,
                new GridCacheVersion(),
                new GridCacheVersion(),
                0L,
                partId,
                updateCntr
            );

            GridCacheDatabaseSharedManager db = (GridCacheDatabaseSharedManager)ctx.shared().database();

            db.checkpointReadLock();

            try {
                U.invoke(GridCacheDatabaseSharedManager.class, db, "applyUpdate", ctx, dataEntry);
            }
            finally {
                db.checkpointReadUnlock();
            }
        }
        catch (IgniteCheckedException e) {
            e.printStackTrace();
        }
    }
}<|MERGE_RESOLUTION|>--- conflicted
+++ resolved
@@ -103,9 +103,6 @@
 import org.apache.ignite.transactions.TransactionRollbackException;
 import org.apache.ignite.transactions.TransactionTimeoutException;
 import org.jetbrains.annotations.NotNull;
-import org.junit.Test;
-import org.junit.runner.RunWith;
-import org.junit.runners.JUnit4;
 
 import static java.nio.file.Files.delete;
 import static java.nio.file.Files.newDirectoryStream;
@@ -125,7 +122,6 @@
 /**
  * Command line handler test.
  */
-@RunWith(JUnit4.class)
 public class GridCommandHandlerTest extends GridCommonAbstractTest {
     /** System out. */
     protected PrintStream sysOut;
@@ -235,7 +231,6 @@
      *
      * @throws Exception If failed.
      */
-    @Test
     public void testActivate() throws Exception {
         Ignite ignite = startGrids(1);
 
@@ -298,7 +293,6 @@
      *
      * @throws Exception If failed.
      */
-    @Test
     public void testDeactivate() throws Exception {
         Ignite ignite = startGrids(1);
 
@@ -318,7 +312,6 @@
      *
      * @throws Exception If failed.
      */
-    @Test
     public void testState() throws Exception {
         Ignite ignite = startGrids(1);
 
@@ -336,7 +329,6 @@
      *
      * @throws Exception If failed.
      */
-    @Test
     public void testBaselineCollect() throws Exception {
         Ignite ignite = startGrids(1);
 
@@ -373,7 +365,6 @@
      *
      * @throws Exception If failed.
      */
-    @Test
     public void testBaselineAdd() throws Exception {
         Ignite ignite = startGrids(1);
 
@@ -394,7 +385,6 @@
      *
      * @throws Exception If failed.
      */
-    @Test
     public void testBaselineRemove() throws Exception {
         Ignite ignite = startGrids(1);
         Ignite other = startGrid("nodeToStop");
@@ -418,7 +408,6 @@
      *
      * @throws Exception If failed.
      */
-    @Test
     public void testBaselineSet() throws Exception {
         Ignite ignite = startGrids(1);
 
@@ -440,7 +429,6 @@
      *
      * @throws Exception If failed.
      */
-    @Test
     public void testBaselineVersion() throws Exception {
         Ignite ignite = startGrids(1);
 
@@ -462,7 +450,6 @@
      *
      * @throws Exception If failed.
      */
-    @Test
     public void testActiveTransactions() throws Exception {
         Ignite ignite = startGridsMultiThreaded(2);
 
@@ -620,7 +607,6 @@
     /**
      *
      */
-    @Test
     public void testKillHangingLocalTransactions() throws Exception {
         Ignite ignite = startGridsMultiThreaded(2);
 
@@ -690,7 +676,6 @@
     /**
      * Simulate uncommitted backup transactions and test rolling back using utility.
      */
-    @Test
     public void testKillHangingRemoteTransactions() throws Exception {
         final int cnt = 3;
 
@@ -869,7 +854,6 @@
      *
      * @throws Exception If failed.
      */
-    @Test
     public void testBaselineAddOnNotActiveCluster() throws Exception {
         Ignite ignite = startGrid(1);
 
@@ -896,7 +880,6 @@
     /**
      * @throws Exception If failed.
      */
-    @Test
     public void testCacheHelp() throws Exception {
         injectTestSystemOut();
 
@@ -911,9 +894,6 @@
     /**
      * @throws Exception If failed.
      */
-<<<<<<< HEAD
-    @Test
-=======
     public void testHelp() throws Exception {
         injectTestSystemOut();
 
@@ -926,7 +906,6 @@
     /**
      * @throws Exception If failed.
      */
->>>>>>> e43765fe
     public void testCacheIdleVerify() throws Exception {
         IgniteEx ignite = (IgniteEx)startGrids(2);
 
@@ -954,7 +933,6 @@
      *
      * @throws Exception If failed.
      */
-    @Test
     public void testCacheIdleVerifyTwoConflictTypes() throws Exception {
         IgniteEx ignite = (IgniteEx)startGrids(2);
 
@@ -984,7 +962,6 @@
      *
      * @throws Exception If failed.
      */
-    @Test
     public void testCacheIdleVerifyDump() throws Exception {
         IgniteEx ignite = (IgniteEx)startGrids(3);
 
@@ -1065,7 +1042,6 @@
      *
      * @throws Exception If failed.
      */
-    @Test
     public void testCacheIdleVerifyDumpForCorruptedData() throws Exception {
         IgniteEx ignite = (IgniteEx)startGrids(3);
 
@@ -1365,7 +1341,6 @@
     /**
      * @throws Exception If failed.
      */
-    @Test
     public void testCacheIdleVerifyMovingParts() throws Exception {
         IgniteEx ignite = (IgniteEx)startGrids(2);
 
@@ -1400,7 +1375,6 @@
     /**
      *
      */
-    @Test
     public void testCacheContention() throws Exception {
         int cnt = 10;
 
@@ -1474,7 +1448,6 @@
     /**
      *
      */
-    @Test
     public void testCacheSequence() throws Exception {
         Ignite ignite = startGrid();
 
@@ -1499,7 +1472,6 @@
     /**
      *
      */
-    @Test
     public void testCacheGroups() throws Exception {
         Ignite ignite = startGrid();
 
@@ -1524,7 +1496,6 @@
     /**
      *
      */
-    @Test
     public void testCacheAffinity() throws Exception {
         Ignite ignite = startGrid();
 
@@ -1549,43 +1520,36 @@
     }
 
     /** */
-    @Test
     public void testCacheConfigNoOutputFormat() throws Exception {
         testCacheConfig(null, 1, 1);
     }
 
     /** */
-    @Test
     public void testCacheConfigSingleLineOutputFormatSingleNodeSignleCache() throws Exception {
         testCacheConfigSingleLineOutputFormat(1, 1);
     }
 
     /** */
-    @Test
     public void testCacheConfigSingleLineOutputFormatTwoNodeSignleCache() throws Exception {
         testCacheConfigSingleLineOutputFormat(2, 1);
     }
 
     /** */
-    @Test
     public void testCacheConfigSingleLineOutputFormatTwoNodeManyCaches() throws Exception {
         testCacheConfigSingleLineOutputFormat(2, 100);
     }
 
     /** */
-    @Test
     public void testCacheConfigMultiLineOutputFormatSingleNodeSingleCache() throws Exception {
         testCacheConfigMultiLineOutputFormat(1, 1);
     }
 
     /** */
-    @Test
     public void testCacheConfigMultiLineOutputFormatTwoNodeSingleCache() throws Exception {
         testCacheConfigMultiLineOutputFormat(2, 1);
     }
 
     /** */
-    @Test
     public void testCacheConfigMultiLineOutputFormatTwoNodeManyCaches() throws Exception {
         testCacheConfigMultiLineOutputFormat(2, 100);
     }
@@ -1660,7 +1624,6 @@
     /**
      *
      */
-    @Test
     public void testCacheDistribution() throws Exception {
         Ignite ignite = startGrids(2);
 
@@ -1705,7 +1668,6 @@
     /**
      *
      */
-    @Test
     public void testCacheResetLostPartitions() throws Exception {
         Ignite ignite = startGrids(2);
 
@@ -1755,7 +1717,6 @@
      *
      * @throws Exception if failed.
      */
-    @Test
     public void testUnusedWalPrint() throws Exception {
         Ignite ignite = startGrids(2);
 
@@ -1789,7 +1750,6 @@
      *
      * @throws Exception if failed.
      */
-    @Test
     public void testUnusedWalDelete() throws Exception {
         Ignite ignite = startGrids(2);
 
