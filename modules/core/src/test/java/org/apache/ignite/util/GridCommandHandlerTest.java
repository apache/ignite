/*
 * Licensed to the Apache Software Foundation (ASF) under one or more
 * contributor license agreements.  See the NOTICE file distributed with
 * this work for additional information regarding copyright ownership.
 * The ASF licenses this file to You under the Apache License, Version 2.0
 * (the "License"); you may not use this file except in compliance with
 * the License.  You may obtain a copy of the License at
 *
 *      http://www.apache.org/licenses/LICENSE-2.0
 *
 * Unless required by applicable law or agreed to in writing, software
 * distributed under the License is distributed on an "AS IS" BASIS,
 * WITHOUT WARRANTIES OR CONDITIONS OF ANY KIND, either express or implied.
 * See the License for the specific language governing permissions and
 * limitations under the License.
 */

package org.apache.ignite.util;

import java.io.File;
import java.io.IOException;
import java.io.RandomAccessFile;
import java.io.Serializable;
import java.nio.file.Files;
import java.nio.file.Path;
import java.nio.file.Paths;
import java.util.ArrayList;
import java.util.Arrays;
import java.util.Collection;
import java.util.HashSet;
import java.util.List;
import java.util.Map;
import java.util.Set;
import java.util.TreeMap;
import java.util.UUID;
import java.util.concurrent.CountDownLatch;
import java.util.concurrent.ExecutorService;
import java.util.concurrent.Executors;
import java.util.concurrent.ThreadLocalRandom;
import java.util.concurrent.TimeUnit;
import java.util.concurrent.atomic.AtomicBoolean;
import java.util.concurrent.atomic.AtomicInteger;
import java.util.concurrent.atomic.LongAdder;
import java.util.regex.Matcher;
import java.util.regex.Pattern;
import java.util.stream.Collectors;
import javax.cache.processor.EntryProcessor;
import javax.cache.processor.EntryProcessorException;
import javax.cache.processor.MutableEntry;
import org.apache.ignite.Ignite;
import org.apache.ignite.IgniteAtomicSequence;
import org.apache.ignite.IgniteCache;
import org.apache.ignite.IgniteCheckedException;
import org.apache.ignite.IgniteCluster;
import org.apache.ignite.IgniteDataStreamer;
import org.apache.ignite.cache.affinity.rendezvous.RendezvousAffinityFunction;
import org.apache.ignite.cluster.BaselineNode;
import org.apache.ignite.cluster.ClusterNode;
import org.apache.ignite.configuration.AtomicConfiguration;
import org.apache.ignite.configuration.CacheConfiguration;
import org.apache.ignite.configuration.DataRegionConfiguration;
import org.apache.ignite.internal.GridJobExecuteResponse;
import org.apache.ignite.internal.IgniteEx;
import org.apache.ignite.internal.IgniteInternalFuture;
import org.apache.ignite.internal.TestRecordingCommunicationSpi;
import org.apache.ignite.internal.commandline.CommandHandler;
import org.apache.ignite.internal.commandline.CommandList;
import org.apache.ignite.internal.commandline.argument.CommandArg;
import org.apache.ignite.internal.commandline.cache.CacheSubcommands;
import org.apache.ignite.internal.managers.communication.GridIoMessage;
import org.apache.ignite.internal.pagemem.wal.record.DataEntry;
import org.apache.ignite.internal.processors.cache.CacheGroupContext;
import org.apache.ignite.internal.processors.cache.CacheObjectImpl;
import org.apache.ignite.internal.processors.cache.GridCacheContext;
import org.apache.ignite.internal.processors.cache.GridCacheEntryEx;
import org.apache.ignite.internal.processors.cache.GridCacheMvccCandidate;
import org.apache.ignite.internal.processors.cache.GridCacheOperation;
import org.apache.ignite.internal.processors.cache.KeyCacheObjectImpl;
import org.apache.ignite.internal.processors.cache.distributed.dht.GridDhtTxFinishRequest;
import org.apache.ignite.internal.processors.cache.distributed.near.GridNearLockResponse;
import org.apache.ignite.internal.processors.cache.distributed.near.GridNearTxFinishRequest;
import org.apache.ignite.internal.processors.cache.distributed.near.GridNearTxLocal;
import org.apache.ignite.internal.processors.cache.persistence.GridCacheDatabaseSharedManager;
import org.apache.ignite.internal.processors.cache.persistence.diagnostic.pagelocktracker.dumpprocessors.ToFileDumpProcessor;
import org.apache.ignite.internal.processors.cache.transactions.IgniteInternalTx;
import org.apache.ignite.internal.processors.cache.transactions.IgniteTxEntry;
import org.apache.ignite.internal.processors.cache.transactions.IgniteTxManager;
import org.apache.ignite.internal.processors.cache.transactions.TransactionProxyImpl;
import org.apache.ignite.internal.processors.cache.version.GridCacheVersion;
import org.apache.ignite.internal.processors.datastructures.GridCacheInternalKeyImpl;
import org.apache.ignite.internal.util.lang.GridAbsPredicate;
import org.apache.ignite.internal.util.typedef.F;
import org.apache.ignite.internal.util.typedef.G;
import org.apache.ignite.internal.util.typedef.T2;
import org.apache.ignite.internal.util.typedef.X;
import org.apache.ignite.internal.util.typedef.internal.CU;
import org.apache.ignite.internal.util.typedef.internal.U;
import org.apache.ignite.internal.visor.tx.VisorTxInfo;
import org.apache.ignite.internal.visor.tx.VisorTxTaskResult;
import org.apache.ignite.lang.IgniteBiPredicate;
import org.apache.ignite.lang.IgniteInClosure;
import org.apache.ignite.lang.IgnitePredicate;
import org.apache.ignite.plugin.extensions.communication.Message;
import org.apache.ignite.testframework.GridTestUtils;
import org.apache.ignite.transactions.Transaction;
import org.apache.ignite.transactions.TransactionRollbackException;
import org.apache.ignite.transactions.TransactionState;
import org.apache.ignite.transactions.TransactionTimeoutException;
import org.jetbrains.annotations.NotNull;
import org.junit.Test;

<<<<<<< HEAD
=======
import static java.io.File.separatorChar;
import static java.nio.file.Files.delete;
import static java.nio.file.Files.newDirectoryStream;
>>>>>>> 37502a36
import static java.util.Arrays.asList;
import static org.apache.ignite.cache.CacheAtomicityMode.TRANSACTIONAL;
import static org.apache.ignite.cache.CacheWriteSynchronizationMode.FULL_SYNC;
import static org.apache.ignite.internal.commandline.CommandHandler.EXIT_CODE_INVALID_ARGUMENTS;
import static org.apache.ignite.internal.commandline.CommandHandler.EXIT_CODE_OK;
import static org.apache.ignite.internal.commandline.CommandHandler.EXIT_CODE_UNEXPECTED_ERROR;
import static org.apache.ignite.internal.commandline.OutputFormat.MULTI_LINE;
import static org.apache.ignite.internal.commandline.OutputFormat.SINGLE_LINE;
import static org.apache.ignite.internal.commandline.cache.CacheSubcommands.HELP;
<<<<<<< HEAD
import static org.apache.ignite.testframework.GridTestUtils.assertContains;
import static org.apache.ignite.testframework.GridTestUtils.assertNotContains;
=======
import static org.apache.ignite.internal.processors.cache.verify.VerifyBackupPartitionsDumpTask.IDLE_DUMP_FILE_PREFIX;
import static org.apache.ignite.internal.processors.diagnostic.DiagnosticProcessor.DEFAULT_TARGET_FOLDER;
>>>>>>> 37502a36
import static org.apache.ignite.testframework.GridTestUtils.waitForCondition;
import static org.apache.ignite.transactions.TransactionConcurrency.OPTIMISTIC;
import static org.apache.ignite.transactions.TransactionConcurrency.PESSIMISTIC;
import static org.apache.ignite.transactions.TransactionIsolation.READ_COMMITTED;

/**
 * Command line handler test.
 */
<<<<<<< HEAD
public class GridCommandHandlerTest extends GridCommandHandlerAbstractTest {
=======
public class GridCommandHandlerTest extends GridCommonAbstractTest {
    /** System out. */
    protected PrintStream sysOut;

    /** Test out - can be injected via {@link #injectTestSystemOut()} instead of System.out and analyzed in test. */
    protected ByteArrayOutputStream testOut;

    /** Option is used for auto confirmation. */
    private static final String CMD_AUTO_CONFIRMATION = "--yes";

    /** Atomic configuration. */
    private AtomicConfiguration atomicConfiguration;

    /** Additional data region configuration. */
    private DataRegionConfiguration dataRegionConfiguration;

    /** */
    private File defaultDiagnosticDir;

    /** */
    private File customDiagnosticDir;

    /**
     * @return Folder in work directory.
     * @throws IgniteCheckedException If failed to resolve folder name.
     */
    protected File folder(String folder) throws IgniteCheckedException {
        return U.resolveWorkDirectory(U.defaultWorkDirectory(), folder, false);
    }

    /** {@inheritDoc} */
    @Override protected void afterTestsStopped() throws Exception {
        super.afterTestsStopped();

        GridTestUtils.cleanIdleVerifyLogFiles();

        System.clearProperty(IGNITE_BASELINE_AUTO_ADJUST_ENABLED);
    }

    /** {@inheritDoc} */
    @Override protected void beforeTestsStarted() throws Exception {
        System.setProperty(IGNITE_BASELINE_AUTO_ADJUST_ENABLED, "false");

        super.beforeTestsStarted();
    }

    /** {@inheritDoc} */
    @Override protected void beforeTest() throws Exception {
        System.setProperty(IGNITE_ENABLE_EXPERIMENTAL_COMMAND, "true");

        cleanPersistenceDir();

        stopAllGrids();

        initDiagnosticDir();

        cleanDiagnosticDir();

        sysOut = System.out;

        testOut = new ByteArrayOutputStream(1024 * 1024);
    }

    /** {@inheritDoc} */
    @Override protected void afterTest() throws Exception {
        stopAllGrids();

        cleanPersistenceDir();

        // Delete idle-verify dump files.
        try (DirectoryStream<Path> files = newDirectoryStream(
            Paths.get(U.defaultWorkDirectory()),
            entry -> entry.toFile().getName().startsWith(IDLE_DUMP_FILE_PREFIX)
        )
        ) {
            for (Path path : files)
                delete(path);
        }

        cleanDiagnosticDir();

        System.clearProperty(IGNITE_ENABLE_EXPERIMENTAL_COMMAND);

        System.setOut(sysOut);

        log.info("----------------------------------------");
        if (testOut != null)
            System.out.println(testOut.toString());
    }

    /**
     * @throws IgniteCheckedException If failed.
     */
    private void initDiagnosticDir() throws IgniteCheckedException {
        defaultDiagnosticDir = new File(U.defaultWorkDirectory()
            + separatorChar + DEFAULT_TARGET_FOLDER + separatorChar);

        customDiagnosticDir = new File(U.defaultWorkDirectory()
            + separatorChar + "diagnostic_test_dir" + separatorChar);
    }

    /**
     * Clean diagnostic directories.
     */
    private void cleanDiagnosticDir() {
        U.delete(defaultDiagnosticDir);
        U.delete(customDiagnosticDir);
    }

    /**
     *
     */
    protected void injectTestSystemOut() {
        System.setOut(new PrintStream(testOut));
    }

>>>>>>> 37502a36
    /** {@inheritDoc} */
    @Override public String getTestIgniteInstanceName() {
        return "gridCommandHandlerTest";
    }
    /**
     * Test activation works via control.sh
     *
     * @throws Exception If failed.
     */
    @Test
    public void testActivate() throws Exception {
        Ignite ignite = startGrids(1);

        assertFalse(ignite.cluster().active());

        assertEquals(EXIT_CODE_OK, execute("--activate"));

        assertTrue(ignite.cluster().active());
    }

    /**
     * Test deactivation works via control.sh
     *
     * @throws Exception If failed.
     */
    @Test
    public void testDeactivate() throws Exception {
        Ignite ignite = startGrids(1);

        assertFalse(ignite.cluster().active());

        ignite.cluster().active(true);

        assertTrue(ignite.cluster().active());

        assertEquals(EXIT_CODE_OK, execute("--deactivate"));

        assertFalse(ignite.cluster().active());
    }

    /**
     * Test cluster active state works via control.sh
     *
     * @throws Exception If failed.
     */
    @Test
    public void testState() throws Exception {
        Ignite ignite = startGrids(1);

        assertFalse(ignite.cluster().active());

        assertEquals(EXIT_CODE_OK, execute("--state"));

        ignite.cluster().active(true);

        assertEquals(EXIT_CODE_OK, execute("--state"));
    }

    /**
     * Test baseline collect works via control.sh
     *
     * @throws Exception If failed.
     */
    @Test
    public void testBaselineCollect() throws Exception {
        Ignite ignite = startGrids(1);

        assertFalse(ignite.cluster().active());

        ignite.cluster().active(true);

        assertEquals(EXIT_CODE_OK, execute("--baseline"));

        assertEquals(1, ignite.cluster().currentBaselineTopology().size());
    }

    /**
     * Test baseline collect works via control.sh
     *
     * @throws Exception If failed.
     */
    @Test
    public void testBaselineCollectCrd() throws Exception {
        Ignite ignite = startGrids(2);

        assertFalse(ignite.cluster().active());

        ignite.cluster().active(true);

        injectTestSystemOut();

        assertEquals(EXIT_CODE_OK, execute("--baseline", "--port", "11212"));

        String crdStr = findCrdInfo();

        assertEquals("(Coordinator: ConsistentId=" +
            grid(0).cluster().localNode().consistentId() + ", Order=1)", crdStr);

        stopGrid(0);

        testOut.reset();

        assertEquals(EXIT_CODE_OK, execute("--baseline", "--port", "11212"));

        crdStr = findCrdInfo();

        assertEquals("(Coordinator: ConsistentId=" +
            grid(1).cluster().localNode().consistentId() + ", Order=2)", crdStr);

        startGrid(0);

        testOut.reset();

        assertEquals(EXIT_CODE_OK, execute("--baseline", "--port", "11212"));

        crdStr = findCrdInfo();

        assertEquals("(Coordinator: ConsistentId=" +
            grid(1).cluster().localNode().consistentId() + ", Order=2)", crdStr);

        stopGrid(1);

        testOut.reset();

        assertEquals(EXIT_CODE_OK, execute("--baseline", "--port", "11211"));

        crdStr = findCrdInfo();

        assertEquals("(Coordinator: ConsistentId=" +
            grid(0).cluster().localNode().consistentId() + ", Order=4)", crdStr);

    }

    /**
     * Very basic tests for running the command in different enviroment which other command are running in.
     *
     * @throws Exception If failed.
     */
    @Test
    public void testFindAndDeleteGarbage() throws Exception {
        Ignite ignite = startGrids(2);

        ignite.cluster().active(true);

        injectTestSystemOut();

        ignite.createCaches(Arrays.asList(
            new CacheConfiguration<>("garbage1").setGroupName("groupGarbage"),
            new CacheConfiguration<>("garbage2").setGroupName("groupGarbage")));

        assertEquals(EXIT_CODE_OK, execute("--cache", "find_garbage", "--port", "11212"));

        assertTrue(testOut.toString().contains("garbage not found"));

        testOut.reset();

        assertEquals(EXIT_CODE_OK, execute("--cache", "find_garbage",
            ignite(0).localNode().id().toString(), "--port", "11212"));

        assertTrue(testOut.toString().contains("garbage not found"));

        testOut.reset();

        assertEquals(EXIT_CODE_OK, execute("--cache", "find_garbage",
            "groupGarbage", "--port", "11212"));

        assertTrue(testOut.toString().contains("garbage not found"));
    }

    /**
     * @return utility information about coordinator
     */
    private String findCrdInfo() {
        String outStr = testOut.toString();

        int i = outStr.indexOf("(Coordinator: ConsistentId=");

        assertTrue(i != -1);

        String crdStr = outStr.substring(i).trim();

        return crdStr.substring(0, crdStr.indexOf('\n')).trim();
    }

    /**
     * @param ignites Ignites.
     * @return Local node consistent ID.
     */
    private String consistentIds(Ignite... ignites) {
        String res = "";

        for (Ignite ignite : ignites) {
            String consistentId = ignite.cluster().localNode().consistentId().toString();

            if (!F.isEmpty(res))
                res += ", ";

            res += consistentId;
        }

        return res;
    }

    /**
     * Test baseline add items works via control.sh
     *
     * @throws Exception If failed.
     */
    @Test
    public void testBaselineAdd() throws Exception {
        Ignite ignite = startGrids(1);

        assertFalse(ignite.cluster().active());

        ignite.cluster().active(true);

        Ignite other = startGrid(2);

        assertEquals(EXIT_CODE_OK, execute("--baseline", "add", consistentIds(other)));
        assertEquals(EXIT_CODE_OK, execute("--baseline", "add", consistentIds(other)));

        assertEquals(2, ignite.cluster().currentBaselineTopology().size());
    }

    /**
     * Test baseline remove works via control.sh
     *
     * @throws Exception If failed.
     */
    @Test
    public void testBaselineRemove() throws Exception {
        Ignite ignite = startGrids(1);
        Ignite other = startGrid("nodeToStop");

        assertFalse(ignite.cluster().active());

        ignite.cluster().active(true);

        String offlineNodeConsId = consistentIds(other);

        stopGrid("nodeToStop");

        assertEquals(EXIT_CODE_OK, execute("--baseline"));
        assertEquals(EXIT_CODE_OK, execute("--baseline", "remove", offlineNodeConsId));

        assertEquals(1, ignite.cluster().currentBaselineTopology().size());
    }

    /**
     * Test baseline remove node on not active cluster via control.sh
     *
     * @throws Exception If failed.
     */
    @Test
    public void testBaselineRemoveOnNotActiveCluster() throws Exception {
        Ignite ignite = startGrids(1);
        Ignite other = startGrid("nodeToStop");

        assertFalse(ignite.cluster().active());

        String offlineNodeConsId = consistentIds(other);

        assertEquals(EXIT_CODE_UNEXPECTED_ERROR, execute("--baseline", "remove", offlineNodeConsId));

        ignite.cluster().active(true);

        stopGrid("nodeToStop");

        assertEquals(2, ignite.cluster().currentBaselineTopology().size());

        ignite.cluster().active(false);

        assertFalse(ignite.cluster().active());

        injectTestSystemOut();

        assertEquals(EXIT_CODE_UNEXPECTED_ERROR, execute("--baseline", "remove", offlineNodeConsId));

        assertContains(log, testOut.toString(), "Changing BaselineTopology on inactive cluster is not allowed.");
    }

    /**
     * Test baseline set works via control.sh
     *
     * @throws Exception If failed.
     */
    @Test
    public void testBaselineSet() throws Exception {
        Ignite ignite = startGrids(1);

        assertFalse(ignite.cluster().active());

        ignite.cluster().active(true);

        Ignite other = startGrid(2);

        assertEquals(EXIT_CODE_OK, execute("--baseline", "set", consistentIds(ignite, other)));

        assertEquals(2, ignite.cluster().currentBaselineTopology().size());

        assertEquals(EXIT_CODE_UNEXPECTED_ERROR, execute("--baseline", "set", "invalidConsistentId"));
    }

    /**
     * Test baseline set by topology version works via control.sh
     *
     * @throws Exception If failed.
     */
    @Test
    public void testBaselineVersion() throws Exception {
        Ignite ignite = startGrids(1);

        assertFalse(ignite.cluster().active());

        ignite.cluster().active(true);

        startGrid(2);

        assertEquals(EXIT_CODE_OK, execute("--baseline"));

        assertEquals(EXIT_CODE_OK, execute("--baseline", "version", String.valueOf(ignite.cluster().topologyVersion())));

        assertEquals(2, ignite.cluster().currentBaselineTopology().size());
    }

    /**
     * Test that baseline auto_adjustment settings update works via control.sh
     *
     * @throws Exception If failed.
     */
    @Test
    public void testBaselineAutoAdjustmentSettings() throws Exception {
        Ignite ignite = startGrid();

        ignite.cluster().active(true);

        IgniteCluster cl = ignite.cluster();

        assertFalse(cl.isBaselineAutoAdjustEnabled());

        long timeout = cl.baselineAutoAdjustTimeout();

        assertEquals(EXIT_CODE_OK, execute(
            "--baseline",
            "auto_adjust",
            "enable",
            "timeout",
            Long.toString(timeout + 1)
        ));

        assertTrue(cl.isBaselineAutoAdjustEnabled());

        assertEquals(timeout + 1, cl.baselineAutoAdjustTimeout());

        assertEquals(EXIT_CODE_OK, execute("--baseline", "auto_adjust", "disable"));

        assertFalse(cl.isBaselineAutoAdjustEnabled());

        assertEquals(EXIT_CODE_INVALID_ARGUMENTS, execute("--baseline", "auto_adjust"));

        assertEquals(EXIT_CODE_INVALID_ARGUMENTS, execute("--baseline", "auto_adjust", "true"));

        assertEquals(EXIT_CODE_INVALID_ARGUMENTS, execute("--baseline", "auto_adjust", "enable", "x"));

        assertEquals(EXIT_CODE_INVALID_ARGUMENTS, execute("--baseline", "auto_adjust", "disable", "x"));

        log.info("================================================");
        System.out.println(testOut.toString());

        log.info("================================================");
    }

    /**
     * Test that updating of baseline auto_adjustment settings via control.sh actually influence cluster's baseline.
     *
     * @throws Exception If failed.
     */
    @Test
    public void testBaselineAutoAdjustmentAutoRemoveNode() throws Exception {
        Ignite ignite = startGrids(3);

        ignite.cluster().active(true);

        assertEquals(EXIT_CODE_OK, execute("--baseline", "auto_adjust", "enable", "timeout", "2000"));

        assertEquals(3, ignite.cluster().currentBaselineTopology().size());

        stopGrid(2);

        assertEquals(3, ignite.cluster().currentBaselineTopology().size());

        assertTrue(waitForCondition(() -> ignite.cluster().currentBaselineTopology().size() == 2, 10000));

        Collection<BaselineNode> baselineNodesAfter = ignite.cluster().currentBaselineTopology();

        assertEquals(EXIT_CODE_OK, execute("--baseline", "auto_adjust", "disable"));

        stopGrid(1);

        Thread.sleep(3000L);

        Collection<BaselineNode> baselineNodesFinal = ignite.cluster().currentBaselineTopology();

        assertEquals(
            baselineNodesAfter.stream().map(BaselineNode::consistentId).collect(Collectors.toList()),
            baselineNodesFinal.stream().map(BaselineNode::consistentId).collect(Collectors.toList())
        );
    }

    /**
     * Test that updating of baseline auto_adjustment settings via control.sh actually influence cluster's baseline.
     *
     * @throws Exception If failed.
     */
    @Test
    public void testBaselineAutoAdjustmentAutoAddNode() throws Exception {
        Ignite ignite = startGrids(1);

        ignite.cluster().active(true);

        assertEquals(EXIT_CODE_OK, execute("--baseline", "auto_adjust", "enable", "timeout", "2000"));

        assertEquals(1, ignite.cluster().currentBaselineTopology().size());

        startGrid(1);

        assertEquals(1, ignite.cluster().currentBaselineTopology().size());

        assertEquals(EXIT_CODE_OK, execute("--baseline"));

        assertTrue(waitForCondition(() -> ignite.cluster().currentBaselineTopology().size() == 2, 10000));

        Collection<BaselineNode> baselineNodesAfter = ignite.cluster().currentBaselineTopology();

        assertEquals(EXIT_CODE_OK, execute("--baseline", "auto_adjust", "disable"));

        startGrid(2);

        Thread.sleep(3000L);

        Collection<BaselineNode> baselineNodesFinal = ignite.cluster().currentBaselineTopology();

        assertEquals(
            baselineNodesAfter.stream().map(BaselineNode::consistentId).collect(Collectors.toList()),
            baselineNodesFinal.stream().map(BaselineNode::consistentId).collect(Collectors.toList())
        );
    }

    /**
     * Test active transactions.
     *
     * @throws Exception If failed.
     */
    @Test
    public void testActiveTransactions() throws Exception {
        Ignite ignite = startGridsMultiThreaded(2);

        ignite.cluster().active(true);

        Ignite client = startGrid("client");

        client.getOrCreateCache(new CacheConfiguration<>(DEFAULT_CACHE_NAME)
            .setAtomicityMode(TRANSACTIONAL).setWriteSynchronizationMode(FULL_SYNC));

        for (Ignite ig : G.allGrids())
            assertNotNull(ig.cache(DEFAULT_CACHE_NAME));

        CountDownLatch lockLatch = new CountDownLatch(1);
        CountDownLatch unlockLatch = new CountDownLatch(1);

        IgniteInternalFuture<?> fut = startTransactions("testActiveTransactions", lockLatch, unlockLatch, true);

        U.awaitQuiet(lockLatch);

        doSleep(5000);

        CommandHandler h = new CommandHandler();

        final VisorTxInfo[] toKill = {null};

        // Basic test.
        validate(h, map -> {
            VisorTxTaskResult res = map.get(grid(0).cluster().localNode());

            for (VisorTxInfo info : res.getInfos()) {
                if (info.getSize() == 100) {
                    toKill[0] = info; // Store for further use.

                    break;
                }
            }

            assertEquals(3, map.size());
        }, "--tx");

        assertNotNull(toKill[0]);

        // Test filter by label.
        validate(h, map -> {
            ClusterNode node = grid(0).cluster().localNode();

            for (Map.Entry<ClusterNode, VisorTxTaskResult> entry : map.entrySet())
                assertEquals(entry.getKey().equals(node) ? 1 : 0, entry.getValue().getInfos().size());
        }, "--tx", "--label", "label1");

        // Test filter by label regex.
        validate(h, map -> {
            ClusterNode node1 = grid(0).cluster().localNode();
            ClusterNode node2 = grid("client").cluster().localNode();

            for (Map.Entry<ClusterNode, VisorTxTaskResult> entry : map.entrySet()) {
                if (entry.getKey().equals(node1)) {
                    assertEquals(1, entry.getValue().getInfos().size());

                    assertEquals("label1", entry.getValue().getInfos().get(0).getLabel());
                }
                else if (entry.getKey().equals(node2)) {
                    assertEquals(1, entry.getValue().getInfos().size());

                    assertEquals("label2", entry.getValue().getInfos().get(0).getLabel());
                }
                else
                    assertTrue(entry.getValue().getInfos().isEmpty());

            }
        }, "--tx", "--label", "^label[0-9]");

        // Test filter by empty label.
        validate(h, map -> {
            VisorTxTaskResult res = map.get(grid(0).localNode());

            for (VisorTxInfo info : res.getInfos())
                assertNull(info.getLabel());

        }, "--tx", "--label", "null");

        // test check minSize
        int minSize = 10;

        validate(h, map -> {
            VisorTxTaskResult res = map.get(grid(0).localNode());

            assertNotNull(res);

            for (VisorTxInfo txInfo : res.getInfos())
                assertTrue(txInfo.getSize() >= minSize);
        }, "--tx", "--min-size", Integer.toString(minSize));

        // test order by size.
        validate(h, map -> {
            VisorTxTaskResult res = map.get(grid(0).localNode());

            assertTrue(res.getInfos().get(0).getSize() >= res.getInfos().get(1).getSize());
        }, "--tx", "--order", "SIZE");

        // test order by duration.
        validate(h, map -> {
            VisorTxTaskResult res = map.get(grid(0).localNode());

            assertTrue(res.getInfos().get(0).getDuration() >= res.getInfos().get(1).getDuration());
        }, "--tx", "--order", "DURATION");

        // test order by start_time.
        validate(h, map -> {
            VisorTxTaskResult res = map.get(grid(0).localNode());

            for (int i = res.getInfos().size() - 1; i > 1; i--)
                assertTrue(res.getInfos().get(i - 1).getStartTime() >= res.getInfos().get(i).getStartTime());
        }, "--tx", "--order", "START_TIME");

        // Trigger topology change and test connection.
        IgniteInternalFuture<?> startFut = multithreadedAsync(() -> {
            try {
                startGrid(2);
            }
            catch (Exception e) {
                fail();
            }
        }, 1, "start-node-thread");

        doSleep(5000); // Give enough time to reach exchange future.

        assertEquals(EXIT_CODE_OK, execute(h, "--tx"));

        // Test kill by xid.
        validate(h, map -> {
                assertEquals(1, map.size());

                Map.Entry<ClusterNode, VisorTxTaskResult> killedEntry = map.entrySet().iterator().next();

                VisorTxInfo info = killedEntry.getValue().getInfos().get(0);

                assertEquals(toKill[0].getXid(), info.getXid());
            }, "--tx", "--kill",
            "--xid", toKill[0].getXid().toString(), // Use saved on first run value.
            "--nodes", grid(0).localNode().consistentId().toString());

        unlockLatch.countDown();

        startFut.get();

        fut.get();

        awaitPartitionMapExchange();

        checkFutures();
    }

    /**
     * Smoke test for --tx --info command.
     */
    @Test
    public void testTransactionInfo() throws Exception {
        Ignite ignite = startGridsMultiThreaded(5);

        ignite.cluster().active(true);

        Ignite client = startGrid("client");

        client.getOrCreateCache(new CacheConfiguration<>(DEFAULT_CACHE_NAME)
            .setAtomicityMode(TRANSACTIONAL).setBackups(2).setWriteSynchronizationMode(FULL_SYNC));

        for (Ignite ig : G.allGrids())
            assertNotNull(ig.cache(DEFAULT_CACHE_NAME));

        CountDownLatch lockLatch = new CountDownLatch(1);
        CountDownLatch unlockLatch = new CountDownLatch(1);

        IgniteInternalFuture<?> fut = startTransactions("testTransactionInfo", lockLatch, unlockLatch, false);

        try {
            U.awaitQuiet(lockLatch);

            doSleep(3000); // Should be more than enough for all transactions to appear in contexts.

            Set<GridCacheVersion> nearXids = new HashSet<>();

            for (int i = 0; i < 5; i++) {
                IgniteEx grid = grid(i);

                IgniteTxManager tm = grid.context().cache().context().tm();

                for (IgniteInternalTx tx : tm.activeTransactions())
                    nearXids.add(tx.nearXidVersion());
            }

            injectTestSystemOut();

            for (GridCacheVersion nearXid : nearXids)
                assertEquals(EXIT_CODE_OK, execute("--tx", "--info", nearXid.toString()));

            String out = testOut.toString();

            for (GridCacheVersion nearXid : nearXids)
                assertContains(log, out, nearXid.toString());
        }
        finally {
            unlockLatch.countDown();

            fut.get();
        }
    }

    /**
     * Smoke test for historical mode of --tx --info command.
     */
    @Test
    public void testTransactionHistoryInfo() throws Exception {
        Ignite ignite = startGridsMultiThreaded(2);

        ignite.cluster().active(true);

        Ignite client = startGrid("client");

        client.getOrCreateCache(new CacheConfiguration<>(DEFAULT_CACHE_NAME)
            .setAtomicityMode(TRANSACTIONAL).setBackups(2).setWriteSynchronizationMode(FULL_SYNC));

        for (Ignite ig : G.allGrids())
            assertNotNull(ig.cache(DEFAULT_CACHE_NAME));

        CountDownLatch lockLatch = new CountDownLatch(1);
        CountDownLatch unlockLatch = new CountDownLatch(1);

        IgniteInternalFuture<?> fut = startTransactions("testTransactionHistoryInfo", lockLatch, unlockLatch, false);

        U.awaitQuiet(lockLatch);

        doSleep(3000); // Should be more than enough for all transactions to appear in contexts.

        Set<GridCacheVersion> nearXids = new HashSet<>();

        for (int i = 0; i < 2; i++) {
            IgniteEx grid = grid(i);

            IgniteTxManager tm = grid.context().cache().context().tm();

            for (IgniteInternalTx tx : tm.activeTransactions())
                nearXids.add(tx.nearXidVersion());
        }

        unlockLatch.countDown();

        fut.get();

        doSleep(3000); // Should be more than enough for all transactions to disappear from contexts after finish.

        injectTestSystemOut();

        boolean commitMatched = false;
        boolean rollbackMatched = false;

        for (GridCacheVersion nearXid : nearXids) {
            assertEquals(EXIT_CODE_OK, execute("--tx", "--info", nearXid.toString()));

            String out = testOut.toString();

            testOut.reset();

            assertContains(log, out, "Transaction was found in completed versions history of the following nodes:");

            if (out.contains(TransactionState.COMMITTED.name())) {
                commitMatched = true;

                assertNotContains(log, out, TransactionState.ROLLED_BACK.name());
            }

            if (out.contains(TransactionState.ROLLED_BACK.name())) {
                rollbackMatched = true;

                assertNotContains(log, out, TransactionState.COMMITTED.name());
            }

        }

        assertTrue(commitMatched);
        assertTrue(rollbackMatched);
    }

    /**
     *
     */
    @Test
    public void testKillHangingLocalTransactions() throws Exception {
        Ignite ignite = startGridsMultiThreaded(2);

        ignite.cluster().active(true);

        Ignite client = startGrid("client");

        client.getOrCreateCache(new CacheConfiguration<>(DEFAULT_CACHE_NAME).
            setAtomicityMode(TRANSACTIONAL).
            setWriteSynchronizationMode(FULL_SYNC).
            setAffinity(new RendezvousAffinityFunction(false, 64)));

        Ignite prim = primaryNode(0L, DEFAULT_CACHE_NAME);

        // Blocks lock response to near node.
        TestRecordingCommunicationSpi.spi(prim).blockMessages(GridNearLockResponse.class, client.name());

        TestRecordingCommunicationSpi.spi(client).blockMessages(GridNearTxFinishRequest.class, prim.name());

        GridNearTxLocal clientTx = null;

        try (Transaction tx = client.transactions().txStart(PESSIMISTIC, READ_COMMITTED, 2000, 1)) {
            clientTx = ((TransactionProxyImpl)tx).tx();

            client.cache(DEFAULT_CACHE_NAME).put(0L, 0L);

            fail();
        }
        catch (Exception e) {
            assertTrue(X.hasCause(e, TransactionTimeoutException.class));
        }

        assertNotNull(clientTx);

        IgniteEx primEx = (IgniteEx)prim;

        IgniteInternalTx tx0 = primEx.context().cache().context().tm().activeTransactions().iterator().next();

        assertNotNull(tx0);

        CommandHandler h = new CommandHandler();

        validate(h, map -> {
            ClusterNode node = grid(0).cluster().localNode();

            VisorTxTaskResult res = map.get(node);

            for (VisorTxInfo info : res.getInfos())
                assertEquals(tx0.xid(), info.getXid());

            assertEquals(1, map.size());
        }, "--tx", "--kill");

        tx0.finishFuture().get();

        TestRecordingCommunicationSpi.spi(prim).stopBlock();

        TestRecordingCommunicationSpi.spi(client).stopBlock();

        IgniteInternalFuture<?> nearFinFut = U.field(clientTx, "finishFut");

        nearFinFut.get();

        checkFutures();
    }

    /**
     * Simulate uncommitted backup transactions and test rolling back using utility.
     */
    @Test
    public void testKillHangingRemoteTransactions() throws Exception {
        final int cnt = 3;

        startGridsMultiThreaded(cnt);

        Ignite[] clients = new Ignite[] {
            startGrid("client1"),
            startGrid("client2"),
            startGrid("client3"),
            startGrid("client4")
        };

        clients[0].getOrCreateCache(new CacheConfiguration<>(DEFAULT_CACHE_NAME).
            setBackups(2).
            setAtomicityMode(TRANSACTIONAL).
            setWriteSynchronizationMode(FULL_SYNC).
            setAffinity(new RendezvousAffinityFunction(false, 64)));

        for (Ignite client : clients) {
            assertTrue(client.configuration().isClientMode());

            assertNotNull(client.cache(DEFAULT_CACHE_NAME));
        }

        LongAdder progress = new LongAdder();

        AtomicInteger idx = new AtomicInteger();

        int tc = clients.length;

        CountDownLatch lockLatch = new CountDownLatch(1);
        CountDownLatch commitLatch = new CountDownLatch(1);

        Ignite prim = primaryNode(0L, DEFAULT_CACHE_NAME);

        TestRecordingCommunicationSpi primSpi = TestRecordingCommunicationSpi.spi(prim);

        primSpi.blockMessages(new IgniteBiPredicate<ClusterNode, Message>() {
            @Override public boolean apply(ClusterNode node, Message message) {
                return message instanceof GridDhtTxFinishRequest;
            }
        });

        IgniteInternalFuture<?> fut = multithreadedAsync(new Runnable() {
            @Override public void run() {
                int id = idx.getAndIncrement();

                Ignite client = clients[id];

                try (Transaction tx = client.transactions().txStart(PESSIMISTIC, READ_COMMITTED, 0, 1)) {
                    IgniteCache<Long, Long> cache = client.cache(DEFAULT_CACHE_NAME);

                    if (id != 0)
                        U.awaitQuiet(lockLatch);

                    cache.invoke(0L, new IncrementClosure(), null);

                    if (id == 0) {
                        lockLatch.countDown();

                        U.awaitQuiet(commitLatch);

                        doSleep(500); // Wait until candidates will enqueue.
                    }

                    tx.commit();
                }
                catch (Exception e) {
                    assertTrue(X.hasCause(e, TransactionTimeoutException.class));
                }

                progress.increment();

            }
        }, tc, "invoke-thread");

        U.awaitQuiet(lockLatch);

        commitLatch.countDown();

        primSpi.waitForBlocked(clients.length);

        // Unblock only finish messages from clients from 2 to 4.
        primSpi.stopBlock(true, new IgnitePredicate<T2<ClusterNode, GridIoMessage>>() {
            @Override public boolean apply(T2<ClusterNode, GridIoMessage> objects) {
                GridIoMessage iom = objects.get2();

                Message m = iom.message();

                if (m instanceof GridDhtTxFinishRequest) {
                    GridDhtTxFinishRequest r = (GridDhtTxFinishRequest)m;

                    return !r.nearNodeId().equals(clients[0].cluster().localNode().id());
                }

                return true;
            }
        });

        // Wait until queue is stable
        for (Ignite ignite : G.allGrids()) {
            if (ignite.configuration().isClientMode())
                continue;

            Collection<IgniteInternalTx> txs = ((IgniteEx)ignite).context().cache().context().tm().activeTransactions();

            waitForCondition(new GridAbsPredicate() {
                @Override public boolean apply() {
                    for (IgniteInternalTx tx : txs)
                        if (!tx.local()) {
                            IgniteTxEntry entry = tx.writeEntries().iterator().next();

                            GridCacheEntryEx cached = entry.cached();

                            Collection<GridCacheMvccCandidate> candidates = cached.remoteMvccSnapshot();

                            if (candidates.size() != clients.length)
                                return false;
                        }

                    return true;
                }
            }, 10_000);
        }

        CommandHandler h = new CommandHandler();

        // Check listing.
        validate(h, map -> {
            for (int i = 0; i < cnt; i++) {
                IgniteEx grid = grid(i);

                // Skip primary.
                if (grid.localNode().id().equals(prim.cluster().localNode().id()))
                    continue;

                VisorTxTaskResult res = map.get(grid.localNode());

                // Validate queue length on backups.
                assertEquals(clients.length, res.getInfos().size());
            }
        }, "--tx");

        // Check kill.
        validate(h, map -> {
            // No-op.
        }, "--tx", "--kill");

        // Wait for all remote txs to finish.
        for (Ignite ignite : G.allGrids()) {
            if (ignite.configuration().isClientMode())
                continue;

            Collection<IgniteInternalTx> txs = ((IgniteEx)ignite).context().cache().context().tm().activeTransactions();

            for (IgniteInternalTx tx : txs)
                if (!tx.local())
                    tx.finishFuture().get();
        }

        // Unblock finish message from client1.
        primSpi.stopBlock(true);

        fut.get();

        Long cur = (Long)clients[0].cache(DEFAULT_CACHE_NAME).get(0L);

        assertEquals(tc - 1, cur.longValue());

        checkFutures();
    }

    /**
     * Test baseline add items works via control.sh
     *
     * @throws Exception If failed.
     */
    @Test
    public void testBaselineAddOnNotActiveCluster() throws Exception {
        Ignite ignite = startGrid(1);

        assertFalse(ignite.cluster().active());

        String consistentIDs = getTestIgniteInstanceName(1);

        injectTestSystemOut();

        assertEquals(EXIT_CODE_UNEXPECTED_ERROR, execute("--baseline", "add", consistentIDs));

        assertContains(log, testOut.toString(), "Changing BaselineTopology on inactive cluster is not allowed.");

        consistentIDs =
            getTestIgniteInstanceName(1) + ", " +
                getTestIgniteInstanceName(2) + "," +
                getTestIgniteInstanceName(3);

        assertEquals(EXIT_CODE_UNEXPECTED_ERROR, execute("--baseline", "add", consistentIDs));

        assertTrue(testOut.toString(), testOut.toString().contains("Node not found for consistent ID:"));
        assertFalse(testOut.toString(), testOut.toString().contains(getTestIgniteInstanceName() + "1"));
    }

    /**
     */
    @Test
    public void testCacheHelp() {
        injectTestSystemOut();

        assertEquals(EXIT_CODE_OK, execute("--cache", "help"));

        String output = testOut.toString();

        for (CacheSubcommands cmd : CacheSubcommands.values()) {
            if (cmd != HELP) {
                assertContains(log, output, cmd.toString());

                Class<? extends Enum<? extends CommandArg>> args = cmd.getCommandArgs();

                if (args != null)
                    for (Enum<? extends CommandArg> arg : args.getEnumConstants())
                        assertTrue(cmd + " " + arg, output.contains(arg.toString()));

            }
        }
    }

    /**
     */
    @Test
    public void testCorrectCacheOptionsNaming() {
        Pattern p = Pattern.compile("^--([a-z]+(-)?)+([a-z]+)");

        for (CacheSubcommands cmd : CacheSubcommands.values()) {
            Class<? extends Enum<? extends CommandArg>> args = cmd.getCommandArgs();

            if (args != null)
                for (Enum<? extends CommandArg> arg : args.getEnumConstants())
                    assertTrue(arg.toString(), p.matcher(arg.toString()).matches());
        }
    }

    /**
     */
    @Test
    public void testHelp() {
        injectTestSystemOut();

        assertEquals(EXIT_CODE_OK, execute("--help"));

        String testOutStr = testOut.toString();

        for (CommandList cmd : CommandList.values())
            assertContains(log, testOutStr, cmd.toString());
    }

    /**
     * @throws Exception If failed.
     */
    @Test
    public void testCacheIdleVerify() throws Exception {
        IgniteEx ignite = startGrids(2);

        ignite.cluster().active(true);

        createCacheAndPreload(ignite, 100);

        injectTestSystemOut();

        assertEquals(EXIT_CODE_OK, execute("--cache", "idle_verify"));

        assertContains(log, testOut.toString(), "no conflicts have been found");

        HashSet<Integer> clearKeys = new HashSet<>(asList(1, 2, 3, 4, 5, 6));

        ignite.context().cache().cache(DEFAULT_CACHE_NAME).clearLocallyAll(clearKeys, true, true, true);

        assertEquals(EXIT_CODE_OK, execute("--cache", "idle_verify"));

        assertContains(log, testOut.toString(), "conflict partitions");
    }

    /**
     * @throws Exception If failed.
     */
    @Test
    public void testCacheIdleVerifyNodeFilter() throws Exception {
        IgniteEx ignite = startGrids(3);

        ignite.cluster().active(true);

        UUID lastNodeId = ignite.localNode().id();

        ignite.createCache(new CacheConfiguration<>(DEFAULT_CACHE_NAME)
            .setAffinity(new RendezvousAffinityFunction(false, 32))
            .setNodeFilter(node -> !node.id().equals(lastNodeId))
            .setBackups(1));

        try (IgniteDataStreamer streamer = ignite.dataStreamer(DEFAULT_CACHE_NAME)) {
            for (int i = 0; i < 100; i++)
                streamer.addData(i, i);
        }

        injectTestSystemOut();

        assertEquals(EXIT_CODE_OK, execute("--cache", "idle_verify", DEFAULT_CACHE_NAME));

        assertContains(log, testOut.toString(), "no conflicts have been found");
    }

    /**
     * Tests that both update counter and hash conflicts are detected.
     *
     * @throws Exception If failed.
     */
    @Test
    public void testCacheIdleVerifyTwoConflictTypes() throws Exception {
        IgniteEx ignite = startGrids(2);

        ignite.cluster().active(true);

        createCacheAndPreload(ignite, 100);

        injectTestSystemOut();

        assertEquals(EXIT_CODE_OK, execute("--cache", "idle_verify"));

        assertContains(log, testOut.toString(), "no conflicts have been found");

        GridCacheContext<Object, Object> cacheCtx = ignite.cachex(DEFAULT_CACHE_NAME).context();

        corruptDataEntry(cacheCtx, 1, true, false);

        corruptDataEntry(cacheCtx, 1 + cacheCtx.config().getAffinity().partitions() / 2, false, true);

        assertEquals(EXIT_CODE_OK, execute("--cache", "idle_verify"));

        assertContains(log, testOut.toString(), "found 2 conflict partitions");
    }

    /**
     * Tests that empty partitions with non-zero update counter are not included into the idle_verify dump.
     *
     * @throws Exception If failed.
     */
    @Test
    public void testCacheIdleVerifyDumpSkipZerosUpdateCounters() throws Exception {
        IgniteEx ignite = startGrids(2);

        ignite.cluster().active(true);

        int emptyPartId = 31;

        // Less than parts number for ability to check skipZeros flag.
        createCacheAndPreload(ignite, emptyPartId);

        injectTestSystemOut();

        assertEquals(EXIT_CODE_OK, execute("--cache", "idle_verify", "--dump", "--skip-zeros", DEFAULT_CACHE_NAME));

        Matcher fileNameMatcher = dumpFileNameMatcher();

        assertTrue(fileNameMatcher.find());

        String zeroUpdateCntrs = new String(Files.readAllBytes(Paths.get(fileNameMatcher.group(1))));

        assertContains(log, zeroUpdateCntrs, "idle_verify check has finished, found " + emptyPartId + " partitions");
        assertContains(log, zeroUpdateCntrs, "1 partitions was skipped");
        assertContains(log, zeroUpdateCntrs, "idle_verify check has finished, no conflicts have been found.");

        assertSort(emptyPartId, zeroUpdateCntrs);

        testOut.reset();

        // The result of the following cache operations is that
        // the size of the 32-th partition is equal to zero and update counter is equal to 2.
        ignite.cache(DEFAULT_CACHE_NAME).put(emptyPartId, emptyPartId);

        ignite.cache(DEFAULT_CACHE_NAME).remove(emptyPartId, emptyPartId);

        assertEquals(EXIT_CODE_OK, execute("--cache", "idle_verify", "--dump", "--skip-zeros", DEFAULT_CACHE_NAME));

        fileNameMatcher = dumpFileNameMatcher();

        assertTrue(fileNameMatcher.find());

        String nonZeroUpdateCntrs = new String(Files.readAllBytes(Paths.get(fileNameMatcher.group(1))));

        assertContains(log, nonZeroUpdateCntrs, "idle_verify check has finished, found " + 31 + " partitions");
        assertContains(log, nonZeroUpdateCntrs, "1 partitions was skipped");
        assertContains(log, nonZeroUpdateCntrs, "idle_verify check has finished, no conflicts have been found.");

        assertSort(31, zeroUpdateCntrs);

        assertEquals(zeroUpdateCntrs, nonZeroUpdateCntrs);
    }

    /**
     * Tests that idle verify print partitions info.
     *
     * @throws Exception If failed.
     */
    @Test
    public void testCacheIdleVerifyDump() throws Exception {
        IgniteEx ignite = startGrids(3);

        ignite.cluster().active(true);

        int keysCount = 20;//less than parts number for ability to check skipZeros flag.

        createCacheAndPreload(ignite, keysCount);

        int parts = ignite.affinity(DEFAULT_CACHE_NAME).partitions();

        ignite.createCache(new CacheConfiguration<>()
            .setAffinity(new RendezvousAffinityFunction(false, parts))
            .setBackups(1)
            .setName(DEFAULT_CACHE_NAME + "other"));

        injectTestSystemOut();

        assertEquals(EXIT_CODE_OK, execute("--cache", "idle_verify", "--dump", DEFAULT_CACHE_NAME));

        assertEquals(EXIT_CODE_OK, execute("--cache", "idle_verify", "--dump", "--skip-zeros", DEFAULT_CACHE_NAME));

        Matcher fileNameMatcher = dumpFileNameMatcher();

        if (fileNameMatcher.find()) {
            String dumpWithZeros = new String(Files.readAllBytes(Paths.get(fileNameMatcher.group(1))));

            assertContains(log, dumpWithZeros, "idle_verify check has finished, found " + parts + " partitions");
            assertContains(log, dumpWithZeros, "Partition: PartitionKeyV2 [grpId=1544803905, grpName=default, partId=0]");
            assertContains(log, dumpWithZeros, "updateCntr=0, size=0, partHash=0");
            assertContains(log, dumpWithZeros, "no conflicts have been found");

            assertSort(parts, dumpWithZeros);
        }

        if (fileNameMatcher.find()) {
            String dumpWithoutZeros = new String(Files.readAllBytes(Paths.get(fileNameMatcher.group(1))));

            assertContains(log, dumpWithoutZeros, "idle_verify check has finished, found " + keysCount + " partitions");
            assertContains(log, dumpWithoutZeros, (parts - keysCount) + " partitions was skipped");
            assertContains(log, dumpWithoutZeros, "Partition: PartitionKeyV2 [grpId=1544803905, grpName=default, partId=");

            assertNotContains(log, dumpWithoutZeros, "updateCntr=0, size=0, partHash=0");

            assertContains(log, dumpWithoutZeros, "no conflicts have been found");

            assertSort(keysCount, dumpWithoutZeros);
        }
        else
            fail("Should be found both files");
    }

    /**
     * Common method for idle_verify tests with multiple options.
     *
     * @throws Exception if failed
     */
    @Test
<<<<<<< HEAD
    public void testCacheIdleVerifyMultipleCacheFilterOptions() throws Exception {
=======
    public void testCacheIdleVerifyMultipleCacheFilterOptions()
        throws Exception {
>>>>>>> 37502a36
        IgniteEx ignite = startGrids(2);

        ignite.cluster().active(true);

        ignite.createCache(new CacheConfiguration<>()
            .setAffinity(new RendezvousAffinityFunction(false, 32))
            .setGroupName("shared_grp")
            .setBackups(1)
            .setName(DEFAULT_CACHE_NAME));

        ignite.createCache(new CacheConfiguration<>()
            .setAffinity(new RendezvousAffinityFunction(false, 32))
            .setGroupName("shared_grp")
            .setBackups(1)
            .setName(DEFAULT_CACHE_NAME + "_second"));

        ignite.createCache(new CacheConfiguration<>()
            .setAffinity(new RendezvousAffinityFunction(false, 64))
            .setBackups(1)
            .setName(DEFAULT_CACHE_NAME + "_third"));

        ignite.createCache(new CacheConfiguration<>()
            .setAffinity(new RendezvousAffinityFunction(false, 128))
            .setBackups(1)
            .setName("wrong_cache"));

        injectTestSystemOut();

        testCacheIdleVerifyMultipleCacheFilterOptionsCommon(
            true,
            "idle_verify check has finished, found 100 partitions",
            "idle_verify task was executed with the following args: --cache-filter SYSTEM --exclude-caches wrong.* ",
            "--cache", "idle_verify", "--dump", "--cache-filter", "SYSTEM", "--exclude-caches", "wrong.*"
        );
        testCacheIdleVerifyMultipleCacheFilterOptionsCommon(
            true,
            "idle_verify check has finished, found 196 partitions",
            null,
            "--cache", "idle_verify", "--dump", ".*", "--exclude-caches", "wrong.*"
        );
        testCacheIdleVerifyMultipleCacheFilterOptionsCommon(
            true,
            "idle_verify check has finished, found 32 partitions",
            null,
            "--cache", "idle_verify", "--dump", "shared.*", "--cache-filter", "ALL"
        );
        testCacheIdleVerifyMultipleCacheFilterOptionsCommon(
            true,
            "idle_verify check has finished, found 160 partitions",
            null,
            "--cache", "idle_verify", "--dump", "shared.*,wrong.*", "--cache-filter", "ALL"
        );
        testCacheIdleVerifyMultipleCacheFilterOptionsCommon(
            true,
            "idle_verify check has finished, found 160 partitions",
            null,
            "--cache", "idle_verify", "--dump", "shared.*,wrong.*", "--cache-filter", "USER"
        );
        testCacheIdleVerifyMultipleCacheFilterOptionsCommon(
            true,
            "There are no caches matching given filter options.",
            null,
            "--cache", "idle_verify", "--dump", "shared.*,wrong.*", "--cache-filter", "SYSTEM"
        );
        testCacheIdleVerifyMultipleCacheFilterOptionsCommon(
            true,
            "There are no caches matching given filter options.",
            null,
            "--cache", "idle_verify", "--exclude-caches", ".*"
        );
        testCacheIdleVerifyMultipleCacheFilterOptionsCommon(
            false,
            "Invalid cache name regexp",
            null,
            "--cache", "idle_verify", "--dump", "--exclude-caches", "["
        );
        testCacheIdleVerifyMultipleCacheFilterOptionsCommon(
            true,
            "idle_verify check has finished, no conflicts have been found.",
            null,
            "--cache", "idle_verify", ".*", "--exclude-caches", "wrong-.*", "--cache-filter", "DEFAULT"
        );
        testCacheIdleVerifyMultipleCacheFilterOptionsCommon(
            true,
            "idle_verify check has finished, no conflicts have been found.",
            null,
            "--cache", "idle_verify", "--dump", ".*", "--cache-filter", "PERSISTENT"
        );
    }

    /** */
    @Test
    public void testIdleVerifyCheckCrcFailsOnNotIdleCluster() throws Exception {
        checkpointFreq = 100L;

        IgniteEx node = startGrids(2);

        node.cluster().active(true);

        IgniteCache cache = node.createCache(new CacheConfiguration<>()
            .setAffinity(new RendezvousAffinityFunction(false, 32))
            .setBackups(1)
            .setName(DEFAULT_CACHE_NAME)
        );

        AtomicBoolean stopFlag = new AtomicBoolean();

        Thread loadThread = new Thread(() -> {
            ThreadLocalRandom rnd = ThreadLocalRandom.current();

            while (!stopFlag.get()) {
                cache.put(rnd.nextInt(), rnd.nextInt());

                if (Thread.interrupted())
                    break;
            }
        });

        try {
            loadThread.start();

            doSleep(checkpointFreq);

            injectTestSystemOut();

            assertEquals(EXIT_CODE_OK, execute("--cache", "idle_verify", "--check-crc"));
        }
        finally {
            stopFlag.set(true);

            loadThread.join();
        }

        String out = testOut.toString();

        assertContains(log, out, "idle_verify failed");
        assertContains(log, out, "See log for additional information.");

        String logFileName = (out.split("See log for additional information. ")[1]).split(".txt")[0];

        String logFile = new String(Files.readAllBytes(new File(logFileName + ".txt").toPath()));

        assertContains(log, logFile, "Checkpoint with dirty pages started! Cluster not idle!");
    }

    /**
     * Runs idle_verify with specified arguments and checks the dump if dump option was present.
     *
     * @param exitOk whether CommandHandler should exit without errors
     * @param outputExp expected dump output
     * @param cmdExp expected command built from command line arguments
     * @param args command handler arguments
     * @throws IOException if some of file operations failed
     */
    private void testCacheIdleVerifyMultipleCacheFilterOptionsCommon(
        boolean exitOk,
        String outputExp,
        String cmdExp,
        String... args
    ) throws IOException {
        testOut.reset();

        Set<String> argsSet = new HashSet<>(asList(args));

        int exitCode = execute(args);

        assertEquals(testOut.toString(), exitOk, EXIT_CODE_OK == exitCode);

        if (exitCode == EXIT_CODE_OK) {
            Matcher fileNameMatcher = dumpFileNameMatcher();

            if (fileNameMatcher.find()) {
                assertContains(log, argsSet, "--dump");

                Path filePath = Paths.get(fileNameMatcher.group(1));

                String dump = new String(Files.readAllBytes(filePath));

                Files.delete(filePath);

                assertContains(log, dump, outputExp);

                if (cmdExp != null)
                    assertContains(log, dump, cmdExp);
            }
            else {
                assertNotContains(log, argsSet, "--dump");

                assertContains(log, testOut.toString(), outputExp);
            }
<<<<<<< HEAD
        } else
            assertContains(log, testOut.toString(), outputExp);
=======
        }
        else
            assertContains(testOut.toString(), outputExp);
    }

    /**
     * Checks that string {@param str} contains substring {@param substr}. Logs both strings and throws {@link
     * java.lang.AssertionError}, if not.
     *
     * @param str string
     * @param substr substring
     */
    private void assertContains(String str, String substr) {
        try {
            assertTrue(str.contains(substr));
        }
        catch (AssertionError e) {
            log.warning(String.format("String does not contain substring: '%s':", substr));
            log.warning("String:");
            log.warning(str);
            throw e;
        }
>>>>>>> 37502a36
    }

    /**
     * Checking sorting of partitions.
     *
     * @param expectedPartsCount Expected parts count.
     * @param output Output.
     */
    private void assertSort(int expectedPartsCount, String output) {
        Pattern partIdPattern = Pattern.compile(".*partId=([0-9]*)");
        Pattern primaryPattern = Pattern.compile("Partition instances: \\[PartitionHashRecordV2 \\[isPrimary=true");

        Matcher partIdMatcher = partIdPattern.matcher(output);
        Matcher primaryMatcher = primaryPattern.matcher(output);

        int i = 0;

        while (partIdMatcher.find()) {
            assertEquals(i++, Integer.parseInt(partIdMatcher.group(1)));
            assertTrue(primaryMatcher.find());//primary node should be first in every line
        }

        assertEquals(expectedPartsCount, i);
    }

    /**
     * Tests that idle verify print partitions info.
     *
     * @throws Exception If failed.
     */
    @Test
    public void testCacheIdleVerifyDumpForCorruptedData() throws Exception {
        IgniteEx ignite = startGrids(3);

        ignite.cluster().active(true);

        createCacheAndPreload(ignite, 100);

        injectTestSystemOut();

        corruptingAndCheckDefaultCache(ignite, "ALL");
    }

    /**
     * @param ignite Ignite.
     * @param cacheFilter cacheFilter.
     */
    private void corruptingAndCheckDefaultCache(IgniteEx ignite, String cacheFilter) throws IOException {
        injectTestSystemOut();

        GridCacheContext<Object, Object> cacheCtx = ignite.cachex(DEFAULT_CACHE_NAME).context();

        corruptDataEntry(cacheCtx, 0, true, false);

        corruptDataEntry(cacheCtx, cacheCtx.config().getAffinity().partitions() / 2, false, true);

        assertEquals(EXIT_CODE_OK, execute("--cache", "idle_verify", "--dump", "--cache-filter", cacheFilter));

        Matcher fileNameMatcher = dumpFileNameMatcher();

        if (fileNameMatcher.find()) {
            String dumpWithConflicts = new String(Files.readAllBytes(Paths.get(fileNameMatcher.group(1))));

            log.info(dumpWithConflicts);

            assertContains(log, dumpWithConflicts, "found 2 conflict partitions: [counterConflicts=1, hashConflicts=1]");
        }
        else
            fail("Should be found dump with conflicts");
    }

    /**
     * Tests that idle verify print partitions info when node failing.
     *
     * @throws Exception If failed.
     */
    @Test
    public void testCacheIdleVerifyDumpWhenNodeFailing() throws Exception {
        Ignite ignite = startGrids(3);

        Ignite unstable = startGrid("unstable");

        ignite.cluster().active(true);

        createCacheAndPreload(ignite, 100);

        for (int i = 0; i < 3; i++) {
            TestRecordingCommunicationSpi.spi(unstable).blockMessages(GridJobExecuteResponse.class,
                getTestIgniteInstanceName(i));
        }

        injectTestSystemOut();

        IgniteInternalFuture fut = GridTestUtils.runAsync(() ->
            assertEquals(EXIT_CODE_OK, execute("--cache", "idle_verify", "--dump")));

        TestRecordingCommunicationSpi.spi(unstable).waitForBlocked();

        UUID unstableNodeId = unstable.cluster().localNode().id();

        unstable.close();

        fut.get();

        checkExceptionMessageOnReport(unstableNodeId);
    }

    /**
     * Tests that idle verify print partitions info when several nodes failing at same time.
     *
     * @throws Exception If failed.
     */
    @Test
    public void testCacheIdleVerifyDumpWhenSeveralNodesFailing() throws Exception {
        int nodes = 6;

        Ignite ignite = startGrids(nodes);

        List<Ignite> unstableNodes = new ArrayList<>(nodes / 2);

        for (int i = 0; i < nodes; i++) {
            if (i % 2 == 1)
                unstableNodes.add(ignite(i));
        }

        ignite.cluster().active(true);

        createCacheAndPreload(ignite, 100);

        for (Ignite unstable : unstableNodes) {
            for (int i = 0; i < nodes; i++) {
                TestRecordingCommunicationSpi.spi(unstable).blockMessages(GridJobExecuteResponse.class,
                    getTestIgniteInstanceName(i));
            }
        }

        injectTestSystemOut();

        IgniteInternalFuture fut = GridTestUtils.runAsync(
            () -> assertEquals(EXIT_CODE_OK, execute("--cache", "idle_verify", "--dump"))
        );

        List<UUID> unstableNodeIds = new ArrayList<>(nodes / 2);

        for (Ignite unstable : unstableNodes) {
            TestRecordingCommunicationSpi.spi(unstable).waitForBlocked();

            unstableNodeIds.add(unstable.cluster().localNode().id());

            unstable.close();
        }

        fut.get();

        for (UUID unstableId : unstableNodeIds)
            checkExceptionMessageOnReport(unstableId);
    }

    /** */
    @Test
    public void testCacheIdleVerifyCrcWithCorruptedPartition() throws Exception {
        testCacheIdleVerifyWithCorruptedPartition("--cache", "idle_verify", "--check-crc");

        String out = testOut.toString();

        assertContains(log, out, "idle_verify failed on 1 node.");
        assertContains(log, out, "See log for additional information.");
    }

    /** */
    @Test
    public void testCacheIdleVerifyDumpCrcWithCorruptedPartition() throws Exception {
        testCacheIdleVerifyWithCorruptedPartition("--cache", "idle_verify", "--dump", "--check-crc");

        String parts[] = testOut.toString().split("VisorIdleVerifyDumpTask successfully written output to '");

        assertEquals(2, parts.length);

        String dumpFile = parts[1].split("\\.")[0] + ".txt";

        for (String line : Files.readAllLines(new File(dumpFile).toPath()))
            System.out.println(line);

        String outputStr = testOut.toString();

        assertTrue(outputStr, outputStr.contains("idle_verify failed on 1 node."));
        assertTrue(outputStr, outputStr.contains("idle_verify check has finished, no conflicts have been found."));
    }

    /** */
    private void corruptPartition(File partitionsDir) throws IOException {
        ThreadLocalRandom rand = ThreadLocalRandom.current();

        for (File partFile : partitionsDir.listFiles((d, n) -> n.startsWith("part"))) {
            try (RandomAccessFile raf = new RandomAccessFile(partFile, "rw")) {
                byte[] buf = new byte[1024];

                rand.nextBytes(buf);

                raf.seek(4096 * 2 + 1);

                raf.write(buf);
            }
        }
    }

    /** */
    private void testCacheIdleVerifyWithCorruptedPartition(String... args) throws Exception {
        Ignite ignite = startGrids(2);

        ignite.cluster().active(true);

        createCacheAndPreload(ignite, 1000);

        Serializable consistId = ignite.configuration().getConsistentId();

        File partitionsDir = U.resolveWorkDirectory(
            ignite.configuration().getWorkDirectory(),
            "db/" + consistId + "/cache-" + DEFAULT_CACHE_NAME,
            false
        );

        stopGrid(0);

        corruptPartition(partitionsDir);

        startGrid(0);

        awaitPartitionMapExchange();

        injectTestSystemOut();

        assertEquals(EXIT_CODE_OK, execute(args));
    }

    /**
     * Creates default cache and preload some data entries.
     *
     * @param ignite Ignite.
     * @param countEntries Count of entries.
     */
    private void createCacheAndPreload(Ignite ignite, int countEntries) {
        ignite.createCache(new CacheConfiguration<>(DEFAULT_CACHE_NAME)
            .setAffinity(new RendezvousAffinityFunction(false, 32))
            .setBackups(1));

        try (IgniteDataStreamer streamer = ignite.dataStreamer(DEFAULT_CACHE_NAME)) {
            for (int i = 0; i < countEntries; i++)
                streamer.addData(i, i);
        }
    }

    /**
     * Try to finds node failed exception message on output report.
     *
     * @param unstableNodeId Unstable node id.
     */
    private void checkExceptionMessageOnReport(UUID unstableNodeId) throws IOException {
        Matcher fileNameMatcher = dumpFileNameMatcher();

        if (fileNameMatcher.find()) {
            String dumpWithConflicts = new String(Files.readAllBytes(Paths.get(fileNameMatcher.group(1))));

            assertContains(log, dumpWithConflicts, "Idle verify failed on nodes:");

            assertContains(log, dumpWithConflicts, "Node ID: " + unstableNodeId);
        }
        else
            fail("Should be found dump with conflicts");
    }

    /**
     * Tests that idle verify print partitions info over system caches.
     *
     * @throws Exception If failed.
     */
    @Test
    public void testCacheIdleVerifyDumpForCorruptedDataOnSystemCache() throws Exception {
        int parts = 32;

        atomicConfiguration = new AtomicConfiguration()
            .setAffinity(new RendezvousAffinityFunction(false, parts))
            .setBackups(2);

        IgniteEx ignite = startGrids(3);

        ignite.cluster().active(true);

        injectTestSystemOut();

        // Adding some assignments without deployments.
        for (int i = 0; i < 100; i++) {
            ignite.semaphore("s" + i, i, false, true);

            ignite.atomicSequence("sq" + i, 0, true)
                .incrementAndGet();
        }

        CacheGroupContext storedSysCacheCtx = ignite.context().cache().cacheGroup(CU.cacheId("default-ds-group"));

        assertNotNull(storedSysCacheCtx);

        corruptDataEntry(storedSysCacheCtx.caches().get(0), new GridCacheInternalKeyImpl("sq0",
            "default-ds-group"), true, false);

        corruptDataEntry(storedSysCacheCtx.caches().get(0), new GridCacheInternalKeyImpl("sq" + parts / 2,
            "default-ds-group"), false, true);

        CacheGroupContext memorySysCacheCtx = ignite.context().cache().cacheGroup(CU.cacheId("default-volatile-ds-group"));

        assertNotNull(memorySysCacheCtx);

        corruptDataEntry(memorySysCacheCtx.caches().get(0), new GridCacheInternalKeyImpl("s0",
            "default-volatile-ds-group"), true, false);

        corruptDataEntry(memorySysCacheCtx.caches().get(0), new GridCacheInternalKeyImpl("s" + parts / 2,
            "default-volatile-ds-group"), false, true);

        assertEquals(EXIT_CODE_OK, execute("--cache", "idle_verify", "--dump", "--cache-filter", "SYSTEM"));

        Matcher fileNameMatcher = dumpFileNameMatcher();

        if (fileNameMatcher.find()) {
            String dumpWithConflicts = new String(Files.readAllBytes(Paths.get(fileNameMatcher.group(1))));

            assertContains(log, dumpWithConflicts, "found 4 conflict partitions: [counterConflicts=2, " +
                "hashConflicts=2]");
        }
        else
            fail("Should be found dump with conflicts");
    }

    /**
     * Tests that idle verify print partitions info over persistence client caches.
     *
     * @throws Exception If failed.
     */
    @Test
    public void testCacheIdleVerifyDumpForCorruptedDataOnPersistenceClientCache() throws Exception {
        IgniteEx ignite = startGrids(3);

        ignite.cluster().active(true);

        createCacheAndPreload(ignite, 100);

        corruptingAndCheckDefaultCache(ignite, "PERSISTENT");
    }

    /**
     * Tests that idle verify print partitions info over none-persistence client caches.
     *
     * @throws Exception If failed.
     */
    @Test
    public void testCacheIdleVerifyDumpForCorruptedDataOnNonePersistenceClientCache() throws Exception {
        int parts = 32;

        dataRegionConfiguration = new DataRegionConfiguration()
            .setName("none-persistence-region");

        IgniteEx ignite = startGrids(3);

        ignite.cluster().active(true);

        IgniteCache<Object, Object> cache = ignite.createCache(new CacheConfiguration<>()
            .setAffinity(new RendezvousAffinityFunction(false, parts))
            .setBackups(2)
            .setName(DEFAULT_CACHE_NAME)
            .setDataRegionName("none-persistence-region"));

        // Adding some assignments without deployments.
        for (int i = 0; i < 100; i++)
            cache.put(i, i);

        injectTestSystemOut();

        GridCacheContext<Object, Object> cacheCtx = ignite.cachex(DEFAULT_CACHE_NAME).context();

        corruptDataEntry(cacheCtx, 0, true, false);

        corruptDataEntry(cacheCtx, parts / 2, false, true);

        assertEquals(
            EXIT_CODE_OK,
            execute("--cache", "idle_verify", "--dump", "--cache-filter", "NOT_PERSISTENT")
        );

        Matcher fileNameMatcher = dumpFileNameMatcher();

        if (fileNameMatcher.find()) {
            String dumpWithConflicts = new String(Files.readAllBytes(Paths.get(fileNameMatcher.group(1))));

            assertContains(log, dumpWithConflicts, "found 1 conflict partitions: [counterConflicts=0, " +
                "hashConflicts=1]");
        }
        else
            fail("Should be found dump with conflicts");
    }

    /**
     * Tests that idle verify print partitions info with exclude cache group.
     *
     * @throws Exception If failed.
     */
    @Test
    public void testCacheIdleVerifyDumpExcludedCacheGrp() throws Exception {
        IgniteEx ignite = startGrids(3);

        ignite.cluster().active(true);

        int parts = 32;

        IgniteCache<Object, Object> cache = ignite.createCache(new CacheConfiguration<>()
            .setAffinity(new RendezvousAffinityFunction(false, parts))
            .setGroupName("shared_grp")
            .setBackups(1)
            .setName(DEFAULT_CACHE_NAME));

        IgniteCache<Object, Object> secondCache = ignite.createCache(new CacheConfiguration<>()
            .setAffinity(new RendezvousAffinityFunction(false, parts))
            .setGroupName("shared_grp")
            .setBackups(1)
            .setName(DEFAULT_CACHE_NAME + "_second"));

        injectTestSystemOut();

        assertEquals(EXIT_CODE_OK, execute("--cache", "idle_verify", "--dump", "--exclude-caches", "shared_grp"));

        Matcher fileNameMatcher = dumpFileNameMatcher();

        if (fileNameMatcher.find()) {
            String dumpWithConflicts = new String(Files.readAllBytes(Paths.get(fileNameMatcher.group(1))));

            assertContains(log, dumpWithConflicts, "There are no caches matching given filter options.");
        }
        else
            fail("Should be found dump with conflicts");
    }

    /**
     * Tests that idle verify print partitions info with exclude caches.
     *
     * @throws Exception If failed.
     */
    @Test
    public void testCacheIdleVerifyDumpExcludedCaches() throws Exception {
        IgniteEx ignite = startGrids(3);

        ignite.cluster().active(true);

        int parts = 32;

        ignite.createCache(new CacheConfiguration<>()
            .setAffinity(new RendezvousAffinityFunction(false, parts))
            .setGroupName("shared_grp")
            .setBackups(1)
            .setName(DEFAULT_CACHE_NAME));

        ignite.createCache(new CacheConfiguration<>()
            .setAffinity(new RendezvousAffinityFunction(false, parts))
            .setGroupName("shared_grp")
            .setBackups(1)
            .setName(DEFAULT_CACHE_NAME + "_second"));

        ignite.createCache(new CacheConfiguration<>()
            .setAffinity(new RendezvousAffinityFunction(false, parts))
            .setBackups(1)
            .setName(DEFAULT_CACHE_NAME + "_third"));

        injectTestSystemOut();

        assertEquals(EXIT_CODE_OK, execute("--cache", "idle_verify", "--dump", "--exclude-caches", DEFAULT_CACHE_NAME
            + "," + DEFAULT_CACHE_NAME + "_second"));

        Matcher fileNameMatcher = dumpFileNameMatcher();

        if (fileNameMatcher.find()) {
            String dumpWithConflicts = new String(Files.readAllBytes(Paths.get(fileNameMatcher.group(1))));

            assertContains(log, dumpWithConflicts, "idle_verify check has finished, found 32 partitions");
            assertContains(log, dumpWithConflicts, "default_third");
            assertNotContains(log, dumpWithConflicts, "shared_grp");
        }
        else
            fail("Should be found dump with conflicts");
    }

    /**
     * @return Build matcher for dump file name.
     */
    @NotNull private Matcher dumpFileNameMatcher() {
        Pattern fileNamePattern = Pattern.compile(".*VisorIdleVerifyDumpTask successfully written output to '(.*)'");

        return fileNamePattern.matcher(testOut.toString());
    }

    /**
     * @throws Exception If failed.
     */
    @Test
    public void testCacheIdleVerifyMovingParts() throws Exception {
        IgniteEx ignite = startGrids(2);

        ignite.cluster().active(true);

        int parts = 32;

        IgniteCache<Object, Object> cache = ignite.createCache(new CacheConfiguration<>()
            .setAffinity(new RendezvousAffinityFunction(false, parts))
            .setBackups(1)
            .setName(DEFAULT_CACHE_NAME)
            .setRebalanceDelay(10_000));

        for (int i = 0; i < 100; i++)
            cache.put(i, i);

        injectTestSystemOut();

        assertEquals(EXIT_CODE_OK, execute("--cache", "idle_verify"));

        assertContains(log, testOut.toString(), "no conflicts have been found");

        startGrid(2);

        resetBaselineTopology();

        assertEquals(EXIT_CODE_OK, execute("--cache", "idle_verify"));

        assertContains(log, testOut.toString(), "MOVING partitions");
    }

    /**
     *
     */
    @Test
    public void testCacheContention() throws Exception {
        int cnt = 10;

        final ExecutorService svc = Executors.newFixedThreadPool(cnt);

        try {
            Ignite ignite = startGrids(2);

            ignite.cluster().active(true);

            final IgniteCache<Object, Object> cache = ignite.createCache(new CacheConfiguration<>()
                .setAffinity(new RendezvousAffinityFunction(false, 32))
                .setAtomicityMode(TRANSACTIONAL)
                .setBackups(1)
                .setName(DEFAULT_CACHE_NAME));

            final CountDownLatch l = new CountDownLatch(1);

            final CountDownLatch l2 = new CountDownLatch(1);

            svc.submit(new Runnable() {
                @Override public void run() {
                    try (final Transaction tx = ignite.transactions().txStart()) {
                        cache.put(0, 0);

                        l.countDown();

                        U.awaitQuiet(l2);

                        tx.commit();
                    }
                }
            });

            for (int i = 0; i < cnt - 1; i++) {
                svc.submit(new Runnable() {
                    @Override public void run() {
                        U.awaitQuiet(l);

                        try (final Transaction tx = ignite.transactions().txStart()) {
                            cache.get(0);

                            tx.commit();
                        }
                    }
                });
            }

            U.awaitQuiet(l);

            Thread.sleep(300);

            injectTestSystemOut();

            assertEquals(EXIT_CODE_OK, execute("--cache", "contention", "5"));

            l2.countDown();

            String out = testOut.toString();

            assertContains(log, out, "TxEntry");
            assertContains(log, out, "op=READ");
            assertContains(log, out, "op=CREATE");
            assertContains(log, out, "id=" + ignite(0).cluster().localNode().id());
            assertContains(log, out, "id=" + ignite(1).cluster().localNode().id());
        }
        finally {
            svc.shutdown();
            svc.awaitTermination(100, TimeUnit.DAYS);
        }
    }

    /**
     *
     */
    @Test
    public void testCacheSequence() throws Exception {
        Ignite ignite = startGrid();

        ignite.cluster().active(true);

        Ignite client = startGrid("client");

        final IgniteAtomicSequence seq1 = client.atomicSequence("testSeq", 1, true);
        seq1.get();

        final IgniteAtomicSequence seq2 = client.atomicSequence("testSeq2", 10, true);
        seq2.get();

        injectTestSystemOut();

        assertEquals(EXIT_CODE_OK, execute("--cache", "list", "testSeq.*", "--seq"));

        String out = testOut.toString();

        assertContains(log, out, "testSeq");
        assertContains(log, out, "testSeq2");
    }

    /**
     *
     */
    @Test
    public void testCacheGroups() throws Exception {
        Ignite ignite = startGrid();

        ignite.cluster().active(true);

        IgniteCache<Object, Object> cache = ignite.createCache(new CacheConfiguration<>()
            .setAffinity(new RendezvousAffinityFunction(false, 32))
            .setBackups(1)
            .setGroupName("G100")
            .setName(DEFAULT_CACHE_NAME));

        for (int i = 0; i < 100; i++)
            cache.put(i, i);

        injectTestSystemOut();

        assertEquals(EXIT_CODE_OK, execute("--cache", "list", ".*", "--groups"));

        assertContains(log, testOut.toString(), "G100");
    }

    /**
     *
     */
    @Test
    public void testCacheAffinity() throws Exception {
        Ignite ignite = startGrid();

        ignite.cluster().active(true);

        IgniteCache<Object, Object> cache1 = ignite.createCache(new CacheConfiguration<>()
            .setAffinity(new RendezvousAffinityFunction(false, 32))
            .setBackups(1)
            .setName(DEFAULT_CACHE_NAME));

        for (int i = 0; i < 100; i++)
            cache1.put(i, i);

        injectTestSystemOut();

        assertEquals(EXIT_CODE_OK, execute("--cache", "list", ".*"));

        String out = testOut.toString();

        assertContains(log, out, "cacheName=" + DEFAULT_CACHE_NAME);
        assertContains(log, out, "prim=32");
        assertContains(log, out, "mapped=32");
        assertContains(log, out, "affCls=RendezvousAffinityFunction");
    }

    /** */
    @Test
    public void testCacheConfigNoOutputFormat() throws Exception {
        testCacheConfig(null, 1, 1);
    }

    /** */
    @Test
    public void testCacheConfigSingleLineOutputFormatSingleNodeSignleCache() throws Exception {
        testCacheConfigSingleLineOutputFormat(1, 1);
    }

    /** */
    @Test
    public void testCacheConfigSingleLineOutputFormatTwoNodeSignleCache() throws Exception {
        testCacheConfigSingleLineOutputFormat(2, 1);
    }

    /** */
    @Test
    public void testCacheConfigSingleLineOutputFormatTwoNodeManyCaches() throws Exception {
        testCacheConfigSingleLineOutputFormat(2, 100);
    }

    /** */
    @Test
    public void testCacheConfigMultiLineOutputFormatSingleNodeSingleCache() throws Exception {
        testCacheConfigMultiLineOutputFormat(1, 1);
    }

    /** */
    @Test
    public void testCacheConfigMultiLineOutputFormatTwoNodeSingleCache() throws Exception {
        testCacheConfigMultiLineOutputFormat(2, 1);
    }

    /** */
    @Test
    public void testCacheConfigMultiLineOutputFormatTwoNodeManyCaches() throws Exception {
        testCacheConfigMultiLineOutputFormat(2, 100);
    }

    /** */
    private void testCacheConfigSingleLineOutputFormat(int nodesCnt, int cachesCnt) throws Exception {
        testCacheConfig("single-line", nodesCnt, cachesCnt);
    }

    /** */
    private void testCacheConfigMultiLineOutputFormat(int nodesCnt, int cachesCnt) throws Exception {
        testCacheConfig("multi-line", nodesCnt, cachesCnt);
    }

    /** */
    private void testCacheConfig(String outputFormat, int nodesCnt, int cachesCnt) throws Exception {
        assertTrue("Invalid number of nodes or caches", nodesCnt > 0 && cachesCnt > 0);

        Ignite ignite = startGrid(nodesCnt);

        ignite.cluster().active(true);

        List<CacheConfiguration> ccfgs = new ArrayList<>(cachesCnt);

        for (int i = 0; i < cachesCnt; i++) {
            ccfgs.add(
                new CacheConfiguration<>()
                    .setAffinity(new RendezvousAffinityFunction(false, 32))
                    .setBackups(1)
                    .setName(DEFAULT_CACHE_NAME + i)
            );
        }

        ignite.createCaches(ccfgs);

        IgniteCache<Object, Object> cache1 = ignite.cache(DEFAULT_CACHE_NAME + 0);

        for (int i = 0; i < 100; i++)
            cache1.put(i, i);

        injectTestSystemOut();

        int exitCode;

        if (outputFormat == null)
            exitCode = execute("--cache", "list", ".*", "--config");
        else
            exitCode = execute("--cache", "list", ".*", "--config", "--output-format", outputFormat);

        assertEquals(EXIT_CODE_OK, exitCode);

        String outStr = testOut.toString();

        if (outputFormat == null || SINGLE_LINE.text().equals(outputFormat)) {
            for (int i = 0; i < cachesCnt; i++)
                assertContains(log, outStr, "name=" + DEFAULT_CACHE_NAME + i);

            assertContains(log, outStr, "partitions=32");
            assertContains(log, outStr, "function=o.a.i.cache.affinity.rendezvous.RendezvousAffinityFunction");
        }
        else if (MULTI_LINE.text().equals(outputFormat)) {
            for (int i = 0; i < cachesCnt; i++)
                assertContains(log, outStr, "[cache = '" + DEFAULT_CACHE_NAME + i + "']");

            assertContains(log, outStr, "Affinity Partitions: 32");
            assertContains(log, outStr, "Affinity Function: o.a.i.cache.affinity.rendezvous.RendezvousAffinityFunction");
        }
        else
            fail("Unknown output format: " + outputFormat);
    }

    /**
     *
     */
    @Test
    public void testCacheDistribution() throws Exception {
        Ignite ignite = startGrids(2);

        ignite.cluster().active(true);

        createCacheAndPreload(ignite, 100);

        injectTestSystemOut();

        // Run distribution for all node and all cache
        assertEquals(EXIT_CODE_OK, execute("--cache", "distribution", "null"));

        String out = testOut.toString();

        // Result include info by cache "default"
        assertContains(log ,out, "[next group: id=1544803905, name=default]");

        // Result include info by cache "ignite-sys-cache"
        assertContains(log ,out, "[next group: id=-2100569601, name=ignite-sys-cache]");

        // Run distribution for all node and all cache and include additional user attribute
        assertEquals(EXIT_CODE_OK, execute("--cache", "distribution", "null", "--user-attributes", "ZONE,CELL,DC"));

        out = testOut.toString();

        // Find last row
        int lastRowIndex = out.lastIndexOf('\n');

        assertTrue(lastRowIndex > 0);

        // Last row is empty, but the previous line contains data
        lastRowIndex = out.lastIndexOf('\n', lastRowIndex - 1);

        assertTrue(lastRowIndex > 0);

        String lastRow = out.substring(lastRowIndex);

        // Since 3 user attributes have been added, the total number of columns in response should be 12 (separators 11)
        assertEquals(11, lastRow.split(",").length);
    }

    /**
     *
     */
    @Test
    public void testCacheResetLostPartitions() throws Exception {
        Ignite ignite = startGrids(2);

        ignite.cluster().active(true);

        createCacheAndPreload(ignite, 100);

        injectTestSystemOut();

        assertEquals(EXIT_CODE_OK, execute("--cache", "reset_lost_partitions", "ignite-sys-cache,default"));

        final String out = testOut.toString();

        assertContains(log, out, "Reset LOST-partitions performed successfully. Cache group (name = 'ignite-sys-cache'");

        assertContains(log, out, "Reset LOST-partitions performed successfully. Cache group (name = 'default'");
    }

    /**
     * @param h Handler.
     * @param validateClo Validate clo.
     * @param args Args.
     */
    private void validate(CommandHandler h, IgniteInClosure<Map<ClusterNode, VisorTxTaskResult>> validateClo,
        String... args) {
        assertEquals(EXIT_CODE_OK, execute(h, args));

        validateClo.apply(h.getLastOperationResult());
    }

    /**
     * @param from From.
     * @param cnt Count.
     */
    private Map<Object, Object> generate(int from, int cnt) {
        Map<Object, Object> map = new TreeMap<>();

        for (int i = 0; i < cnt; i++)
            map.put(i + from, i + from);

        return map;
    }

    /**
     * Test execution of --wal print command.
     *
     * @throws Exception if failed.
     */
    @Test
    public void testUnusedWalPrint() throws Exception {
        Ignite ignite = startGrids(2);

        ignite.cluster().active(true);

        List<String> nodes = new ArrayList<>(2);

        for (ClusterNode node : ignite.cluster().forServers().nodes())
            nodes.add(node.consistentId().toString());

        injectTestSystemOut();

        assertEquals(EXIT_CODE_OK, execute("--wal", "print"));

        String out = testOut.toString();

        for (String id : nodes)
            assertContains(log, out, id);

        assertNotContains(log, out, "error");

        testOut.reset();

        assertEquals(EXIT_CODE_OK, execute("--wal", "print", nodes.get(0)));

        out = testOut.toString();

        assertNotContains(log, out, nodes.get(1));

        assertNotContains(log, out, "error");
    }

    /**
     * Test execution of --wal delete command.
     *
     * @throws Exception if failed.
     */
    @Test
    public void testUnusedWalDelete() throws Exception {
        Ignite ignite = startGrids(2);

        ignite.cluster().active(true);

        List<String> nodes = new ArrayList<>(2);

        for (ClusterNode node : ignite.cluster().forServers().nodes())
            nodes.add(node.consistentId().toString());

        injectTestSystemOut();

        assertEquals(EXIT_CODE_OK, execute("--wal", "delete"));

        String out = testOut.toString();

        for (String id : nodes)
            assertContains(log, out, id);

        assertNotContains(log, out, "error");

        testOut.reset();

        assertEquals(EXIT_CODE_OK, execute("--wal", "delete", nodes.get(0)));

        out = testOut.toString();

        assertNotContains(log, out, nodes.get(1));

        assertNotContains(log, out, "error");
    }

    /**
     * Test execution of --diagnostic command.
     *
     * @throws Exception if failed.
     */
    @Test
    public void testDiagnosticPageLocksTracker() throws Exception {
        Ignite ignite = startGrids(4);

        Collection<ClusterNode> nodes = ignite.cluster().nodes();

        List<ClusterNode> nodes0 = new ArrayList<>(nodes);

        ClusterNode node0 = nodes0.get(0);
        ClusterNode node1 = nodes0.get(1);
        ClusterNode node2 = nodes0.get(2);
        ClusterNode node3 = nodes0.get(3);

        ignite.cluster().active(true);

        assertEquals(
            EXIT_CODE_OK,
            execute("--diagnostic")
        );

        assertEquals(
            EXIT_CODE_OK,
            execute("--diagnostic", "help")
        );

        // Dump locks only on connected node to default path.
        assertEquals(
            EXIT_CODE_OK,
            execute("--diagnostic", "pageLocks", "dump")
        );

        // Check file dump in default path.
        checkNumberFiles(defaultDiagnosticDir, 1);

        assertEquals(
            EXIT_CODE_OK,
            execute("--diagnostic", "pageLocks", "dump_log")
        );

        // Dump locks only on connected node to specific path.
        assertEquals(
            EXIT_CODE_OK,
            execute("--diagnostic", "pageLocks", "dump", "--path", customDiagnosticDir.getAbsolutePath())
        );

        // Check file dump in specific path.
        checkNumberFiles(customDiagnosticDir, 1);

        // Dump locks only all nodes.
        assertEquals(
            EXIT_CODE_OK,
            execute("--diagnostic", "pageLocks", "dump", "--all")
        );

        // Current cluster 4 nodes -> 4 files + 1 from previous operation.
        checkNumberFiles(defaultDiagnosticDir, 5);

        assertEquals(
            EXIT_CODE_OK,
            execute("--diagnostic", "pageLocks", "dump_log", "--all")
        );

        assertEquals(
            EXIT_CODE_OK,
            execute("--diagnostic", "pageLocks", "dump",
                "--path", customDiagnosticDir.getAbsolutePath(), "--all")
        );

        // Current cluster 4 nodes -> 4 files + 1 from previous operation.
        checkNumberFiles(customDiagnosticDir, 5);

        // Dump locks only 2 nodes use nodeIds as arg.
        assertEquals(
            EXIT_CODE_OK,
            execute("--diagnostic", "pageLocks", "dump",
                "--nodes", node0.id().toString() + "," + node2.id().toString())
        );

        // Dump locks only for 2 nodes -> 2 files + 5 from previous operation.
        checkNumberFiles(defaultDiagnosticDir, 7);

        // Dump locks only for 2 nodes use constIds as arg.
        assertEquals(
            EXIT_CODE_OK,
            execute("--diagnostic", "pageLocks", "dump",
                "--nodes", node0.consistentId().toString() + "," + node2.consistentId().toString())
        );

        assertEquals(
            EXIT_CODE_OK,
            execute("--diagnostic", "pageLocks", "dump_log",
                "--nodes", node1.id().toString() + "," + node3.id().toString())
        );

        assertEquals(
            EXIT_CODE_OK,
            execute(
                "--diagnostic", "pageLocks", "dump",
                "--path", customDiagnosticDir.getAbsolutePath(),
                "--nodes", node1.consistentId().toString() + "," + node3.consistentId().toString())
        );

        // Dump locks only for 2 nodes -> 2 files + 5 from previous operation.
        checkNumberFiles(customDiagnosticDir, 7);
    }

    /**
     * @param dir Directory.
     * @param numberFiles Number of files.
     */
    private void checkNumberFiles(File dir, int numberFiles) {
        File[] files = dir.listFiles((d, name) -> name.startsWith(ToFileDumpProcessor.PREFIX_NAME));

        assertEquals(numberFiles, files.length);

        for (int i = 0; i < files.length; i++)
            assertTrue(files[i].length() > 0);
    }

    /**
     * Starts several long transactions in order to test --tx command. Transactions will last until unlock latch is
     * released: first transaction will wait for unlock latch directly, some others will wait for key lock acquisition.
     *
     * @param lockLatch Lock latch. Will be released inside body of the first transaction.
     * @param unlockLatch Unlock latch. Should be released externally. First transaction won't be finished until unlock
     * latch is released.
     * @param topChangeBeforeUnlock <code>true</code> should be passed if cluster topology is expected to change between
     * method call and unlock latch release. Commit of the first transaction will be asserted to fail in such case.
     * @return Future to be completed after finish of all started transactions.
     */
    private IgniteInternalFuture<?> startTransactions(
        String testName,
        CountDownLatch lockLatch,
        CountDownLatch unlockLatch,
        boolean topChangeBeforeUnlock
    ) throws Exception {
        IgniteEx client = grid("client");

        AtomicInteger idx = new AtomicInteger();

        return multithreadedAsync(new Runnable() {
            @Override public void run() {
                int id = idx.getAndIncrement();

                switch (id) {
                    case 0:
                        try (Transaction tx = grid(0).transactions().txStart()) {
                            grid(0).cache(DEFAULT_CACHE_NAME).putAll(generate(0, 100));

                            lockLatch.countDown();

                            U.awaitQuiet(unlockLatch);

                            tx.commit();

                            if (topChangeBeforeUnlock)
                                fail("Commit must fail");
                        }
                        catch (Exception e) {
                            if (topChangeBeforeUnlock)
                                assertTrue(X.hasCause(e, TransactionRollbackException.class));
                            else
                                throw e;
                        }

                        break;
                    case 1:
                        U.awaitQuiet(lockLatch);

                        doSleep(3000);

                        try (Transaction tx = grid(0).transactions().withLabel("label1").txStart(PESSIMISTIC, READ_COMMITTED, Integer.MAX_VALUE, 0)) {
                            grid(0).cache(DEFAULT_CACHE_NAME).putAll(generate(200, 110));

                            grid(0).cache(DEFAULT_CACHE_NAME).put(0, 0);
                        }

                        break;
                    case 2:
                        try (Transaction tx = grid(1).transactions().txStart()) {
                            U.awaitQuiet(lockLatch);

                            grid(1).cache(DEFAULT_CACHE_NAME).put(0, 0);
                        }

                        break;
                    case 3:
                        try (Transaction tx = client.transactions().withLabel("label2").txStart(OPTIMISTIC, READ_COMMITTED, 0, 0)) {
                            U.awaitQuiet(lockLatch);

                            client.cache(DEFAULT_CACHE_NAME).putAll(generate(100, 10));

                            client.cache(DEFAULT_CACHE_NAME).put(0, 0);

                            tx.commit();
                        }

                        break;
                }
            }
        }, 4, "tx-thread-" + testName);
    }

    /** */
    private static class IncrementClosure implements EntryProcessor<Long, Long, Void> {
        /** {@inheritDoc} */
        @Override public Void process(
            MutableEntry<Long, Long> entry,
            Object... arguments
        ) throws EntryProcessorException {
            entry.setValue(entry.exists() ? entry.getValue() + 1 : 0);

            return null;
        }
    }

    /**
     * Corrupts data entry.
     *
     * @param ctx Context.
     * @param key Key.
     * @param breakCntr Break counter.
     * @param breakData Break data.
     */
    private void corruptDataEntry(
        GridCacheContext<Object, Object> ctx,
        Object key,
        boolean breakCntr,
        boolean breakData
    ) {
        int partId = ctx.affinity().partition(key);

        try {
            long updateCntr = ctx.topology().localPartition(partId).updateCounter();

            Object valToPut = ctx.cache().keepBinary().get(key);

            if (breakCntr)
                updateCntr++;

            if (breakData)
                valToPut = valToPut.toString() + " broken";

            // Create data entry
            DataEntry dataEntry = new DataEntry(
                ctx.cacheId(),
                new KeyCacheObjectImpl(key, null, partId),
                new CacheObjectImpl(valToPut, null),
                GridCacheOperation.UPDATE,
                new GridCacheVersion(),
                new GridCacheVersion(),
                0L,
                partId,
                updateCntr
            );

            GridCacheDatabaseSharedManager db = (GridCacheDatabaseSharedManager)ctx.shared().database();

            db.checkpointReadLock();

            try {
                U.invoke(GridCacheDatabaseSharedManager.class, db, "applyUpdate", ctx, dataEntry);
            }
            finally {
                db.checkpointReadUnlock();
            }
        }
        catch (IgniteCheckedException e) {
            e.printStackTrace();
        }
    }
}<|MERGE_RESOLUTION|>--- conflicted
+++ resolved
@@ -109,12 +109,6 @@
 import org.jetbrains.annotations.NotNull;
 import org.junit.Test;
 
-<<<<<<< HEAD
-=======
-import static java.io.File.separatorChar;
-import static java.nio.file.Files.delete;
-import static java.nio.file.Files.newDirectoryStream;
->>>>>>> 37502a36
 import static java.util.Arrays.asList;
 import static org.apache.ignite.cache.CacheAtomicityMode.TRANSACTIONAL;
 import static org.apache.ignite.cache.CacheWriteSynchronizationMode.FULL_SYNC;
@@ -124,13 +118,8 @@
 import static org.apache.ignite.internal.commandline.OutputFormat.MULTI_LINE;
 import static org.apache.ignite.internal.commandline.OutputFormat.SINGLE_LINE;
 import static org.apache.ignite.internal.commandline.cache.CacheSubcommands.HELP;
-<<<<<<< HEAD
 import static org.apache.ignite.testframework.GridTestUtils.assertContains;
 import static org.apache.ignite.testframework.GridTestUtils.assertNotContains;
-=======
-import static org.apache.ignite.internal.processors.cache.verify.VerifyBackupPartitionsDumpTask.IDLE_DUMP_FILE_PREFIX;
-import static org.apache.ignite.internal.processors.diagnostic.DiagnosticProcessor.DEFAULT_TARGET_FOLDER;
->>>>>>> 37502a36
 import static org.apache.ignite.testframework.GridTestUtils.waitForCondition;
 import static org.apache.ignite.transactions.TransactionConcurrency.OPTIMISTIC;
 import static org.apache.ignite.transactions.TransactionConcurrency.PESSIMISTIC;
@@ -139,126 +128,13 @@
 /**
  * Command line handler test.
  */
-<<<<<<< HEAD
 public class GridCommandHandlerTest extends GridCommandHandlerAbstractTest {
-=======
-public class GridCommandHandlerTest extends GridCommonAbstractTest {
-    /** System out. */
-    protected PrintStream sysOut;
-
-    /** Test out - can be injected via {@link #injectTestSystemOut()} instead of System.out and analyzed in test. */
-    protected ByteArrayOutputStream testOut;
-
-    /** Option is used for auto confirmation. */
-    private static final String CMD_AUTO_CONFIRMATION = "--yes";
-
-    /** Atomic configuration. */
-    private AtomicConfiguration atomicConfiguration;
-
-    /** Additional data region configuration. */
-    private DataRegionConfiguration dataRegionConfiguration;
-
     /** */
     private File defaultDiagnosticDir;
 
     /** */
     private File customDiagnosticDir;
 
-    /**
-     * @return Folder in work directory.
-     * @throws IgniteCheckedException If failed to resolve folder name.
-     */
-    protected File folder(String folder) throws IgniteCheckedException {
-        return U.resolveWorkDirectory(U.defaultWorkDirectory(), folder, false);
-    }
-
-    /** {@inheritDoc} */
-    @Override protected void afterTestsStopped() throws Exception {
-        super.afterTestsStopped();
-
-        GridTestUtils.cleanIdleVerifyLogFiles();
-
-        System.clearProperty(IGNITE_BASELINE_AUTO_ADJUST_ENABLED);
-    }
-
-    /** {@inheritDoc} */
-    @Override protected void beforeTestsStarted() throws Exception {
-        System.setProperty(IGNITE_BASELINE_AUTO_ADJUST_ENABLED, "false");
-
-        super.beforeTestsStarted();
-    }
-
-    /** {@inheritDoc} */
-    @Override protected void beforeTest() throws Exception {
-        System.setProperty(IGNITE_ENABLE_EXPERIMENTAL_COMMAND, "true");
-
-        cleanPersistenceDir();
-
-        stopAllGrids();
-
-        initDiagnosticDir();
-
-        cleanDiagnosticDir();
-
-        sysOut = System.out;
-
-        testOut = new ByteArrayOutputStream(1024 * 1024);
-    }
-
-    /** {@inheritDoc} */
-    @Override protected void afterTest() throws Exception {
-        stopAllGrids();
-
-        cleanPersistenceDir();
-
-        // Delete idle-verify dump files.
-        try (DirectoryStream<Path> files = newDirectoryStream(
-            Paths.get(U.defaultWorkDirectory()),
-            entry -> entry.toFile().getName().startsWith(IDLE_DUMP_FILE_PREFIX)
-        )
-        ) {
-            for (Path path : files)
-                delete(path);
-        }
-
-        cleanDiagnosticDir();
-
-        System.clearProperty(IGNITE_ENABLE_EXPERIMENTAL_COMMAND);
-
-        System.setOut(sysOut);
-
-        log.info("----------------------------------------");
-        if (testOut != null)
-            System.out.println(testOut.toString());
-    }
-
-    /**
-     * @throws IgniteCheckedException If failed.
-     */
-    private void initDiagnosticDir() throws IgniteCheckedException {
-        defaultDiagnosticDir = new File(U.defaultWorkDirectory()
-            + separatorChar + DEFAULT_TARGET_FOLDER + separatorChar);
-
-        customDiagnosticDir = new File(U.defaultWorkDirectory()
-            + separatorChar + "diagnostic_test_dir" + separatorChar);
-    }
-
-    /**
-     * Clean diagnostic directories.
-     */
-    private void cleanDiagnosticDir() {
-        U.delete(defaultDiagnosticDir);
-        U.delete(customDiagnosticDir);
-    }
-
-    /**
-     *
-     */
-    protected void injectTestSystemOut() {
-        System.setOut(new PrintStream(testOut));
-    }
-
->>>>>>> 37502a36
     /** {@inheritDoc} */
     @Override public String getTestIgniteInstanceName() {
         return "gridCommandHandlerTest";
@@ -1531,12 +1407,7 @@
      * @throws Exception if failed
      */
     @Test
-<<<<<<< HEAD
     public void testCacheIdleVerifyMultipleCacheFilterOptions() throws Exception {
-=======
-    public void testCacheIdleVerifyMultipleCacheFilterOptions()
-        throws Exception {
->>>>>>> 37502a36
         IgniteEx ignite = startGrids(2);
 
         ignite.cluster().active(true);
@@ -1727,33 +1598,8 @@
 
                 assertContains(log, testOut.toString(), outputExp);
             }
-<<<<<<< HEAD
         } else
             assertContains(log, testOut.toString(), outputExp);
-=======
-        }
-        else
-            assertContains(testOut.toString(), outputExp);
-    }
-
-    /**
-     * Checks that string {@param str} contains substring {@param substr}. Logs both strings and throws {@link
-     * java.lang.AssertionError}, if not.
-     *
-     * @param str string
-     * @param substr substring
-     */
-    private void assertContains(String str, String substr) {
-        try {
-            assertTrue(str.contains(substr));
-        }
-        catch (AssertionError e) {
-            log.warning(String.format("String does not contain substring: '%s':", substr));
-            log.warning("String:");
-            log.warning(str);
-            throw e;
-        }
->>>>>>> 37502a36
     }
 
     /**
