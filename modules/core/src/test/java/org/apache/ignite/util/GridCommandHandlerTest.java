/*
 * Licensed to the Apache Software Foundation (ASF) under one or more
 * contributor license agreements.  See the NOTICE file distributed with
 * this work for additional information regarding copyright ownership.
 * The ASF licenses this file to You under the Apache License, Version 2.0
 * (the "License"); you may not use this file except in compliance with
 * the License.  You may obtain a copy of the License at
 *
 *      http://www.apache.org/licenses/LICENSE-2.0
 *
 * Unless required by applicable law or agreed to in writing, software
 * distributed under the License is distributed on an "AS IS" BASIS,
 * WITHOUT WARRANTIES OR CONDITIONS OF ANY KIND, either express or implied.
 * See the License for the specific language governing permissions and
 * limitations under the License.
 */

package org.apache.ignite.util;

import java.io.ByteArrayOutputStream;
import java.io.File;
import java.io.PrintStream;
import java.util.ArrayList;
import java.util.Arrays;
import java.util.Collection;
import java.util.HashSet;
import java.util.List;
import java.util.Map;
import java.util.TreeMap;
import java.util.concurrent.CountDownLatch;
import java.util.concurrent.ExecutorService;
import java.util.concurrent.Executors;
import java.util.concurrent.TimeUnit;
import java.util.concurrent.atomic.AtomicInteger;
import java.util.concurrent.atomic.LongAdder;
import javax.cache.processor.EntryProcessor;
import javax.cache.processor.EntryProcessorException;
import javax.cache.processor.MutableEntry;
import org.apache.ignite.Ignite;
import org.apache.ignite.IgniteAtomicSequence;
import org.apache.ignite.IgniteCache;
import org.apache.ignite.IgniteCheckedException;
import org.apache.ignite.cache.affinity.rendezvous.RendezvousAffinityFunction;
import org.apache.ignite.cluster.ClusterNode;
import org.apache.ignite.configuration.CacheConfiguration;
import org.apache.ignite.configuration.ConnectorConfiguration;
import org.apache.ignite.configuration.DataRegionConfiguration;
import org.apache.ignite.configuration.DataStorageConfiguration;
import org.apache.ignite.configuration.IgniteConfiguration;
import org.apache.ignite.configuration.WALMode;
import org.apache.ignite.internal.IgniteEx;
import org.apache.ignite.internal.IgniteInternalFuture;
import org.apache.ignite.internal.TestRecordingCommunicationSpi;
import org.apache.ignite.internal.commandline.CommandHandler;
import org.apache.ignite.internal.commandline.cache.CacheCommand;
<<<<<<< HEAD
import org.apache.ignite.internal.managers.communication.GridIoMessage;
import org.apache.ignite.internal.processors.cache.GridCacheFuture;
import org.apache.ignite.internal.processors.cache.distributed.dht.GridDhtTxFinishRequest;
import org.apache.ignite.internal.processors.cache.distributed.near.GridNearLockResponse;
import org.apache.ignite.internal.processors.cache.distributed.near.GridNearTxFinishRequest;
import org.apache.ignite.internal.processors.cache.distributed.near.GridNearTxLocal;
import org.apache.ignite.internal.processors.cache.transactions.IgniteInternalTx;
import org.apache.ignite.internal.processors.cache.transactions.TransactionProxyImpl;
=======
import org.apache.ignite.internal.pagemem.wal.record.DataEntry;
import org.apache.ignite.internal.processors.cache.CacheObjectImpl;
import org.apache.ignite.internal.processors.cache.GridCacheContext;
import org.apache.ignite.internal.processors.cache.GridCacheFuture;
import org.apache.ignite.internal.processors.cache.GridCacheOperation;
import org.apache.ignite.internal.processors.cache.KeyCacheObjectImpl;
import org.apache.ignite.internal.processors.cache.persistence.GridCacheDatabaseSharedManager;
import org.apache.ignite.internal.processors.cache.version.GridCacheVersion;
>>>>>>> cf09e769
import org.apache.ignite.internal.util.typedef.F;
import org.apache.ignite.internal.util.typedef.G;
import org.apache.ignite.internal.util.typedef.T2;
import org.apache.ignite.internal.util.typedef.X;
import org.apache.ignite.internal.util.typedef.internal.U;
import org.apache.ignite.internal.visor.tx.VisorTxInfo;
import org.apache.ignite.internal.visor.tx.VisorTxTaskResult;
import org.apache.ignite.lang.IgniteBiPredicate;
import org.apache.ignite.lang.IgniteInClosure;
import org.apache.ignite.lang.IgnitePredicate;
import org.apache.ignite.plugin.extensions.communication.Message;
import org.apache.ignite.testframework.junits.common.GridCommonAbstractTest;
import org.apache.ignite.transactions.Transaction;
import org.apache.ignite.transactions.TransactionRollbackException;
import org.apache.ignite.transactions.TransactionTimeoutException;

import static org.apache.ignite.IgniteSystemProperties.IGNITE_ENABLE_EXPERIMENTAL_COMMAND;
import static org.apache.ignite.cache.CacheAtomicityMode.TRANSACTIONAL;
import static org.apache.ignite.cache.CacheWriteSynchronizationMode.FULL_SYNC;
import static org.apache.ignite.internal.commandline.CommandHandler.EXIT_CODE_OK;
import static org.apache.ignite.internal.commandline.CommandHandler.EXIT_CODE_UNEXPECTED_ERROR;
import static org.apache.ignite.transactions.TransactionConcurrency.OPTIMISTIC;
import static org.apache.ignite.transactions.TransactionConcurrency.PESSIMISTIC;
import static org.apache.ignite.transactions.TransactionIsolation.READ_COMMITTED;

/**
 * Command line handler test.
 */
public class GridCommandHandlerTest extends GridCommonAbstractTest {
    /** System out. */
    protected PrintStream sysOut;

    /** Test out - can be injected via {@link #injectTestSystemOut()} instead of System.out and analyzed in test. */
    protected ByteArrayOutputStream testOut;

    /**
     * @return Folder in work directory.
     * @throws IgniteCheckedException If failed to resolve folder name.
     */
    protected File folder(String folder) throws IgniteCheckedException {
        return U.resolveWorkDirectory(U.defaultWorkDirectory(), folder, false);
    }

    /** {@inheritDoc} */
    @Override protected void beforeTest() throws Exception {
        System.setProperty(IGNITE_ENABLE_EXPERIMENTAL_COMMAND, "true");

        cleanPersistenceDir();

        stopAllGrids();

        sysOut = System.out;

        testOut = new ByteArrayOutputStream(128 * 1024);
    }

    /** {@inheritDoc} */
    @Override protected void afterTest() throws Exception {
        stopAllGrids();

        cleanPersistenceDir();

        System.clearProperty(IGNITE_ENABLE_EXPERIMENTAL_COMMAND);

        System.setOut(sysOut);

        if (testOut != null)
            System.out.println(testOut.toString());
    }

    /**
     *
     */
    protected void injectTestSystemOut() {
        System.setOut(new PrintStream(testOut));
    }

    /** {@inheritDoc} */
    @Override public String getTestIgniteInstanceName() {
        return "bltTest";
    }

    /** {@inheritDoc} */
    @Override protected IgniteConfiguration getConfiguration(String igniteInstanceName) throws Exception {
        IgniteConfiguration cfg = super.getConfiguration(igniteInstanceName);

        cfg.setCommunicationSpi(new TestRecordingCommunicationSpi());

        cfg.setConnectorConfiguration(new ConnectorConfiguration());

        DataStorageConfiguration memCfg = new DataStorageConfiguration().setDefaultDataRegionConfiguration(
            new DataRegionConfiguration().setMaxSize(50L * 1024 * 1024));

        cfg.setDataStorageConfiguration(memCfg);

        DataStorageConfiguration dsCfg = cfg.getDataStorageConfiguration();
        dsCfg.setWalMode(WALMode.LOG_ONLY);
        dsCfg.getDefaultDataRegionConfiguration().setPersistenceEnabled(true);

        cfg.setConsistentId(igniteInstanceName);

        cfg.setClientMode(igniteInstanceName.startsWith("client"));

        return cfg;
    }

    /**
     * Test activation works via control.sh
     *
     * @throws Exception If failed.
     */
    public void testActivate() throws Exception {
        Ignite ignite = startGrids(1);

        assertFalse(ignite.cluster().active());

        assertEquals(EXIT_CODE_OK, execute("--activate"));

        assertTrue(ignite.cluster().active());
    }

    /**
     * @param args Arguments.
     * @return Result of execution.
     */
    protected int execute(String... args) {
        return execute(new ArrayList<>(Arrays.asList(args)));
    }

    /**
     * @param args Arguments.
     * @return Result of execution
     */
    protected int execute(ArrayList<String> args) {
        // Add force to avoid interactive confirmation
        args.add("--force");

        return new CommandHandler().execute(args);
    }

    /**
     * @param hnd Handler.
     * @param args Arguments.
     * @return Result of execution
     */
    protected int execute(CommandHandler hnd, ArrayList<String> args) {
        // Add force to avoid interactive confirmation
        args.add("--force");

        return hnd.execute(args);
    }

    /**
     * @param hnd Handler.
     * @param args Arguments.
     * @return Result of execution
     */
    protected int execute(CommandHandler hnd, String... args) {
        ArrayList<String> args0 = new ArrayList<>(Arrays.asList(args));

        // Add force to avoid interactive confirmation
        args0.add("--force");

        return hnd.execute(args0);
    }

    /**
     * Test deactivation works via control.sh
     *
     * @throws Exception If failed.
     */
    public void testDeactivate() throws Exception {
        Ignite ignite = startGrids(1);

        assertFalse(ignite.cluster().active());

        ignite.cluster().active(true);

        assertTrue(ignite.cluster().active());

        assertEquals(EXIT_CODE_OK, execute("--deactivate"));

        assertFalse(ignite.cluster().active());
    }

    /**
     * Test cluster active state works via control.sh
     *
     * @throws Exception If failed.
     */
    public void testState() throws Exception {
        Ignite ignite = startGrids(1);

        assertFalse(ignite.cluster().active());

        assertEquals(EXIT_CODE_OK, execute("--state"));

        ignite.cluster().active(true);

        assertEquals(EXIT_CODE_OK, execute("--state"));
    }

    /**
     * Test baseline collect works via control.sh
     *
     * @throws Exception If failed.
     */
    public void testBaselineCollect() throws Exception {
        Ignite ignite = startGrids(1);

        assertFalse(ignite.cluster().active());

        ignite.cluster().active(true);

        assertEquals(EXIT_CODE_OK, execute("--baseline"));

        assertEquals(1, ignite.cluster().currentBaselineTopology().size());
    }

    /**
     * @param ignites Ignites.
     * @return Local node consistent ID.
     */
    private String consistentIds(Ignite... ignites) {
        String res = "";

        for (Ignite ignite : ignites) {
            String consistentId = ignite.cluster().localNode().consistentId().toString();

            if (!F.isEmpty(res))
                res += ", ";

            res += consistentId;
        }

        return res;
    }

    /**
     * Test baseline add items works via control.sh
     *
     * @throws Exception If failed.
     */
    public void testBaselineAdd() throws Exception {
        Ignite ignite = startGrids(1);

        assertFalse(ignite.cluster().active());

        ignite.cluster().active(true);

        Ignite other = startGrid(2);

        assertEquals(EXIT_CODE_OK, execute("--baseline", "add", consistentIds(other)));
        assertEquals(EXIT_CODE_OK, execute("--baseline", "add", consistentIds(other)));

        assertEquals(2, ignite.cluster().currentBaselineTopology().size());
    }

    /**
     * Test baseline remove works via control.sh
     *
     * @throws Exception If failed.
     */
    public void testBaselineRemove() throws Exception {
        Ignite ignite = startGrids(1);
        Ignite other = startGrid("nodeToStop");

        assertFalse(ignite.cluster().active());

        ignite.cluster().active(true);

        String offlineNodeConsId = consistentIds(other);

        stopGrid("nodeToStop");

        assertEquals(EXIT_CODE_OK, execute("--baseline"));
        assertEquals(EXIT_CODE_OK, execute("--baseline", "remove", offlineNodeConsId));

        assertEquals(1, ignite.cluster().currentBaselineTopology().size());
    }

    /**
     * Test baseline set works via control.sh
     *
     * @throws Exception If failed.
     */
    public void testBaselineSet() throws Exception {
        Ignite ignite = startGrids(1);

        assertFalse(ignite.cluster().active());

        ignite.cluster().active(true);

        Ignite other = startGrid(2);

        assertEquals(EXIT_CODE_OK, execute("--baseline", "set", consistentIds(ignite, other)));

        assertEquals(2, ignite.cluster().currentBaselineTopology().size());

        assertEquals(EXIT_CODE_UNEXPECTED_ERROR, execute("--baseline", "set", "invalidConsistentId"));
    }

    /**
     * Test baseline set by topology version works via control.sh
     *
     * @throws Exception If failed.
     */
    public void testBaselineVersion() throws Exception {
        Ignite ignite = startGrids(1);

        assertFalse(ignite.cluster().active());

        ignite.cluster().active(true);

        startGrid(2);

        assertEquals(EXIT_CODE_OK, execute("--baseline"));

        assertEquals(EXIT_CODE_OK, execute("--baseline", "version", String.valueOf(ignite.cluster().topologyVersion())));

        assertEquals(2, ignite.cluster().currentBaselineTopology().size());
    }

    /**
     * Test active transactions.
     *
     * @throws Exception If failed.
     */
    public void testActiveTransactions() throws Exception {
        Ignite ignite = startGridsMultiThreaded(2);

        ignite.cluster().active(true);

        Ignite client = startGrid("client");

        client.getOrCreateCache(new CacheConfiguration<>(DEFAULT_CACHE_NAME)
            .setAtomicityMode(TRANSACTIONAL).setWriteSynchronizationMode(FULL_SYNC));

        for (Ignite ig : G.allGrids())
            assertNotNull(ig.cache(DEFAULT_CACHE_NAME));

        CountDownLatch lockLatch = new CountDownLatch(1);
        CountDownLatch unlockLatch = new CountDownLatch(1);

        IgniteInternalFuture<?> fut = startTransactions(lockLatch, unlockLatch);

        U.awaitQuiet(lockLatch);

        doSleep(5000);

        CommandHandler h = new CommandHandler();

        final VisorTxInfo[] toKill = {null};

        // Basic test.
        validate(h, map -> {
            ClusterNode node = grid(0).cluster().localNode();

            VisorTxTaskResult res = map.get(node);

            for (VisorTxInfo info : res.getInfos()) {
                if (info.getSize() == 100) {
                    toKill[0] = info; // Store for further use.

                    break;
                }
            }

            assertEquals(3, map.size());
        }, "--tx");

        assertNotNull(toKill[0]);

        // Test filter by label.
        validate(h, map -> {
            ClusterNode node = grid(0).cluster().localNode();

            for (Map.Entry<ClusterNode, VisorTxTaskResult> entry : map.entrySet())
                assertEquals(entry.getKey().equals(node) ? 1 : 0, entry.getValue().getInfos().size());
        }, "--tx", "label", "label1");

        // Test filter by label regex.
        validate(h, map -> {
            ClusterNode node1 = grid(0).cluster().localNode();
            ClusterNode node2 = grid("client").cluster().localNode();

            for (Map.Entry<ClusterNode, VisorTxTaskResult> entry : map.entrySet()) {
                if (entry.getKey().equals(node1)) {
                    assertEquals(1, entry.getValue().getInfos().size());

                    assertEquals("label1", entry.getValue().getInfos().get(0).getLabel());
                }
                else if (entry.getKey().equals(node2)) {
                    assertEquals(1, entry.getValue().getInfos().size());

                    assertEquals("label2", entry.getValue().getInfos().get(0).getLabel());
                }
                else
                    assertTrue(entry.getValue().getInfos().isEmpty());

            }
        }, "--tx", "label", "^label[0-9]");

        // Test filter by empty label.
        validate(h, map -> {
            VisorTxTaskResult res = map.get(grid(0).localNode());

<<<<<<< HEAD
            for (VisorTxInfo info:res.getInfos())
=======
            for (VisorTxInfo info : res.getInfos())
>>>>>>> cf09e769
                assertNull(info.getLabel());

        }, "--tx", "label", "null");

        // test check minSize
        int minSize = 10;

        validate(h, map -> {
            VisorTxTaskResult res = map.get(grid(0).localNode());

            assertNotNull(res);

            for (VisorTxInfo txInfo : res.getInfos())
                assertTrue(txInfo.getSize() >= minSize);
        }, "--tx", "minSize", Integer.toString(minSize));

        // test order by size.
        validate(h, map -> {
            VisorTxTaskResult res = map.get(grid(0).localNode());

            assertTrue(res.getInfos().get(0).getSize() >= res.getInfos().get(1).getSize());

        }, "--tx", "order", "SIZE");

        // test order by duration.
        validate(h, map -> {
            VisorTxTaskResult res = map.get(grid(0).localNode());

            assertTrue(res.getInfos().get(0).getDuration() >= res.getInfos().get(1).getDuration());

        }, "--tx", "order", "DURATION");

        // test order by start_time.
        validate(h, map -> {
            VisorTxTaskResult res = map.get(grid(0).localNode());

            for (int i = res.getInfos().size() - 1; i > 1; i--)
                assertTrue(res.getInfos().get(i - 1).getStartTime() >= res.getInfos().get(i).getStartTime());
        }, "--tx", "order", CommandHandler.CMD_TX_ORDER_START_TIME);

        // Trigger topology change and test connection.
        IgniteInternalFuture<?> startFut = multithreadedAsync(() -> {
            try {
                startGrid(2);
            }
            catch (Exception e) {
                fail();
            }
        }, 1, "start-node-thread");

        doSleep(5000); // Give enough time to reach exchange future.

        assertEquals(EXIT_CODE_OK, execute(h, "--tx"));

        // Test kill by xid.
        validate(h, map -> {
                assertEquals(1, map.size());

                Map.Entry<ClusterNode, VisorTxTaskResult> killedEntry = map.entrySet().iterator().next();

                VisorTxInfo info = killedEntry.getValue().getInfos().get(0);

                assertEquals(toKill[0].getXid(), info.getXid());
            }, "--tx", "kill",
            "xid", toKill[0].getXid().toString(), // Use saved on first run value.
            "nodes", grid(0).localNode().consistentId().toString());

        unlockLatch.countDown();

        startFut.get();

        fut.get();

        awaitPartitionMapExchange();

        checkFutures();
    }

    /**
     *
     */
    public void testKillHangingLocalTransactions() throws Exception {
        Ignite ignite = startGridsMultiThreaded(2);

        ignite.cluster().active(true);

        Ignite client = startGrid("client");

        client.getOrCreateCache(new CacheConfiguration<>(DEFAULT_CACHE_NAME).
            setAtomicityMode(TRANSACTIONAL).
            setWriteSynchronizationMode(FULL_SYNC).
            setAffinity(new RendezvousAffinityFunction(false, 64)));

        Ignite prim = primaryNode(0L, DEFAULT_CACHE_NAME);

        // Blocks lock response to near node.
        TestRecordingCommunicationSpi.spi(prim).blockMessages(GridNearLockResponse.class, client.name());

        TestRecordingCommunicationSpi.spi(client).blockMessages(GridNearTxFinishRequest.class, prim.name());

        GridNearTxLocal clientTx = null;

        try(Transaction tx = client.transactions().txStart(PESSIMISTIC, READ_COMMITTED, 2000, 1)) {
            clientTx = ((TransactionProxyImpl)tx).tx();

            client.cache(DEFAULT_CACHE_NAME).put(0L, 0L);

            fail();
        }
        catch (Exception e) {
            assertTrue(X.hasCause(e, TransactionTimeoutException.class));
        }

        assertNotNull(clientTx);

        IgniteEx primEx = (IgniteEx)prim;

        IgniteInternalTx tx0 = primEx.context().cache().context().tm().activeTransactions().iterator().next();

        assertNotNull(tx0);

        CommandHandler h = new CommandHandler();

        validate(h, map -> {
            ClusterNode node = grid(0).cluster().localNode();

            VisorTxTaskResult res = map.get(node);

            for (VisorTxInfo info : res.getInfos())
                assertEquals(tx0.xid(), info.getXid());

            assertEquals(1, map.size());
        }, "--tx", "kill");

        tx0.finishFuture().get();

        TestRecordingCommunicationSpi.spi(prim).stopBlock();

        TestRecordingCommunicationSpi.spi(client).stopBlock();

        IgniteInternalFuture<?> nearFinFut = U.field(clientTx, "finishFut");

        nearFinFut.get();

        checkFutures();
    }

    /**
     * Simulate uncommitted backup transactions and test rolling back using utility.
     */
    public void testKillHangingRemoteTransactions() throws Exception {
        final int cnt = 3;

        startGridsMultiThreaded(cnt);

        Ignite[] clients = new Ignite[] {
            startGrid("client1"),
            startGrid("client2"),
            startGrid("client3"),
            startGrid("client4")
        };

        clients[0].getOrCreateCache(new CacheConfiguration<>(DEFAULT_CACHE_NAME).
            setBackups(2).
            setAtomicityMode(TRANSACTIONAL).
            setWriteSynchronizationMode(FULL_SYNC).
            setAffinity(new RendezvousAffinityFunction(false, 64)));

        for (Ignite client : clients) {
            assertTrue(client.configuration().isClientMode());

            assertNotNull(client.cache(DEFAULT_CACHE_NAME));
        }

        LongAdder progress = new LongAdder();

        AtomicInteger idx = new AtomicInteger();

        int tc = clients.length;

        CountDownLatch lockLatch = new CountDownLatch(1);
        CountDownLatch commitLatch = new CountDownLatch(1);

        Ignite prim = primaryNode(0L, DEFAULT_CACHE_NAME);

        TestRecordingCommunicationSpi primSpi = TestRecordingCommunicationSpi.spi(prim);

        primSpi.blockMessages(new IgniteBiPredicate<ClusterNode, Message>() {
            @Override public boolean apply(ClusterNode node, Message message) {
                return message instanceof GridDhtTxFinishRequest;
            }
        });

        IgniteInternalFuture<?> fut = multithreadedAsync(new Runnable() {
            @Override public void run() {
                int id = idx.getAndIncrement();

                Ignite client = clients[id];

                try (Transaction tx = client.transactions().txStart(PESSIMISTIC, READ_COMMITTED, 0, 1)) {
                    IgniteCache<Long, Long> cache = client.cache(DEFAULT_CACHE_NAME);

                    if (id != 0)
                        U.awaitQuiet(lockLatch);

                    cache.invoke(0L, new IncrementClosure(), null);

                    if (id == 0) {
                        lockLatch.countDown();

                        U.awaitQuiet(commitLatch);

                        doSleep(500); // Wait until candidates will enqueue.
                    }

                    tx.commit();
                }
                catch (Exception e) {
                    assertTrue(X.hasCause(e, TransactionTimeoutException.class));
                }

                progress.increment();

            }
        }, tc, "invoke-thread");

        U.awaitQuiet(lockLatch);

        commitLatch.countDown();

        primSpi.waitForBlocked(clients.length);

        // Unblock only finish messages from clients from 2 to 4.
        primSpi.stopBlock(true, new IgnitePredicate<T2<ClusterNode,GridIoMessage>>() {
            @Override public boolean apply(T2<ClusterNode, GridIoMessage> objects) {
                GridIoMessage iom = objects.get2();

                Message m = iom.message();

                if (m instanceof GridDhtTxFinishRequest) {
                    GridDhtTxFinishRequest r = (GridDhtTxFinishRequest)m;

                    if (r.nearNodeId().equals(clients[0].cluster().localNode().id()))
                        return false;
                }

                return true;
            }
        });

        CommandHandler h = new CommandHandler();

        validate(h, map -> {
            for (int i = 0; i < cnt; i++) {
                IgniteEx grid = grid(i);

                // Skip primary.
                if (grid.localNode().id().equals(prim.cluster().localNode().id()))
                    continue;

                VisorTxTaskResult res = map.get(grid.localNode());

                // Validate queue length on backups.
                assertEquals(clients.length, res.getInfos().size());
            }
        }, "--tx", "kill");

        // Wait for all remote txs to finish.
        for (Ignite ignite : G.allGrids()) {
            if (ignite.configuration().isClientMode())
                continue;

            Collection<IgniteInternalTx> txs = ((IgniteEx)ignite).context().cache().context().tm().activeTransactions();

            for (IgniteInternalTx tx : txs)
                if (!tx.local())
                    tx.finishFuture().get();
        }

        // Unblock finish message from client1.
        primSpi.stopBlock(true);

        fut.get();

        Long cur = (Long)clients[0].cache(DEFAULT_CACHE_NAME).get(0L);

        assertEquals(tc - 1, cur.longValue());

        checkFutures();
    }

    /**
     * Test baseline add items works via control.sh
     *
     * @throws Exception If failed.
     */
    public void testBaselineAddOnNotActiveCluster() throws Exception {
        Ignite ignite = startGrid(1);

        assertFalse(ignite.cluster().active());

        String consistentIDs = getTestIgniteInstanceName(1);

        injectTestSystemOut();

        assertEquals(EXIT_CODE_UNEXPECTED_ERROR, execute("--baseline", "add", consistentIDs));

        assertTrue(testOut.toString().contains("Changing BaselineTopology on inactive cluster is not allowed."));

        consistentIDs =
            getTestIgniteInstanceName(1) + ", " +
                getTestIgniteInstanceName(2) + "," +
                getTestIgniteInstanceName(3);

        assertEquals(EXIT_CODE_UNEXPECTED_ERROR, execute("--baseline", "add", consistentIDs));

        assertTrue(testOut.toString().contains("Node not found for consistent ID: bltTest2"));
    }

    /**
     * @throws Exception If failed.
     */
    public void testCacheHelp() throws Exception {
        Ignite ignite = startGrids(1);

        ignite.cluster().active(true);

        injectTestSystemOut();

        assertEquals(EXIT_CODE_OK, execute("--cache", "help"));

        for (CacheCommand cmd : CacheCommand.values()) {
            if (cmd != CacheCommand.HELP)
                assertTrue(cmd.text(), testOut.toString().contains(cmd.text()));
        }
    }

    /**
     * @throws Exception If failed.
     */
    public void testCacheIdleVerify() throws Exception {
        Ignite ignite = startGrids(2);

        ignite.cluster().active(true);

        IgniteCache<Object, Object> cache = ignite.createCache(new CacheConfiguration<>()
            .setAffinity(new RendezvousAffinityFunction(false, 32))
            .setBackups(1)
            .setName(DEFAULT_CACHE_NAME));

        for (int i = 0; i < 100; i++)
            cache.put(i, i);

        injectTestSystemOut();

        assertEquals(EXIT_CODE_OK, execute("--cache", "idle_verify"));

        assertTrue(testOut.toString().contains("no conflicts have been found"));

        HashSet<Integer> clearKeys = new HashSet<>(Arrays.asList(1, 2, 3, 4, 5, 6));

        ((IgniteEx)ignite).context().cache().cache(DEFAULT_CACHE_NAME).clearLocallyAll(clearKeys, true, true, true);

        assertEquals(EXIT_CODE_OK, execute("--cache", "idle_verify"));

        assertTrue(testOut.toString().contains("conflict partitions"));
    }

    /**
     * Tests that both update counter and hash conflicts are detected.
     *
     * @throws Exception If failed.
     */
    public void testCacheIdleVerifyTwoConflictTypes() throws Exception {
        IgniteEx ignite = (IgniteEx)startGrids(2);

        ignite.cluster().active(true);

        int parts = 32;

        IgniteCache<Object, Object> cache = ignite.createCache(new CacheConfiguration<>()
            .setAffinity(new RendezvousAffinityFunction(false, parts))
            .setBackups(1)
            .setName(DEFAULT_CACHE_NAME));

        for (int i = 0; i < 100; i++)
            cache.put(i, i);

        injectTestSystemOut();

        assertEquals(EXIT_CODE_OK, execute("--cache", "idle_verify"));

        assertTrue(testOut.toString().contains("no conflicts have been found"));

        GridCacheContext<Object, Object> cacheCtx = ignite.cachex(DEFAULT_CACHE_NAME).context();

        corruptDataEntry(cacheCtx, 1, true, false);

        corruptDataEntry(cacheCtx, 1 + parts / 2, false, true);

        assertEquals(EXIT_CODE_OK, execute("--cache", "idle_verify"));

        assertTrue(testOut.toString().contains("found 2 conflict partitions"));
    }

    /**
     * @throws Exception If failed.
     */
    public void testCacheIdleVerifyMovingParts() throws Exception {
        IgniteEx ignite = (IgniteEx)startGrids(2);

        ignite.cluster().active(true);

        int parts = 32;

        IgniteCache<Object, Object> cache = ignite.createCache(new CacheConfiguration<>()
            .setAffinity(new RendezvousAffinityFunction(false, parts))
            .setBackups(1)
            .setName(DEFAULT_CACHE_NAME)
            .setRebalanceDelay(10_000));

        for (int i = 0; i < 100; i++)
            cache.put(i, i);

        injectTestSystemOut();

        assertEquals(EXIT_CODE_OK, execute("--cache", "idle_verify"));

        assertTrue(testOut.toString().contains("no conflicts have been found"));

        startGrid(2);

        resetBaselineTopology();

        assertEquals(EXIT_CODE_OK, execute("--cache", "idle_verify"));

        assertTrue(testOut.toString().contains("MOVING partitions"));
    }

    /**
     *
     */
    public void testCacheContention() throws Exception {
        int cnt = 10;

        final ExecutorService svc = Executors.newFixedThreadPool(cnt);

        try {
            Ignite ignite = startGrids(2);

            ignite.cluster().active(true);

            final IgniteCache<Object, Object> cache = ignite.createCache(new CacheConfiguration<>()
                .setAffinity(new RendezvousAffinityFunction(false, 32))
                .setAtomicityMode(TRANSACTIONAL)
                .setBackups(1)
                .setName(DEFAULT_CACHE_NAME));

            final CountDownLatch l = new CountDownLatch(1);

            final CountDownLatch l2 = new CountDownLatch(1);

            svc.submit(new Runnable() {
                @Override public void run() {
                    try (final Transaction tx = ignite.transactions().txStart()) {
                        cache.put(0, 0);

                        l.countDown();

                        U.awaitQuiet(l2);

                        tx.commit();
                    }
                }
            });

            for (int i = 0; i < cnt - 1; i++) {
                svc.submit(new Runnable() {
                    @Override public void run() {
                        U.awaitQuiet(l);

                        try (final Transaction tx = ignite.transactions().txStart()) {
                            cache.get(0);

                            tx.commit();
                        }
                    }
                });
            }

            U.awaitQuiet(l);

            Thread.sleep(300);

            injectTestSystemOut();

            assertEquals(EXIT_CODE_OK, execute("--cache", "contention", "5"));

            l2.countDown();

            assertTrue(testOut.toString().contains("TxEntry"));
            assertTrue(testOut.toString().contains("op=READ"));
            assertTrue(testOut.toString().contains("op=CREATE"));
            assertTrue(testOut.toString().contains("id=" + ignite(0).cluster().localNode().id()));
            assertTrue(testOut.toString().contains("id=" + ignite(1).cluster().localNode().id()));
        }
        finally {
            svc.shutdown();
            svc.awaitTermination(100, TimeUnit.DAYS);
        }
    }

    /**
     *
     */
    public void testCacheSequence() throws Exception {
        Ignite ignite = startGrid();

        ignite.cluster().active(true);

        Ignite client = startGrid("client");

        final IgniteAtomicSequence seq1 = client.atomicSequence("testSeq", 1, true);
        seq1.get();

        final IgniteAtomicSequence seq2 = client.atomicSequence("testSeq2", 10, true);
        seq2.get();

        injectTestSystemOut();

        assertEquals(EXIT_CODE_OK, execute("--cache", "list", "testSeq.*", "seq"));

        assertTrue(testOut.toString().contains("testSeq"));
        assertTrue(testOut.toString().contains("testSeq2"));
    }

    /**
     *
     */
    public void testCacheGroups() throws Exception {
        Ignite ignite = startGrid();

        ignite.cluster().active(true);

        IgniteCache<Object, Object> cache = ignite.createCache(new CacheConfiguration<>()
            .setAffinity(new RendezvousAffinityFunction(false, 32))
            .setBackups(1)
            .setGroupName("G100")
            .setName(DEFAULT_CACHE_NAME));

        for (int i = 0; i < 100; i++)
            cache.put(i, i);

        injectTestSystemOut();

        assertEquals(EXIT_CODE_OK, execute("--cache", "list", ".*", "groups"));

        assertTrue(testOut.toString().contains("G100"));
    }

    /**
     *
     */
    public void testCacheAffinity() throws Exception {
        Ignite ignite = startGrid();

        ignite.cluster().active(true);

        IgniteCache<Object, Object> cache1 = ignite.createCache(new CacheConfiguration<>()
            .setAffinity(new RendezvousAffinityFunction(false, 32))
            .setBackups(1)
            .setName(DEFAULT_CACHE_NAME));

        for (int i = 0; i < 100; i++)
            cache1.put(i, i);

        injectTestSystemOut();

        assertEquals(EXIT_CODE_OK, execute("--cache", "list", ".*"));

        assertTrue(testOut.toString().contains("cacheName=" + DEFAULT_CACHE_NAME));
        assertTrue(testOut.toString().contains("prim=32"));
        assertTrue(testOut.toString().contains("mapped=32"));
        assertTrue(testOut.toString().contains("affCls=RendezvousAffinityFunction"));
    }

    /**
     * @param h Handler.
     * @param validateClo Validate clo.
     * @param args Args.
     */
    private void validate(CommandHandler h, IgniteInClosure<Map<ClusterNode, VisorTxTaskResult>> validateClo,
        String... args) {
        assertEquals(EXIT_CODE_OK, execute(h, args));

        validateClo.apply(h.getLastOperationResult());
    }

    /**
     * @param from From.
     * @param cnt Count.
     */
    private Map<Object, Object> generate(int from, int cnt) {
        Map<Object, Object> map = new TreeMap<>();

        for (int i = 0; i < cnt; i++)
            map.put(i + from, i + from);

        return map;
    }

    /**
     * Test execution of --wal print command.
     *
     * @throws Exception if failed.
     */
    public void testUnusedWalPrint() throws Exception {
        Ignite ignite = startGrids(2);

        ignite.cluster().active(true);

        List<String> nodes = new ArrayList<>(2);

        for (ClusterNode node : ignite.cluster().forServers().nodes())
            nodes.add(node.consistentId().toString());

        injectTestSystemOut();

        assertEquals(EXIT_CODE_OK, execute("--wal", "print"));

        for (String id : nodes)
            assertTrue(testOut.toString().contains(id));

        assertTrue(!testOut.toString().contains("error"));

        testOut.reset();

        assertEquals(EXIT_CODE_OK, execute("--wal", "print", nodes.get(0)));

        assertTrue(!testOut.toString().contains(nodes.get(1)));

        assertTrue(!testOut.toString().contains("error"));
    }

    /**
     * Test execution of --wal delete command.
     *
     * @throws Exception if failed.
     */
    public void testUnusedWalDelete() throws Exception {
        Ignite ignite = startGrids(2);

        ignite.cluster().active(true);

        List<String> nodes = new ArrayList<>(2);

        for (ClusterNode node : ignite.cluster().forServers().nodes())
            nodes.add(node.consistentId().toString());

        injectTestSystemOut();

        assertEquals(EXIT_CODE_OK, execute("--wal", "delete"));

        for (String id : nodes)
            assertTrue(testOut.toString().contains(id));

        assertTrue(!testOut.toString().contains("error"));

        testOut.reset();

        assertEquals(EXIT_CODE_OK, execute("--wal", "delete", nodes.get(0)));

        assertTrue(!testOut.toString().contains(nodes.get(1)));

        assertTrue(!testOut.toString().contains("error"));
    }

    /**
     * @param lockLatch Lock latch.
     * @param unlockLatch Unlock latch.
     */
    private IgniteInternalFuture<?> startTransactions(CountDownLatch lockLatch,
        CountDownLatch unlockLatch) throws Exception {
        IgniteEx client = grid("client");

        AtomicInteger idx = new AtomicInteger();

        return multithreadedAsync(new Runnable() {
            @Override public void run() {
                int id = idx.getAndIncrement();

                switch (id) {
                    case 0:
                        try (Transaction tx = grid(0).transactions().txStart()) {
                            grid(0).cache(DEFAULT_CACHE_NAME).putAll(generate(0, 100));

                            lockLatch.countDown();

                            U.awaitQuiet(unlockLatch);

                            tx.commit();

                            fail("Commit must fail");
                        }
                        catch (Exception e) {
                            // No-op.
                            assertTrue(X.hasCause(e, TransactionRollbackException.class));
                        }

                        break;
                    case 1:
                        U.awaitQuiet(lockLatch);

                        doSleep(3000);

                        try (Transaction tx = grid(0).transactions().withLabel("label1").txStart(PESSIMISTIC, READ_COMMITTED, Integer.MAX_VALUE, 0)) {
                            grid(0).cache(DEFAULT_CACHE_NAME).putAll(generate(200, 110));

                            grid(0).cache(DEFAULT_CACHE_NAME).put(0, 0);
                        }

                        break;
                    case 2:
                        try (Transaction tx = grid(1).transactions().txStart()) {
                            U.awaitQuiet(lockLatch);

                            grid(1).cache(DEFAULT_CACHE_NAME).put(0, 0);
                        }

                        break;
                    case 3:
                        try (Transaction tx = client.transactions().withLabel("label2").txStart(OPTIMISTIC, READ_COMMITTED, 0, 0)) {
                            U.awaitQuiet(lockLatch);

                            client.cache(DEFAULT_CACHE_NAME).putAll(generate(100, 10));

                            client.cache(DEFAULT_CACHE_NAME).put(0, 0);

                            tx.commit();
                        }

                        break;
                }
            }
        }, 4, "tx-thread");
    }

    /**
     * Checks if all tx futures are finished.
     */
    private void checkFutures() {
        for (Ignite ignite : G.allGrids()) {
            IgniteEx ig = (IgniteEx)ignite;

            final Collection<GridCacheFuture<?>> futs = ig.context().cache().context().mvcc().activeFutures();

            for (GridCacheFuture<?> fut : futs)
                log.info("Waiting for future: " + fut);

            assertTrue("Expecting no active futures: node=" + ig.localNode().id(), futs.isEmpty());

            Collection<IgniteInternalTx> txs = ig.context().cache().context().tm().activeTransactions();

            for (IgniteInternalTx tx : txs)
                log.info("Waiting for tx: " + tx);

            assertTrue("Expecting no active transactions: node=" + ig.localNode().id(), txs.isEmpty());
        }
    }

    /** */
    private static class IncrementClosure implements EntryProcessor<Long, Long, Void> {
        /** {@inheritDoc} */
        @Override public Void process(MutableEntry<Long, Long> entry, Object... arguments) throws EntryProcessorException {
            entry.setValue(entry.exists() ? entry.getValue() + 1 : 0);

            return null;
        }
    }

    /**
     * Corrupts data entry.
     *
     * @param ctx Context.
     * @param key Key.
     * @param breakCntr Break counter.
     * @param breakData Break data.
     */
    private void corruptDataEntry(
        GridCacheContext<Object, Object> ctx,
        int key,
        boolean breakCntr,
        boolean breakData
    ) {
        int partId = ctx.affinity().partition(key);

        try {
            long updateCntr = ctx.topology().localPartition(partId).updateCounter();

            Object valToPut = ctx.cache().keepBinary().get(key);

            if (breakCntr)
                updateCntr++;

            if (breakData)
                valToPut = valToPut.toString() + " broken";

            // Create data entry
            DataEntry dataEntry = new DataEntry(
                ctx.cacheId(),
                new KeyCacheObjectImpl(key, null, partId),
                new CacheObjectImpl(valToPut, null),
                GridCacheOperation.UPDATE,
                new GridCacheVersion(),
                new GridCacheVersion(),
                0L,
                partId,
                updateCntr
            );

            GridCacheDatabaseSharedManager db = (GridCacheDatabaseSharedManager)ctx.shared().database();

            db.checkpointReadLock();

            try {
                U.invoke(GridCacheDatabaseSharedManager.class, db, "applyUpdate", ctx, dataEntry);
            }
            finally {
                db.checkpointReadUnlock();
            }
        }
        catch (IgniteCheckedException e) {
            e.printStackTrace();
        }
    }
}<|MERGE_RESOLUTION|>--- conflicted
+++ resolved
@@ -53,8 +53,10 @@
 import org.apache.ignite.internal.TestRecordingCommunicationSpi;
 import org.apache.ignite.internal.commandline.CommandHandler;
 import org.apache.ignite.internal.commandline.cache.CacheCommand;
-<<<<<<< HEAD
 import org.apache.ignite.internal.managers.communication.GridIoMessage;
+import org.apache.ignite.internal.pagemem.wal.record.DataEntry;
+import org.apache.ignite.internal.processors.cache.CacheObjectImpl;
+import org.apache.ignite.internal.processors.cache.GridCacheContext;
 import org.apache.ignite.internal.processors.cache.GridCacheFuture;
 import org.apache.ignite.internal.processors.cache.distributed.dht.GridDhtTxFinishRequest;
 import org.apache.ignite.internal.processors.cache.distributed.near.GridNearLockResponse;
@@ -62,16 +64,10 @@
 import org.apache.ignite.internal.processors.cache.distributed.near.GridNearTxLocal;
 import org.apache.ignite.internal.processors.cache.transactions.IgniteInternalTx;
 import org.apache.ignite.internal.processors.cache.transactions.TransactionProxyImpl;
-=======
-import org.apache.ignite.internal.pagemem.wal.record.DataEntry;
-import org.apache.ignite.internal.processors.cache.CacheObjectImpl;
-import org.apache.ignite.internal.processors.cache.GridCacheContext;
-import org.apache.ignite.internal.processors.cache.GridCacheFuture;
 import org.apache.ignite.internal.processors.cache.GridCacheOperation;
 import org.apache.ignite.internal.processors.cache.KeyCacheObjectImpl;
 import org.apache.ignite.internal.processors.cache.persistence.GridCacheDatabaseSharedManager;
 import org.apache.ignite.internal.processors.cache.version.GridCacheVersion;
->>>>>>> cf09e769
 import org.apache.ignite.internal.util.typedef.F;
 import org.apache.ignite.internal.util.typedef.G;
 import org.apache.ignite.internal.util.typedef.T2;
@@ -479,11 +475,7 @@
         validate(h, map -> {
             VisorTxTaskResult res = map.get(grid(0).localNode());
 
-<<<<<<< HEAD
             for (VisorTxInfo info:res.getInfos())
-=======
-            for (VisorTxInfo info : res.getInfos())
->>>>>>> cf09e769
                 assertNull(info.getLabel());
 
         }, "--tx", "label", "null");
@@ -504,7 +496,7 @@
         validate(h, map -> {
             VisorTxTaskResult res = map.get(grid(0).localNode());
 
-            assertTrue(res.getInfos().get(0).getSize() >= res.getInfos().get(1).getSize());
+            assertTrue(res.getInfos().get(0).getSize() >=  res.getInfos().get(1).getSize());
 
         }, "--tx", "order", "SIZE");
 
@@ -512,7 +504,7 @@
         validate(h, map -> {
             VisorTxTaskResult res = map.get(grid(0).localNode());
 
-            assertTrue(res.getInfos().get(0).getDuration() >= res.getInfos().get(1).getDuration());
+            assertTrue(res.getInfos().get(0).getDuration() >=  res.getInfos().get(1).getDuration());
 
         }, "--tx", "order", "DURATION");
 
