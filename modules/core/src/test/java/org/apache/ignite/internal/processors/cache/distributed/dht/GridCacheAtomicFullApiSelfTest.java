/*
 * Licensed to the Apache Software Foundation (ASF) under one or more
 * contributor license agreements.  See the NOTICE file distributed with
 * this work for additional information regarding copyright ownership.
 * The ASF licenses this file to You under the Apache License, Version 2.0
 * (the "License"); you may not use this file except in compliance with
 * the License.  You may obtain a copy of the License at
 *
 *      http://www.apache.org/licenses/LICENSE-2.0
 *
 * Unless required by applicable law or agreed to in writing, software
 * distributed under the License is distributed on an "AS IS" BASIS,
 * WITHOUT WARRANTIES OR CONDITIONS OF ANY KIND, either express or implied.
 * See the License for the specific language governing permissions and
 * limitations under the License.
 */

package org.apache.ignite.internal.processors.cache.distributed.dht;

import com.google.common.collect.ImmutableSet;
import java.util.Collections;
import java.util.Map;
import java.util.concurrent.Callable;
import java.util.concurrent.TimeUnit;
import javax.cache.CacheException;
import org.apache.ignite.cache.CacheAtomicityMode;
import org.apache.ignite.configuration.NearCacheConfiguration;
import org.apache.ignite.internal.processors.cache.distributed.near.GridCachePartitionedFullApiSelfTest;
import org.apache.ignite.testframework.GridTestUtils;

import static org.apache.ignite.cache.CacheAtomicityMode.ATOMIC;

/**
 * Multi node test for disabled near cache.
 */
public class GridCacheAtomicFullApiSelfTest extends GridCachePartitionedFullApiSelfTest {
    /** {@inheritDoc} */
    @Override protected CacheAtomicityMode atomicityMode() {
        return ATOMIC;
    }

    /** {@inheritDoc} */
    @Override protected NearCacheConfiguration nearConfiguration() {
        return null;
    }

    /** {@inheritDoc} */
    @Override protected boolean txEnabled() {
        return false;
    }

    /** {@inheritDoc} */
    @Override protected boolean lockingEnabled() {
        return false;
    }

<<<<<<< HEAD
    /** {@inheritDoc} */
    @Override protected CacheConfiguration cacheConfiguration(String igniteInstanceName) throws Exception {
        CacheConfiguration ccfg = super.cacheConfiguration(igniteInstanceName);

        ccfg.setAtomicWriteOrderMode(atomicWriteOrderMode());

        return ccfg;
    }

=======
>>>>>>> 530075bc
    /**
     * @throws Exception If failed.
     */
    public void testLock() throws Exception {
        GridTestUtils.assertThrows(log, new Callable<Object>() {
            @Override public Object call() throws Exception {
                return jcache().lock("1").tryLock(Long.MAX_VALUE, TimeUnit.MILLISECONDS);
            }
        }, CacheException.class, "Locks are not supported");

        GridTestUtils.assertThrows(log, new Callable<Object>() {
            @Override public Object call() throws Exception {
                return jcache().lockAll(Collections.singleton("1")).tryLock(Long.MAX_VALUE, TimeUnit.MILLISECONDS);
            }
        }, CacheException.class, "Locks are not supported");
    }

    /**
     * @throws Exception In case of error.
     */
    @Override public void testGetAll() throws Exception {
        jcache().put("key1", 1);
        jcache().put("key2", 2);

        GridTestUtils.assertThrows(log, new Callable<Void>() {
            @Override public Void call() throws Exception {
                jcache().getAll(null).isEmpty();

                return null;
            }
        }, NullPointerException.class, null);

        assert jcache().getAll(Collections.<String>emptySet()).isEmpty();

        Map<String, Integer> map1 = jcache().getAll(ImmutableSet.of("key1", "key2", "key9999"));

        info("Retrieved map1: " + map1);

        assert 2 == map1.size() : "Invalid map: " + map1;

        assertEquals(1, (int)map1.get("key1"));
        assertEquals(2, (int)map1.get("key2"));
        assertNull(map1.get("key9999"));

        Map<String, Integer> map2 = jcache().getAll(ImmutableSet.of("key1", "key2", "key9999"));

        info("Retrieved map2: " + map2);

        assert 2 == map2.size() : "Invalid map: " + map2;

        assertEquals(1, (int)map2.get("key1"));
        assertEquals(2, (int)map2.get("key2"));
        assertNull(map2.get("key9999"));
    }
}<|MERGE_RESOLUTION|>--- conflicted
+++ resolved
@@ -54,18 +54,6 @@
         return false;
     }
 
-<<<<<<< HEAD
-    /** {@inheritDoc} */
-    @Override protected CacheConfiguration cacheConfiguration(String igniteInstanceName) throws Exception {
-        CacheConfiguration ccfg = super.cacheConfiguration(igniteInstanceName);
-
-        ccfg.setAtomicWriteOrderMode(atomicWriteOrderMode());
-
-        return ccfg;
-    }
-
-=======
->>>>>>> 530075bc
     /**
      * @throws Exception If failed.
      */
