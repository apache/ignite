/*
 * Licensed to the Apache Software Foundation (ASF) under one or more
 * contributor license agreements. See the NOTICE file distributed with
 * this work for additional information regarding copyright ownership.
 * The ASF licenses this file to You under the Apache License, Version 2.0
 * (the "License"); you may not use this file except in compliance with
 * the License. You may obtain a copy of the License at
 *
 * http://www.apache.org/licenses/LICENSE-2.0
 *
 * Unless required by applicable law or agreed to in writing, software
 * distributed under the License is distributed on an "AS IS" BASIS,
 * WITHOUT WARRANTIES OR CONDITIONS OF ANY KIND, either express or implied.
 * See the License for the specific language governing permissions and
 * limitations under the License.
 */

package org.apache.ignite.internal.processors.cache.persistence.snapshot;

import java.io.File;
import java.io.IOException;
import java.io.Serializable;
import java.nio.file.OpenOption;
import java.util.Arrays;
import java.util.Collections;
import java.util.HashMap;
import java.util.List;
import java.util.Map;
import java.util.Queue;
import java.util.UUID;
import java.util.concurrent.Callable;
import java.util.concurrent.ConcurrentLinkedQueue;
import java.util.concurrent.CountDownLatch;
import java.util.concurrent.ThreadLocalRandom;
import java.util.concurrent.TimeUnit;
import java.util.concurrent.atomic.AtomicBoolean;
import java.util.concurrent.atomic.AtomicInteger;
import java.util.function.Function;
import java.util.function.Predicate;
import org.apache.ignite.Ignite;
import org.apache.ignite.IgniteCache;
import org.apache.ignite.IgniteCheckedException;
import org.apache.ignite.IgniteException;
import org.apache.ignite.Ignition;
import org.apache.ignite.cache.CacheAtomicityMode;
import org.apache.ignite.cache.affinity.rendezvous.RendezvousAffinityFunction;
import org.apache.ignite.cache.query.ScanQuery;
import org.apache.ignite.configuration.CacheConfiguration;
import org.apache.ignite.configuration.IgniteConfiguration;
import org.apache.ignite.internal.IgniteEx;
import org.apache.ignite.internal.IgniteInternalFuture;
import org.apache.ignite.internal.IgniteInterruptedCheckedException;
import org.apache.ignite.internal.NodeStoppingException;
import org.apache.ignite.internal.TestRecordingCommunicationSpi;
import org.apache.ignite.internal.events.DiscoveryCustomEvent;
import org.apache.ignite.internal.managers.discovery.DiscoveryCustomMessage;
import org.apache.ignite.internal.processors.cache.CacheGroupDescriptor;
import org.apache.ignite.internal.processors.cache.distributed.dht.preloader.GridDhtPartitionDemandMessage;
import org.apache.ignite.internal.processors.cache.distributed.dht.preloader.GridDhtPartitionExchangeId;
import org.apache.ignite.internal.processors.cache.distributed.dht.preloader.GridDhtPartitionSupplyMessage;
import org.apache.ignite.internal.processors.cache.distributed.dht.preloader.GridDhtPartitionsExchangeFuture;
import org.apache.ignite.internal.processors.cache.distributed.dht.preloader.GridDhtPartitionsSingleMessage;
import org.apache.ignite.internal.processors.cache.distributed.dht.preloader.PartitionsExchangeAware;
import org.apache.ignite.internal.processors.cache.persistence.file.FileIO;
import org.apache.ignite.internal.processors.cache.persistence.file.FileIOFactory;
import org.apache.ignite.internal.processors.cache.persistence.file.RandomAccessFileIOFactory;
import org.apache.ignite.internal.processors.cache.persistence.partstate.GroupPartitionId;
import org.apache.ignite.internal.processors.metric.MetricRegistry;
import org.apache.ignite.internal.processors.metric.impl.ObjectGauge;
import org.apache.ignite.internal.util.distributed.DistributedProcess;
import org.apache.ignite.internal.util.distributed.FullMessage;
import org.apache.ignite.internal.util.distributed.SingleNodeMessage;
import org.apache.ignite.internal.util.typedef.G;
import org.apache.ignite.internal.util.typedef.T2;
import org.apache.ignite.internal.util.typedef.internal.CU;
import org.apache.ignite.internal.util.typedef.internal.U;
import org.apache.ignite.lang.IgniteFuture;
import org.apache.ignite.spi.metric.LongMetric;
import org.apache.ignite.testframework.GridTestUtils;
import org.apache.ignite.transactions.Transaction;
import org.junit.Before;
import org.junit.Test;

import static org.apache.ignite.cluster.ClusterState.ACTIVE;
import static org.apache.ignite.internal.events.DiscoveryCustomEvent.EVT_DISCOVERY_CUSTOM_EVT;
import static org.apache.ignite.internal.processors.cache.distributed.rebalancing.GridCacheRebalancingSyncSelfTest.checkPartitionMapExchangeFinished;
import static org.apache.ignite.internal.processors.cache.persistence.snapshot.IgniteSnapshotManager.SNAPSHOT_METRICS;
import static org.apache.ignite.internal.processors.cache.persistence.snapshot.IgniteSnapshotManager.SNP_IN_PROGRESS_ERR_MSG;
import static org.apache.ignite.internal.processors.cache.persistence.snapshot.IgniteSnapshotManager.SNP_NODE_STOPPING_ERR_MSG;
import static org.apache.ignite.internal.processors.cache.persistence.snapshot.IgniteSnapshotManager.isSnapshotOperation;
import static org.apache.ignite.internal.processors.cache.persistence.snapshot.IgniteSnapshotManager.resolveSnapshotWorkDirectory;
import static org.apache.ignite.testframework.GridTestUtils.assertThrowsAnyCause;
import static org.apache.ignite.testframework.GridTestUtils.assertThrowsWithCause;

/**
 * Cluster-wide snapshot test.
 */
public class IgniteClusterSnapshotSelfTest extends AbstractSnapshotSelfTest {
    /** Time to wait while rebalance may happen. */
    private static final long REBALANCE_AWAIT_TIME = GridTestUtils.SF.applyLB(10_000, 3_000);

    /** Cache configuration for test. */
    private static CacheConfiguration<Integer, Integer> atomicCcfg = new CacheConfiguration<Integer, Integer>("atomicCacheName")
        .setAtomicityMode(CacheAtomicityMode.ATOMIC)
        .setBackups(2)
        .setAffinity(new RendezvousAffinityFunction(false, CACHE_PARTS_COUNT));

    /** {@code true} if node should be started in separate jvm. */
    protected volatile boolean jvm;

    /** @throws Exception If fails. */
    @Before
    @Override public void beforeTestSnapshot() throws Exception {
        super.beforeTestSnapshot();

        jvm = false;
    }

    /**
     * Take snapshot from the whole cluster and check snapshot consistency when the
     * cluster tx load starts on a new topology version.
     * Note: Client nodes and server nodes not in baseline topology must not be affected.
     *
     * @throws Exception If fails.
     */
    @Test
    public void testConsistentClusterSnapshotLoadNewTopology() throws Exception {
        int grids = 3;
        String snpName = "backup23012020";
        AtomicInteger atKey = new AtomicInteger(CACHE_KEYS_RANGE);
        AtomicInteger txKey = new AtomicInteger(CACHE_KEYS_RANGE);

        IgniteEx ignite = startGrids(grids);
        startClientGrid();

        ignite.cluster().baselineAutoAdjustEnabled(false);
        ignite.cluster().state(ACTIVE);

        // Start node not in baseline.
        IgniteEx notBltIgnite = startGrid(grids);
        File locSnpDir = snp(notBltIgnite).snapshotLocalDir(SNAPSHOT_NAME);
        String notBltDirName = folderName(notBltIgnite);

        IgniteCache<Integer, Integer> atCache = ignite.createCache(atomicCcfg);

        for (int idx = 0; idx < CACHE_KEYS_RANGE; idx++) {
            atCache.put(atKey.incrementAndGet(), -1);
            ignite.cache(DEFAULT_CACHE_NAME).put(txKey.incrementAndGet(), -1);
        }

        forceCheckpoint();

        CountDownLatch loadLatch = new CountDownLatch(1);

        ignite.context().cache().context().exchange().registerExchangeAwareComponent(new PartitionsExchangeAware() {
            /** {@inheritDoc} */
            @Override public void onInitBeforeTopologyLock(GridDhtPartitionsExchangeFuture fut) {
                if (fut.firstEvent().type() != EVT_DISCOVERY_CUSTOM_EVT)
                    return;

                // First discovery custom event will be a snapshot operation.
                assertTrue(isSnapshotOperation(fut.firstEvent()));
                assertTrue("Snapshot must use pme-free exchange", fut.context().exchangeFreeSwitch());
            }

            /** {@inheritDoc} */
            @Override public void onInitAfterTopologyLock(GridDhtPartitionsExchangeFuture fut) {
                if (fut.firstEvent().type() != EVT_DISCOVERY_CUSTOM_EVT)
                    return;

                DiscoveryCustomMessage msg = ((DiscoveryCustomEvent)fut.firstEvent()).customMessage();

                assertNotNull(msg);

                if (msg instanceof SnapshotDiscoveryMessage)
                    loadLatch.countDown();
            }
        });

        // Start cache load.
        IgniteInternalFuture<Long> loadFut = GridTestUtils.runMultiThreadedAsync(() -> {
            try {
                U.await(loadLatch);

                while (!Thread.currentThread().isInterrupted()) {
                    ThreadLocalRandom rnd = ThreadLocalRandom.current();

                    int atIdx = rnd.nextInt(grids);

                    // Zero out the sign bit.
                    grid(atIdx).cache(atomicCcfg.getName()).put(txKey.incrementAndGet(), rnd.nextInt() & Integer.MAX_VALUE);

                    int txIdx = rnd.nextInt(grids);

                    grid(txIdx).cache(DEFAULT_CACHE_NAME).put(atKey.incrementAndGet(), rnd.nextInt() & Integer.MAX_VALUE);
                }
            }
            catch (IgniteInterruptedCheckedException e) {
                throw new RuntimeException(e);
            }
        }, 3, "cache-put-");

        try {
            IgniteFuture<Void> fut = ignite.snapshot().createSnapshot(snpName);

            U.await(loadLatch, 10, TimeUnit.SECONDS);

            fut.get();
        }
        finally {
            loadFut.cancel();
        }

        // Cluster can be deactivated but we must test snapshot restore when binary recovery also occurred.
        stopAllGrids();

        assertTrue("Snapshot directory must be empty for node not in baseline topology: " + notBltDirName,
            !searchDirectoryRecursively(locSnpDir.toPath(), notBltDirName).isPresent());

        IgniteEx snpIg0 = startGridsFromSnapshot(grids, snpName);

        assertEquals("The number of all (primary + backup) cache keys mismatch for cache: " + DEFAULT_CACHE_NAME,
            CACHE_KEYS_RANGE, snpIg0.cache(DEFAULT_CACHE_NAME).size());

        assertEquals("The number of all (primary + backup) cache keys mismatch for cache: " + atomicCcfg.getName(),
            CACHE_KEYS_RANGE, snpIg0.cache(atomicCcfg.getName()).size());

        snpIg0.cache(DEFAULT_CACHE_NAME).query(new ScanQuery<>(null))
            .forEach(e -> assertTrue("Snapshot must contains only negative values " +
                "[cache=" + DEFAULT_CACHE_NAME + ", entry=" + e + ']', (Integer)e.getValue() < 0));

        snpIg0.cache(atomicCcfg.getName()).query(new ScanQuery<>(null))
            .forEach(e -> assertTrue("Snapshot must contains only negative values " +
                "[cache=" + atomicCcfg.getName() + ", entry=" + e + ']', (Integer)e.getValue() < 0));
    }

    /** @throws Exception If fails. */
    @Test
    public void testSnapshotPrimaryBackupsTheSame() throws Exception {
        int grids = 3;
        AtomicInteger cacheKey = new AtomicInteger();

        IgniteEx ignite = startGridsWithCache(grids, dfltCacheCfg, CACHE_KEYS_RANGE);

        IgniteInternalFuture<Long> atLoadFut = GridTestUtils.runMultiThreadedAsync(() -> {
            while (!Thread.currentThread().isInterrupted()) {
                ThreadLocalRandom rnd = ThreadLocalRandom.current();

                int gId = rnd.nextInt(grids);

                IgniteCache<Integer, Integer> txCache = grid(gId).getOrCreateCache(dfltCacheCfg.getName());

                try (Transaction tx = grid(gId).transactions().txStart()) {
                    txCache.put(cacheKey.incrementAndGet(), 0);

                    txCache.put(cacheKey.incrementAndGet(), 1);

                    tx.commit();
                }
            }
        }, 5, "tx-cache-put-");

        IgniteInternalFuture<Long> txLoadFut = GridTestUtils.runMultiThreadedAsync(() -> {
            while (!Thread.currentThread().isInterrupted()) {
                ThreadLocalRandom rnd = ThreadLocalRandom.current();

                IgniteCache<Integer, Integer> atomicCache = grid(rnd.nextInt(grids))
                    .getOrCreateCache(atomicCcfg);

                atomicCache.put(cacheKey.incrementAndGet(), 0);
            }
        }, 5, "atomic-cache-put-");

        try {
            IgniteFuture<Void> fut = ignite.snapshot().createSnapshot(SNAPSHOT_NAME);

            fut.get();
        }
        finally {
            txLoadFut.cancel();
            atLoadFut.cancel();
        }

        stopAllGrids();

        IgniteEx snpIg0 = startGridsFromSnapshot(grids, cfg -> resolveSnapshotWorkDirectory(cfg).getAbsolutePath(), SNAPSHOT_NAME, false);

        // Block whole rebalancing.
        for (Ignite g : G.allGrids())
            TestRecordingCommunicationSpi.spi(g).blockMessages((node, msg) -> msg instanceof GridDhtPartitionDemandMessage);

        snpIg0.cluster().state(ACTIVE);

        assertFalse("Primary and backup in snapshot must have the same counters. Rebalance must not happen.",
            GridTestUtils.waitForCondition(() -> {
                boolean hasMsgs = false;

                for (Ignite g : G.allGrids())
                    hasMsgs |= TestRecordingCommunicationSpi.spi(g).hasBlockedMessages();

                return hasMsgs;
            }, REBALANCE_AWAIT_TIME));

        TestRecordingCommunicationSpi.stopBlockAll();

        assertPartitionsSame(idleVerify(snpIg0, dfltCacheCfg.getName(), atomicCcfg.getName()));
    }

    /** @throws Exception If fails. */
    @Test
    public void testClusterSnapshotConsistencyUnderLoad() throws Exception {
        int clientsCnt = 50;
        int balance = 10_000;
        int transferLimit = 1000;
        int total = clientsCnt * balance * 2;
        int grids = 3;
        int transferThreadCnt = 4;
        AtomicBoolean stop = new AtomicBoolean(false);
        CountDownLatch txStarted = new CountDownLatch(1);

        CacheConfiguration<Integer, Account> eastCcfg = txCacheConfig(new CacheConfiguration<>("east"));
        CacheConfiguration<Integer, Account> westCcfg = txCacheConfig(new CacheConfiguration<>("west"));

        startGridsWithCache(grids, clientsCnt, key -> new Account(key, balance), eastCcfg, westCcfg);

        Ignite client = startClientGrid(grids);

        assertEquals("The initial summary value in all caches is not correct.",
            total, sumAllCacheValues(client, clientsCnt, eastCcfg.getName(), westCcfg.getName()));

        forceCheckpoint();

        IgniteInternalFuture<?> txLoadFut = GridTestUtils.runMultiThreadedAsync(
            () -> {
                ThreadLocalRandom rnd = ThreadLocalRandom.current();

                int amount;

                try {
                    while (!stop.get()) {
                        IgniteEx ignite = grid(rnd.nextInt(grids));
                        IgniteCache<Integer, Account> east = ignite.cache("east");
                        IgniteCache<Integer, Account> west = ignite.cache("west");

                        amount = rnd.nextInt(transferLimit);

                        txStarted.countDown();

                        try (Transaction tx = ignite.transactions().txStart()) {
                            Integer id = rnd.nextInt(clientsCnt);

                            Account acc0 = east.get(id);
                            Account acc1 = west.get(id);

                            acc0.balance -= amount;
                            acc1.balance += amount;

                            east.put(id, acc0);
                            west.put(id, acc1);

                            tx.commit();
                        }
                    }
                }
                catch (Throwable e) {
                    U.error(log, e);

                    fail("Tx must not be failed.");
                }
            }, transferThreadCnt, "transfer-account-thread-");

        try {
            U.await(txStarted);

            grid(0).snapshot().createSnapshot(SNAPSHOT_NAME).get();
        }
        finally {
            stop.set(true);
        }

        txLoadFut.get();

        assertEquals("The summary value should not changed during tx transfers.",
            total, sumAllCacheValues(client, clientsCnt, eastCcfg.getName(), westCcfg.getName()));

        stopAllGrids();

        IgniteEx snpIg0 = startGridsFromSnapshot(grids, SNAPSHOT_NAME);

        assertEquals("The total amount of all cache values must not changed in snapshot.",
            total, sumAllCacheValues(snpIg0, clientsCnt, eastCcfg.getName(), westCcfg.getName()));
    }

    /** @throws Exception If fails. */
    @Test
    public void testClusterSnapshotWithCacheNodeFilter() throws Exception {
        int grids = 4;

        CacheConfiguration<Integer, Integer> ccfg = txCacheConfig(new CacheConfiguration<Integer, Integer>(DEFAULT_CACHE_NAME))
            .setNodeFilter(node -> node.consistentId().toString().endsWith("1"));

        IgniteEx ig0 = startGridsWithoutCache(grids);

        for (int i = 0; i < CACHE_KEYS_RANGE; i++)
            ig0.getOrCreateCache(ccfg).put(i, i);

        ig0.snapshot().createSnapshot(SNAPSHOT_NAME).get();

        stopAllGrids();

        IgniteEx snp = startGridsFromSnapshot(grids,
            cfg -> resolveSnapshotWorkDirectory(cfg.setCacheConfiguration()).getAbsolutePath(),
            SNAPSHOT_NAME,
            true);

        awaitPartitionMapExchange();
        checkCacheDiscoveryDataConsistent();

        CacheGroupDescriptor descr = snp.context().cache().cacheGroupDescriptors()
            .get(CU.cacheId(ccfg.getName()));

        assertNotNull(descr);
        assertNotNull(descr.config().getNodeFilter());
        assertEquals(ccfg.getNodeFilter().apply(grid(1).localNode()),
            descr.config().getNodeFilter().apply(grid(1).localNode()));
        assertSnapshotCacheKeys(snp.cache(ccfg.getName()));
    }

    /** @throws Exception If fails. */
    @Test
    public void testRejectCacheStopDuringClusterSnapshot() throws Exception {
        // Block the full message, so cluster-wide snapshot operation would not be fully completed.
        IgniteEx ignite = startGridsWithCache(3, dfltCacheCfg, CACHE_KEYS_RANGE);

        BlockingCustomMessageDiscoverySpi spi = discoSpi(ignite);
        spi.block((msg) -> {
            if (msg instanceof FullMessage) {
                FullMessage<?> msg0 = (FullMessage<?>)msg;

                assertEquals("Snapshot distributed process must be used",
                    DistributedProcess.DistributedProcessType.START_SNAPSHOT.ordinal(), msg0.type());

                assertTrue("Snapshot has to be finished successfully on all nodes", msg0.error().isEmpty());

                return true;
            }

            return false;
        });

        IgniteFuture<Void> fut = ignite.snapshot().createSnapshot(SNAPSHOT_NAME);

        spi.waitBlocked(10_000L);

        // Creating of new caches should not be blocked.
        ignite.getOrCreateCache(dfltCacheCfg.setName("default2"))
            .put(1, 1);

        forceCheckpoint();

        assertThrowsAnyCause(log,
            () -> {
                ignite.destroyCache(DEFAULT_CACHE_NAME);

                return 0;
            },
            IgniteCheckedException.class,
            SNP_IN_PROGRESS_ERR_MSG);

        spi.unblock();

        fut.get();
    }

    /** @throws Exception If fails. */
    @Test
    public void testBltChangeDuringClusterSnapshot() throws Exception {
        IgniteEx ignite = startGridsWithCache(3, dfltCacheCfg, CACHE_KEYS_RANGE);

        startGrid(3);

        long topVer = ignite.cluster().topologyVersion();

        BlockingCustomMessageDiscoverySpi spi = discoSpi(ignite);
        spi.block((msg) -> msg instanceof FullMessage);

        IgniteFuture<Void> fut = ignite.snapshot().createSnapshot(SNAPSHOT_NAME);

        spi.waitBlocked(10_000L);

        // Not baseline node joins successfully.
        String grid4Dir = folderName(startGrid(4));

        // Not blt node left the cluster and snapshot not affected.
        stopGrid(4);

        // Client node must connect successfully.
        startClientGrid(4);

        // Changing baseline complete successfully.
        ignite.cluster().setBaselineTopology(topVer);

        spi.unblock();

        fut.get();

        assertTrue("Snapshot directory must be empty for node 0 due to snapshot future fail: " + grid4Dir,
            !searchDirectoryRecursively(snp(ignite).snapshotLocalDir(SNAPSHOT_NAME).toPath(), grid4Dir).isPresent());
    }

    /** @throws Exception If fails. */
    @Test
    public void testClusterSnapshotExOnInitiatorLeft() throws Exception {
        IgniteEx ignite = startGridsWithCache(2, dfltCacheCfg, CACHE_KEYS_RANGE);

        BlockingCustomMessageDiscoverySpi spi = discoSpi(ignite);
        spi.block((msg) -> msg instanceof FullMessage);

        IgniteFuture<Void> fut = ignite.snapshot().createSnapshot(SNAPSHOT_NAME);

        spi.waitBlocked(10_000L);

        ignite.close();

        assertThrowsAnyCause(log,
            fut::get,
            NodeStoppingException.class,
            SNP_NODE_STOPPING_ERR_MSG);
    }

    /** @throws Exception If fails. */
    @Test
    public void testSnapshotExistsException() throws Exception {
        IgniteEx ignite = startGridsWithCache(2, dfltCacheCfg, CACHE_KEYS_RANGE);

        ignite.snapshot().createSnapshot(SNAPSHOT_NAME).get();

        assertThrowsAnyCause(log,
            () -> ignite.snapshot().createSnapshot(SNAPSHOT_NAME).get(),
            IgniteException.class,
            "Snapshot with given name already exists on local node.");

        stopAllGrids();

        // Check that snapshot has not been accidentally deleted.
        IgniteEx snp = startGridsFromSnapshot(2, SNAPSHOT_NAME);

        assertSnapshotCacheKeys(snp.cache(dfltCacheCfg.getName()));
    }

    /** @throws Exception If fails. */
    @Test
    public void testClusterSnapshotCleanedOnLeft() throws Exception {
        CountDownLatch block = new CountDownLatch(1);
        CountDownLatch partProcessed = new CountDownLatch(1);

        IgniteEx ignite = startGridsWithCache(2, dfltCacheCfg, CACHE_KEYS_RANGE);

        File locSnpDir = snp(ignite).snapshotLocalDir(SNAPSHOT_NAME);
        String dirNameIgnite0 = folderName(ignite);

        String dirNameIgnite1 = folderName(grid(1));

        snp(grid(1)).localSnapshotSenderFactory(
            blockingLocalSnapshotSender(grid(1), partProcessed, block));

        TestRecordingCommunicationSpi commSpi1 = TestRecordingCommunicationSpi.spi(grid(1));
        commSpi1.blockMessages((node, msg) -> msg instanceof SingleNodeMessage);

        IgniteFuture<?> fut = ignite.snapshot().createSnapshot(SNAPSHOT_NAME);

        U.await(partProcessed);

        stopGrid(1);

        block.countDown();

        assertThrowsAnyCause(log,
            fut::get,
            IgniteCheckedException.class,
            "Snapshot creation has been finished with an error");

        assertTrue("Snapshot directory must be empty for node 0 due to snapshot future fail: " + dirNameIgnite0,
            !searchDirectoryRecursively(locSnpDir.toPath(), dirNameIgnite0).isPresent());

        startGrid(1);

        awaitPartitionMapExchange();

        // Snapshot directory must be cleaned.
        assertTrue("Snapshot directory must be empty for node 1 due to snapshot future fail: " + dirNameIgnite1,
            !searchDirectoryRecursively(locSnpDir.toPath(), dirNameIgnite1).isPresent());

        List<String> allSnapshots = snp(ignite).localSnapshotNames();

        assertTrue("Snapshot directory must be empty due to snapshot fail: " + allSnapshots,
            allSnapshots.isEmpty());
    }

    /** @throws Exception If fails. */
    @Test
    public void testRecoveryClusterSnapshotJvmHalted() throws Exception {
        IgniteEx ignite = startGridsWithCache(2, dfltCacheCfg, CACHE_KEYS_RANGE);

        String grid0Dir = folderName(ignite);
        String grid1Dir = folderName(grid(1));
        File locSnpDir = snp(ignite).snapshotLocalDir(SNAPSHOT_NAME);

        jvm = true;

        IgniteConfiguration cfg2 = optimize(getConfiguration(getTestIgniteInstanceName(2)));

        cfg2.getDataStorageConfiguration()
            .setFileIOFactory(new HaltJvmFileIOFactory(new RandomAccessFileIOFactory(),
                (Predicate<File> & Serializable) file -> {
                    // Trying to create FileIO over partition file.
                    return file.getAbsolutePath().contains(SNAPSHOT_NAME);
                }));

        startGrid(cfg2);

        String grid2Dir = U.maskForFileName(cfg2.getConsistentId().toString());

        jvm = false;

        ignite.cluster().setBaselineTopology(ignite.cluster().topologyVersion());

        awaitPartitionMapExchange();

        assertThrowsAnyCause(log,
            () -> ignite.snapshot().createSnapshot(SNAPSHOT_NAME).get(),
            IgniteCheckedException.class,
            "Snapshot creation has been finished with an error");

        assertTrue("Snapshot directory must be empty: " + grid0Dir,
            !searchDirectoryRecursively(locSnpDir.toPath(), grid0Dir).isPresent());

        assertTrue("Snapshot directory must be empty: " + grid1Dir,
            !searchDirectoryRecursively(locSnpDir.toPath(), grid1Dir).isPresent());

        assertTrue("Snapshot directory must exist due to grid2 has been halted and cleanup not fully performed: " + grid2Dir,
            searchDirectoryRecursively(locSnpDir.toPath(), grid2Dir).isPresent());

        IgniteEx grid2 = startGrid(2);

        assertTrue("Snapshot directory must be empty after recovery: " + grid2Dir,
            !searchDirectoryRecursively(locSnpDir.toPath(), grid2Dir).isPresent());

        awaitPartitionMapExchange();

        assertTrue("Snapshot directory must be empty", grid2.context().cache().context().snapshotMgr().localSnapshotNames().isEmpty());

        ignite.snapshot().createSnapshot(SNAPSHOT_NAME)
            .get();

        stopAllGrids();

        IgniteEx snp = startGridsFromSnapshot(2, SNAPSHOT_NAME);

        assertSnapshotCacheKeys(snp.cache(dfltCacheCfg.getName()));
    }

    /** @throws Exception If fails. */
    @Test
    public void testClusterSnapshotWithRebalancing() throws Exception {
        IgniteEx ignite = startGridsWithCache(2, dfltCacheCfg, CACHE_KEYS_RANGE);

        TestRecordingCommunicationSpi commSpi = TestRecordingCommunicationSpi.spi(ignite);
        commSpi.blockMessages((node, msg) -> msg instanceof GridDhtPartitionSupplyMessage);

        startGrid(2);

        ignite.cluster().setBaselineTopology(ignite.cluster().topologyVersion());

        commSpi.waitForBlocked();

        IgniteFuture<Void> fut = ignite.snapshot().createSnapshot(SNAPSHOT_NAME);

        commSpi.stopBlock(true);

        fut.get();

        stopAllGrids();

        IgniteEx snp = startGridsFromSnapshot(3, SNAPSHOT_NAME);

        awaitPartitionMapExchange();
        checkPartitionMapExchangeFinished();

        assertSnapshotCacheKeys(snp.cache(dfltCacheCfg.getName()));
    }

    /** @throws Exception If fails. */
    @Test
    public void testClusterSnapshotWithExplicitPath() throws Exception {
        File exSnpDir = U.resolveWorkDirectory(U.defaultWorkDirectory(), "ex_snapshots", true);

        try {
            IgniteEx ignite = null;

            for (int i = 0; i < 2; i++) {
                IgniteConfiguration cfg = optimize(getConfiguration(getTestIgniteInstanceName(i)));

                cfg.setSnapshotPath(exSnpDir.getAbsolutePath());

                ignite = startGrid(cfg);
            }

            ignite.cluster().baselineAutoAdjustEnabled(false);
            ignite.cluster().state(ACTIVE);

            for (int i = 0; i < CACHE_KEYS_RANGE; i++)
                ignite.cache(DEFAULT_CACHE_NAME).put(i, i);

            ignite.snapshot().createSnapshot(SNAPSHOT_NAME)
                .get();

            stopAllGrids();

            IgniteEx snp = startGridsFromSnapshot(2, cfg -> exSnpDir.getAbsolutePath(), SNAPSHOT_NAME, true);

            assertSnapshotCacheKeys(snp.cache(dfltCacheCfg.getName()));
        }
        finally {
            stopAllGrids();

            U.delete(exSnpDir);
        }
    }

    /** @throws Exception If fails. */
    @Test
    public void testClusterSnapshotMetrics() throws Exception {
        String newSnapshotName = SNAPSHOT_NAME + "_new";
        CountDownLatch deltaApply = new CountDownLatch(1);
        CountDownLatch deltaBlock = new CountDownLatch(1);
        IgniteEx ignite = startGridsWithCache(2, dfltCacheCfg, CACHE_KEYS_RANGE);

        MetricRegistry mreg0 = ignite.context().metric().registry(SNAPSHOT_METRICS);

        LongMetric startTime = mreg0.findMetric("LastSnapshotStartTime");
        LongMetric endTime = mreg0.findMetric("LastSnapshotEndTime");
        ObjectGauge<String> snpName = mreg0.findMetric("LastSnapshotName");
        ObjectGauge<String> errMsg = mreg0.findMetric("LastSnapshotErrorMessage");
        ObjectGauge<List<String>> snpList = mreg0.findMetric("LocalSnapshotNames");

        // Snapshot process will be blocked when delta partition files processing starts.
        snp(ignite).localSnapshotSenderFactory(
            blockingLocalSnapshotSender(ignite, deltaApply, deltaBlock));

        assertEquals("Snapshot start time must be undefined prior to snapshot operation started.",
            0, startTime.value());
        assertEquals("Snapshot end time must be undefined to snapshot operation started.",
            0, endTime.value());
        assertTrue("Snapshot name must not exist prior to snapshot operation started.", snpName.value().isEmpty());
        assertTrue("Snapshot error message must null prior to snapshot operation started.", errMsg.value().isEmpty());
        assertTrue("Snapshots on local node must not exist", snpList.value().isEmpty());

        long cutoffStartTime = U.currentTimeMillis();

        IgniteFuture<Void> fut0 = ignite.snapshot().createSnapshot(SNAPSHOT_NAME);

        U.await(deltaApply);

        assertTrue("Snapshot start time must be set prior to snapshot operation started " +
            "[startTime=" + startTime.value() + ", cutoffTime=" + cutoffStartTime + ']',
            startTime.value() >= cutoffStartTime);
        assertEquals("Snapshot end time must be zero prior to snapshot operation started.",
            0, endTime.value());
        assertEquals("Snapshot name must be set prior to snapshot operation started.",
            SNAPSHOT_NAME, snpName.value());
        assertTrue("Snapshot error message must null prior to snapshot operation started.",
            errMsg.value().isEmpty());

        IgniteFuture<Void> fut1 = grid(1).snapshot().createSnapshot(newSnapshotName);

        assertThrowsWithCause((Callable<Object>)fut1::get, IgniteException.class);

        MetricRegistry mreg1 = grid(1).context().metric().registry(SNAPSHOT_METRICS);

        LongMetric startTime1 = mreg1.findMetric("LastSnapshotStartTime");
        LongMetric endTime1 = mreg1.findMetric("LastSnapshotEndTime");
        ObjectGauge<String> snpName1 = mreg1.findMetric("LastSnapshotName");
        ObjectGauge<String> errMsg1 = mreg1.findMetric("LastSnapshotErrorMessage");

        assertTrue("Snapshot start time must be greater than zero for finished snapshot.",
            startTime1.value() > 0);
        assertEquals("Snapshot end time must zero for failed on start snapshots.",
            0, endTime1.value());
        assertEquals("Snapshot name must be set when snapshot operation already finished.",
            newSnapshotName, snpName1.value());
        assertNotNull("Concurrent snapshot operation must failed.",
            errMsg1.value());

        deltaBlock.countDown();

        fut0.get();

        assertTrue("Snapshot start time must be greater than zero for finished snapshot.",
            startTime.value() > 0);
        assertTrue("Snapshot end time must be greater than zero for finished snapshot.",
            endTime.value() > 0);
        assertEquals("Snapshot name must be set when snapshot operation already finished.",
            SNAPSHOT_NAME, snpName.value());
        assertTrue("Concurrent snapshot operation must finished successfully.",
            errMsg.value().isEmpty());
        assertEquals("Only the first snapshot must be created and stored on disk.",
            Collections.singletonList(SNAPSHOT_NAME), snpList.value());
    }

    /** @throws Exception If fails. */
    @Test
    public void testClusterSnapshotIncorrectNameFails() throws Exception {
        IgniteEx ignite = startGridsWithCache(1, dfltCacheCfg, CACHE_KEYS_RANGE);

        assertThrowsAnyCause(log,
            () -> ignite.snapshot().createSnapshot("--№=+.:(snapshot)").get(),
            IllegalArgumentException.class,
            "Snapshot name must satisfy the following name pattern: a-zA-Z0-9_");
    }

    /** @throws Exception If fails. */
    @Test
    public void testClusterSnapshotWithOfflineBlt() throws Exception {
        IgniteEx ignite = startGridsWithCache(3, dfltCacheCfg, CACHE_KEYS_RANGE);

        stopGrid(2);

        ignite.snapshot().createSnapshot(SNAPSHOT_NAME)
            .get();

        stopAllGrids();

        IgniteEx snp = startGridsFromSnapshot(2, SNAPSHOT_NAME);

        awaitPartitionMapExchange();

        assertSnapshotCacheKeys(snp.cache(dfltCacheCfg.getName()));
        assertPartitionsSame(idleVerify(snp, dfltCacheCfg.getName()));
    }


    /** @throws Exception If fails. */
    @Test
    public void testClusterSnapshotWithSharedCacheGroup() throws Exception {
        CacheConfiguration<Integer, Integer> ccfg1 = txCacheConfig(new CacheConfiguration<>("tx1"));
        CacheConfiguration<Integer, Integer> ccfg2 = txCacheConfig(new CacheConfiguration<>("tx2"));

        ccfg1.setGroupName("group");
        ccfg2.setGroupName("group");

        IgniteEx ignite = startGridsWithCache(3, CACHE_KEYS_RANGE, Integer::new, ccfg1, ccfg2);

        ignite.snapshot().createSnapshot(SNAPSHOT_NAME).get();

        stopAllGrids();

        IgniteEx snp = startGridsFromSnapshot(3, SNAPSHOT_NAME);

        awaitPartitionMapExchange();

        assertSnapshotCacheKeys(snp.cache(ccfg1.getName()));
        assertSnapshotCacheKeys(snp.cache(ccfg2.getName()));
    }

    /** @throws Exception If fails. */
    @Test
<<<<<<< HEAD
    public void testClusterSnapshotFromClient() throws Exception {
        startGridsWithCache(2, dfltCacheCfg, CACHE_KEYS_RANGE);

        IgniteEx clnt = startClientGrid(2);

        clnt.snapshot().createSnapshot(SNAPSHOT_NAME)
            .get();

        stopAllGrids();

        IgniteEx snp = startGridsFromSnapshot(2, SNAPSHOT_NAME);

        awaitPartitionMapExchange();

        assertSnapshotCacheKeys(snp.cache(dfltCacheCfg.getName()));
=======
    public void testClusterSnapshotCoordinatorStopped() throws Exception {
        CountDownLatch block = new CountDownLatch(1);
        startGridsWithCache(3, dfltCacheCfg, CACHE_KEYS_RANGE);
        startClientGrid(3);

        awaitPartitionMapExchange();

        for (Ignite grid : Arrays.asList(grid(1), grid(2))) {
            ((IgniteEx)grid).context().cache().context().exchange()
                .registerExchangeAwareComponent(new PartitionsExchangeAware() {
                    /** {@inheritDoc} */
                    @Override public void onInitBeforeTopologyLock(GridDhtPartitionsExchangeFuture fut) {
                        try {
                            block.await();
                        }
                        catch (InterruptedException e) {
                            fail("Must not catch exception here: " + e.getMessage());
                        }
                    }
                });
        }

        for (Ignite grid : G.allGrids()) {
            TestRecordingCommunicationSpi.spi(grid)
                .blockMessages((node, msg) -> msg instanceof GridDhtPartitionsSingleMessage);
        }

        IgniteFuture<Void> fut = grid(1).snapshot().createSnapshot(SNAPSHOT_NAME);

        stopGrid(0);

        block.countDown();

        // There are two exchanges happen: snapshot, node left (with pme-free).
        // Both of them are not require for sending messages.
        assertFalse("Pme-free switch doesn't expect messaging exchanging between nodes",
            GridTestUtils.waitForCondition(() -> {
                boolean hasMsgs = false;

                for (Ignite g : G.allGrids())
                    hasMsgs |= TestRecordingCommunicationSpi.spi(g).hasBlockedMessages();

                return hasMsgs;
            }, 5_000));

        assertThrowsWithCause((Callable<Object>)fut::get, IgniteException.class);

        List<GridDhtPartitionsExchangeFuture> exchFuts =
            grid(1).context().cache().context().exchange().exchangeFutures();

        assertFalse("Exchanges cannot be empty due to snapshot and node left happened",
            exchFuts.isEmpty());

        for (GridDhtPartitionsExchangeFuture exch : exchFuts) {
            assertTrue("Snapshot and node left events must keep `rebalanced` state" + exch,
                exch.rebalanced());
        }
>>>>>>> 6ddb17fb
    }

    /** @throws Exception If fails. */
    @Test
<<<<<<< HEAD
    public void testConcurrentClusterSnapshotFromClient() throws Exception {
        IgniteEx grid = startGridsWithCache(2, dfltCacheCfg, CACHE_KEYS_RANGE);

        IgniteEx clnt = startClientGrid(2);

        IgniteSnapshotManager mgr = snp(grid);
        Function<String, SnapshotSender> old = mgr.localSnapshotSenderFactory();

        BlockingExecutor block = new BlockingExecutor(mgr.snapshotExecutorService());

        mgr.localSnapshotSenderFactory((snpName) ->
            new DelegateSnapshotSender(log, block, old.apply(snpName)));

        IgniteFuture<Void> fut = grid.snapshot().createSnapshot(SNAPSHOT_NAME);

        assertThrowsWithCause(() ->
                clnt.snapshot().createSnapshot(SNAPSHOT_NAME).get(),
            IgniteException.class);

        block.unblock();

        fut.get();
=======
    public void testClusterSnapshotOnMovingPartitionsCoordinatorLeft() throws Exception {
        startGridsWithCache(2, dfltCacheCfg, CACHE_KEYS_RANGE);

        for (Ignite grid : G.allGrids()) {
            TestRecordingCommunicationSpi.spi(grid)
                .blockMessages((node, msg) -> msg instanceof GridDhtPartitionSupplyMessage);
        }

        Ignite ignite = startGrid(2);

        ignite.cluster().setBaselineTopology(ignite.cluster().topologyVersion());

        TestRecordingCommunicationSpi.spi(grid(0))
            .waitForBlocked();

        CountDownLatch latch = new CountDownLatch(G.allGrids().size());
        IgniteInternalFuture<?> stopFut = GridTestUtils.runAsync(() -> {
            try {
                U.await(latch);

                stopGrid(0);
            }
            catch (IgniteInterruptedCheckedException e) {
                fail("Must not fail here: " + e.getMessage());
            }
        });

        Queue<T2<GridDhtPartitionExchangeId, Boolean>> exchFuts = new ConcurrentLinkedQueue<>();

        for (Ignite ig : G.allGrids()) {
            ((IgniteEx)ig).context().cache().context().exchange()
                .registerExchangeAwareComponent(new PartitionsExchangeAware() {
                    /** {@inheritDoc} */
                    @Override public void onInitBeforeTopologyLock(GridDhtPartitionsExchangeFuture fut) {
                        try {
                            exchFuts.add(new T2<>(fut.exchangeId(), fut.rebalanced()));
                            latch.countDown();

                            stopFut.get();
                        }
                        catch (IgniteCheckedException e) {
                            U.log(log, "Interrupted on coordinator: " + e.getMessage());
                        }
                    }
                });
        }

        IgniteFuture<Void> fut = ignite.snapshot().createSnapshot(SNAPSHOT_NAME);

        stopFut.get();

        assertThrowsAnyCause(log,
            fut::get,
            IgniteException.class,
            "Snapshot creation has been finished with an error");

        assertEquals("Snapshot futures expected: " + exchFuts, 3, exchFuts.size());

        for (T2<GridDhtPartitionExchangeId, Boolean> exch : exchFuts)
            assertFalse("Snapshot `rebalanced` must be false with moving partitions: " + exch.get1(), exch.get2());
>>>>>>> 6ddb17fb
    }

    /** @throws Exception If fails. */
    @Test
<<<<<<< HEAD
    public void testClusterSnapshotFromClientNodeStop() throws Exception {
        startGridsWithCache(2, dfltCacheCfg, CACHE_KEYS_RANGE);

        IgniteEx clnt = startClientGrid(2);

        IgniteFuture<Void> fut = clnt.snapshot().createSnapshot(SNAPSHOT_NAME);

        stopGrid(0);

        System.out.println("@@@ fut=" + fut.get());

        startGrid(0);

        stopAllGrids();

        IgniteEx snp = startGridsFromSnapshot(2, SNAPSHOT_NAME);

        awaitPartitionMapExchange();

        assertSnapshotCacheKeys(snp.cache(dfltCacheCfg.getName()));
    }

    // todo On cluster without clients start a snapshot and fail coordinator
    //  (no errors must happen due to single messages resend)
    // todo add test coordinator left during snapshot exchange (future inited, but not started)
    // todo should client send its partitions in case of pme-free? #clientOnlyExchange
    // todo "Wrap exception Topology projection" is empty with the user one.
    // todo add test for PartitionExchangeAware execution order during snapshot

=======
    public void testSnapshotPartitionExchangeAwareOrder() throws Exception {
        IgniteEx ignite = startGridsWithCache(3, dfltCacheCfg, CACHE_KEYS_RANGE);

        Map<UUID, PartitionsExchangeAware> comps = new HashMap<>();

        for (Ignite ig : G.allGrids()) {
            PartitionsExchangeAware comp;

            ((IgniteEx)ig).context().cache().context().exchange()
                .registerExchangeAwareComponent(comp = new PartitionsExchangeAware() {
                    private final AtomicInteger order = new AtomicInteger();

                    @Override public void onInitBeforeTopologyLock(GridDhtPartitionsExchangeFuture fut) {
                        assertEquals("Exchange order violated: " + fut.firstEvent(), 0, order.getAndIncrement());
                    }

                    @Override public void onInitAfterTopologyLock(GridDhtPartitionsExchangeFuture fut) {
                        assertEquals("Exchange order violated: " + fut.firstEvent(), 1, order.getAndIncrement());
                    }

                    @Override public void onDoneBeforeTopologyUnlock(GridDhtPartitionsExchangeFuture fut) {
                        assertEquals("Exchange order violated: " + fut.firstEvent(), 2, order.getAndIncrement());
                    }

                    @Override public void onDoneAfterTopologyUnlock(GridDhtPartitionsExchangeFuture fut) {
                        assertEquals("Exchange order violated: " + fut.firstEvent(), 3, order.getAndSet(0));
                    }
                });

            comps.put(((IgniteEx)ig).localNode().id(), comp);
        }

        ignite.snapshot().createSnapshot(SNAPSHOT_NAME).get();

        for (Ignite ig : G.allGrids()) {
            ((IgniteEx)ig).context().cache().context().exchange()
                .unregisterExchangeAwareComponent(comps.get(((IgniteEx)ig).localNode().id()));
        }

        awaitPartitionMapExchange();

        assertEquals("Some of ignite instances failed during snapshot", 3, G.allGrids().size());

        stopAllGrids();

        IgniteEx snp = startGridsFromSnapshot(3, SNAPSHOT_NAME);

        assertSnapshotCacheKeys(snp.cache(dfltCacheCfg.getName()));
    }

>>>>>>> 6ddb17fb
    /**
     * @param ignite Ignite instance.
     * @param started Latch will be released when delta partition processing starts.
     * @param blocked Latch to await delta partition processing.
     * @return Factory which produces local snapshot senders.
     */
    private Function<String, SnapshotSender> blockingLocalSnapshotSender(IgniteEx ignite,
        CountDownLatch started,
        CountDownLatch blocked
    ) {
        Function<String, SnapshotSender> old = snp(ignite).localSnapshotSenderFactory();

        return (snpName) -> new DelegateSnapshotSender(log, snp(ignite).snapshotExecutorService(), old.apply(snpName)) {
            @Override public void sendDelta0(File delta, String cacheDirName, GroupPartitionId pair) {
                if (log.isInfoEnabled())
                    log.info("Processing delta file has been blocked: " + delta.getName());

                started.countDown();

                try {
                    U.await(blocked);

                    if (log.isInfoEnabled())
                        log.info("Latch released. Processing delta file continued: " + delta.getName());

                    super.sendDelta0(delta, cacheDirName, pair);
                }
                catch (IgniteInterruptedCheckedException e) {
                    throw new IgniteException("Interrupted by node stop", e);
                }
            }
        };
    }

    /** {@inheritDoc} */
    @Override protected boolean isMultiJvm() {
        return jvm;
    }

    /**
     * @param ignite Ignite instance.
     * @param caches Cache names to read values.
     * @return Summary value.
     */
    private static int sumAllCacheValues(Ignite ignite, int keys, String... caches) {
        AtomicInteger total = new AtomicInteger();

        for (String name : caches) {
            IgniteCache<Integer, Account> cache = ignite.cache(name);

            for (int key = 0; key < keys; key++)
                total.addAndGet(cache.get(key).balance);
        }

        return total.get();
    }

    /**
     * I/O Factory which will halt JVM on conditions occurred.
     */
    private static class HaltJvmFileIOFactory implements FileIOFactory {
        /** Serial version UID. */
        private static final long serialVersionUID = 0L;

        /** Delegate factory. */
        private final FileIOFactory delegate;

        /** Condition to halt. */
        private final Predicate<File> pred;

        /**
         * @param delegate Delegate factory.
         */
        public HaltJvmFileIOFactory(FileIOFactory delegate, Predicate<File> pred) {
            this.delegate = delegate;
            this.pred = pred;
        }

        /** {@inheritDoc} */
        @Override public FileIO create(File file, OpenOption... modes) throws IOException {
            FileIO delegate = this.delegate.create(file, modes);

            if (pred.test(file))
                Runtime.getRuntime().halt(Ignition.KILL_EXIT_CODE);

            return delegate;
        }
    }
}<|MERGE_RESOLUTION|>--- conflicted
+++ resolved
@@ -865,23 +865,6 @@
 
     /** @throws Exception If fails. */
     @Test
-<<<<<<< HEAD
-    public void testClusterSnapshotFromClient() throws Exception {
-        startGridsWithCache(2, dfltCacheCfg, CACHE_KEYS_RANGE);
-
-        IgniteEx clnt = startClientGrid(2);
-
-        clnt.snapshot().createSnapshot(SNAPSHOT_NAME)
-            .get();
-
-        stopAllGrids();
-
-        IgniteEx snp = startGridsFromSnapshot(2, SNAPSHOT_NAME);
-
-        awaitPartitionMapExchange();
-
-        assertSnapshotCacheKeys(snp.cache(dfltCacheCfg.getName()));
-=======
     public void testClusterSnapshotCoordinatorStopped() throws Exception {
         CountDownLatch block = new CountDownLatch(1);
         startGridsWithCache(3, dfltCacheCfg, CACHE_KEYS_RANGE);
@@ -939,35 +922,10 @@
             assertTrue("Snapshot and node left events must keep `rebalanced` state" + exch,
                 exch.rebalanced());
         }
->>>>>>> 6ddb17fb
-    }
-
-    /** @throws Exception If fails. */
-    @Test
-<<<<<<< HEAD
-    public void testConcurrentClusterSnapshotFromClient() throws Exception {
-        IgniteEx grid = startGridsWithCache(2, dfltCacheCfg, CACHE_KEYS_RANGE);
-
-        IgniteEx clnt = startClientGrid(2);
-
-        IgniteSnapshotManager mgr = snp(grid);
-        Function<String, SnapshotSender> old = mgr.localSnapshotSenderFactory();
-
-        BlockingExecutor block = new BlockingExecutor(mgr.snapshotExecutorService());
-
-        mgr.localSnapshotSenderFactory((snpName) ->
-            new DelegateSnapshotSender(log, block, old.apply(snpName)));
-
-        IgniteFuture<Void> fut = grid.snapshot().createSnapshot(SNAPSHOT_NAME);
-
-        assertThrowsWithCause(() ->
-                clnt.snapshot().createSnapshot(SNAPSHOT_NAME).get(),
-            IgniteException.class);
-
-        block.unblock();
-
-        fut.get();
-=======
+    }
+
+    /** @throws Exception If fails. */
+    @Test
     public void testClusterSnapshotOnMovingPartitionsCoordinatorLeft() throws Exception {
         startGridsWithCache(2, dfltCacheCfg, CACHE_KEYS_RANGE);
 
@@ -1028,12 +986,107 @@
 
         for (T2<GridDhtPartitionExchangeId, Boolean> exch : exchFuts)
             assertFalse("Snapshot `rebalanced` must be false with moving partitions: " + exch.get1(), exch.get2());
->>>>>>> 6ddb17fb
-    }
-
-    /** @throws Exception If fails. */
-    @Test
-<<<<<<< HEAD
+    }
+
+    /** @throws Exception If fails. */
+    @Test
+    public void testSnapshotPartitionExchangeAwareOrder() throws Exception {
+        IgniteEx ignite = startGridsWithCache(3, dfltCacheCfg, CACHE_KEYS_RANGE);
+
+        Map<UUID, PartitionsExchangeAware> comps = new HashMap<>();
+
+        for (Ignite ig : G.allGrids()) {
+            PartitionsExchangeAware comp;
+
+            ((IgniteEx)ig).context().cache().context().exchange()
+                .registerExchangeAwareComponent(comp = new PartitionsExchangeAware() {
+                    private final AtomicInteger order = new AtomicInteger();
+
+                    @Override public void onInitBeforeTopologyLock(GridDhtPartitionsExchangeFuture fut) {
+                        assertEquals("Exchange order violated: " + fut.firstEvent(), 0, order.getAndIncrement());
+                    }
+
+                    @Override public void onInitAfterTopologyLock(GridDhtPartitionsExchangeFuture fut) {
+                        assertEquals("Exchange order violated: " + fut.firstEvent(), 1, order.getAndIncrement());
+                    }
+
+                    @Override public void onDoneBeforeTopologyUnlock(GridDhtPartitionsExchangeFuture fut) {
+                        assertEquals("Exchange order violated: " + fut.firstEvent(), 2, order.getAndIncrement());
+                    }
+
+                    @Override public void onDoneAfterTopologyUnlock(GridDhtPartitionsExchangeFuture fut) {
+                        assertEquals("Exchange order violated: " + fut.firstEvent(), 3, order.getAndSet(0));
+                    }
+                });
+
+            comps.put(((IgniteEx)ig).localNode().id(), comp);
+        }
+
+        ignite.snapshot().createSnapshot(SNAPSHOT_NAME).get();
+
+        for (Ignite ig : G.allGrids()) {
+            ((IgniteEx)ig).context().cache().context().exchange()
+                .unregisterExchangeAwareComponent(comps.get(((IgniteEx)ig).localNode().id()));
+        }
+
+        awaitPartitionMapExchange();
+
+        assertEquals("Some of ignite instances failed during snapshot", 3, G.allGrids().size());
+
+        stopAllGrids();
+
+        IgniteEx snp = startGridsFromSnapshot(3, SNAPSHOT_NAME);
+
+        assertSnapshotCacheKeys(snp.cache(dfltCacheCfg.getName()));
+    }
+
+    /** @throws Exception If fails. */
+    @Test
+    public void testClusterSnapshotFromClient() throws Exception {
+        startGridsWithCache(2, dfltCacheCfg, CACHE_KEYS_RANGE);
+
+        IgniteEx clnt = startClientGrid(2);
+
+        clnt.snapshot().createSnapshot(SNAPSHOT_NAME)
+            .get();
+
+        stopAllGrids();
+
+        IgniteEx snp = startGridsFromSnapshot(2, SNAPSHOT_NAME);
+
+        awaitPartitionMapExchange();
+
+        assertSnapshotCacheKeys(snp.cache(dfltCacheCfg.getName()));
+    }
+
+    /** @throws Exception If fails. */
+    @Test
+    public void testConcurrentClusterSnapshotFromClient() throws Exception {
+        IgniteEx grid = startGridsWithCache(2, dfltCacheCfg, CACHE_KEYS_RANGE);
+
+        IgniteEx clnt = startClientGrid(2);
+
+        IgniteSnapshotManager mgr = snp(grid);
+        Function<String, SnapshotSender> old = mgr.localSnapshotSenderFactory();
+
+        BlockingExecutor block = new BlockingExecutor(mgr.snapshotExecutorService());
+
+        mgr.localSnapshotSenderFactory((snpName) ->
+            new DelegateSnapshotSender(log, block, old.apply(snpName)));
+
+        IgniteFuture<Void> fut = grid.snapshot().createSnapshot(SNAPSHOT_NAME);
+
+        assertThrowsWithCause(() ->
+                clnt.snapshot().createSnapshot(SNAPSHOT_NAME).get(),
+            IgniteException.class);
+
+        block.unblock();
+
+        fut.get();
+    }
+
+    /** @throws Exception If fails. */
+    @Test
     public void testClusterSnapshotFromClientNodeStop() throws Exception {
         startGridsWithCache(2, dfltCacheCfg, CACHE_KEYS_RANGE);
 
@@ -1063,58 +1116,6 @@
     // todo "Wrap exception Topology projection" is empty with the user one.
     // todo add test for PartitionExchangeAware execution order during snapshot
 
-=======
-    public void testSnapshotPartitionExchangeAwareOrder() throws Exception {
-        IgniteEx ignite = startGridsWithCache(3, dfltCacheCfg, CACHE_KEYS_RANGE);
-
-        Map<UUID, PartitionsExchangeAware> comps = new HashMap<>();
-
-        for (Ignite ig : G.allGrids()) {
-            PartitionsExchangeAware comp;
-
-            ((IgniteEx)ig).context().cache().context().exchange()
-                .registerExchangeAwareComponent(comp = new PartitionsExchangeAware() {
-                    private final AtomicInteger order = new AtomicInteger();
-
-                    @Override public void onInitBeforeTopologyLock(GridDhtPartitionsExchangeFuture fut) {
-                        assertEquals("Exchange order violated: " + fut.firstEvent(), 0, order.getAndIncrement());
-                    }
-
-                    @Override public void onInitAfterTopologyLock(GridDhtPartitionsExchangeFuture fut) {
-                        assertEquals("Exchange order violated: " + fut.firstEvent(), 1, order.getAndIncrement());
-                    }
-
-                    @Override public void onDoneBeforeTopologyUnlock(GridDhtPartitionsExchangeFuture fut) {
-                        assertEquals("Exchange order violated: " + fut.firstEvent(), 2, order.getAndIncrement());
-                    }
-
-                    @Override public void onDoneAfterTopologyUnlock(GridDhtPartitionsExchangeFuture fut) {
-                        assertEquals("Exchange order violated: " + fut.firstEvent(), 3, order.getAndSet(0));
-                    }
-                });
-
-            comps.put(((IgniteEx)ig).localNode().id(), comp);
-        }
-
-        ignite.snapshot().createSnapshot(SNAPSHOT_NAME).get();
-
-        for (Ignite ig : G.allGrids()) {
-            ((IgniteEx)ig).context().cache().context().exchange()
-                .unregisterExchangeAwareComponent(comps.get(((IgniteEx)ig).localNode().id()));
-        }
-
-        awaitPartitionMapExchange();
-
-        assertEquals("Some of ignite instances failed during snapshot", 3, G.allGrids().size());
-
-        stopAllGrids();
-
-        IgniteEx snp = startGridsFromSnapshot(3, SNAPSHOT_NAME);
-
-        assertSnapshotCacheKeys(snp.cache(dfltCacheCfg.getName()));
-    }
-
->>>>>>> 6ddb17fb
     /**
      * @param ignite Ignite instance.
      * @param started Latch will be released when delta partition processing starts.
