--- conflicted
+++ resolved
@@ -1251,23 +1251,6 @@
 
     /** @throws Exception If fails. */
     @Test
-<<<<<<< HEAD
-    public void testClusterSnapshotInMemoryFail() throws Exception {
-        persistence = false;
-
-        IgniteEx srv = startGrid(0);
-
-        srv.cluster().state(ACTIVE);
-
-        IgniteEx clnt = startClientGrid(1);
-
-        IgniteFuture<?> fut = clnt.snapshot().createSnapshot(SNAPSHOT_NAME);
-
-        assertThrowsAnyCause(log,
-            fut::get,
-            IgniteException.class,
-            "Snapshots on an in-memory clusters are not allowed.");
-=======
     public void testClientHandlesSnapshotFailOnStartStage() throws Exception {
         int grids = 2;
 
@@ -1296,7 +1279,6 @@
 
         // Check that client node is alive.
         assertSnapshotCacheKeys(cln.cache(dfltCacheCfg.getName()));
->>>>>>> a0320dcd
     }
 
     /**
