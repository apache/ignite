--- conflicted
+++ resolved
@@ -17,14 +17,11 @@
 package org.apache.ignite.internal.processors.cache.persistence.metastorage;
 
 import java.io.Serializable;
-<<<<<<< HEAD
-=======
 import java.util.Collection;
 import java.util.HashMap;
 import java.util.Iterator;
 import java.util.List;
 import java.util.Map;
->>>>>>> e43765fe
 import java.util.Random;
 import java.util.concurrent.atomic.AtomicInteger;
 import java.util.stream.Collectors;
@@ -44,14 +41,10 @@
 import org.apache.ignite.spi.discovery.tcp.ipfinder.vm.TcpDiscoveryVmIpFinder;
 import org.apache.ignite.testframework.junits.common.GridCommonAbstractTest;
 import org.junit.Assert;
-import org.junit.Test;
-import org.junit.runner.RunWith;
-import org.junit.runners.JUnit4;
 
 /**
  * Single place to add for basic MetaStorage tests.
  */
-@RunWith(JUnit4.class)
 public class IgniteMetaStorageBasicTest extends GridCommonAbstractTest {
     /** */
     private static final TcpDiscoveryIpFinder IP_FINDER = new TcpDiscoveryVmIpFinder(true);
@@ -98,7 +91,6 @@
     /**
      *
      */
-    @Test
     public void testMetaStorageMassivePutFixed() throws Exception {
         IgniteEx ig = startGrid(0);
 
@@ -136,7 +128,6 @@
     /**
      *
      */
-    @Test
     public void testMetaStorageMassivePutRandom() throws Exception {
         IgniteEx ig = startGrid(0);
 
@@ -443,7 +434,6 @@
      *
      * @throws Exception If failed.
      */
-    @Test
     public void testMetaStorageMassivePutUpdateRestart() throws Exception {
         IgniteEx ig = startGrid(0);
 
@@ -468,7 +458,6 @@
     /**
      * @throws Exception If fails.
      */
-    @Test
     public void testRecoveryOfMetastorageWhenNodeNotInBaseline() throws Exception {
         IgniteEx ig0 = startGrid(0);
 
