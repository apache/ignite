/*
 * Licensed to the Apache Software Foundation (ASF) under one or more
 * contributor license agreements.  See the NOTICE file distributed with
 * this work for additional information regarding copyright ownership.
 * The ASF licenses this file to You under the Apache License, Version 2.0
 * (the "License"); you may not use this file except in compliance with
 * the License.  You may obtain a copy of the License at
 *
 *      http://www.apache.org/licenses/LICENSE-2.0
 *
 * Unless required by applicable law or agreed to in writing, software
 * distributed under the License is distributed on an "AS IS" BASIS,
 * WITHOUT WARRANTIES OR CONDITIONS OF ANY KIND, either express or implied.
 * See the License for the specific language governing permissions and
 * limitations under the License.
 */

package org.apache.ignite.internal.processors.cache;

import java.util.UUID;
import javax.cache.CacheException;
import org.apache.ignite.IgniteCache;
import org.apache.ignite.IgniteCheckedException;
import org.apache.ignite.IgniteLogger;
import org.apache.ignite.cache.CacheMode;
import org.apache.ignite.cache.affinity.rendezvous.RendezvousAffinityFunction;
import org.apache.ignite.cluster.ClusterNode;
import org.apache.ignite.cluster.ClusterState;
import org.apache.ignite.configuration.CacheConfiguration;
import org.apache.ignite.configuration.DataPageEvictionMode;
import org.apache.ignite.configuration.DataRegionConfiguration;
import org.apache.ignite.configuration.DataStorageConfiguration;
import org.apache.ignite.configuration.IgniteConfiguration;
import org.apache.ignite.failure.FailureHandler;
import org.apache.ignite.failure.StopNodeOrHaltFailureHandler;
import org.apache.ignite.internal.IgniteEx;
import org.apache.ignite.internal.mem.IgniteOutOfMemoryException;
import org.apache.ignite.internal.util.typedef.internal.U;
import org.apache.ignite.lang.IgnitePredicate;
import org.apache.ignite.testframework.ListeningTestLogger;
import org.apache.ignite.testframework.LogListener;
import org.apache.ignite.testframework.junits.common.GridCommonAbstractTest;
import org.jetbrains.annotations.Nullable;
import org.junit.Test;

import static java.util.Objects.nonNull;
import static org.apache.ignite.configuration.DataStorageConfiguration.DFLT_PAGE_SIZE;
import static org.apache.ignite.testframework.GridTestUtils.assertThrows;
import static org.apache.ignite.testframework.LogListener.matches;

/**
 *
 */
public class CacheDataRegionConfigurationTest extends GridCommonAbstractTest {
    /** */
    private volatile CacheConfiguration ccfg;

    /** */
    private volatile DataStorageConfiguration memCfg;

    /** Failure handler. */
    @Nullable private FailureHandler failureHnd;

    /** */
    private IgniteLogger logger;

    /** */
    private static final long DFLT_MEM_PLC_SIZE = 10L * 1024 * 1024;

    /** */
    private static final long BIG_MEM_PLC_SIZE = 1024L * 1024 * 1024;

    /** {@inheritDoc} */
    @Override protected IgniteConfiguration getConfiguration(String gridName) throws Exception {
        IgniteConfiguration cfg = super.getConfiguration(gridName);

        if (nonNull(logger))
            cfg.setGridLogger(logger);

        if (nonNull(failureHnd))
            cfg.setFailureHandler(failureHnd);

        if (gridName.contains("client")) {
            cfg.setClientMode(true);

            return cfg;
        }

        if (nonNull(memCfg))
            cfg.setDataStorageConfiguration(memCfg);

        if (nonNull(ccfg))
            cfg.setCacheConfiguration(ccfg);

        return cfg;
    }

    /** {@inheritDoc} */
    @Override protected void afterTest() throws Exception {
        super.afterTest();

        stopAllGrids();

        cleanPersistenceDir();
    }

    /** {@inheritDoc} */
    @Override protected void beforeTest() throws Exception {
        super.beforeTest();

        stopAllGrids();

        cleanPersistenceDir();
    }

    /** */
    private void checkStartGridException(Class<? extends Throwable> ex, String message) {
        assertThrows(log(), () -> {
            startGrid(0);

            return null;
        }, ex, message);
    }

    /**
     * Verifies that proper exception is thrown when DataRegion is misconfigured for cache.
     */
    @Test
    public void testMissingDataRegion() {
        ccfg = new CacheConfiguration(DEFAULT_CACHE_NAME);

        ccfg.setDataRegionName("nonExistingMemPlc");

        checkStartGridException(IgniteCheckedException.class, "Requested DataRegion is not configured");
    }

    /**
     * Verifies that {@link IgniteOutOfMemoryException} is thrown when cache is configured with too small DataRegion.
     */
    @Test
    public void testTooSmallDataRegion() throws Exception {
        memCfg = new DataStorageConfiguration();

        DataRegionConfiguration dfltPlcCfg = new DataRegionConfiguration();
        dfltPlcCfg.setName("dfltPlc");
        dfltPlcCfg.setInitialSize(DFLT_MEM_PLC_SIZE);
        dfltPlcCfg.setMaxSize(DFLT_MEM_PLC_SIZE);

        DataRegionConfiguration bigPlcCfg = new DataRegionConfiguration();
        bigPlcCfg.setName("bigPlc");
        bigPlcCfg.setMaxSize(BIG_MEM_PLC_SIZE);

        memCfg.setDataRegionConfigurations(bigPlcCfg);
        memCfg.setDefaultDataRegionConfiguration(dfltPlcCfg);

        ccfg = new CacheConfiguration(DEFAULT_CACHE_NAME);

        IgniteEx ignite0 = startGrid(0);

        IgniteCache<Object, Object> cache = ignite0.cache(DEFAULT_CACHE_NAME);

        boolean oomeThrown = false;

        try {
            for (int i = 0; i < 500_000; i++)
                cache.put(i, "abc");
        }
        catch (Exception e) {
            Throwable cause = e;

            do {
                if (cause instanceof IgniteOutOfMemoryException) {
                    oomeThrown = true;
                    break;
                }

                if (cause == null)
                    break;

                if (cause.getSuppressed() == null || cause.getSuppressed().length == 0)
                    cause = cause.getCause();
                else
                    cause = cause.getSuppressed()[0];
            }
            while (true);
        }

        if (!oomeThrown)
            fail("OutOfMemoryException hasn't been thrown");
    }

    /**
     * Verifies that with enough memory allocated adding values to cache doesn't cause any exceptions.
     */
    @Test
    public void testProperlySizedMemoryPolicy() throws Exception {
        memCfg = new DataStorageConfiguration();

        DataRegionConfiguration dfltPlcCfg = new DataRegionConfiguration();
        dfltPlcCfg.setName("dfltPlc");
        dfltPlcCfg.setInitialSize(DFLT_MEM_PLC_SIZE);
        dfltPlcCfg.setMaxSize(DFLT_MEM_PLC_SIZE);

        DataRegionConfiguration bigPlcCfg = new DataRegionConfiguration();
        bigPlcCfg.setName("bigPlc");
        bigPlcCfg.setMaxSize(BIG_MEM_PLC_SIZE);

        memCfg.setDataRegionConfigurations(bigPlcCfg);
        memCfg.setDefaultDataRegionConfiguration(dfltPlcCfg);

        ccfg = new CacheConfiguration(DEFAULT_CACHE_NAME);
        ccfg.setDataRegionName("bigPlc");

        IgniteEx ignite0 = startGrid(0);

        IgniteCache<Object, Object> cache = ignite0.cache(DEFAULT_CACHE_NAME);

        try {
            for (int i = 0; i < 500_000; i++)
                cache.put(i, "abc");
        }
        catch (Exception e) {
            fail("With properly sized DataRegion no exceptions are expected to be thrown.");
        }
    }

    /**
     * Verifies that {@link IgniteCheckedException} is thrown when swap and persistence are enabled at the same time
     * for a data region.
     */
    @Test
    public void testSetPersistenceAndSwap() {
        DataRegionConfiguration invCfg = new DataRegionConfiguration();

        invCfg.setName("invCfg");
        invCfg.setInitialSize(DFLT_MEM_PLC_SIZE);
        invCfg.setMaxSize(DFLT_MEM_PLC_SIZE);
        // Enabling the persistence.
        invCfg.setPersistenceEnabled(true);
        // Enabling the swap space.
        invCfg.setSwapPath("/path/to/some/directory");

        memCfg = new DataStorageConfiguration();
        memCfg.setDataRegionConfigurations(invCfg);

        ccfg = new CacheConfiguration(DEFAULT_CACHE_NAME);
        ccfg.setDataRegionName("ccfg");

        checkStartGridException(IgniteCheckedException.class, "Failed to start processor: GridProcessorAdapter []");
    }

    /**
     * Filter to exclude the node from affinity nodes by its name.
     */
    private static class NodeNameNodeFilter implements IgnitePredicate<ClusterNode> {
        /** */
        private final String filteredNode;

        /**
         * @param node Node.
         */
        private NodeNameNodeFilter(String node) {
            filteredNode = node;
        }

        /** {@inheritDoc} */
        @Override public boolean apply(ClusterNode node) {
            return !node.attribute("org.apache.ignite.ignite.name").toString().contains(filteredNode);
        }
    }

    /**
     * Verifies that warning message is printed to the logs if user tries to start a static cache in data region which
     * overhead (e.g. metapages for partitions) occupies more space of the region than a defined threshold (15%)
     *
     * @throws Exception If failed.
     */
    @Test
    public void testWarningIfStaticCacheOverheadExceedsThreshold() throws Exception {
        DataRegionConfiguration smallRegionCfg = new DataRegionConfiguration();
        int numOfPartitions = 512;
        int partitionsMetaMemoryChunk = U.sizeInMegabytes(512 * DFLT_PAGE_SIZE);

        smallRegionCfg.setInitialSize(DFLT_MEM_PLC_SIZE);
        smallRegionCfg.setMaxSize(DFLT_MEM_PLC_SIZE);
        smallRegionCfg.setPersistenceEnabled(true);
        smallRegionCfg.setName("smallRegion");

        memCfg = new DataStorageConfiguration();
        memCfg.setDefaultDataRegionConfiguration(smallRegionCfg);
        //one hour to guarantee that checkpoint will be triggered by 'dirty pages amount' trigger
        memCfg.setCheckpointFrequency(60 * 60 * 1000);

        CacheConfiguration<Object, Object> manyPartitionsCache = new CacheConfiguration<>(DEFAULT_CACHE_NAME);

        //512 partitions are enough only if primary and backups count
        manyPartitionsCache.setAffinity(new RendezvousAffinityFunction(false, numOfPartitions));
        manyPartitionsCache.setBackups(1);

        ccfg = manyPartitionsCache;

<<<<<<< HEAD
        ListeningTestLogger srv0Log = new ListeningTestLogger(false, null);
=======
        ListeningTestLogger srv0Logger = new ListeningTestLogger(null);
>>>>>>> e70b66c5
        LogListener cacheGrpLsnr0 = matches("Cache group 'default' brings high overhead").build();
        LogListener dataRegLsnr0 = matches("metainformation in data region 'smallRegion'").build();
        LogListener partsInfoLsnr0 = matches(numOfPartitions + " partitions, " +
            DFLT_PAGE_SIZE +
            " bytes per partition, " + partitionsMetaMemoryChunk + " MBs total").build();
        srv0Log.registerAllListeners(cacheGrpLsnr0, dataRegLsnr0, partsInfoLsnr0);
        logger = srv0Log;

        IgniteEx ignite0 = startGrid("srv0");

<<<<<<< HEAD
        ListeningTestLogger srv1Log = new ListeningTestLogger(false, null);
=======
        ListeningTestLogger srv1Logger = new ListeningTestLogger(null);
>>>>>>> e70b66c5
        LogListener cacheGrpLsnr1 = matches("Cache group 'default' brings high overhead").build();
        LogListener dataRegLsnr1 = matches("metainformation in data region 'smallRegion'").build();
        LogListener partsInfoLsnr1 = matches(numOfPartitions + " partitions, " +
            DFLT_PAGE_SIZE +
            " bytes per partition, " + partitionsMetaMemoryChunk + " MBs total").build();
        srv1Log.registerAllListeners(cacheGrpLsnr1, dataRegLsnr1, partsInfoLsnr1);
        logger = srv1Log;

        startGrid("srv1");

        ignite0.cluster().state(ClusterState.ACTIVE);

        //srv0 and srv1 print warning into the log as the threshold for cache in default cache group is broken
        assertTrue(cacheGrpLsnr0.check());
        assertTrue(dataRegLsnr0.check());
        assertTrue(partsInfoLsnr0.check());

        assertTrue(cacheGrpLsnr1.check());
        assertTrue(dataRegLsnr1.check());
        assertTrue(partsInfoLsnr1.check());
    }

    /**
     * Verifies that warning message is printed to the logs if user tries to start a dynamic cache in data region which
     * overhead (e.g. metapages for partitions) occupies more space of the region than a defined threshold.
     *
     * @throws Exception If failed.
     */
    @Test
    public void testWarningIfDynamicCacheOverheadExceedsThreshold() throws Exception {
        String filteredSrvName = "srv2";
        int numOfPartitions = 512;
        int partitionsMetaMemoryChunk = U.sizeInMegabytes(512 * DFLT_PAGE_SIZE);

        DataRegionConfiguration smallRegionCfg = new DataRegionConfiguration();

        smallRegionCfg.setName("smallRegion");
        smallRegionCfg.setInitialSize(DFLT_MEM_PLC_SIZE);
        smallRegionCfg.setMaxSize(DFLT_MEM_PLC_SIZE);
        smallRegionCfg.setPersistenceEnabled(true);

        //explicit default data region configuration to test possible NPE case
        DataRegionConfiguration dfltRegionCfg = new DataRegionConfiguration();
        dfltRegionCfg.setName("defaultRegion");
        dfltRegionCfg.setInitialSize(DFLT_MEM_PLC_SIZE);
        dfltRegionCfg.setMaxSize(DFLT_MEM_PLC_SIZE);
        dfltRegionCfg.setPersistenceEnabled(true);

        memCfg = new DataStorageConfiguration();
        memCfg.setDefaultDataRegionConfiguration(dfltRegionCfg);
        memCfg.setDataRegionConfigurations(smallRegionCfg);
        //one hour to guarantee that checkpoint will be triggered by 'dirty pages amount' trigger
        memCfg.setCheckpointFrequency(60 * 60 * 1000);

<<<<<<< HEAD
        ListeningTestLogger srv0Log = new ListeningTestLogger(false, null);
=======
        ListeningTestLogger srv0Logger = new ListeningTestLogger(null);
>>>>>>> e70b66c5
        LogListener cacheGrpLsnr0 = matches("Cache group 'default' brings high overhead").build();
        LogListener dataRegLsnr0 = matches("metainformation in data region 'defaultRegion'").build();
        LogListener partsInfoLsnr0 = matches(numOfPartitions + " partitions, " +
            DFLT_PAGE_SIZE +
            " bytes per partition, " + partitionsMetaMemoryChunk + " MBs total").build();
        srv0Log.registerAllListeners(cacheGrpLsnr0, dataRegLsnr0, partsInfoLsnr0);
        logger = srv0Log;

        IgniteEx ignite0 = startGrid("srv0");

<<<<<<< HEAD
        ListeningTestLogger srv1Log = new ListeningTestLogger(false, null);
=======
        ListeningTestLogger srv1Logger = new ListeningTestLogger(null);
>>>>>>> e70b66c5
        LogListener cacheGrpLsnr1 = matches("Cache group 'default' brings high overhead").build();
        LogListener dataRegLsnr1 = matches("metainformation in data region 'defaultRegion'").build();
        LogListener partsInfoLsnr1 = matches(numOfPartitions + " partitions, " +
            DFLT_PAGE_SIZE +
            " bytes per partition, " + partitionsMetaMemoryChunk + " MBs total").build();
        srv1Log.registerAllListeners(cacheGrpLsnr1, dataRegLsnr1, partsInfoLsnr1);
        logger = srv1Log;

        startGrid("srv1");

<<<<<<< HEAD
        ListeningTestLogger srv2Log = new ListeningTestLogger(false, null);
=======
        ListeningTestLogger srv2Logger = new ListeningTestLogger(null);
>>>>>>> e70b66c5
        LogListener cacheGrpLsnr2 = matches("Cache group 'default' brings high overhead").build();
        srv2Log.registerListener(cacheGrpLsnr2);
        logger = srv2Log;

        startGrid("srv2");

        ignite0.cluster().state(ClusterState.ACTIVE);

        IgniteEx cl = startGrid("client01");

        CacheConfiguration<Object, Object> manyPartitionsCache = new CacheConfiguration<>(DEFAULT_CACHE_NAME);

        manyPartitionsCache.setAffinity(new RendezvousAffinityFunction(false, numOfPartitions));
        manyPartitionsCache.setNodeFilter(new NodeNameNodeFilter(filteredSrvName));
        manyPartitionsCache.setBackups(1);

        cl.createCache(manyPartitionsCache);

        //srv0 and srv1 print warning into the log as the threshold for cache in default cache group is broken
        assertTrue(cacheGrpLsnr0.check());
        assertTrue(dataRegLsnr0.check());
        assertTrue(partsInfoLsnr0.check());

        assertTrue(cacheGrpLsnr1.check());
        assertTrue(dataRegLsnr1.check());
        assertTrue(partsInfoLsnr1.check());

        //srv2 doesn't print the warning as it is filtered by node filter from affinity nodes
        assertFalse(cacheGrpLsnr2.check());
    }

    /**
     * Verifies that warning is printed out to logs if after removing nodes from baseline
     * some caches reach or cross dangerous limit of metainformation overhead per data region.
     *
     * @throws Exception If failed.
     */
    @Test
    public void testWarningOnBaselineTopologyChange() throws Exception {
        DataRegionConfiguration dfltRegionCfg = new DataRegionConfiguration();
        dfltRegionCfg.setInitialSize(DFLT_MEM_PLC_SIZE);
        dfltRegionCfg.setMaxSize(DFLT_MEM_PLC_SIZE);
        dfltRegionCfg.setPersistenceEnabled(true);

        memCfg = new DataStorageConfiguration();
        memCfg.setDefaultDataRegionConfiguration(dfltRegionCfg);
        //one hour to guarantee that checkpoint will be triggered by 'dirty pages amount' trigger
        memCfg.setCheckpointFrequency(60 * 60 * 1000);

<<<<<<< HEAD
        ListeningTestLogger srv0Log = new ListeningTestLogger(false, null);
=======
        ListeningTestLogger srv0Logger = new ListeningTestLogger(null);
>>>>>>> e70b66c5
        LogListener cacheGrpLsnr0 = matches("Cache group 'default' brings high overhead").build();
        srv0Log.registerListener(cacheGrpLsnr0);
        logger = srv0Log;

        IgniteEx ignite0 = startGrid("srv0");

<<<<<<< HEAD
        ListeningTestLogger srv1Log = new ListeningTestLogger(false, null);
=======
        ListeningTestLogger srv1Logger = new ListeningTestLogger(null);
>>>>>>> e70b66c5
        LogListener cacheGrpLsnr1 = matches("Cache group 'default' brings high overhead").build();
        srv1Log.registerListener(cacheGrpLsnr1);
        logger = srv1Log;

        startGrid("srv1");

        ignite0.cluster().state(ClusterState.ACTIVE);

        ignite0.createCache(
            new CacheConfiguration<>(DEFAULT_CACHE_NAME)
                .setDataRegionName(dfltRegionCfg.getName())
                .setCacheMode(CacheMode.PARTITIONED)
                .setAffinity(new RendezvousAffinityFunction(false, 512))
        );

        assertFalse(cacheGrpLsnr0.check());
        assertFalse(cacheGrpLsnr1.check());

        stopGrid("srv1");

        ignite0.cluster().baselineAutoAdjustEnabled(false);

        long topVer = ignite0.cluster().topologyVersion();

        ignite0.cluster().setBaselineTopology(topVer);

        awaitPartitionMapExchange();

        assertTrue(cacheGrpLsnr0.check());
    }

    /**
     * Negative test: verifies that no warning is printed to logs if user starts static and dynamic caches
     * in data region with enough capacity to host these caches;
     * in other words, no thresholds for metapages ration are broken.
     *
     * @throws Exception If failed.
     */
    @Test
    public void testNoWarningIfCacheConfigurationDoesntBreakThreshold() throws Exception {
        DataRegionConfiguration dfltRegionCfg = new DataRegionConfiguration();
        dfltRegionCfg.setInitialSize(DFLT_MEM_PLC_SIZE);
        dfltRegionCfg.setMaxSize(DFLT_MEM_PLC_SIZE);
        dfltRegionCfg.setPersistenceEnabled(true);

        memCfg = new DataStorageConfiguration();
        memCfg.setDefaultDataRegionConfiguration(dfltRegionCfg);
        //one hour to guarantee that checkpoint will be triggered by 'dirty pages amount' trigger
        memCfg.setCheckpointFrequency(60 * 60 * 1000);

        CacheConfiguration<Object, Object> fewPartitionsCache = new CacheConfiguration<>(DEFAULT_CACHE_NAME);

        //512 partitions are enough only if primary and backups count
        fewPartitionsCache.setAffinity(new RendezvousAffinityFunction(false, 16));
        fewPartitionsCache.setBackups(1);

        ccfg = fewPartitionsCache;

<<<<<<< HEAD
        ListeningTestLogger srv0Log = new ListeningTestLogger(false, null);
=======
        ListeningTestLogger srv0Logger = new ListeningTestLogger(null);
>>>>>>> e70b66c5
        LogListener cacheGrpLsnr0 = matches("Cache group 'default' brings high overhead").build();
        LogListener dynamicGrpLsnr = matches("Cache group 'dynamicCache' brings high overhead").build();
        srv0Log.registerListener(cacheGrpLsnr0);
        srv0Log.registerListener(dynamicGrpLsnr);
        logger = srv0Log;

        IgniteEx ignite0 = startGrid("srv0");

        ignite0.cluster().state(ClusterState.ACTIVE);

        assertFalse(cacheGrpLsnr0.check());

        ignite0.createCache(new CacheConfiguration<>("dynamicCache")
            .setAffinity(new RendezvousAffinityFunction(false, 16))
        );

        assertFalse(dynamicGrpLsnr.check());
    }

    /**
     * Verifies that {@link IgniteCheckedException} is thrown when page eviction threshold is less than 0.5.
     */
    @Test
    public void testSetSmallInvalidEviction() {
        final double SMALL_EVICTION_THRESHOLD = 0.1D;
        DataRegionConfiguration invCfg = new DataRegionConfiguration();

        invCfg.setName("invCfg");
        invCfg.setInitialSize(DFLT_MEM_PLC_SIZE);
        invCfg.setMaxSize(DFLT_MEM_PLC_SIZE);
        invCfg.setPageEvictionMode(DataPageEvictionMode.RANDOM_LRU);
        // Setting the page eviction threshold less than 0.5
        invCfg.setEvictionThreshold(SMALL_EVICTION_THRESHOLD);

        memCfg = new DataStorageConfiguration();
        memCfg.setDataRegionConfigurations(invCfg);

        ccfg = new CacheConfiguration(DEFAULT_CACHE_NAME);

        checkStartGridException(IgniteCheckedException.class, "Failed to start processor: GridProcessorAdapter []");
    }

    /**
     * Verifies that {@link IgniteCheckedException} is thrown when page eviction threshold is greater than 0.999.
     */
    @Test
    public void testSetBigInvalidEviction() {
        final double BIG_EVICTION_THRESHOLD = 1.0D;
        DataRegionConfiguration invCfg = new DataRegionConfiguration();

        invCfg.setName("invCfg");
        invCfg.setInitialSize(DFLT_MEM_PLC_SIZE);
        invCfg.setMaxSize(DFLT_MEM_PLC_SIZE);
        invCfg.setPageEvictionMode(DataPageEvictionMode.RANDOM_LRU);
        // Setting the page eviction threshold greater than 0.999
        invCfg.setEvictionThreshold(BIG_EVICTION_THRESHOLD);

        memCfg = new DataStorageConfiguration();
        memCfg.setDataRegionConfigurations(invCfg);

        ccfg = new CacheConfiguration(DEFAULT_CACHE_NAME);

        checkStartGridException(IgniteCheckedException.class, "Failed to start processor: GridProcessorAdapter []");
    }

    /**
     * Verifies that {@link IgniteCheckedException} is thrown when empty pages pool size is less than 10
     */
    @Test
    public void testInvalidSmallEmptyPagesPoolSize() {
        final int SMALL_PAGES_POOL_SIZE = 5;
        DataRegionConfiguration invCfg = new DataRegionConfiguration();

        invCfg.setName("invCfg");
        invCfg.setInitialSize(DFLT_MEM_PLC_SIZE);
        invCfg.setMaxSize(DFLT_MEM_PLC_SIZE);
        invCfg.setPageEvictionMode(DataPageEvictionMode.RANDOM_LRU);
        // Setting the pages pool size less than 10
        invCfg.setEmptyPagesPoolSize(SMALL_PAGES_POOL_SIZE);

        memCfg = new DataStorageConfiguration();
        memCfg.setDataRegionConfigurations(invCfg);

        ccfg = new CacheConfiguration(DEFAULT_CACHE_NAME);

        checkStartGridException(IgniteCheckedException.class, "Failed to start processor: GridProcessorAdapter []");
    }

    /**
     * Verifies that {@link IgniteCheckedException} is thrown when empty pages pool size is greater than
     * DataRegionConfiguration.getMaxSize() / DataStorageConfiguration.getPageSize() / 10.
     */
    @Test
    public void testInvalidBigEmptyPagesPoolSize() {
        final int DFLT_PAGE_SIZE = 1024;
        long expectedMaxPoolSize;
        DataRegionConfiguration invCfg = new DataRegionConfiguration();

        invCfg.setName("invCfg");
        invCfg.setInitialSize(DFLT_MEM_PLC_SIZE);
        invCfg.setMaxSize(DFLT_MEM_PLC_SIZE);
        invCfg.setPageEvictionMode(DataPageEvictionMode.RANDOM_LRU);

        memCfg = new DataStorageConfiguration();
        memCfg.setDataRegionConfigurations(invCfg);
        memCfg.setPageSize(DFLT_PAGE_SIZE);

        ccfg = new CacheConfiguration(DEFAULT_CACHE_NAME);

        expectedMaxPoolSize = invCfg.getMaxSize() / memCfg.getPageSize() / 10;

        if (expectedMaxPoolSize < Integer.MAX_VALUE) {
            // Setting the empty pages pool size greater than
            // DataRegionConfiguration.getMaxSize() / DataStorageConfiguration.getPageSize() / 10
            invCfg.setEmptyPagesPoolSize((int)expectedMaxPoolSize + 1);
            memCfg.setDataRegionConfigurations(invCfg);
            checkStartGridException(IgniteCheckedException.class, "Failed to start processor: GridProcessorAdapter []");
        }
    }

    /**
     * Verifies that {@link IgniteCheckedException} is thrown when IgniteCheckedException if validation of
     * memory metrics properties fails. Metrics rate time interval must not be less than 1000ms.
     */
    @Test
    public void testInvalidMetricsProperties() {
        final long SMALL_RATE_TIME_INTERVAL_MS = 999;
        DataRegionConfiguration invCfg = new DataRegionConfiguration();

        invCfg.setName("invCfg");
        invCfg.setInitialSize(DFLT_MEM_PLC_SIZE);
        invCfg.setMaxSize(DFLT_MEM_PLC_SIZE);
        invCfg.setPageEvictionMode(DataPageEvictionMode.RANDOM_LRU);
        // Setting the metrics rate time less then 1000ms
        invCfg.setMetricsRateTimeInterval(SMALL_RATE_TIME_INTERVAL_MS);

        memCfg = new DataStorageConfiguration();
        memCfg.setDataRegionConfigurations(invCfg);

        ccfg = new CacheConfiguration(DEFAULT_CACHE_NAME);

        checkStartGridException(IgniteCheckedException.class, "Failed to start processor: GridProcessorAdapter []");
    }

    /**
     * Verifies that {@link IgniteCheckedException} is thrown when IgniteCheckedException if validation of
     * memory metrics properties fails. Metrics sub interval count must be positive.
     */
    @Test
    public void testInvalidSubIntervalCount() {
        final int NEG_SUB_INTERVAL_CNT = -1000;
        DataRegionConfiguration invCfg = new DataRegionConfiguration();

        invCfg.setName("invCfg");
        invCfg.setInitialSize(DFLT_MEM_PLC_SIZE);
        invCfg.setMaxSize(DFLT_MEM_PLC_SIZE);
        invCfg.setPageEvictionMode(DataPageEvictionMode.RANDOM_LRU);
        // Setting the metrics sub interval count as negative
        invCfg.setMetricsSubIntervalCount(NEG_SUB_INTERVAL_CNT);

        memCfg = new DataStorageConfiguration();
        memCfg.setDataRegionConfigurations(invCfg);

        ccfg = new CacheConfiguration(DEFAULT_CACHE_NAME);

        checkStartGridException(IgniteCheckedException.class, "Failed to start processor: GridProcessorAdapter []");
    }

    /**
     * Test checks that nodes will not fall if you receive a request
     * to create a cache with an unknown data region.
     *
     * @throws Exception If failed.
     */
    @Test
    public void testNoFailNodeIfUnknownDataRegion() throws Exception {
        failureHnd = new StopNodeOrHaltFailureHandler();
        ccfg = new CacheConfiguration<>(DEFAULT_CACHE_NAME);
        memCfg = new DataStorageConfiguration()
            .setDefaultDataRegionConfiguration(new DataRegionConfiguration().setPersistenceEnabled(true));

        LogListener logLsnr = matches("Possible failure suppressed accordingly to a configured handler").build();
        logger = new ListeningTestLogger(log, logLsnr);

        IgniteEx srvNode = startGrid(0);

        String dataRegionName = "region";

        IgniteConfiguration clientCfg = getConfiguration(getTestIgniteInstanceName(1))
            .setDataStorageConfiguration(
                new DataStorageConfiguration()
                    .setDataRegionConfigurations(new DataRegionConfiguration().setName(dataRegionName))
                    .setDefaultDataRegionConfiguration(new DataRegionConfiguration().setPersistenceEnabled(true))
            );

        IgniteEx clientNode = startClientGrid(optimize(clientCfg));

        srvNode.cluster().state(ClusterState.ACTIVE);

        assertThrows(log, () -> {
            clientNode.getOrCreateCache(
                new CacheConfiguration<>(DEFAULT_CACHE_NAME + 1).setDataRegionName(dataRegionName)
            );

            return null;
        }, CacheException.class, null);

        assertThrows(log, () -> {
            clientNode.getOrCreateCache(
                new CacheConfiguration<>(DEFAULT_CACHE_NAME + 1).setDataRegionName(UUID.randomUUID().toString())
            );

            return null;
        }, CacheException.class, null);

        IgniteCache<Object, Object> cacheSrv = srvNode.cache(DEFAULT_CACHE_NAME);
        IgniteCache<Object, Object> cacheClient = clientNode.cache(DEFAULT_CACHE_NAME);

        cacheSrv.put(1, 1);
        assertEquals(1, cacheSrv.get(1));

        cacheClient.put(2, 2);
        assertEquals(2, cacheClient.get(2));

        assertFalse(logLsnr.check());
    }

    /**
     * Verify that the eviction strategy can support large dataregion.
     */
    @Test
    public void testLargeRegionsWithRandomLRU() throws Exception {
        doTestLargeRegionsWithEviction(DataPageEvictionMode.RANDOM_LRU);
    }

    /**
     * Verify that the eviction strategy can support large dataregion.
     */
    @Test
    public void testLargeRegionsWithRandom2LRU() throws Exception {
        doTestLargeRegionsWithEviction(DataPageEvictionMode.RANDOM_2_LRU);
    }

    /**
     * @param evictMode Page eviction mode.
     * @throws Exception If failed.
     */
    private void doTestLargeRegionsWithEviction(DataPageEvictionMode evictMode) throws Exception {
        DataRegionConfiguration cfg = new DataRegionConfiguration()
            .setName("region-1")
            .setMaxSize(4 * 1024 * U.GB)
            .setPageEvictionMode(evictMode);

        memCfg = new DataStorageConfiguration().setDataRegionConfigurations(cfg);

        startGrid();
    }
}<|MERGE_RESOLUTION|>--- conflicted
+++ resolved
@@ -299,33 +299,25 @@
 
         ccfg = manyPartitionsCache;
 
-<<<<<<< HEAD
-        ListeningTestLogger srv0Log = new ListeningTestLogger(false, null);
-=======
         ListeningTestLogger srv0Logger = new ListeningTestLogger(null);
->>>>>>> e70b66c5
         LogListener cacheGrpLsnr0 = matches("Cache group 'default' brings high overhead").build();
         LogListener dataRegLsnr0 = matches("metainformation in data region 'smallRegion'").build();
         LogListener partsInfoLsnr0 = matches(numOfPartitions + " partitions, " +
             DFLT_PAGE_SIZE +
             " bytes per partition, " + partitionsMetaMemoryChunk + " MBs total").build();
-        srv0Log.registerAllListeners(cacheGrpLsnr0, dataRegLsnr0, partsInfoLsnr0);
-        logger = srv0Log;
+        srv0Logger.registerAllListeners(cacheGrpLsnr0, dataRegLsnr0, partsInfoLsnr0);
+        logger = srv0Logger;
 
         IgniteEx ignite0 = startGrid("srv0");
 
-<<<<<<< HEAD
-        ListeningTestLogger srv1Log = new ListeningTestLogger(false, null);
-=======
         ListeningTestLogger srv1Logger = new ListeningTestLogger(null);
->>>>>>> e70b66c5
         LogListener cacheGrpLsnr1 = matches("Cache group 'default' brings high overhead").build();
         LogListener dataRegLsnr1 = matches("metainformation in data region 'smallRegion'").build();
         LogListener partsInfoLsnr1 = matches(numOfPartitions + " partitions, " +
             DFLT_PAGE_SIZE +
             " bytes per partition, " + partitionsMetaMemoryChunk + " MBs total").build();
-        srv1Log.registerAllListeners(cacheGrpLsnr1, dataRegLsnr1, partsInfoLsnr1);
-        logger = srv1Log;
+        srv1Logger.registerAllListeners(cacheGrpLsnr1, dataRegLsnr1, partsInfoLsnr1);
+        logger = srv1Logger;
 
         startGrid("srv1");
 
@@ -361,56 +353,44 @@
         smallRegionCfg.setPersistenceEnabled(true);
 
         //explicit default data region configuration to test possible NPE case
-        DataRegionConfiguration dfltRegionCfg = new DataRegionConfiguration();
-        dfltRegionCfg.setName("defaultRegion");
-        dfltRegionCfg.setInitialSize(DFLT_MEM_PLC_SIZE);
-        dfltRegionCfg.setMaxSize(DFLT_MEM_PLC_SIZE);
-        dfltRegionCfg.setPersistenceEnabled(true);
-
-        memCfg = new DataStorageConfiguration();
-        memCfg.setDefaultDataRegionConfiguration(dfltRegionCfg);
+        DataRegionConfiguration defaultRegionCfg = new DataRegionConfiguration();
+        defaultRegionCfg.setName("defaultRegion");
+        defaultRegionCfg.setInitialSize(DFLT_MEM_PLC_SIZE);
+        defaultRegionCfg.setMaxSize(DFLT_MEM_PLC_SIZE);
+        defaultRegionCfg.setPersistenceEnabled(true);
+
+        memCfg = new DataStorageConfiguration();
+        memCfg.setDefaultDataRegionConfiguration(defaultRegionCfg);
         memCfg.setDataRegionConfigurations(smallRegionCfg);
         //one hour to guarantee that checkpoint will be triggered by 'dirty pages amount' trigger
         memCfg.setCheckpointFrequency(60 * 60 * 1000);
 
-<<<<<<< HEAD
-        ListeningTestLogger srv0Log = new ListeningTestLogger(false, null);
-=======
         ListeningTestLogger srv0Logger = new ListeningTestLogger(null);
->>>>>>> e70b66c5
         LogListener cacheGrpLsnr0 = matches("Cache group 'default' brings high overhead").build();
         LogListener dataRegLsnr0 = matches("metainformation in data region 'defaultRegion'").build();
         LogListener partsInfoLsnr0 = matches(numOfPartitions + " partitions, " +
             DFLT_PAGE_SIZE +
             " bytes per partition, " + partitionsMetaMemoryChunk + " MBs total").build();
-        srv0Log.registerAllListeners(cacheGrpLsnr0, dataRegLsnr0, partsInfoLsnr0);
-        logger = srv0Log;
+        srv0Logger.registerAllListeners(cacheGrpLsnr0, dataRegLsnr0, partsInfoLsnr0);
+        logger = srv0Logger;
 
         IgniteEx ignite0 = startGrid("srv0");
 
-<<<<<<< HEAD
-        ListeningTestLogger srv1Log = new ListeningTestLogger(false, null);
-=======
         ListeningTestLogger srv1Logger = new ListeningTestLogger(null);
->>>>>>> e70b66c5
         LogListener cacheGrpLsnr1 = matches("Cache group 'default' brings high overhead").build();
         LogListener dataRegLsnr1 = matches("metainformation in data region 'defaultRegion'").build();
         LogListener partsInfoLsnr1 = matches(numOfPartitions + " partitions, " +
             DFLT_PAGE_SIZE +
             " bytes per partition, " + partitionsMetaMemoryChunk + " MBs total").build();
-        srv1Log.registerAllListeners(cacheGrpLsnr1, dataRegLsnr1, partsInfoLsnr1);
-        logger = srv1Log;
+        srv1Logger.registerAllListeners(cacheGrpLsnr1, dataRegLsnr1, partsInfoLsnr1);
+        logger = srv1Logger;
 
         startGrid("srv1");
 
-<<<<<<< HEAD
-        ListeningTestLogger srv2Log = new ListeningTestLogger(false, null);
-=======
         ListeningTestLogger srv2Logger = new ListeningTestLogger(null);
->>>>>>> e70b66c5
         LogListener cacheGrpLsnr2 = matches("Cache group 'default' brings high overhead").build();
-        srv2Log.registerListener(cacheGrpLsnr2);
-        logger = srv2Log;
+        srv2Logger.registerListener(cacheGrpLsnr2);
+        logger = srv2Logger;
 
         startGrid("srv2");
 
@@ -447,35 +427,27 @@
      */
     @Test
     public void testWarningOnBaselineTopologyChange() throws Exception {
-        DataRegionConfiguration dfltRegionCfg = new DataRegionConfiguration();
-        dfltRegionCfg.setInitialSize(DFLT_MEM_PLC_SIZE);
-        dfltRegionCfg.setMaxSize(DFLT_MEM_PLC_SIZE);
-        dfltRegionCfg.setPersistenceEnabled(true);
-
-        memCfg = new DataStorageConfiguration();
-        memCfg.setDefaultDataRegionConfiguration(dfltRegionCfg);
+        DataRegionConfiguration defaultRegionCfg = new DataRegionConfiguration();
+        defaultRegionCfg.setInitialSize(DFLT_MEM_PLC_SIZE);
+        defaultRegionCfg.setMaxSize(DFLT_MEM_PLC_SIZE);
+        defaultRegionCfg.setPersistenceEnabled(true);
+
+        memCfg = new DataStorageConfiguration();
+        memCfg.setDefaultDataRegionConfiguration(defaultRegionCfg);
         //one hour to guarantee that checkpoint will be triggered by 'dirty pages amount' trigger
         memCfg.setCheckpointFrequency(60 * 60 * 1000);
 
-<<<<<<< HEAD
-        ListeningTestLogger srv0Log = new ListeningTestLogger(false, null);
-=======
         ListeningTestLogger srv0Logger = new ListeningTestLogger(null);
->>>>>>> e70b66c5
         LogListener cacheGrpLsnr0 = matches("Cache group 'default' brings high overhead").build();
-        srv0Log.registerListener(cacheGrpLsnr0);
-        logger = srv0Log;
+        srv0Logger.registerListener(cacheGrpLsnr0);
+        logger = srv0Logger;
 
         IgniteEx ignite0 = startGrid("srv0");
 
-<<<<<<< HEAD
-        ListeningTestLogger srv1Log = new ListeningTestLogger(false, null);
-=======
         ListeningTestLogger srv1Logger = new ListeningTestLogger(null);
->>>>>>> e70b66c5
         LogListener cacheGrpLsnr1 = matches("Cache group 'default' brings high overhead").build();
-        srv1Log.registerListener(cacheGrpLsnr1);
-        logger = srv1Log;
+        srv1Logger.registerListener(cacheGrpLsnr1);
+        logger = srv1Logger;
 
         startGrid("srv1");
 
@@ -483,7 +455,7 @@
 
         ignite0.createCache(
             new CacheConfiguration<>(DEFAULT_CACHE_NAME)
-                .setDataRegionName(dfltRegionCfg.getName())
+                .setDataRegionName(defaultRegionCfg.getName())
                 .setCacheMode(CacheMode.PARTITIONED)
                 .setAffinity(new RendezvousAffinityFunction(false, 512))
         );
@@ -513,13 +485,13 @@
      */
     @Test
     public void testNoWarningIfCacheConfigurationDoesntBreakThreshold() throws Exception {
-        DataRegionConfiguration dfltRegionCfg = new DataRegionConfiguration();
-        dfltRegionCfg.setInitialSize(DFLT_MEM_PLC_SIZE);
-        dfltRegionCfg.setMaxSize(DFLT_MEM_PLC_SIZE);
-        dfltRegionCfg.setPersistenceEnabled(true);
-
-        memCfg = new DataStorageConfiguration();
-        memCfg.setDefaultDataRegionConfiguration(dfltRegionCfg);
+        DataRegionConfiguration defaultRegionCfg = new DataRegionConfiguration();
+        defaultRegionCfg.setInitialSize(DFLT_MEM_PLC_SIZE);
+        defaultRegionCfg.setMaxSize(DFLT_MEM_PLC_SIZE);
+        defaultRegionCfg.setPersistenceEnabled(true);
+
+        memCfg = new DataStorageConfiguration();
+        memCfg.setDefaultDataRegionConfiguration(defaultRegionCfg);
         //one hour to guarantee that checkpoint will be triggered by 'dirty pages amount' trigger
         memCfg.setCheckpointFrequency(60 * 60 * 1000);
 
@@ -531,16 +503,12 @@
 
         ccfg = fewPartitionsCache;
 
-<<<<<<< HEAD
-        ListeningTestLogger srv0Log = new ListeningTestLogger(false, null);
-=======
         ListeningTestLogger srv0Logger = new ListeningTestLogger(null);
->>>>>>> e70b66c5
         LogListener cacheGrpLsnr0 = matches("Cache group 'default' brings high overhead").build();
         LogListener dynamicGrpLsnr = matches("Cache group 'dynamicCache' brings high overhead").build();
-        srv0Log.registerListener(cacheGrpLsnr0);
-        srv0Log.registerListener(dynamicGrpLsnr);
-        logger = srv0Log;
+        srv0Logger.registerListener(cacheGrpLsnr0);
+        srv0Logger.registerListener(dynamicGrpLsnr);
+        logger = srv0Logger;
 
         IgniteEx ignite0 = startGrid("srv0");
 
@@ -686,7 +654,7 @@
      */
     @Test
     public void testInvalidSubIntervalCount() {
-        final int NEG_SUB_INTERVAL_CNT = -1000;
+        final int NEG_SUB_INTERVAL_COUNT = -1000;
         DataRegionConfiguration invCfg = new DataRegionConfiguration();
 
         invCfg.setName("invCfg");
@@ -694,7 +662,7 @@
         invCfg.setMaxSize(DFLT_MEM_PLC_SIZE);
         invCfg.setPageEvictionMode(DataPageEvictionMode.RANDOM_LRU);
         // Setting the metrics sub interval count as negative
-        invCfg.setMetricsSubIntervalCount(NEG_SUB_INTERVAL_CNT);
+        invCfg.setMetricsSubIntervalCount(NEG_SUB_INTERVAL_COUNT);
 
         memCfg = new DataStorageConfiguration();
         memCfg.setDataRegionConfigurations(invCfg);
