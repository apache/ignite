/*
 * Licensed to the Apache Software Foundation (ASF) under one or more
 * contributor license agreements.  See the NOTICE file distributed with
 * this work for additional information regarding copyright ownership.
 * The ASF licenses this file to You under the Apache License, Version 2.0
 * (the "License"); you may not use this file except in compliance with
 * the License.  You may obtain a copy of the License at
 *
 *      http://www.apache.org/licenses/LICENSE-2.0
 *
 * Unless required by applicable law or agreed to in writing, software
 * distributed under the License is distributed on an "AS IS" BASIS,
 * WITHOUT WARRANTIES OR CONDITIONS OF ANY KIND, either express or implied.
 * See the License for the specific language governing permissions and
 * limitations under the License.
 */

package org.apache.ignite.internal.processors.cache;

import java.util.UUID;
import javax.cache.CacheException;
import org.apache.ignite.IgniteCache;
import org.apache.ignite.IgniteCheckedException;
import org.apache.ignite.IgniteLogger;
import org.apache.ignite.cache.CacheMode;
import org.apache.ignite.cache.affinity.rendezvous.RendezvousAffinityFunction;
import org.apache.ignite.cluster.ClusterNode;
import org.apache.ignite.configuration.CacheConfiguration;
import org.apache.ignite.configuration.DataPageEvictionMode;
import org.apache.ignite.configuration.DataRegionConfiguration;
import org.apache.ignite.configuration.DataStorageConfiguration;
import org.apache.ignite.configuration.IgniteConfiguration;
import org.apache.ignite.failure.FailureHandler;
import org.apache.ignite.failure.StopNodeOrHaltFailureHandler;
import org.apache.ignite.internal.IgniteEx;
import org.apache.ignite.internal.mem.IgniteOutOfMemoryException;
import org.apache.ignite.internal.util.typedef.internal.U;
import org.apache.ignite.lang.IgnitePredicate;
<<<<<<< HEAD
import org.apache.ignite.testframework.GridTestUtils;
=======
>>>>>>> 1e84d448
import org.apache.ignite.testframework.ListeningTestLogger;
import org.apache.ignite.testframework.LogListener;
import org.apache.ignite.testframework.junits.common.GridCommonAbstractTest;
import org.jetbrains.annotations.Nullable;
import org.junit.Test;

<<<<<<< HEAD
import static org.apache.ignite.configuration.DataStorageConfiguration.DFLT_PAGE_SIZE;
=======
import static java.util.Objects.nonNull;
import static org.apache.ignite.configuration.DataStorageConfiguration.DFLT_PAGE_SIZE;
import static org.apache.ignite.testframework.GridTestUtils.assertThrows;
import static org.apache.ignite.testframework.LogListener.matches;
>>>>>>> 1e84d448

/**
 *
 */
public class CacheDataRegionConfigurationTest extends GridCommonAbstractTest {
    /** */
    private volatile CacheConfiguration ccfg;

    /** */
    private volatile DataStorageConfiguration memCfg;

    /** Failure handler. */
    @Nullable private FailureHandler failureHnd;

    /** */
    private IgniteLogger logger;

    /** */
    private IgniteLogger logger;

    /** */
    private static final long DFLT_MEM_PLC_SIZE = 10L * 1024 * 1024;

    /** */
    private static final long BIG_MEM_PLC_SIZE = 1024L * 1024 * 1024;

    /** {@inheritDoc} */
    @Override protected IgniteConfiguration getConfiguration(String gridName) throws Exception {
        IgniteConfiguration cfg = super.getConfiguration(gridName);

<<<<<<< HEAD
        if (logger != null)
            cfg.setGridLogger(logger);

=======
        if (nonNull(logger))
            cfg.setGridLogger(logger);

        if (nonNull(failureHnd))
            cfg.setFailureHandler(failureHnd);

>>>>>>> 1e84d448
        if (gridName.contains("client")) {
            cfg.setClientMode(true);

            return cfg;
        }

<<<<<<< HEAD
        if (memCfg != null)
=======
        if (nonNull(memCfg))
>>>>>>> 1e84d448
            cfg.setDataStorageConfiguration(memCfg);

        if (nonNull(ccfg))
            cfg.setCacheConfiguration(ccfg);

        return cfg;
    }

    /** {@inheritDoc} */
    @Override protected void afterTest() throws Exception {
        super.afterTest();

        stopAllGrids();

        cleanPersistenceDir();
    }

<<<<<<< HEAD
    @Override protected void beforeTest() throws Exception {
=======
    /** {@inheritDoc} */
    @Override protected void beforeTest() throws Exception {
        super.beforeTest();

>>>>>>> 1e84d448
        stopAllGrids();

        cleanPersistenceDir();
    }

    /** */
    private void checkStartGridException(Class<? extends Throwable> ex, String message) {
        assertThrows(log(), () -> {
            startGrid(0);

            return null;
        }, ex, message);
    }

    /**
     * Verifies that proper exception is thrown when DataRegion is misconfigured for cache.
     */
    @Test
    public void testMissingDataRegion() {
        ccfg = new CacheConfiguration(DEFAULT_CACHE_NAME);

        ccfg.setDataRegionName("nonExistingMemPlc");

        checkStartGridException(IgniteCheckedException.class, "Requested DataRegion is not configured");
    }

    /**
     * Verifies that {@link IgniteOutOfMemoryException} is thrown when cache is configured with too small DataRegion.
     */
    @Test
    public void testTooSmallDataRegion() throws Exception {
        memCfg = new DataStorageConfiguration();

        DataRegionConfiguration dfltPlcCfg = new DataRegionConfiguration();
        dfltPlcCfg.setName("dfltPlc");
        dfltPlcCfg.setInitialSize(DFLT_MEM_PLC_SIZE);
        dfltPlcCfg.setMaxSize(DFLT_MEM_PLC_SIZE);

        DataRegionConfiguration bigPlcCfg = new DataRegionConfiguration();
        bigPlcCfg.setName("bigPlc");
        bigPlcCfg.setMaxSize(BIG_MEM_PLC_SIZE);

        memCfg.setDataRegionConfigurations(bigPlcCfg);
        memCfg.setDefaultDataRegionConfiguration(dfltPlcCfg);

        ccfg = new CacheConfiguration(DEFAULT_CACHE_NAME);

        IgniteEx ignite0 = startGrid(0);

        IgniteCache<Object, Object> cache = ignite0.cache(DEFAULT_CACHE_NAME);

        boolean oomeThrown = false;

        try {
            for (int i = 0; i < 500_000; i++)
                cache.put(i, "abc");
        }
        catch (Exception e) {
            Throwable cause = e;

            do {
                if (cause instanceof IgniteOutOfMemoryException) {
                    oomeThrown = true;
                    break;
                }

                if (cause == null)
                    break;

                if (cause.getSuppressed() == null || cause.getSuppressed().length == 0)
                    cause = cause.getCause();
                else
                    cause = cause.getSuppressed()[0];
            }
            while (true);
        }

        if (!oomeThrown)
            fail("OutOfMemoryException hasn't been thrown");
    }

    /**
     * Verifies that with enough memory allocated adding values to cache doesn't cause any exceptions.
     */
    @Test
    public void testProperlySizedMemoryPolicy() throws Exception {
        memCfg = new DataStorageConfiguration();

        DataRegionConfiguration dfltPlcCfg = new DataRegionConfiguration();
        dfltPlcCfg.setName("dfltPlc");
        dfltPlcCfg.setInitialSize(DFLT_MEM_PLC_SIZE);
        dfltPlcCfg.setMaxSize(DFLT_MEM_PLC_SIZE);

        DataRegionConfiguration bigPlcCfg = new DataRegionConfiguration();
        bigPlcCfg.setName("bigPlc");
        bigPlcCfg.setMaxSize(BIG_MEM_PLC_SIZE);

        memCfg.setDataRegionConfigurations(bigPlcCfg);
        memCfg.setDefaultDataRegionConfiguration(dfltPlcCfg);

        ccfg = new CacheConfiguration(DEFAULT_CACHE_NAME);
        ccfg.setDataRegionName("bigPlc");

        IgniteEx ignite0 = startGrid(0);

        IgniteCache<Object, Object> cache = ignite0.cache(DEFAULT_CACHE_NAME);

        try {
            for (int i = 0; i < 500_000; i++)
                cache.put(i, "abc");
        }
        catch (Exception e) {
            fail("With properly sized DataRegion no exceptions are expected to be thrown.");
        }
    }

    /**
     * Verifies that {@link IgniteCheckedException} is thrown when swap and persistence are enabled at the same time
     * for a data region.
     */
    @Test
    public void testSetPersistenceAndSwap() {
        DataRegionConfiguration invCfg = new DataRegionConfiguration();

        invCfg.setName("invCfg");
        invCfg.setInitialSize(DFLT_MEM_PLC_SIZE);
        invCfg.setMaxSize(DFLT_MEM_PLC_SIZE);
        // Enabling the persistence.
        invCfg.setPersistenceEnabled(true);
        // Enabling the swap space.
        invCfg.setSwapPath("/path/to/some/directory");

        memCfg = new DataStorageConfiguration();
        memCfg.setDataRegionConfigurations(invCfg);

        ccfg = new CacheConfiguration(DEFAULT_CACHE_NAME);
        ccfg.setDataRegionName("ccfg");

        checkStartGridException(IgniteCheckedException.class, "Failed to start processor: GridProcessorAdapter []");
    }

    /**
     * Filter to exclude the node from affinity nodes by its name.
     */
    private static class NodeNameNodeFilter implements IgnitePredicate<ClusterNode> {
        /** */
        private final String filteredNode;

        /**
         * @param node Node.
         */
        private NodeNameNodeFilter(String node) {
            filteredNode = node;
        }

        /** {@inheritDoc} */
        @Override public boolean apply(ClusterNode node) {
            return !node.attribute("org.apache.ignite.ignite.name").toString().contains(filteredNode);
        }
    }

    /**
     * Verifies that warning message is printed to the logs if user tries to start a static cache in data region which
     * overhead (e.g. metapages for partitions) occupies more space of the region than a defined threshold (15%)
     *
     * @throws Exception If failed.
     */
    @Test
    public void testWarningIfStaticCacheOverheadExceedsThreshold() throws Exception {
        DataRegionConfiguration smallRegionCfg = new DataRegionConfiguration();
        int numOfPartitions = 512;
        int partitionsMetaMemoryChunk = U.sizeInMegabytes(512 * DFLT_PAGE_SIZE);

        smallRegionCfg.setInitialSize(DFLT_MEM_PLC_SIZE);
        smallRegionCfg.setMaxSize(DFLT_MEM_PLC_SIZE);
        smallRegionCfg.setPersistenceEnabled(true);
        smallRegionCfg.setName("smallRegion");

        memCfg = new DataStorageConfiguration();
        memCfg.setDefaultDataRegionConfiguration(smallRegionCfg);
        //one hour to guarantee that checkpoint will be triggered by 'dirty pages amount' trigger
        memCfg.setCheckpointFrequency(60 * 60 * 1000);

        CacheConfiguration<Object, Object> manyPartitionsCache = new CacheConfiguration<>(DEFAULT_CACHE_NAME);

        //512 partitions are enough only if primary and backups count
        manyPartitionsCache.setAffinity(new RendezvousAffinityFunction(false, numOfPartitions));
        manyPartitionsCache.setBackups(1);

        ccfg = manyPartitionsCache;

        ListeningTestLogger srv0Logger = new ListeningTestLogger(false, null);
<<<<<<< HEAD
        LogListener cacheGrpLsnr0 = LogListener.matches("Cache group 'default' brings high overhead").build();
        LogListener dataRegLsnr0 = LogListener.matches("metainformation in data region 'smallRegion'").build();
        LogListener partsInfoLsnr0 = LogListener.matches(numOfPartitions + " partitions, " +
=======
        LogListener cacheGrpLsnr0 = matches("Cache group 'default' brings high overhead").build();
        LogListener dataRegLsnr0 = matches("metainformation in data region 'smallRegion'").build();
        LogListener partsInfoLsnr0 = matches(numOfPartitions + " partitions, " +
>>>>>>> 1e84d448
            DFLT_PAGE_SIZE +
            " bytes per partition, " + partitionsMetaMemoryChunk + " MBs total").build();
        srv0Logger.registerAllListeners(cacheGrpLsnr0, dataRegLsnr0, partsInfoLsnr0);
        logger = srv0Logger;

        IgniteEx ignite0 = startGrid("srv0");

        ListeningTestLogger srv1Logger = new ListeningTestLogger(false, null);
<<<<<<< HEAD
        LogListener cacheGrpLsnr1 = LogListener.matches("Cache group 'default' brings high overhead").build();
        LogListener dataRegLsnr1 = LogListener.matches("metainformation in data region 'smallRegion'").build();
        LogListener partsInfoLsnr1 = LogListener.matches(numOfPartitions + " partitions, " +
=======
        LogListener cacheGrpLsnr1 = matches("Cache group 'default' brings high overhead").build();
        LogListener dataRegLsnr1 = matches("metainformation in data region 'smallRegion'").build();
        LogListener partsInfoLsnr1 = matches(numOfPartitions + " partitions, " +
>>>>>>> 1e84d448
            DFLT_PAGE_SIZE +
            " bytes per partition, " + partitionsMetaMemoryChunk + " MBs total").build();
        srv1Logger.registerAllListeners(cacheGrpLsnr1, dataRegLsnr1, partsInfoLsnr1);
        logger = srv1Logger;

        startGrid("srv1");

        ignite0.cluster().active(true);

        //srv0 and srv1 print warning into the log as the threshold for cache in default cache group is broken
        assertTrue(cacheGrpLsnr0.check());
        assertTrue(dataRegLsnr0.check());
        assertTrue(partsInfoLsnr0.check());

        assertTrue(cacheGrpLsnr1.check());
        assertTrue(dataRegLsnr1.check());
        assertTrue(partsInfoLsnr1.check());
    }

    /**
     * Verifies that warning message is printed to the logs if user tries to start a dynamic cache in data region which
     * overhead (e.g. metapages for partitions) occupies more space of the region than a defined threshold.
     *
     * @throws Exception If failed.
     */
    @Test
    public void testWarningIfDynamicCacheOverheadExceedsThreshold() throws Exception {
        String filteredSrvName = "srv2";
        int numOfPartitions = 512;
        int partitionsMetaMemoryChunk = U.sizeInMegabytes(512 * DFLT_PAGE_SIZE);

        DataRegionConfiguration smallRegionCfg = new DataRegionConfiguration();

        smallRegionCfg.setName("smallRegion");
        smallRegionCfg.setInitialSize(DFLT_MEM_PLC_SIZE);
        smallRegionCfg.setMaxSize(DFLT_MEM_PLC_SIZE);
        smallRegionCfg.setPersistenceEnabled(true);

        //explicit default data region configuration to test possible NPE case
        DataRegionConfiguration defaultRegionCfg = new DataRegionConfiguration();
        defaultRegionCfg.setName("defaultRegion");
        defaultRegionCfg.setInitialSize(DFLT_MEM_PLC_SIZE);
        defaultRegionCfg.setMaxSize(DFLT_MEM_PLC_SIZE);
        defaultRegionCfg.setPersistenceEnabled(true);

        memCfg = new DataStorageConfiguration();
        memCfg.setDefaultDataRegionConfiguration(defaultRegionCfg);
        memCfg.setDataRegionConfigurations(smallRegionCfg);
        //one hour to guarantee that checkpoint will be triggered by 'dirty pages amount' trigger
        memCfg.setCheckpointFrequency(60 * 60 * 1000);

        ListeningTestLogger srv0Logger = new ListeningTestLogger(false, null);
<<<<<<< HEAD
        LogListener cacheGrpLsnr0 = LogListener.matches("Cache group 'default' brings high overhead").build();
        LogListener dataRegLsnr0 = LogListener.matches("metainformation in data region 'defaultRegion'").build();
        LogListener partsInfoLsnr0 = LogListener.matches(numOfPartitions + " partitions, " +
=======
        LogListener cacheGrpLsnr0 = matches("Cache group 'default' brings high overhead").build();
        LogListener dataRegLsnr0 = matches("metainformation in data region 'defaultRegion'").build();
        LogListener partsInfoLsnr0 = matches(numOfPartitions + " partitions, " +
>>>>>>> 1e84d448
            DFLT_PAGE_SIZE +
            " bytes per partition, " + partitionsMetaMemoryChunk + " MBs total").build();
        srv0Logger.registerAllListeners(cacheGrpLsnr0, dataRegLsnr0, partsInfoLsnr0);
        logger = srv0Logger;

        IgniteEx ignite0 = startGrid("srv0");

        ListeningTestLogger srv1Logger = new ListeningTestLogger(false, null);
<<<<<<< HEAD
        LogListener cacheGrpLsnr1 = LogListener.matches("Cache group 'default' brings high overhead").build();
        LogListener dataRegLsnr1 = LogListener.matches("metainformation in data region 'defaultRegion'").build();
        LogListener partsInfoLsnr1 = LogListener.matches(numOfPartitions + " partitions, " +
=======
        LogListener cacheGrpLsnr1 = matches("Cache group 'default' brings high overhead").build();
        LogListener dataRegLsnr1 = matches("metainformation in data region 'defaultRegion'").build();
        LogListener partsInfoLsnr1 = matches(numOfPartitions + " partitions, " +
>>>>>>> 1e84d448
            DFLT_PAGE_SIZE +
            " bytes per partition, " + partitionsMetaMemoryChunk + " MBs total").build();
        srv1Logger.registerAllListeners(cacheGrpLsnr1, dataRegLsnr1, partsInfoLsnr1);
        logger = srv1Logger;

        startGrid("srv1");

        ListeningTestLogger srv2Logger = new ListeningTestLogger(false, null);
<<<<<<< HEAD
        LogListener cacheGrpLsnr2 = LogListener.matches("Cache group 'default' brings high overhead").build();
=======
        LogListener cacheGrpLsnr2 = matches("Cache group 'default' brings high overhead").build();
>>>>>>> 1e84d448
        srv2Logger.registerListener(cacheGrpLsnr2);
        logger = srv2Logger;

        startGrid("srv2");

        ignite0.cluster().active(true);

        IgniteEx cl = startGrid("client01");

        CacheConfiguration<Object, Object> manyPartitionsCache = new CacheConfiguration<>(DEFAULT_CACHE_NAME);

        manyPartitionsCache.setAffinity(new RendezvousAffinityFunction(false, numOfPartitions));
        manyPartitionsCache.setNodeFilter(new NodeNameNodeFilter(filteredSrvName));
        manyPartitionsCache.setBackups(1);

        cl.createCache(manyPartitionsCache);

        //srv0 and srv1 print warning into the log as the threshold for cache in default cache group is broken
        assertTrue(cacheGrpLsnr0.check());
        assertTrue(dataRegLsnr0.check());
        assertTrue(partsInfoLsnr0.check());

        assertTrue(cacheGrpLsnr1.check());
        assertTrue(dataRegLsnr1.check());
        assertTrue(partsInfoLsnr1.check());

        //srv2 doesn't print the warning as it is filtered by node filter from affinity nodes
        assertFalse(cacheGrpLsnr2.check());
    }

    /**
     * Verifies that warning is printed out to logs if after removing nodes from baseline
     * some caches reach or cross dangerous limit of metainformation overhead per data region.
     *
     * @throws Exception If failed.
     */
    @Test
    public void testWarningOnBaselineTopologyChange() throws Exception {
        DataRegionConfiguration defaultRegionCfg = new DataRegionConfiguration();
        defaultRegionCfg.setInitialSize(DFLT_MEM_PLC_SIZE);
        defaultRegionCfg.setMaxSize(DFLT_MEM_PLC_SIZE);
        defaultRegionCfg.setPersistenceEnabled(true);

        memCfg = new DataStorageConfiguration();
        memCfg.setDefaultDataRegionConfiguration(defaultRegionCfg);
        //one hour to guarantee that checkpoint will be triggered by 'dirty pages amount' trigger
        memCfg.setCheckpointFrequency(60 * 60 * 1000);

        ListeningTestLogger srv0Logger = new ListeningTestLogger(false, null);
<<<<<<< HEAD
        LogListener cacheGrpLsnr0 = LogListener.matches("Cache group 'default' brings high overhead").build();
=======
        LogListener cacheGrpLsnr0 = matches("Cache group 'default' brings high overhead").build();
>>>>>>> 1e84d448
        srv0Logger.registerListener(cacheGrpLsnr0);
        logger = srv0Logger;

        IgniteEx ignite0 = startGrid("srv0");

        ListeningTestLogger srv1Logger = new ListeningTestLogger(false, null);
<<<<<<< HEAD
        LogListener cacheGrpLsnr1 = LogListener.matches("Cache group 'default' brings high overhead").build();
=======
        LogListener cacheGrpLsnr1 = matches("Cache group 'default' brings high overhead").build();
>>>>>>> 1e84d448
        srv1Logger.registerListener(cacheGrpLsnr1);
        logger = srv1Logger;

        startGrid("srv1");

        ignite0.cluster().active(true);

        ignite0.createCache(
            new CacheConfiguration<>(DEFAULT_CACHE_NAME)
                .setDataRegionName(defaultRegionCfg.getName())
                .setCacheMode(CacheMode.PARTITIONED)
                .setAffinity(new RendezvousAffinityFunction(false, 512))
        );

        assertFalse(cacheGrpLsnr0.check());
        assertFalse(cacheGrpLsnr1.check());

        stopGrid("srv1");

        ignite0.cluster().baselineAutoAdjustEnabled(false);

        long topVer = ignite0.cluster().topologyVersion();

        ignite0.cluster().setBaselineTopology(topVer);

        awaitPartitionMapExchange();

        assertTrue(cacheGrpLsnr0.check());
    }

    /**
     * Negative test: verifies that no warning is printed to logs if user starts static and dynamic caches
     * in data region with enough capacity to host these caches;
     * in other words, no thresholds for metapages ration are broken.
     *
     * @throws Exception If failed.
     */
    @Test
    public void testNoWarningIfCacheConfigurationDoesntBreakThreshold() throws Exception {
        DataRegionConfiguration defaultRegionCfg = new DataRegionConfiguration();
        defaultRegionCfg.setInitialSize(DFLT_MEM_PLC_SIZE);
        defaultRegionCfg.setMaxSize(DFLT_MEM_PLC_SIZE);
        defaultRegionCfg.setPersistenceEnabled(true);

        memCfg = new DataStorageConfiguration();
        memCfg.setDefaultDataRegionConfiguration(defaultRegionCfg);
        //one hour to guarantee that checkpoint will be triggered by 'dirty pages amount' trigger
        memCfg.setCheckpointFrequency(60 * 60 * 1000);

        CacheConfiguration<Object, Object> fewPartitionsCache = new CacheConfiguration<>(DEFAULT_CACHE_NAME);

        //512 partitions are enough only if primary and backups count
        fewPartitionsCache.setAffinity(new RendezvousAffinityFunction(false, 16));
        fewPartitionsCache.setBackups(1);

        ccfg = fewPartitionsCache;

        ListeningTestLogger srv0Logger = new ListeningTestLogger(false, null);
<<<<<<< HEAD
        LogListener cacheGrpLsnr0 = LogListener.matches("Cache group 'default' brings high overhead").build();
        LogListener dynamicGrpLsnr = LogListener.matches("Cache group 'dynamicCache' brings high overhead").build();
=======
        LogListener cacheGrpLsnr0 = matches("Cache group 'default' brings high overhead").build();
        LogListener dynamicGrpLsnr = matches("Cache group 'dynamicCache' brings high overhead").build();
>>>>>>> 1e84d448
        srv0Logger.registerListener(cacheGrpLsnr0);
        srv0Logger.registerListener(dynamicGrpLsnr);
        logger = srv0Logger;

        IgniteEx ignite0 = startGrid("srv0");

        ignite0.cluster().active(true);

        assertFalse(cacheGrpLsnr0.check());

        ignite0.createCache(new CacheConfiguration<>("dynamicCache")
            .setAffinity(new RendezvousAffinityFunction(false, 16))
        );

        assertFalse(dynamicGrpLsnr.check());
    }

    /**
     * Verifies that {@link IgniteCheckedException} is thrown when page eviction threshold is less than 0.5.
     */
    @Test
    public void testSetSmallInvalidEviction() {
        final double SMALL_EVICTION_THRESHOLD = 0.1D;
        DataRegionConfiguration invCfg = new DataRegionConfiguration();

        invCfg.setName("invCfg");
        invCfg.setInitialSize(DFLT_MEM_PLC_SIZE);
        invCfg.setMaxSize(DFLT_MEM_PLC_SIZE);
        invCfg.setPageEvictionMode(DataPageEvictionMode.RANDOM_LRU);
        // Setting the page eviction threshold less than 0.5
        invCfg.setEvictionThreshold(SMALL_EVICTION_THRESHOLD);

        memCfg = new DataStorageConfiguration();
        memCfg.setDataRegionConfigurations(invCfg);

        ccfg = new CacheConfiguration(DEFAULT_CACHE_NAME);

        checkStartGridException(IgniteCheckedException.class, "Failed to start processor: GridProcessorAdapter []");
    }

    /**
     * Verifies that {@link IgniteCheckedException} is thrown when page eviction threshold is greater than 0.999.
     */
    @Test
    public void testSetBigInvalidEviction() {
        final double BIG_EVICTION_THRESHOLD = 1.0D;
        DataRegionConfiguration invCfg = new DataRegionConfiguration();

        invCfg.setName("invCfg");
        invCfg.setInitialSize(DFLT_MEM_PLC_SIZE);
        invCfg.setMaxSize(DFLT_MEM_PLC_SIZE);
        invCfg.setPageEvictionMode(DataPageEvictionMode.RANDOM_LRU);
        // Setting the page eviction threshold greater than 0.999
        invCfg.setEvictionThreshold(BIG_EVICTION_THRESHOLD);

        memCfg = new DataStorageConfiguration();
        memCfg.setDataRegionConfigurations(invCfg);

        ccfg = new CacheConfiguration(DEFAULT_CACHE_NAME);

        checkStartGridException(IgniteCheckedException.class, "Failed to start processor: GridProcessorAdapter []");
    }

    /**
     * Verifies that {@link IgniteCheckedException} is thrown when empty pages pool size is less than 10
     */
    @Test
    public void testInvalidSmallEmptyPagesPoolSize() {
        final int SMALL_PAGES_POOL_SIZE = 5;
        DataRegionConfiguration invCfg = new DataRegionConfiguration();

        invCfg.setName("invCfg");
        invCfg.setInitialSize(DFLT_MEM_PLC_SIZE);
        invCfg.setMaxSize(DFLT_MEM_PLC_SIZE);
        invCfg.setPageEvictionMode(DataPageEvictionMode.RANDOM_LRU);
        // Setting the pages pool size less than 10
        invCfg.setEmptyPagesPoolSize(SMALL_PAGES_POOL_SIZE);

        memCfg = new DataStorageConfiguration();
        memCfg.setDataRegionConfigurations(invCfg);

        ccfg = new CacheConfiguration(DEFAULT_CACHE_NAME);

        checkStartGridException(IgniteCheckedException.class, "Failed to start processor: GridProcessorAdapter []");
    }

    /**
     * Verifies that {@link IgniteCheckedException} is thrown when empty pages pool size is greater than
     * DataRegionConfiguration.getMaxSize() / DataStorageConfiguration.getPageSize() / 10.
     */
    @Test
    public void testInvalidBigEmptyPagesPoolSize() {
        final int DFLT_PAGE_SIZE = 1024;
        long expectedMaxPoolSize;
        DataRegionConfiguration invCfg = new DataRegionConfiguration();

        invCfg.setName("invCfg");
        invCfg.setInitialSize(DFLT_MEM_PLC_SIZE);
        invCfg.setMaxSize(DFLT_MEM_PLC_SIZE);
        invCfg.setPageEvictionMode(DataPageEvictionMode.RANDOM_LRU);

        memCfg = new DataStorageConfiguration();
        memCfg.setDataRegionConfigurations(invCfg);
        memCfg.setPageSize(DFLT_PAGE_SIZE);

        ccfg = new CacheConfiguration(DEFAULT_CACHE_NAME);

        expectedMaxPoolSize = invCfg.getMaxSize() / memCfg.getPageSize() / 10;

        if (expectedMaxPoolSize < Integer.MAX_VALUE) {
            // Setting the empty pages pool size greater than
            // DataRegionConfiguration.getMaxSize() / DataStorageConfiguration.getPageSize() / 10
            invCfg.setEmptyPagesPoolSize((int)expectedMaxPoolSize + 1);
            memCfg.setDataRegionConfigurations(invCfg);
            checkStartGridException(IgniteCheckedException.class, "Failed to start processor: GridProcessorAdapter []");
        }
    }

    /**
     * Verifies that {@link IgniteCheckedException} is thrown when IgniteCheckedException if validation of
     * memory metrics properties fails. Metrics rate time interval must not be less than 1000ms.
     */
    @Test
    public void testInvalidMetricsProperties() {
        final long SMALL_RATE_TIME_INTERVAL_MS = 999;
        DataRegionConfiguration invCfg = new DataRegionConfiguration();

        invCfg.setName("invCfg");
        invCfg.setInitialSize(DFLT_MEM_PLC_SIZE);
        invCfg.setMaxSize(DFLT_MEM_PLC_SIZE);
        invCfg.setPageEvictionMode(DataPageEvictionMode.RANDOM_LRU);
        // Setting the metrics rate time less then 1000ms
        invCfg.setMetricsRateTimeInterval(SMALL_RATE_TIME_INTERVAL_MS);

        memCfg = new DataStorageConfiguration();
        memCfg.setDataRegionConfigurations(invCfg);

        ccfg = new CacheConfiguration(DEFAULT_CACHE_NAME);

        checkStartGridException(IgniteCheckedException.class, "Failed to start processor: GridProcessorAdapter []");
    }

    /**
     * Verifies that {@link IgniteCheckedException} is thrown when IgniteCheckedException if validation of
     * memory metrics properties fails. Metrics sub interval count must be positive.
     */
    @Test
    public void testInvalidSubIntervalCount() {
        final int NEG_SUB_INTERVAL_COUNT = -1000;
        DataRegionConfiguration invCfg = new DataRegionConfiguration();

        invCfg.setName("invCfg");
        invCfg.setInitialSize(DFLT_MEM_PLC_SIZE);
        invCfg.setMaxSize(DFLT_MEM_PLC_SIZE);
        invCfg.setPageEvictionMode(DataPageEvictionMode.RANDOM_LRU);
        // Setting the metrics sub interval count as negative
        invCfg.setMetricsSubIntervalCount(NEG_SUB_INTERVAL_COUNT);

        memCfg = new DataStorageConfiguration();
        memCfg.setDataRegionConfigurations(invCfg);

        ccfg = new CacheConfiguration(DEFAULT_CACHE_NAME);

        checkStartGridException(IgniteCheckedException.class, "Failed to start processor: GridProcessorAdapter []");
    }

    /**
     * Test checks that nodes will not fall if you receive a request
     * to create a cache with an unknown data region.
     *
     * @throws Exception If failed.
     */
    @Test
    public void testNoFailNodeIfUnknownDataRegion() throws Exception {
        failureHnd = new StopNodeOrHaltFailureHandler();
        ccfg = new CacheConfiguration<>(DEFAULT_CACHE_NAME);
        memCfg = new DataStorageConfiguration()
            .setDefaultDataRegionConfiguration(new DataRegionConfiguration().setPersistenceEnabled(true));

        LogListener logLsnr = matches("Possible failure suppressed accordingly to a configured handler").build();
        logger = new ListeningTestLogger(false, log, logLsnr);

        IgniteEx srvNode = startGrid(0);

        String dataRegionName = "region";

        IgniteConfiguration clientCfg = getConfiguration(getTestIgniteInstanceName(1))
            .setDataStorageConfiguration(
                new DataStorageConfiguration()
                    .setDataRegionConfigurations(new DataRegionConfiguration().setName(dataRegionName))
                    .setDefaultDataRegionConfiguration(new DataRegionConfiguration().setPersistenceEnabled(true))
            );

        IgniteEx clientNode = startClientGrid(optimize(clientCfg));

        srvNode.cluster().active(true);

        assertThrows(log, () -> {
            clientNode.getOrCreateCache(
                new CacheConfiguration<>(DEFAULT_CACHE_NAME + 1).setDataRegionName(dataRegionName)
            );

            return null;
        }, CacheException.class, null);

        assertThrows(log, () -> {
            clientNode.getOrCreateCache(
                new CacheConfiguration<>(DEFAULT_CACHE_NAME + 1).setDataRegionName(UUID.randomUUID().toString())
            );

            return null;
        }, CacheException.class, null);

        IgniteCache<Object, Object> cacheSrv = srvNode.cache(DEFAULT_CACHE_NAME);
        IgniteCache<Object, Object> cacheClient = clientNode.cache(DEFAULT_CACHE_NAME);

        cacheSrv.put(1, 1);
        assertEquals(1, cacheSrv.get(1));

        cacheClient.put(2, 2);
        assertEquals(2, cacheClient.get(2));

        assertFalse(logLsnr.check());
    }
}<|MERGE_RESOLUTION|>--- conflicted
+++ resolved
@@ -36,24 +36,16 @@
 import org.apache.ignite.internal.mem.IgniteOutOfMemoryException;
 import org.apache.ignite.internal.util.typedef.internal.U;
 import org.apache.ignite.lang.IgnitePredicate;
-<<<<<<< HEAD
-import org.apache.ignite.testframework.GridTestUtils;
-=======
->>>>>>> 1e84d448
 import org.apache.ignite.testframework.ListeningTestLogger;
 import org.apache.ignite.testframework.LogListener;
 import org.apache.ignite.testframework.junits.common.GridCommonAbstractTest;
 import org.jetbrains.annotations.Nullable;
 import org.junit.Test;
 
-<<<<<<< HEAD
-import static org.apache.ignite.configuration.DataStorageConfiguration.DFLT_PAGE_SIZE;
-=======
 import static java.util.Objects.nonNull;
 import static org.apache.ignite.configuration.DataStorageConfiguration.DFLT_PAGE_SIZE;
 import static org.apache.ignite.testframework.GridTestUtils.assertThrows;
 import static org.apache.ignite.testframework.LogListener.matches;
->>>>>>> 1e84d448
 
 /**
  *
@@ -72,9 +64,6 @@
     private IgniteLogger logger;
 
     /** */
-    private IgniteLogger logger;
-
-    /** */
     private static final long DFLT_MEM_PLC_SIZE = 10L * 1024 * 1024;
 
     /** */
@@ -84,29 +73,19 @@
     @Override protected IgniteConfiguration getConfiguration(String gridName) throws Exception {
         IgniteConfiguration cfg = super.getConfiguration(gridName);
 
-<<<<<<< HEAD
-        if (logger != null)
-            cfg.setGridLogger(logger);
-
-=======
         if (nonNull(logger))
             cfg.setGridLogger(logger);
 
         if (nonNull(failureHnd))
             cfg.setFailureHandler(failureHnd);
 
->>>>>>> 1e84d448
         if (gridName.contains("client")) {
             cfg.setClientMode(true);
 
             return cfg;
         }
 
-<<<<<<< HEAD
-        if (memCfg != null)
-=======
         if (nonNull(memCfg))
->>>>>>> 1e84d448
             cfg.setDataStorageConfiguration(memCfg);
 
         if (nonNull(ccfg))
@@ -124,14 +103,10 @@
         cleanPersistenceDir();
     }
 
-<<<<<<< HEAD
-    @Override protected void beforeTest() throws Exception {
-=======
     /** {@inheritDoc} */
     @Override protected void beforeTest() throws Exception {
         super.beforeTest();
 
->>>>>>> 1e84d448
         stopAllGrids();
 
         cleanPersistenceDir();
@@ -324,15 +299,9 @@
         ccfg = manyPartitionsCache;
 
         ListeningTestLogger srv0Logger = new ListeningTestLogger(false, null);
-<<<<<<< HEAD
-        LogListener cacheGrpLsnr0 = LogListener.matches("Cache group 'default' brings high overhead").build();
-        LogListener dataRegLsnr0 = LogListener.matches("metainformation in data region 'smallRegion'").build();
-        LogListener partsInfoLsnr0 = LogListener.matches(numOfPartitions + " partitions, " +
-=======
         LogListener cacheGrpLsnr0 = matches("Cache group 'default' brings high overhead").build();
         LogListener dataRegLsnr0 = matches("metainformation in data region 'smallRegion'").build();
         LogListener partsInfoLsnr0 = matches(numOfPartitions + " partitions, " +
->>>>>>> 1e84d448
             DFLT_PAGE_SIZE +
             " bytes per partition, " + partitionsMetaMemoryChunk + " MBs total").build();
         srv0Logger.registerAllListeners(cacheGrpLsnr0, dataRegLsnr0, partsInfoLsnr0);
@@ -341,15 +310,9 @@
         IgniteEx ignite0 = startGrid("srv0");
 
         ListeningTestLogger srv1Logger = new ListeningTestLogger(false, null);
-<<<<<<< HEAD
-        LogListener cacheGrpLsnr1 = LogListener.matches("Cache group 'default' brings high overhead").build();
-        LogListener dataRegLsnr1 = LogListener.matches("metainformation in data region 'smallRegion'").build();
-        LogListener partsInfoLsnr1 = LogListener.matches(numOfPartitions + " partitions, " +
-=======
         LogListener cacheGrpLsnr1 = matches("Cache group 'default' brings high overhead").build();
         LogListener dataRegLsnr1 = matches("metainformation in data region 'smallRegion'").build();
         LogListener partsInfoLsnr1 = matches(numOfPartitions + " partitions, " +
->>>>>>> 1e84d448
             DFLT_PAGE_SIZE +
             " bytes per partition, " + partitionsMetaMemoryChunk + " MBs total").build();
         srv1Logger.registerAllListeners(cacheGrpLsnr1, dataRegLsnr1, partsInfoLsnr1);
@@ -402,15 +365,9 @@
         memCfg.setCheckpointFrequency(60 * 60 * 1000);
 
         ListeningTestLogger srv0Logger = new ListeningTestLogger(false, null);
-<<<<<<< HEAD
-        LogListener cacheGrpLsnr0 = LogListener.matches("Cache group 'default' brings high overhead").build();
-        LogListener dataRegLsnr0 = LogListener.matches("metainformation in data region 'defaultRegion'").build();
-        LogListener partsInfoLsnr0 = LogListener.matches(numOfPartitions + " partitions, " +
-=======
         LogListener cacheGrpLsnr0 = matches("Cache group 'default' brings high overhead").build();
         LogListener dataRegLsnr0 = matches("metainformation in data region 'defaultRegion'").build();
         LogListener partsInfoLsnr0 = matches(numOfPartitions + " partitions, " +
->>>>>>> 1e84d448
             DFLT_PAGE_SIZE +
             " bytes per partition, " + partitionsMetaMemoryChunk + " MBs total").build();
         srv0Logger.registerAllListeners(cacheGrpLsnr0, dataRegLsnr0, partsInfoLsnr0);
@@ -419,15 +376,9 @@
         IgniteEx ignite0 = startGrid("srv0");
 
         ListeningTestLogger srv1Logger = new ListeningTestLogger(false, null);
-<<<<<<< HEAD
-        LogListener cacheGrpLsnr1 = LogListener.matches("Cache group 'default' brings high overhead").build();
-        LogListener dataRegLsnr1 = LogListener.matches("metainformation in data region 'defaultRegion'").build();
-        LogListener partsInfoLsnr1 = LogListener.matches(numOfPartitions + " partitions, " +
-=======
         LogListener cacheGrpLsnr1 = matches("Cache group 'default' brings high overhead").build();
         LogListener dataRegLsnr1 = matches("metainformation in data region 'defaultRegion'").build();
         LogListener partsInfoLsnr1 = matches(numOfPartitions + " partitions, " +
->>>>>>> 1e84d448
             DFLT_PAGE_SIZE +
             " bytes per partition, " + partitionsMetaMemoryChunk + " MBs total").build();
         srv1Logger.registerAllListeners(cacheGrpLsnr1, dataRegLsnr1, partsInfoLsnr1);
@@ -436,11 +387,7 @@
         startGrid("srv1");
 
         ListeningTestLogger srv2Logger = new ListeningTestLogger(false, null);
-<<<<<<< HEAD
-        LogListener cacheGrpLsnr2 = LogListener.matches("Cache group 'default' brings high overhead").build();
-=======
         LogListener cacheGrpLsnr2 = matches("Cache group 'default' brings high overhead").build();
->>>>>>> 1e84d448
         srv2Logger.registerListener(cacheGrpLsnr2);
         logger = srv2Logger;
 
@@ -490,22 +437,14 @@
         memCfg.setCheckpointFrequency(60 * 60 * 1000);
 
         ListeningTestLogger srv0Logger = new ListeningTestLogger(false, null);
-<<<<<<< HEAD
-        LogListener cacheGrpLsnr0 = LogListener.matches("Cache group 'default' brings high overhead").build();
-=======
         LogListener cacheGrpLsnr0 = matches("Cache group 'default' brings high overhead").build();
->>>>>>> 1e84d448
         srv0Logger.registerListener(cacheGrpLsnr0);
         logger = srv0Logger;
 
         IgniteEx ignite0 = startGrid("srv0");
 
         ListeningTestLogger srv1Logger = new ListeningTestLogger(false, null);
-<<<<<<< HEAD
-        LogListener cacheGrpLsnr1 = LogListener.matches("Cache group 'default' brings high overhead").build();
-=======
         LogListener cacheGrpLsnr1 = matches("Cache group 'default' brings high overhead").build();
->>>>>>> 1e84d448
         srv1Logger.registerListener(cacheGrpLsnr1);
         logger = srv1Logger;
 
@@ -564,13 +503,8 @@
         ccfg = fewPartitionsCache;
 
         ListeningTestLogger srv0Logger = new ListeningTestLogger(false, null);
-<<<<<<< HEAD
-        LogListener cacheGrpLsnr0 = LogListener.matches("Cache group 'default' brings high overhead").build();
-        LogListener dynamicGrpLsnr = LogListener.matches("Cache group 'dynamicCache' brings high overhead").build();
-=======
         LogListener cacheGrpLsnr0 = matches("Cache group 'default' brings high overhead").build();
         LogListener dynamicGrpLsnr = matches("Cache group 'dynamicCache' brings high overhead").build();
->>>>>>> 1e84d448
         srv0Logger.registerListener(cacheGrpLsnr0);
         srv0Logger.registerListener(dynamicGrpLsnr);
         logger = srv0Logger;
