--- conflicted
+++ resolved
@@ -20,15 +20,13 @@
 import java.util.Arrays;
 import java.util.Collections;
 import java.util.UUID;
+import junit.framework.TestCase;
 import org.apache.ignite.internal.commandline.cache.CacheArguments;
 import org.apache.ignite.internal.commandline.cache.CacheCommand;
 import org.apache.ignite.internal.visor.tx.VisorTxOperation;
 import org.apache.ignite.internal.visor.tx.VisorTxProjection;
 import org.apache.ignite.internal.visor.tx.VisorTxSortOrder;
 import org.apache.ignite.internal.visor.tx.VisorTxTaskArg;
-import org.junit.After;
-import org.junit.Before;
-import org.junit.Test;
 
 import static java.util.Arrays.asList;
 import static org.apache.ignite.IgniteSystemProperties.IGNITE_ENABLE_EXPERIMENTAL_COMMAND;
@@ -40,35 +38,29 @@
 import static org.apache.ignite.internal.commandline.CommandHandler.VI_CHECK_THROUGH;
 import static org.apache.ignite.internal.commandline.CommandHandler.WAL_DELETE;
 import static org.apache.ignite.internal.commandline.CommandHandler.WAL_PRINT;
-<<<<<<< HEAD
-import static org.junit.Assert.assertEquals;
-import static org.junit.Assert.assertNull;
-import static org.junit.Assert.assertTrue;
-import static org.junit.Assert.fail;
-=======
 import static org.junit.Assert.assertArrayEquals;
->>>>>>> e43765fe
 
 /**
  * Tests Command Handler parsing arguments.
  */
-public class CommandHandlerParsingTest {
-    /** */
-    @Before
-    public void setUp() throws Exception {
+public class CommandHandlerParsingTest extends TestCase {
+    /** {@inheritDoc} */
+    @Override protected void setUp() throws Exception {
         System.setProperty(IGNITE_ENABLE_EXPERIMENTAL_COMMAND, "true");
-    }
-
-    /** */
-    @After
-    public void tearDown() throws Exception {
+
+        super.setUp();
+    }
+
+    /** {@inheritDoc} */
+    @Override public void tearDown() throws Exception {
         System.clearProperty(IGNITE_ENABLE_EXPERIMENTAL_COMMAND);
+
+        super.tearDown();
     }
 
     /**
      * validate_indexes command arguments parsing and validation
      */
-    @Test
     public void testValidateIndexArguments() {
         CommandHandler hnd = new CommandHandler();
 
@@ -151,7 +143,6 @@
     /**
      * Test that experimental command (i.e. WAL command) is disabled by default.
      */
-    @Test
     public void testExperimentalCommandIsDisabled() {
         System.clearProperty(IGNITE_ENABLE_EXPERIMENTAL_COMMAND);
 
@@ -217,7 +208,6 @@
     /**
      * Tests parsing and validation for user and password arguments.
      */
-    @Test
     public void testParseAndValidateUserAndPassword() {
         CommandHandler hnd = new CommandHandler();
 
@@ -254,7 +244,6 @@
     /**
      * Tests parsing and validation  of WAL commands.
      */
-    @Test
     public void testParseAndValidateWalActions() {
         CommandHandler hnd = new CommandHandler();
 
@@ -294,7 +283,6 @@
     /**
      * Tests that the auto confirmation flag was correctly parsed.
      */
-    @Test
     public void testParseAutoConfirmationFlag() {
         CommandHandler hnd = new CommandHandler();
 
@@ -356,7 +344,6 @@
      * Tests host and port arguments.
      * Tests connection settings arguments.
      */
-    @Test
     public void testConnectionSettings() {
         CommandHandler hnd = new CommandHandler();
 
@@ -412,7 +399,6 @@
      * test parsing dump transaction arguments
      */
     @SuppressWarnings("Null")
-    @Test
     public void testTransactionArguments() {
         CommandHandler hnd = new CommandHandler();
         Arguments args;
