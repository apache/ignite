/*
 * Licensed to the Apache Software Foundation (ASF) under one or more
 * contributor license agreements.  See the NOTICE file distributed with
 * this work for additional information regarding copyright ownership.
 * The ASF licenses this file to You under the Apache License, Version 2.0
 * (the "License"); you may not use this file except in compliance with
 * the License.  You may obtain a copy of the License at
 *
 *      http://www.apache.org/licenses/LICENSE-2.0
 *
 * Unless required by applicable law or agreed to in writing, software
 * distributed under the License is distributed on an "AS IS" BASIS,
 * WITHOUT WARRANTIES OR CONDITIONS OF ANY KIND, either express or implied.
 * See the License for the specific language governing permissions and
 * limitations under the License.
 */

package org.apache.ignite.internal.commandline;

import java.util.ArrayList;
import java.util.Collections;
import java.util.HashSet;
import java.util.List;
import java.util.UUID;
import java.util.function.Predicate;
import java.util.logging.Level;
import java.util.logging.Logger;
import org.apache.ignite.cluster.ClusterState;
import org.apache.ignite.internal.commandline.baseline.BaselineArguments;
import org.apache.ignite.internal.commandline.cache.CacheCommands;
import org.apache.ignite.internal.commandline.cache.CacheSubcommands;
import org.apache.ignite.internal.commandline.cache.CacheValidateIndexes;
import org.apache.ignite.internal.commandline.cache.FindAndDeleteGarbage;
import org.apache.ignite.internal.commandline.cache.argument.FindAndDeleteGarbageArg;
import org.apache.ignite.internal.util.typedef.T2;
import org.apache.ignite.internal.visor.tx.VisorTxOperation;
import org.apache.ignite.internal.visor.tx.VisorTxProjection;
import org.apache.ignite.internal.visor.tx.VisorTxSortOrder;
import org.apache.ignite.internal.visor.tx.VisorTxTaskArg;
import org.apache.ignite.testframework.junits.SystemPropertiesRule;
import org.apache.ignite.testframework.junits.WithSystemProperty;
import org.jetbrains.annotations.Nullable;
import org.junit.ClassRule;
import org.junit.Rule;
import org.junit.Test;
import org.junit.rules.TestRule;

import static java.util.Arrays.asList;
import static org.apache.ignite.IgniteSystemProperties.IGNITE_ENABLE_EXPERIMENTAL_COMMAND;
import static org.apache.ignite.internal.commandline.CommandList.CACHE;
import static org.apache.ignite.internal.commandline.CommandList.SET_STATE;
import static org.apache.ignite.internal.commandline.CommandList.WAL;
import static org.apache.ignite.internal.commandline.TaskExecutor.DFLT_HOST;
import static org.apache.ignite.internal.commandline.TaskExecutor.DFLT_PORT;
import static org.apache.ignite.internal.commandline.WalCommands.WAL_DELETE;
import static org.apache.ignite.internal.commandline.WalCommands.WAL_PRINT;
import static org.apache.ignite.internal.commandline.cache.CacheSubcommands.FIND_AND_DELETE_GARBAGE;
import static org.apache.ignite.internal.commandline.cache.CacheSubcommands.VALIDATE_INDEXES;
import static org.apache.ignite.internal.commandline.cache.argument.ValidateIndexesCommandArg.CHECK_FIRST;
import static org.apache.ignite.internal.commandline.cache.argument.ValidateIndexesCommandArg.CHECK_THROUGH;
import static org.apache.ignite.testframework.GridTestUtils.assertThrows;
import static org.junit.Assert.assertArrayEquals;
import static org.junit.Assert.assertEquals;
import static org.junit.Assert.assertNull;
import static org.junit.Assert.assertTrue;
import static org.junit.Assert.fail;

/**
 * Tests Command Handler parsing arguments.
 */
@WithSystemProperty(key = IGNITE_ENABLE_EXPERIMENTAL_COMMAND, value = "true")
public class CommandHandlerParsingTest {
    /** */
    @ClassRule public static final TestRule classRule = new SystemPropertiesRule();

    /** */
    @Rule public final TestRule methodRule = new SystemPropertiesRule();

    /**
     * validate_indexes command arguments parsing and validation
     */
    @Test
    public void testValidateIndexArguments() {
        //happy case for all parameters
        try {
            int expectedCheckFirst = 10;
            int expectedCheckThrough = 11;
            UUID nodeId = UUID.randomUUID();

            ConnectionAndSslParameters args = parseArgs(asList(
                CACHE.text(),
                VALIDATE_INDEXES.text(),
                "cache1, cache2",
                nodeId.toString(),
                CHECK_FIRST.toString(),
                Integer.toString(expectedCheckFirst),
                CHECK_THROUGH.toString(),
                Integer.toString(expectedCheckThrough)
            ));

            assertTrue(args.command() instanceof CacheCommands);

            CacheSubcommands subcommand = ((CacheCommands)args.command()).arg();

            CacheValidateIndexes.Arguments arg = (CacheValidateIndexes.Arguments)subcommand.subcommand().arg();

            assertEquals("nodeId parameter unexpected value", nodeId, arg.nodeId());
            assertEquals("checkFirst parameter unexpected value", expectedCheckFirst, arg.checkFirst());
            assertEquals("checkThrough parameter unexpected value", expectedCheckThrough, arg.checkThrough());
        }
        catch (IllegalArgumentException e) {
            fail("Unexpected exception: " + e);
        }

        try {
            int expectedParam = 11;
            UUID nodeId = UUID.randomUUID();

            ConnectionAndSslParameters args = parseArgs(asList(
                    CACHE.text(),
                    VALIDATE_INDEXES.text(),
                    nodeId.toString(),
                    CHECK_THROUGH.toString(),
                    Integer.toString(expectedParam)
                ));

            assertTrue(args.command() instanceof CacheCommands);

            CacheSubcommands subcommand = ((CacheCommands)args.command()).arg();

            CacheValidateIndexes.Arguments arg = (CacheValidateIndexes.Arguments)subcommand.subcommand().arg();

            assertNull("caches weren't specified, null value expected", arg.caches());
            assertEquals("nodeId parameter unexpected value", nodeId, arg.nodeId());
            assertEquals("checkFirst parameter unexpected value", -1, arg.checkFirst());
            assertEquals("checkThrough parameter unexpected value", expectedParam, arg.checkThrough());
        }
        catch (IllegalArgumentException e) {
            e.printStackTrace();
        }

        assertParseArgsThrows("Value for '--check-first' property should be positive.", CACHE.text(), VALIDATE_INDEXES.text(), CHECK_FIRST.toString(), "0");
        assertParseArgsThrows("Numeric value for '--check-through' parameter expected.", CACHE.text(), VALIDATE_INDEXES.text(), CHECK_THROUGH.toString());
    }

    /** */
    @Test
    public void testFindAndDeleteGarbage() {
        String nodeId = UUID.randomUUID().toString();
        String delete = FindAndDeleteGarbageArg.DELETE.toString();
        String groups = "group1,grpoup2,group3";

        List<List<String>> lists = generateArgumentList(
            FIND_AND_DELETE_GARBAGE.text(),
            new T2<>(nodeId, false),
            new T2<>(delete, false),
            new T2<>(groups, false)
        );

        for (List<String> list : lists) {
            ConnectionAndSslParameters args = parseArgs(list);

            assertTrue(args.command() instanceof CacheCommands);

            CacheSubcommands subcommand = ((CacheCommands)args.command()).arg();

            FindAndDeleteGarbage.Arguments arg = (FindAndDeleteGarbage.Arguments)subcommand.subcommand().arg();

            if (list.contains(nodeId))
                assertEquals("nodeId parameter unexpected value", nodeId, arg.nodeId().toString());
            else
                assertNull(arg.nodeId());

            assertEquals(list.contains(delete), arg.delete());

            if (list.contains(groups))
                assertEquals(3, arg.groups().size());
            else
                assertNull(arg.groups());
        }
    }

    /** */
    private List<List<String>> generateArgumentList(String subcommand, T2<String, Boolean>...optional) {
        List<List<T2<String, Boolean>>> lists = generateAllCombinations(asList(optional), (x) -> x.get2());

        ArrayList<List<String>> res = new ArrayList<>();

        ArrayList<String> empty = new ArrayList<>();

        empty.add(CACHE.text());
        empty.add(subcommand);

        res.add(empty);

        for (List<T2<String, Boolean>> list : lists) {
            ArrayList<String> arg = new ArrayList<>(empty);

            list.forEach(x -> arg.add(x.get1()));

            res.add(arg);
        }

        return res;
    }

    /** */
    private <T> List<List<T>> generateAllCombinations(List<T> source, Predicate<T> stopFunc) {
        List<List<T>> res = new ArrayList<>();

        for (int i = 0; i < source.size(); i++) {
            List<T> sourceCopy = new ArrayList<>(source);

            T removed = sourceCopy.remove(i);

            generateAllCombinations(Collections.singletonList(removed), sourceCopy, stopFunc, res);
        }

        return res;
    }

    /** */
    private <T> void generateAllCombinations(List<T> res, List<T> source, Predicate<T> stopFunc, List<List<T>> acc) {
        acc.add(res);

        if (stopFunc != null && stopFunc.test(res.get(res.size() - 1)))
            return;

        if (source.size() == 1) {
            ArrayList<T> list = new ArrayList<>(res);

            list.add(source.get(0));

            acc.add(list);

            return;
        }

        for (int i = 0; i < source.size(); i++) {
            ArrayList<T> res0 = new ArrayList<>(res);

            List<T> sourceCopy = new ArrayList<>(source);

            T removed = sourceCopy.remove(i);

            res0.add(removed);

            generateAllCombinations(res0, sourceCopy, stopFunc, acc);
        }
    }

    /**
     * Tests parsing and validation for the SSL arguments.
     */
    @Test
    public void testParseAndValidateSSLArguments() {
        for (CommandList cmd : CommandList.values()) {
            if (skipCommand(cmd))
                continue; // --cache subcommand requires its own specific arguments.

            assertParseArgsThrows("Expected SSL trust store path", "--truststore");

            ConnectionAndSslParameters args = parseArgs(asList("--keystore", "testKeystore", "--keystore-password", "testKeystorePassword", "--keystore-type", "testKeystoreType",
                "--truststore", "testTruststore", "--truststore-password", "testTruststorePassword", "--truststore-type", "testTruststoreType",
                "--ssl-key-algorithm", "testSSLKeyAlgorithm", "--ssl-protocol", "testSSLProtocol", cmd.text()));

            assertEquals("testSSLProtocol", args.sslProtocol());
            assertEquals("testSSLKeyAlgorithm", args.sslKeyAlgorithm());
            assertEquals("testKeystore", args.sslKeyStorePath());
            assertArrayEquals("testKeystorePassword".toCharArray(), args.sslKeyStorePassword());
            assertEquals("testKeystoreType", args.sslKeyStoreType());
            assertEquals("testTruststore", args.sslTrustStorePath());
            assertArrayEquals("testTruststorePassword".toCharArray(), args.sslTrustStorePassword());
            assertEquals("testTruststoreType", args.sslTrustStoreType());

            assertEquals(cmd.command(), args.command());
        }
    }

    /**
     * @param cmd Command.
     * @return {@code True} if the command requires its own specific arguments.
     */
    private boolean skipCommand(CommandList cmd) {
        return cmd == CommandList.CACHE ||
            cmd == CommandList.WAL ||
            cmd == CommandList.SET_STATE ||
            cmd == CommandList.ENCRYPTION ||
            cmd == CommandList.KILL;
    }

    /**
     * Tests parsing and validation for user and password arguments.
     */
    @Test
    public void testParseAndValidateUserAndPassword() {
        for (CommandList cmd : CommandList.values()) {
            if (skipCommand(cmd))
                continue; // --cache, --wal and --set-state commands requires its own specific arguments.

            assertParseArgsThrows("Expected user name", "--user");
            assertParseArgsThrows("Expected password", "--password");

            ConnectionAndSslParameters args = parseArgs(asList("--user", "testUser", "--password", "testPass", cmd.text()));

            assertEquals("testUser", args.userName());
            assertEquals("testPass", args.password());
            assertEquals(cmd.command(), args.command());
        }
    }

    /**
     * Tests parsing and validation  of WAL commands.
     */
    @Test
    public void testParseAndValidateWalActions() {
        ConnectionAndSslParameters args = parseArgs(asList(WAL.text(), WAL_PRINT));

        assertEquals(WAL.command(), args.command());

        T2<String, String> arg = ((WalCommands)args.command()).arg();

        assertEquals(WAL_PRINT, arg.get1());

        String nodes = UUID.randomUUID().toString() + "," + UUID.randomUUID().toString();

        args = parseArgs(asList(WAL.text(), WAL_DELETE, nodes));

        arg = ((WalCommands)args.command()).arg();

        assertEquals(WAL_DELETE, arg.get1());

        assertEquals(nodes, arg.get2());

        assertParseArgsThrows("Expected arguments for " + WAL.text(), WAL.text());

        String rnd = UUID.randomUUID().toString();

        assertParseArgsThrows("Unexpected action "  + rnd + " for " + WAL.text(), WAL.text(), rnd);
    }

    /**
     * Tests that the auto confirmation flag was correctly parsed.
     */
    @Test
    public void testParseAutoConfirmationFlag() {
        for (CommandList cmdL : CommandList.values()) {
            // SET_STATE command have mandatory argument, which used in confirmation message.
            Command cmd = cmdL != SET_STATE ? cmdL.command() : parseArgs(asList(cmdL.text(), "ACTIVE")).command();

            if (cmd.confirmationPrompt() == null)
                continue;

            ConnectionAndSslParameters args;

            if (cmdL == SET_STATE)
                args = parseArgs(asList(cmdL.text(), "ACTIVE"));
            else
                args = parseArgs(asList(cmdL.text()));

            checkCommonParametersCorrectlyParsed(cmdL, args, false);

            switch (cmdL) {
                case DEACTIVATE: {
                    args = parseArgs(asList(cmdL.text(), "--yes"));

                    checkCommonParametersCorrectlyParsed(cmdL, args, true);

                    args = parseArgs(asList(cmdL.text(), "--force", "--yes"));

                    checkCommonParametersCorrectlyParsed(cmdL, args, true);

                    break;
                }
                case SET_STATE: {
                    for (String newState : asList("ACTIVE_READ_ONLY", "ACTIVE", "INACTIVE")) {
                        args = parseArgs(asList(cmdL.text(), newState, "--yes"));

                        checkCommonParametersCorrectlyParsed(cmdL, args, true);

                        ClusterState argState = ((ClusterStateChangeCommand)args.command()).arg();

                        assertEquals(newState, argState.toString());
                    }

                    for (String newState : asList("ACTIVE_READ_ONLY", "ACTIVE", "INACTIVE")) {
                        args = parseArgs(asList(cmdL.text(), newState, "--force", "--yes"));

                        checkCommonParametersCorrectlyParsed(cmdL, args, true);

                        ClusterState argState = ((ClusterStateChangeCommand)args.command()).arg();

                        assertEquals(newState, argState.toString());
                    }

                    break;
                }
                case BASELINE: {
                    for (String baselineAct : asList("add", "remove", "set")) {
                        args = parseArgs(asList(cmdL.text(), baselineAct, "c_id1,c_id2", "--yes"));

                        checkCommonParametersCorrectlyParsed(cmdL, args, true);

                        BaselineArguments arg = ((BaselineCommand)args.command()).arg();

                        assertEquals(baselineAct, arg.getCmd().text());
                        assertEquals(new HashSet<>(asList("c_id1","c_id2")), new HashSet<>(arg.getConsistentIds()));
                    }

                    break;
                }

                case TX: {
                    args = parseArgs(asList(cmdL.text(), "--xid", "xid1", "--min-duration", "10", "--kill", "--yes"));

                    checkCommonParametersCorrectlyParsed(cmdL, args, true);

                    VisorTxTaskArg txTaskArg = ((TxCommands)args.command()).arg();

                    assertEquals("xid1", txTaskArg.getXid());
                    assertEquals(10_000, txTaskArg.getMinDuration().longValue());
                    assertEquals(VisorTxOperation.KILL, txTaskArg.getOperation());
                }

                default:
                    fail("Unknown command: " + cmd);
            }
        }
    }

    /** */
    private void checkCommonParametersCorrectlyParsed(
        CommandList cmd,
        ConnectionAndSslParameters args,
        boolean autoConfirm
    ) {
        assertEquals(cmd.command(), args.command());
        assertEquals(DFLT_HOST, args.host());
        assertEquals(DFLT_PORT, args.port());
        assertEquals(autoConfirm, args.autoConfirmation());
    }

    /**
     * Tests host and port arguments.
     * Tests connection settings arguments.
     */
    @Test
    public void testConnectionSettings() {
        for (CommandList cmd : CommandList.values()) {
            if (skipCommand(cmd))
                continue; // --cache subcommand requires its own specific arguments.

            ConnectionAndSslParameters args = parseArgs(asList(cmd.text()));

            assertEquals(cmd.command(), args.command());
            assertEquals(DFLT_HOST, args.host());
            assertEquals(DFLT_PORT, args.port());

            args = parseArgs(asList("--port", "12345", "--host", "test-host", "--ping-interval", "5000",
                "--ping-timeout", "40000", cmd.text()));

            assertEquals(cmd.command(), args.command());
            assertEquals("test-host", args.host());
            assertEquals("12345", args.port());
            assertEquals(5000, args.pingInterval());
            assertEquals(40000, args.pingTimeout());

            assertParseArgsThrows("Invalid value for port: wrong-port", "--port", "wrong-port", cmd.text());
            assertParseArgsThrows("Invalid value for ping interval: -10", "--ping-interval", "-10", cmd.text());
            assertParseArgsThrows("Invalid value for ping timeout: -20", "--ping-timeout", "-20", cmd.text());
        }
    }

    /**
     * Test parsing dump transaction arguments.
     */
    @Test
    public void testTransactionArguments() {
        ConnectionAndSslParameters args;

        parseArgs(asList("--tx"));

        assertParseArgsThrows("Expecting --min-duration", "--tx", "--min-duration");
        assertParseArgsThrows("Invalid value for --min-duration: -1", "--tx", "--min-duration", "-1");
        assertParseArgsThrows("Expecting --min-size", "--tx", "--min-size");
        assertParseArgsThrows("Invalid value for --min-size: -1", "--tx", "--min-size", "-1");
        assertParseArgsThrows("--label", "--tx", "--label");
        assertParseArgsThrows("Illegal regex syntax", "--tx", "--label", "tx123[");
        assertParseArgsThrows("Projection can't be used together with list of consistent ids.", "--tx", "--servers", "--nodes", "1,2,3");

        args = parseArgs(asList("--tx", "--min-duration", "120", "--min-size", "10", "--limit", "100", "--order", "SIZE", "--servers"));

        VisorTxTaskArg arg = ((TxCommands)args.command()).arg();

        assertEquals(Long.valueOf(120 * 1000L), arg.getMinDuration());
        assertEquals(Integer.valueOf(10), arg.getMinSize());
        assertEquals(Integer.valueOf(100), arg.getLimit());
        assertEquals(VisorTxSortOrder.SIZE, arg.getSortOrder());
        assertEquals(VisorTxProjection.SERVER, arg.getProjection());

        args = parseArgs(asList("--tx", "--min-duration", "130", "--min-size", "1", "--limit", "60", "--order", "DURATION",
            "--clients"));

        arg = ((TxCommands)args.command()).arg();

        assertEquals(Long.valueOf(130 * 1000L), arg.getMinDuration());
        assertEquals(Integer.valueOf(1), arg.getMinSize());
        assertEquals(Integer.valueOf(60), arg.getLimit());
        assertEquals(VisorTxSortOrder.DURATION, arg.getSortOrder());
        assertEquals(VisorTxProjection.CLIENT, arg.getProjection());

        args = parseArgs(asList("--tx", "--nodes", "1,2,3"));

        arg = ((TxCommands)args.command()).arg();

        assertNull(arg.getProjection());
        assertEquals(asList("1", "2", "3"), arg.getConsistentIds());
    }

    /**
     * Test parsing kill arguments.
     */
    @Test
    public void testKillArguments() {
        assertParseArgsThrows("Expected type of resource to kill.", "--kill");

<<<<<<< HEAD
        // Service command format errors.
        assertParseArgsThrows("Expected service name.", "--kill", "service");
=======
        // Compute command format errors.
        assertParseArgsThrows("Expected compute task id.", "--kill", "compute");

        assertParseArgsThrows("Invalid UUID string: not_a_uuid", IllegalArgumentException.class,
            "--kill", "compute", "not_a_uuid");
>>>>>>> 5873f288
    }

    /**
     * @param args Raw arg list.
     * @return Common parameters container object.
     */
    private ConnectionAndSslParameters parseArgs(List<String> args) {
        return new CommonArgParser(setupTestLogger()).
            parseAndValidate(args.iterator());
    }

    /**
     * @return logger for tests.
     */
    private Logger setupTestLogger() {
        Logger result;

        result = Logger.getLogger(getClass().getName());
        result.setLevel(Level.INFO);
        result.setUseParentHandlers(false);

        result.addHandler(CommandHandler.setupStreamHandler());

        return result;
    }

    /**
     * Checks that parse arguments fails with {@link IllegalArgumentException} and {@code failMsg} message.
     *
     * @param failMsg Exception message (optional).
     * @param args Incoming arguments.
     */
    private void assertParseArgsThrows(@Nullable String failMsg, String... args) {
        assertParseArgsThrows(failMsg, IllegalArgumentException.class, args);
    }

    /**
     * Checks that parse arguments fails with {@code exception} and {@code failMsg} message.
     *
     * @param failMsg Exception message (optional).
     * @param cls Exception class.
     * @param args Incoming arguments.
     */
    private void assertParseArgsThrows(@Nullable String failMsg, Class<? extends Exception> cls, String... args) {
        assertThrows(null, () -> parseArgs(asList(args)), cls, failMsg);
    }
}<|MERGE_RESOLUTION|>--- conflicted
+++ resolved
@@ -524,16 +524,14 @@
     public void testKillArguments() {
         assertParseArgsThrows("Expected type of resource to kill.", "--kill");
 
-<<<<<<< HEAD
+        // Compute command format errors.
+        assertParseArgsThrows("Expected compute task id.", "--kill", "compute");
+
+        assertParseArgsThrows("Invalid UUID string: not_a_uuid", IllegalArgumentException.class,
+            "--kill", "compute", "not_a_uuid");
+
         // Service command format errors.
         assertParseArgsThrows("Expected service name.", "--kill", "service");
-=======
-        // Compute command format errors.
-        assertParseArgsThrows("Expected compute task id.", "--kill", "compute");
-
-        assertParseArgsThrows("Invalid UUID string: not_a_uuid", IllegalArgumentException.class,
-            "--kill", "compute", "not_a_uuid");
->>>>>>> 5873f288
     }
 
     /**
