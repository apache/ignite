--- conflicted
+++ resolved
@@ -525,19 +525,6 @@
     public void testKillArguments() {
         assertParseArgsThrows("Expected type of resource to kill.", "--kill");
 
-<<<<<<< HEAD
-        // Compute command format errors.
-        assertParseArgsThrows("Expected compute task id.", "--kill", "compute");
-
-        assertParseArgsThrows("Invalid UUID string: not_a_uuid", IllegalArgumentException.class,
-            "--kill", "compute", "not_a_uuid");
-
-        // Service command format errors.
-        assertParseArgsThrows("Expected service name.", "--kill", "service");
-
-        // Transaction command format errors.
-        assertParseArgsThrows("Expected transaction id.", "--kill", "transaction");
-=======
         String uuid = UUID.randomUUID().toString();
 
         // Scan command format errors.
@@ -551,33 +538,24 @@
         assertParseArgsThrows("For input string: \"not_a_number\"", NumberFormatException.class,
             "--kill", "scan", uuid, "my-cache", "not_a_number");
 
-        // Continuous command format errors.
-        assertParseArgsThrows("Expected continuous query id.", "--kill", "continuous");
+
+        // Compute command format errors.
+        assertParseArgsThrows("Expected compute task id.", "--kill", "compute");
 
         assertParseArgsThrows("Invalid UUID string: not_a_uuid", IllegalArgumentException.class,
-            "--kill", "continuous", "not_a_uuid");
->>>>>>> ab5674ed
+            "--kill", "compute", "not_a_uuid");
+
+        // Service command format errors.
+        assertParseArgsThrows("Expected service name.", "--kill", "service");
+
+        // Transaction command format errors.
+        assertParseArgsThrows("Expected transaction id.", "--kill", "transaction");
 
         // SQL command format errors.
         assertParseArgsThrows("Expected SQL query id.", "--kill", "sql");
 
         assertParseArgsThrows("Expected global query id. " + EXPECTED_GLOBAL_QRY_ID_FORMAT,
             "--kill", "sql", "not_sql_id");
-<<<<<<< HEAD
-=======
-
-        // Compute command format errors.
-        assertParseArgsThrows("Expected compute task id.", "--kill", "compute");
-
-        assertParseArgsThrows("Invalid UUID string: not_a_uuid", IllegalArgumentException.class,
-            "--kill", "compute", "not_a_uuid");
-
-        // Transaction command format errors.
-        assertParseArgsThrows("Expected transaction id.", "--kill", "tx");
-
-        // Service command format errors.
-        assertParseArgsThrows("Expected service name.", "--kill", "service");
->>>>>>> ab5674ed
     }
 
     /**
