/*
 * Licensed to the Apache Software Foundation (ASF) under one or more
 * contributor license agreements.  See the NOTICE file distributed with
 * this work for additional information regarding copyright ownership.
 * The ASF licenses this file to You under the Apache License, Version 2.0
 * (the "License"); you may not use this file except in compliance with
 * the License.  You may obtain a copy of the License at
 *
 *      http://www.apache.org/licenses/LICENSE-2.0
 *
 * Unless required by applicable law or agreed to in writing, software
 * distributed under the License is distributed on an "AS IS" BASIS,
 * WITHOUT WARRANTIES OR CONDITIONS OF ANY KIND, either express or implied.
 * See the License for the specific language governing permissions and
 * limitations under the License.
 */

package org.apache.ignite.internal.commandline;

import java.util.ArrayList;
import java.util.HashSet;
import java.util.List;
import java.util.UUID;
import java.util.function.Predicate;
import java.util.logging.Level;
import java.util.logging.Logger;
import org.apache.ignite.cluster.ClusterState;
import org.apache.ignite.internal.commandline.baseline.BaselineArguments;
import org.apache.ignite.internal.commandline.cache.CacheCommands;
import org.apache.ignite.internal.commandline.cache.CacheSubcommands;
import org.apache.ignite.internal.commandline.cache.CacheValidateIndexes;
import org.apache.ignite.internal.commandline.cache.FindAndDeleteGarbage;
import org.apache.ignite.internal.commandline.cache.argument.FindAndDeleteGarbageArg;
import org.apache.ignite.internal.util.typedef.T2;
import org.apache.ignite.internal.visor.tx.VisorTxOperation;
import org.apache.ignite.internal.visor.tx.VisorTxProjection;
import org.apache.ignite.internal.visor.tx.VisorTxSortOrder;
import org.apache.ignite.internal.visor.tx.VisorTxTaskArg;
import org.apache.ignite.testframework.junits.SystemPropertiesRule;
import org.apache.ignite.testframework.junits.WithSystemProperty;
import org.jetbrains.annotations.Nullable;
import org.junit.ClassRule;
import org.junit.Rule;
import org.junit.Test;
import org.junit.rules.TestRule;

import static java.util.Arrays.asList;
import static java.util.Collections.singletonList;
import static org.apache.ignite.IgniteSystemProperties.IGNITE_ENABLE_EXPERIMENTAL_COMMAND;
import static org.apache.ignite.internal.QueryMXBeanImpl.EXPECTED_GLOBAL_QRY_ID_FORMAT;
import static org.apache.ignite.internal.commandline.CommandList.CACHE;
import static org.apache.ignite.internal.commandline.CommandList.SET_STATE;
import static org.apache.ignite.internal.commandline.CommandList.WAL;
import static org.apache.ignite.internal.commandline.CommonArgParser.CMD_VERBOSE;
import static org.apache.ignite.internal.commandline.TaskExecutor.DFLT_HOST;
import static org.apache.ignite.internal.commandline.TaskExecutor.DFLT_PORT;
import static org.apache.ignite.internal.commandline.WalCommands.WAL_DELETE;
import static org.apache.ignite.internal.commandline.WalCommands.WAL_PRINT;
import static org.apache.ignite.internal.commandline.cache.CacheSubcommands.FIND_AND_DELETE_GARBAGE;
import static org.apache.ignite.internal.commandline.cache.CacheSubcommands.VALIDATE_INDEXES;
import static org.apache.ignite.internal.commandline.cache.argument.ValidateIndexesCommandArg.CHECK_FIRST;
import static org.apache.ignite.internal.commandline.cache.argument.ValidateIndexesCommandArg.CHECK_THROUGH;
import static org.apache.ignite.testframework.GridTestUtils.assertThrows;
import static org.junit.Assert.assertArrayEquals;
import static org.junit.Assert.assertEquals;
import static org.junit.Assert.assertFalse;
import static org.junit.Assert.assertNull;
import static org.junit.Assert.assertTrue;
import static org.junit.Assert.fail;

/**
 * Tests Command Handler parsing arguments.
 */
@WithSystemProperty(key = IGNITE_ENABLE_EXPERIMENTAL_COMMAND, value = "true")
public class CommandHandlerParsingTest {
    /** */
    @ClassRule public static final TestRule classRule = new SystemPropertiesRule();

    /** */
    @Rule public final TestRule methodRule = new SystemPropertiesRule();

    /**
     * validate_indexes command arguments parsing and validation
     */
    @Test
    public void testValidateIndexArguments() {
        //happy case for all parameters
        try {
            int expectedCheckFirst = 10;
            int expectedCheckThrough = 11;
            UUID nodeId = UUID.randomUUID();

            ConnectionAndSslParameters args = parseArgs(asList(
                CACHE.text(),
                VALIDATE_INDEXES.text(),
                "cache1, cache2",
                nodeId.toString(),
                CHECK_FIRST.toString(),
                Integer.toString(expectedCheckFirst),
                CHECK_THROUGH.toString(),
                Integer.toString(expectedCheckThrough)
            ));

            assertTrue(args.command() instanceof CacheCommands);

            CacheSubcommands subcommand = ((CacheCommands)args.command()).arg();

            CacheValidateIndexes.Arguments arg = (CacheValidateIndexes.Arguments)subcommand.subcommand().arg();

            assertEquals("nodeId parameter unexpected value", nodeId, arg.nodeId());
            assertEquals("checkFirst parameter unexpected value", expectedCheckFirst, arg.checkFirst());
            assertEquals("checkThrough parameter unexpected value", expectedCheckThrough, arg.checkThrough());
        }
        catch (IllegalArgumentException e) {
            fail("Unexpected exception: " + e);
        }

        try {
            int expectedParam = 11;
            UUID nodeId = UUID.randomUUID();

            ConnectionAndSslParameters args = parseArgs(asList(
                    CACHE.text(),
                    VALIDATE_INDEXES.text(),
                    nodeId.toString(),
                    CHECK_THROUGH.toString(),
                    Integer.toString(expectedParam)
                ));

            assertTrue(args.command() instanceof CacheCommands);

            CacheSubcommands subcommand = ((CacheCommands)args.command()).arg();

            CacheValidateIndexes.Arguments arg = (CacheValidateIndexes.Arguments)subcommand.subcommand().arg();

            assertNull("caches weren't specified, null value expected", arg.caches());
            assertEquals("nodeId parameter unexpected value", nodeId, arg.nodeId());
            assertEquals("checkFirst parameter unexpected value", -1, arg.checkFirst());
            assertEquals("checkThrough parameter unexpected value", expectedParam, arg.checkThrough());
        }
        catch (IllegalArgumentException e) {
            e.printStackTrace();
        }

        assertParseArgsThrows("Value for '--check-first' property should be positive.", CACHE.text(), VALIDATE_INDEXES.text(), CHECK_FIRST.toString(), "0");
        assertParseArgsThrows("Numeric value for '--check-through' parameter expected.", CACHE.text(), VALIDATE_INDEXES.text(), CHECK_THROUGH.toString());
    }

    /** */
    @Test
    public void testFindAndDeleteGarbage() {
        String nodeId = UUID.randomUUID().toString();
        String delete = FindAndDeleteGarbageArg.DELETE.toString();
        String groups = "group1,grpoup2,group3";

        List<List<String>> lists = generateArgumentList(
            FIND_AND_DELETE_GARBAGE.text(),
            new T2<>(nodeId, false),
            new T2<>(delete, false),
            new T2<>(groups, false)
        );

        for (List<String> list : lists) {
            ConnectionAndSslParameters args = parseArgs(list);

            assertTrue(args.command() instanceof CacheCommands);

            CacheSubcommands subcommand = ((CacheCommands)args.command()).arg();

            FindAndDeleteGarbage.Arguments arg = (FindAndDeleteGarbage.Arguments)subcommand.subcommand().arg();

            if (list.contains(nodeId))
                assertEquals("nodeId parameter unexpected value", nodeId, arg.nodeId().toString());
            else
                assertNull(arg.nodeId());

            assertEquals(list.contains(delete), arg.delete());

            if (list.contains(groups))
                assertEquals(3, arg.groups().size());
            else
                assertNull(arg.groups());
        }
    }

    /** */
    private List<List<String>> generateArgumentList(String subcommand, T2<String, Boolean>...optional) {
        List<List<T2<String, Boolean>>> lists = generateAllCombinations(asList(optional), (x) -> x.get2());

        ArrayList<List<String>> res = new ArrayList<>();

        ArrayList<String> empty = new ArrayList<>();

        empty.add(CACHE.text());
        empty.add(subcommand);

        res.add(empty);

        for (List<T2<String, Boolean>> list : lists) {
            ArrayList<String> arg = new ArrayList<>(empty);

            list.forEach(x -> arg.add(x.get1()));

            res.add(arg);
        }

        return res;
    }

    /** */
    private <T> List<List<T>> generateAllCombinations(List<T> source, Predicate<T> stopFunc) {
        List<List<T>> res = new ArrayList<>();

        for (int i = 0; i < source.size(); i++) {
            List<T> sourceCopy = new ArrayList<>(source);

            T removed = sourceCopy.remove(i);

            generateAllCombinations(singletonList(removed), sourceCopy, stopFunc, res);
        }

        return res;
    }

    /** */
    private <T> void generateAllCombinations(List<T> res, List<T> source, Predicate<T> stopFunc, List<List<T>> acc) {
        acc.add(res);

        if (stopFunc != null && stopFunc.test(res.get(res.size() - 1)))
            return;

        if (source.size() == 1) {
            ArrayList<T> list = new ArrayList<>(res);

            list.add(source.get(0));

            acc.add(list);

            return;
        }

        for (int i = 0; i < source.size(); i++) {
            ArrayList<T> res0 = new ArrayList<>(res);

            List<T> sourceCopy = new ArrayList<>(source);

            T removed = sourceCopy.remove(i);

            res0.add(removed);

            generateAllCombinations(res0, sourceCopy, stopFunc, acc);
        }
    }

    /**
     * Tests parsing and validation for the SSL arguments.
     */
    @Test
    public void testParseAndValidateSSLArguments() {
        for (CommandList cmd : CommandList.values()) {
            if (requireArgs(cmd))
                continue;

            assertParseArgsThrows("Expected SSL trust store path", "--truststore");

            ConnectionAndSslParameters args = parseArgs(asList("--keystore", "testKeystore", "--keystore-password", "testKeystorePassword", "--keystore-type", "testKeystoreType",
                "--truststore", "testTruststore", "--truststore-password", "testTruststorePassword", "--truststore-type", "testTruststoreType",
                "--ssl-key-algorithm", "testSSLKeyAlgorithm", "--ssl-protocol", "testSSLProtocol", cmd.text()));

            assertEquals("testSSLProtocol", args.sslProtocol());
            assertEquals("testSSLKeyAlgorithm", args.sslKeyAlgorithm());
            assertEquals("testKeystore", args.sslKeyStorePath());
            assertArrayEquals("testKeystorePassword".toCharArray(), args.sslKeyStorePassword());
            assertEquals("testKeystoreType", args.sslKeyStoreType());
            assertEquals("testTruststore", args.sslTrustStorePath());
            assertArrayEquals("testTruststorePassword".toCharArray(), args.sslTrustStorePassword());
            assertEquals("testTruststoreType", args.sslTrustStoreType());

            assertEquals(cmd.command(), args.command());
        }
    }

    /**
<<<<<<< HEAD
=======
     * @param cmd Command.
     * @return {@code True} if the command requires its own specific arguments.
     */
    private boolean skipCommand(CommandList cmd) {
        return cmd == CommandList.CACHE ||
            cmd == CommandList.WAL ||
            cmd == CommandList.SET_STATE ||
            cmd == CommandList.ENCRYPTION ||
            cmd == CommandList.KILL;
    }

    /**
>>>>>>> 41da31e9
     * Tests parsing and validation for user and password arguments.
     */
    @Test
    public void testParseAndValidateUserAndPassword() {
        for (CommandList cmd : CommandList.values()) {
            if (requireArgs(cmd))
                continue;

            assertParseArgsThrows("Expected user name", "--user");
            assertParseArgsThrows("Expected password", "--password");

            ConnectionAndSslParameters args = parseArgs(asList("--user", "testUser", "--password", "testPass", cmd.text()));

            assertEquals("testUser", args.userName());
            assertEquals("testPass", args.password());
            assertEquals(cmd.command(), args.command());
        }
    }

    /**
     * Tests parsing and validation  of WAL commands.
     */
    @Test
    public void testParseAndValidateWalActions() {
        ConnectionAndSslParameters args = parseArgs(asList(WAL.text(), WAL_PRINT));

        assertEquals(WAL.command(), args.command());

        T2<String, String> arg = ((WalCommands)args.command()).arg();

        assertEquals(WAL_PRINT, arg.get1());

        String nodes = UUID.randomUUID().toString() + "," + UUID.randomUUID().toString();

        args = parseArgs(asList(WAL.text(), WAL_DELETE, nodes));

        arg = ((WalCommands)args.command()).arg();

        assertEquals(WAL_DELETE, arg.get1());

        assertEquals(nodes, arg.get2());

        assertParseArgsThrows("Expected arguments for " + WAL.text(), WAL.text());

        String rnd = UUID.randomUUID().toString();

        assertParseArgsThrows("Unexpected action "  + rnd + " for " + WAL.text(), WAL.text(), rnd);
    }

    /**
     * Tests that the auto confirmation flag was correctly parsed.
     */
    @Test
    public void testParseAutoConfirmationFlag() {
        for (CommandList cmdL : CommandList.values()) {
            // SET_STATE command have mandatory argument, which used in confirmation message.
            Command cmd = cmdL != SET_STATE ? cmdL.command() : parseArgs(asList(cmdL.text(), "ACTIVE")).command();

            if (cmd.confirmationPrompt() == null)
                continue;

            ConnectionAndSslParameters args;

            if (cmdL == SET_STATE)
                args = parseArgs(asList(cmdL.text(), "ACTIVE"));
            else
                args = parseArgs(asList(cmdL.text()));

            checkCommonParametersCorrectlyParsed(cmdL, args, false);

            switch (cmdL) {
                case DEACTIVATE: {
                    args = parseArgs(asList(cmdL.text(), "--yes"));

                    checkCommonParametersCorrectlyParsed(cmdL, args, true);

                    args = parseArgs(asList(cmdL.text(), "--force", "--yes"));

                    checkCommonParametersCorrectlyParsed(cmdL, args, true);

                    break;
                }
                case SET_STATE: {
                    for (String newState : asList("ACTIVE_READ_ONLY", "ACTIVE", "INACTIVE")) {
                        args = parseArgs(asList(cmdL.text(), newState, "--yes"));

                        checkCommonParametersCorrectlyParsed(cmdL, args, true);

                        ClusterState argState = ((ClusterStateChangeCommand)args.command()).arg();

                        assertEquals(newState, argState.toString());
                    }

                    for (String newState : asList("ACTIVE_READ_ONLY", "ACTIVE", "INACTIVE")) {
                        args = parseArgs(asList(cmdL.text(), newState, "--force", "--yes"));

                        checkCommonParametersCorrectlyParsed(cmdL, args, true);

                        ClusterState argState = ((ClusterStateChangeCommand)args.command()).arg();

                        assertEquals(newState, argState.toString());
                    }

                    break;
                }
                case BASELINE: {
                    for (String baselineAct : asList("add", "remove", "set")) {
                        args = parseArgs(asList(cmdL.text(), baselineAct, "c_id1,c_id2", "--yes"));

                        checkCommonParametersCorrectlyParsed(cmdL, args, true);

                        BaselineArguments arg = ((BaselineCommand)args.command()).arg();

                        assertEquals(baselineAct, arg.getCmd().text());
                        assertEquals(new HashSet<>(asList("c_id1","c_id2")), new HashSet<>(arg.getConsistentIds()));
                    }

                    break;
                }

                case TX: {
                    args = parseArgs(asList(cmdL.text(), "--xid", "xid1", "--min-duration", "10", "--kill", "--yes"));

                    checkCommonParametersCorrectlyParsed(cmdL, args, true);

                    VisorTxTaskArg txTaskArg = ((TxCommands)args.command()).arg();

                    assertEquals("xid1", txTaskArg.getXid());
                    assertEquals(10_000, txTaskArg.getMinDuration().longValue());
                    assertEquals(VisorTxOperation.KILL, txTaskArg.getOperation());
                }

                default:
                    fail("Unknown command: " + cmd);
            }
        }
    }

    /** */
    private void checkCommonParametersCorrectlyParsed(
        CommandList cmd,
        ConnectionAndSslParameters args,
        boolean autoConfirm
    ) {
        assertEquals(cmd.command(), args.command());
        assertEquals(DFLT_HOST, args.host());
        assertEquals(DFLT_PORT, args.port());
        assertEquals(autoConfirm, args.autoConfirmation());
    }

    /**
     * Tests host and port arguments.
     * Tests connection settings arguments.
     */
    @Test
    public void testConnectionSettings() {
        for (CommandList cmd : CommandList.values()) {
            if (requireArgs(cmd))
                continue;

            ConnectionAndSslParameters args = parseArgs(asList(cmd.text()));

            assertEquals(cmd.command(), args.command());
            assertEquals(DFLT_HOST, args.host());
            assertEquals(DFLT_PORT, args.port());

            args = parseArgs(asList("--port", "12345", "--host", "test-host", "--ping-interval", "5000",
                "--ping-timeout", "40000", cmd.text()));

            assertEquals(cmd.command(), args.command());
            assertEquals("test-host", args.host());
            assertEquals("12345", args.port());
            assertEquals(5000, args.pingInterval());
            assertEquals(40000, args.pingTimeout());

            assertParseArgsThrows("Invalid value for port: wrong-port", "--port", "wrong-port", cmd.text());
            assertParseArgsThrows("Invalid value for ping interval: -10", "--ping-interval", "-10", cmd.text());
            assertParseArgsThrows("Invalid value for ping timeout: -20", "--ping-timeout", "-20", cmd.text());
        }
    }

    /**
     * Test parsing dump transaction arguments.
     */
    @Test
    public void testTransactionArguments() {
        ConnectionAndSslParameters args;

        parseArgs(asList("--tx"));

        assertParseArgsThrows("Expecting --min-duration", "--tx", "--min-duration");
        assertParseArgsThrows("Invalid value for --min-duration: -1", "--tx", "--min-duration", "-1");
        assertParseArgsThrows("Expecting --min-size", "--tx", "--min-size");
        assertParseArgsThrows("Invalid value for --min-size: -1", "--tx", "--min-size", "-1");
        assertParseArgsThrows("--label", "--tx", "--label");
        assertParseArgsThrows("Illegal regex syntax", "--tx", "--label", "tx123[");
        assertParseArgsThrows("Projection can't be used together with list of consistent ids.", "--tx", "--servers", "--nodes", "1,2,3");

        args = parseArgs(asList("--tx", "--min-duration", "120", "--min-size", "10", "--limit", "100", "--order", "SIZE", "--servers"));

        VisorTxTaskArg arg = ((TxCommands)args.command()).arg();

        assertEquals(Long.valueOf(120 * 1000L), arg.getMinDuration());
        assertEquals(Integer.valueOf(10), arg.getMinSize());
        assertEquals(Integer.valueOf(100), arg.getLimit());
        assertEquals(VisorTxSortOrder.SIZE, arg.getSortOrder());
        assertEquals(VisorTxProjection.SERVER, arg.getProjection());

        args = parseArgs(asList("--tx", "--min-duration", "130", "--min-size", "1", "--limit", "60", "--order", "DURATION",
            "--clients"));

        arg = ((TxCommands)args.command()).arg();

        assertEquals(Long.valueOf(130 * 1000L), arg.getMinDuration());
        assertEquals(Integer.valueOf(1), arg.getMinSize());
        assertEquals(Integer.valueOf(60), arg.getLimit());
        assertEquals(VisorTxSortOrder.DURATION, arg.getSortOrder());
        assertEquals(VisorTxProjection.CLIENT, arg.getProjection());

        args = parseArgs(asList("--tx", "--nodes", "1,2,3"));

        arg = ((TxCommands)args.command()).arg();

        assertNull(arg.getProjection());
        assertEquals(asList("1", "2", "3"), arg.getConsistentIds());
    }

    /**
<<<<<<< HEAD
     * Test checks that option {@link CommonArgParser#CMD_VERBOSE} is parsed
     * correctly and if it is not present, it takes the default value
     * {@code false}.
     */
    @Test
    public void testParseVerboseOption() {
        for (CommandList cmd : CommandList.values()) {
            if (requireArgs(cmd))
                continue;

            assertFalse(cmd.toString(), parseArgs(singletonList(cmd.text())).verbose());
            assertTrue(cmd.toString(), parseArgs(asList(cmd.text(), CMD_VERBOSE)).verbose());
        }
=======
     * Test parsing kill arguments.
     */
    @Test
    public void testKillArguments() {
        assertParseArgsThrows("Expected type of resource to kill.", "--kill");

        String uuid = UUID.randomUUID().toString();

        // Scan command format errors.
        assertParseArgsThrows("Expected query originating node id.", "--kill", "scan");
        assertParseArgsThrows("Expected cache name.", "--kill", "scan", uuid);
        assertParseArgsThrows("Expected query identifier.", "--kill", "scan", uuid, "cache");

        assertParseArgsThrows("Invalid UUID string: not_a_uuid", IllegalArgumentException.class,
            "--kill", "scan", "not_a_uuid");

        assertParseArgsThrows("For input string: \"not_a_number\"", NumberFormatException.class,
            "--kill", "scan", uuid, "my-cache", "not_a_number");

        // Compute command format errors.
        assertParseArgsThrows("Expected compute task id.", "--kill", "compute");

        assertParseArgsThrows("Invalid UUID string: not_a_uuid", IllegalArgumentException.class,
            "--kill", "compute", "not_a_uuid");

        // Service command format errors.
        assertParseArgsThrows("Expected service name.", "--kill", "service");

        // Transaction command format errors.
        assertParseArgsThrows("Expected transaction id.", "--kill", "transaction");

        // SQL command format errors.
        assertParseArgsThrows("Expected SQL query id.", "--kill", "sql");

        assertParseArgsThrows("Expected global query id. " + EXPECTED_GLOBAL_QRY_ID_FORMAT,
            "--kill", "sql", "not_sql_id");
>>>>>>> 41da31e9
    }

    /**
     * @param args Raw arg list.
     * @return Common parameters container object.
     */
    private ConnectionAndSslParameters parseArgs(List<String> args) {
        return new CommonArgParser(setupTestLogger()).
            parseAndValidate(args.iterator());
    }

    /**
     * @return logger for tests.
     */
    private Logger setupTestLogger() {
        Logger result;

        result = Logger.getLogger(getClass().getName());
        result.setLevel(Level.INFO);
        result.setUseParentHandlers(false);

        result.addHandler(CommandHandler.setupStreamHandler());

        return result;
    }

    /**
     * Checks that parse arguments fails with {@link IllegalArgumentException} and {@code failMsg} message.
     *
     * @param failMsg Exception message (optional).
     * @param args Incoming arguments.
     */
    private void assertParseArgsThrows(@Nullable String failMsg, String... args) {
        assertParseArgsThrows(failMsg, IllegalArgumentException.class, args);
    }

    /**
     * Checks that parse arguments fails with {@code exception} and {@code failMsg} message.
     *
     * @param failMsg Exception message (optional).
     * @param cls Exception class.
     * @param args Incoming arguments.
     */
    private void assertParseArgsThrows(@Nullable String failMsg, Class<? extends Exception> cls, String... args) {
        assertThrows(null, () -> parseArgs(asList(args)), cls, failMsg);
    }

    /**
     * Return {@code True} if cmd there are required arguments.
     *
     * @return {@code True} if cmd there are required arguments.
     */
    private boolean requireArgs(@Nullable CommandList cmd) {
        return cmd == CommandList.CACHE ||
            cmd == CommandList.WAL ||
            cmd == CommandList.SET_STATE ||
            cmd == CommandList.ENCRYPTION;
    }
}<|MERGE_RESOLUTION|>--- conflicted
+++ resolved
@@ -281,21 +281,6 @@
     }
 
     /**
-<<<<<<< HEAD
-=======
-     * @param cmd Command.
-     * @return {@code True} if the command requires its own specific arguments.
-     */
-    private boolean skipCommand(CommandList cmd) {
-        return cmd == CommandList.CACHE ||
-            cmd == CommandList.WAL ||
-            cmd == CommandList.SET_STATE ||
-            cmd == CommandList.ENCRYPTION ||
-            cmd == CommandList.KILL;
-    }
-
-    /**
->>>>>>> 41da31e9
      * Tests parsing and validation for user and password arguments.
      */
     @Test
@@ -524,7 +509,45 @@
     }
 
     /**
-<<<<<<< HEAD
+     * Test parsing kill arguments.
+     */
+    @Test
+    public void testKillArguments() {
+        assertParseArgsThrows("Expected type of resource to kill.", "--kill");
+
+        String uuid = UUID.randomUUID().toString();
+
+        // Scan command format errors.
+        assertParseArgsThrows("Expected query originating node id.", "--kill", "scan");
+        assertParseArgsThrows("Expected cache name.", "--kill", "scan", uuid);
+        assertParseArgsThrows("Expected query identifier.", "--kill", "scan", uuid, "cache");
+
+        assertParseArgsThrows("Invalid UUID string: not_a_uuid", IllegalArgumentException.class,
+            "--kill", "scan", "not_a_uuid");
+
+        assertParseArgsThrows("For input string: \"not_a_number\"", NumberFormatException.class,
+            "--kill", "scan", uuid, "my-cache", "not_a_number");
+
+        // Compute command format errors.
+        assertParseArgsThrows("Expected compute task id.", "--kill", "compute");
+
+        assertParseArgsThrows("Invalid UUID string: not_a_uuid", IllegalArgumentException.class,
+            "--kill", "compute", "not_a_uuid");
+
+        // Service command format errors.
+        assertParseArgsThrows("Expected service name.", "--kill", "service");
+
+        // Transaction command format errors.
+        assertParseArgsThrows("Expected transaction id.", "--kill", "transaction");
+
+        // SQL command format errors.
+        assertParseArgsThrows("Expected SQL query id.", "--kill", "sql");
+
+        assertParseArgsThrows("Expected global query id. " + EXPECTED_GLOBAL_QRY_ID_FORMAT,
+            "--kill", "sql", "not_sql_id");
+    }
+
+    /**
      * Test checks that option {@link CommonArgParser#CMD_VERBOSE} is parsed
      * correctly and if it is not present, it takes the default value
      * {@code false}.
@@ -538,44 +561,6 @@
             assertFalse(cmd.toString(), parseArgs(singletonList(cmd.text())).verbose());
             assertTrue(cmd.toString(), parseArgs(asList(cmd.text(), CMD_VERBOSE)).verbose());
         }
-=======
-     * Test parsing kill arguments.
-     */
-    @Test
-    public void testKillArguments() {
-        assertParseArgsThrows("Expected type of resource to kill.", "--kill");
-
-        String uuid = UUID.randomUUID().toString();
-
-        // Scan command format errors.
-        assertParseArgsThrows("Expected query originating node id.", "--kill", "scan");
-        assertParseArgsThrows("Expected cache name.", "--kill", "scan", uuid);
-        assertParseArgsThrows("Expected query identifier.", "--kill", "scan", uuid, "cache");
-
-        assertParseArgsThrows("Invalid UUID string: not_a_uuid", IllegalArgumentException.class,
-            "--kill", "scan", "not_a_uuid");
-
-        assertParseArgsThrows("For input string: \"not_a_number\"", NumberFormatException.class,
-            "--kill", "scan", uuid, "my-cache", "not_a_number");
-
-        // Compute command format errors.
-        assertParseArgsThrows("Expected compute task id.", "--kill", "compute");
-
-        assertParseArgsThrows("Invalid UUID string: not_a_uuid", IllegalArgumentException.class,
-            "--kill", "compute", "not_a_uuid");
-
-        // Service command format errors.
-        assertParseArgsThrows("Expected service name.", "--kill", "service");
-
-        // Transaction command format errors.
-        assertParseArgsThrows("Expected transaction id.", "--kill", "transaction");
-
-        // SQL command format errors.
-        assertParseArgsThrows("Expected SQL query id.", "--kill", "sql");
-
-        assertParseArgsThrows("Expected global query id. " + EXPECTED_GLOBAL_QRY_ID_FORMAT,
-            "--kill", "sql", "not_sql_id");
->>>>>>> 41da31e9
     }
 
     /**
@@ -632,6 +617,7 @@
         return cmd == CommandList.CACHE ||
             cmd == CommandList.WAL ||
             cmd == CommandList.SET_STATE ||
-            cmd == CommandList.ENCRYPTION;
+            cmd == CommandList.ENCRYPTION ||
+            cmd == CommandList.KILL;
     }
 }