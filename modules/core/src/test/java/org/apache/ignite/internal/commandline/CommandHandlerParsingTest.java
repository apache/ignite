/*
 * Licensed to the Apache Software Foundation (ASF) under one or more
 * contributor license agreements.  See the NOTICE file distributed with
 * this work for additional information regarding copyright ownership.
 * The ASF licenses this file to You under the Apache License, Version 2.0
 * (the "License"); you may not use this file except in compliance with
 * the License.  You may obtain a copy of the License at
 *
 *      http://www.apache.org/licenses/LICENSE-2.0
 *
 * Unless required by applicable law or agreed to in writing, software
 * distributed under the License is distributed on an "AS IS" BASIS,
 * WITHOUT WARRANTIES OR CONDITIONS OF ANY KIND, either express or implied.
 * See the License for the specific language governing permissions and
 * limitations under the License.
 */

package org.apache.ignite.internal.commandline;

import java.util.ArrayList;
import java.util.Collections;
import java.util.HashSet;
import java.util.List;
import java.util.UUID;
import java.util.function.Predicate;
import java.util.logging.Level;
import java.util.logging.Logger;
import org.apache.ignite.cluster.ClusterState;
import org.apache.ignite.internal.commandline.baseline.BaselineArguments;
import org.apache.ignite.internal.commandline.cache.CacheCommands;
import org.apache.ignite.internal.commandline.cache.CacheSubcommands;
import org.apache.ignite.internal.commandline.cache.CacheValidateIndexes;
import org.apache.ignite.internal.commandline.cache.FindAndDeleteGarbage;
import org.apache.ignite.internal.commandline.cache.argument.FindAndDeleteGarbageArg;
import org.apache.ignite.internal.util.typedef.T2;
import org.apache.ignite.internal.visor.tx.VisorTxOperation;
import org.apache.ignite.internal.visor.tx.VisorTxProjection;
import org.apache.ignite.internal.visor.tx.VisorTxSortOrder;
import org.apache.ignite.internal.visor.tx.VisorTxTaskArg;
import org.apache.ignite.testframework.junits.SystemPropertiesRule;
import org.apache.ignite.testframework.junits.WithSystemProperty;
import org.jetbrains.annotations.Nullable;
import org.junit.ClassRule;
import org.junit.Rule;
import org.junit.Test;
import org.junit.rules.TestRule;

import static java.util.Arrays.asList;
import static org.apache.ignite.IgniteSystemProperties.IGNITE_ENABLE_EXPERIMENTAL_COMMAND;
import static org.apache.ignite.internal.QueryMXBeanImpl.EXPECTED_GLOBAL_QRY_ID_FORMAT;
import static org.apache.ignite.internal.commandline.CommandList.CACHE;
import static org.apache.ignite.internal.commandline.CommandList.SET_STATE;
import static org.apache.ignite.internal.commandline.CommandList.WAL;
import static org.apache.ignite.internal.commandline.TaskExecutor.DFLT_HOST;
import static org.apache.ignite.internal.commandline.TaskExecutor.DFLT_PORT;
import static org.apache.ignite.internal.commandline.WalCommands.WAL_DELETE;
import static org.apache.ignite.internal.commandline.WalCommands.WAL_PRINT;
import static org.apache.ignite.internal.commandline.cache.CacheSubcommands.FIND_AND_DELETE_GARBAGE;
import static org.apache.ignite.internal.commandline.cache.CacheSubcommands.VALIDATE_INDEXES;
import static org.apache.ignite.internal.commandline.cache.argument.ValidateIndexesCommandArg.CHECK_FIRST;
import static org.apache.ignite.internal.commandline.cache.argument.ValidateIndexesCommandArg.CHECK_THROUGH;
import static org.apache.ignite.testframework.GridTestUtils.assertThrows;
import static org.junit.Assert.assertArrayEquals;
import static org.junit.Assert.assertEquals;
import static org.junit.Assert.assertNull;
import static org.junit.Assert.assertTrue;
import static org.junit.Assert.fail;

/**
 * Tests Command Handler parsing arguments.
 */
@WithSystemProperty(key = IGNITE_ENABLE_EXPERIMENTAL_COMMAND, value = "true")
public class CommandHandlerParsingTest {
    /** */
    @ClassRule public static final TestRule classRule = new SystemPropertiesRule();

    /** */
    @Rule public final TestRule methodRule = new SystemPropertiesRule();

    /**
     * validate_indexes command arguments parsing and validation
     */
    @Test
    public void testValidateIndexArguments() {
        //happy case for all parameters
        try {
            int expectedCheckFirst = 10;
            int expectedCheckThrough = 11;
            UUID nodeId = UUID.randomUUID();

            ConnectionAndSslParameters args = parseArgs(asList(
                CACHE.text(),
                VALIDATE_INDEXES.text(),
                "cache1, cache2",
                nodeId.toString(),
                CHECK_FIRST.toString(),
                Integer.toString(expectedCheckFirst),
                CHECK_THROUGH.toString(),
                Integer.toString(expectedCheckThrough)
            ));

            assertTrue(args.command() instanceof CacheCommands);

            CacheSubcommands subcommand = ((CacheCommands)args.command()).arg();

            CacheValidateIndexes.Arguments arg = (CacheValidateIndexes.Arguments)subcommand.subcommand().arg();

            assertEquals("nodeId parameter unexpected value", nodeId, arg.nodeId());
            assertEquals("checkFirst parameter unexpected value", expectedCheckFirst, arg.checkFirst());
            assertEquals("checkThrough parameter unexpected value", expectedCheckThrough, arg.checkThrough());
        }
        catch (IllegalArgumentException e) {
            fail("Unexpected exception: " + e);
        }

        try {
            int expectedParam = 11;
            UUID nodeId = UUID.randomUUID();

            ConnectionAndSslParameters args = parseArgs(asList(
                    CACHE.text(),
                    VALIDATE_INDEXES.text(),
                    nodeId.toString(),
                    CHECK_THROUGH.toString(),
                    Integer.toString(expectedParam)
                ));

            assertTrue(args.command() instanceof CacheCommands);

            CacheSubcommands subcommand = ((CacheCommands)args.command()).arg();

            CacheValidateIndexes.Arguments arg = (CacheValidateIndexes.Arguments)subcommand.subcommand().arg();

            assertNull("caches weren't specified, null value expected", arg.caches());
            assertEquals("nodeId parameter unexpected value", nodeId, arg.nodeId());
            assertEquals("checkFirst parameter unexpected value", -1, arg.checkFirst());
            assertEquals("checkThrough parameter unexpected value", expectedParam, arg.checkThrough());
        }
        catch (IllegalArgumentException e) {
            e.printStackTrace();
        }

        assertParseArgsThrows("Value for '--check-first' property should be positive.", CACHE.text(), VALIDATE_INDEXES.text(), CHECK_FIRST.toString(), "0");
        assertParseArgsThrows("Numeric value for '--check-through' parameter expected.", CACHE.text(), VALIDATE_INDEXES.text(), CHECK_THROUGH.toString());
    }

    /** */
    @Test
    public void testFindAndDeleteGarbage() {
        String nodeId = UUID.randomUUID().toString();
        String delete = FindAndDeleteGarbageArg.DELETE.toString();
        String groups = "group1,grpoup2,group3";

        List<List<String>> lists = generateArgumentList(
            FIND_AND_DELETE_GARBAGE.text(),
            new T2<>(nodeId, false),
            new T2<>(delete, false),
            new T2<>(groups, false)
        );

        for (List<String> list : lists) {
            ConnectionAndSslParameters args = parseArgs(list);

            assertTrue(args.command() instanceof CacheCommands);

            CacheSubcommands subcommand = ((CacheCommands)args.command()).arg();

            FindAndDeleteGarbage.Arguments arg = (FindAndDeleteGarbage.Arguments)subcommand.subcommand().arg();

            if (list.contains(nodeId))
                assertEquals("nodeId parameter unexpected value", nodeId, arg.nodeId().toString());
            else
                assertNull(arg.nodeId());

            assertEquals(list.contains(delete), arg.delete());

            if (list.contains(groups))
                assertEquals(3, arg.groups().size());
            else
                assertNull(arg.groups());
        }
    }

    /** */
    private List<List<String>> generateArgumentList(String subcommand, T2<String, Boolean>...optional) {
        List<List<T2<String, Boolean>>> lists = generateAllCombinations(asList(optional), (x) -> x.get2());

        ArrayList<List<String>> res = new ArrayList<>();

        ArrayList<String> empty = new ArrayList<>();

        empty.add(CACHE.text());
        empty.add(subcommand);

        res.add(empty);

        for (List<T2<String, Boolean>> list : lists) {
            ArrayList<String> arg = new ArrayList<>(empty);

            list.forEach(x -> arg.add(x.get1()));

            res.add(arg);
        }

        return res;
    }

    /** */
    private <T> List<List<T>> generateAllCombinations(List<T> source, Predicate<T> stopFunc) {
        List<List<T>> res = new ArrayList<>();

        for (int i = 0; i < source.size(); i++) {
            List<T> sourceCopy = new ArrayList<>(source);

            T removed = sourceCopy.remove(i);

            generateAllCombinations(Collections.singletonList(removed), sourceCopy, stopFunc, res);
        }

        return res;
    }

    /** */
    private <T> void generateAllCombinations(List<T> res, List<T> source, Predicate<T> stopFunc, List<List<T>> acc) {
        acc.add(res);

        if (stopFunc != null && stopFunc.test(res.get(res.size() - 1)))
            return;

        if (source.size() == 1) {
            ArrayList<T> list = new ArrayList<>(res);

            list.add(source.get(0));

            acc.add(list);

            return;
        }

        for (int i = 0; i < source.size(); i++) {
            ArrayList<T> res0 = new ArrayList<>(res);

            List<T> sourceCopy = new ArrayList<>(source);

            T removed = sourceCopy.remove(i);

            res0.add(removed);

            generateAllCombinations(res0, sourceCopy, stopFunc, acc);
        }
    }

    /**
     * Tests parsing and validation for the SSL arguments.
     */
    @Test
    public void testParseAndValidateSSLArguments() {
        for (CommandList cmd : CommandList.values()) {
            if (skipCommand(cmd))
                continue; // --cache subcommand requires its own specific arguments.

            assertParseArgsThrows("Expected SSL trust store path", "--truststore");

            ConnectionAndSslParameters args = parseArgs(asList("--keystore", "testKeystore", "--keystore-password", "testKeystorePassword", "--keystore-type", "testKeystoreType",
                "--truststore", "testTruststore", "--truststore-password", "testTruststorePassword", "--truststore-type", "testTruststoreType",
                "--ssl-key-algorithm", "testSSLKeyAlgorithm", "--ssl-protocol", "testSSLProtocol", cmd.text()));

            assertEquals("testSSLProtocol", args.sslProtocol());
            assertEquals("testSSLKeyAlgorithm", args.sslKeyAlgorithm());
            assertEquals("testKeystore", args.sslKeyStorePath());
            assertArrayEquals("testKeystorePassword".toCharArray(), args.sslKeyStorePassword());
            assertEquals("testKeystoreType", args.sslKeyStoreType());
            assertEquals("testTruststore", args.sslTrustStorePath());
            assertArrayEquals("testTruststorePassword".toCharArray(), args.sslTrustStorePassword());
            assertEquals("testTruststoreType", args.sslTrustStoreType());

            assertEquals(cmd.command(), args.command());
        }
    }

    /**
     * @param cmd Command.
     * @return {@code True} if the command requires its own specific arguments.
     */
    private boolean skipCommand(CommandList cmd) {
        return cmd == CommandList.CACHE ||
            cmd == CommandList.WAL ||
            cmd == CommandList.SET_STATE ||
            cmd == CommandList.ENCRYPTION ||
            cmd == CommandList.KILL;
    }

    /**
     * Tests parsing and validation for user and password arguments.
     */
    @Test
    public void testParseAndValidateUserAndPassword() {
        for (CommandList cmd : CommandList.values()) {
            if (skipCommand(cmd))
                continue; // --cache, --wal and --set-state commands requires its own specific arguments.

            assertParseArgsThrows("Expected user name", "--user");
            assertParseArgsThrows("Expected password", "--password");

            ConnectionAndSslParameters args = parseArgs(asList("--user", "testUser", "--password", "testPass", cmd.text()));

            assertEquals("testUser", args.userName());
            assertEquals("testPass", args.password());
            assertEquals(cmd.command(), args.command());
        }
    }

    /**
     * Tests parsing and validation  of WAL commands.
     */
    @Test
    public void testParseAndValidateWalActions() {
        ConnectionAndSslParameters args = parseArgs(asList(WAL.text(), WAL_PRINT));

        assertEquals(WAL.command(), args.command());

        T2<String, String> arg = ((WalCommands)args.command()).arg();

        assertEquals(WAL_PRINT, arg.get1());

        String nodes = UUID.randomUUID().toString() + "," + UUID.randomUUID().toString();

        args = parseArgs(asList(WAL.text(), WAL_DELETE, nodes));

        arg = ((WalCommands)args.command()).arg();

        assertEquals(WAL_DELETE, arg.get1());

        assertEquals(nodes, arg.get2());

        assertParseArgsThrows("Expected arguments for " + WAL.text(), WAL.text());

        String rnd = UUID.randomUUID().toString();

        assertParseArgsThrows("Unexpected action "  + rnd + " for " + WAL.text(), WAL.text(), rnd);
    }

    /**
     * Tests that the auto confirmation flag was correctly parsed.
     */
    @Test
    public void testParseAutoConfirmationFlag() {
        for (CommandList cmdL : CommandList.values()) {
            // SET_STATE command have mandatory argument, which used in confirmation message.
            Command cmd = cmdL != SET_STATE ? cmdL.command() : parseArgs(asList(cmdL.text(), "ACTIVE")).command();

            if (cmd.confirmationPrompt() == null)
                continue;

            ConnectionAndSslParameters args;

            if (cmdL == SET_STATE)
                args = parseArgs(asList(cmdL.text(), "ACTIVE"));
            else
                args = parseArgs(asList(cmdL.text()));

            checkCommonParametersCorrectlyParsed(cmdL, args, false);

            switch (cmdL) {
                case DEACTIVATE: {
                    args = parseArgs(asList(cmdL.text(), "--yes"));

                    checkCommonParametersCorrectlyParsed(cmdL, args, true);

                    args = parseArgs(asList(cmdL.text(), "--force", "--yes"));

                    checkCommonParametersCorrectlyParsed(cmdL, args, true);

                    break;
                }
                case SET_STATE: {
                    for (String newState : asList("ACTIVE_READ_ONLY", "ACTIVE", "INACTIVE")) {
                        args = parseArgs(asList(cmdL.text(), newState, "--yes"));

                        checkCommonParametersCorrectlyParsed(cmdL, args, true);

                        ClusterState argState = ((ClusterStateChangeCommand)args.command()).arg();

                        assertEquals(newState, argState.toString());
                    }

                    for (String newState : asList("ACTIVE_READ_ONLY", "ACTIVE", "INACTIVE")) {
                        args = parseArgs(asList(cmdL.text(), newState, "--force", "--yes"));

                        checkCommonParametersCorrectlyParsed(cmdL, args, true);

                        ClusterState argState = ((ClusterStateChangeCommand)args.command()).arg();

                        assertEquals(newState, argState.toString());
                    }

                    break;
                }
                case BASELINE: {
                    for (String baselineAct : asList("add", "remove", "set")) {
                        args = parseArgs(asList(cmdL.text(), baselineAct, "c_id1,c_id2", "--yes"));

                        checkCommonParametersCorrectlyParsed(cmdL, args, true);

                        BaselineArguments arg = ((BaselineCommand)args.command()).arg();

                        assertEquals(baselineAct, arg.getCmd().text());
                        assertEquals(new HashSet<>(asList("c_id1","c_id2")), new HashSet<>(arg.getConsistentIds()));
                    }

                    break;
                }

                case TX: {
                    args = parseArgs(asList(cmdL.text(), "--xid", "xid1", "--min-duration", "10", "--kill", "--yes"));

                    checkCommonParametersCorrectlyParsed(cmdL, args, true);

                    VisorTxTaskArg txTaskArg = ((TxCommands)args.command()).arg();

                    assertEquals("xid1", txTaskArg.getXid());
                    assertEquals(10_000, txTaskArg.getMinDuration().longValue());
                    assertEquals(VisorTxOperation.KILL, txTaskArg.getOperation());
                }

                default:
                    fail("Unknown command: " + cmd);
            }
        }
    }

    /** */
    private void checkCommonParametersCorrectlyParsed(
        CommandList cmd,
        ConnectionAndSslParameters args,
        boolean autoConfirm
    ) {
        assertEquals(cmd.command(), args.command());
        assertEquals(DFLT_HOST, args.host());
        assertEquals(DFLT_PORT, args.port());
        assertEquals(autoConfirm, args.autoConfirmation());
    }

    /**
     * Tests host and port arguments.
     * Tests connection settings arguments.
     */
    @Test
    public void testConnectionSettings() {
        for (CommandList cmd : CommandList.values()) {
            if (skipCommand(cmd))
                continue; // --cache subcommand requires its own specific arguments.

            ConnectionAndSslParameters args = parseArgs(asList(cmd.text()));

            assertEquals(cmd.command(), args.command());
            assertEquals(DFLT_HOST, args.host());
            assertEquals(DFLT_PORT, args.port());

            args = parseArgs(asList("--port", "12345", "--host", "test-host", "--ping-interval", "5000",
                "--ping-timeout", "40000", cmd.text()));

            assertEquals(cmd.command(), args.command());
            assertEquals("test-host", args.host());
            assertEquals("12345", args.port());
            assertEquals(5000, args.pingInterval());
            assertEquals(40000, args.pingTimeout());

            assertParseArgsThrows("Invalid value for port: wrong-port", "--port", "wrong-port", cmd.text());
            assertParseArgsThrows("Invalid value for ping interval: -10", "--ping-interval", "-10", cmd.text());
            assertParseArgsThrows("Invalid value for ping timeout: -20", "--ping-timeout", "-20", cmd.text());
        }
    }

    /**
     * Test parsing dump transaction arguments.
     */
    @Test
    public void testTransactionArguments() {
        ConnectionAndSslParameters args;

        parseArgs(asList("--tx"));

        assertParseArgsThrows("Expecting --min-duration", "--tx", "--min-duration");
        assertParseArgsThrows("Invalid value for --min-duration: -1", "--tx", "--min-duration", "-1");
        assertParseArgsThrows("Expecting --min-size", "--tx", "--min-size");
        assertParseArgsThrows("Invalid value for --min-size: -1", "--tx", "--min-size", "-1");
        assertParseArgsThrows("--label", "--tx", "--label");
        assertParseArgsThrows("Illegal regex syntax", "--tx", "--label", "tx123[");
        assertParseArgsThrows("Projection can't be used together with list of consistent ids.", "--tx", "--servers", "--nodes", "1,2,3");

        args = parseArgs(asList("--tx", "--min-duration", "120", "--min-size", "10", "--limit", "100", "--order", "SIZE", "--servers"));

        VisorTxTaskArg arg = ((TxCommands)args.command()).arg();

        assertEquals(Long.valueOf(120 * 1000L), arg.getMinDuration());
        assertEquals(Integer.valueOf(10), arg.getMinSize());
        assertEquals(Integer.valueOf(100), arg.getLimit());
        assertEquals(VisorTxSortOrder.SIZE, arg.getSortOrder());
        assertEquals(VisorTxProjection.SERVER, arg.getProjection());

        args = parseArgs(asList("--tx", "--min-duration", "130", "--min-size", "1", "--limit", "60", "--order", "DURATION",
            "--clients"));

        arg = ((TxCommands)args.command()).arg();

        assertEquals(Long.valueOf(130 * 1000L), arg.getMinDuration());
        assertEquals(Integer.valueOf(1), arg.getMinSize());
        assertEquals(Integer.valueOf(60), arg.getLimit());
        assertEquals(VisorTxSortOrder.DURATION, arg.getSortOrder());
        assertEquals(VisorTxProjection.CLIENT, arg.getProjection());

        args = parseArgs(asList("--tx", "--nodes", "1,2,3"));

        arg = ((TxCommands)args.command()).arg();

        assertNull(arg.getProjection());
        assertEquals(asList("1", "2", "3"), arg.getConsistentIds());
    }

    /**
     * Test parsing kill arguments.
     */
    @Test
    public void testKillArguments() {
        assertParseArgsThrows("Expected type of resource to kill.", "--kill");

<<<<<<< HEAD
        String uuid = UUID.randomUUID().toString();

        // Scan command format errors.
        assertParseArgsThrows("Expected query originating node id.", "--kill", "scan");
        assertParseArgsThrows("Expected cache name.", "--kill", "scan", uuid);
        assertParseArgsThrows("Expected query identifier.", "--kill", "scan", uuid, "cache");

        assertParseArgsThrows("Invalid UUID string: not_a_uuid", IllegalArgumentException.class,
            "--kill", "scan", "not_a_uuid");

        assertParseArgsThrows("For input string: \"not_a_number\"", NumberFormatException.class,
            "--kill", "scan", uuid, "my-cache", "not_a_number");

        // Continuous command format errors.
        assertParseArgsThrows("Expected continuous query id.", "--kill", "continuous");

        assertParseArgsThrows("Invalid UUID string: not_a_uuid", IllegalArgumentException.class,
            "--kill", "continuous", "not_a_uuid");

        // SQL command format errors.
        assertParseArgsThrows("Expected SQL query id.", "--kill", "sql");

        assertParseArgsThrows("Expected global query id. " + EXPECTED_GLOBAL_QRY_ID_FORMAT,
            "--kill", "sql", "not_sql_id");

=======
>>>>>>> 3f0f818b
        // Compute command format errors.
        assertParseArgsThrows("Expected compute task id.", "--kill", "compute");

        assertParseArgsThrows("Invalid UUID string: not_a_uuid", IllegalArgumentException.class,
            "--kill", "compute", "not_a_uuid");

<<<<<<< HEAD
        // Transaction command format errors.
        assertParseArgsThrows("Expected transaction id.", "--kill", "tx");

=======
>>>>>>> 3f0f818b
        // Service command format errors.
        assertParseArgsThrows("Expected service name.", "--kill", "service");
    }

    /**
     * @param args Raw arg list.
     * @return Common parameters container object.
     */
    private ConnectionAndSslParameters parseArgs(List<String> args) {
        return new CommonArgParser(setupTestLogger()).
            parseAndValidate(args.iterator());
    }

    /**
     * @return logger for tests.
     */
    private Logger setupTestLogger() {
        Logger result;

        result = Logger.getLogger(getClass().getName());
        result.setLevel(Level.INFO);
        result.setUseParentHandlers(false);

        result.addHandler(CommandHandler.setupStreamHandler());

        return result;
    }

    /**
     * Checks that parse arguments fails with {@link IllegalArgumentException} and {@code failMsg} message.
     *
     * @param failMsg Exception message (optional).
     * @param args Incoming arguments.
     */
    private void assertParseArgsThrows(@Nullable String failMsg, String... args) {
        assertParseArgsThrows(failMsg, IllegalArgumentException.class, args);
    }

    /**
     * Checks that parse arguments fails with {@code exception} and {@code failMsg} message.
     *
     * @param failMsg Exception message (optional).
     * @param cls Exception class.
     * @param args Incoming arguments.
     */
    private void assertParseArgsThrows(@Nullable String failMsg, Class<? extends Exception> cls, String... args) {
        assertThrows(null, () -> parseArgs(asList(args)), cls, failMsg);
    }
}<|MERGE_RESOLUTION|>--- conflicted
+++ resolved
@@ -525,48 +525,23 @@
     public void testKillArguments() {
         assertParseArgsThrows("Expected type of resource to kill.", "--kill");
 
-<<<<<<< HEAD
-        String uuid = UUID.randomUUID().toString();
-
-        // Scan command format errors.
-        assertParseArgsThrows("Expected query originating node id.", "--kill", "scan");
-        assertParseArgsThrows("Expected cache name.", "--kill", "scan", uuid);
-        assertParseArgsThrows("Expected query identifier.", "--kill", "scan", uuid, "cache");
+        // Compute command format errors.
+        assertParseArgsThrows("Expected compute task id.", "--kill", "compute");
 
         assertParseArgsThrows("Invalid UUID string: not_a_uuid", IllegalArgumentException.class,
-            "--kill", "scan", "not_a_uuid");
-
-        assertParseArgsThrows("For input string: \"not_a_number\"", NumberFormatException.class,
-            "--kill", "scan", uuid, "my-cache", "not_a_number");
-
-        // Continuous command format errors.
-        assertParseArgsThrows("Expected continuous query id.", "--kill", "continuous");
-
-        assertParseArgsThrows("Invalid UUID string: not_a_uuid", IllegalArgumentException.class,
-            "--kill", "continuous", "not_a_uuid");
+            "--kill", "compute", "not_a_uuid");
+
+        // Service command format errors.
+        assertParseArgsThrows("Expected service name.", "--kill", "service");
+
+        // Transaction command format errors.
+        assertParseArgsThrows("Expected transaction id.", "--kill", "tx");
 
         // SQL command format errors.
         assertParseArgsThrows("Expected SQL query id.", "--kill", "sql");
 
         assertParseArgsThrows("Expected global query id. " + EXPECTED_GLOBAL_QRY_ID_FORMAT,
             "--kill", "sql", "not_sql_id");
-
-=======
->>>>>>> 3f0f818b
-        // Compute command format errors.
-        assertParseArgsThrows("Expected compute task id.", "--kill", "compute");
-
-        assertParseArgsThrows("Invalid UUID string: not_a_uuid", IllegalArgumentException.class,
-            "--kill", "compute", "not_a_uuid");
-
-<<<<<<< HEAD
-        // Transaction command format errors.
-        assertParseArgsThrows("Expected transaction id.", "--kill", "tx");
-
-=======
->>>>>>> 3f0f818b
-        // Service command format errors.
-        assertParseArgsThrows("Expected service name.", "--kill", "service");
     }
 
     /**
