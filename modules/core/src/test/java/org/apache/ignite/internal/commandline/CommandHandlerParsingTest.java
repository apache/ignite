/*
 * Licensed to the Apache Software Foundation (ASF) under one or more
 * contributor license agreements.  See the NOTICE file distributed with
 * this work for additional information regarding copyright ownership.
 * The ASF licenses this file to You under the Apache License, Version 2.0
 * (the "License"); you may not use this file except in compliance with
 * the License.  You may obtain a copy of the License at
 *
 *      http://www.apache.org/licenses/LICENSE-2.0
 *
 * Unless required by applicable law or agreed to in writing, software
 * distributed under the License is distributed on an "AS IS" BASIS,
 * WITHOUT WARRANTIES OR CONDITIONS OF ANY KIND, either express or implied.
 * See the License for the specific language governing permissions and
 * limitations under the License.
 */

package org.apache.ignite.internal.commandline;

import java.util.ArrayList;
import java.util.Collections;
import java.util.HashSet;
import java.util.List;
import java.util.UUID;
import java.util.function.Predicate;
import java.util.logging.Level;
import java.util.logging.Logger;
import org.apache.ignite.internal.commandline.baseline.BaselineArguments;
import org.apache.ignite.internal.commandline.cache.CacheCommands;
import org.apache.ignite.internal.commandline.cache.CacheSubcommands;
import org.apache.ignite.internal.commandline.cache.CacheValidateIndexes;
import org.apache.ignite.internal.commandline.cache.FindAndDeleteGarbage;
import org.apache.ignite.internal.commandline.cache.argument.FindAndDeleteGarbageArg;
import org.apache.ignite.internal.util.typedef.T2;
import org.apache.ignite.internal.visor.tx.VisorTxOperation;
import org.apache.ignite.internal.visor.tx.VisorTxProjection;
import org.apache.ignite.internal.visor.tx.VisorTxSortOrder;
import org.apache.ignite.internal.visor.tx.VisorTxTaskArg;
<<<<<<< HEAD
import org.apache.ignite.testframework.junits.WithSystemProperty;
import org.apache.ignite.testframework.junits.SystemPropertiesRule;
import org.jetbrains.annotations.Nullable;
import org.junit.Test;
import org.junit.Rule;
=======
import org.apache.ignite.testframework.junits.SystemPropertiesRule;
import org.apache.ignite.testframework.junits.WithSystemProperty;
>>>>>>> d458f917
import org.junit.ClassRule;
import org.junit.Rule;
import org.junit.Test;
import org.junit.rules.TestRule;

import static java.util.Arrays.asList;
import static org.apache.ignite.IgniteSystemProperties.IGNITE_ENABLE_EXPERIMENTAL_COMMAND;
import static org.apache.ignite.internal.commandline.CommandList.CACHE;
import static org.apache.ignite.internal.commandline.CommandList.WAL;
import static org.apache.ignite.internal.commandline.TaskExecutor.DFLT_HOST;
import static org.apache.ignite.internal.commandline.TaskExecutor.DFLT_PORT;
import static org.apache.ignite.internal.commandline.WalCommands.WAL_DELETE;
import static org.apache.ignite.internal.commandline.WalCommands.WAL_PRINT;
import static org.apache.ignite.internal.commandline.cache.CacheSubcommands.FIND_AND_DELETE_GARBAGE;
import static org.apache.ignite.internal.commandline.cache.CacheSubcommands.VALIDATE_INDEXES;
import static org.apache.ignite.internal.commandline.cache.argument.ValidateIndexesCommandArg.CHECK_FIRST;
import static org.apache.ignite.internal.commandline.cache.argument.ValidateIndexesCommandArg.CHECK_THROUGH;
import static org.apache.ignite.testframework.GridTestUtils.assertThrows;
import static org.junit.Assert.assertArrayEquals;
import static org.junit.Assert.assertEquals;
import static org.junit.Assert.assertNull;
import static org.junit.Assert.assertTrue;
import static org.junit.Assert.fail;

/**
 * Tests Command Handler parsing arguments.
 */
@WithSystemProperty(key = IGNITE_ENABLE_EXPERIMENTAL_COMMAND, value = "true")
public class CommandHandlerParsingTest {
    /** */
    @ClassRule public static final TestRule classRule = new SystemPropertiesRule();

    /** */
    @Rule public final TestRule methodRule = new SystemPropertiesRule();

    /**
     * validate_indexes command arguments parsing and validation
     */
    @Test
    public void testValidateIndexArguments() {
        //happy case for all parameters
        try {
            int expectedCheckFirst = 10;
            int expectedCheckThrough = 11;
            UUID nodeId = UUID.randomUUID();

            ConnectionAndSslParameters args = parseArgs(asList(
                CACHE.text(),
                VALIDATE_INDEXES.text(),
                "cache1, cache2",
                nodeId.toString(),
                CHECK_FIRST.toString(),
                Integer.toString(expectedCheckFirst),
                CHECK_THROUGH.toString(),
                Integer.toString(expectedCheckThrough)
            ));

            assertTrue(args.command() instanceof CacheCommands);

            CacheSubcommands subcommand = ((CacheCommands)args.command()).arg();

            CacheValidateIndexes.Arguments arg = (CacheValidateIndexes.Arguments)subcommand.subcommand().arg();

            assertEquals("nodeId parameter unexpected value", nodeId, arg.nodeId());
            assertEquals("checkFirst parameter unexpected value", expectedCheckFirst, arg.checkFirst());
            assertEquals("checkThrough parameter unexpected value", expectedCheckThrough, arg.checkThrough());
        }
        catch (IllegalArgumentException e) {
            fail("Unexpected exception: " + e);
        }

        try {
            int expectedParam = 11;
            UUID nodeId = UUID.randomUUID();

            ConnectionAndSslParameters args = parseArgs(asList(
                    CACHE.text(),
                    VALIDATE_INDEXES.text(),
                    nodeId.toString(),
                    CHECK_THROUGH.toString(),
                    Integer.toString(expectedParam)
                ));

            assertTrue(args.command() instanceof CacheCommands);

            CacheSubcommands subcommand = ((CacheCommands)args.command()).arg();

            CacheValidateIndexes.Arguments arg = (CacheValidateIndexes.Arguments)subcommand.subcommand().arg();

            assertNull("caches weren't specified, null value expected", arg.caches());
            assertEquals("nodeId parameter unexpected value", nodeId, arg.nodeId());
            assertEquals("checkFirst parameter unexpected value", -1, arg.checkFirst());
            assertEquals("checkThrough parameter unexpected value", expectedParam, arg.checkThrough());
        }
        catch (IllegalArgumentException e) {
            e.printStackTrace();
        }

        assertParseArgsThrows("Value for '--check-first' property should be positive.", CACHE.text(), VALIDATE_INDEXES.text(), CHECK_FIRST.toString(), "0");
        assertParseArgsThrows("Numeric value for '--check-through' parameter expected.", CACHE.text(), VALIDATE_INDEXES.text(), CHECK_THROUGH.toString());
    }

    /** */
    @Test
    public void testFindAndDeleteGarbage() {
        String nodeId = UUID.randomUUID().toString();
        String delete = FindAndDeleteGarbageArg.DELETE.toString();
        String groups = "group1,grpoup2,group3";

        List<List<String>> lists = generateArgumentList(
            FIND_AND_DELETE_GARBAGE.text(),
            new T2<>(nodeId, false),
            new T2<>(delete, false),
            new T2<>(groups, false)
        );

        for (List<String> list : lists) {
            ConnectionAndSslParameters args = parseArgs(list);

            assertTrue(args.command() instanceof CacheCommands);

            CacheSubcommands subcommand = ((CacheCommands)args.command()).arg();

            FindAndDeleteGarbage.Arguments arg = (FindAndDeleteGarbage.Arguments)subcommand.subcommand().arg();

            if (list.contains(nodeId))
                assertEquals("nodeId parameter unexpected value", nodeId, arg.nodeId().toString());
            else
                assertNull(arg.nodeId());

            assertEquals(list.contains(delete), arg.delete());

            if (list.contains(groups))
                assertEquals(3, arg.groups().size());
            else
                assertNull(arg.groups());
        }
    }

    /** */
    private List<List<String>> generateArgumentList(String subcommand, T2<String, Boolean>...optional) {
        List<List<T2<String, Boolean>>> lists = generateAllCombinations(asList(optional), (x) -> x.get2());

        ArrayList<List<String>> res = new ArrayList<>();

        ArrayList<String> empty = new ArrayList<>();

        empty.add(CACHE.text());
        empty.add(subcommand);

        res.add(empty);

        for (List<T2<String, Boolean>> list : lists) {
            ArrayList<String> arg = new ArrayList<>(empty);

            list.forEach(x -> arg.add(x.get1()));

            res.add(arg);
        }

        return res;
    }

    /** */
    private <T> List<List<T>> generateAllCombinations(List<T> source, Predicate<T> stopFunc) {
        List<List<T>> res = new ArrayList<>();

        for (int i = 0; i < source.size(); i++) {
            List<T> sourceCopy = new ArrayList<>(source);

            T removed = sourceCopy.remove(i);

            generateAllCombinations(Collections.singletonList(removed), sourceCopy, stopFunc, res);
        }

        return res;
    }

    /** */
    private <T> void generateAllCombinations(List<T> res, List<T> source, Predicate<T> stopFunc, List<List<T>> acc) {
        acc.add(res);

        if (stopFunc != null && stopFunc.test(res.get(res.size() - 1)))
            return;

        if (source.size() == 1) {
            ArrayList<T> list = new ArrayList<>(res);

            list.add(source.get(0));

            acc.add(list);

            return;
        }

        for (int i = 0; i < source.size(); i++) {
            ArrayList<T> res0 = new ArrayList<>(res);

            List<T> sourceCopy = new ArrayList<>(source);

            T removed = sourceCopy.remove(i);

            res0.add(removed);

            generateAllCombinations(res0, sourceCopy, stopFunc, acc);
        }
    }

    /**
<<<<<<< HEAD
     * Test that experimental command (i.e. WAL command) is disabled by default.
     */
    @Test
    @WithSystemProperty(key = IGNITE_ENABLE_EXPERIMENTAL_COMMAND, value = "false")
    public void testExperimentalCommandIsDisabled() {
        assertParseArgsThrows(null, WAL.text(), WAL_PRINT);
        assertParseArgsThrows(null, WAL.text(), WAL_DELETE);
    }

    /**
=======
>>>>>>> d458f917
     * Tests parsing and validation for the SSL arguments.
     */
    @Test
    public void testParseAndValidateSSLArguments() {
        for (CommandList cmd : CommandList.values()) {
            if (cmd == CommandList.CACHE || cmd == CommandList.WAL)
                continue; // --cache subcommand requires its own specific arguments.

            assertParseArgsThrows("Expected SSL trust store path", "--truststore");

            ConnectionAndSslParameters args = parseArgs(asList("--keystore", "testKeystore", "--keystore-password", "testKeystorePassword", "--keystore-type", "testKeystoreType",
                "--truststore", "testTruststore", "--truststore-password", "testTruststorePassword", "--truststore-type", "testTruststoreType",
                "--ssl-key-algorithm", "testSSLKeyAlgorithm", "--ssl-protocol", "testSSLProtocol", cmd.text()));

            assertEquals("testSSLProtocol", args.sslProtocol());
            assertEquals("testSSLKeyAlgorithm", args.sslKeyAlgorithm());
            assertEquals("testKeystore", args.sslKeyStorePath());
            assertArrayEquals("testKeystorePassword".toCharArray(), args.sslKeyStorePassword());
            assertEquals("testKeystoreType", args.sslKeyStoreType());
            assertEquals("testTruststore", args.sslTrustStorePath());
            assertArrayEquals("testTruststorePassword".toCharArray(), args.sslTrustStorePassword());
            assertEquals("testTruststoreType", args.sslTrustStoreType());

            assertEquals(cmd.command(), args.command());
        }
    }


    /**
     * Tests parsing and validation for user and password arguments.
     */
    @Test
    public void testParseAndValidateUserAndPassword() {
        for (CommandList cmd : CommandList.values()) {
            if (cmd == CommandList.CACHE || cmd == CommandList.WAL)
                continue; // --cache subcommand requires its own specific arguments.

            assertParseArgsThrows("Expected user name", "--user");
            assertParseArgsThrows("Expected password", "--password");

            ConnectionAndSslParameters args = parseArgs(asList("--user", "testUser", "--password", "testPass", cmd.text()));

            assertEquals("testUser", args.userName());
            assertEquals("testPass", args.password());
            assertEquals(cmd.command(), args.command());
        }
    }

    /**
     * Tests parsing and validation  of WAL commands.
     */
    @Test
    public void testParseAndValidateWalActions() {
        ConnectionAndSslParameters args = parseArgs(asList(WAL.text(), WAL_PRINT));

        assertEquals(WAL.command(), args.command());

        T2<String, String> arg = ((WalCommands)args.command()).arg();

        assertEquals(WAL_PRINT, arg.get1());

        String nodes = UUID.randomUUID().toString() + "," + UUID.randomUUID().toString();

        args = parseArgs(asList(WAL.text(), WAL_DELETE, nodes));

        arg = ((WalCommands)args.command()).arg();

        assertEquals(WAL_DELETE, arg.get1());

        assertEquals(nodes, arg.get2());

        assertParseArgsThrows("Expected arguments for " + WAL.text(), WAL.text());

        String rnd = UUID.randomUUID().toString();

        assertParseArgsThrows("Unexpected action "  + rnd + " for " + WAL.text(), WAL.text(), rnd);
    }

    /**
     * Tests that the auto confirmation flag was correctly parsed.
     */
    @Test
    public void testParseAutoConfirmationFlag() {
        for (CommandList cmd : CommandList.values()) {
            if (cmd.command().confirmationPrompt() == null)
                continue;

            ConnectionAndSslParameters args = parseArgs(asList(cmd.text()));

            checkCommonParametersCorrectlyParsed(cmd, args, false);

            switch (cmd) {
                case DEACTIVATE:
                case READ_ONLY_DISABLE:
                case READ_ONLY_ENABLE: {
                    args = parseArgs(asList(cmd.text(), "--yes"));

                    checkCommonParametersCorrectlyParsed(cmd, args, true);

                    break;
                }
                case BASELINE: {
                    for (String baselineAct : asList("add", "remove", "set")) {
                        args = parseArgs(asList(cmd.text(), baselineAct, "c_id1,c_id2", "--yes"));

                        checkCommonParametersCorrectlyParsed(cmd, args, true);

                        BaselineArguments arg = ((BaselineCommand)args.command()).arg();

                        assertEquals(baselineAct, arg.getCmd().text());
                        assertEquals(new HashSet<>(asList("c_id1","c_id2")), new HashSet<>(arg.getConsistentIds()));
                    }

                    break;
                }

                case TX: {
                    args = parseArgs(asList(cmd.text(), "--xid", "xid1", "--min-duration", "10", "--kill", "--yes"));

                    checkCommonParametersCorrectlyParsed(cmd, args, true);

                    VisorTxTaskArg txTaskArg = ((TxCommands)args.command()).arg();

                    assertEquals("xid1", txTaskArg.getXid());
                    assertEquals(10_000, txTaskArg.getMinDuration().longValue());
                    assertEquals(VisorTxOperation.KILL, txTaskArg.getOperation());
                }
            }
        }
    }

    /** */
    private void checkCommonParametersCorrectlyParsed(
        CommandList cmd,
        ConnectionAndSslParameters args,
        boolean autoConfirm
    ) {
        assertEquals(cmd.command(), args.command());
        assertEquals(DFLT_HOST, args.host());
        assertEquals(DFLT_PORT, args.port());
        assertEquals(autoConfirm, args.autoConfirmation());
    }

    /**
     * Tests host and port arguments.
     * Tests connection settings arguments.
     */
    @Test
    public void testConnectionSettings() {
        for (CommandList cmd : CommandList.values()) {
            if (cmd == CommandList.CACHE || cmd == CommandList.WAL)
                continue; // --cache subcommand requires its own specific arguments.

            ConnectionAndSslParameters args = parseArgs(asList(cmd.text()));

            assertEquals(cmd.command(), args.command());
            assertEquals(DFLT_HOST, args.host());
            assertEquals(DFLT_PORT, args.port());

            args = parseArgs(asList("--port", "12345", "--host", "test-host", "--ping-interval", "5000",
                "--ping-timeout", "40000", cmd.text()));

            assertEquals(cmd.command(), args.command());
            assertEquals("test-host", args.host());
            assertEquals("12345", args.port());
            assertEquals(5000, args.pingInterval());
            assertEquals(40000, args.pingTimeout());

            assertParseArgsThrows("Invalid value for port: wrong-port", "--port", "wrong-port", cmd.text());
            assertParseArgsThrows("Invalid value for ping interval: -10", "--ping-interval", "-10", cmd.text());
            assertParseArgsThrows("Invalid value for ping timeout: -20", "--ping-timeout", "-20", cmd.text());
        }
    }

    /**
     * test parsing dump transaction arguments
     */
    @Test
    public void testTransactionArguments() {
        ConnectionAndSslParameters args;

        parseArgs(asList("--tx"));

        assertParseArgsThrows("Expecting --min-duration", "--tx", "--min-duration");
        assertParseArgsThrows("Invalid value for --min-duration: -1", "--tx", "--min-duration", "-1");
        assertParseArgsThrows("Expecting --min-size", "--tx", "--min-size");
        assertParseArgsThrows("Invalid value for --min-size: -1", "--tx", "--min-size", "-1");
        assertParseArgsThrows("--label", "--tx", "--label");
        assertParseArgsThrows("Illegal regex syntax", "--tx", "--label", "tx123[");
        assertParseArgsThrows("Projection can't be used together with list of consistent ids.", "--tx", "--servers", "--nodes", "1,2,3");

        args = parseArgs(asList("--tx", "--min-duration", "120", "--min-size", "10", "--limit", "100", "--order", "SIZE", "--servers"));

        VisorTxTaskArg arg = ((TxCommands)args.command()).arg();

        assertEquals(Long.valueOf(120 * 1000L), arg.getMinDuration());
        assertEquals(Integer.valueOf(10), arg.getMinSize());
        assertEquals(Integer.valueOf(100), arg.getLimit());
        assertEquals(VisorTxSortOrder.SIZE, arg.getSortOrder());
        assertEquals(VisorTxProjection.SERVER, arg.getProjection());

        args = parseArgs(asList("--tx", "--min-duration", "130", "--min-size", "1", "--limit", "60", "--order", "DURATION",
            "--clients"));

        arg = ((TxCommands)args.command()).arg();

        assertEquals(Long.valueOf(130 * 1000L), arg.getMinDuration());
        assertEquals(Integer.valueOf(1), arg.getMinSize());
        assertEquals(Integer.valueOf(60), arg.getLimit());
        assertEquals(VisorTxSortOrder.DURATION, arg.getSortOrder());
        assertEquals(VisorTxProjection.CLIENT, arg.getProjection());

        args = parseArgs(asList("--tx", "--nodes", "1,2,3"));

        arg = ((TxCommands)args.command()).arg();

        assertNull(arg.getProjection());
        assertEquals(asList("1", "2", "3"), arg.getConsistentIds());
    }

    /**
     * @param args Raw arg list.
     * @return Common parameters container object.
     */
    private ConnectionAndSslParameters parseArgs(List<String> args) {
        return new CommonArgParser(setupTestLogger()).
            parseAndValidate(args.iterator());
    }

    /**
     * @return logger for tests.
     */
    private Logger setupTestLogger() {
        Logger result;

        result = Logger.getLogger(getClass().getName());
        result.setLevel(Level.INFO);
        result.setUseParentHandlers(false);

        result.addHandler(CommandHandler.setupStreamHandler());

        return result;
    }

    /**
     * Checks that parse arguments fails with {@link IllegalArgumentException} and {@code failMsg} message.
     *
     * @param failMsg Exception message (optional).
     * @param args Incoming arguments.
     */
    private void assertParseArgsThrows(@Nullable String failMsg, String... args) {
        assertThrows(null, () -> parseArgs(asList(args)), IllegalArgumentException.class, failMsg);
    }
}<|MERGE_RESOLUTION|>--- conflicted
+++ resolved
@@ -36,16 +36,9 @@
 import org.apache.ignite.internal.visor.tx.VisorTxProjection;
 import org.apache.ignite.internal.visor.tx.VisorTxSortOrder;
 import org.apache.ignite.internal.visor.tx.VisorTxTaskArg;
-<<<<<<< HEAD
-import org.apache.ignite.testframework.junits.WithSystemProperty;
-import org.apache.ignite.testframework.junits.SystemPropertiesRule;
-import org.jetbrains.annotations.Nullable;
-import org.junit.Test;
-import org.junit.Rule;
-=======
 import org.apache.ignite.testframework.junits.SystemPropertiesRule;
 import org.apache.ignite.testframework.junits.WithSystemProperty;
->>>>>>> d458f917
+import org.jetbrains.annotations.Nullable;
 import org.junit.ClassRule;
 import org.junit.Rule;
 import org.junit.Test;
@@ -255,19 +248,6 @@
     }
 
     /**
-<<<<<<< HEAD
-     * Test that experimental command (i.e. WAL command) is disabled by default.
-     */
-    @Test
-    @WithSystemProperty(key = IGNITE_ENABLE_EXPERIMENTAL_COMMAND, value = "false")
-    public void testExperimentalCommandIsDisabled() {
-        assertParseArgsThrows(null, WAL.text(), WAL_PRINT);
-        assertParseArgsThrows(null, WAL.text(), WAL_DELETE);
-    }
-
-    /**
-=======
->>>>>>> d458f917
      * Tests parsing and validation for the SSL arguments.
      */
     @Test
