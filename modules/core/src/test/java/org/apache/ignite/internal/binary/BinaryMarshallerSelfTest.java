/*
 * Licensed to the Apache Software Foundation (ASF) under one or more
 * contributor license agreements.  See the NOTICE file distributed with
 * this work for additional information regarding copyright ownership.
 * The ASF licenses this file to You under the Apache License, Version 2.0
 * (the "License"); you may not use this file except in compliance with
 * the License.  You may obtain a copy of the License at
 *
 *      http://www.apache.org/licenses/LICENSE-2.0
 *
 * Unless required by applicable law or agreed to in writing, software
 * distributed under the License is distributed on an "AS IS" BASIS,
 * WITHOUT WARRANTIES OR CONDITIONS OF ANY KIND, either express or implied.
 * See the License for the specific language governing permissions and
 * limitations under the License.
 */

package org.apache.ignite.internal.binary;

import java.io.Externalizable;
import java.io.IOException;
import java.io.ObjectInput;
import java.io.ObjectOutput;
import java.io.Serializable;
import java.lang.reflect.Field;
import java.lang.reflect.InvocationHandler;
import java.lang.reflect.Method;
import java.lang.reflect.Proxy;
import java.math.BigDecimal;
import java.math.BigInteger;
import java.math.RoundingMode;
import java.net.InetSocketAddress;
import java.sql.Time;
import java.sql.Timestamp;
import java.util.AbstractQueue;
import java.util.ArrayList;
import java.util.Arrays;
import java.util.Collection;
import java.util.Collections;
import java.util.Date;
import java.util.HashMap;
import java.util.HashSet;
import java.util.Iterator;
import java.util.LinkedHashMap;
import java.util.LinkedHashSet;
import java.util.LinkedList;
import java.util.List;
import java.util.Map;
import java.util.Objects;
import java.util.Queue;
import java.util.TreeMap;
import java.util.TreeSet;
import java.util.UUID;
import java.util.concurrent.ConcurrentHashMap;
import java.util.concurrent.ConcurrentSkipListSet;
import java.util.function.Function;
import java.util.stream.Collectors;
import java.util.stream.IntStream;
import com.google.common.collect.ImmutableList;
import org.apache.ignite.IgniteCheckedException;
import org.apache.ignite.IgniteException;
import org.apache.ignite.IgniteSystemProperties;
import org.apache.ignite.binary.BinaryBasicIdMapper;
import org.apache.ignite.binary.BinaryBasicNameMapper;
import org.apache.ignite.binary.BinaryCollectionFactory;
import org.apache.ignite.binary.BinaryField;
import org.apache.ignite.binary.BinaryIdMapper;
import org.apache.ignite.binary.BinaryMapFactory;
import org.apache.ignite.binary.BinaryNameMapper;
import org.apache.ignite.binary.BinaryObject;
import org.apache.ignite.binary.BinaryObjectBuilder;
import org.apache.ignite.binary.BinaryObjectException;
import org.apache.ignite.binary.BinaryRawReader;
import org.apache.ignite.binary.BinaryRawWriter;
import org.apache.ignite.binary.BinaryReader;
import org.apache.ignite.binary.BinarySerializer;
import org.apache.ignite.binary.BinaryType;
import org.apache.ignite.binary.BinaryTypeConfiguration;
import org.apache.ignite.binary.BinaryWriter;
import org.apache.ignite.binary.Binarylizable;
import org.apache.ignite.configuration.BinaryConfiguration;
import org.apache.ignite.configuration.IgniteConfiguration;
import org.apache.ignite.internal.binary.builder.BinaryObjectBuilderImpl;
import org.apache.ignite.internal.binary.streams.BinaryHeapInputStream;
import org.apache.ignite.internal.binary.streams.BinaryHeapOutputStream;
import org.apache.ignite.internal.managers.discovery.GridDiscoveryManager;
import org.apache.ignite.internal.managers.systemview.GridSystemViewManager;
import org.apache.ignite.internal.managers.systemview.JmxSystemViewExporterSpi;
import org.apache.ignite.internal.processors.cache.CacheObjectContext;
import org.apache.ignite.internal.processors.platform.utils.PlatformUtils;
import org.apache.ignite.internal.util.GridUnsafe;
import org.apache.ignite.internal.util.IgniteUtils;
import org.apache.ignite.internal.util.lang.GridMapEntry;
import org.apache.ignite.internal.util.lang.IgnitePair;
import org.apache.ignite.internal.util.lang.IgniteThrowableConsumer;
import org.apache.ignite.internal.util.typedef.F;
import org.apache.ignite.internal.util.typedef.T2;
import org.apache.ignite.internal.util.typedef.internal.S;
import org.apache.ignite.internal.util.typedef.internal.U;
import org.apache.ignite.lang.IgniteUuid;
import org.apache.ignite.logger.NullLogger;
import org.apache.ignite.marshaller.MarshallerContextTestImpl;
import org.apache.ignite.spi.discovery.DiscoverySpiCustomMessage;
import org.apache.ignite.spi.discovery.tcp.TcpDiscoverySpi;
import org.apache.ignite.testframework.GridTestUtils;
import org.apache.ignite.testframework.junits.GridTestKernalContext;
import org.jetbrains.annotations.NotNull;
import org.jetbrains.annotations.Nullable;
import org.junit.Assert;
import org.junit.Test;

import static java.nio.charset.StandardCharsets.UTF_8;
import static org.apache.ignite.internal.binary.streams.BinaryMemoryAllocator.THREAD_LOCAL;
import static org.junit.Assert.assertArrayEquals;
import static org.junit.Assert.assertNotEquals;

/**
 * Binary marshaller tests.
 */
@SuppressWarnings({"OverlyStrongTypeCast", "ConstantConditions"})
<<<<<<< HEAD
public class BinaryMarshallerSelfTest extends AbstractTypedArrayTest {
=======
public class BinaryMarshallerSelfTest extends AbstractBinaryArraysTest {
>>>>>>> 914c5dd1
    /**
     * @throws Exception If failed.
     */
    @Test
    public void testNull() throws Exception {
        assertNull(marshalUnmarshal(null));
    }

    /**
     * @throws Exception If failed.
     */
    @Test
    public void testByte() throws Exception {
        assertEquals((byte)100, marshalUnmarshal((byte)100).byteValue());
    }

    /**
     * @throws Exception If failed.
     */
    @Test
    public void testShort() throws Exception {
        assertEquals((short)100, marshalUnmarshal((short)100).shortValue());
    }

    /**
     * @throws Exception If failed.
     */
    @Test
    public void testInt() throws Exception {
        assertEquals(100, marshalUnmarshal(100).intValue());
    }

    /**
     * @throws Exception If failed.
     */
    @Test
    public void testLong() throws Exception {
        assertEquals(100L, marshalUnmarshal(100L).longValue());
    }

    /**
     * @throws Exception If failed.
     */
    @Test
    public void testFloat() throws Exception {
        assertEquals(100.001f, marshalUnmarshal(100.001f), 0);
    }

    /**
     * @throws Exception If failed.
     */
    @Test
    public void testDouble() throws Exception {
        assertEquals(100.001d, marshalUnmarshal(100.001d), 0);
    }

    /**
     * @throws Exception If failed.
     */
    @Test
    public void testChar() throws Exception {
        assertEquals((char)100, marshalUnmarshal((char)100).charValue());
    }

    /**
     * @throws Exception If failed.
     */
    @Test
    public void testBoolean() throws Exception {
        assertEquals(true, marshalUnmarshal(true).booleanValue());
    }

    /**
     * @throws Exception If failed.
     */
    @Test
    public void testDecimal() throws Exception {
        BigDecimal val;

        assertEquals((val = BigDecimal.ZERO), marshalUnmarshal(val));
        assertEquals((val = BigDecimal.valueOf(Long.MAX_VALUE, 0)), marshalUnmarshal(val));
        assertEquals((val = BigDecimal.valueOf(Long.MIN_VALUE, 0)), marshalUnmarshal(val));
        assertEquals((val = BigDecimal.valueOf(Long.MAX_VALUE, 8)), marshalUnmarshal(val));
        assertEquals((val = BigDecimal.valueOf(Long.MIN_VALUE, 8)), marshalUnmarshal(val));

        assertEquals((val = new BigDecimal(new BigInteger("-79228162514264337593543950336"))), marshalUnmarshal(val));
    }


    /**
     * @throws Exception If failed.
     */
    @Test
    public void testNegativeScaleDecimal() throws Exception {
        BigDecimal val;

        assertEquals((val = BigDecimal.valueOf(Long.MAX_VALUE, -1)), marshalUnmarshal(val));
        assertEquals((val = BigDecimal.valueOf(Long.MIN_VALUE, -2)), marshalUnmarshal(val));
        assertEquals((val = BigDecimal.valueOf(Long.MAX_VALUE, -3)), marshalUnmarshal(val));
        assertEquals((val = BigDecimal.valueOf(Long.MIN_VALUE, -4)), marshalUnmarshal(val));
    }

    /**
     * @throws Exception If failed.
     */
    @Test
    public void testNegativeScaleRoundingModeDecimal() throws Exception {
        BigDecimal val;

        assertEquals((val = BigDecimal.ZERO.setScale(-1, RoundingMode.HALF_UP)), marshalUnmarshal(val));
        assertEquals((val = BigDecimal.valueOf(Long.MAX_VALUE).setScale(-3, RoundingMode.HALF_DOWN)), marshalUnmarshal(val));
        assertEquals((val = BigDecimal.valueOf(Long.MIN_VALUE).setScale(-5, RoundingMode.HALF_EVEN)), marshalUnmarshal(val));
        assertEquals((val = BigDecimal.valueOf(Integer.MAX_VALUE).setScale(-8, RoundingMode.UP)), marshalUnmarshal(val));
        assertEquals((val = BigDecimal.valueOf(Integer.MIN_VALUE).setScale(-10, RoundingMode.DOWN)), marshalUnmarshal(val));
        assertEquals((val = BigDecimal.valueOf(Double.MAX_VALUE).setScale(-12, RoundingMode.CEILING)), marshalUnmarshal(val));
        assertEquals((val = BigDecimal.valueOf(Double.MIN_VALUE).setScale(-15, RoundingMode.FLOOR)), marshalUnmarshal(val));
    }


    /**
     * @throws Exception If failed.
     */
    @Test
    public void testStringVer1() throws Exception {
        doTestString(false);
    }

    /**
     * @throws Exception If failed.
     */
    @Test
    public void testStringVer2() throws Exception {
        doTestString(true);
    }

    /**
     * @throws Exception If failed
     */
    private void doTestString(boolean ver2) throws Exception {
        // Ascii check.
        String str = "ascii0123456789";
        assertEquals(str, marshalUnmarshal(str));

        byte[] bytes = str.getBytes(UTF_8);
        assertEquals(str, BinaryUtils.utf8BytesToStr(bytes, 0, bytes.length));

        bytes = BinaryUtils.strToUtf8Bytes(str);
        assertEquals(str, new String(bytes, UTF_8));

        // Extended symbols set check set.
        str = "的的abcdкириллица";
        assertEquals(str, marshalUnmarshal(str));

        bytes = str.getBytes(UTF_8);
        assertEquals(str, BinaryUtils.utf8BytesToStr(bytes, 0, bytes.length));

        bytes = BinaryUtils.strToUtf8Bytes(str);
        assertEquals(str, new String(bytes, UTF_8));

        // Special symbols check.
        str = new String(new char[] {0xD800, '的', 0xD800, 0xD800, 0xDC00, 0xDFFF});
        if (ver2) {
            bytes = BinaryUtils.strToUtf8Bytes(str);
            assertEquals(str, BinaryUtils.utf8BytesToStr(bytes, 0, bytes.length));
        }
        else
            assertNotEquals(str, marshalUnmarshal(str));

        str = new String(new char[] {55296});
        if (ver2) {
            bytes = BinaryUtils.strToUtf8Bytes(str);
            assertEquals(str, BinaryUtils.utf8BytesToStr(bytes, 0, bytes.length));
        }
        else
            assertNotEquals(str, marshalUnmarshal(str));

        bytes = str.getBytes(UTF_8);
        assertNotEquals(str, new String(bytes, UTF_8));

        bytes = str.getBytes(UTF_8);
        assertNotEquals(str, BinaryUtils.utf8BytesToStr(bytes, 0, bytes.length));

        str = new String(new char[] {0xD801, 0xDC37});
        assertEquals(str, marshalUnmarshal(str));

        bytes = str.getBytes(UTF_8);
        assertEquals(str, new String(bytes, UTF_8));
    }

    /**
     * @throws Exception If failed.
     */
    @Test
    public void testUuid() throws Exception {
        UUID uuid = UUID.randomUUID();

        assertEquals(uuid, marshalUnmarshal(uuid));
    }

    /**
     * @throws Exception If failed.
     */
    @Test
    public void testIgniteUuid() throws Exception {
        IgniteUuid uuid = IgniteUuid.randomUuid();

        assertEquals(uuid, marshalUnmarshal(uuid));
    }

    /**
     * @throws Exception If failed.
     */
    @Test
    public void testDate() throws Exception {
        Date date = new Date();

        Date val = marshalUnmarshal(date);

        assertEquals(date, val);
        assertEquals(Date.class, val.getClass());
    }

    /**
     * @throws Exception If failed.
     */
    @Test
    public void testTimestamp() throws Exception {
        Timestamp ts = new Timestamp(System.currentTimeMillis());

        ts.setNanos(999999999);

        assertEquals(ts, marshalUnmarshal(ts));
    }

    /**
     * @throws Exception If failed.
     */
    @Test
    public void testTime() throws Exception {
        Time time = new Time(System.currentTimeMillis());
        assertEquals(time, marshalUnmarshal(time));
    }

    /**
     * @throws Exception If failed.
     */
    @Test
    public void testTimeArray() throws Exception {
        Time[] times = new Time[]{new Time(System.currentTimeMillis()), new Time(123456789)};
        assertArrayEquals(times, marshalUnmarshal(times));
    }

    /**
     * @throws Exception If failed.
     */
    @Test
    public void testByteArray() throws Exception {
        byte[] arr = new byte[] {10, 20, 30};

        assertArrayEquals(arr, marshalUnmarshal(arr));
    }

    /**
     * @throws Exception If failed.
     */
    @Test
    public void testShortArray() throws Exception {
        short[] arr = new short[] {10, 20, 30};

        assertArrayEquals(arr, marshalUnmarshal(arr));
    }

    /**
     * @throws Exception If failed.
     */
    @Test
    public void testIntArray() throws Exception {
        int[] arr = new int[] {10, 20, 30};

        assertArrayEquals(arr, marshalUnmarshal(arr));
    }

    /**
     * @throws Exception If failed.
     */
    @Test
    public void testLongArray() throws Exception {
        long[] arr = new long[] {10, 20, 30};

        assertArrayEquals(arr, marshalUnmarshal(arr));
    }

    /**
     * @throws Exception If failed.
     */
    @Test
    public void testFloatArray() throws Exception {
        float[] arr = new float[] {10.1f, 20.1f, 30.1f};

        assertArrayEquals(arr, marshalUnmarshal(arr), 0);
    }

    /**
     * @throws Exception If failed.
     */
    @Test
    public void testDoubleArray() throws Exception {
        double[] arr = new double[] {10.1d, 20.1d, 30.1d};

        assertArrayEquals(arr, marshalUnmarshal(arr), 0);
    }

    /**
     * @throws Exception If failed.
     */
    @Test
    public void testCharArray() throws Exception {
        char[] arr = new char[] {10, 20, 30};

        assertArrayEquals(arr, marshalUnmarshal(arr));
    }

    /**
     * @throws Exception If failed.
     */
    @Test
    public void testBooleanArray() throws Exception {
        boolean[] arr = new boolean[] {true, false, true};

        assertBooleanArrayEquals(arr, marshalUnmarshal(arr));
    }

    /**
     * @throws Exception If failed.
     */
    @Test
    public void testDecimalArray() throws Exception {
        BigDecimal[] arr = new BigDecimal[] {BigDecimal.ZERO, BigDecimal.ONE, BigDecimal.TEN};

        assertArrayEquals(arr, marshalUnmarshal(arr));
    }

    /**
     * @throws Exception If failed.
     */
    @Test
    public void testStringArray() throws Exception {
        String[] arr = new String[] {"str1", "str2", "str3"};

        assertArrayEquals(arr, marshalUnmarshal(arr));
    }

    /**
     * @throws Exception If failed.
     */
    @Test
    public void testUuidArray() throws Exception {
        UUID[] arr = new UUID[] {UUID.randomUUID(), UUID.randomUUID(), UUID.randomUUID()};

        assertArrayEquals(arr, marshalUnmarshal(arr));
    }

    /**
     * @throws Exception If failed.
     */
    @Test
    public void testDateArray() throws Exception {
        Date[] arr = new Date[] {new Date(11111), new Date(22222), new Date(33333)};

        assertArrayEquals(arr, marshalUnmarshal(arr));
    }

    /**
     * @throws Exception If failed.
     */
    @Test
    public void testObjectArray() throws Exception {
        Object[] arr = new Object[] {1, 2, 3};

        assertArrayEquals(arr, marshalUnmarshal(arr));
    }

    /** */
    @Test
    public void testBinaryArray() throws IgniteCheckedException {
        TestClass1[] arr = new TestClass1[] {new TestClass1(), new TestClass1()};

        assertArrayEquals(arr, marshalUnmarshal(arr));

        Object[] arr1 = new Object[] {arr, arr};

        Object[] arr2 = marshalUnmarshal(arr1);

        Assert.assertSame("Same array should be returned because of HANDLE usage", arr2[0], arr2[1]);

        assertArrayEquals(arr1, arr2);

        ArrayFieldClass o1 = new ArrayFieldClass();

        o1.arr1 = arr;
        o1.arr2 = arr;

        ArrayFieldClass o2 = marshalUnmarshal(o1);

        Assert.assertSame("Same array should be returned because of HANDLE usage", o2.arr1, o2.arr2);

        assertArrayEquals(o1.arr1, o2.arr1);
    }

    /**
     * @throws Exception If failed.
     */
    @Test
    public void testException() throws Exception {
        Exception ex = new RuntimeException();

        // Checks that Optimize marshaller will be used, because Throwable has writeObject method.
        // Exception's stacktrace equals to zero-length array by default and generates at Throwable's writeObject method.
        assertNotEquals(0, marshalUnmarshal(ex).getStackTrace().length);
    }

    /**
     * @throws Exception If failed.
     */
    @Test
    public void testCollection() throws Exception {
        testCollection(new ArrayList<Integer>(3));
        testCollection(new LinkedHashSet<Integer>());
        testCollection(new HashSet<Integer>());
        testCollection(new TreeSet<Integer>());
        testCollection(new ConcurrentSkipListSet<Integer>());
    }

    /**
     * @throws Exception If failed.
     */
    private void testCollection(Collection<Integer> col) throws Exception {
        col.add(1);
        col.add(2);
        col.add(3);

        assertEquals(col, marshalUnmarshal(col));
    }

    /**
     * @throws Exception If failed.
     */
    @Test
    public void testMap() throws Exception {
        testMap(new HashMap<Integer, String>());
        testMap(new LinkedHashMap<Integer, String>());
        testMap(new TreeMap<Integer, String>());
        testMap(new ConcurrentHashMap<Integer, String>());
        testMap(new ConcurrentHashMap<Integer, String>());
    }

    /**
     * @throws Exception If failed.
     */
    private void testMap(Map<Integer, String> map) throws Exception {
        map.put(1, "str1");
        map.put(2, "str2");
        map.put(3, "str3");

        assertEquals(map, marshalUnmarshal(map));
    }

    /**
     * Test serialization of custom collections.
     *
     * @throws Exception If failed.
     */
    @SuppressWarnings("unchecked")
    @Test
    public void testCustomCollections() throws Exception {
        CustomCollections cc = new CustomCollections();

        cc.list.add(1);
        cc.customList.add(new Value(1));

        CustomCollections copiedCc = marshalUnmarshal(cc);

        assert copiedCc.customList.getClass().equals(CustomArrayList.class);

        assertEquals(cc.list.size(), copiedCc.list.size());
        assertEquals(cc.customList.size(), copiedCc.customList.size());

        assertEquals(cc.list.get(0), copiedCc.list.get(0));
        assertEquals(cc.customList.get(0), copiedCc.customList.get(0));
    }

    /**
     * Test serialization of custom collections.
     *
     * @throws Exception If failed.
     */
    @SuppressWarnings("unchecked")
    @Test
    public void testCustomCollections2() throws Exception {
        CustomArrayList arrList = new CustomArrayList();

        arrList.add(1);

        Object cp = marshalUnmarshal(arrList);

        assert cp.getClass().equals(CustomArrayList.class);

        CustomArrayList customCp = (CustomArrayList)cp;

        assertEquals(customCp.size(), arrList.size());

        assertEquals(customCp.get(0), arrList.get(0));
    }

    /**
     * Test custom collections with factories.
     *
     * @throws Exception If failed.
     */
    @SuppressWarnings("unchecked")
    @Test
    public void testCustomCollectionsWithFactory() throws Exception {
        CustomCollectionsWithFactory cc = new CustomCollectionsWithFactory();

        cc.list.add(new DummyHolder(1));
        cc.map.put(new DummyHolder(2), new DummyHolder(3));

        CustomCollectionsWithFactory copiedCc = marshalUnmarshal(cc);

        assertEquals(cc.list.size(), copiedCc.list.size());
        assertEquals(cc.map.size(), copiedCc.map.size());

        assertEquals(cc.list.get(0), copiedCc.list.get(0));
        assertEquals(cc.map.get(new DummyHolder(2)), copiedCc.map.get(new DummyHolder(2)));
    }

    /**
     * @throws Exception If failed.
     */
    @Test
    public void testExternalizableInEnclosing() throws Exception {
        SimpleEnclosingObject obj = new SimpleEnclosingObject();
        obj.simpl = new SimpleExternalizable("field");

        SimpleEnclosingObject other = marshalUnmarshal(obj);

        assertEquals(((SimpleExternalizable)obj.simpl).field, ((SimpleExternalizable)other.simpl).field);
    }

    /**
     * @throws Exception If failed.
     */
    @Test
    public void testMapEntry() throws Exception {
        Map.Entry<Integer, String> e = new GridMapEntry<>(1, "str1");

        assertEquals(e, marshalUnmarshal(e));

        Map<Integer, String> map = new HashMap<>(1);

        map.put(2, "str2");

        e = F.firstEntry(map);

        Map.Entry<Integer, String> e0 = marshalUnmarshal(e);

        assertEquals(2, e0.getKey().intValue());
        assertEquals("str2", e0.getValue());
    }

    /**
     * @throws Exception If failed.
     */
    @Test
    public void testBinaryObject() throws Exception {
        BinaryMarshaller marsh = binaryMarshaller(Arrays.asList(new BinaryTypeConfiguration(SimpleObject.class.getName())));

        SimpleObject obj = simpleObject();

        BinaryObject po = marshal(obj, marsh);

        BinaryObject po0 = marshalUnmarshal(po, marsh);

        assertTrue(po.hasField("b"));
        assertTrue(po.hasField("s"));
        assertTrue(po.hasField("i"));
        assertTrue(po.hasField("l"));
        assertTrue(po.hasField("f"));
        assertTrue(po.hasField("d"));
        assertTrue(po.hasField("c"));
        assertTrue(po.hasField("bool"));

        assertFalse(po.hasField("no_such_field"));

        assertEquals(obj, po.deserialize());
        assertEquals(obj, po0.deserialize());
    }

    /**
     * @throws Exception If failed.
     */
    @Test
    public void testEnum() throws Exception {
        BinaryMarshaller marsh = binaryMarshaller(Arrays.asList(new BinaryTypeConfiguration(TestEnum.class.getName())));

        assertEquals(TestEnum.B, marshalUnmarshal(TestEnum.B, marsh));
    }

    /**
     * @throws Exception If failed.
     */
    @Test
    public void testDeclaredBodyEnum() throws Exception {
        final MarshallerContextTestImpl ctx = new MarshallerContextTestImpl();
        ctx.registerClassName((byte)0, 1, EnumObject.class.getName(), false);
        ctx.registerClassName((byte)0, 2, DeclaredBodyEnum.class.getName(), false);

        BinaryMarshaller marsh = binaryMarshaller();
        marsh.setContext(ctx);

        EnumObject obj = new EnumObject(1L, "test 1", DeclaredBodyEnum.TWO);

        final byte[] marshal = marsh.marshal(obj);
        final Object restored = marsh.unmarshal(marshal, null);

        assertTrue(restored instanceof EnumObject);

        obj = (EnumObject)restored;

        assertEquals(1, obj.id);
        assertEquals(DeclaredBodyEnum.TWO.ordinal(), obj.type.ordinal());
        assertEquals(DeclaredBodyEnum.TWO, obj.type);
        assertTrue(obj.type == DeclaredBodyEnum.TWO);
    }

    /**
     * @throws Exception If failed.
     */
    @Test
    public void testDateAndTimestampInSingleObject() throws Exception {
        BinaryTypeConfiguration cfg1 = new BinaryTypeConfiguration(DateClass1.class.getName());

        BinaryMarshaller marsh = binaryMarshaller(Arrays.asList(cfg1));

        Date date = new Date();
        Timestamp ts = new Timestamp(System.currentTimeMillis());
        Time time = new Time(System.currentTimeMillis());
        Time[] timeArr = new Time[]{time, new Time(date.getTime()), new Time(System.currentTimeMillis())};

        DateClass1 obj1 = new DateClass1();
        obj1.date = date;
        obj1.ts = ts;
        obj1.time = time;
        obj1.timeArr = timeArr;

        BinaryObject po1 = marshal(obj1, marsh);

        assertEquals(date, po1.field("date"));
        assertEquals(Date.class, po1.field("date").getClass());
        assertEquals(ts, po1.field("ts"));
        assertEquals(Timestamp.class, po1.field("ts").getClass());
        assertEquals(time, po1.field("time"));
        assertEquals(Time.class, po1.field("time").getClass());
        assertArrayEquals(timeArr, (Object[])po1.field("timeArr"));
        assertEquals(Time[].class, po1.field("timeArr").getClass());

        obj1 = po1.deserialize();
        assertEquals(date, obj1.date);
        assertEquals(ts, obj1.ts);
        assertEquals(time, obj1.time);
        assertArrayEquals(timeArr, obj1.timeArr);
    }

    /**
     * @throws Exception If failed.
     */
    @Test
    public void testSimpleObject() throws Exception {
        BinaryMarshaller marsh = binaryMarshaller(Arrays.asList(
            new BinaryTypeConfiguration(SimpleObject.class.getName())
        ));

        SimpleObject obj = simpleObject();

        BinaryObject po = marshal(obj, marsh);

        assertEquals(obj, po.deserialize());

        assertEquals(obj.b, (byte)po.field("b"));
        assertEquals(obj.s, (short)po.field("s"));
        assertEquals(obj.i, (int)po.field("i"));
        assertEquals(obj.l, (long)po.field("l"));
        assertEquals(obj.f, (float)po.field("f"), 0);
        assertEquals(obj.d, (double)po.field("d"), 0);
        assertEquals(obj.c, (char)po.field("c"));
        assertEquals(obj.bool, (boolean)po.field("bool"));
        assertEquals(obj.str, po.field("str"));
        assertEquals(obj.uuid, po.field("uuid"));
        assertEquals(obj.date, po.field("date"));
        assertEquals(Date.class, obj.date.getClass());
        assertEquals(obj.ts, po.field("ts"));
        assertArrayEquals(obj.bArr, (byte[])po.field("bArr"));
        assertArrayEquals(obj.sArr, (short[])po.field("sArr"));
        assertArrayEquals(obj.iArr, (int[])po.field("iArr"));
        assertArrayEquals(obj.lArr, (long[])po.field("lArr"));
        assertArrayEquals(obj.fArr, (float[])po.field("fArr"), 0);
        assertArrayEquals(obj.dArr, (double[])po.field("dArr"), 0);
        assertArrayEquals(obj.cArr, (char[])po.field("cArr"));
        assertBooleanArrayEquals(obj.boolArr, (boolean[])po.field("boolArr"));
        assertArrayEquals(obj.strArr, (String[])po.field("strArr"));
        assertArrayEquals(obj.uuidArr, (UUID[])po.field("uuidArr"));
        assertArrayEquals(obj.dateArr, (Date[])po.field("dateArr"));
        assertArrayEquals(
            obj.objArr,
<<<<<<< HEAD
            useTypedArrays ? po.<BinaryArray>field("objArr").array() : po.field("objArr")
=======
            useBinaryArrays ? po.<BinaryArray>field("objArr").array() : po.field("objArr")
>>>>>>> 914c5dd1
        );
        assertEquals(obj.col, po.field("col"));
        assertEquals(obj.map, po.field("map"));
        assertEquals(new Integer(obj.enumVal.ordinal()), new Integer(((BinaryObject)po.field("enumVal")).enumOrdinal()));
        assertArrayEquals(ordinals(obj.enumArr), binaryOrdinals(po.field("enumArr")));
        assertNull(po.field("unknown"));

        BinaryObject innerPo = po.field("inner");

        assertEquals(obj.inner, innerPo.deserialize());

        assertEquals(obj.inner.b, (byte)innerPo.field("b"));
        assertEquals(obj.inner.s, (short)innerPo.field("s"));
        assertEquals(obj.inner.i, (int)innerPo.field("i"));
        assertEquals(obj.inner.l, (long)innerPo.field("l"));
        assertEquals(obj.inner.f, (float)innerPo.field("f"), 0);
        assertEquals(obj.inner.d, (double)innerPo.field("d"), 0);
        assertEquals(obj.inner.c, (char)innerPo.field("c"));
        assertEquals(obj.inner.bool, (boolean)innerPo.field("bool"));
        assertEquals(obj.inner.str, innerPo.field("str"));
        assertEquals(obj.inner.uuid, innerPo.field("uuid"));
        assertEquals(obj.inner.date, innerPo.field("date"));
        assertEquals(Date.class, obj.inner.date.getClass());
        assertEquals(obj.inner.ts, innerPo.field("ts"));
        assertArrayEquals(obj.inner.bArr, (byte[])innerPo.field("bArr"));
        assertArrayEquals(obj.inner.sArr, (short[])innerPo.field("sArr"));
        assertArrayEquals(obj.inner.iArr, (int[])innerPo.field("iArr"));
        assertArrayEquals(obj.inner.lArr, (long[])innerPo.field("lArr"));
        assertArrayEquals(obj.inner.fArr, (float[])innerPo.field("fArr"), 0);
        assertArrayEquals(obj.inner.dArr, (double[])innerPo.field("dArr"), 0);
        assertArrayEquals(obj.inner.cArr, (char[])innerPo.field("cArr"));
        assertBooleanArrayEquals(obj.inner.boolArr, (boolean[])innerPo.field("boolArr"));
        assertArrayEquals(obj.inner.strArr, (String[])innerPo.field("strArr"));
        assertArrayEquals(obj.inner.uuidArr, (UUID[])innerPo.field("uuidArr"));
        assertArrayEquals(obj.inner.dateArr, (Date[])innerPo.field("dateArr"));
        assertArrayEquals(
            obj.inner.objArr,
<<<<<<< HEAD
            useTypedArrays ? innerPo.<BinaryArray>field("objArr").array() : innerPo.field("objArr")
=======
            useBinaryArrays ? innerPo.<BinaryArray>field("objArr").array() : innerPo.field("objArr")
>>>>>>> 914c5dd1
        );
        assertEquals(obj.inner.col, innerPo.field("col"));
        assertEquals(obj.inner.map, innerPo.field("map"));
        assertEquals(new Integer(obj.inner.enumVal.ordinal()),
            new Integer(((BinaryObject)innerPo.field("enumVal")).enumOrdinal()));
        assertArrayEquals(ordinals(obj.inner.enumArr), binaryOrdinals(innerPo.field("enumArr")));
        assertNull(innerPo.field("inner"));
        assertNull(innerPo.field("unknown"));
    }

    /**
     * @throws Exception If failed.
     */
    @Test
    public void testBinary() throws Exception {
        BinaryMarshaller marsh = binaryMarshaller(Arrays.asList(
            new BinaryTypeConfiguration(SimpleObject.class.getName()),
            new BinaryTypeConfiguration(TestBinary.class.getName())
        ));

        TestBinary obj = binaryObject();

        BinaryObject po = marshal(obj, marsh);

        assertEquals(obj, po.deserialize());

        assertEquals(obj.b, (byte)po.field("_b"));
        assertEquals(obj.s, (short)po.field("_s"));
        assertEquals(obj.i, (int)po.field("_i"));
        assertEquals(obj.l, (long)po.field("_l"));
        assertEquals(obj.f, (float)po.field("_f"), 0);
        assertEquals(obj.d, (double)po.field("_d"), 0);
        assertEquals(obj.c, (char)po.field("_c"));
        assertEquals(obj.bool, (boolean)po.field("_bool"));
        assertEquals(obj.str, po.field("_str"));
        assertEquals(obj.uuid, po.field("_uuid"));
        assertEquals(obj.date, po.field("_date"));
        assertEquals(obj.ts, po.field("_ts"));
        assertArrayEquals(obj.bArr, (byte[])po.field("_bArr"));
        assertArrayEquals(obj.sArr, (short[])po.field("_sArr"));
        assertArrayEquals(obj.iArr, (int[])po.field("_iArr"));
        assertArrayEquals(obj.lArr, (long[])po.field("_lArr"));
        assertArrayEquals(obj.fArr, (float[])po.field("_fArr"), 0);
        assertArrayEquals(obj.dArr, (double[])po.field("_dArr"), 0);
        assertArrayEquals(obj.cArr, (char[])po.field("_cArr"));
        assertBooleanArrayEquals(obj.boolArr, (boolean[])po.field("_boolArr"));
        assertArrayEquals(obj.strArr, (String[])po.field("_strArr"));
        assertArrayEquals(obj.uuidArr, (UUID[])po.field("_uuidArr"));
        assertArrayEquals(obj.dateArr, (Date[])po.field("_dateArr"));
        assertArrayEquals(
            obj.objArr,
<<<<<<< HEAD
            useTypedArrays ? po.<BinaryArray>field("_objArr").array() : po.field("_objArr")
=======
            useBinaryArrays ? po.<BinaryArray>field("_objArr").array() : po.field("_objArr")
>>>>>>> 914c5dd1
        );
        assertEquals(obj.col, po.field("_col"));
        assertEquals(obj.map, po.field("_map"));
        assertEquals(new Integer(obj.enumVal.ordinal()), new Integer(((BinaryObject)po.field("_enumVal")).enumOrdinal()));
        assertArrayEquals(ordinals(obj.enumArr), binaryOrdinals(po.field("_enumArr")));
        assertNull(po.field("unknown"));

        BinaryObject simplePo = po.field("_simple");

        assertEquals(obj.simple, simplePo.deserialize());

        assertEquals(obj.simple.b, (byte)simplePo.field("b"));
        assertEquals(obj.simple.s, (short)simplePo.field("s"));
        assertEquals(obj.simple.i, (int)simplePo.field("i"));
        assertEquals(obj.simple.l, (long)simplePo.field("l"));
        assertEquals(obj.simple.f, (float)simplePo.field("f"), 0);
        assertEquals(obj.simple.d, (double)simplePo.field("d"), 0);
        assertEquals(obj.simple.c, (char)simplePo.field("c"));
        assertEquals(obj.simple.bool, (boolean)simplePo.field("bool"));
        assertEquals(obj.simple.str, simplePo.field("str"));
        assertEquals(obj.simple.uuid, simplePo.field("uuid"));
        assertEquals(obj.simple.date, simplePo.field("date"));
        assertEquals(Date.class, obj.simple.date.getClass());
        assertEquals(obj.simple.ts, simplePo.field("ts"));
        assertArrayEquals(obj.simple.bArr, (byte[])simplePo.field("bArr"));
        assertArrayEquals(obj.simple.sArr, (short[])simplePo.field("sArr"));
        assertArrayEquals(obj.simple.iArr, (int[])simplePo.field("iArr"));
        assertArrayEquals(obj.simple.lArr, (long[])simplePo.field("lArr"));
        assertArrayEquals(obj.simple.fArr, (float[])simplePo.field("fArr"), 0);
        assertArrayEquals(obj.simple.dArr, (double[])simplePo.field("dArr"), 0);
        assertArrayEquals(obj.simple.cArr, (char[])simplePo.field("cArr"));
        assertBooleanArrayEquals(obj.simple.boolArr, (boolean[])simplePo.field("boolArr"));
        assertArrayEquals(obj.simple.strArr, (String[])simplePo.field("strArr"));
        assertArrayEquals(obj.simple.uuidArr, (UUID[])simplePo.field("uuidArr"));
        assertArrayEquals(obj.simple.dateArr, (Date[])simplePo.field("dateArr"));
        assertArrayEquals(
            obj.simple.objArr,
<<<<<<< HEAD
            useTypedArrays ? simplePo.<BinaryArray>field("objArr").array() : simplePo.field("objArr")
=======
            useBinaryArrays ? simplePo.<BinaryArray>field("objArr").array() : simplePo.field("objArr")
>>>>>>> 914c5dd1
        );
        assertEquals(obj.simple.col, simplePo.field("col"));
        assertEquals(obj.simple.map, simplePo.field("map"));
        assertEquals(new Integer(obj.simple.enumVal.ordinal()),
            new Integer(((BinaryObject)simplePo.field("enumVal")).enumOrdinal()));
        assertArrayEquals(ordinals(obj.simple.enumArr), binaryOrdinals(simplePo.field("enumArr")));
        assertNull(simplePo.field("simple"));
        assertNull(simplePo.field("binary"));
        assertNull(simplePo.field("unknown"));

        BinaryObject binaryPo = po.field("_binary");

        assertEquals(obj.binary, binaryPo.deserialize());

        assertEquals(obj.binary.b, (byte)binaryPo.field("_b"));
        assertEquals(obj.binary.s, (short)binaryPo.field("_s"));
        assertEquals(obj.binary.i, (int)binaryPo.field("_i"));
        assertEquals(obj.binary.l, (long)binaryPo.field("_l"));
        assertEquals(obj.binary.f, (float)binaryPo.field("_f"), 0);
        assertEquals(obj.binary.d, (double)binaryPo.field("_d"), 0);
        assertEquals(obj.binary.c, (char)binaryPo.field("_c"));
        assertEquals(obj.binary.bool, (boolean)binaryPo.field("_bool"));
        assertEquals(obj.binary.str, binaryPo.field("_str"));
        assertEquals(obj.binary.uuid, binaryPo.field("_uuid"));
        assertEquals(obj.binary.date, binaryPo.field("_date"));
        assertEquals(obj.binary.ts, binaryPo.field("_ts"));
        assertArrayEquals(obj.binary.bArr, (byte[])binaryPo.field("_bArr"));
        assertArrayEquals(obj.binary.sArr, (short[])binaryPo.field("_sArr"));
        assertArrayEquals(obj.binary.iArr, (int[])binaryPo.field("_iArr"));
        assertArrayEquals(obj.binary.lArr, (long[])binaryPo.field("_lArr"));
        assertArrayEquals(obj.binary.fArr, (float[])binaryPo.field("_fArr"), 0);
        assertArrayEquals(obj.binary.dArr, (double[])binaryPo.field("_dArr"), 0);
        assertArrayEquals(obj.binary.cArr, (char[])binaryPo.field("_cArr"));
        assertBooleanArrayEquals(obj.binary.boolArr, (boolean[])binaryPo.field("_boolArr"));
        assertArrayEquals(obj.binary.strArr, (String[])binaryPo.field("_strArr"));
        assertArrayEquals(obj.binary.uuidArr, (UUID[])binaryPo.field("_uuidArr"));
        assertArrayEquals(obj.binary.dateArr, (Date[])binaryPo.field("_dateArr"));
        assertArrayEquals(
            obj.binary.objArr,
<<<<<<< HEAD
            useTypedArrays ? binaryPo.<BinaryArray>field("_objArr").array() : binaryPo.field("_objArr")
=======
            useBinaryArrays ? binaryPo.<BinaryArray>field("_objArr").array() : binaryPo.field("_objArr")
>>>>>>> 914c5dd1
        );
        assertEquals(obj.binary.col, binaryPo.field("_col"));
        assertEquals(obj.binary.map, binaryPo.field("_map"));
        assertEquals(new Integer(obj.binary.enumVal.ordinal()),
            new Integer(((BinaryObject)binaryPo.field("_enumVal")).enumOrdinal()));
        assertArrayEquals(ordinals(obj.binary.enumArr), binaryOrdinals(binaryPo.field("_enumArr")));
        assertNull(binaryPo.field("_simple"));
        assertNull(binaryPo.field("_binary"));
        assertNull(binaryPo.field("unknown"));
    }

    /**
     * @throws Exception If failed.
     */
    @Test
    public void testObjectFieldOfExternalizableCollection() throws Exception {
        EnclosingObj obj = new EnclosingObj();

        obj.queue = new TestQueue("test");

        assertEquals(obj, marshalUnmarshal(obj));
    }

    /**
     * @throws Exception If failed.
     */
    @Test
    public void testVoid() throws Exception {
        Class clazz = Void.class;

        assertEquals(clazz, marshalUnmarshal(clazz));

        clazz = Void.TYPE;

        assertEquals(clazz, marshalUnmarshal(clazz));
    }

    /**
     * @throws Exception If failed.
     */
    @Test
    public void testWriteReplacePrivate() throws Exception {
        BinaryMarshaller marsh = binaryMarshaller(Collections.singleton(
            new BinaryTypeConfiguration(TestObject.class.getName())
        ));

        TestObject obj = new TestObject();

        BinaryObject po = marshal(obj, marsh);

        assertEquals(obj, po.deserialize());

        assertEquals(obj.val, ((BinaryObject)po.field("val")).deserialize());
    }

    /**
     * @throws Exception If failed.
     */
    @Test
    public void testWriteReplaceInheritable() throws Exception {
        ImmutableList<String> obj = ImmutableList.of("This is a test");

        BinaryMarshaller marsh = binaryMarshaller(Collections.singleton(
            new BinaryTypeConfiguration(obj.getClass().getName())
        ));

        BinaryObject po = marshal(obj, marsh);

        Object des = po.deserialize();

        assertEquals(obj, des);
    }

    /**
     * Checks {@link BinaryBuilderReader#parseValue()} for object that contains handles to collection.
     *
     * @throws Exception If failed.
     */
    @Test
    public void handleToCollection() throws Exception {
        final IgnitePair<String>[] fieldsColAndHandle = new IgnitePair[] {
            new IgnitePair<>("lst", "hndLst"),
            new IgnitePair<>("linkedLst", "hndLinkedLst"),
            new IgnitePair<>("map", "hndMap"),
            new IgnitePair<>("linkedMap", "hndLinkedMap")
        };
        BinaryMarshaller m = binaryMarshaller();

        HandleToCollections obj = new HandleToCollections();

        BinaryObject bo = marshal(obj, m);

        for (int i = 0; i < 10; ++i) {
            BinaryObjectBuilder bob = bo.toBuilder();

            if (i > 0)
                assertEquals(i - 1, (int)bo.field("a"));

            bob.setField("a", i);

            for (IgnitePair<String> flds : fieldsColAndHandle) {
                // Different orders to read collection and handle to collection.
                Object col;
                Object colHnd;

                if (i % 2 == 0) {
                    col = bob.getField(flds.get1());
                    colHnd = bob.getField(flds.get2());
                }
                else {
                    colHnd = bob.getField(flds.get2());
                    col = bob.getField(flds.get1());
                }

                assertSame(col, colHnd);
            }

            bo = bob.build();
        }
    }

    /** */
    @Test
    public void rebuildWithHandleToCollection() throws Exception {
        BinaryMarshaller m = binaryMarshaller();

        HandleToCollections obj = new HandleToCollections();

        BinaryObjectImpl bo = marshal(obj, m);

        for (int i = 0; i < 10; ++i) {
            BinaryObjectBuilder bob = bo.toBuilder();

            bob.setField("a", i);

            bo = (BinaryObjectImpl)bob.build();

            // Check unmarshal is OK.
            HandleToCollections modified = unmarshal(bo, m);

            assertEquals(i, modified.a);
            assertEquals(obj.lst, modified.lst);
            assertEquals(obj.hndLst, modified.hndLst);
            assertEquals(obj.linkedLst, modified.linkedLst);
            assertEquals(obj.hndLinkedLst, modified.hndLinkedLst);
            assertEquals(obj.map, modified.map);
            assertEquals(obj.hndMap, modified.hndMap);
        }
    }

    /** */
    @Test
    public void rebuildObjectWithCollections() throws Exception {
        BinaryMarshaller m = binaryMarshaller();

        TwoCollections obj = new TwoCollections();

        BinaryObjectImpl bo = marshal(obj, m);

        for (int i = 0; i < 10; ++i) {
            BinaryObjectBuilder bob = bo.toBuilder();

            bob.setField("a", i);

            bo = (BinaryObjectImpl)bob.build();

            // Check unmarshal is OK.
            TwoCollections modified = unmarshal(bo, m);

            assertEquals(i, modified.a);
            assertEquals(obj.lst0, modified.lst0);
            assertEquals(obj.lst1, modified.lst1);
        }
    }

    /**
     *
     */
    private static class EnclosingObj implements Serializable {
        /** Queue. */
        Queue<Integer> queue = new TestQueue("test");

        /** {@inheritDoc} */
        @Override public boolean equals(Object o) {
            if (this == o)
                return true;

            if (o == null || getClass() != o.getClass())
                return false;

            EnclosingObj obj = (EnclosingObj)o;

            return Objects.equals(queue, obj.queue);
        }

        /** {@inheritDoc} */
        @Override public int hashCode() {
            return Objects.hash(queue);
        }
    }

    /**
     *
     */
    private static class TestQueue extends AbstractQueue<Integer> implements Externalizable {
        /** Name. */
        private String name;

        /**
         * {@link Externalizable} support.
         */
        public TestQueue() {
            // No-op.
        }

        /**
         * @param name Name.
         */
        public TestQueue(String name) {
            this.name = name;
        }

        /** {@inheritDoc} */
        @NotNull @Override public Iterator<Integer> iterator() {
            return Collections.emptyIterator();
        }

        /** {@inheritDoc} */
        @Override public int size() {
            return 0;
        }

        /** {@inheritDoc} */
        @Override public void writeExternal(ObjectOutput out) throws IOException {
            out.writeObject(name);
        }

        /** {@inheritDoc} */
        @Override public void readExternal(ObjectInput in) throws IOException, ClassNotFoundException {
            name = (String)in.readObject();
        }

        /** {@inheritDoc} */
        @Override public boolean offer(Integer integer) {
            throw new UnsupportedOperationException();
        }

        /** {@inheritDoc} */
        @Override public Integer poll() {
            throw new UnsupportedOperationException();
        }

        /** {@inheritDoc} */
        @Override public Integer peek() {
            throw new UnsupportedOperationException();
        }

        /** {@inheritDoc} */
        @Override public boolean equals(Object o) {
            if (this == o)
                return true;

            if (o == null || getClass() != o.getClass())
                return false;

            TestQueue integers = (TestQueue)o;

            return Objects.equals(name, integers.name);
        }

        /** {@inheritDoc} */
        @Override public int hashCode() {
            return Objects.hash(name);
        }
    }

    /**
     * @param obj Simple object.
     * @param po Binary object.
     */
    private void checkSimpleObjectData(SimpleObject obj, BinaryObject po) {
        assertEquals(obj.b, (byte)po.field("b"));
        assertEquals(obj.s, (short)po.field("s"));
        assertEquals(obj.i, (int)po.field("i"));
        assertEquals(obj.l, (long)po.field("l"));
        assertEquals(obj.f, (float)po.field("f"), 0);
        assertEquals(obj.d, (double)po.field("d"), 0);
        assertEquals(obj.c, (char)po.field("c"));
        assertEquals(obj.bool, (boolean)po.field("bool"));
        assertEquals(obj.str, po.field("str"));
        assertEquals(obj.uuid, po.field("uuid"));
        assertEquals(obj.date, po.field("date"));
        assertEquals(Date.class, obj.date.getClass());
        assertEquals(obj.ts, po.field("ts"));
        assertArrayEquals(obj.bArr, (byte[])po.field("bArr"));
        assertArrayEquals(obj.sArr, (short[])po.field("sArr"));
        assertArrayEquals(obj.iArr, (int[])po.field("iArr"));
        assertArrayEquals(obj.lArr, (long[])po.field("lArr"));
        assertArrayEquals(obj.fArr, (float[])po.field("fArr"), 0);
        assertArrayEquals(obj.dArr, (double[])po.field("dArr"), 0);
        assertArrayEquals(obj.cArr, (char[])po.field("cArr"));
        assertBooleanArrayEquals(obj.boolArr, (boolean[])po.field("boolArr"));
        assertArrayEquals(obj.strArr, (String[])po.field("strArr"));
        assertArrayEquals(obj.uuidArr, (UUID[])po.field("uuidArr"));
        assertArrayEquals(obj.dateArr, (Date[])po.field("dateArr"));
        assertArrayEquals(
            obj.objArr,
<<<<<<< HEAD
            useTypedArrays ? po.<BinaryArray>field("objArr").array() : po.field("objArr")
=======
            useBinaryArrays ? po.<BinaryArray>field("objArr").array() : po.field("objArr")
>>>>>>> 914c5dd1
        );
        assertEquals(obj.col, po.field("col"));
        assertEquals(obj.map, po.field("map"));
        assertEquals(new Integer(obj.enumVal.ordinal()), new Integer(((BinaryObject)po.field("enumVal")).enumOrdinal()));
        assertArrayEquals(ordinals(obj.enumArr), binaryOrdinals(po.field("enumArr")));
        assertNull(po.field("unknown"));

        assertEquals(obj, po.deserialize());
    }

    /**
     * @throws Exception If failed.
     */
    @Test
    public void testClassWithoutPublicConstructor() throws Exception {
        BinaryMarshaller marsh = binaryMarshaller(Arrays.asList(
            new BinaryTypeConfiguration(NoPublicConstructor.class.getName()),
            new BinaryTypeConfiguration(NoPublicDefaultConstructor.class.getName()),
            new BinaryTypeConfiguration(ProtectedConstructor.class.getName()))
        );

        NoPublicConstructor npc = new NoPublicConstructor();
        BinaryObject npc2 = marshal(npc, marsh);

        assertEquals("test", npc2.<NoPublicConstructor>deserialize().val);

        NoPublicDefaultConstructor npdc = new NoPublicDefaultConstructor(239);
        BinaryObject npdc2 = marshal(npdc, marsh);

        assertEquals(239, npdc2.<NoPublicDefaultConstructor>deserialize().val);

        ProtectedConstructor pc = new ProtectedConstructor();
        BinaryObject pc2 = marshal(pc, marsh);

        assertEquals(ProtectedConstructor.class, pc2.<ProtectedConstructor>deserialize().getClass());
    }

    /**
     * @throws Exception If failed.
     */
    @Test
    public void testCustomSerializer() throws Exception {
        BinaryTypeConfiguration type =
            new BinaryTypeConfiguration(CustomSerializedObject1.class.getName());

        type.setSerializer(new CustomSerializer1());

        BinaryMarshaller marsh = binaryMarshaller(Arrays.asList(type));

        CustomSerializedObject1 obj1 = new CustomSerializedObject1(10);

        BinaryObject po1 = marshal(obj1, marsh);

        assertEquals(20, po1.<CustomSerializedObject1>deserialize().val);
    }

    /**
     * @throws Exception If failed.
     */
    @Test
    public void testCustomSerializerWithGlobal() throws Exception {
        BinaryTypeConfiguration type1 =
            new BinaryTypeConfiguration(CustomSerializedObject1.class.getName());
        BinaryTypeConfiguration type2 =
            new BinaryTypeConfiguration(CustomSerializedObject2.class.getName());

        type2.setSerializer(new CustomSerializer2());

        BinaryMarshaller marsh = binaryMarshaller(new CustomSerializer1(), Arrays.asList(type1, type2));

        CustomSerializedObject1 obj1 = new CustomSerializedObject1(10);

        BinaryObject po1 = marshal(obj1, marsh);

        assertEquals(20, po1.<CustomSerializedObject1>deserialize().val);

        CustomSerializedObject2 obj2 = new CustomSerializedObject2(10);

        BinaryObject po2 = marshal(obj2, marsh);

        assertEquals(30, po2.<CustomSerializedObject2>deserialize().val);
    }

    /**
     * @throws Exception If failed.
     */
    @Test
    public void testCustomIdMapper() throws Exception {
        BinaryTypeConfiguration type =
            new BinaryTypeConfiguration(CustomMappedObject1.class.getName());

        type.setIdMapper(new BinaryIdMapper() {
            @Override public int typeId(String clsName) {
                return 11111;
            }

            @Override public int fieldId(int typeId, String fieldName) {
                assert typeId == 11111;

                if ("val1".equals(fieldName))
                    return 22222;
                else if ("val2".equals(fieldName))
                    return 33333;

                assert false : "Unknown field: " + fieldName;

                return 0;
            }
        });

        BinaryMarshaller marsh = binaryMarshaller(Arrays.asList(type));

        CustomMappedObject1 obj1 = new CustomMappedObject1(10, "str");

        BinaryObjectExImpl po1 = marshal(obj1, marsh);

        assertEquals(11111, po1.type().typeId());
        assertEquals((Integer)10, po1.field(22222));
        assertEquals("str", po1.field(33333));

        assertEquals(10, po1.<CustomMappedObject1>deserialize().val1);
        assertEquals("str", po1.<CustomMappedObject1>deserialize().val2);
    }

    /**
     * @throws Exception If failed.
     */
    @Test
    public void testCustomIdMapperWithGlobal() throws Exception {
        BinaryTypeConfiguration type1 =
            new BinaryTypeConfiguration(CustomMappedObject1.class.getName());
        BinaryTypeConfiguration type2 =
            new BinaryTypeConfiguration(CustomMappedObject2.class.getName());

        type2.setIdMapper(new BinaryIdMapper() {
            @Override public int typeId(String clsName) {
                return 44444;
            }

            @Override public int fieldId(int typeId, String fieldName) {
                assert typeId == 44444;

                if ("val1".equals(fieldName))
                    return 55555;
                else if ("val2".equals(fieldName))
                    return 66666;

                assert false : "Unknown field: " + fieldName;

                return 0;
            }
        });

        BinaryMarshaller marsh = binaryMarshaller(null, new BinaryIdMapper() {
            @Override public int typeId(String clsName) {
                return 11111;
            }

            @Override public int fieldId(int typeId, String fieldName) {
                assert typeId == 11111;

                if ("val1".equals(fieldName))
                    return 22222;
                else if ("val2".equals(fieldName))
                    return 33333;

                assert false : "Unknown field: " + fieldName;

                return 0;
            }
        }, Arrays.asList(type1, type2));

        CustomMappedObject1 obj1 = new CustomMappedObject1(10, "str1");

        BinaryObjectExImpl po1 = marshal(obj1, marsh);

        assertEquals(11111, po1.type().typeId());
        assertEquals((Integer)10, po1.field(22222));
        assertEquals("str1", po1.field(33333));

        assertEquals(10, po1.<CustomMappedObject1>deserialize().val1);
        assertEquals("str1", po1.<CustomMappedObject1>deserialize().val2);

        CustomMappedObject2 obj2 = new CustomMappedObject2(20, "str2");

        BinaryObjectExImpl po2 = marshal(obj2, marsh);

        assertEquals(44444, po2.type().typeId());
        assertEquals((Integer)20, po2.field(55555));
        assertEquals("str2", po2.field(66666));

        assertEquals(20, po2.<CustomMappedObject2>deserialize().val1);
        assertEquals("str2", po2.<CustomMappedObject2>deserialize().val2);
    }

    /**
     * @throws Exception If failed.
     */
    @Test
    public void testSimpleNameLowerCaseMappers() throws Exception {
        BinaryTypeConfiguration innerClassType = new BinaryTypeConfiguration(InnerMappedObject.class.getName());
        BinaryTypeConfiguration publicClassType = new BinaryTypeConfiguration(TestMappedObject.class.getName());
        BinaryTypeConfiguration typeWithCustomMapper = new BinaryTypeConfiguration(CustomMappedObject2.class.getName());

        typeWithCustomMapper.setIdMapper(new BinaryIdMapper() {
            @Override public int typeId(String clsName) {
                return 44444;
            }

            @Override public int fieldId(int typeId, String fieldName) {
                assert typeId == 44444;

                if ("val1".equals(fieldName))
                    return 55555;
                else if ("val2".equals(fieldName))
                    return 66666;

                assert false : "Unknown field: " + fieldName;

                return 0;
            }
        });

        BinaryMarshaller marsh = binaryMarshaller(new BinaryBasicNameMapper(true), new BinaryBasicIdMapper(true),
            Arrays.asList(innerClassType, publicClassType, typeWithCustomMapper));

        InnerMappedObject innerObj = new InnerMappedObject(10, "str1");

        BinaryObjectExImpl innerBo = marshal(innerObj, marsh);

        assertEquals("InnerMappedObject".toLowerCase().hashCode(), innerBo.type().typeId());

        assertEquals(10, innerBo.<CustomMappedObject1>deserialize().val1);
        assertEquals("str1", innerBo.<CustomMappedObject1>deserialize().val2);

        TestMappedObject publicObj = new TestMappedObject();

        BinaryObjectExImpl publicBo = marshal(publicObj, marsh);

        assertEquals("TestMappedObject".toLowerCase().hashCode(), publicBo.type().typeId());

        CustomMappedObject2 obj2 = new CustomMappedObject2(20, "str2");

        BinaryObjectExImpl po2 = marshal(obj2, marsh);

        assertEquals(44444, po2.type().typeId());
        assertEquals((Integer)20, po2.field(55555));
        assertEquals("str2", po2.field(66666));

        assertEquals(20, po2.<CustomMappedObject2>deserialize().val1);
        assertEquals("str2", po2.<CustomMappedObject2>deserialize().val2);
    }

    /**
     * @throws Exception If failed.
     */
    @Test
    public void testDynamicObject() throws Exception {
        BinaryMarshaller marsh = binaryMarshaller(Arrays.asList(
            new BinaryTypeConfiguration(DynamicObject.class.getName())
        ));

        BinaryObject po1 = marshal(new DynamicObject(0, 10, 20, 30), marsh);

        assertEquals(new Integer(10), po1.field("val1"));
        assertEquals(null, po1.field("val2"));
        assertEquals(null, po1.field("val3"));

        DynamicObject do1 = po1.deserialize();

        assertEquals(10, do1.val1);
        assertEquals(0, do1.val2);
        assertEquals(0, do1.val3);

        BinaryObject po2 = marshal(new DynamicObject(1, 10, 20, 30), marsh);

        assertEquals(new Integer(10), po2.field("val1"));
        assertEquals(new Integer(20), po2.field("val2"));
        assertEquals(null, po2.field("val3"));

        DynamicObject do2 = po2.deserialize();

        assertEquals(10, do2.val1);
        assertEquals(20, do2.val2);
        assertEquals(0, do2.val3);

        BinaryObject po3 = marshal(new DynamicObject(2, 10, 20, 30), marsh);

        assertEquals(new Integer(10), po3.field("val1"));
        assertEquals(new Integer(20), po3.field("val2"));
        assertEquals(new Integer(30), po3.field("val3"));

        DynamicObject do3 = po3.deserialize();

        assertEquals(10, do3.val1);
        assertEquals(20, do3.val2);
        assertEquals(30, do3.val3);
    }

    /**
     * @throws Exception If failed.
     */
    @Test
    public void testCycleLink() throws Exception {
        BinaryMarshaller marsh = binaryMarshaller(Arrays.asList(
            new BinaryTypeConfiguration(CycleLinkObject.class.getName())
        ));

        CycleLinkObject obj = new CycleLinkObject();

        obj.self = obj;

        BinaryObject po = marshal(obj, marsh);

        CycleLinkObject obj0 = po.deserialize();

        assert obj0.self == obj0;
    }

    /**
     * @throws Exception If failed.
     */
    @Test
    public void testDetached() throws Exception {
        BinaryMarshaller marsh = binaryMarshaller(Arrays.asList(
            new BinaryTypeConfiguration(DetachedTestObject.class.getName()),
            new BinaryTypeConfiguration(DetachedInnerTestObject.class.getName())
        ));

        UUID id = UUID.randomUUID();

        DetachedTestObject obj = marshal(new DetachedTestObject(
            new DetachedInnerTestObject(null, id)), marsh).deserialize();

        assertEquals(id, obj.inner1.id);
        assertEquals(id, obj.inner4.id);

        assert obj.inner1 == obj.inner4;

        BinaryObjectImpl innerPo = (BinaryObjectImpl)obj.inner2;

        assert innerPo.detached();

        DetachedInnerTestObject inner = innerPo.deserialize();

        assertEquals(id, inner.id);

        BinaryObjectImpl detachedPo = (BinaryObjectImpl)innerPo.detach();

        assert detachedPo.detached();

        inner = detachedPo.deserialize();

        assertEquals(id, inner.id);

        innerPo = (BinaryObjectImpl)obj.inner3;

        assert innerPo.detached();

        inner = innerPo.deserialize();

        assertEquals(id, inner.id);
        assertNotNull(inner.inner);

        detachedPo = (BinaryObjectImpl)innerPo.detach();

        assert detachedPo.detached();

        inner = innerPo.deserialize();

        assertEquals(id, inner.id);
        assertNotNull(inner.inner);
    }

    /**
     * @throws Exception If failed.
     */
    @Test
    public void testCollectionFields() throws Exception {
        BinaryMarshaller marsh = binaryMarshaller(Arrays.asList(
            new BinaryTypeConfiguration(CollectionFieldsObject.class.getName()),
            new BinaryTypeConfiguration(Key.class.getName()),
            new BinaryTypeConfiguration(Value.class.getName())
        ));

        Object[] arr = new Object[] {new Value(1), new Value(2), new Value(3)};
        Collection<Value> col = new ArrayList<>(Arrays.asList(new Value(4), new Value(5), new Value(6)));
        Map<Key, Value> map = new HashMap<>(F.asMap(new Key(10), new Value(10), new Key(20), new Value(20), new Key(30), new Value(30)));

        CollectionFieldsObject obj = new CollectionFieldsObject(arr, col, map);

        BinaryObject po = marshal(obj, marsh);

<<<<<<< HEAD
        Object[] arr0 = useTypedArrays ? po.<BinaryArray>field("arr").array() : po.field("arr");
=======
        Object[] arr0 = useBinaryArrays ? po.<BinaryArray>field("arr").array() : po.field("arr");
>>>>>>> 914c5dd1

        assertEquals(3, arr0.length);

        int i = 1;

        for (Object valPo : arr0)
            assertEquals(i++, ((BinaryObject)valPo).<Value>deserialize().val);

        Collection<BinaryObject> col0 = po.field("col");

        i = 4;

        for (BinaryObject valPo : col0)
            assertEquals(i++, valPo.<Value>deserialize().val);

        Map<BinaryObject, BinaryObject> map0 = po.field("map");

        for (Map.Entry<BinaryObject, BinaryObject> e : map0.entrySet())
            assertEquals(e.getKey().<Key>deserialize().key, e.getValue().<Value>deserialize().val);
    }

    /**
     * @throws Exception If failed.
     */
    @Test
    public void testDefaultMapping() throws Exception {
        BinaryTypeConfiguration customMappingType =
            new BinaryTypeConfiguration(TestBinary.class.getName());

        customMappingType.setIdMapper(new BinaryIdMapper() {
            @Override public int typeId(String clsName) {
                String typeName = BinaryContext.SIMPLE_NAME_LOWER_CASE_MAPPER.typeName(clsName);

                return typeName.toLowerCase().hashCode();
            }

            @Override public int fieldId(int typeId, String fieldName) {
                return fieldName.toLowerCase().hashCode();
            }
        });

        BinaryMarshaller marsh1 = binaryMarshaller(Arrays.asList(
            new BinaryTypeConfiguration(SimpleObject.class.getName()),
            customMappingType
        ));

        TestBinary obj = binaryObject();

        BinaryObjectImpl po = marshal(obj, marsh1);

        BinaryMarshaller marsh2 = binaryMarshaller(Arrays.asList(
            new BinaryTypeConfiguration(SimpleObject.class.getName()),
            new BinaryTypeConfiguration(TestBinary.class.getName())
        ));

        po = marshal(obj, marsh2);

        assertEquals(obj, po.deserialize());
    }

    /**
     * @throws Exception If failed.
     */
    @Test
    public void testTypeNamesSimpleNameMapper() throws Exception {
        BinaryTypeConfiguration customType1 = new BinaryTypeConfiguration(Value.class.getName());

        customType1.setIdMapper(new BinaryIdMapper() {
            @Override public int typeId(String clsName) {
                return 300;
            }

            @Override public int fieldId(int typeId, String fieldName) {
                return 0;
            }
        });

        BinaryTypeConfiguration customType2 = new BinaryTypeConfiguration("org.gridgain.NonExistentClass1");

        customType2.setIdMapper(new BinaryIdMapper() {
            @Override public int typeId(String clsName) {
                return 400;
            }

            @Override public int fieldId(int typeId, String fieldName) {
                return 0;
            }
        });

        BinaryTypeConfiguration customType3 = new BinaryTypeConfiguration("NonExistentClass2");

        customType3.setIdMapper(new BinaryIdMapper() {
            @Override public int typeId(String clsName) {
                return 500;
            }

            @Override public int fieldId(int typeId, String fieldName) {
                return 0;
            }
        });

        BinaryTypeConfiguration customType4 = new BinaryTypeConfiguration("NonExistentClass0");

        customType4.setIdMapper(new BinaryIdMapper() {
            @Override public int typeId(String clsName) {
                return 0;
            }

            @Override public int fieldId(int typeId, String fieldName) {
                return 0;
            }
        });

        BinaryMarshaller marsh = binaryMarshaller(new BinaryBasicNameMapper(true), new BinaryBasicIdMapper(true),
            Arrays.asList(
                new BinaryTypeConfiguration(Key.class.getName()),
                new BinaryTypeConfiguration("org.gridgain.NonExistentClass3"),
                new BinaryTypeConfiguration("NonExistentClass4"),
                customType1,
                customType2,
                customType3,
                customType4
            ));

        BinaryContext ctx = binaryContext(marsh);

        // Full name hashCode.
        assertEquals("notconfiguredclass".hashCode(), ctx.typeId("NotConfiguredClass"));
        assertEquals("key".hashCode(), ctx.typeId(Key.class.getName()));
        assertEquals("nonexistentclass3".hashCode(), ctx.typeId("org.gridgain.NonExistentClass3"));
        assertEquals("nonexistentclass4".hashCode(), ctx.typeId("NonExistentClass4"));
        assertEquals(300, ctx.typeId(Value.class.getName()));
        assertEquals(400, ctx.typeId("org.gridgain.NonExistentClass1"));
        assertEquals(500, ctx.typeId("NonExistentClass2"));

        // BinaryIdMapper.typeId() contract.
        assertEquals("nonexistentclass0".hashCode(), ctx.typeId("NonExistentClass0"));
    }

    /**
     * @throws Exception If failed.
     */
    @Test
    public void testTypeNamesFullNameMappers() throws Exception {
        BinaryTypeConfiguration customType1 = new BinaryTypeConfiguration(Value.class.getName());

        customType1.setIdMapper(new BinaryIdMapper() {
            @Override public int typeId(String clsName) {
                return 300;
            }

            @Override public int fieldId(int typeId, String fieldName) {
                return 0;
            }
        });

        BinaryTypeConfiguration customType2 = new BinaryTypeConfiguration("org.gridgain.NonExistentClass1");

        customType2.setIdMapper(new BinaryIdMapper() {
            @Override public int typeId(String clsName) {
                return 400;
            }

            @Override public int fieldId(int typeId, String fieldName) {
                return 0;
            }
        });

        BinaryTypeConfiguration customType3 = new BinaryTypeConfiguration("NonExistentClass2");

        customType3.setIdMapper(new BinaryIdMapper() {
            @Override public int typeId(String clsName) {
                return 500;
            }

            @Override public int fieldId(int typeId, String fieldName) {
                return 0;
            }
        });

        BinaryTypeConfiguration customType4 = new BinaryTypeConfiguration("NonExistentClass0");

        customType4.setIdMapper(new BinaryIdMapper() {
            @Override public int typeId(String clsName) {
                return 0;
            }

            @Override public int fieldId(int typeId, String fieldName) {
                return 0;
            }
        });

        BinaryMarshaller marsh = binaryMarshaller(new BinaryBasicNameMapper(false), new BinaryBasicIdMapper(false),
            Arrays.asList(
                new BinaryTypeConfiguration(Key.class.getName()),
                new BinaryTypeConfiguration("org.gridgain.NonExistentClass3"),
                new BinaryTypeConfiguration("NonExistentClass4"),
                customType1,
                customType2,
                customType3,
                customType4
            ));

        BinaryContext ctx = binaryContext(marsh);

        // Full name hashCode.
        assertEquals("NotConfiguredClass".hashCode(), ctx.typeId("NotConfiguredClass"));
        assertEquals(Key.class.getName().hashCode(), ctx.typeId(Key.class.getName()));
        assertEquals("org.gridgain.NonExistentClass3".hashCode(), ctx.typeId("org.gridgain.NonExistentClass3"));
        assertEquals("NonExistentClass4".hashCode(), ctx.typeId("NonExistentClass4"));
        assertEquals(300, ctx.typeId(Value.class.getName()));
        assertEquals(400, ctx.typeId("org.gridgain.NonExistentClass1"));
        assertEquals(500, ctx.typeId("NonExistentClass2"));

        // BinaryIdMapper.typeId() contract.
        assertEquals("nonexistentclass0".hashCode(), ctx.typeId("NonExistentClass0"));
    }

    /**
     * @throws Exception If failed.
     */
    @Test
    public void testTypeNamesSimpleNameMappers() throws Exception {
        BinaryTypeConfiguration customType1 = new BinaryTypeConfiguration(Value.class.getName());

        customType1.setIdMapper(new BinaryIdMapper() {
            @Override public int typeId(String clsName) {
                return 300;
            }

            @Override public int fieldId(int typeId, String fieldName) {
                return 0;
            }
        });

        BinaryTypeConfiguration customType2 = new BinaryTypeConfiguration("org.gridgain.NonExistentClass1");

        customType2.setIdMapper(new BinaryIdMapper() {
            @Override public int typeId(String clsName) {
                return 400;
            }

            @Override public int fieldId(int typeId, String fieldName) {
                return 0;
            }
        });

        BinaryTypeConfiguration customType3 = new BinaryTypeConfiguration("NonExistentClass2");

        customType3.setIdMapper(new BinaryIdMapper() {
            @Override public int typeId(String clsName) {
                return 500;
            }

            @Override public int fieldId(int typeId, String fieldName) {
                return 0;
            }
        });

        BinaryTypeConfiguration customType4 = new BinaryTypeConfiguration("NonExistentClass0");

        customType4.setIdMapper(new BinaryIdMapper() {
            @Override public int typeId(String clsName) {
                return 0;
            }

            @Override public int fieldId(int typeId, String fieldName) {
                return 0;
            }
        });

        BinaryTypeConfiguration customType5 = new BinaryTypeConfiguration(DateClass1.class.getName());

        customType5.setNameMapper(new BinaryBasicNameMapper(false));
        customType5.setIdMapper(new BinaryBasicIdMapper(false));

        BinaryMarshaller marsh = binaryMarshaller(new BinaryBasicNameMapper(true), new BinaryBasicIdMapper(true),
            Arrays.asList(
                new BinaryTypeConfiguration(Key.class.getName()),
                new BinaryTypeConfiguration("org.gridgain.NonExistentClass3"),
                new BinaryTypeConfiguration("NonExistentClass4"),
                customType1,
                customType2,
                customType3,
                customType4,
                customType5
            ));

        BinaryContext ctx = binaryContext(marsh);

        assertEquals("notconfiguredclass".hashCode(), ctx.typeId("NotConfiguredClass"));
        assertEquals("notconfiguredclass".hashCode(), ctx.typeId("org.blabla.NotConfiguredClass"));
        assertEquals("key".hashCode(), ctx.typeId(Key.class.getName()));
        assertEquals("nonexistentclass3".hashCode(), ctx.typeId("org.gridgain.NonExistentClass3"));
        assertEquals("nonexistentclass4".hashCode(), ctx.typeId("NonExistentClass4"));

        assertEquals(300, ctx.typeId(Value.class.getName()));
        assertEquals(400, ctx.typeId("org.gridgain.NonExistentClass1"));
        assertEquals(500, ctx.typeId("NonExistentClass2"));

        assertEquals(DateClass1.class.getName().hashCode(), ctx.typeId(DateClass1.class.getName()));

        // BinaryIdMapper.typeId() contract.
        assertEquals("nonexistentclass0".hashCode(), ctx.typeId("NonExistentClass0"));
    }

    /**
     * @throws Exception If failed.
     */
    @Test
    public void testTypeNamesCustomIdMapper() throws Exception {
        BinaryTypeConfiguration customType1 = new BinaryTypeConfiguration(Value.class.getName());

        customType1.setIdMapper(new BinaryIdMapper() {
            @Override public int typeId(String clsName) {
                return 300;
            }

            @Override public int fieldId(int typeId, String fieldName) {
                return 0;
            }
        });

        BinaryTypeConfiguration customType2 = new BinaryTypeConfiguration("org.gridgain.NonExistentClass1");

        customType2.setIdMapper(new BinaryIdMapper() {
            @Override public int typeId(String clsName) {
                return 400;
            }

            @Override public int fieldId(int typeId, String fieldName) {
                return 0;
            }
        });

        BinaryTypeConfiguration customType3 = new BinaryTypeConfiguration("NonExistentClass2");

        customType3.setIdMapper(new BinaryIdMapper() {
            @Override public int typeId(String clsName) {
                return 500;
            }

            @Override public int fieldId(int typeId, String fieldName) {
                return 0;
            }
        });

        BinaryTypeConfiguration customType4 = new BinaryTypeConfiguration("NonExistentClass0");

        customType4.setIdMapper(new BinaryIdMapper() {
            @Override public int typeId(String clsName) {
                return 0;
            }

            @Override public int fieldId(int typeId, String fieldName) {
                return 0;
            }
        });

        BinaryTypeConfiguration customType5 = new BinaryTypeConfiguration(DateClass1.class.getName());

        customType5.setIdMapper(new BinaryBasicIdMapper(false));

        BinaryTypeConfiguration customType6 = new BinaryTypeConfiguration(MyTestClass.class.getName());

        customType6.setIdMapper(new BinaryBasicIdMapper(true));
        customType6.setNameMapper(new BinaryBasicNameMapper(true));

        BinaryMarshaller marsh = binaryMarshaller(new BinaryBasicNameMapper(false), new BinaryIdMapper() {
            @Override public int typeId(String clsName) {
                if ("org.blabla.NotConfiguredSpecialClass".equals(clsName))
                    return 0;
                else if (Key.class.getName().equals(clsName))
                    return 991;
                else if ("org.gridgain.NonExistentClass3".equals(clsName))
                    return 992;
                else if ("NonExistentClass4".equals(clsName))
                    return 993;

                return 999;
            }

            @Override public int fieldId(int typeId, String fieldName) {
                return 0;
            }
        }, Arrays.asList(
            new BinaryTypeConfiguration(Key.class.getName()),
            new BinaryTypeConfiguration("org.gridgain.NonExistentClass3"),
            new BinaryTypeConfiguration("NonExistentClass4"),
            customType1,
            customType2,
            customType3,
            customType4,
            customType5,
            customType6
        ));

        BinaryContext ctx = binaryContext(marsh);

        assertEquals(999, ctx.typeId("NotConfiguredClass"));
        assertEquals(999, ctx.typeId("org.blabla.NotConfiguredClass"));

        // BinaryIdMapper.typeId() contract.
        assertEquals("notconfiguredspecialclass".hashCode(), ctx.typeId("org.blabla.NotConfiguredSpecialClass"));

        assertEquals(991, ctx.typeId(Key.class.getName()));
        assertEquals(992, ctx.typeId("org.gridgain.NonExistentClass3"));
        assertEquals(993, ctx.typeId("NonExistentClass4"));

        // Custom types.
        assertEquals(300, ctx.typeId(Value.class.getName()));
        assertEquals(400, ctx.typeId("org.gridgain.NonExistentClass1"));
        assertEquals(500, ctx.typeId("NonExistentClass2"));

        // BinaryIdMapper.typeId() contract.
        assertEquals("nonexistentclass0".hashCode(), ctx.typeId("NonExistentClass0"));

        assertEquals(DateClass1.class.getName().hashCode(), ctx.typeId(DateClass1.class.getName()));
        assertEquals("mytestclass".hashCode(), ctx.typeId(MyTestClass.class.getName()));
    }

    /**
     * @throws Exception If failed.
     */
    @Test
    public void testCustomTypeRegistration() throws Exception {
        BinaryTypeConfiguration customType = new BinaryTypeConfiguration(Value.class.getName());

        BinaryMarshaller marsh = binaryMarshaller(Arrays.asList(customType));

        BinaryContext ctx = binaryContext(marsh);

        int typeId = ctx.typeId(Value.class.getName());

        BinaryClassDescriptor descriptor = ctx.descriptorForTypeId(true, typeId, null, true);

        assertEquals(Value.class, descriptor.describedClass());
        assertEquals(true, descriptor.registered());
        assertEquals(true, descriptor.userType());

        // Custom explicit types must be registered in 'predefinedTypes' in order not to break the interoperability.
        Field field = ctx.getClass().getDeclaredField("predefinedTypes");

        field.setAccessible(true);

        Map<Integer, BinaryClassDescriptor> map = (Map<Integer, BinaryClassDescriptor>)field.get(ctx);

        assertTrue(!map.isEmpty());

        assertNotNull(map.get(typeId));

        // Custom explicit types must NOT be registered in 'predefinedTypeNames'.
        field = ctx.getClass().getDeclaredField("predefinedTypeNames");

        field.setAccessible(true);

        Map<String, Integer> map2 = (Map<String, Integer>)field.get(ctx);

        assertTrue(!map2.isEmpty());

        assertNull(map2.get(ctx.userTypeName(Value.class.getName())));
    }

    /**
     * @throws Exception If failed.
     */
    @Test
    public void testFieldIdMapping() throws Exception {
        BinaryTypeConfiguration customType1 = new BinaryTypeConfiguration(Value.class.getName());

        customType1.setIdMapper(new BinaryIdMapper() {
            @Override public int typeId(String clsName) {
                return 300;
            }

            @Override public int fieldId(int typeId, String fieldName) {
                switch (fieldName) {
                    case "val1":
                        return 301;

                    case "val2":
                        return 302;

                    default:
                        return 0;
                }
            }
        });

        BinaryTypeConfiguration customType2 = new BinaryTypeConfiguration("NonExistentClass1");

        customType2.setIdMapper(new BinaryIdMapper() {
            @Override public int typeId(String clsName) {
                return 400;
            }

            @Override public int fieldId(int typeId, String fieldName) {
                switch (fieldName) {
                    case "val1":
                        return 401;

                    case "val2":
                        return 402;

                    default:
                        return 0;
                }
            }
        });

        BinaryMarshaller marsh = binaryMarshaller(Arrays.asList(new BinaryTypeConfiguration(Key.class.getName()),
            new BinaryTypeConfiguration("NonExistentClass2"),
            customType1,
            customType2));

        BinaryContext ctx = binaryContext(marsh);

        assertEquals("val".hashCode(), ctx.fieldId("key".hashCode(), "val"));
        assertEquals("val".hashCode(), ctx.fieldId("nonexistentclass2".hashCode(), "val"));
        assertEquals("val".hashCode(), ctx.fieldId("notconfiguredclass".hashCode(), "val"));
        assertEquals(301, ctx.fieldId(300, "val1"));
        assertEquals(302, ctx.fieldId(300, "val2"));
        assertEquals("val3".hashCode(), ctx.fieldId(300, "val3"));
        assertEquals(401, ctx.fieldId(400, "val1"));
        assertEquals(402, ctx.fieldId(400, "val2"));
        assertEquals("val3".hashCode(), ctx.fieldId(400, "val3"));
    }

    /**
     * @throws Exception If failed.
     */
    @Test
    public void testDuplicateTypeId() throws Exception {
        BinaryTypeConfiguration customType1 = new BinaryTypeConfiguration("org.gridgain.Class1");

        customType1.setIdMapper(new BinaryIdMapper() {
            @Override public int typeId(String clsName) {
                return 100;
            }

            @Override public int fieldId(int typeId, String fieldName) {
                return 0;
            }
        });

        BinaryTypeConfiguration customType2 = new BinaryTypeConfiguration("org.gridgain.Class2");

        customType2.setIdMapper(new BinaryIdMapper() {
            @Override public int typeId(String clsName) {
                return 100;
            }

            @Override public int fieldId(int typeId, String fieldName) {
                return 0;
            }
        });

        try {
            binaryMarshaller(Arrays.asList(customType1, customType2));
        }
        catch (IgniteCheckedException e) {
            assertEquals("Duplicate type ID [clsName=org.gridgain.Class2, id=100]",
                e.getCause().getCause().getMessage());

            return;
        }

        assert false;
    }

    /**
     * @throws Exception If failed.
     */
    @Test
    public void testBinaryCopy() throws Exception {
        BinaryMarshaller marsh = binaryMarshaller(Arrays.asList(
            new BinaryTypeConfiguration(SimpleObject.class.getName())
        ));

        SimpleObject obj = simpleObject();

        final BinaryObject po = marshal(obj, marsh);

        assertEquals(obj, po.deserialize());

        BinaryObject copy = copy(po, null);

        assertEquals(obj, copy.deserialize());

        copy = copy(po, new HashMap<String, Object>());

        assertEquals(obj, copy.deserialize());

        Map<String, Object> map = new HashMap<>(1, 1.0f);

        map.put("i", 3);

        copy = copy(po, map);

        assertEquals((byte)2, copy.<Byte>field("b").byteValue());
        assertEquals((short)2, copy.<Short>field("s").shortValue());
        assertEquals(3, copy.<Integer>field("i").intValue());
        assertEquals(2L, copy.<Long>field("l").longValue());
        assertEquals(2.2f, copy.<Float>field("f").floatValue(), 0);
        assertEquals(2.2d, copy.<Double>field("d").doubleValue(), 0);
        assertEquals((char)2, copy.<Character>field("c").charValue());
        assertEquals(false, copy.<Boolean>field("bool").booleanValue());

        SimpleObject obj0 = copy.deserialize();

        assertEquals((byte)2, obj0.b);
        assertEquals((short)2, obj0.s);
        assertEquals(3, obj0.i);
        assertEquals(2L, obj0.l);
        assertEquals(2.2f, obj0.f, 0);
        assertEquals(2.2d, obj0.d, 0);
        assertEquals((char)2, obj0.c);
        assertEquals(false, obj0.bool);

        map = new HashMap<>(3, 1.0f);

        map.put("b", (byte)3);
        map.put("l", 3L);
        map.put("bool", true);

        copy = copy(po, map);

        assertEquals((byte)3, copy.<Byte>field("b").byteValue());
        assertEquals((short)2, copy.<Short>field("s").shortValue());
        assertEquals(2, copy.<Integer>field("i").intValue());
        assertEquals(3L, copy.<Long>field("l").longValue());
        assertEquals(2.2f, copy.<Float>field("f").floatValue(), 0);
        assertEquals(2.2d, copy.<Double>field("d").doubleValue(), 0);
        assertEquals((char)2, copy.<Character>field("c").charValue());
        assertEquals(true, copy.<Boolean>field("bool").booleanValue());

        obj0 = copy.deserialize();

        assertEquals((byte)3, obj0.b);
        assertEquals((short)2, obj0.s);
        assertEquals(2, obj0.i);
        assertEquals(3L, obj0.l);
        assertEquals(2.2f, obj0.f, 0);
        assertEquals(2.2d, obj0.d, 0);
        assertEquals((char)2, obj0.c);
        assertEquals(true, obj0.bool);

        map = new HashMap<>(8, 1.0f);

        map.put("b", (byte)3);
        map.put("s", (short)3);
        map.put("i", 3);
        map.put("l", 3L);
        map.put("f", 3.3f);
        map.put("d", 3.3d);
        map.put("c", (char)3);
        map.put("bool", true);

        copy = copy(po, map);

        assertEquals((byte)3, copy.<Byte>field("b").byteValue());
        assertEquals((short)3, copy.<Short>field("s").shortValue());
        assertEquals(3, copy.<Integer>field("i").intValue());
        assertEquals(3L, copy.<Long>field("l").longValue());
        assertEquals(3.3f, copy.<Float>field("f").floatValue(), 0);
        assertEquals(3.3d, copy.<Double>field("d").doubleValue(), 0);
        assertEquals((char)3, copy.<Character>field("c").charValue());
        assertEquals(true, copy.<Boolean>field("bool").booleanValue());

        obj0 = copy.deserialize();

        assertEquals((byte)3, obj0.b);
        assertEquals((short)3, obj0.s);
        assertEquals(3, obj0.i);
        assertEquals(3L, obj0.l);
        assertEquals(3.3f, obj0.f, 0);
        assertEquals(3.3d, obj0.d, 0);
        assertEquals((char)3, obj0.c);
        assertEquals(true, obj0.bool);

//        GridTestUtils.assertThrows(
//            log,
//            new Callable<Object>() {
//                @Override public Object call() throws Exception {
//                    po.copy(F.<String, Object>asMap("i", false));
//
//                    return null;
//                }
//            },
//            BinaryException.class,
//            "Invalid value type for field: i"
//        );
    }

    /**
     * @throws Exception If failed.
     */
    @Test
    public void testBinaryCopyString() throws Exception {
        BinaryMarshaller marsh = binaryMarshaller(Arrays.asList(
            new BinaryTypeConfiguration(SimpleObject.class.getName())
        ));

        SimpleObject obj = simpleObject();

        BinaryObject po = marshal(obj, marsh);

        BinaryObject copy = copy(po, F.<String, Object>asMap("str", "str3"));

        assertEquals("str3", copy.<String>field("str"));

        SimpleObject obj0 = copy.deserialize();

        assertEquals("str3", obj0.str);
    }

    /**
     * @throws Exception If failed.
     */
    @Test
    public void testBinaryCopyUuid() throws Exception {
        BinaryMarshaller marsh = binaryMarshaller(Arrays.asList(
            new BinaryTypeConfiguration(SimpleObject.class.getName())
        ));

        SimpleObject obj = simpleObject();

        BinaryObject po = marshal(obj, marsh);

        UUID uuid = UUID.randomUUID();

        BinaryObject copy = copy(po, F.<String, Object>asMap("uuid", uuid));

        assertEquals(uuid, copy.<UUID>field("uuid"));

        SimpleObject obj0 = copy.deserialize();

        assertEquals(uuid, obj0.uuid);
    }

    /**
     * @throws Exception If failed.
     */
    @Test
    public void testBinaryCopyByteArray() throws Exception {
        BinaryMarshaller marsh = binaryMarshaller(Arrays.asList(
            new BinaryTypeConfiguration(SimpleObject.class.getName())
        ));

        SimpleObject obj = simpleObject();

        BinaryObject po = marshal(obj, marsh);

        BinaryObject copy = copy(po, F.<String, Object>asMap("bArr", new byte[] {1, 2, 3}));

        assertArrayEquals(new byte[] {1, 2, 3}, copy.<byte[]>field("bArr"));

        SimpleObject obj0 = copy.deserialize();

        assertArrayEquals(new byte[] {1, 2, 3}, obj0.bArr);
    }

    /**
     * @param po Binary object.
     * @param fields Fields.
     * @return Copy.
     */
    private BinaryObject copy(BinaryObject po, Map<String, Object> fields) {
        BinaryObjectBuilder builder = BinaryObjectBuilderImpl.wrap(po);

        if (fields != null) {
            for (Map.Entry<String, Object> e : fields.entrySet())
                builder.setField(e.getKey(), e.getValue());
        }

        return builder.build();
    }

    /**
     * @throws Exception If failed.
     */
    @Test
    public void testBinaryCopyShortArray() throws Exception {
        BinaryMarshaller marsh = binaryMarshaller(Arrays.asList(
            new BinaryTypeConfiguration(SimpleObject.class.getName())
        ));

        SimpleObject obj = simpleObject();

        BinaryObject po = marshal(obj, marsh);

        BinaryObject copy = copy(po, F.<String, Object>asMap("sArr", new short[] {1, 2, 3}));

        assertArrayEquals(new short[] {1, 2, 3}, copy.<short[]>field("sArr"));

        SimpleObject obj0 = copy.deserialize();

        assertArrayEquals(new short[] {1, 2, 3}, obj0.sArr);
    }

    /**
     * @throws Exception If failed.
     */
    @Test
    public void testBinaryCopyIntArray() throws Exception {
        BinaryMarshaller marsh = binaryMarshaller(Arrays.asList(
            new BinaryTypeConfiguration(SimpleObject.class.getName())
        ));

        SimpleObject obj = simpleObject();

        BinaryObject po = marshal(obj, marsh);

        BinaryObject copy = copy(po, F.<String, Object>asMap("iArr", new int[] {1, 2, 3}));

        assertArrayEquals(new int[] {1, 2, 3}, copy.<int[]>field("iArr"));

        SimpleObject obj0 = copy.deserialize();

        assertArrayEquals(new int[] {1, 2, 3}, obj0.iArr);
    }

    /**
     * @throws Exception If failed.
     */
    @Test
    public void testBinaryCopyLongArray() throws Exception {
        BinaryMarshaller marsh = binaryMarshaller(Arrays.asList(
            new BinaryTypeConfiguration(SimpleObject.class.getName())
        ));

        SimpleObject obj = simpleObject();

        BinaryObject po = marshal(obj, marsh);

        BinaryObject copy = copy(po, F.<String, Object>asMap("lArr", new long[] {1, 2, 3}));

        assertArrayEquals(new long[] {1, 2, 3}, copy.<long[]>field("lArr"));

        SimpleObject obj0 = copy.deserialize();

        assertArrayEquals(new long[] {1, 2, 3}, obj0.lArr);
    }

    /**
     * @throws Exception If failed.
     */
    @Test
    public void testBinaryCopyFloatArray() throws Exception {
        BinaryMarshaller marsh = binaryMarshaller(Arrays.asList(
            new BinaryTypeConfiguration(SimpleObject.class.getName())
        ));

        SimpleObject obj = simpleObject();

        BinaryObject po = marshal(obj, marsh);

        BinaryObject copy = copy(po, F.<String, Object>asMap("fArr", new float[] {1, 2, 3}));

        assertArrayEquals(new float[] {1, 2, 3}, copy.<float[]>field("fArr"), 0);

        SimpleObject obj0 = copy.deserialize();

        assertArrayEquals(new float[] {1, 2, 3}, obj0.fArr, 0);
    }

    /**
     * @throws Exception If failed.
     */
    @Test
    public void testBinaryCopyDoubleArray() throws Exception {
        BinaryMarshaller marsh = binaryMarshaller(Arrays.asList(
            new BinaryTypeConfiguration(SimpleObject.class.getName())
        ));

        SimpleObject obj = simpleObject();

        BinaryObject po = marshal(obj, marsh);

        BinaryObject copy = copy(po, F.<String, Object>asMap("dArr", new double[] {1, 2, 3}));

        assertArrayEquals(new double[] {1, 2, 3}, copy.<double[]>field("dArr"), 0);

        SimpleObject obj0 = copy.deserialize();

        assertArrayEquals(new double[] {1, 2, 3}, obj0.dArr, 0);
    }

    /**
     * @throws Exception If failed.
     */
    @Test
    public void testBinaryCopyCharArray() throws Exception {
        BinaryMarshaller marsh = binaryMarshaller(Arrays.asList(
            new BinaryTypeConfiguration(SimpleObject.class.getName())
        ));

        SimpleObject obj = simpleObject();

        BinaryObject po = marshal(obj, marsh);

        BinaryObject copy = copy(po, F.<String, Object>asMap("cArr", new char[] {1, 2, 3}));

        assertArrayEquals(new char[] {1, 2, 3}, copy.<char[]>field("cArr"));

        SimpleObject obj0 = copy.deserialize();

        assertArrayEquals(new char[] {1, 2, 3}, obj0.cArr);
    }

    /**
     * @throws Exception If failed.
     */
    @Test
    public void testBinaryCopyStringArray() throws Exception {
        BinaryMarshaller marsh = binaryMarshaller(Arrays.asList(
            new BinaryTypeConfiguration(SimpleObject.class.getName())
        ));

        SimpleObject obj = simpleObject();

        BinaryObject po = marshal(obj, marsh);

        BinaryObject copy = copy(po, F.<String, Object>asMap("strArr", new String[] {"str1", "str2"}));

        assertArrayEquals(new String[] {"str1", "str2"}, copy.<String[]>field("strArr"));

        SimpleObject obj0 = copy.deserialize();

        assertArrayEquals(new String[] {"str1", "str2"}, obj0.strArr);
    }

    /**
     * @throws Exception If failed.
     */
    @Test
    public void testBinaryCopyObject() throws Exception {
        BinaryMarshaller marsh = binaryMarshaller(Arrays.asList(
            new BinaryTypeConfiguration(SimpleObject.class.getName())
        ));

        SimpleObject obj = simpleObject();

        BinaryObject po = marshal(obj, marsh);

        SimpleObject newObj = new SimpleObject();

        newObj.i = 12345;
        newObj.fArr = new float[] {5, 8, 0};
        newObj.str = "newStr";

        BinaryObject copy = copy(po, F.<String, Object>asMap("inner", newObj));

        assertEquals(newObj, copy.<BinaryObject>field("inner").deserialize());

        SimpleObject obj0 = copy.deserialize();

        assertEquals(newObj, obj0.inner);
    }

    /**
     * @throws Exception If failed.
     */
    @Test
    public void testBinaryCopyNonPrimitives() throws Exception {
        BinaryMarshaller marsh = binaryMarshaller(Arrays.asList(
            new BinaryTypeConfiguration(SimpleObject.class.getName())
        ));

        SimpleObject obj = simpleObject();

        BinaryObject po = marshal(obj, marsh);

        Map<String, Object> map = new HashMap<>(3, 1.0f);

        SimpleObject newObj = new SimpleObject();

        newObj.i = 12345;
        newObj.fArr = new float[] {5, 8, 0};
        newObj.str = "newStr";

        map.put("str", "str555");
        map.put("inner", newObj);
        map.put("bArr", new byte[] {6, 7, 9});

        BinaryObject copy = copy(po, map);

        assertEquals("str555", copy.<String>field("str"));
        assertEquals(newObj, copy.<BinaryObject>field("inner").deserialize());
        assertArrayEquals(new byte[] {6, 7, 9}, copy.<byte[]>field("bArr"));

        SimpleObject obj0 = copy.deserialize();

        assertEquals("str555", obj0.str);
        assertEquals(newObj, obj0.inner);
        assertArrayEquals(new byte[] {6, 7, 9}, obj0.bArr);
    }

    /**
     * @throws Exception If failed.
     */
    @Test
    public void testBinaryCopyMixed() throws Exception {
        BinaryMarshaller marsh = binaryMarshaller(Arrays.asList(new BinaryTypeConfiguration(SimpleObject.class.getName())));

        SimpleObject obj = simpleObject();

        BinaryObject po = marshal(obj, marsh);

        Map<String, Object> map = new HashMap<>(3, 1.0f);

        SimpleObject newObj = new SimpleObject();

        newObj.i = 12345;
        newObj.fArr = new float[] {5, 8, 0};
        newObj.str = "newStr";

        map.put("i", 1234);
        map.put("str", "str555");
        map.put("inner", newObj);
        map.put("s", (short)2323);
        map.put("bArr", new byte[] {6, 7, 9});
        map.put("b", (byte)111);

        BinaryObject copy = copy(po, map);

        assertEquals(1234, copy.<Integer>field("i").intValue());
        assertEquals("str555", copy.<String>field("str"));
        assertEquals(newObj, copy.<BinaryObject>field("inner").deserialize());
        assertEquals((short)2323, copy.<Short>field("s").shortValue());
        assertArrayEquals(new byte[] {6, 7, 9}, copy.<byte[]>field("bArr"));
        assertEquals((byte)111, copy.<Byte>field("b").byteValue());

        SimpleObject obj0 = copy.deserialize();

        assertEquals(1234, obj0.i);
        assertEquals("str555", obj0.str);
        assertEquals(newObj, obj0.inner);
        assertEquals((short)2323, obj0.s);
        assertArrayEquals(new byte[] {6, 7, 9}, obj0.bArr);
        assertEquals((byte)111, obj0.b);
    }

    /**
     * @throws Exception If failed.
     */
    @Test
    public void testKeepDeserialized() throws Exception {
        BinaryMarshaller marsh = binaryMarshaller(Arrays.asList(new BinaryTypeConfiguration(SimpleObject.class.getName())));

        BinaryObjectImpl po = marshal(simpleObject(), marsh);

        CacheObjectContext coCtx = new CacheObjectContext(newContext(), null, null, false, false, true, false, false);

        assert po.value(coCtx, false) == po.value(coCtx, false);

        po = marshal(simpleObject(), marsh);

        assert po.deserialize() != po.deserialize();
    }

    /**
     * @throws Exception If failed.
     */
    @Test
    public void testOffheapBinary() throws Exception {
        BinaryMarshaller marsh = binaryMarshaller(Arrays.asList(new BinaryTypeConfiguration(SimpleObject.class.getName())));

        BinaryContext ctx = binaryContext(marsh);

        SimpleObject simpleObj = simpleObject();

        BinaryObjectImpl obj = marshal(simpleObj, marsh);

        long ptr = 0;

        long ptr1 = 0;

        long ptr2 = 0;

        try {
            ptr = copyOffheap(obj);

            BinaryObjectOffheapImpl offheapObj = new BinaryObjectOffheapImpl(ctx,
                ptr,
                0,
                obj.array().length);

            assertTrue(offheapObj.equals(offheapObj));
            assertEquals(offheapObj.size(), obj.size());
            assertFalse(offheapObj.equals(null));
            assertFalse(offheapObj.equals("str"));
            assertTrue(offheapObj.equals(obj));
            assertTrue(obj.equals(offheapObj));

            ptr1 = copyOffheap(obj);

            BinaryObjectOffheapImpl offheapObj1 = new BinaryObjectOffheapImpl(ctx,
                ptr1,
                0,
                obj.array().length);

            assertTrue(offheapObj.equals(offheapObj1));
            assertTrue(offheapObj1.equals(offheapObj));

            assertEquals(obj.type().typeId(), offheapObj.type().typeId());
            assertEquals(obj.hashCode(), offheapObj.hashCode());

            checkSimpleObjectData(simpleObj, offheapObj);

            BinaryObjectOffheapImpl innerOffheapObj = offheapObj.field("inner");

            assertNotNull(innerOffheapObj);

            checkSimpleObjectData(simpleObj.inner, innerOffheapObj);

            obj = (BinaryObjectImpl)offheapObj.heapCopy();

            assertEquals(obj.type().typeId(), offheapObj.type().typeId());
            assertEquals(obj.hashCode(), offheapObj.hashCode());

            checkSimpleObjectData(simpleObj, obj);

            BinaryObjectImpl innerObj = obj.field("inner");

            assertNotNull(innerObj);

            checkSimpleObjectData(simpleObj.inner, innerObj);

            simpleObj.d = 0;

            obj = marshal(simpleObj, marsh);

            assertFalse(offheapObj.equals(obj));
            assertFalse(obj.equals(offheapObj));

            ptr2 = copyOffheap(obj);

            BinaryObjectOffheapImpl offheapObj2 = new BinaryObjectOffheapImpl(ctx,
                ptr2,
                0,
                obj.array().length);

            assertFalse(offheapObj.equals(offheapObj2));
            assertFalse(offheapObj2.equals(offheapObj));
        }
        finally {
            GridUnsafe.freeMemory(ptr);

            if (ptr1 > 0)
                GridUnsafe.freeMemory(ptr1);

            if (ptr2 > 0)
                GridUnsafe.freeMemory(ptr2);
        }
    }

    /**
     *
     */
    @Test
    public void testReadResolve() throws Exception {
        BinaryMarshaller marsh = binaryMarshaller(Arrays.asList(
            new BinaryTypeConfiguration(MySingleton.class.getName()),
            new BinaryTypeConfiguration(SingletonMarker.class.getName())));

        BinaryObjectImpl binaryObj = marshal(MySingleton.INSTANCE, marsh);

        assertTrue(binaryObj.array().length <= 1024); // Check that big string was not serialized.

        MySingleton singleton = binaryObj.deserialize();

        assertSame(MySingleton.INSTANCE, singleton);
    }

    /**
     *
     */
    @Test
    public void testReadResolveOnBinaryAware() throws Exception {
        BinaryMarshaller marsh = binaryMarshaller(Collections.singletonList(
            new BinaryTypeConfiguration(MyTestClass.class.getName())));

        BinaryObjectImpl binaryObj = marshal(new MyTestClass(), marsh);

        MyTestClass obj = binaryObj.deserialize();

        assertEquals("readResolve", obj.s);
    }

    /**
     *
     */
    @Test
    public void testDecimalFields() throws Exception {
        Collection<BinaryTypeConfiguration> clsNames = new ArrayList<>();

        clsNames.add(new BinaryTypeConfiguration(DecimalReflective.class.getName()));
        clsNames.add(new BinaryTypeConfiguration(DecimalMarshalAware.class.getName()));

        BinaryMarshaller marsh = binaryMarshaller(clsNames);

        // 1. Test reflective stuff.
        DecimalReflective obj1 = new DecimalReflective();

        BigDecimal valArr[] = new BigDecimal[] {BigDecimal.ONE, BigDecimal.TEN, new BigDecimal("-100.5"),
            BigDecimal.valueOf(Long.MAX_VALUE, 0), BigDecimal.valueOf(Long.MIN_VALUE, 0),
            BigDecimal.valueOf(Long.MAX_VALUE, 8), BigDecimal.valueOf(Long.MIN_VALUE, 8)};

        obj1.val = BigDecimal.ZERO;
        obj1.valArr = valArr;
        BinaryObjectImpl portObj = marshal(obj1, marsh);

        assertArrayEquals(obj1.valArr, portObj.<BigDecimal[]>field("valArr"));
        assertArrayEquals(obj1.valArr, portObj.<DecimalReflective>deserialize().valArr);
        assertArrayEquals(obj1.valArr, (BigDecimal[])portObj.type().field("valArr").value(portObj));

        obj1.valArr = null;

        for (BigDecimal v: valArr) {
            obj1.val = v;

            portObj = marshal(obj1, marsh);

            assertEquals(obj1.val, portObj.field("val"));
            assertEquals(obj1.val, portObj.<DecimalReflective>deserialize().val);
            assertEquals(obj1.val, portObj.type().field("val").value(portObj));
        }

        // 2. Test marshal aware stuff.
        DecimalMarshalAware obj2 = new DecimalMarshalAware();

        obj2.val = BigDecimal.ZERO;
        obj2.valArr = new BigDecimal[] {BigDecimal.ONE, BigDecimal.TEN.negate()};
        obj2.rawVal = BigDecimal.TEN;
        obj2.rawValArr = new BigDecimal[] {BigDecimal.ZERO, BigDecimal.ONE};

        portObj = marshal(obj2, marsh);

        assertEquals(obj2.val, portObj.field("val"));
        assertArrayEquals(obj2.valArr, portObj.<BigDecimal[]>field("valArr"));

        assertEquals(obj2.val, portObj.<DecimalMarshalAware>deserialize().val);
        assertArrayEquals(obj2.valArr, portObj.<DecimalMarshalAware>deserialize().valArr);
        assertEquals(obj2.rawVal, portObj.<DecimalMarshalAware>deserialize().rawVal);
        assertArrayEquals(obj2.rawValArr, portObj.<DecimalMarshalAware>deserialize().rawValArr);

        assertEquals(obj2.val, portObj.type().field("val").value(portObj));
        assertArrayEquals(obj2.valArr, (BigDecimal[])portObj.type().field("valArr").value(portObj));

        for (BigDecimal v: valArr) {
            obj2.val = v;

            portObj = marshal(obj2, marsh);

            assertEquals(obj2.val, portObj.field("val"));
            assertEquals(obj2.val, portObj.<DecimalMarshalAware>deserialize().val);
            assertEquals(obj2.val, portObj.type().field("val").value(portObj));
        }
    }

    /**
     * @throws IgniteCheckedException If failed.
     */
    @Test
    public void testFinalField() throws IgniteCheckedException {
        BinaryMarshaller marsh = binaryMarshaller();

        SimpleObjectWithFinal obj = new SimpleObjectWithFinal();

        SimpleObjectWithFinal po0 = marshalUnmarshal(obj, marsh);

        assertEquals(obj.time, po0.time);
    }

    /**
     * @throws IgniteCheckedException If failed.
     */
    @Test
    public void testThreadLocalArrayReleased() throws Exception {
        // Checking the writer directly.
        assertEquals(false, THREAD_LOCAL.isAcquired());

        BinaryMarshaller marsh = binaryMarshaller();

        try (BinaryWriterExImpl writer = new BinaryWriterExImpl(binaryContext(marsh))) {
            assertEquals(true, THREAD_LOCAL.isAcquired());

            writer.writeString("Thread local test");

            writer.array();

            assertEquals(true, THREAD_LOCAL.isAcquired());
        }

        // Checking the binary marshaller.
        assertEquals(false, THREAD_LOCAL.isAcquired());

        marsh = binaryMarshaller();

        marsh.marshal(new SimpleObject());

        assertEquals(false, THREAD_LOCAL.isAcquired());

        marsh = binaryMarshaller();

        // Checking the builder.
        BinaryObjectBuilder builder = new BinaryObjectBuilderImpl(binaryContext(marsh),
            "org.gridgain.foo.bar.TestClass");

        builder.setField("a", "1");

        BinaryObject binaryObj = builder.build();

        assertEquals(false, THREAD_LOCAL.isAcquired());
    }

    /**
     * @throws Exception If failed.
     */
    @Test
    public void testDuplicateNameSimpleNameMapper() throws Exception {
        BinaryMarshaller marsh = binaryMarshaller(new BinaryBasicNameMapper(true),
            new BinaryBasicIdMapper(true), null, null, null);

        Test1.Job job1 = new Test1().new Job();
        Test2.Job job2 = new Test2().new Job();

        marsh.marshal(job1);

        try {
            marsh.marshal(job2);
        }
        catch (BinaryObjectException e) {
            assertEquals(true, e.getMessage().contains("Failed to register class"));

            return;
        }

        assert false;
    }

    /**
     * @throws Exception If failed.
     */
    @Test
    public void testDuplicateNameFullNameMapper() throws Exception {
        BinaryMarshaller marsh = binaryMarshaller(new BinaryBasicNameMapper(false),
            new BinaryBasicIdMapper(false), null, null, null);

        Test1.Job job1 = new Test1().new Job();
        Test2.Job job2 = new Test2().new Job();

        marsh.marshal(job1);

        marsh.marshal(job2);
    }

    /**
     * @throws Exception If failed.
     */
    @Test
    public void testClass() throws Exception {
        BinaryMarshaller marsh = binaryMarshaller();

        Class cls = BinaryMarshallerSelfTest.class;

        Class unmarshalledCls = marshalUnmarshal(cls, marsh);

        Assert.assertEquals(cls, unmarshalledCls);
    }

    /**
     * @throws Exception If failed.
     */
    @Test
    public void testClassFieldsMarshalling() throws Exception {
        BinaryMarshaller marsh = binaryMarshaller();

        ObjectWithClassFields obj = new ObjectWithClassFields();
        obj.cls1 = BinaryMarshallerSelfTest.class;

        byte[] marshal = marsh.marshal(obj);

        ObjectWithClassFields obj2 = marsh.unmarshal(marshal, null);

        assertEquals(obj.cls1, obj2.cls1);
        assertNull(obj2.cls2);

        BinaryObject portObj = marshal(obj, marsh);

        Class cls1 = portObj.field("cls1");

        assertEquals(obj.cls1, cls1);
    }

    /**
     * @throws Exception If failed.
     */
    @Test
    public void testReadDetachedMap() throws Exception {
        Map<Key, Value> map = IntStream.range(0, 1000).mapToObj(i -> new T2<>(new Key(i), new Value(i)))
            .collect(Collectors.toMap(T2::getKey, T2::getValue));

        testReadDetachObjectProperly(map, obj -> {
            Map<BinaryObject, BinaryObject> desMap = (Map<BinaryObject, BinaryObject>)obj;

            assertEquals(map.size(), desMap.size());

            desMap.forEach((k, v) -> {
                Key key = new Key(k.field("key"));
                Value val = new Value(v.field("val"));

                assertTrue(map.containsKey(key));
                assertEquals(val, map.get(key));
            });
        }, false);
    }

    /**
     * @throws Exception If failed.
     */
    @Test
    public void testReadDetachedCollection() throws Exception {
        Collection<Value> col = IntStream.range(0, 1000).mapToObj(Value::new).collect(Collectors.toSet());

        testReadDetachObjectProperly(col, obj -> {
            Collection<BinaryObject> desCol = (Collection<BinaryObject>)obj;

            assertEquals(col.size(), desCol.size());

            desCol.forEach(v -> {
                Value val = new Value(v.field("val"));

                assertTrue(col.contains(val));
            });
        }, false);
    }

    /** @throws Exception If failed. */
    @Test
    public void testReadDetachedTypedArray() throws Exception {
        Value[] arr = IntStream.range(0, 1000).mapToObj(Value::new).toArray(Value[]::new);

        testReadDetachObjectProperly(arr, obj0 -> {
            Object[] obj = useTypedArrays ? ((BinaryArray)obj0).deserialize() : (Value[])obj0;

            assertArrayEquals(arr, (Value[])obj);

            Object[] args = new Object[] {obj};

            assertTrue(args[0] instanceof Value[]);

            args = PlatformUtils.unwrapBinariesInArray(args);

            assertTrue(args[0] instanceof Value[]);
            assertArrayEquals(arr, (Value[])args[0]);
        }, true);
    }

    /** @throws Exception If failed. */
    @Test
    public void testReadArrayOfCollections() throws Exception {
        Collection[] arr = new Collection[] { Arrays.asList(new Value(1), new Value(2), new Value(3)) };
        testReadDetachObjectProperly(arr, obj0 -> {
            Object[] obj = useTypedArrays ? ((BinaryArray)obj0).deserialize() : (Collection[])obj0;

            assertArrayEquals(arr, (Collection[])obj);

            Object[] args = new Object[] {obj};

            assertTrue(args[0] instanceof Collection[]);

            args = PlatformUtils.unwrapBinariesInArray(args);

            assertTrue(args[0] instanceof Collection[]);
            assertArrayEquals(arr, (Collection[])args[0]);
        }, true);
    }


    /** @throws Exception If failed. */
    @Test
    public void testReadArrayOfBinaryCollections() throws Exception {
        Collection[] arr = new Collection[] { new ArrayList<>(Arrays.asList(new Value(1), new Value(2), new Value(3))) };

        testReadDetachObjectProperly(arr, obj -> {
            Object[] args = PlatformUtils.unwrapBinariesInArray(new Object[] {obj});

            Collection deserVals = (Collection)((Object[])args[0])[0];

            assertEqualsCollections(arr[0], deserVals);
        }, false);
    }

    /**
     * Perform action on binary object after unmarshalling from offheap data, when offheap memory chunk cleared.
     *
     * @param obj Object to marshal-unmarshal.
     * @param action Action to perform on object.
     * @throws Exception If failed.
     */
    private void testReadDetachObjectProperly(Object obj, IgniteThrowableConsumer<Object> action, boolean deserialize) throws Exception {
        BinaryMarshaller marsh = binaryMarshaller();

        BinaryHeapOutputStream os = new BinaryHeapOutputStream(1024);

        BinaryWriterExImpl writer = marsh.binaryMarshaller().writer(os);

        writer.writeObject(obj);

        BinaryHeapInputStream is = new BinaryHeapInputStream(os.array());

        BinaryReaderExImpl reader = marsh.binaryMarshaller().reader(is);

        Object bObj = reader.readObjectDetached(deserialize);

        Arrays.fill(os.array(), (byte)0);

        action.accept(bObj);
    }

    /**
     * @throws Exception If failed.
     */
    @Test
    public void testMarshallingThroughJdk() throws Exception {
        BinaryMarshaller marsh = binaryMarshaller();

        InetSocketAddress addr = new InetSocketAddress("192.168.0.2", 4545);

        byte[] arr = marsh.marshal(addr);

        InetSocketAddress addr2 = marsh.unmarshal(arr, null);

        assertEquals(addr.getHostString(), addr2.getHostString());
        assertEquals(addr.getPort(), addr2.getPort());

        TestAddress testAddr = new TestAddress();
        testAddr.addr = addr;
        testAddr.str1 = "Hello World";

        SimpleObject simpleObj = new SimpleObject();
        simpleObj.c = 'g';
        simpleObj.date = new Date();

        testAddr.obj = simpleObj;

        arr = marsh.marshal(testAddr);

        TestAddress testAddr2 = marsh.unmarshal(arr, null);

        assertEquals(testAddr.addr.getHostString(), testAddr2.addr.getHostString());
        assertEquals(testAddr.addr.getPort(), testAddr2.addr.getPort());
        assertEquals(testAddr.str1, testAddr2.str1);
        assertEquals(testAddr.obj.c, testAddr2.obj.c);
        assertEquals(testAddr.obj.date, testAddr2.obj.date);
    }

    /**
     * @throws Exception If failed.
     */
    @Test
    public void testPredefinedTypeIds() throws Exception {
        BinaryMarshaller marsh = binaryMarshaller();

        BinaryContext bCtx = binaryContext(marsh);

        Field field = bCtx.getClass().getDeclaredField("predefinedTypeNames");

        field.setAccessible(true);

        Map<String, Integer> map = (Map<String, Integer>)field.get(bCtx);

        assertTrue(!map.isEmpty());

        for (Map.Entry<String, Integer> entry : map.entrySet()) {
            int id = entry.getValue();

            if (id == GridBinaryMarshaller.UNREGISTERED_TYPE_ID)
                continue;

            BinaryClassDescriptor desc = bCtx.descriptorForTypeId(false, entry.getValue(), null, true);

            assertEquals(desc.typeId(), bCtx.typeId(desc.describedClass().getName()));
        }
    }

    /**
     * @throws Exception If failed.
     */
    @Test
    public void testProxy() throws Exception {
        BinaryMarshaller marsh = binaryMarshaller();

        SomeItf inItf = (SomeItf)Proxy.newProxyInstance(
            BinaryMarshallerSelfTest.class.getClassLoader(), new Class[] {SomeItf.class},
            new InvocationHandler() {
                private NonSerializable obj = new NonSerializable(null);

                @Override public Object invoke(Object proxy, Method mtd, Object[] args) throws Throwable {
                    if ("hashCode".equals(mtd.getName()))
                        return obj.hashCode();

                    obj.checkAfterUnmarshalled();

                    return 17;
                }
            }
        );

        SomeItf outItf = marsh.unmarshal(marsh.marshal(inItf), null);

        assertEquals(outItf.checkAfterUnmarshalled(), 17);
    }

    /**
     * Test object with {@link Proxy} field.
     *
     * @throws Exception If fails.
     */
    @Test
    public void testObjectContainingProxy() throws Exception {
        BinaryMarshaller marsh = binaryMarshaller();

        SomeItf inItf = (SomeItf)Proxy.newProxyInstance(
            BinaryMarshallerSelfTest.class.getClassLoader(), new Class[] {SomeItf.class},
            new InvocationHandler() {
                private NonSerializable obj = new NonSerializable(null);

                @Override public Object invoke(Object proxy, Method mtd, Object[] args) throws Throwable {
                    if ("hashCode".equals(mtd.getName()))
                        return obj.hashCode();

                    obj.checkAfterUnmarshalled();

                    return 17;
                }
            }
        );

        SomeItf outItf = marsh.unmarshal(marsh.marshal(inItf), null);

        assertEquals(outItf.checkAfterUnmarshalled(), 17);
    }

    /**
     * Test duplicate fields.
     *
     * @throws Exception If failed.
     */
    @Test
    public void testDuplicateFields() throws Exception {
        BinaryMarshaller marsh = binaryMarshaller();

        DuplicateFieldsB obj = new DuplicateFieldsB(1, 2);

        BinaryObjectImpl objBin = marshal(obj, marsh);

        String fieldName = "x";
        String fieldNameA = DuplicateFieldsA.class.getName() + "." + fieldName;
        String fieldNameB = DuplicateFieldsB.class.getName() + "." + fieldName;

        // Check "hasField".
        assert !objBin.hasField(fieldName);
        assert objBin.hasField(fieldNameA);
        assert objBin.hasField(fieldNameB);

        // Check direct field access.
        assertNull(objBin.field(fieldName));
        assertEquals(Integer.valueOf(1), objBin.field(fieldNameA));
        assertEquals(Integer.valueOf(2), objBin.field(fieldNameB));

        // Check metadata.
        BinaryType type = objBin.type();

        Collection<String> fieldNames = type.fieldNames();

        assertEquals(2, fieldNames.size());

        assert !fieldNames.contains(fieldName);
        assert fieldNames.contains(fieldNameA);
        assert fieldNames.contains(fieldNameB);

        // Check field access through type.
        BinaryField field = type.field(fieldName);
        BinaryField fieldA = type.field(fieldNameA);
        BinaryField fieldB = type.field(fieldNameB);

        assert !field.exists(objBin);
        assert fieldA.exists(objBin);
        assert fieldB.exists(objBin);

        assertNull(field.value(objBin));
        assertEquals(Integer.valueOf(1), fieldA.value(objBin));
        assertEquals(Integer.valueOf(2), fieldB.value(objBin));

        // Check object deserialization.
        DuplicateFieldsB deserialized = objBin.deserialize();

        assertEquals(obj.xA(), deserialized.xA());
        assertEquals(obj.xB(), deserialized.xB());
    }

    /**
     * @throws Exception If failed.
     */
    @Test
    public void testSingleHandle() throws Exception {
        SingleHandleA a = new SingleHandleA(new SingleHandleB());

        BinaryObjectImpl bo = marshal(a, binaryMarshaller());

        Map<String, BinaryObject> map = bo.field("map");

        BinaryObject innerBo = map.get("key");

        assertEquals(SingleHandleB.class, innerBo.deserialize().getClass());
    }

    /**
     * @throws Exception If failed.
     */
    @Test
    public void testUnregisteredClass() throws Exception {
        BinaryMarshaller m = binaryMarshaller(null, Collections.singletonList(Value.class.getName()));

        ClassFieldObject res = m.unmarshal(m.marshal(new ClassFieldObject(Value.class)), null);

        assertEquals(Value.class, res.cls);
    }

    /**
     * @throws Exception If failed.
     */
    @Test
    public void testMixedRawCollections() throws Exception {
        Collection<String> excludedClasses = Arrays.asList(
            ObjectRaw.class.getName(),
            ObjectWithRaw.class.getName(),
            Value.class.getName());

        BinaryMarshaller m0 = binaryMarshaller(null, excludedClasses);
        BinaryMarshaller m1 = binaryMarshaller();

        Value obj = new Value(27);
        ObjectWithRaw objectWithRaw = new ObjectWithRaw(27, 13);
        ObjectRaw objectRaw = new ObjectRaw(27, 13);

        Value objOther = new Value(26);
        ObjectWithRaw objectWithRawOther = new ObjectWithRaw(26, 13);
        ObjectRaw objectRawOther = new ObjectRaw(26, 13);

        ArrayList collection = new ArrayList(Arrays.asList(
            obj, objectWithRawOther, objectRaw, objectWithRaw, objectRawOther, objOther));

        marshalUnmarshal(collection, m0);
        marshalUnmarshal(collection, m1);
    }

    /**
     * @throws Exception If failed.
     */
    @Test
    public void testBinaryEquals() throws Exception {
        Collection<String> excludedClasses = Arrays.asList(
            ObjectRaw.class.getName(),
            ObjectWithRaw.class.getName(),
            Value.class.getName());

        BinaryMarshaller m0 = binaryMarshaller(null, excludedClasses);
        BinaryMarshaller m1 = binaryMarshaller();

        Value obj = new Value(27);
        ObjectWithRaw objectWithRaw = new ObjectWithRaw(27, 13);
        ObjectRaw objectRaw = new ObjectRaw(27, 13);

        Value objOther = new Value(26);
        ObjectWithRaw objectWithRawOther = new ObjectWithRaw(26, 13);
        ObjectRaw objectRawOther = new ObjectRaw(26, 13);

        BinaryObjectImpl binObj0 = marshal(obj, m0);
        BinaryObjectImpl binObj1 = marshal(obj, m1);
        BinaryObjectImpl binObjWithRaw0 = marshal(objectWithRaw, m0);
        BinaryObjectImpl binObjWithRaw1 = marshal(objectWithRaw, m1);
        BinaryObjectImpl binObjRaw0 = marshal(objectRaw, m0);
        BinaryObjectImpl binObjRaw1 = marshal(objectRaw, m1);

        assertNotEquals(binObj0.array().length, binObj1.array().length);
        assertNotEquals(binObjWithRaw0.array().length, binObjWithRaw1.array().length);
        assertNotEquals(binObjRaw0.array().length, binObjRaw1.array().length);

        checkEquals(binObj0, binObj1);

        checkEquals(binObjWithRaw0, binObjWithRaw1);

        checkEquals(binObjRaw0, binObjRaw1);

        BinaryObjectOffheapImpl binObjOffheap0 = null;
        BinaryObjectOffheapImpl binObjOffheap1 = null;
        BinaryObjectOffheapImpl binObjWithRawOffheap0 = null;
        BinaryObjectOffheapImpl binObjWithRawOffheap1 = null;
        BinaryObjectOffheapImpl binObjRawOffheap0 = null;
        BinaryObjectOffheapImpl binObjRawOffheap1 = null;

        BinaryObjectImpl binObjOther0 = marshal(objOther, m0);
        BinaryObjectImpl binObjOther1 = marshal(objOther, m1);
        BinaryObjectImpl binObjWithRawOther0 = marshal(objectWithRawOther, m0);
        BinaryObjectImpl binObjWithRawOther1 = marshal(objectWithRawOther, m1);
        BinaryObjectImpl binObjRawOther0 = marshal(objectRawOther, m0);
        BinaryObjectImpl binObjRawOther1 = marshal(objectRawOther, m1);

        assertEquals(binObjOther0.length(), binObj0.length());
        assertEquals(binObjOther1.length(), binObj1.length());
        assertEquals(binObjWithRawOther0.length(), binObjWithRaw0.length());
        assertEquals(binObjWithRawOther1.length(), binObjWithRaw1.length());
        assertEquals(binObjRawOther0.length(), binObjRaw0.length());
        assertEquals(binObjRawOther1.length(), binObjRaw1.length());

        assertNotEquals(binObjOther0, binObj0);
        assertNotEquals(binObjOther1, binObj1);
        assertNotEquals(binObjWithRawOther0, binObjWithRaw0);
        assertNotEquals(binObjWithRawOther1, binObjWithRaw1);
        assertNotEquals(binObjRawOther0, binObjRaw0);
        assertNotEquals(binObjRawOther1, binObjRaw1);

        try {
            binObjOffheap0 = marshalOffHeap(binObj0, m0);
            binObjOffheap1 = marshalOffHeap(binObj1, m1);
            binObjWithRawOffheap0 = marshalOffHeap(binObjWithRaw0, m0);
            binObjWithRawOffheap1 = marshalOffHeap(binObjWithRaw1, m1);
            binObjRawOffheap0 = marshalOffHeap(binObjRaw0, m0);
            binObjRawOffheap1 = marshalOffHeap(binObjRaw1, m1);

            checkEquals(binObj0, binObjOffheap0);
            checkEquals(binObj1, binObjOffheap0);
            checkEquals(binObj0, binObjOffheap1);
            checkEquals(binObj1, binObjOffheap1);
            checkEquals(binObjOffheap0, binObjOffheap1);

            checkEquals(binObjWithRaw0, binObjWithRawOffheap0);
            checkEquals(binObjWithRaw0, binObjWithRawOffheap1);
            checkEquals(binObjWithRaw1, binObjWithRawOffheap0);
            checkEquals(binObjWithRaw1, binObjWithRawOffheap1);
            checkEquals(binObjWithRawOffheap0, binObjWithRawOffheap1);

            checkEquals(binObjRaw0, binObjRawOffheap0);
            checkEquals(binObjRaw1, binObjRawOffheap0);
            checkEquals(binObjRaw0, binObjRawOffheap1);
            checkEquals(binObjRaw1, binObjRawOffheap1);
            checkEquals(binObjRawOffheap0, binObjRawOffheap1);
        }
        finally {
            if (binObjOffheap0 != null) {
                GridUnsafe.freeMemory(binObjOffheap0.offheapAddress());
                binObjOffheap0 = null;
            }

            if (binObjOffheap1 != null) {
                GridUnsafe.freeMemory(binObjOffheap1.offheapAddress());
                binObjOffheap1 = null;
            }

            if (binObjWithRawOffheap0 != null) {
                GridUnsafe.freeMemory(binObjWithRawOffheap0.offheapAddress());
                binObjOffheap1 = null;
            }

            if (binObjWithRawOffheap1 != null) {
                GridUnsafe.freeMemory(binObjWithRawOffheap1.offheapAddress());
                binObjOffheap1 = null;
            }

            if (binObjRawOffheap0 != null) {
                GridUnsafe.freeMemory(binObjRawOffheap0.offheapAddress());
                binObjOffheap1 = null;
            }

            if (binObjRawOffheap1 != null) {
                GridUnsafe.freeMemory(binObjRawOffheap1.offheapAddress());
                binObjOffheap1 = null;
            }
        }
    }

    /**
     * @param binObj0 Object #0.
     * @param binObj1 Object #1.
     */
    private void checkEquals(Object binObj0, Object binObj1) {
        assertEquals(binObj0, binObj1);
        assertEquals(binObj1, binObj0);
        assertEquals(binObj0, binObj0);
        assertEquals(binObj1, binObj1);
    }

    /**
     * @throws Exception If failed.
     */
    @Test
    public void testBinaryEqualsComplexObject() throws Exception {
        List<String> excludedClasses = Arrays.asList(
            TestClass0.class.getName(),
            TestClass1.class.getName(),
            TestClass2.class.getName());

        BinaryMarshaller m0 = binaryMarshaller(null, excludedClasses);
        BinaryMarshaller m1 = binaryMarshaller(null);

        TestClass0 obj0 = new TestClass0();
        TestClass1 obj1 = new TestClass1();
        TestClass2 obj2 = new TestClass2();

        BinaryObjectImpl binObj00 = marshal(obj0, m0);
        BinaryObjectImpl binObj01 = marshal(obj1, m0);
        BinaryObjectImpl binObj02 = marshal(obj2, m0);

        // The length of array must be equal. Object are different only by the class.
        assertEquals(binObj00.array().length, binObj01.array().length);
        assertEquals(binObj00.array().length, binObj02.array().length);

        BinaryObjectImpl binObj10 = marshal(obj0, m1);
        BinaryObjectImpl binObj11 = marshal(obj1, m1);
        BinaryObjectImpl binObj12 = marshal(obj2, m1);

        // The length of array must be equal. Object are different only by the class.
        assertEquals(binObj10.array().length, binObj11.array().length);
        assertEquals(binObj10.array().length, binObj12.array().length);

        assertNotEquals(binObj10.array().length, binObj00.array().length);

        assertEquals(binObj00, binObj10);
        assertEquals(binObj01, binObj11);
        assertEquals(binObj02, binObj12);

        assertNotEquals(binObj00, binObj01);
        assertNotEquals(binObj00, binObj02);
        assertNotEquals(binObj00, binObj11);
        assertNotEquals(binObj00, binObj12);

        assertNotEquals(binObj01, binObj00);
        assertNotEquals(binObj01, binObj02);
        assertNotEquals(binObj01, binObj10);
        assertNotEquals(binObj01, binObj12);

        assertNotEquals(binObj02, binObj00);
        assertNotEquals(binObj02, binObj01);
        assertNotEquals(binObj02, binObj00);
        assertNotEquals(binObj02, binObj11);
    }


    /**
     * The test must be refactored after {@link IgniteSystemProperties#IGNITE_BINARY_SORT_OBJECT_FIELDS}
     * is removed.
     *
     * @throws Exception If failed.
     */
    @Test
    public void testFieldOrder() throws Exception {
        if (BinaryUtils.FIELDS_SORTED_ORDER)
            return;

        BinaryMarshaller m = binaryMarshaller();

        BinaryObjectImpl binObj = marshal(simpleObject(), m);

        Collection<String> fieldsBin = binObj.type().fieldNames();

        Field[] fields = SimpleObject.class.getDeclaredFields();

        assertEquals(fields.length, fieldsBin.size());

        int i = 0;

        for (String fieldName : fieldsBin) {
            assertEquals(fields[i].getName(), fieldName);

            ++i;
        }
    }

    /**
     * The test must be refactored after {@link IgniteSystemProperties#IGNITE_BINARY_SORT_OBJECT_FIELDS}
     * is removed.
     *
     * @throws Exception If failed.
     */
    @Test
    public void testFieldOrderByBuilder() throws Exception {
        if (BinaryUtils.FIELDS_SORTED_ORDER)
            return;

        BinaryMarshaller m = binaryMarshaller();

        BinaryObjectBuilder builder = new BinaryObjectBuilderImpl(binaryContext(m), "MyFakeClass");

        String[] fieldNames = {"field9", "field8", "field0", "field1", "field2"};

        for (String fieldName : fieldNames)
            builder.setField(fieldName, 0);

        BinaryObject binObj = builder.build();

        Collection<String> fieldsBin = binObj.type().fieldNames();

        assertEquals(fieldNames.length, fieldsBin.size());

        int i = 0;

        for (String fieldName : fieldsBin) {
            assertEquals(fieldNames[i], fieldName);

            ++i;
        }
    }

    /**
     * @param obj Instance of the BinaryObjectImpl to offheap marshalling.
     * @param marsh Binary marshaller.
     * @return Instance of BinaryObjectOffheapImpl.
     */
    private BinaryObjectOffheapImpl marshalOffHeap(BinaryObjectImpl obj, BinaryMarshaller marsh) {
        long ptr = copyOffheap(obj);

        return new BinaryObjectOffheapImpl(binaryContext(marsh),
            ptr,
            0,
            obj.array().length);
    }

    /**
     *
     */
    private static interface SomeItf {
        /**
         * @return Check result.
         */
        int checkAfterUnmarshalled();
    }

    /**
     * Some non-serializable class.
     */
    @SuppressWarnings({"PublicField", "TransientFieldInNonSerializableClass", "FieldMayBeStatic"})
    private static class NonSerializableA {
        /** */
        private final long longVal = 0x33445566778899AAL;

        /** */
        protected Short shortVal = (short)0xAABB;

        /** */
        public String[] strArr = {"AA", "BB"};

        /** */
        public boolean flag1 = true;

        /** */
        public boolean flag2;

        /** */
        public Boolean flag3;

        /** */
        public Boolean flag4 = true;

        /** */
        public Boolean flag5 = false;

        /** */
        private transient int intVal = 0xAABBCCDD;

        /**
         * @param strArr Array.
         * @param shortVal Short value.
         */
        private NonSerializableA(@Nullable String[] strArr, @Nullable Short shortVal) {
            // No-op.
        }

        /**
         * Checks correctness of the state after unmarshalling.
         */
        void checkAfterUnmarshalled() {
            assertEquals(longVal, 0x33445566778899AAL);

            assertEquals(shortVal.shortValue(), (short)0xAABB);

            assertTrue(Arrays.equals(strArr, new String[] {"AA", "BB"}));

            assertEquals(0, intVal);

            assertTrue(flag1);
            assertFalse(flag2);
            assertNull(flag3);
            assertTrue(flag4);
            assertFalse(flag5);
        }
    }

    /**
     * Some non-serializable class.
     */
    @SuppressWarnings({"PublicField", "TransientFieldInNonSerializableClass", "PackageVisibleInnerClass"})
    static class NonSerializableB extends NonSerializableA {
        /** */
        public Short shortValue = 0x1122;

        /** */
        public long longValue = 0x8877665544332211L;

        /** */
        private transient NonSerializableA[] aArr = {
            new NonSerializableA(null, null),
            new NonSerializableA(null, null),
            new NonSerializableA(null, null)
        };

        /** */
        protected Double doubleVal = 123.456;

        /**
         * Just to eliminate the default constructor.
         */
        private NonSerializableB() {
            super(null, null);
        }

        /**
         * Checks correctness of the state after unmarshalling.
         */
        @Override void checkAfterUnmarshalled() {
            super.checkAfterUnmarshalled();

            assertEquals(shortValue.shortValue(), 0x1122);

            assertEquals(longValue, 0x8877665544332211L);

            assertNull(aArr);

            assertEquals(doubleVal, 123.456);
        }
    }

    /**
     * Some non-serializable class.
     */
    @SuppressWarnings({"TransientFieldInNonSerializableClass", "PublicField"})
    private static class NonSerializable extends NonSerializableB {
        /** */
        private int idVal = -17;

        /** */
        private final NonSerializableA aVal = new NonSerializableB();

        /** */
        private transient NonSerializableB bVal = new NonSerializableB();

        /** */
        private NonSerializableA[] bArr = new NonSerializableA[] {
            new NonSerializableB(),
            new NonSerializableA(null, null)
        };

        /** */
        public float floatVal = 567.89F;

        /**
         * Just to eliminate the default constructor.
         *
         * @param aVal Unused.
         */
        private NonSerializable(NonSerializableA aVal) {
        }

        /**
         * Checks correctness of the state after unmarshalling.
         */
        @Override void checkAfterUnmarshalled() {
            super.checkAfterUnmarshalled();

            assertEquals(idVal, -17);

            aVal.checkAfterUnmarshalled();

            assertNull(bVal);

            for (NonSerializableA a : bArr)
                a.checkAfterUnmarshalled();

            assertEquals(floatVal, 567.89F, 0);
        }
    }

    /**
     * Object with class fields.
     */
    private static class ObjectWithClassFields {
        /** */
        private Class<?> cls1;

        /** */
        private Class<?> cls2;
    }

    /**
     *
     */
    private static class TestAddress {
        /** */
        private SimpleObject obj;

        /** */
        private InetSocketAddress addr;

        /** */
        private String str1;
    }

    /**
     *
     */
    private static class Test1 {
        /**
         *
         */
        private class Job {

        }
    }

    /**
     *
     */
    private static class Test2 {
        /**
         *
         */
        private class Job {

        }
    }

    /**
     * @param obj Object.
     * @return Offheap address.
     */
    private long copyOffheap(BinaryObjectImpl obj) {
        byte[] arr = obj.array();

        long ptr = GridUnsafe.allocateMemory(arr.length);

        GridUnsafe.copyHeapOffheap(arr, GridUnsafe.BYTE_ARR_OFF, ptr, arr.length);

        return ptr;
    }

    /**
     * @param enumArr Enum array.
     * @return Ordinals.
     */
    private <T extends Enum<?>> Integer[] ordinals(T[] enumArr) {
        Integer[] ords = new Integer[enumArr.length];

        for (int i = 0; i < enumArr.length; i++)
            ords[i] = enumArr[i].ordinal();

        return ords;
    }

    /**
     * @param fld Field value.
     * @return Ordinals.
     */
    private <T extends Enum<?>> Integer[] binaryOrdinals(Object fld) {
        Object[] enumArr;

        if (useBinaryArrays) {
            assertTrue(fld instanceof BinaryEnumArray);

            enumArr = ((BinaryEnumArray)fld).array();
        }
        else {
            assertTrue(fld instanceof BinaryObject[]);

            enumArr = (Object[])fld;
        }

        Integer[] ords = new Integer[enumArr.length];

        for (int i = 0; i < enumArr.length; i++)
            ords[i] = ((BinaryObject)enumArr[i]).enumOrdinal();

        return ords;
    }

    /**
     * @param po Binary object.
     * @param off Offset.
     * @return Value.
     */
    private int intFromBinary(BinaryObject po, int off) {
        byte[] arr = U.field(po, "arr");

        return Integer.reverseBytes(U.bytesToInt(arr, off));
    }

    /**
     * @param obj Original object.
     * @return Result object.
     */
    private <T> T marshalUnmarshal(T obj) throws IgniteCheckedException {
        return marshalUnmarshal(obj, binaryMarshaller());
    }

    /**
     * @param obj Original object.
     * @param marsh Marshaller.
     * @return Result object.
     */
    private <T> T marshalUnmarshal(Object obj, BinaryMarshaller marsh) throws IgniteCheckedException {
        byte[] bytes = marsh.marshal(obj);

        return marsh.unmarshal(bytes, null);
    }

    /**
     * @param bo Binary object to deserialize.
     * @param marsh Marshaller.
     * @return Result object.
     */
    private <T> T unmarshal(BinaryObjectImpl bo, BinaryMarshaller marsh) throws IgniteCheckedException {
        return marsh.unmarshal(bo.array(), null);
    }

    /**
     * @param obj Object.
     * @param marsh Marshaller.
     * @return Binary object.
     */
    private <T> BinaryObjectImpl marshal(T obj, BinaryMarshaller marsh) throws IgniteCheckedException {
        byte[] bytes = marsh.marshal(obj);

        return new BinaryObjectImpl(U.<GridBinaryMarshaller>field(marsh, "impl").context(),
            bytes, 0);
    }

    /**
     * @return Whether to use compact footers or not.
     */
    protected boolean compactFooter() {
        return true;
    }

    /**
     * @param marsh Marshaller.
     * @return Binary context.
     */
    protected BinaryContext binaryContext(BinaryMarshaller marsh) {
        GridBinaryMarshaller impl = U.field(marsh, "impl");

        return impl.context();
    }

    /**
     *
     */
    protected BinaryMarshaller binaryMarshaller() throws IgniteCheckedException {
        return binaryMarshaller(null, null, null, null, null);
    }

    /**
     *
     */
    protected BinaryMarshaller binaryMarshaller(Collection<BinaryTypeConfiguration> cfgs)
        throws IgniteCheckedException {
        return binaryMarshaller(null, null, null, cfgs, null);
    }

    /**
     *
     */
    protected BinaryMarshaller binaryMarshaller(Collection<BinaryTypeConfiguration> cfgs,
        Collection<String> excludedClasses) throws IgniteCheckedException {
        return binaryMarshaller(null, null, null, cfgs, excludedClasses);
    }

    /**
     *
     */
    protected BinaryMarshaller binaryMarshaller(BinaryNameMapper nameMapper, BinaryIdMapper mapper,
        Collection<BinaryTypeConfiguration> cfgs)
        throws IgniteCheckedException {
        return binaryMarshaller(nameMapper, mapper, null, cfgs, null);
    }

    /**
     *
     */
    protected BinaryMarshaller binaryMarshaller(BinarySerializer serializer, Collection<BinaryTypeConfiguration> cfgs)
        throws IgniteCheckedException {
        return binaryMarshaller(null, null, serializer, cfgs, null);
    }

    /**
     * @return Binary marshaller.
     */
    protected BinaryMarshaller binaryMarshaller(
        BinaryNameMapper nameMapper,
        BinaryIdMapper mapper,
        BinarySerializer serializer,
        Collection<BinaryTypeConfiguration> cfgs,
        Collection<String> excludedClasses
    ) throws IgniteCheckedException {
        IgniteConfiguration iCfg = new IgniteConfiguration();

        BinaryConfiguration bCfg = new BinaryConfiguration();

        bCfg.setNameMapper(nameMapper);
        bCfg.setIdMapper(mapper);
        bCfg.setSerializer(serializer);
        bCfg.setCompactFooter(compactFooter());

        bCfg.setTypeConfigurations(cfgs);

        iCfg.setBinaryConfiguration(bCfg);
        iCfg.setClientMode(false);
        iCfg.setDiscoverySpi(new TcpDiscoverySpi() {
            @Override public void sendCustomEvent(DiscoverySpiCustomMessage msg) throws IgniteException {
                //No-op.
            }
        });
        iCfg.setSystemViewExporterSpi(new JmxSystemViewExporterSpi());

        BinaryContext ctx = new BinaryContext(BinaryCachingMetadataHandler.create(), iCfg, new NullLogger());

        BinaryMarshaller marsh = new BinaryMarshaller();

        MarshallerContextTestImpl marshCtx = new MarshallerContextTestImpl(null, excludedClasses);

        GridTestKernalContext kernCtx = new GridTestKernalContext(log, iCfg);

        kernCtx.add(new GridSystemViewManager(kernCtx));
        kernCtx.add(new GridDiscoveryManager(kernCtx));

        marshCtx.onMarshallerProcessorStarted(kernCtx, null);

        marsh.setContext(marshCtx);

        IgniteUtils.invoke(BinaryMarshaller.class, marsh, "setBinaryContext", ctx, iCfg);

        return marsh;
    }

    /**
     * @param exp Expected.
     * @param act Actual.
     */
    private void assertBooleanArrayEquals(boolean[] exp, boolean[] act) {
        assertEquals(exp.length, act.length);

        for (int i = 0; i < act.length; i++)
            assertEquals(exp[i], act[i]);
    }

    /**
     *
     */
    private static class SimpleObjectWithFinal {
        /** */
        private final long time = System.currentTimeMillis();
    }

    /**
     * @return Simple object.
     */
    private static SimpleObject simpleObject() {
        SimpleObject inner = new SimpleObject();

        inner.b = 1;
        inner.s = 1;
        inner.i = 1;
        inner.l = 1;
        inner.f = 1.1f;
        inner.d = 1.1d;
        inner.c = 1;
        inner.bool = true;
        inner.str = "str1";
        inner.uuid = UUID.randomUUID();
        inner.date = new Date();
        inner.ts = new Timestamp(System.currentTimeMillis());
        inner.bArr = new byte[] {1, 2, 3};
        inner.sArr = new short[] {1, 2, 3};
        inner.iArr = new int[] {1, 2, 3};
        inner.lArr = new long[] {1, 2, 3};
        inner.fArr = new float[] {1.1f, 2.2f, 3.3f};
        inner.dArr = new double[] {1.1d, 2.2d, 3.3d};
        inner.cArr = new char[] {1, 2, 3};
        inner.boolArr = new boolean[] {true, false, true};
        inner.strArr = new String[] {"str1", "str2", "str3"};
        inner.uuidArr = new UUID[] {UUID.randomUUID(), UUID.randomUUID(), UUID.randomUUID()};
        inner.dateArr = new Date[] {new Date(11111), new Date(22222), new Date(33333)};
        inner.objArr = new Object[] {UUID.randomUUID(), UUID.randomUUID(), UUID.randomUUID()};
        inner.col = new ArrayList<>();
        inner.map = new HashMap<>();
        inner.enumVal = TestEnum.A;
        inner.enumArr = new TestEnum[] {TestEnum.A, TestEnum.B};
        inner.bdArr = new BigDecimal[] {new BigDecimal(1000), BigDecimal.ONE};

        inner.col.add("str1");
        inner.col.add("str2");
        inner.col.add("str3");

        inner.map.put(1, "str1");
        inner.map.put(2, "str2");
        inner.map.put(3, "str3");

        SimpleObject outer = new SimpleObject();

        outer.b = 2;
        outer.s = 2;
        outer.i = 2;
        outer.l = 2;
        outer.f = 2.2f;
        outer.d = 2.2d;
        outer.c = 2;
        outer.bool = false;
        outer.str = "str2";
        outer.uuid = UUID.randomUUID();
        outer.date = new Date();
        outer.ts = new Timestamp(System.currentTimeMillis());
        outer.bArr = new byte[] {10, 20, 30};
        outer.sArr = new short[] {10, 20, 30};
        outer.iArr = new int[] {10, 20, 30};
        outer.lArr = new long[] {10, 20, 30};
        outer.fArr = new float[] {10.01f, 20.02f, 30.03f};
        outer.dArr = new double[] {10.01d, 20.02d, 30.03d};
        outer.cArr = new char[] {10, 20, 30};
        outer.boolArr = new boolean[] {false, true, false};
        outer.strArr = new String[] {"str10", "str20", "str30"};
        outer.uuidArr = new UUID[] {UUID.randomUUID(), UUID.randomUUID(), UUID.randomUUID()};
        outer.dateArr = new Date[] {new Date(44444), new Date(55555), new Date(66666)};
        outer.objArr = new Object[] {UUID.randomUUID(), UUID.randomUUID(), UUID.randomUUID()};
        outer.col = new ArrayList<>();
        outer.map = new HashMap<>();
        outer.enumVal = TestEnum.B;
        outer.enumArr = new TestEnum[] {TestEnum.B, TestEnum.C};
        outer.inner = inner;
        outer.bdArr = new BigDecimal[] {new BigDecimal(5000), BigDecimal.TEN};

        outer.col.add("str4");
        outer.col.add("str5");
        outer.col.add("str6");

        outer.map.put(4, "str4");
        outer.map.put(5, "str5");
        outer.map.put(6, "str6");

        return outer;
    }

    /**
     * @return Binary object.
     */
    private TestBinary binaryObject() {
        SimpleObject innerSimple = new SimpleObject();

        innerSimple.b = 1;
        innerSimple.s = 1;
        innerSimple.i = 1;
        innerSimple.l = 1;
        innerSimple.f = 1.1f;
        innerSimple.d = 1.1d;
        innerSimple.c = 1;
        innerSimple.bool = true;
        innerSimple.str = "str1";
        innerSimple.uuid = UUID.randomUUID();
        innerSimple.date = new Date();
        innerSimple.ts = new Timestamp(System.currentTimeMillis());
        innerSimple.bArr = new byte[] {1, 2, 3};
        innerSimple.sArr = new short[] {1, 2, 3};
        innerSimple.iArr = new int[] {1, 2, 3};
        innerSimple.lArr = new long[] {1, 2, 3};
        innerSimple.fArr = new float[] {1.1f, 2.2f, 3.3f};
        innerSimple.dArr = new double[] {1.1d, 2.2d, 3.3d};
        innerSimple.cArr = new char[] {1, 2, 3};
        innerSimple.boolArr = new boolean[] {true, false, true};
        innerSimple.strArr = new String[] {"str1", "str2", "str3"};
        innerSimple.uuidArr = new UUID[] {UUID.randomUUID(), UUID.randomUUID(), UUID.randomUUID()};
        innerSimple.dateArr = new Date[] {new Date(11111), new Date(22222), new Date(33333)};
        innerSimple.objArr = new UUID[] {UUID.randomUUID(), UUID.randomUUID(), UUID.randomUUID()};
        innerSimple.col = new ArrayList<>();
        innerSimple.map = new HashMap<>();
        innerSimple.enumVal = TestEnum.A;
        innerSimple.enumArr = new TestEnum[] {TestEnum.A, TestEnum.B};

        innerSimple.col.add("str1");
        innerSimple.col.add("str2");
        innerSimple.col.add("str3");

        innerSimple.map.put(1, "str1");
        innerSimple.map.put(2, "str2");
        innerSimple.map.put(3, "str3");

        TestBinary innerBinary = new TestBinary();

        innerBinary.b = 2;
        innerBinary.s = 2;
        innerBinary.i = 2;
        innerBinary.l = 2;
        innerBinary.f = 2.2f;
        innerBinary.d = 2.2d;
        innerBinary.c = 2;
        innerBinary.bool = true;
        innerBinary.str = "str2";
        innerBinary.uuid = UUID.randomUUID();
        innerBinary.date = new Date();
        innerBinary.ts = new Timestamp(System.currentTimeMillis());
        innerBinary.bArr = new byte[] {10, 20, 30};
        innerBinary.sArr = new short[] {10, 20, 30};
        innerBinary.iArr = new int[] {10, 20, 30};
        innerBinary.lArr = new long[] {10, 20, 30};
        innerBinary.fArr = new float[] {10.01f, 20.02f, 30.03f};
        innerBinary.dArr = new double[] {10.01d, 20.02d, 30.03d};
        innerBinary.cArr = new char[] {10, 20, 30};
        innerBinary.boolArr = new boolean[] {true, false, true};
        innerBinary.strArr = new String[] {"str10", "str20", "str30"};
        innerBinary.uuidArr = new UUID[] {UUID.randomUUID(), UUID.randomUUID(), UUID.randomUUID()};
        innerBinary.dateArr = new Date[] {new Date(44444), new Date(55555), new Date(66666)};
        innerBinary.objArr = new Object[] {UUID.randomUUID(), UUID.randomUUID(), UUID.randomUUID()};
        innerBinary.bRaw = 3;
        innerBinary.sRaw = 3;
        innerBinary.iRaw = 3;
        innerBinary.lRaw = 3;
        innerBinary.fRaw = 3.3f;
        innerBinary.dRaw = 3.3d;
        innerBinary.cRaw = 3;
        innerBinary.boolRaw = true;
        innerBinary.strRaw = "str3";
        innerBinary.uuidRaw = UUID.randomUUID();
        innerBinary.dateRaw = new Date();
        innerBinary.tsRaw = new Timestamp(System.currentTimeMillis());
        innerBinary.bArrRaw = new byte[] {11, 21, 31};
        innerBinary.sArrRaw = new short[] {11, 21, 31};
        innerBinary.iArrRaw = new int[] {11, 21, 31};
        innerBinary.lArrRaw = new long[] {11, 21, 31};
        innerBinary.fArrRaw = new float[] {11.11f, 21.12f, 31.13f};
        innerBinary.dArrRaw = new double[] {11.11d, 21.12d, 31.13d};
        innerBinary.cArrRaw = new char[] {11, 21, 31};
        innerBinary.boolArrRaw = new boolean[] {true, false, true};
        innerBinary.strArrRaw = new String[] {"str11", "str21", "str31"};
        innerBinary.uuidArrRaw = new UUID[] {UUID.randomUUID(), UUID.randomUUID(), UUID.randomUUID()};
        innerBinary.dateArrRaw = new Date[] {new Date(77777), new Date(88888), new Date(99999)};
        innerBinary.objArrRaw = new Object[] {UUID.randomUUID(), UUID.randomUUID(), UUID.randomUUID()};
        innerBinary.col = new ArrayList<>();
        innerBinary.colRaw = new ArrayList<>();
        innerBinary.map = new HashMap<>();
        innerBinary.mapRaw = new HashMap<>();
        innerBinary.enumVal = TestEnum.B;
        innerBinary.enumValRaw = TestEnum.C;
        innerBinary.enumArr = new TestEnum[] {TestEnum.B, TestEnum.C};
        innerBinary.enumArrRaw = new TestEnum[] {TestEnum.C, TestEnum.D};

        innerBinary.col.add("str4");
        innerBinary.col.add("str5");
        innerBinary.col.add("str6");

        innerBinary.map.put(4, "str4");
        innerBinary.map.put(5, "str5");
        innerBinary.map.put(6, "str6");

        innerBinary.colRaw.add("str7");
        innerBinary.colRaw.add("str8");
        innerBinary.colRaw.add("str9");

        innerBinary.mapRaw.put(7, "str7");
        innerBinary.mapRaw.put(8, "str8");
        innerBinary.mapRaw.put(9, "str9");

        TestBinary outer = new TestBinary();

        outer.b = 4;
        outer.s = 4;
        outer.i = 4;
        outer.l = 4;
        outer.f = 4.4f;
        outer.d = 4.4d;
        outer.c = 4;
        outer.bool = true;
        outer.str = "str4";
        outer.uuid = UUID.randomUUID();
        outer.date = new Date();
        outer.ts = new Timestamp(System.currentTimeMillis());
        outer.bArr = new byte[] {12, 22, 32};
        outer.sArr = new short[] {12, 22, 32};
        outer.iArr = new int[] {12, 22, 32};
        outer.lArr = new long[] {12, 22, 32};
        outer.fArr = new float[] {12.21f, 22.22f, 32.23f};
        outer.dArr = new double[] {12.21d, 22.22d, 32.23d};
        outer.cArr = new char[] {12, 22, 32};
        outer.boolArr = new boolean[] {true, false, true};
        outer.strArr = new String[] {"str12", "str22", "str32"};
        outer.uuidArr = new UUID[] {UUID.randomUUID(), UUID.randomUUID(), UUID.randomUUID()};
        outer.dateArr = new Date[] {new Date(10101), new Date(20202), new Date(30303)};
        outer.objArr = new Object[] {UUID.randomUUID(), UUID.randomUUID(), UUID.randomUUID()};
        outer.simple = innerSimple;
        outer.binary = innerBinary;
        outer.bRaw = 5;
        outer.sRaw = 5;
        outer.iRaw = 5;
        outer.lRaw = 5;
        outer.fRaw = 5.5f;
        outer.dRaw = 5.5d;
        outer.cRaw = 5;
        outer.boolRaw = true;
        outer.strRaw = "str5";
        outer.uuidRaw = UUID.randomUUID();
        outer.dateRaw = new Date();
        outer.tsRaw = new Timestamp(System.currentTimeMillis());
        outer.bArrRaw = new byte[] {13, 23, 33};
        outer.sArrRaw = new short[] {13, 23, 33};
        outer.iArrRaw = new int[] {13, 23, 33};
        outer.lArrRaw = new long[] {13, 23, 33};
        outer.fArrRaw = new float[] {13.31f, 23.32f, 33.33f};
        outer.dArrRaw = new double[] {13.31d, 23.32d, 33.33d};
        outer.cArrRaw = new char[] {13, 23, 33};
        outer.boolArrRaw = new boolean[] {true, false, true};
        outer.strArrRaw = new String[] {"str13", "str23", "str33"};
        outer.uuidArrRaw = new UUID[] {UUID.randomUUID(), UUID.randomUUID(), UUID.randomUUID()};
        outer.dateArr = new Date[] {new Date(40404), new Date(50505), new Date(60606)};
        outer.objArrRaw = new Object[] {UUID.randomUUID(), UUID.randomUUID(), UUID.randomUUID()};
        outer.col = new ArrayList<>();
        outer.colRaw = new ArrayList<>();
        outer.map = new HashMap<>();
        outer.mapRaw = new HashMap<>();
        outer.enumVal = TestEnum.D;
        outer.enumValRaw = TestEnum.E;
        outer.enumArr = new TestEnum[] {TestEnum.D, TestEnum.E};
        outer.enumArrRaw = new TestEnum[] {TestEnum.E, TestEnum.A};
        outer.simpleRaw = innerSimple;
        outer.binaryRaw = innerBinary;

        outer.col.add("str10");
        outer.col.add("str11");
        outer.col.add("str12");

        outer.map.put(10, "str10");
        outer.map.put(11, "str11");
        outer.map.put(12, "str12");

        outer.colRaw.add("str13");
        outer.colRaw.add("str14");
        outer.colRaw.add("str15");

        outer.mapRaw.put(16, "str16");
        outer.mapRaw.put(17, "str16");
        outer.mapRaw.put(18, "str17");

        return outer;
    }

    /**
     */
    private enum TestEnum {
        /** */
        A,

        /** */
        B,

        /** */
        C,

        /** */
        D,

        /** */
        E
    }

    /** */
    public static class SimpleObject {
        /** */
        private byte b;

        /** */
        private short s;

        /** */
        private int i;

        /** */
        private long l;

        /** */
        private float f;

        /** */
        private double d;

        /** */
        private char c;

        /** */
        private boolean bool;

        /** */
        private String str;

        /** */
        private UUID uuid;

        /** */
        private Date date;

        /** */
        private Timestamp ts;

        /** */
        private Time time;

        /** */
        private byte[] bArr;

        /** */
        private short[] sArr;

        /** */
        private int[] iArr;

        /** */
        private long[] lArr;

        /** */
        private float[] fArr;

        /** */
        private double[] dArr;

        /** */
        private char[] cArr;

        /** */
        private boolean[] boolArr;

        /** */
        private String[] strArr;

        /** */
        private UUID[] uuidArr;

        /** */
        private Date[] dateArr;

        /** */
        private Time[] timeArr;

        /** */
        private Object[] objArr;

        /** */
        private BigDecimal[] bdArr;

        /** */
        private Collection<String> col;

        /** */
        private Map<Integer, String> map;

        /** */
        private TestEnum enumVal;

        /** */
        private TestEnum[] enumArr;

        /** */
        private SimpleObject inner;

        /** {@inheritDoc} */
        @Override public boolean equals(Object other) {
            if (this == other)
                return true;

            if (other == null || getClass() != other.getClass())
                return false;

            SimpleObject obj = (SimpleObject)other;

            return GridTestUtils.deepEquals(this, obj);
        }

        /** {@inheritDoc} */
        @Override public String toString() {
            return S.toString(SimpleObject.class, this);
        }
    }

    /** */
    private static class TestBinary implements Binarylizable {
        /** */
        private byte b;

        /** */
        private byte bRaw;

        /** */
        private short s;

        /** */
        private short sRaw;

        /** */
        private int i;

        /** */
        private int iRaw;

        /** */
        private long l;

        /** */
        private long lRaw;

        /** */
        private float f;

        /** */
        private float fRaw;

        /** */
        private double d;

        /** */
        private double dRaw;

        /** */
        private char c;

        /** */
        private char cRaw;

        /** */
        private boolean bool;

        /** */
        private boolean boolRaw;

        /** */
        private String str;

        /** */
        private String strRaw;

        /** */
        private UUID uuid;

        /** */
        private UUID uuidRaw;

        /** */
        private Date date;

        /** */
        private Date dateRaw;

        /** */
        private Timestamp ts;

        /** */
        private Timestamp tsRaw;

        /** */
        private Time time;

        /** */
        private Time timeRaw;

        /** */
        private byte[] bArr;

        /** */
        private byte[] bArrRaw;

        /** */
        private short[] sArr;

        /** */
        private short[] sArrRaw;

        /** */
        private int[] iArr;

        /** */
        private int[] iArrRaw;

        /** */
        private long[] lArr;

        /** */
        private long[] lArrRaw;

        /** */
        private float[] fArr;

        /** */
        private float[] fArrRaw;

        /** */
        private double[] dArr;

        /** */
        private double[] dArrRaw;

        /** */
        private char[] cArr;

        /** */
        private char[] cArrRaw;

        /** */
        private boolean[] boolArr;

        /** */
        private boolean[] boolArrRaw;

        /** */
        private String[] strArr;

        /** */
        private String[] strArrRaw;

        /** */
        private UUID[] uuidArr;

        /** */
        private UUID[] uuidArrRaw;

        /** */
        private Date[] dateArr;

        /** */
        private Date[] dateArrRaw;

        /** */
        private Time[] timeArr;

        /** */
        private Time[] timeArrRaw;

        /** */
        private Object[] objArr;

        /** */
        private Object[] objArrRaw;

        /** */
        private Collection<String> col;

        /** */
        private Collection<String> colRaw;

        /** */
        private Map<Integer, String> map;

        /** */
        private Map<Integer, String> mapRaw;

        /** */
        private TestEnum enumVal;

        /** */
        private TestEnum enumValRaw;

        /** */
        private TestEnum[] enumArr;

        /** */
        private TestEnum[] enumArrRaw;

        /** */
        private SimpleObject simple;

        /** */
        private SimpleObject simpleRaw;

        /** */
        private TestBinary binary;

        /** */
        private TestBinary binaryRaw;

        /** {@inheritDoc} */
        @Override public void writeBinary(BinaryWriter writer) throws BinaryObjectException {
            writer.writeByte("_b", b);
            writer.writeShort("_s", s);
            writer.writeInt("_i", i);
            writer.writeLong("_l", l);
            writer.writeFloat("_f", f);
            writer.writeDouble("_d", d);
            writer.writeChar("_c", c);
            writer.writeBoolean("_bool", bool);
            writer.writeString("_str", str);
            writer.writeUuid("_uuid", uuid);
            writer.writeDate("_date", date);
            writer.writeTimestamp("_ts", ts);
            writer.writeTime("_time", time);
            writer.writeByteArray("_bArr", bArr);
            writer.writeShortArray("_sArr", sArr);
            writer.writeIntArray("_iArr", iArr);
            writer.writeLongArray("_lArr", lArr);
            writer.writeFloatArray("_fArr", fArr);
            writer.writeDoubleArray("_dArr", dArr);
            writer.writeCharArray("_cArr", cArr);
            writer.writeBooleanArray("_boolArr", boolArr);
            writer.writeStringArray("_strArr", strArr);
            writer.writeUuidArray("_uuidArr", uuidArr);
            writer.writeDateArray("_dateArr", dateArr);
            writer.writeTimeArray("_timeArr", timeArr);
            writer.writeObjectArray("_objArr", objArr);
            writer.writeCollection("_col", col);
            writer.writeMap("_map", map);
            writer.writeEnum("_enumVal", enumVal);
            writer.writeEnumArray("_enumArr", enumArr);
            writer.writeObject("_simple", simple);
            writer.writeObject("_binary", binary);

            BinaryRawWriter raw = writer.rawWriter();

            raw.writeByte(bRaw);
            raw.writeShort(sRaw);
            raw.writeInt(iRaw);
            raw.writeLong(lRaw);
            raw.writeFloat(fRaw);
            raw.writeDouble(dRaw);
            raw.writeChar(cRaw);
            raw.writeBoolean(boolRaw);
            raw.writeString(strRaw);
            raw.writeUuid(uuidRaw);
            raw.writeDate(dateRaw);
            raw.writeTimestamp(tsRaw);
            raw.writeTime(timeRaw);
            raw.writeByteArray(bArrRaw);
            raw.writeShortArray(sArrRaw);
            raw.writeIntArray(iArrRaw);
            raw.writeLongArray(lArrRaw);
            raw.writeFloatArray(fArrRaw);
            raw.writeDoubleArray(dArrRaw);
            raw.writeCharArray(cArrRaw);
            raw.writeBooleanArray(boolArrRaw);
            raw.writeStringArray(strArrRaw);
            raw.writeUuidArray(uuidArrRaw);
            raw.writeDateArray(dateArrRaw);
            raw.writeTimeArray(timeArrRaw);
            raw.writeObjectArray(objArrRaw);
            raw.writeCollection(colRaw);
            raw.writeMap(mapRaw);
            raw.writeEnum(enumValRaw);
            raw.writeEnumArray(enumArrRaw);
            raw.writeObject(simpleRaw);
            raw.writeObject(binaryRaw);
        }

        /** {@inheritDoc} */
        @Override public void readBinary(BinaryReader reader) throws BinaryObjectException {
            b = reader.readByte("_b");
            s = reader.readShort("_s");
            i = reader.readInt("_i");
            l = reader.readLong("_l");
            f = reader.readFloat("_f");
            d = reader.readDouble("_d");
            c = reader.readChar("_c");
            bool = reader.readBoolean("_bool");
            str = reader.readString("_str");
            uuid = reader.readUuid("_uuid");
            date = reader.readDate("_date");
            ts = reader.readTimestamp("_ts");
            time = reader.readTime("_time");
            bArr = reader.readByteArray("_bArr");
            sArr = reader.readShortArray("_sArr");
            iArr = reader.readIntArray("_iArr");
            lArr = reader.readLongArray("_lArr");
            fArr = reader.readFloatArray("_fArr");
            dArr = reader.readDoubleArray("_dArr");
            cArr = reader.readCharArray("_cArr");
            boolArr = reader.readBooleanArray("_boolArr");
            strArr = reader.readStringArray("_strArr");
            uuidArr = reader.readUuidArray("_uuidArr");
            dateArr = reader.readDateArray("_dateArr");
            timeArr = reader.readTimeArray("_timeArr");
            objArr = reader.readObjectArray("_objArr");
            col = reader.readCollection("_col");
            map = reader.readMap("_map");
            enumVal = reader.readEnum("_enumVal");
            enumArr = reader.readEnumArray("_enumArr");
            simple = reader.readObject("_simple");
            binary = reader.readObject("_binary");

            BinaryRawReader raw = reader.rawReader();

            bRaw = raw.readByte();
            sRaw = raw.readShort();
            iRaw = raw.readInt();
            lRaw = raw.readLong();
            fRaw = raw.readFloat();
            dRaw = raw.readDouble();
            cRaw = raw.readChar();
            boolRaw = raw.readBoolean();
            strRaw = raw.readString();
            uuidRaw = raw.readUuid();
            dateRaw = raw.readDate();
            tsRaw = raw.readTimestamp();
            timeRaw = raw.readTime();
            bArrRaw = raw.readByteArray();
            sArrRaw = raw.readShortArray();
            iArrRaw = raw.readIntArray();
            lArrRaw = raw.readLongArray();
            fArrRaw = raw.readFloatArray();
            dArrRaw = raw.readDoubleArray();
            cArrRaw = raw.readCharArray();
            boolArrRaw = raw.readBooleanArray();
            strArrRaw = raw.readStringArray();
            uuidArrRaw = raw.readUuidArray();
            dateArrRaw = raw.readDateArray();
            timeArrRaw = raw.readTimeArray();
            objArrRaw = raw.readObjectArray();
            colRaw = raw.readCollection();
            mapRaw = raw.readMap();
            enumValRaw = raw.readEnum();
            enumArrRaw = raw.readEnumArray();
            simpleRaw = raw.readObject();
            binaryRaw = raw.readObject();
        }

        /** {@inheritDoc} */
        @Override public boolean equals(Object other) {
            if (this == other)
                return true;

            if (other == null || getClass() != other.getClass())
                return false;

            TestBinary obj = (TestBinary)other;

            return GridTestUtils.deepEquals(this, obj);
        }

        /** {@inheritDoc} */
        @Override public String toString() {
            return S.toString(TestBinary.class, this);
        }
    }

    /**
     */
    private static class CustomSerializedObject1 implements Binarylizable {
        /** */
        private int val;

        /**
         */
        private CustomSerializedObject1() {
            // No-op.
        }

        /**
         * @param val Value.
         */
        private CustomSerializedObject1(int val) {
            this.val = val;
        }

        /** {@inheritDoc} */
        @Override public void writeBinary(BinaryWriter writer) throws BinaryObjectException {
            // No-op.
        }

        /** {@inheritDoc} */
        @Override public void readBinary(BinaryReader reader) throws BinaryObjectException {
            // No-op.
        }
    }

    /**
     */
    private static class CustomSerializedObject2 implements Binarylizable {
        /** */
        private int val;

        /**
         */
        private CustomSerializedObject2() {
            // No-op.
        }

        /**
         * @param val Value.
         */
        private CustomSerializedObject2(int val) {
            this.val = val;
        }

        /** {@inheritDoc} */
        @Override public void writeBinary(BinaryWriter writer) throws BinaryObjectException {
            // No-op.
        }

        /** {@inheritDoc} */
        @Override public void readBinary(BinaryReader reader) throws BinaryObjectException {
            // No-op.
        }
    }

    /**
     */
    private static class CustomSerializer1 implements BinarySerializer {
        /** {@inheritDoc} */
        @Override public void writeBinary(Object obj, BinaryWriter writer) throws BinaryObjectException {
            CustomSerializedObject1 o = (CustomSerializedObject1)obj;

            writer.writeInt("val", o.val * 2);
        }

        /** {@inheritDoc} */
        @Override public void readBinary(Object obj, BinaryReader reader) throws BinaryObjectException {
            CustomSerializedObject1 o = (CustomSerializedObject1)obj;

            o.val = reader.readInt("val");
        }
    }

    /**
     */
    private static class CustomSerializer2 implements BinarySerializer {
        /** {@inheritDoc} */
        @Override public void writeBinary(Object obj, BinaryWriter writer) throws BinaryObjectException {
            CustomSerializedObject2 o = (CustomSerializedObject2)obj;

            writer.writeInt("val", o.val * 3);
        }

        /** {@inheritDoc} */
        @Override public void readBinary(Object obj, BinaryReader reader) throws BinaryObjectException {
            CustomSerializedObject2 o = (CustomSerializedObject2)obj;

            o.val = reader.readInt("val");
        }
    }

    /**
     */
    private static class CustomMappedObject1 {
        /** */
        private int val1;

        /** */
        private String val2;

        /**
         */
        private CustomMappedObject1() {
            // No-op.
        }

        /**
         * @param val1 Value 1.
         * @param val2 Value 2.
         */
        private CustomMappedObject1(int val1, String val2) {
            this.val1 = val1;
            this.val2 = val2;
        }
    }

    /**
     */
    private static class InnerMappedObject extends CustomMappedObject1 {
        /**
         * @param val1 Val1
         * @param val2 Val2
         */
        InnerMappedObject(int val1, String val2) {
            super(val1, val2);
        }
    }

    /**
     */
    private static class CustomMappedObject2 {
        /** */
        private int val1;

        /** */
        private String val2;

        /**
         */
        private CustomMappedObject2() {
            // No-op.
        }

        /**
         * @param val1 Value 1.
         * @param val2 Value 2.
         */
        private CustomMappedObject2(int val1, String val2) {
            this.val1 = val1;
            this.val2 = val2;
        }
    }

    /**
     */
    private static class DynamicObject implements Binarylizable {
        /** */
        private int idx;

        /** */
        private int val1;

        /** */
        private int val2;

        /** */
        private int val3;

        /**
         */
        private DynamicObject() {
            // No-op.
        }

        /**
         * @param val1 Value 1.
         * @param val2 Value 2.
         * @param val3 Value 3.
         */
        private DynamicObject(int idx, int val1, int val2, int val3) {
            this.idx = idx;
            this.val1 = val1;
            this.val2 = val2;
            this.val3 = val3;
        }

        /** {@inheritDoc} */
        @Override public void writeBinary(BinaryWriter writer) throws BinaryObjectException {
            writer.writeInt("val1", val1);

            if (idx > 0)
                writer.writeInt("val2", val2);

            if (idx > 1)
                writer.writeInt("val3", val3);
        }

        /** {@inheritDoc} */
        @Override public void readBinary(BinaryReader reader) throws BinaryObjectException {
            val1 = reader.readInt("val1");
            val2 = reader.readInt("val2");
            val3 = reader.readInt("val3");
        }
    }

    /**
     * Custom array list.
     */
    private static class CustomArrayList extends ArrayList {
        // No-op.
    }

    /**
     * Custom hash map.
     */
    private static class CustomHashMap extends HashMap {
        // No-op.
    }

    /**
     * Holder for non-stadard collections.
     */
    private static class CustomCollections {
        /** */
        public List list = new ArrayList();

        /** */
        public List customList = new CustomArrayList();
    }

    /** */
    @SuppressWarnings("unchecked")
    private static class CustomCollectionsWithFactory implements Binarylizable {
        /** */
        public List list = new CustomArrayList();

        /** */
        public Map map = new CustomHashMap();

        /** {@inheritDoc} */
        @Override public void writeBinary(BinaryWriter writer) throws BinaryObjectException {
            writer.writeCollection("list", list);
            writer.writeMap("map", map);
        }

        /** {@inheritDoc} */
        @Override public void readBinary(BinaryReader reader) throws BinaryObjectException {
            list = (List)reader.readCollection("list", new BinaryCollectionFactory<Object>() {
                @Override public Collection<Object> create(int size) {
                    return new CustomArrayList();
                }
            });

            map = reader.readMap("map", new BinaryMapFactory<Object, Object>() {
                @Override public Map<Object, Object> create(int size) {
                    return new CustomHashMap();
                }
            });
        }
    }

    /**
     * Dummy value holder.
     */
    private static class DummyHolder {
        /** Value. */
        public int val;

        /**
         * Constructor.
         *
         * @param val Value.
         */
        public DummyHolder(int val) {
            this.val = val;
        }

        /** {@inheritDoc} */
        @Override public boolean equals(Object o) {
            return o != null && o instanceof DummyHolder && ((DummyHolder)o).val == val;
        }

        /** {@inheritDoc} */
        @Override public int hashCode() {
            return val;
        }
    }

    /**
     */
    private static class CycleLinkObject {
        /** */
        private CycleLinkObject self;
    }

    /**
     */
    private static class DetachedTestObject implements Binarylizable {
        /** */
        private DetachedInnerTestObject inner1;

        /** */
        private Object inner2;

        /** */
        private Object inner3;

        /** */
        private DetachedInnerTestObject inner4;

        /**
         */
        private DetachedTestObject() {
            // No-op.
        }

        /**
         * @param inner Inner object.
         */
        private DetachedTestObject(DetachedInnerTestObject inner) {
            inner1 = inner;
            inner2 = inner;
            inner3 = new DetachedInnerTestObject(inner, inner.id);
            inner4 = inner;
        }

        /** {@inheritDoc} */
        @Override public void writeBinary(BinaryWriter writer) throws BinaryObjectException {
            BinaryRawWriterEx raw = (BinaryRawWriterEx)writer.rawWriter();

            raw.writeObject(inner1);
            raw.writeObjectDetached(inner2);
            raw.writeObjectDetached(inner3);
            raw.writeObject(inner4);
        }

        /** {@inheritDoc} */
        @Override public void readBinary(BinaryReader reader) throws BinaryObjectException {
            BinaryRawReaderEx raw = (BinaryRawReaderEx)reader.rawReader();

            inner1 = (DetachedInnerTestObject)raw.readObject();
            inner2 = raw.readObjectDetached();
            inner3 = raw.readObjectDetached();
            inner4 = (DetachedInnerTestObject)raw.readObject();
        }
    }

    /**
     */
    private static class DetachedInnerTestObject {
        /** */
        private DetachedInnerTestObject inner;

        /** */
        private UUID id;

        /**
         */
        private DetachedInnerTestObject() {
            // No-op.
        }

        /**
         * @param inner Inner object.
         * @param id ID.
         */
        private DetachedInnerTestObject(DetachedInnerTestObject inner, UUID id) {
            this.inner = inner;
            this.id = id;
        }
    }

    /**
     */
    private static class CollectionFieldsObject {
        /** */
        private Object[] arr;

        /** */
        private Collection<Value> col;

        /** */
        private Map<Key, Value> map;

        /**
         */
        private CollectionFieldsObject() {
            // No-op.
        }

        /**
         * @param arr Array.
         * @param col Collection.
         * @param map Map.
         */
        private CollectionFieldsObject(Object[] arr, Collection<Value> col, Map<Key, Value> map) {
            this.arr = arr;
            this.col = col;
            this.map = map;
        }
    }

    /**
     */
    private static class Key {
        /** */
        private int key;

        /**
         */
        private Key() {
            // No-op.
        }

        /**
         * n
         *
         * @param key Key.
         */
        private Key(int key) {
            this.key = key;
        }

        /** {@inheritDoc} */
        @Override public boolean equals(Object o) {
            if (this == o)
                return true;

            if (o == null || getClass() != o.getClass())
                return false;

            Key key0 = (Key)o;

            return key == key0.key;

        }

        /** {@inheritDoc} */
        @Override public int hashCode() {
            return key;
        }
    }

    /**
     */
    private static class Value {
        /** */
        private int val;

        /**
         */
        private Value() {
            // No-op.
        }

        /**
         * @param val Value.
         */
        private Value(int val) {
            this.val = val;
        }

        /** {@inheritDoc} */
        @Override public boolean equals(Object o) {
            if (this == o)
                return true;

            if (!(o instanceof Value))
                return false;

            Value value = (Value)o;

            return val == value.val;
        }

        /** {@inheritDoc} */
        @Override public int hashCode() {
            return val;
        }
    }

    /**
     */
    private static class DateClass1 {
        /** */
        private Date date;

        /** */
        private Timestamp ts;

        /** */
        private Time time;

        /** */
        private Time[] timeArr;
    }

    /**
     *
     */
    private static class NoPublicConstructor {
        /** */
        private String val = "test";

        /**
         * @return Value.
         */
        public String getVal() {
            return val;
        }
    }

    /**
     *
     */
    @SuppressWarnings("PublicConstructorInNonPublicClass")
    private static class NoPublicDefaultConstructor {
        /** */
        private int val;

        /**
         * @param val Value.
         */
        public NoPublicDefaultConstructor(int val) {
            this.val = val;
        }
    }

    /**
     *
     */
    private static class ProtectedConstructor {
        /**
         * Protected constructor.
         */
        protected ProtectedConstructor() {
            // No-op.
        }
    }

    /**
     *
     */
    private static class MyTestClass implements Binarylizable {
        /** */
        private boolean readyToSerialize;

        /** */
        private String s;

        /**
         * @return Object.
         */
        Object writeReplace() {
            readyToSerialize = true;

            return this;
        }

        /**
         * @return Object.
         */
        Object readResolve() {
            s = "readResolve";

            return this;
        }

        /** {@inheritDoc} */
        @Override public void writeBinary(BinaryWriter writer) throws BinaryObjectException {
            if (!readyToSerialize)
                fail();
        }

        /** {@inheritDoc} */
        @Override public void readBinary(BinaryReader reader) throws BinaryObjectException {
            s = "readBinary";
        }
    }

    /**
     *
     */
    private static class MySingleton {
        /** */
        public static final MySingleton INSTANCE = new MySingleton();

        /** */
        private String s;

        /** Initializer. */ {
            StringBuilder builder = new StringBuilder();

            for (int i = 0; i < 10000; i++) {
                builder.append("+");
            }

            s = builder.toString();
        }

        /**
         * @return Object.
         */
        Object writeReplace() {
            return new SingletonMarker();
        }
    }

    /**
     *
     */
    private static class SingletonMarker {
        /**
         * @return Object.
         */
        Object readResolve() {
            return MySingleton.INSTANCE;
        }
    }

    /**
     *
     */
    public static class SimpleEnclosingObject {
        /** */
        private Object simpl;
    }

    /**
     *
     */
    public static class SimpleExternalizable implements Externalizable {
        /** */
        private String field;

        /**
         * {@link Externalizable} support.
         */
        public SimpleExternalizable() {
            // No-op.
        }

        /**
         * @param field Field.
         */
        public SimpleExternalizable(String field) {
            this.field = field;
        }

        /** {@inheritDoc} */
        @Override public void writeExternal(ObjectOutput out) throws IOException {
            U.writeString(out, field);
        }

        /** {@inheritDoc} */
        @Override public void readExternal(ObjectInput in) throws IOException, ClassNotFoundException {
            field = U.readString(in);
        }

        /** {@inheritDoc} */
        @Override public boolean equals(Object o) {
            if (this == o)
                return true;

            if (o == null || getClass() != o.getClass())
                return false;

            SimpleExternalizable that = (SimpleExternalizable)o;

            return field.equals(that.field);
        }

        /** {@inheritDoc} */
        @Override public int hashCode() {
            return field.hashCode();
        }
    }

    /**
     * Class B for duplicate fields test.
     */
    private static class DuplicateFieldsA {
        /** Field. */
        int x;

        /**
         * Constructor.
         *
         * @param x Field.
         */
        protected DuplicateFieldsA(int x) {
            this.x = x;
        }

        /**
         * @return A's field.
         */
        public int xA() {
            return x;
        }
    }

    /**
     * Class B for duplicate fields test.
     */
    private static class DuplicateFieldsB extends DuplicateFieldsA {
        /** Field. */
        int x;

        /**
         * Constructor.
         *
         * @param xA Field for parent class.
         * @param xB Field for current class.
         */
        public DuplicateFieldsB(int xA, int xB) {
            super(xA);

            this.x = xB;
        }

        /**
         * @return B's field.
         */
        public int xB() {
            return x;
        }
    }

    /**
     *
     */
    private static class DecimalReflective {
        /** */
        public BigDecimal val;

        /** */
        public BigDecimal[] valArr;
    }

    /**
     *
     */
    private static class DecimalMarshalAware extends DecimalReflective implements Binarylizable {
        /** */
        public BigDecimal rawVal;

        /** */
        public BigDecimal[] rawValArr;

        /** {@inheritDoc} */
        @Override public void writeBinary(BinaryWriter writer) throws BinaryObjectException {
            writer.writeDecimal("val", val);
            writer.writeDecimalArray("valArr", valArr);

            BinaryRawWriter rawWriter = writer.rawWriter();

            rawWriter.writeDecimal(rawVal);
            rawWriter.writeDecimalArray(rawValArr);
        }

        /** {@inheritDoc} */
        @Override public void readBinary(BinaryReader reader) throws BinaryObjectException {
            val = reader.readDecimal("val");
            valArr = reader.readDecimalArray("valArr");

            BinaryRawReader rawReader = reader.rawReader();

            rawVal = rawReader.readDecimal();
            rawValArr = rawReader.readDecimalArray();
        }
    }

    /**
     */
    private static class SingleHandleA {
        /** */
        private SingleHandleB b;

        /** */
        private Map<Object, SingleHandleB> map = new HashMap<>();

        /**
         * @param b B.
         */
        SingleHandleA(SingleHandleB b) {
            this.b = b;

            map.put("key", b);
        }
    }

    /**
     */
    private static class SingleHandleB {
    }

    /**
     */
    private static class ClassFieldObject {
        /** */
        private Class<?> cls;

        /**
         * @param cls Class field.
         */
        public ClassFieldObject(Class<?> cls) {
            this.cls = cls;
        }
    }

    /**
     *
     */
    private static class TestClass0 {
        /** */
        private int intVal = 33;

        /** */
        private String strVal = "Test string value";

        /** */
        private SimpleObject obj = constSimpleObject();

        /**
         * @return Constant value of the SimpleObject.
         */
        public static SimpleObject constSimpleObject() {
            SimpleObject obj = simpleObject();

            obj.uuid = null;
            obj.date = new Date(33);
            obj.ts = new Timestamp(22);
            obj.uuidArr = new UUID[] {null, null, null};
            obj.dateArr = new Date[] {new Date(11111), new Date(22222), new Date(33333)};
            obj.objArr = new Object[] {null, null, null};

            obj.inner.uuid = null;
            obj.inner.date = new Date(33);
            obj.inner.ts = new Timestamp(22);
            obj.inner.uuidArr = new UUID[] {null, null, null};
            obj.inner.dateArr = new Date[] {new Date(11111), new Date(22222), new Date(33333)};
            obj.inner.objArr = new Object[] {null, null, null};

            return obj;
        }
    }

    /** */
    public static class ArrayFieldClass {
        /** */
        protected TestClass1[] arr1;

        /** */
        protected TestClass1[] arr2;
    }

    /**
     *
     */
    public static class TestClass1 {
        /** */
        private int intVal = 33;

        /** */
        private String strVal = "Test string value";

        /** */
        private SimpleObject obj = TestClass0.constSimpleObject();

        /** {@inheritDoc} */
        @Override public boolean equals(Object o) {
            if (this == o)
                return true;
            if (o == null || getClass() != o.getClass())
                return false;
            TestClass1 class1 = (TestClass1)o;
            return intVal == class1.intVal && Objects.equals(strVal, class1.strVal) && Objects.equals(obj, class1.obj);
        }

        /** {@inheritDoc} */
        @Override public int hashCode() {
            return Objects.hash(intVal, strVal, obj);
        }
    }

    /**
     *
     */
    private static class TestClass2 extends TestClass0 {
    }

    /** */
    private static class ObjectWithRaw implements Binarylizable {
        /** */
        private int val;

        /** */
        private int rawVal;

        /**
         *
         */
        public ObjectWithRaw() {
        }

        /**
         * @param val Value.
         * @param rawVal Raw value.
         */
        public ObjectWithRaw(int val, int rawVal) {
            this.val = val;
            this.rawVal = rawVal;
        }

        /** {@inheritDoc} */
        @Override public void writeBinary(BinaryWriter writer) throws BinaryObjectException {
            writer.writeInt("val", val);

            writer.rawWriter().writeInt(rawVal);
        }

        /** {@inheritDoc} */
        @Override public void readBinary(BinaryReader reader) throws BinaryObjectException {
            val = reader.readInt("val");

            rawVal = reader.rawReader().readInt();
        }
    }

    /** */
    private static class ObjectRaw implements Binarylizable {
        /** */
        private int val0;

        /** */
        private int val1;

        /**
         *
         */
        public ObjectRaw() {
        }

        /**
         * @param val0 Value.
         * @param val1 Raw value.
         */
        public ObjectRaw(int val0, int val1) {
            this.val0 = val0;
            this.val1 = val1;
        }

        /** {@inheritDoc} */
        @Override public void writeBinary(BinaryWriter writer) throws BinaryObjectException {
            writer.rawWriter().writeInt(val0);
            writer.rawWriter().writeInt(val1);
        }

        /** {@inheritDoc} */
        @Override public void readBinary(BinaryReader reader) throws BinaryObjectException {
            BinaryRawReader rawReader = reader.rawReader();

            val0 = rawReader.readInt();
            val1 = rawReader.readInt();
        }
    }

    /** */
    private static class EnumObject implements Serializable {
        /** */
        private long id;

        /** */
        private String name;

        /** */
        private DeclaredBodyEnum type;

        /** */
        EnumObject(final long id, final String name, final DeclaredBodyEnum type) {
            this.id = id;
            this.name = name;
            this.type = type;
        }
    }

    /** */
    public enum DeclaredBodyEnum {
        /** */
        ONE {
            /** {@inheritDoc} */
            @Override boolean isSupported() {
                return false;
            }
        },

        /** */
        TWO {
            /** {@inkheritDoc} */
            @Override boolean isSupported() {
                return false;
            }
        };

        /** */
        abstract boolean isSupported();
    }

    /** */
    interface Intf {
        /** */
        long value();
    }

    /** */
    static class TestObject {
        /** Value. */
        Intf val = new IntfImpl();

        /** {@inheritDoc} */
        @Override public boolean equals(Object o) {
            if (this == o)
                return true;
            if (o == null || getClass() != o.getClass())
                return false;

            TestObject obj = (TestObject)o;

            return val.equals(obj.val);
        }
    }

    /** */
    static class IntfImpl extends Cls implements Intf {
        /** {@inheritDoc} */
        @Override public long value() {
            return longValue();
        }
    }

    /** */
    static class Cls implements Serializable {
        /** Value. */
        long val;

        /** */
        public long longValue() {
            return val;
        }

        /** {@inheritDoc} */
        @Override public boolean equals(Object o) {
            if (this == o)
                return true;
            if (o == null || getClass() != o.getClass())
                return false;

            Cls cls = (Cls)o;

            return val == cls.val;
        }

        /** */
        private Object writeReplace() {
            return new SerializationProxy(this);
        }

        /** */
        private static class SerializationProxy implements Serializable {
            /** Value. */
            private final long val;

            /** */
            SerializationProxy(Cls a) {
                val = a.longValue();
            }

            /** */
            private Object readResolve() {
                Cls a = new Cls();

                a.val = val;

                return a;
            }
        }
    }

    /** */
    public static class HandleToCollections {
        /** */
        int a;

        /** */
        List<Value> lst;

        /** */
        List<Value> hndLst;

        /** */
        List<Value> linkedLst;

        /** */
        List<Value> hndLinkedLst;

        /** */
        Map<Integer, Value> map;

        /** */
        Map<Integer, Value> hndMap;

        /** */
        Map<Integer, Value> linkedMap;

        /** */
        Map<Integer, Value> hndLinkedMap;

        /** */
        public HandleToCollections() {
            lst = new ArrayList<>(Arrays.asList(new Value(0), new Value(1)));
            hndLst = lst;

            linkedLst = new LinkedList<>(Arrays.asList(new Value(0), new Value(1)));
            hndLinkedLst = linkedLst;

            map = IntStream.range(0, 1).boxed()
                .collect(Collectors.toMap(Function.identity(), Value::new));
            hndMap = map;

            linkedMap = IntStream.range(0, 1).boxed()
                .collect(Collectors.toMap(Function.identity(), Value::new, (a, b) -> a, LinkedHashMap::new));
            hndLinkedMap = linkedMap;
        }
    }

    /** */
    public static class TwoCollections {
        /** */
        int a;

        /** */
        List<String> lst0;

        /** */
        List<String> lst1;

        /** */
        Value v;

        /** */
        public TwoCollections() {
            a = 0;

            lst0 = new ArrayList<>(Arrays.asList("a", "b"));
            lst1 = new ArrayList<>(Arrays.asList("c", "d"));;

            v = new Value(127);
        }
    }
}<|MERGE_RESOLUTION|>--- conflicted
+++ resolved
@@ -118,11 +118,7 @@
  * Binary marshaller tests.
  */
 @SuppressWarnings({"OverlyStrongTypeCast", "ConstantConditions"})
-<<<<<<< HEAD
-public class BinaryMarshallerSelfTest extends AbstractTypedArrayTest {
-=======
 public class BinaryMarshallerSelfTest extends AbstractBinaryArraysTest {
->>>>>>> 914c5dd1
     /**
      * @throws Exception If failed.
      */
@@ -837,11 +833,7 @@
         assertArrayEquals(obj.dateArr, (Date[])po.field("dateArr"));
         assertArrayEquals(
             obj.objArr,
-<<<<<<< HEAD
-            useTypedArrays ? po.<BinaryArray>field("objArr").array() : po.field("objArr")
-=======
             useBinaryArrays ? po.<BinaryArray>field("objArr").array() : po.field("objArr")
->>>>>>> 914c5dd1
         );
         assertEquals(obj.col, po.field("col"));
         assertEquals(obj.map, po.field("map"));
@@ -879,11 +871,7 @@
         assertArrayEquals(obj.inner.dateArr, (Date[])innerPo.field("dateArr"));
         assertArrayEquals(
             obj.inner.objArr,
-<<<<<<< HEAD
-            useTypedArrays ? innerPo.<BinaryArray>field("objArr").array() : innerPo.field("objArr")
-=======
             useBinaryArrays ? innerPo.<BinaryArray>field("objArr").array() : innerPo.field("objArr")
->>>>>>> 914c5dd1
         );
         assertEquals(obj.inner.col, innerPo.field("col"));
         assertEquals(obj.inner.map, innerPo.field("map"));
@@ -935,11 +923,7 @@
         assertArrayEquals(obj.dateArr, (Date[])po.field("_dateArr"));
         assertArrayEquals(
             obj.objArr,
-<<<<<<< HEAD
-            useTypedArrays ? po.<BinaryArray>field("_objArr").array() : po.field("_objArr")
-=======
             useBinaryArrays ? po.<BinaryArray>field("_objArr").array() : po.field("_objArr")
->>>>>>> 914c5dd1
         );
         assertEquals(obj.col, po.field("_col"));
         assertEquals(obj.map, po.field("_map"));
@@ -977,11 +961,7 @@
         assertArrayEquals(obj.simple.dateArr, (Date[])simplePo.field("dateArr"));
         assertArrayEquals(
             obj.simple.objArr,
-<<<<<<< HEAD
-            useTypedArrays ? simplePo.<BinaryArray>field("objArr").array() : simplePo.field("objArr")
-=======
             useBinaryArrays ? simplePo.<BinaryArray>field("objArr").array() : simplePo.field("objArr")
->>>>>>> 914c5dd1
         );
         assertEquals(obj.simple.col, simplePo.field("col"));
         assertEquals(obj.simple.map, simplePo.field("map"));
@@ -1021,11 +1001,7 @@
         assertArrayEquals(obj.binary.dateArr, (Date[])binaryPo.field("_dateArr"));
         assertArrayEquals(
             obj.binary.objArr,
-<<<<<<< HEAD
-            useTypedArrays ? binaryPo.<BinaryArray>field("_objArr").array() : binaryPo.field("_objArr")
-=======
             useBinaryArrays ? binaryPo.<BinaryArray>field("_objArr").array() : binaryPo.field("_objArr")
->>>>>>> 914c5dd1
         );
         assertEquals(obj.binary.col, binaryPo.field("_col"));
         assertEquals(obj.binary.map, binaryPo.field("_map"));
@@ -1333,11 +1309,7 @@
         assertArrayEquals(obj.dateArr, (Date[])po.field("dateArr"));
         assertArrayEquals(
             obj.objArr,
-<<<<<<< HEAD
-            useTypedArrays ? po.<BinaryArray>field("objArr").array() : po.field("objArr")
-=======
             useBinaryArrays ? po.<BinaryArray>field("objArr").array() : po.field("objArr")
->>>>>>> 914c5dd1
         );
         assertEquals(obj.col, po.field("col"));
         assertEquals(obj.map, po.field("map"));
@@ -1731,11 +1703,7 @@
 
         BinaryObject po = marshal(obj, marsh);
 
-<<<<<<< HEAD
-        Object[] arr0 = useTypedArrays ? po.<BinaryArray>field("arr").array() : po.field("arr");
-=======
         Object[] arr0 = useBinaryArrays ? po.<BinaryArray>field("arr").array() : po.field("arr");
->>>>>>> 914c5dd1
 
         assertEquals(3, arr0.length);
 
@@ -3180,9 +3148,7 @@
     public void testReadDetachedTypedArray() throws Exception {
         Value[] arr = IntStream.range(0, 1000).mapToObj(Value::new).toArray(Value[]::new);
 
-        testReadDetachObjectProperly(arr, obj0 -> {
-            Object[] obj = useTypedArrays ? ((BinaryArray)obj0).deserialize() : (Value[])obj0;
-
+        testReadDetachObjectProperly(arr, obj -> {
             assertArrayEquals(arr, (Value[])obj);
 
             Object[] args = new Object[] {obj};
@@ -3200,9 +3166,7 @@
     @Test
     public void testReadArrayOfCollections() throws Exception {
         Collection[] arr = new Collection[] { Arrays.asList(new Value(1), new Value(2), new Value(3)) };
-        testReadDetachObjectProperly(arr, obj0 -> {
-            Object[] obj = useTypedArrays ? ((BinaryArray)obj0).deserialize() : (Collection[])obj0;
-
+        testReadDetachObjectProperly(arr, obj -> {
             assertArrayEquals(arr, (Collection[])obj);
 
             Object[] args = new Object[] {obj};
