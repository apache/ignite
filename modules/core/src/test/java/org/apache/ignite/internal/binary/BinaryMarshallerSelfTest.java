--- conflicted
+++ resolved
@@ -1115,13 +1115,9 @@
                     col = bob.getField(flds.get1());
                 }
 
-<<<<<<< HEAD
-                assertSame(col, colHnd);
-=======
                 // Must be assertSame but now BinaryObjectBuilder doesn't support handle to collection.
                 // Now we check only that BinaryObjectBuilder#getField doesn't crash and returns valid collection.
                 assertEquals("Check: " + flds, col, colHnd);
->>>>>>> 9cf06362
             }
 
             bo = bob.build();
