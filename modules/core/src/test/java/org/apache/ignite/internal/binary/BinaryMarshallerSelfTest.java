--- conflicted
+++ resolved
@@ -183,9 +183,6 @@
     /**
      * @throws Exception If failed.
      */
-<<<<<<< HEAD
-    public void testString() throws Exception {
-=======
     public void testStringVer1() throws Exception {
         doTestString(false);
     }
@@ -201,7 +198,6 @@
      * @throws Exception If failed
      */
     private void doTestString(boolean ver2) throws Exception {
->>>>>>> cc58eb0d
         // Ascii check.
         String str = "ascii0123456789";
         assertEquals(str, marshalUnmarshal(str));
@@ -224,12 +220,6 @@
 
         // Special symbols check.
         str = new String(new char[] {0xD800, '的', 0xD800, 0xD800, 0xDC00, 0xDFFF});
-<<<<<<< HEAD
-        assertEquals(str, marshalUnmarshal(str));
-
-        str = new String(new char[] {55296});
-        assertEquals(str, marshalUnmarshal(str));
-=======
         if (ver2) {
             bytes = BinaryUtils.strToUtf8Bytes(str);
             assertEquals(str, BinaryUtils.utf8BytesToStr(bytes, 0, bytes.length));
@@ -247,19 +237,15 @@
 
         bytes = str.getBytes(UTF_8);
         assertNotEquals(str, new String(bytes, UTF_8));
->>>>>>> cc58eb0d
 
         bytes = str.getBytes(UTF_8);
         assertNotEquals(str, BinaryUtils.utf8BytesToStr(bytes, 0, bytes.length));
 
         str = new String(new char[] {0xD801, 0xDC37});
         assertEquals(str, marshalUnmarshal(str));
-<<<<<<< HEAD
-=======
 
         bytes = str.getBytes(UTF_8);
         assertEquals(str, new String(bytes, UTF_8));
->>>>>>> cc58eb0d
     }
 
     /**
