/*
 * Licensed to the Apache Software Foundation (ASF) under one or more
 * contributor license agreements.  See the NOTICE file distributed with
 * this work for additional information regarding copyright ownership.
 * The ASF licenses this file to You under the Apache License, Version 2.0
 * (the "License"); you may not use this file except in compliance with
 * the License.  You may obtain a copy of the License at
 *
 *      http://www.apache.org/licenses/LICENSE-2.0
 *
 * Unless required by applicable law or agreed to in writing, software
 * distributed under the License is distributed on an "AS IS" BASIS,
 * WITHOUT WARRANTIES OR CONDITIONS OF ANY KIND, either express or implied.
 * See the License for the specific language governing permissions and
 * limitations under the License.
 */

package org.apache.ignite.internal.binary;

import java.io.Externalizable;
import java.io.IOException;
import java.io.ObjectInput;
import java.io.ObjectOutput;
import java.io.Serializable;
import java.lang.reflect.Field;
import java.lang.reflect.InvocationHandler;
import java.lang.reflect.Method;
import java.lang.reflect.Proxy;
import java.math.BigDecimal;
import java.math.BigInteger;
import java.math.RoundingMode;
import java.net.InetSocketAddress;
import java.sql.Time;
import java.sql.Timestamp;
import java.util.AbstractQueue;
import java.util.ArrayList;
import java.util.Arrays;
import java.util.Collection;
import java.util.Collections;
import java.util.Date;
import java.util.HashMap;
import java.util.HashSet;
import java.util.Iterator;
import java.util.LinkedHashMap;
import java.util.LinkedHashSet;
import java.util.LinkedList;
import java.util.List;
import java.util.Map;
import java.util.Objects;
import java.util.Queue;
import java.util.TreeMap;
import java.util.TreeSet;
import java.util.UUID;
import java.util.concurrent.ConcurrentHashMap;
import java.util.concurrent.ConcurrentSkipListSet;
import java.util.function.Function;
import java.util.stream.Collectors;
import java.util.stream.IntStream;
import com.google.common.collect.ImmutableList;
import org.apache.ignite.IgniteCheckedException;
import org.apache.ignite.IgniteException;
import org.apache.ignite.IgniteSystemProperties;
import org.apache.ignite.binary.BinaryBasicIdMapper;
import org.apache.ignite.binary.BinaryBasicNameMapper;
import org.apache.ignite.binary.BinaryCollectionFactory;
import org.apache.ignite.binary.BinaryField;
import org.apache.ignite.binary.BinaryIdMapper;
import org.apache.ignite.binary.BinaryMapFactory;
import org.apache.ignite.binary.BinaryNameMapper;
import org.apache.ignite.binary.BinaryObject;
import org.apache.ignite.binary.BinaryObjectBuilder;
import org.apache.ignite.binary.BinaryObjectException;
import org.apache.ignite.binary.BinaryRawReader;
import org.apache.ignite.binary.BinaryRawWriter;
import org.apache.ignite.binary.BinaryReader;
import org.apache.ignite.binary.BinarySerializer;
import org.apache.ignite.binary.BinaryType;
import org.apache.ignite.binary.BinaryTypeConfiguration;
import org.apache.ignite.binary.BinaryWriter;
import org.apache.ignite.binary.Binarylizable;
import org.apache.ignite.configuration.BinaryConfiguration;
import org.apache.ignite.configuration.IgniteConfiguration;
import org.apache.ignite.internal.binary.builder.BinaryObjectBuilders;
import org.apache.ignite.internal.binary.streams.BinaryInputStream;
import org.apache.ignite.internal.binary.streams.BinaryOutputStream;
import org.apache.ignite.internal.binary.streams.BinaryStreams;
import org.apache.ignite.internal.binary.streams.BinaryStreamsTestUtils;
import org.apache.ignite.internal.managers.discovery.GridDiscoveryManager;
import org.apache.ignite.internal.managers.systemview.GridSystemViewManager;
import org.apache.ignite.internal.managers.systemview.JmxSystemViewExporterSpi;
import org.apache.ignite.internal.processors.cache.CacheObjectContext;
import org.apache.ignite.internal.processors.platform.utils.PlatformUtils;
import org.apache.ignite.internal.util.GridUnsafe;
import org.apache.ignite.internal.util.lang.GridMapEntry;
import org.apache.ignite.internal.util.lang.IgnitePair;
import org.apache.ignite.internal.util.lang.IgniteThrowableConsumer;
import org.apache.ignite.internal.util.typedef.F;
import org.apache.ignite.internal.util.typedef.T2;
import org.apache.ignite.internal.util.typedef.internal.S;
import org.apache.ignite.internal.util.typedef.internal.U;
import org.apache.ignite.lang.IgniteUuid;
import org.apache.ignite.marshaller.MarshallerContextTestImpl;
import org.apache.ignite.spi.discovery.DiscoverySpiCustomMessage;
import org.apache.ignite.spi.discovery.tcp.TcpDiscoverySpi;
import org.apache.ignite.testframework.GridTestUtils;
import org.apache.ignite.testframework.junits.GridTestKernalContext;
import org.jetbrains.annotations.NotNull;
import org.jetbrains.annotations.Nullable;
import org.junit.Assert;
import org.junit.Test;

import static java.nio.charset.StandardCharsets.UTF_8;
import static org.apache.ignite.internal.binary.GridBinaryMarshaller.UNREGISTERED_TYPE_ID;
import static org.junit.Assert.assertArrayEquals;
import static org.junit.Assert.assertNotEquals;

/**
 * Binary marshaller tests.
 */
@SuppressWarnings({"OverlyStrongTypeCast", "ConstantConditions"})
public class BinaryMarshallerSelfTest extends AbstractBinaryArraysTest {
    /**
     * @throws Exception If failed.
     */
    @Test
    public void testNull() throws Exception {
        assertNull(marshalUnmarshal(null));
    }

    /**
     * @throws Exception If failed.
     */
    @Test
    public void testByte() throws Exception {
        assertEquals((byte)100, marshalUnmarshal((byte)100).byteValue());
    }

    /**
     * @throws Exception If failed.
     */
    @Test
    public void testShort() throws Exception {
        assertEquals((short)100, marshalUnmarshal((short)100).shortValue());
    }

    /**
     * @throws Exception If failed.
     */
    @Test
    public void testInt() throws Exception {
        assertEquals(100, marshalUnmarshal(100).intValue());
    }

    /**
     * @throws Exception If failed.
     */
    @Test
    public void testLong() throws Exception {
        assertEquals(100L, marshalUnmarshal(100L).longValue());
    }

    /**
     * @throws Exception If failed.
     */
    @Test
    public void testFloat() throws Exception {
        assertEquals(100.001f, marshalUnmarshal(100.001f), 0);
    }

    /**
     * @throws Exception If failed.
     */
    @Test
    public void testDouble() throws Exception {
        assertEquals(100.001d, marshalUnmarshal(100.001d), 0);
    }

    /**
     * @throws Exception If failed.
     */
    @Test
    public void testChar() throws Exception {
        assertEquals((char)100, marshalUnmarshal((char)100).charValue());
    }

    /**
     * @throws Exception If failed.
     */
    @Test
    public void testBoolean() throws Exception {
        assertEquals(true, marshalUnmarshal(true).booleanValue());
    }

    /**
     * @throws Exception If failed.
     */
    @Test
    public void testDecimal() throws Exception {
        BigDecimal val;

        assertEquals((val = BigDecimal.ZERO), marshalUnmarshal(val));
        assertEquals((val = BigDecimal.valueOf(Long.MAX_VALUE, 0)), marshalUnmarshal(val));
        assertEquals((val = BigDecimal.valueOf(Long.MIN_VALUE, 0)), marshalUnmarshal(val));
        assertEquals((val = BigDecimal.valueOf(Long.MAX_VALUE, 8)), marshalUnmarshal(val));
        assertEquals((val = BigDecimal.valueOf(Long.MIN_VALUE, 8)), marshalUnmarshal(val));

        assertEquals((val = new BigDecimal(new BigInteger("-79228162514264337593543950336"))), marshalUnmarshal(val));
    }


    /**
     * @throws Exception If failed.
     */
    @Test
    public void testNegativeScaleDecimal() throws Exception {
        BigDecimal val;

        assertEquals((val = BigDecimal.valueOf(Long.MAX_VALUE, -1)), marshalUnmarshal(val));
        assertEquals((val = BigDecimal.valueOf(Long.MIN_VALUE, -2)), marshalUnmarshal(val));
        assertEquals((val = BigDecimal.valueOf(Long.MAX_VALUE, -3)), marshalUnmarshal(val));
        assertEquals((val = BigDecimal.valueOf(Long.MIN_VALUE, -4)), marshalUnmarshal(val));
    }

    /**
     * @throws Exception If failed.
     */
    @Test
    public void testNegativeScaleRoundingModeDecimal() throws Exception {
        BigDecimal val;

        assertEquals((val = BigDecimal.ZERO.setScale(-1, RoundingMode.HALF_UP)), marshalUnmarshal(val));
        assertEquals((val = BigDecimal.valueOf(Long.MAX_VALUE).setScale(-3, RoundingMode.HALF_DOWN)), marshalUnmarshal(val));
        assertEquals((val = BigDecimal.valueOf(Long.MIN_VALUE).setScale(-5, RoundingMode.HALF_EVEN)), marshalUnmarshal(val));
        assertEquals((val = BigDecimal.valueOf(Integer.MAX_VALUE).setScale(-8, RoundingMode.UP)), marshalUnmarshal(val));
        assertEquals((val = BigDecimal.valueOf(Integer.MIN_VALUE).setScale(-10, RoundingMode.DOWN)), marshalUnmarshal(val));
        assertEquals((val = BigDecimal.valueOf(Double.MAX_VALUE).setScale(-12, RoundingMode.CEILING)), marshalUnmarshal(val));
        assertEquals((val = BigDecimal.valueOf(Double.MIN_VALUE).setScale(-15, RoundingMode.FLOOR)), marshalUnmarshal(val));
    }


    /**
     * @throws Exception If failed.
     */
    @Test
    public void testStringVer1() throws Exception {
        doTestString(false);
    }

    /**
     * @throws Exception If failed.
     */
    @Test
    public void testStringVer2() throws Exception {
        doTestString(true);
    }

    /**
     * @throws Exception If failed
     */
    private void doTestString(boolean ver2) throws Exception {
        // Ascii check.
        String str = "ascii0123456789";
        assertEquals(str, marshalUnmarshal(str));

        byte[] bytes = str.getBytes(UTF_8);
        assertEquals(str, BinaryUtils.utf8BytesToStr(bytes, 0, bytes.length));

        bytes = BinaryUtils.strToUtf8Bytes(str);
        assertEquals(str, new String(bytes, UTF_8));

        // Extended symbols set check set.
        str = "的的abcdкириллица";
        assertEquals(str, marshalUnmarshal(str));

        bytes = str.getBytes(UTF_8);
        assertEquals(str, BinaryUtils.utf8BytesToStr(bytes, 0, bytes.length));

        bytes = BinaryUtils.strToUtf8Bytes(str);
        assertEquals(str, new String(bytes, UTF_8));

        // Special symbols check.
        str = new String(new char[] {0xD800, '的', 0xD800, 0xD800, 0xDC00, 0xDFFF});
        if (ver2) {
            bytes = BinaryUtils.strToUtf8Bytes(str);
            assertEquals(str, BinaryUtils.utf8BytesToStr(bytes, 0, bytes.length));
        }
        else
            assertNotEquals(str, marshalUnmarshal(str));

        str = new String(new char[] {55296});
        if (ver2) {
            bytes = BinaryUtils.strToUtf8Bytes(str);
            assertEquals(str, BinaryUtils.utf8BytesToStr(bytes, 0, bytes.length));
        }
        else
            assertNotEquals(str, marshalUnmarshal(str));

        bytes = str.getBytes(UTF_8);
        assertNotEquals(str, new String(bytes, UTF_8));

        bytes = str.getBytes(UTF_8);
        assertNotEquals(str, BinaryUtils.utf8BytesToStr(bytes, 0, bytes.length));

        str = new String(new char[] {0xD801, 0xDC37});
        assertEquals(str, marshalUnmarshal(str));

        bytes = str.getBytes(UTF_8);
        assertEquals(str, new String(bytes, UTF_8));
    }

    /**
     * @throws Exception If failed.
     */
    @Test
    public void testUuid() throws Exception {
        UUID uuid = UUID.randomUUID();

        assertEquals(uuid, marshalUnmarshal(uuid));
    }

    /**
     * @throws Exception If failed.
     */
    @Test
    public void testIgniteUuid() throws Exception {
        IgniteUuid uuid = IgniteUuid.randomUuid();

        assertEquals(uuid, marshalUnmarshal(uuid));
    }

    /**
     * @throws Exception If failed.
     */
    @Test
    public void testDate() throws Exception {
        Date date = new Date();

        Date val = marshalUnmarshal(date);

        assertEquals(date, val);
        assertEquals(Date.class, val.getClass());
    }

    /**
     * @throws Exception If failed.
     */
    @Test
    public void testTimestamp() throws Exception {
        Timestamp ts = new Timestamp(System.currentTimeMillis());

        ts.setNanos(999999999);

        assertEquals(ts, marshalUnmarshal(ts));
    }

    /**
     * @throws Exception If failed.
     */
    @Test
    public void testTime() throws Exception {
        Time time = new Time(System.currentTimeMillis());
        assertEquals(time, marshalUnmarshal(time));
    }

    /**
     * @throws Exception If failed.
     */
    @Test
    public void testTimeArray() throws Exception {
        Time[] times = new Time[]{new Time(System.currentTimeMillis()), new Time(123456789)};
        assertArrayEquals(times, marshalUnmarshal(times));
    }

    /**
     * @throws Exception If failed.
     */
    @Test
    public void testByteArray() throws Exception {
        byte[] arr = new byte[] {10, 20, 30};

        assertArrayEquals(arr, marshalUnmarshal(arr));
    }

    /**
     * @throws Exception If failed.
     */
    @Test
    public void testShortArray() throws Exception {
        short[] arr = new short[] {10, 20, 30};

        assertArrayEquals(arr, marshalUnmarshal(arr));
    }

    /**
     * @throws Exception If failed.
     */
    @Test
    public void testIntArray() throws Exception {
        int[] arr = new int[] {10, 20, 30};

        assertArrayEquals(arr, marshalUnmarshal(arr));
    }

    /**
     * @throws Exception If failed.
     */
    @Test
    public void testLongArray() throws Exception {
        long[] arr = new long[] {10, 20, 30};

        assertArrayEquals(arr, marshalUnmarshal(arr));
    }

    /**
     * @throws Exception If failed.
     */
    @Test
    public void testFloatArray() throws Exception {
        float[] arr = new float[] {10.1f, 20.1f, 30.1f};

        assertArrayEquals(arr, marshalUnmarshal(arr), 0);
    }

    /**
     * @throws Exception If failed.
     */
    @Test
    public void testDoubleArray() throws Exception {
        double[] arr = new double[] {10.1d, 20.1d, 30.1d};

        assertArrayEquals(arr, marshalUnmarshal(arr), 0);
    }

    /**
     * @throws Exception If failed.
     */
    @Test
    public void testCharArray() throws Exception {
        char[] arr = new char[] {10, 20, 30};

        assertArrayEquals(arr, marshalUnmarshal(arr));
    }

    /**
     * @throws Exception If failed.
     */
    @Test
    public void testBooleanArray() throws Exception {
        boolean[] arr = new boolean[] {true, false, true};

        assertBooleanArrayEquals(arr, marshalUnmarshal(arr));
    }

    /**
     * @throws Exception If failed.
     */
    @Test
    public void testDecimalArray() throws Exception {
        BigDecimal[] arr = new BigDecimal[] {BigDecimal.ZERO, BigDecimal.ONE, BigDecimal.TEN};

        assertArrayEquals(arr, marshalUnmarshal(arr));
    }

    /**
     * @throws Exception If failed.
     */
    @Test
    public void testStringArray() throws Exception {
        String[] arr = new String[] {"str1", "str2", "str3"};

        assertArrayEquals(arr, marshalUnmarshal(arr));
    }

    /**
     * @throws Exception If failed.
     */
    @Test
    public void testUuidArray() throws Exception {
        UUID[] arr = new UUID[] {UUID.randomUUID(), UUID.randomUUID(), UUID.randomUUID()};

        assertArrayEquals(arr, marshalUnmarshal(arr));
    }

    /**
     * @throws Exception If failed.
     */
    @Test
    public void testDateArray() throws Exception {
        Date[] arr = new Date[] {new Date(11111), new Date(22222), new Date(33333)};

        assertArrayEquals(arr, marshalUnmarshal(arr));
    }

    /**
     * @throws Exception If failed.
     */
    @Test
    public void testObjectArray() throws Exception {
        Object[] arr = new Object[] {1, 2, 3};

        assertArrayEquals(arr, marshalUnmarshal(arr));
    }

    /** */
    @Test
    public void testBinaryArray() throws IgniteCheckedException {
        TestClass1[] arr = new TestClass1[] {new TestClass1(), new TestClass1()};

        assertArrayEquals(arr, marshalUnmarshal(arr));

        Object[] arr1 = new Object[] {arr, arr};

        Object[] arr2 = marshalUnmarshal(arr1);

        Assert.assertSame("Same array should be returned because of HANDLE usage", arr2[0], arr2[1]);

        assertArrayEquals(arr1, arr2);

        ArrayFieldClass o1 = new ArrayFieldClass();

        o1.arr1 = arr;
        o1.arr2 = arr;

        ArrayFieldClass o2 = marshalUnmarshal(o1);

        Assert.assertSame("Same array should be returned because of HANDLE usage", o2.arr1, o2.arr2);

        assertArrayEquals(o1.arr1, o2.arr1);
    }

    /**
     * @throws Exception If failed.
     */
    @Test
    public void testException() throws Exception {
        Exception ex = new RuntimeException();

        // Checks that Optimize marshaller will be used, because Throwable has writeObject method.
        // Exception's stacktrace equals to zero-length array by default and generates at Throwable's writeObject method.
        assertNotEquals(0, marshalUnmarshal(ex).getStackTrace().length);
    }

    /**
     * @throws Exception If failed.
     */
    @Test
    public void testCollection() throws Exception {
        testCollection(new ArrayList<Integer>(3));
        testCollection(new LinkedHashSet<Integer>());
        testCollection(new HashSet<Integer>());
        testCollection(new TreeSet<Integer>());
        testCollection(new ConcurrentSkipListSet<Integer>());
    }

    /**
     * @throws Exception If failed.
     */
    private void testCollection(Collection<Integer> col) throws Exception {
        col.add(1);
        col.add(2);
        col.add(3);

        assertEquals(col, marshalUnmarshal(col));
    }

    /**
     * @throws Exception If failed.
     */
    @Test
    public void testMap() throws Exception {
        testMap(new HashMap<Integer, String>());
        testMap(new LinkedHashMap<Integer, String>());
        testMap(new TreeMap<Integer, String>());
        testMap(new ConcurrentHashMap<Integer, String>());
        testMap(new ConcurrentHashMap<Integer, String>());
    }

    /**
     * @throws Exception If failed.
     */
    private void testMap(Map<Integer, String> map) throws Exception {
        map.put(1, "str1");
        map.put(2, "str2");
        map.put(3, "str3");

        assertEquals(map, marshalUnmarshal(map));
    }

    /**
     * Test serialization of custom collections.
     *
     * @throws Exception If failed.
     */
    @SuppressWarnings("unchecked")
    @Test
    public void testCustomCollections() throws Exception {
        CustomCollections cc = new CustomCollections();

        cc.list.add(1);
        cc.customList.add(new Value(1));

        CustomCollections copiedCc = marshalUnmarshal(cc);

        assert copiedCc.customList.getClass().equals(CustomArrayList.class);

        assertEquals(cc.list.size(), copiedCc.list.size());
        assertEquals(cc.customList.size(), copiedCc.customList.size());

        assertEquals(cc.list.get(0), copiedCc.list.get(0));
        assertEquals(cc.customList.get(0), copiedCc.customList.get(0));
    }

    /**
     * Test serialization of custom collections.
     *
     * @throws Exception If failed.
     */
    @SuppressWarnings("unchecked")
    @Test
    public void testCustomCollections2() throws Exception {
        CustomArrayList arrList = new CustomArrayList();

        arrList.add(1);

        Object cp = marshalUnmarshal(arrList);

        assert cp.getClass().equals(CustomArrayList.class);

        CustomArrayList customCp = (CustomArrayList)cp;

        assertEquals(customCp.size(), arrList.size());

        assertEquals(customCp.get(0), arrList.get(0));
    }

    /**
     * Test custom collections with factories.
     *
     * @throws Exception If failed.
     */
    @SuppressWarnings("unchecked")
    @Test
    public void testCustomCollectionsWithFactory() throws Exception {
        CustomCollectionsWithFactory cc = new CustomCollectionsWithFactory();

        cc.list.add(new DummyHolder(1));
        cc.map.put(new DummyHolder(2), new DummyHolder(3));

        CustomCollectionsWithFactory copiedCc = marshalUnmarshal(cc);

        assertEquals(cc.list.size(), copiedCc.list.size());
        assertEquals(cc.map.size(), copiedCc.map.size());

        assertEquals(cc.list.get(0), copiedCc.list.get(0));
        assertEquals(cc.map.get(new DummyHolder(2)), copiedCc.map.get(new DummyHolder(2)));
    }

    /**
     * @throws Exception If failed.
     */
    @Test
    public void testExternalizableInEnclosing() throws Exception {
        SimpleEnclosingObject obj = new SimpleEnclosingObject();
        obj.simpl = new SimpleExternalizable("field");

        SimpleEnclosingObject other = marshalUnmarshal(obj);

        assertEquals(((SimpleExternalizable)obj.simpl).field, ((SimpleExternalizable)other.simpl).field);
    }

    /**
     * @throws Exception If failed.
     */
    @Test
    public void testMapEntry() throws Exception {
        Map.Entry<Integer, String> e = new GridMapEntry<>(1, "str1");

        assertEquals(e, marshalUnmarshal(e));

        Map<Integer, String> map = new HashMap<>(1);

        map.put(2, "str2");

        e = F.firstEntry(map);

        Map.Entry<Integer, String> e0 = marshalUnmarshal(e);

        assertEquals(2, e0.getKey().intValue());
        assertEquals("str2", e0.getValue());
    }

    /**
     * @throws Exception If failed.
     */
    @Test
    public void testBinaryObject() throws Exception {
        BinaryMarshaller marsh = binaryMarshaller(Arrays.asList(new BinaryTypeConfiguration(SimpleObject.class.getName())));

        SimpleObject obj = simpleObject();

        BinaryObject po = marshal(obj, marsh);

        BinaryObject po0 = marshalUnmarshal(po, marsh);

        assertTrue(po.hasField("b"));
        assertTrue(po.hasField("s"));
        assertTrue(po.hasField("i"));
        assertTrue(po.hasField("l"));
        assertTrue(po.hasField("f"));
        assertTrue(po.hasField("d"));
        assertTrue(po.hasField("c"));
        assertTrue(po.hasField("bool"));

        assertFalse(po.hasField("no_such_field"));

        assertEquals(obj, po.deserialize());
        assertEquals(obj, po0.deserialize());
    }

    /**
     * @throws Exception If failed.
     */
    @Test
    public void testEnum() throws Exception {
        BinaryMarshaller marsh = binaryMarshaller(Arrays.asList(new BinaryTypeConfiguration(TestEnum.class.getName())));

        assertEquals(TestEnum.B, marshalUnmarshal(TestEnum.B, marsh));
    }

    /**
     * @throws Exception If failed.
     */
    @Test
    public void testDeclaredBodyEnum() throws Exception {
        final MarshallerContextTestImpl ctx = new MarshallerContextTestImpl();
        ctx.registerClassName((byte)0, 1, EnumObject.class.getName(), false);
        ctx.registerClassName((byte)0, 2, DeclaredBodyEnum.class.getName(), false);

        BinaryMarshaller marsh = binaryMarshaller();
        marsh.setContext(ctx);

        EnumObject obj = new EnumObject(1L, "test 1", DeclaredBodyEnum.TWO);

        final byte[] marshal = marsh.marshal(obj);
        final Object restored = marsh.unmarshal(marshal, null);

        assertTrue(restored instanceof EnumObject);

        obj = (EnumObject)restored;

        assertEquals(1, obj.id);
        assertEquals(DeclaredBodyEnum.TWO.ordinal(), obj.type.ordinal());
        assertEquals(DeclaredBodyEnum.TWO, obj.type);
        assertTrue(obj.type == DeclaredBodyEnum.TWO);
    }

    /**
     * @throws Exception If failed.
     */
    @Test
    public void testDateAndTimestampInSingleObject() throws Exception {
        BinaryTypeConfiguration cfg1 = new BinaryTypeConfiguration(DateClass1.class.getName());

        BinaryMarshaller marsh = binaryMarshaller(Arrays.asList(cfg1));

        Date date = new Date();
        Timestamp ts = new Timestamp(System.currentTimeMillis());
        Time time = new Time(System.currentTimeMillis());
        Time[] timeArr = new Time[]{time, new Time(date.getTime()), new Time(System.currentTimeMillis())};

        DateClass1 obj1 = new DateClass1();
        obj1.date = date;
        obj1.ts = ts;
        obj1.time = time;
        obj1.timeArr = timeArr;

        BinaryObject po1 = marshal(obj1, marsh);

        assertEquals(date, po1.field("date"));
        assertEquals(Date.class, po1.field("date").getClass());
        assertEquals(ts, po1.field("ts"));
        assertEquals(Timestamp.class, po1.field("ts").getClass());
        assertEquals(time, po1.field("time"));
        assertEquals(Time.class, po1.field("time").getClass());
        assertArrayEquals(timeArr, (Object[])po1.field("timeArr"));
        assertEquals(Time[].class, po1.field("timeArr").getClass());

        obj1 = po1.deserialize();
        assertEquals(date, obj1.date);
        assertEquals(ts, obj1.ts);
        assertEquals(time, obj1.time);
        assertArrayEquals(timeArr, obj1.timeArr);
    }

    /**
     * @throws Exception If failed.
     */
    @Test
    public void testSimpleObject() throws Exception {
        BinaryMarshaller marsh = binaryMarshaller(Arrays.asList(
            new BinaryTypeConfiguration(SimpleObject.class.getName())
        ));

        SimpleObject obj = simpleObject();

        BinaryObject po = marshal(obj, marsh);

        assertEquals(obj, po.deserialize());

        assertEquals(obj.b, (byte)po.field("b"));
        assertEquals(obj.s, (short)po.field("s"));
        assertEquals(obj.i, (int)po.field("i"));
        assertEquals(obj.l, (long)po.field("l"));
        assertEquals(obj.f, (float)po.field("f"), 0);
        assertEquals(obj.d, (double)po.field("d"), 0);
        assertEquals(obj.c, (char)po.field("c"));
        assertEquals(obj.bool, (boolean)po.field("bool"));
        assertEquals(obj.str, po.field("str"));
        assertEquals(obj.uuid, po.field("uuid"));
        assertEquals(obj.date, po.field("date"));
        assertEquals(Date.class, obj.date.getClass());
        assertEquals(obj.ts, po.field("ts"));
        assertArrayEquals(obj.bArr, (byte[])po.field("bArr"));
        assertArrayEquals(obj.sArr, (short[])po.field("sArr"));
        assertArrayEquals(obj.iArr, (int[])po.field("iArr"));
        assertArrayEquals(obj.lArr, (long[])po.field("lArr"));
        assertArrayEquals(obj.fArr, (float[])po.field("fArr"), 0);
        assertArrayEquals(obj.dArr, (double[])po.field("dArr"), 0);
        assertArrayEquals(obj.cArr, (char[])po.field("cArr"));
        assertBooleanArrayEquals(obj.boolArr, (boolean[])po.field("boolArr"));
        assertArrayEquals(obj.strArr, (String[])po.field("strArr"));
        assertArrayEquals(obj.uuidArr, (UUID[])po.field("uuidArr"));
        assertArrayEquals(obj.dateArr, (Date[])po.field("dateArr"));
        assertArrayEquals(
            obj.objArr,
            useBinaryArrays ? po.<BinaryArray>field("objArr").array() : po.field("objArr")
        );
        assertEquals(obj.col, po.field("col"));
        assertEquals(obj.map, po.field("map"));
        assertEquals(new Integer(obj.enumVal.ordinal()), new Integer(((BinaryObject)po.field("enumVal")).enumOrdinal()));
        assertArrayEquals(ordinals(obj.enumArr), binaryOrdinals(po.field("enumArr")));
        assertNull(po.field("unknown"));

        BinaryObject innerPo = po.field("inner");

        assertEquals(obj.inner, innerPo.deserialize());

        assertEquals(obj.inner.b, (byte)innerPo.field("b"));
        assertEquals(obj.inner.s, (short)innerPo.field("s"));
        assertEquals(obj.inner.i, (int)innerPo.field("i"));
        assertEquals(obj.inner.l, (long)innerPo.field("l"));
        assertEquals(obj.inner.f, (float)innerPo.field("f"), 0);
        assertEquals(obj.inner.d, (double)innerPo.field("d"), 0);
        assertEquals(obj.inner.c, (char)innerPo.field("c"));
        assertEquals(obj.inner.bool, (boolean)innerPo.field("bool"));
        assertEquals(obj.inner.str, innerPo.field("str"));
        assertEquals(obj.inner.uuid, innerPo.field("uuid"));
        assertEquals(obj.inner.date, innerPo.field("date"));
        assertEquals(Date.class, obj.inner.date.getClass());
        assertEquals(obj.inner.ts, innerPo.field("ts"));
        assertArrayEquals(obj.inner.bArr, (byte[])innerPo.field("bArr"));
        assertArrayEquals(obj.inner.sArr, (short[])innerPo.field("sArr"));
        assertArrayEquals(obj.inner.iArr, (int[])innerPo.field("iArr"));
        assertArrayEquals(obj.inner.lArr, (long[])innerPo.field("lArr"));
        assertArrayEquals(obj.inner.fArr, (float[])innerPo.field("fArr"), 0);
        assertArrayEquals(obj.inner.dArr, (double[])innerPo.field("dArr"), 0);
        assertArrayEquals(obj.inner.cArr, (char[])innerPo.field("cArr"));
        assertBooleanArrayEquals(obj.inner.boolArr, (boolean[])innerPo.field("boolArr"));
        assertArrayEquals(obj.inner.strArr, (String[])innerPo.field("strArr"));
        assertArrayEquals(obj.inner.uuidArr, (UUID[])innerPo.field("uuidArr"));
        assertArrayEquals(obj.inner.dateArr, (Date[])innerPo.field("dateArr"));
        assertArrayEquals(
            obj.inner.objArr,
            useBinaryArrays ? innerPo.<BinaryArray>field("objArr").array() : innerPo.field("objArr")
        );
        assertEquals(obj.inner.col, innerPo.field("col"));
        assertEquals(obj.inner.map, innerPo.field("map"));
        assertEquals(new Integer(obj.inner.enumVal.ordinal()),
            new Integer(((BinaryObject)innerPo.field("enumVal")).enumOrdinal()));
        assertArrayEquals(ordinals(obj.inner.enumArr), binaryOrdinals(innerPo.field("enumArr")));
        assertNull(innerPo.field("inner"));
        assertNull(innerPo.field("unknown"));
    }

    /**
     * @throws Exception If failed.
     */
    @Test
    public void testBinary() throws Exception {
        BinaryMarshaller marsh = binaryMarshaller(Arrays.asList(
            new BinaryTypeConfiguration(SimpleObject.class.getName()),
            new BinaryTypeConfiguration(TestBinary.class.getName())
        ));

        TestBinary obj = binaryObject();

        BinaryObject po = marshal(obj, marsh);

        assertEquals(obj, po.deserialize());

        assertEquals(obj.b, (byte)po.field("_b"));
        assertEquals(obj.s, (short)po.field("_s"));
        assertEquals(obj.i, (int)po.field("_i"));
        assertEquals(obj.l, (long)po.field("_l"));
        assertEquals(obj.f, (float)po.field("_f"), 0);
        assertEquals(obj.d, (double)po.field("_d"), 0);
        assertEquals(obj.c, (char)po.field("_c"));
        assertEquals(obj.bool, (boolean)po.field("_bool"));
        assertEquals(obj.str, po.field("_str"));
        assertEquals(obj.uuid, po.field("_uuid"));
        assertEquals(obj.date, po.field("_date"));
        assertEquals(obj.ts, po.field("_ts"));
        assertArrayEquals(obj.bArr, (byte[])po.field("_bArr"));
        assertArrayEquals(obj.sArr, (short[])po.field("_sArr"));
        assertArrayEquals(obj.iArr, (int[])po.field("_iArr"));
        assertArrayEquals(obj.lArr, (long[])po.field("_lArr"));
        assertArrayEquals(obj.fArr, (float[])po.field("_fArr"), 0);
        assertArrayEquals(obj.dArr, (double[])po.field("_dArr"), 0);
        assertArrayEquals(obj.cArr, (char[])po.field("_cArr"));
        assertBooleanArrayEquals(obj.boolArr, (boolean[])po.field("_boolArr"));
        assertArrayEquals(obj.strArr, (String[])po.field("_strArr"));
        assertArrayEquals(obj.uuidArr, (UUID[])po.field("_uuidArr"));
        assertArrayEquals(obj.dateArr, (Date[])po.field("_dateArr"));
        assertArrayEquals(
            obj.objArr,
            useBinaryArrays ? po.<BinaryArray>field("_objArr").array() : po.field("_objArr")
        );
        assertEquals(obj.col, po.field("_col"));
        assertEquals(obj.map, po.field("_map"));
        assertEquals(new Integer(obj.enumVal.ordinal()), new Integer(((BinaryObject)po.field("_enumVal")).enumOrdinal()));
        assertArrayEquals(ordinals(obj.enumArr), binaryOrdinals(po.field("_enumArr")));
        assertNull(po.field("unknown"));

        BinaryObject simplePo = po.field("_simple");

        assertEquals(obj.simple, simplePo.deserialize());

        assertEquals(obj.simple.b, (byte)simplePo.field("b"));
        assertEquals(obj.simple.s, (short)simplePo.field("s"));
        assertEquals(obj.simple.i, (int)simplePo.field("i"));
        assertEquals(obj.simple.l, (long)simplePo.field("l"));
        assertEquals(obj.simple.f, (float)simplePo.field("f"), 0);
        assertEquals(obj.simple.d, (double)simplePo.field("d"), 0);
        assertEquals(obj.simple.c, (char)simplePo.field("c"));
        assertEquals(obj.simple.bool, (boolean)simplePo.field("bool"));
        assertEquals(obj.simple.str, simplePo.field("str"));
        assertEquals(obj.simple.uuid, simplePo.field("uuid"));
        assertEquals(obj.simple.date, simplePo.field("date"));
        assertEquals(Date.class, obj.simple.date.getClass());
        assertEquals(obj.simple.ts, simplePo.field("ts"));
        assertArrayEquals(obj.simple.bArr, (byte[])simplePo.field("bArr"));
        assertArrayEquals(obj.simple.sArr, (short[])simplePo.field("sArr"));
        assertArrayEquals(obj.simple.iArr, (int[])simplePo.field("iArr"));
        assertArrayEquals(obj.simple.lArr, (long[])simplePo.field("lArr"));
        assertArrayEquals(obj.simple.fArr, (float[])simplePo.field("fArr"), 0);
        assertArrayEquals(obj.simple.dArr, (double[])simplePo.field("dArr"), 0);
        assertArrayEquals(obj.simple.cArr, (char[])simplePo.field("cArr"));
        assertBooleanArrayEquals(obj.simple.boolArr, (boolean[])simplePo.field("boolArr"));
        assertArrayEquals(obj.simple.strArr, (String[])simplePo.field("strArr"));
        assertArrayEquals(obj.simple.uuidArr, (UUID[])simplePo.field("uuidArr"));
        assertArrayEquals(obj.simple.dateArr, (Date[])simplePo.field("dateArr"));
        assertArrayEquals(
            obj.simple.objArr,
            useBinaryArrays ? simplePo.<BinaryArray>field("objArr").array() : simplePo.field("objArr")
        );
        assertEquals(obj.simple.col, simplePo.field("col"));
        assertEquals(obj.simple.map, simplePo.field("map"));
        assertEquals(new Integer(obj.simple.enumVal.ordinal()),
            new Integer(((BinaryObject)simplePo.field("enumVal")).enumOrdinal()));
        assertArrayEquals(ordinals(obj.simple.enumArr), binaryOrdinals(simplePo.field("enumArr")));
        assertNull(simplePo.field("simple"));
        assertNull(simplePo.field("binary"));
        assertNull(simplePo.field("unknown"));

        BinaryObject binaryPo = po.field("_binary");

        assertEquals(obj.binary, binaryPo.deserialize());

        assertEquals(obj.binary.b, (byte)binaryPo.field("_b"));
        assertEquals(obj.binary.s, (short)binaryPo.field("_s"));
        assertEquals(obj.binary.i, (int)binaryPo.field("_i"));
        assertEquals(obj.binary.l, (long)binaryPo.field("_l"));
        assertEquals(obj.binary.f, (float)binaryPo.field("_f"), 0);
        assertEquals(obj.binary.d, (double)binaryPo.field("_d"), 0);
        assertEquals(obj.binary.c, (char)binaryPo.field("_c"));
        assertEquals(obj.binary.bool, (boolean)binaryPo.field("_bool"));
        assertEquals(obj.binary.str, binaryPo.field("_str"));
        assertEquals(obj.binary.uuid, binaryPo.field("_uuid"));
        assertEquals(obj.binary.date, binaryPo.field("_date"));
        assertEquals(obj.binary.ts, binaryPo.field("_ts"));
        assertArrayEquals(obj.binary.bArr, (byte[])binaryPo.field("_bArr"));
        assertArrayEquals(obj.binary.sArr, (short[])binaryPo.field("_sArr"));
        assertArrayEquals(obj.binary.iArr, (int[])binaryPo.field("_iArr"));
        assertArrayEquals(obj.binary.lArr, (long[])binaryPo.field("_lArr"));
        assertArrayEquals(obj.binary.fArr, (float[])binaryPo.field("_fArr"), 0);
        assertArrayEquals(obj.binary.dArr, (double[])binaryPo.field("_dArr"), 0);
        assertArrayEquals(obj.binary.cArr, (char[])binaryPo.field("_cArr"));
        assertBooleanArrayEquals(obj.binary.boolArr, (boolean[])binaryPo.field("_boolArr"));
        assertArrayEquals(obj.binary.strArr, (String[])binaryPo.field("_strArr"));
        assertArrayEquals(obj.binary.uuidArr, (UUID[])binaryPo.field("_uuidArr"));
        assertArrayEquals(obj.binary.dateArr, (Date[])binaryPo.field("_dateArr"));
        assertArrayEquals(
            obj.binary.objArr,
            useBinaryArrays ? binaryPo.<BinaryArray>field("_objArr").array() : binaryPo.field("_objArr")
        );
        assertEquals(obj.binary.col, binaryPo.field("_col"));
        assertEquals(obj.binary.map, binaryPo.field("_map"));
        assertEquals(new Integer(obj.binary.enumVal.ordinal()),
            new Integer(((BinaryObject)binaryPo.field("_enumVal")).enumOrdinal()));
        assertArrayEquals(ordinals(obj.binary.enumArr), binaryOrdinals(binaryPo.field("_enumArr")));
        assertNull(binaryPo.field("_simple"));
        assertNull(binaryPo.field("_binary"));
        assertNull(binaryPo.field("unknown"));
    }

    /**
     * @throws Exception If failed.
     */
    @Test
    public void testObjectFieldOfExternalizableCollection() throws Exception {
        EnclosingObj obj = new EnclosingObj();

        obj.queue = new TestQueue("test");

        assertEquals(obj, marshalUnmarshal(obj));
    }

    /**
     * @throws Exception If failed.
     */
    @Test
    public void testVoid() throws Exception {
        Class clazz = Void.class;

        assertEquals(clazz, marshalUnmarshal(clazz));

        clazz = Void.TYPE;

        assertEquals(clazz, marshalUnmarshal(clazz));
    }

    /**
     * @throws Exception If failed.
     */
    @Test
    public void testWriteReplacePrivate() throws Exception {
        BinaryMarshaller marsh = binaryMarshaller(Collections.singleton(
            new BinaryTypeConfiguration(TestObject.class.getName())
        ));

        TestObject obj = new TestObject();

        BinaryObject po = marshal(obj, marsh);

        assertEquals(obj, po.deserialize());

        assertEquals(obj.val, ((BinaryObject)po.field("val")).deserialize());
    }

    /**
     * @throws Exception If failed.
     */
    @Test
    public void testWriteReplaceInheritable() throws Exception {
        ImmutableList<String> obj = ImmutableList.of("This is a test");

        BinaryMarshaller marsh = binaryMarshaller(Collections.singleton(
            new BinaryTypeConfiguration(obj.getClass().getName())
        ));

        BinaryObject po = marshal(obj, marsh);

        Object des = po.deserialize();

        assertEquals(obj, des);
    }

    /**
     * Checks {@link BinaryBuilderReader#parseValue()} for object that contains handles to collection.
     *
     * @throws Exception If failed.
     */
    @Test
    public void handleToCollection() throws Exception {
        final IgnitePair<String>[] fieldsColAndHandle = new IgnitePair[] {
            new IgnitePair<>("lst", "hndLst"),
            new IgnitePair<>("linkedLst", "hndLinkedLst"),
            new IgnitePair<>("map", "hndMap"),
            new IgnitePair<>("linkedMap", "hndLinkedMap")
        };
        BinaryMarshaller m = binaryMarshaller();

        HandleToCollections obj = new HandleToCollections();

        BinaryObject bo = marshal(obj, m);

        for (int i = 0; i < 10; ++i) {
            BinaryObjectBuilder bob = bo.toBuilder();

            if (i > 0)
                assertEquals(i - 1, (int)bo.field("a"));

            bob.setField("a", i);

            for (IgnitePair<String> flds : fieldsColAndHandle) {
                // Different orders to read collection and handle to collection.
                Object col;
                Object colHnd;

                if (i % 2 == 0) {
                    col = bob.getField(flds.get1());
                    colHnd = bob.getField(flds.get2());
                }
                else {
                    colHnd = bob.getField(flds.get2());
                    col = bob.getField(flds.get1());
                }

                // Must be assertSame but now BinaryObjectBuilder doesn't support handle to collection.
                // Now we check only that BinaryObjectBuilder#getField doesn't crash and returns valid collection.
                assertEquals("Check: " + flds, col, colHnd);
            }

            bo = bob.build();
        }
    }

    /** */
    @Test
    public void rebuildWithHandleToCollection() throws Exception {
        BinaryMarshaller m = binaryMarshaller();

        HandleToCollections obj = new HandleToCollections();

        BinaryObjectImpl bo = marshal(obj, m);

        for (int i = 0; i < 10; ++i) {
            BinaryObjectBuilder bob = bo.toBuilder();

            bob.setField("a", i);

            bo = (BinaryObjectImpl)bob.build();

            // Check unmarshal is OK.
            HandleToCollections modified = unmarshal(bo, m);

            assertEquals(i, modified.a);
            assertEquals(obj.lst, modified.lst);
            assertEquals(obj.hndLst, modified.hndLst);
            assertEquals(obj.linkedLst, modified.linkedLst);
            assertEquals(obj.hndLinkedLst, modified.hndLinkedLst);
            assertEquals(obj.map, modified.map);
            assertEquals(obj.hndMap, modified.hndMap);
        }
    }

    /** */
    @Test
    public void rebuildObjectWithCollections() throws Exception {
        BinaryMarshaller m = binaryMarshaller();

        TwoCollections obj = new TwoCollections();

        BinaryObjectImpl bo = marshal(obj, m);

        for (int i = 0; i < 10; ++i) {
            BinaryObjectBuilder bob = bo.toBuilder();

            bob.setField("a", i);

            bo = (BinaryObjectImpl)bob.build();

            // Check unmarshal is OK.
            TwoCollections modified = unmarshal(bo, m);

            assertEquals(i, modified.a);
            assertEquals(obj.lst0, modified.lst0);
            assertEquals(obj.lst1, modified.lst1);
        }
    }

    /** */
    @Test
    public void emptyObjectBuilder() throws IgniteCheckedException {
        BinaryObject emptyBinObj = builder("test_type").build();

        BinaryObjectBuilder bob2 = emptyBinObj.toBuilder();

        // Check any field is null at the empty object.
        assertNull(bob2.getField("a"));

        // Modify empty object: add field.
        BinaryObjectImpl o1 = (BinaryObjectImpl)bob2.setField("a", 1).build();
        BinaryObjectImpl o2 = (BinaryObjectImpl)builder("test_type").setField("a", 1).build();

        // Check that modified empty object and the new object with the sanme field are equals.
        assertEquals(o1.schemaId(), o2.schemaId());
        assertEquals(o1, o2);
    }

    /** */
    @Test
    public void emptyObjectBinarylizable() throws IgniteCheckedException {
        BinaryMarshaller m = binaryMarshaller();

        BinaryObjectBuilder bob = marshal(new ObjectRaw(), m).toBuilder();

        // Check any field is null at the empty object.
        assertNull(bob.getField("a"));
    }

    /**
     *
     */
    private static class EnclosingObj implements Serializable {
        /** Queue. */
        Queue<Integer> queue = new TestQueue("test");

        /** {@inheritDoc} */
        @Override public boolean equals(Object o) {
            if (this == o)
                return true;

            if (o == null || getClass() != o.getClass())
                return false;

            EnclosingObj obj = (EnclosingObj)o;

            return Objects.equals(queue, obj.queue);
        }

        /** {@inheritDoc} */
        @Override public int hashCode() {
            return Objects.hash(queue);
        }
    }

    /**
     *
     */
    private static class TestQueue extends AbstractQueue<Integer> implements Externalizable {
        /** Name. */
        private String name;

        /**
         * {@link Externalizable} support.
         */
        public TestQueue() {
            // No-op.
        }

        /**
         * @param name Name.
         */
        public TestQueue(String name) {
            this.name = name;
        }

        /** {@inheritDoc} */
        @NotNull @Override public Iterator<Integer> iterator() {
            return Collections.emptyIterator();
        }

        /** {@inheritDoc} */
        @Override public int size() {
            return 0;
        }

        /** {@inheritDoc} */
        @Override public void writeExternal(ObjectOutput out) throws IOException {
            out.writeObject(name);
        }

        /** {@inheritDoc} */
        @Override public void readExternal(ObjectInput in) throws IOException, ClassNotFoundException {
            name = (String)in.readObject();
        }

        /** {@inheritDoc} */
        @Override public boolean offer(Integer integer) {
            throw new UnsupportedOperationException();
        }

        /** {@inheritDoc} */
        @Override public Integer poll() {
            throw new UnsupportedOperationException();
        }

        /** {@inheritDoc} */
        @Override public Integer peek() {
            throw new UnsupportedOperationException();
        }

        /** {@inheritDoc} */
        @Override public boolean equals(Object o) {
            if (this == o)
                return true;

            if (o == null || getClass() != o.getClass())
                return false;

            TestQueue integers = (TestQueue)o;

            return Objects.equals(name, integers.name);
        }

        /** {@inheritDoc} */
        @Override public int hashCode() {
            return Objects.hash(name);
        }
    }

    /**
     * @param obj Simple object.
     * @param po Binary object.
     */
    private void checkSimpleObjectData(SimpleObject obj, BinaryObject po) {
        assertEquals(obj.b, (byte)po.field("b"));
        assertEquals(obj.s, (short)po.field("s"));
        assertEquals(obj.i, (int)po.field("i"));
        assertEquals(obj.l, (long)po.field("l"));
        assertEquals(obj.f, (float)po.field("f"), 0);
        assertEquals(obj.d, (double)po.field("d"), 0);
        assertEquals(obj.c, (char)po.field("c"));
        assertEquals(obj.bool, (boolean)po.field("bool"));
        assertEquals(obj.str, po.field("str"));
        assertEquals(obj.uuid, po.field("uuid"));
        assertEquals(obj.date, po.field("date"));
        assertEquals(Date.class, obj.date.getClass());
        assertEquals(obj.ts, po.field("ts"));
        assertArrayEquals(obj.bArr, (byte[])po.field("bArr"));
        assertArrayEquals(obj.sArr, (short[])po.field("sArr"));
        assertArrayEquals(obj.iArr, (int[])po.field("iArr"));
        assertArrayEquals(obj.lArr, (long[])po.field("lArr"));
        assertArrayEquals(obj.fArr, (float[])po.field("fArr"), 0);
        assertArrayEquals(obj.dArr, (double[])po.field("dArr"), 0);
        assertArrayEquals(obj.cArr, (char[])po.field("cArr"));
        assertBooleanArrayEquals(obj.boolArr, (boolean[])po.field("boolArr"));
        assertArrayEquals(obj.strArr, (String[])po.field("strArr"));
        assertArrayEquals(obj.uuidArr, (UUID[])po.field("uuidArr"));
        assertArrayEquals(obj.dateArr, (Date[])po.field("dateArr"));
        assertArrayEquals(
            obj.objArr,
            useBinaryArrays ? po.<BinaryArray>field("objArr").array() : po.field("objArr")
        );
        assertEquals(obj.col, po.field("col"));
        assertEquals(obj.map, po.field("map"));
        assertEquals(new Integer(obj.enumVal.ordinal()), new Integer(((BinaryObject)po.field("enumVal")).enumOrdinal()));
        assertArrayEquals(ordinals(obj.enumArr), binaryOrdinals(po.field("enumArr")));
        assertNull(po.field("unknown"));

        assertEquals(obj, po.deserialize());
    }

    /**
     * @throws Exception If failed.
     */
    @Test
    public void testClassWithoutPublicConstructor() throws Exception {
        BinaryMarshaller marsh = binaryMarshaller(Arrays.asList(
            new BinaryTypeConfiguration(NoPublicConstructor.class.getName()),
            new BinaryTypeConfiguration(NoPublicDefaultConstructor.class.getName()),
            new BinaryTypeConfiguration(ProtectedConstructor.class.getName()))
        );

        NoPublicConstructor npc = new NoPublicConstructor();
        BinaryObject npc2 = marshal(npc, marsh);

        assertEquals("test", npc2.<NoPublicConstructor>deserialize().val);

        NoPublicDefaultConstructor npdc = new NoPublicDefaultConstructor(239);
        BinaryObject npdc2 = marshal(npdc, marsh);

        assertEquals(239, npdc2.<NoPublicDefaultConstructor>deserialize().val);

        ProtectedConstructor pc = new ProtectedConstructor();
        BinaryObject pc2 = marshal(pc, marsh);

        assertEquals(ProtectedConstructor.class, pc2.<ProtectedConstructor>deserialize().getClass());
    }

    /**
     * @throws Exception If failed.
     */
    @Test
    public void testCustomSerializer() throws Exception {
        BinaryTypeConfiguration type =
            new BinaryTypeConfiguration(CustomSerializedObject1.class.getName());

        type.setSerializer(new CustomSerializer1());

        BinaryMarshaller marsh = binaryMarshaller(Arrays.asList(type));

        CustomSerializedObject1 obj1 = new CustomSerializedObject1(10);

        BinaryObject po1 = marshal(obj1, marsh);

        assertEquals(20, po1.<CustomSerializedObject1>deserialize().val);
    }

    /**
     * @throws Exception If failed.
     */
    @Test
    public void testCustomSerializerWithGlobal() throws Exception {
        BinaryTypeConfiguration type1 =
            new BinaryTypeConfiguration(CustomSerializedObject1.class.getName());
        BinaryTypeConfiguration type2 =
            new BinaryTypeConfiguration(CustomSerializedObject2.class.getName());

        type2.setSerializer(new CustomSerializer2());

        BinaryMarshaller marsh = binaryMarshaller(new CustomSerializer1(), Arrays.asList(type1, type2));

        CustomSerializedObject1 obj1 = new CustomSerializedObject1(10);

        BinaryObject po1 = marshal(obj1, marsh);

        assertEquals(20, po1.<CustomSerializedObject1>deserialize().val);

        CustomSerializedObject2 obj2 = new CustomSerializedObject2(10);

        BinaryObject po2 = marshal(obj2, marsh);

        assertEquals(30, po2.<CustomSerializedObject2>deserialize().val);
    }

    /**
     * @throws Exception If failed.
     */
    @Test
    public void testCustomIdMapper() throws Exception {
        BinaryTypeConfiguration type =
            new BinaryTypeConfiguration(CustomMappedObject1.class.getName());

        type.setIdMapper(new BinaryIdMapper() {
            @Override public int typeId(String clsName) {
                return 11111;
            }

            @Override public int fieldId(int typeId, String fieldName) {
                assert typeId == 11111;

                if ("val1".equals(fieldName))
                    return 22222;
                else if ("val2".equals(fieldName))
                    return 33333;

                assert false : "Unknown field: " + fieldName;

                return 0;
            }
        });

        BinaryMarshaller marsh = binaryMarshaller(Arrays.asList(type));

        CustomMappedObject1 obj1 = new CustomMappedObject1(10, "str");

        BinaryObjectExImpl po1 = marshal(obj1, marsh);

        assertEquals(11111, po1.type().typeId());
        assertEquals((Integer)10, po1.field(22222));
        assertEquals("str", po1.field(33333));

        assertEquals(10, po1.<CustomMappedObject1>deserialize().val1);
        assertEquals("str", po1.<CustomMappedObject1>deserialize().val2);
    }

    /**
     * @throws Exception If failed.
     */
    @Test
    public void testCustomIdMapperWithGlobal() throws Exception {
        BinaryTypeConfiguration type1 =
            new BinaryTypeConfiguration(CustomMappedObject1.class.getName());
        BinaryTypeConfiguration type2 =
            new BinaryTypeConfiguration(CustomMappedObject2.class.getName());

        type2.setIdMapper(new BinaryIdMapper() {
            @Override public int typeId(String clsName) {
                return 44444;
            }

            @Override public int fieldId(int typeId, String fieldName) {
                assert typeId == 44444;

                if ("val1".equals(fieldName))
                    return 55555;
                else if ("val2".equals(fieldName))
                    return 66666;

                assert false : "Unknown field: " + fieldName;

                return 0;
            }
        });

        BinaryMarshaller marsh = binaryMarshaller(null, new BinaryIdMapper() {
            @Override public int typeId(String clsName) {
                return 11111;
            }

            @Override public int fieldId(int typeId, String fieldName) {
                assert typeId == 11111;

                if ("val1".equals(fieldName))
                    return 22222;
                else if ("val2".equals(fieldName))
                    return 33333;

                assert false : "Unknown field: " + fieldName;

                return 0;
            }
        }, Arrays.asList(type1, type2));

        CustomMappedObject1 obj1 = new CustomMappedObject1(10, "str1");

        BinaryObjectExImpl po1 = marshal(obj1, marsh);

        assertEquals(11111, po1.type().typeId());
        assertEquals((Integer)10, po1.field(22222));
        assertEquals("str1", po1.field(33333));

        assertEquals(10, po1.<CustomMappedObject1>deserialize().val1);
        assertEquals("str1", po1.<CustomMappedObject1>deserialize().val2);

        CustomMappedObject2 obj2 = new CustomMappedObject2(20, "str2");

        BinaryObjectExImpl po2 = marshal(obj2, marsh);

        assertEquals(44444, po2.type().typeId());
        assertEquals((Integer)20, po2.field(55555));
        assertEquals("str2", po2.field(66666));

        assertEquals(20, po2.<CustomMappedObject2>deserialize().val1);
        assertEquals("str2", po2.<CustomMappedObject2>deserialize().val2);
    }

    /**
     * @throws Exception If failed.
     */
    @Test
    public void testSimpleNameLowerCaseMappers() throws Exception {
        BinaryTypeConfiguration innerClsType = new BinaryTypeConfiguration(InnerMappedObject.class.getName());
        BinaryTypeConfiguration publicClsType = new BinaryTypeConfiguration(TestMappedObject.class.getName());
        BinaryTypeConfiguration typeWithCustomMapper = new BinaryTypeConfiguration(CustomMappedObject2.class.getName());

        typeWithCustomMapper.setIdMapper(new BinaryIdMapper() {
            @Override public int typeId(String clsName) {
                return 44444;
            }

            @Override public int fieldId(int typeId, String fieldName) {
                assert typeId == 44444;

                if ("val1".equals(fieldName))
                    return 55555;
                else if ("val2".equals(fieldName))
                    return 66666;

                assert false : "Unknown field: " + fieldName;

                return 0;
            }
        });

        BinaryMarshaller marsh = binaryMarshaller(new BinaryBasicNameMapper(true), new BinaryBasicIdMapper(true),
            Arrays.asList(innerClsType, publicClsType, typeWithCustomMapper));

        InnerMappedObject innerObj = new InnerMappedObject(10, "str1");

        BinaryObjectExImpl innerBo = marshal(innerObj, marsh);

        assertEquals("InnerMappedObject".toLowerCase().hashCode(), innerBo.type().typeId());

        assertEquals(10, innerBo.<CustomMappedObject1>deserialize().val1);
        assertEquals("str1", innerBo.<CustomMappedObject1>deserialize().val2);

        TestMappedObject publicObj = new TestMappedObject();

        BinaryObjectExImpl publicBo = marshal(publicObj, marsh);

        assertEquals("TestMappedObject".toLowerCase().hashCode(), publicBo.type().typeId());

        CustomMappedObject2 obj2 = new CustomMappedObject2(20, "str2");

        BinaryObjectExImpl po2 = marshal(obj2, marsh);

        assertEquals(44444, po2.type().typeId());
        assertEquals((Integer)20, po2.field(55555));
        assertEquals("str2", po2.field(66666));

        assertEquals(20, po2.<CustomMappedObject2>deserialize().val1);
        assertEquals("str2", po2.<CustomMappedObject2>deserialize().val2);
    }

    /**
     * @throws Exception If failed.
     */
    @Test
    public void testDynamicObject() throws Exception {
        BinaryMarshaller marsh = binaryMarshaller(Arrays.asList(
            new BinaryTypeConfiguration(DynamicObject.class.getName())
        ));

        BinaryObject po1 = marshal(new DynamicObject(0, 10, 20, 30), marsh);

        assertEquals(new Integer(10), po1.field("val1"));
        assertEquals(null, po1.field("val2"));
        assertEquals(null, po1.field("val3"));

        DynamicObject do1 = po1.deserialize();

        assertEquals(10, do1.val1);
        assertEquals(0, do1.val2);
        assertEquals(0, do1.val3);

        BinaryObject po2 = marshal(new DynamicObject(1, 10, 20, 30), marsh);

        assertEquals(new Integer(10), po2.field("val1"));
        assertEquals(new Integer(20), po2.field("val2"));
        assertEquals(null, po2.field("val3"));

        DynamicObject do2 = po2.deserialize();

        assertEquals(10, do2.val1);
        assertEquals(20, do2.val2);
        assertEquals(0, do2.val3);

        BinaryObject po3 = marshal(new DynamicObject(2, 10, 20, 30), marsh);

        assertEquals(new Integer(10), po3.field("val1"));
        assertEquals(new Integer(20), po3.field("val2"));
        assertEquals(new Integer(30), po3.field("val3"));

        DynamicObject do3 = po3.deserialize();

        assertEquals(10, do3.val1);
        assertEquals(20, do3.val2);
        assertEquals(30, do3.val3);
    }

    /**
     * @throws Exception If failed.
     */
    @Test
    public void testCycleLink() throws Exception {
        BinaryMarshaller marsh = binaryMarshaller(Arrays.asList(
            new BinaryTypeConfiguration(CycleLinkObject.class.getName())
        ));

        CycleLinkObject obj = new CycleLinkObject();

        obj.self = obj;

        BinaryObject po = marshal(obj, marsh);

        CycleLinkObject obj0 = po.deserialize();

        assert obj0.self == obj0;
    }

    /**
     * @throws Exception If failed.
     */
    @Test
    public void testDetached() throws Exception {
        BinaryMarshaller marsh = binaryMarshaller(Arrays.asList(
            new BinaryTypeConfiguration(DetachedTestObject.class.getName()),
            new BinaryTypeConfiguration(DetachedInnerTestObject.class.getName())
        ));

        UUID id = UUID.randomUUID();

        DetachedTestObject obj = marshal(new DetachedTestObject(
            new DetachedInnerTestObject(null, id)), marsh).deserialize();

        assertEquals(id, obj.inner1.id);
        assertEquals(id, obj.inner4.id);

        assert obj.inner1 == obj.inner4;

        BinaryObjectImpl innerPo = (BinaryObjectImpl)obj.inner2;

        assert innerPo.detached();

        DetachedInnerTestObject inner = innerPo.deserialize();

        assertEquals(id, inner.id);

        BinaryObjectImpl detachedPo = (BinaryObjectImpl)innerPo.detach();

        assert detachedPo.detached();

        inner = detachedPo.deserialize();

        assertEquals(id, inner.id);

        innerPo = (BinaryObjectImpl)obj.inner3;

        assert innerPo.detached();

        inner = innerPo.deserialize();

        assertEquals(id, inner.id);
        assertNotNull(inner.inner);

        detachedPo = (BinaryObjectImpl)innerPo.detach();

        assert detachedPo.detached();

        inner = innerPo.deserialize();

        assertEquals(id, inner.id);
        assertNotNull(inner.inner);
    }

    /**
     * @throws Exception If failed.
     */
    @Test
    public void testCollectionFields() throws Exception {
        BinaryMarshaller marsh = binaryMarshaller(Arrays.asList(
            new BinaryTypeConfiguration(CollectionFieldsObject.class.getName()),
            new BinaryTypeConfiguration(Key.class.getName()),
            new BinaryTypeConfiguration(Value.class.getName())
        ));

        Object[] arr = new Object[] {new Value(1), new Value(2), new Value(3)};
        Collection<Value> col = new ArrayList<>(Arrays.asList(new Value(4), new Value(5), new Value(6)));
        Map<Key, Value> map = new HashMap<>(F.asMap(new Key(10), new Value(10), new Key(20), new Value(20), new Key(30), new Value(30)));

        CollectionFieldsObject obj = new CollectionFieldsObject(arr, col, map);

        BinaryObject po = marshal(obj, marsh);

        Object[] arr0 = useBinaryArrays ? po.<BinaryArray>field("arr").array() : po.field("arr");

        assertEquals(3, arr0.length);

        int i = 1;

        for (Object valPo : arr0)
            assertEquals(i++, ((BinaryObject)valPo).<Value>deserialize().val);

        Collection<BinaryObject> col0 = po.field("col");

        i = 4;

        for (BinaryObject valPo : col0)
            assertEquals(i++, valPo.<Value>deserialize().val);

        Map<BinaryObject, BinaryObject> map0 = po.field("map");

        for (Map.Entry<BinaryObject, BinaryObject> e : map0.entrySet())
            assertEquals(e.getKey().<Key>deserialize().key, e.getValue().<Value>deserialize().val);
    }

    /**
     * @throws Exception If failed.
     */
    @Test
    public void testDefaultMapping() throws Exception {
        BinaryTypeConfiguration customMappingType =
            new BinaryTypeConfiguration(TestBinary.class.getName());

        customMappingType.setIdMapper(new BinaryIdMapper() {
            @Override public int typeId(String clsName) {
                String typeName = BinaryContext.SIMPLE_NAME_LOWER_CASE_MAPPER.typeName(clsName);

                return typeName.toLowerCase().hashCode();
            }

            @Override public int fieldId(int typeId, String fieldName) {
                return fieldName.toLowerCase().hashCode();
            }
        });

        BinaryMarshaller marsh1 = binaryMarshaller(Arrays.asList(
            new BinaryTypeConfiguration(SimpleObject.class.getName()),
            customMappingType
        ));

        TestBinary obj = binaryObject();

        BinaryObjectImpl po = marshal(obj, marsh1);

        BinaryMarshaller marsh2 = binaryMarshaller(Arrays.asList(
            new BinaryTypeConfiguration(SimpleObject.class.getName()),
            new BinaryTypeConfiguration(TestBinary.class.getName())
        ));

        po = marshal(obj, marsh2);

        assertEquals(obj, po.deserialize());
    }

    /**
     * @throws Exception If failed.
     */
    @Test
    public void testTypeNamesSimpleNameMapper() throws Exception {
        BinaryTypeConfiguration customType1 = new BinaryTypeConfiguration(Value.class.getName());

        customType1.setIdMapper(new BinaryIdMapper() {
            @Override public int typeId(String clsName) {
                return 300;
            }

            @Override public int fieldId(int typeId, String fieldName) {
                return 0;
            }
        });

        BinaryTypeConfiguration customType2 = new BinaryTypeConfiguration("org.gridgain.NonExistentClass1");

        customType2.setIdMapper(new BinaryIdMapper() {
            @Override public int typeId(String clsName) {
                return 400;
            }

            @Override public int fieldId(int typeId, String fieldName) {
                return 0;
            }
        });

        BinaryTypeConfiguration customType3 = new BinaryTypeConfiguration("NonExistentClass2");

        customType3.setIdMapper(new BinaryIdMapper() {
            @Override public int typeId(String clsName) {
                return 500;
            }

            @Override public int fieldId(int typeId, String fieldName) {
                return 0;
            }
        });

        BinaryTypeConfiguration customType4 = new BinaryTypeConfiguration("NonExistentClass0");

        customType4.setIdMapper(new BinaryIdMapper() {
            @Override public int typeId(String clsName) {
                return 0;
            }

            @Override public int fieldId(int typeId, String fieldName) {
                return 0;
            }
        });

        BinaryMarshaller marsh = binaryMarshaller(new BinaryBasicNameMapper(true), new BinaryBasicIdMapper(true),
            Arrays.asList(
                new BinaryTypeConfiguration(Key.class.getName()),
                new BinaryTypeConfiguration("org.gridgain.NonExistentClass3"),
                new BinaryTypeConfiguration("NonExistentClass4"),
                customType1,
                customType2,
                customType3,
                customType4
            ));

        BinaryContext ctx = binaryContext(marsh);

        // Full name hashCode.
        assertEquals("notconfiguredclass".hashCode(), ctx.typeId("NotConfiguredClass"));
        assertEquals("key".hashCode(), ctx.typeId(Key.class.getName()));
        assertEquals("nonexistentclass3".hashCode(), ctx.typeId("org.gridgain.NonExistentClass3"));
        assertEquals("nonexistentclass4".hashCode(), ctx.typeId("NonExistentClass4"));
        assertEquals(300, ctx.typeId(Value.class.getName()));
        assertEquals(400, ctx.typeId("org.gridgain.NonExistentClass1"));
        assertEquals(500, ctx.typeId("NonExistentClass2"));

        // BinaryIdMapper.typeId() contract.
        assertEquals("nonexistentclass0".hashCode(), ctx.typeId("NonExistentClass0"));
    }

    /**
     * @throws Exception If failed.
     */
    @Test
    public void testTypeNamesFullNameMappers() throws Exception {
        BinaryTypeConfiguration customType1 = new BinaryTypeConfiguration(Value.class.getName());

        customType1.setIdMapper(new BinaryIdMapper() {
            @Override public int typeId(String clsName) {
                return 300;
            }

            @Override public int fieldId(int typeId, String fieldName) {
                return 0;
            }
        });

        BinaryTypeConfiguration customType2 = new BinaryTypeConfiguration("org.gridgain.NonExistentClass1");

        customType2.setIdMapper(new BinaryIdMapper() {
            @Override public int typeId(String clsName) {
                return 400;
            }

            @Override public int fieldId(int typeId, String fieldName) {
                return 0;
            }
        });

        BinaryTypeConfiguration customType3 = new BinaryTypeConfiguration("NonExistentClass2");

        customType3.setIdMapper(new BinaryIdMapper() {
            @Override public int typeId(String clsName) {
                return 500;
            }

            @Override public int fieldId(int typeId, String fieldName) {
                return 0;
            }
        });

        BinaryTypeConfiguration customType4 = new BinaryTypeConfiguration("NonExistentClass0");

        customType4.setIdMapper(new BinaryIdMapper() {
            @Override public int typeId(String clsName) {
                return 0;
            }

            @Override public int fieldId(int typeId, String fieldName) {
                return 0;
            }
        });

        BinaryMarshaller marsh = binaryMarshaller(new BinaryBasicNameMapper(false), new BinaryBasicIdMapper(false),
            Arrays.asList(
                new BinaryTypeConfiguration(Key.class.getName()),
                new BinaryTypeConfiguration("org.gridgain.NonExistentClass3"),
                new BinaryTypeConfiguration("NonExistentClass4"),
                customType1,
                customType2,
                customType3,
                customType4
            ));

        BinaryContext ctx = binaryContext(marsh);

        // Full name hashCode.
        assertEquals("NotConfiguredClass".hashCode(), ctx.typeId("NotConfiguredClass"));
        assertEquals(Key.class.getName().hashCode(), ctx.typeId(Key.class.getName()));
        assertEquals("org.gridgain.NonExistentClass3".hashCode(), ctx.typeId("org.gridgain.NonExistentClass3"));
        assertEquals("NonExistentClass4".hashCode(), ctx.typeId("NonExistentClass4"));
        assertEquals(300, ctx.typeId(Value.class.getName()));
        assertEquals(400, ctx.typeId("org.gridgain.NonExistentClass1"));
        assertEquals(500, ctx.typeId("NonExistentClass2"));

        // BinaryIdMapper.typeId() contract.
        assertEquals("nonexistentclass0".hashCode(), ctx.typeId("NonExistentClass0"));
    }

    /**
     * @throws Exception If failed.
     */
    @Test
    public void testTypeNamesSimpleNameMappers() throws Exception {
        BinaryTypeConfiguration customType1 = new BinaryTypeConfiguration(Value.class.getName());

        customType1.setIdMapper(new BinaryIdMapper() {
            @Override public int typeId(String clsName) {
                return 300;
            }

            @Override public int fieldId(int typeId, String fieldName) {
                return 0;
            }
        });

        BinaryTypeConfiguration customType2 = new BinaryTypeConfiguration("org.gridgain.NonExistentClass1");

        customType2.setIdMapper(new BinaryIdMapper() {
            @Override public int typeId(String clsName) {
                return 400;
            }

            @Override public int fieldId(int typeId, String fieldName) {
                return 0;
            }
        });

        BinaryTypeConfiguration customType3 = new BinaryTypeConfiguration("NonExistentClass2");

        customType3.setIdMapper(new BinaryIdMapper() {
            @Override public int typeId(String clsName) {
                return 500;
            }

            @Override public int fieldId(int typeId, String fieldName) {
                return 0;
            }
        });

        BinaryTypeConfiguration customType4 = new BinaryTypeConfiguration("NonExistentClass0");

        customType4.setIdMapper(new BinaryIdMapper() {
            @Override public int typeId(String clsName) {
                return 0;
            }

            @Override public int fieldId(int typeId, String fieldName) {
                return 0;
            }
        });

        BinaryTypeConfiguration customType5 = new BinaryTypeConfiguration(DateClass1.class.getName());

        customType5.setNameMapper(new BinaryBasicNameMapper(false));
        customType5.setIdMapper(new BinaryBasicIdMapper(false));

        BinaryMarshaller marsh = binaryMarshaller(new BinaryBasicNameMapper(true), new BinaryBasicIdMapper(true),
            Arrays.asList(
                new BinaryTypeConfiguration(Key.class.getName()),
                new BinaryTypeConfiguration("org.gridgain.NonExistentClass3"),
                new BinaryTypeConfiguration("NonExistentClass4"),
                customType1,
                customType2,
                customType3,
                customType4,
                customType5
            ));

        BinaryContext ctx = binaryContext(marsh);

        assertEquals("notconfiguredclass".hashCode(), ctx.typeId("NotConfiguredClass"));
        assertEquals("notconfiguredclass".hashCode(), ctx.typeId("org.blabla.NotConfiguredClass"));
        assertEquals("key".hashCode(), ctx.typeId(Key.class.getName()));
        assertEquals("nonexistentclass3".hashCode(), ctx.typeId("org.gridgain.NonExistentClass3"));
        assertEquals("nonexistentclass4".hashCode(), ctx.typeId("NonExistentClass4"));

        assertEquals(300, ctx.typeId(Value.class.getName()));
        assertEquals(400, ctx.typeId("org.gridgain.NonExistentClass1"));
        assertEquals(500, ctx.typeId("NonExistentClass2"));

        assertEquals(DateClass1.class.getName().hashCode(), ctx.typeId(DateClass1.class.getName()));

        // BinaryIdMapper.typeId() contract.
        assertEquals("nonexistentclass0".hashCode(), ctx.typeId("NonExistentClass0"));
    }

    /**
     * @throws Exception If failed.
     */
    @Test
    public void testTypeNamesCustomIdMapper() throws Exception {
        BinaryTypeConfiguration customType1 = new BinaryTypeConfiguration(Value.class.getName());

        customType1.setIdMapper(new BinaryIdMapper() {
            @Override public int typeId(String clsName) {
                return 300;
            }

            @Override public int fieldId(int typeId, String fieldName) {
                return 0;
            }
        });

        BinaryTypeConfiguration customType2 = new BinaryTypeConfiguration("org.gridgain.NonExistentClass1");

        customType2.setIdMapper(new BinaryIdMapper() {
            @Override public int typeId(String clsName) {
                return 400;
            }

            @Override public int fieldId(int typeId, String fieldName) {
                return 0;
            }
        });

        BinaryTypeConfiguration customType3 = new BinaryTypeConfiguration("NonExistentClass2");

        customType3.setIdMapper(new BinaryIdMapper() {
            @Override public int typeId(String clsName) {
                return 500;
            }

            @Override public int fieldId(int typeId, String fieldName) {
                return 0;
            }
        });

        BinaryTypeConfiguration customType4 = new BinaryTypeConfiguration("NonExistentClass0");

        customType4.setIdMapper(new BinaryIdMapper() {
            @Override public int typeId(String clsName) {
                return 0;
            }

            @Override public int fieldId(int typeId, String fieldName) {
                return 0;
            }
        });

        BinaryTypeConfiguration customType5 = new BinaryTypeConfiguration(DateClass1.class.getName());

        customType5.setIdMapper(new BinaryBasicIdMapper(false));

        BinaryTypeConfiguration customType6 = new BinaryTypeConfiguration(MyTestClass.class.getName());

        customType6.setIdMapper(new BinaryBasicIdMapper(true));
        customType6.setNameMapper(new BinaryBasicNameMapper(true));

        BinaryMarshaller marsh = binaryMarshaller(new BinaryBasicNameMapper(false), new BinaryIdMapper() {
            @Override public int typeId(String clsName) {
                if ("org.blabla.NotConfiguredSpecialClass".equals(clsName))
                    return 0;
                else if (Key.class.getName().equals(clsName))
                    return 991;
                else if ("org.gridgain.NonExistentClass3".equals(clsName))
                    return 992;
                else if ("NonExistentClass4".equals(clsName))
                    return 993;

                return 999;
            }

            @Override public int fieldId(int typeId, String fieldName) {
                return 0;
            }
        }, Arrays.asList(
            new BinaryTypeConfiguration(Key.class.getName()),
            new BinaryTypeConfiguration("org.gridgain.NonExistentClass3"),
            new BinaryTypeConfiguration("NonExistentClass4"),
            customType1,
            customType2,
            customType3,
            customType4,
            customType5,
            customType6
        ));

        BinaryContext ctx = binaryContext(marsh);

        assertEquals(999, ctx.typeId("NotConfiguredClass"));
        assertEquals(999, ctx.typeId("org.blabla.NotConfiguredClass"));

        // BinaryIdMapper.typeId() contract.
        assertEquals("notconfiguredspecialclass".hashCode(), ctx.typeId("org.blabla.NotConfiguredSpecialClass"));

        assertEquals(991, ctx.typeId(Key.class.getName()));
        assertEquals(992, ctx.typeId("org.gridgain.NonExistentClass3"));
        assertEquals(993, ctx.typeId("NonExistentClass4"));

        // Custom types.
        assertEquals(300, ctx.typeId(Value.class.getName()));
        assertEquals(400, ctx.typeId("org.gridgain.NonExistentClass1"));
        assertEquals(500, ctx.typeId("NonExistentClass2"));

        // BinaryIdMapper.typeId() contract.
        assertEquals("nonexistentclass0".hashCode(), ctx.typeId("NonExistentClass0"));

        assertEquals(DateClass1.class.getName().hashCode(), ctx.typeId(DateClass1.class.getName()));
        assertEquals("mytestclass".hashCode(), ctx.typeId(MyTestClass.class.getName()));
    }

    /**
     * @throws Exception If failed.
     */
    @Test
    public void testCustomTypeRegistration() throws Exception {
        BinaryTypeConfiguration customType = new BinaryTypeConfiguration(Value.class.getName());

        BinaryMarshaller marsh = binaryMarshaller(Arrays.asList(customType));

        BinaryContext ctx = binaryContext(marsh);

        int typeId = ctx.typeId(Value.class.getName());

        BinaryClassDescriptor descriptor = ctx.descriptorForTypeId(true, typeId, null, true);

        assertEquals(Value.class, descriptor.describedClass());
        assertEquals(true, descriptor.registered());
        assertEquals(true, descriptor.userType());

        // Custom explicit types must be registered in 'predefinedTypes' in order not to break the interoperability.
        Field field = ctx.getClass().getDeclaredField("predefinedTypes");

        field.setAccessible(true);

        Map<Integer, BinaryClassDescriptor> map = (Map<Integer, BinaryClassDescriptor>)field.get(ctx);

        assertTrue(!map.isEmpty());

        assertNotNull(map.get(typeId));

        // Custom explicit types must NOT be registered in 'predefinedTypeNames'.
        field = ctx.getClass().getDeclaredField("predefinedTypeNames");

        field.setAccessible(true);

        Map<String, Integer> map2 = (Map<String, Integer>)field.get(ctx);

        assertTrue(!map2.isEmpty());

        assertNull(map2.get(ctx.userTypeName(Value.class.getName())));
    }

    /**
     * @throws Exception If failed.
     */
    @Test
    public void testFieldIdMapping() throws Exception {
        BinaryTypeConfiguration customType1 = new BinaryTypeConfiguration(Value.class.getName());

        customType1.setIdMapper(new BinaryIdMapper() {
            @Override public int typeId(String clsName) {
                return 300;
            }

            @Override public int fieldId(int typeId, String fieldName) {
                switch (fieldName) {
                    case "val1":
                        return 301;

                    case "val2":
                        return 302;

                    default:
                        return 0;
                }
            }
        });

        BinaryTypeConfiguration customType2 = new BinaryTypeConfiguration("NonExistentClass1");

        customType2.setIdMapper(new BinaryIdMapper() {
            @Override public int typeId(String clsName) {
                return 400;
            }

            @Override public int fieldId(int typeId, String fieldName) {
                switch (fieldName) {
                    case "val1":
                        return 401;

                    case "val2":
                        return 402;

                    default:
                        return 0;
                }
            }
        });

        BinaryMarshaller marsh = binaryMarshaller(Arrays.asList(new BinaryTypeConfiguration(Key.class.getName()),
            new BinaryTypeConfiguration("NonExistentClass2"),
            customType1,
            customType2));

        BinaryContext ctx = binaryContext(marsh);

        assertEquals("val".hashCode(), ctx.fieldId("key".hashCode(), "val"));
        assertEquals("val".hashCode(), ctx.fieldId("nonexistentclass2".hashCode(), "val"));
        assertEquals("val".hashCode(), ctx.fieldId("notconfiguredclass".hashCode(), "val"));
        assertEquals(301, ctx.fieldId(300, "val1"));
        assertEquals(302, ctx.fieldId(300, "val2"));
        assertEquals("val3".hashCode(), ctx.fieldId(300, "val3"));
        assertEquals(401, ctx.fieldId(400, "val1"));
        assertEquals(402, ctx.fieldId(400, "val2"));
        assertEquals("val3".hashCode(), ctx.fieldId(400, "val3"));
    }

    /**
     * @throws Exception If failed.
     */
    @Test
    public void testDuplicateTypeId() throws Exception {
        BinaryTypeConfiguration customType1 = new BinaryTypeConfiguration("org.gridgain.Class1");

        customType1.setIdMapper(new BinaryIdMapper() {
            @Override public int typeId(String clsName) {
                return 100;
            }

            @Override public int fieldId(int typeId, String fieldName) {
                return 0;
            }
        });

        BinaryTypeConfiguration customType2 = new BinaryTypeConfiguration("org.gridgain.Class2");

        customType2.setIdMapper(new BinaryIdMapper() {
            @Override public int typeId(String clsName) {
                return 100;
            }

            @Override public int fieldId(int typeId, String fieldName) {
                return 0;
            }
        });

        try {
            binaryMarshaller(Arrays.asList(customType1, customType2));
        }
        catch (BinaryObjectException e) {
            assertEquals("Duplicate type ID [clsName=org.gridgain.Class2, id=100]", e.getMessage());

            return;
        }

        assert false;
    }

    /**
     * @throws Exception If failed.
     */
    @Test
    public void testBinaryCopy() throws Exception {
        BinaryMarshaller marsh = binaryMarshaller(Arrays.asList(
            new BinaryTypeConfiguration(SimpleObject.class.getName())
        ));

        SimpleObject obj = simpleObject();

        final BinaryObject po = marshal(obj, marsh);

        assertEquals(obj, po.deserialize());

        BinaryObject copy = copy(po, null);

        assertEquals(obj, copy.deserialize());

        copy = copy(po, new HashMap<String, Object>());

        assertEquals(obj, copy.deserialize());

        Map<String, Object> map = new HashMap<>(1, 1.0f);

        map.put("i", 3);

        copy = copy(po, map);

        assertEquals((byte)2, copy.<Byte>field("b").byteValue());
        assertEquals((short)2, copy.<Short>field("s").shortValue());
        assertEquals(3, copy.<Integer>field("i").intValue());
        assertEquals(2L, copy.<Long>field("l").longValue());
        assertEquals(2.2f, copy.<Float>field("f").floatValue(), 0);
        assertEquals(2.2d, copy.<Double>field("d").doubleValue(), 0);
        assertEquals((char)2, copy.<Character>field("c").charValue());
        assertEquals(false, copy.<Boolean>field("bool").booleanValue());

        SimpleObject obj0 = copy.deserialize();

        assertEquals((byte)2, obj0.b);
        assertEquals((short)2, obj0.s);
        assertEquals(3, obj0.i);
        assertEquals(2L, obj0.l);
        assertEquals(2.2f, obj0.f, 0);
        assertEquals(2.2d, obj0.d, 0);
        assertEquals((char)2, obj0.c);
        assertEquals(false, obj0.bool);

        map = new HashMap<>(3, 1.0f);

        map.put("b", (byte)3);
        map.put("l", 3L);
        map.put("bool", true);

        copy = copy(po, map);

        assertEquals((byte)3, copy.<Byte>field("b").byteValue());
        assertEquals((short)2, copy.<Short>field("s").shortValue());
        assertEquals(2, copy.<Integer>field("i").intValue());
        assertEquals(3L, copy.<Long>field("l").longValue());
        assertEquals(2.2f, copy.<Float>field("f").floatValue(), 0);
        assertEquals(2.2d, copy.<Double>field("d").doubleValue(), 0);
        assertEquals((char)2, copy.<Character>field("c").charValue());
        assertEquals(true, copy.<Boolean>field("bool").booleanValue());

        obj0 = copy.deserialize();

        assertEquals((byte)3, obj0.b);
        assertEquals((short)2, obj0.s);
        assertEquals(2, obj0.i);
        assertEquals(3L, obj0.l);
        assertEquals(2.2f, obj0.f, 0);
        assertEquals(2.2d, obj0.d, 0);
        assertEquals((char)2, obj0.c);
        assertEquals(true, obj0.bool);

        map = new HashMap<>(8, 1.0f);

        map.put("b", (byte)3);
        map.put("s", (short)3);
        map.put("i", 3);
        map.put("l", 3L);
        map.put("f", 3.3f);
        map.put("d", 3.3d);
        map.put("c", (char)3);
        map.put("bool", true);

        copy = copy(po, map);

        assertEquals((byte)3, copy.<Byte>field("b").byteValue());
        assertEquals((short)3, copy.<Short>field("s").shortValue());
        assertEquals(3, copy.<Integer>field("i").intValue());
        assertEquals(3L, copy.<Long>field("l").longValue());
        assertEquals(3.3f, copy.<Float>field("f").floatValue(), 0);
        assertEquals(3.3d, copy.<Double>field("d").doubleValue(), 0);
        assertEquals((char)3, copy.<Character>field("c").charValue());
        assertEquals(true, copy.<Boolean>field("bool").booleanValue());

        obj0 = copy.deserialize();

        assertEquals((byte)3, obj0.b);
        assertEquals((short)3, obj0.s);
        assertEquals(3, obj0.i);
        assertEquals(3L, obj0.l);
        assertEquals(3.3f, obj0.f, 0);
        assertEquals(3.3d, obj0.d, 0);
        assertEquals((char)3, obj0.c);
        assertEquals(true, obj0.bool);

//        GridTestUtils.assertThrows(
//            log,
//            new Callable<Object>() {
//                @Override public Object call() throws Exception {
//                    po.copy(F.<String, Object>asMap("i", false));
//
//                    return null;
//                }
//            },
//            BinaryException.class,
//            "Invalid value type for field: i"
//        );
    }

    /**
     * @throws Exception If failed.
     */
    @Test
    public void testBinaryCopyString() throws Exception {
        BinaryMarshaller marsh = binaryMarshaller(Arrays.asList(
            new BinaryTypeConfiguration(SimpleObject.class.getName())
        ));

        SimpleObject obj = simpleObject();

        BinaryObject po = marshal(obj, marsh);

        BinaryObject copy = copy(po, F.<String, Object>asMap("str", "str3"));

        assertEquals("str3", copy.<String>field("str"));

        SimpleObject obj0 = copy.deserialize();

        assertEquals("str3", obj0.str);
    }

    /**
     * @throws Exception If failed.
     */
    @Test
    public void testBinaryCopyUuid() throws Exception {
        BinaryMarshaller marsh = binaryMarshaller(Arrays.asList(
            new BinaryTypeConfiguration(SimpleObject.class.getName())
        ));

        SimpleObject obj = simpleObject();

        BinaryObject po = marshal(obj, marsh);

        UUID uuid = UUID.randomUUID();

        BinaryObject copy = copy(po, F.<String, Object>asMap("uuid", uuid));

        assertEquals(uuid, copy.<UUID>field("uuid"));

        SimpleObject obj0 = copy.deserialize();

        assertEquals(uuid, obj0.uuid);
    }

    /**
     * @throws Exception If failed.
     */
    @Test
    public void testBinaryCopyByteArray() throws Exception {
        BinaryMarshaller marsh = binaryMarshaller(Arrays.asList(
            new BinaryTypeConfiguration(SimpleObject.class.getName())
        ));

        SimpleObject obj = simpleObject();

        BinaryObject po = marshal(obj, marsh);

        BinaryObject copy = copy(po, F.<String, Object>asMap("bArr", new byte[] {1, 2, 3}));

        assertArrayEquals(new byte[] {1, 2, 3}, copy.<byte[]>field("bArr"));

        SimpleObject obj0 = copy.deserialize();

        assertArrayEquals(new byte[] {1, 2, 3}, obj0.bArr);
    }

    /**
     * @param po Binary object.
     * @param fields Fields.
     * @return Copy.
     */
    private BinaryObject copy(BinaryObject po, Map<String, Object> fields) {
        BinaryObjectBuilder builder = BinaryObjectBuilders.builder(po);

        if (fields != null) {
            for (Map.Entry<String, Object> e : fields.entrySet())
                builder.setField(e.getKey(), e.getValue());
        }

        return builder.build();
    }

    /**
     * @throws Exception If failed.
     */
    @Test
    public void testBinaryCopyShortArray() throws Exception {
        BinaryMarshaller marsh = binaryMarshaller(Arrays.asList(
            new BinaryTypeConfiguration(SimpleObject.class.getName())
        ));

        SimpleObject obj = simpleObject();

        BinaryObject po = marshal(obj, marsh);

        BinaryObject copy = copy(po, F.<String, Object>asMap("sArr", new short[] {1, 2, 3}));

        assertArrayEquals(new short[] {1, 2, 3}, copy.<short[]>field("sArr"));

        SimpleObject obj0 = copy.deserialize();

        assertArrayEquals(new short[] {1, 2, 3}, obj0.sArr);
    }

    /**
     * @throws Exception If failed.
     */
    @Test
    public void testBinaryCopyIntArray() throws Exception {
        BinaryMarshaller marsh = binaryMarshaller(Arrays.asList(
            new BinaryTypeConfiguration(SimpleObject.class.getName())
        ));

        SimpleObject obj = simpleObject();

        BinaryObject po = marshal(obj, marsh);

        BinaryObject copy = copy(po, F.<String, Object>asMap("iArr", new int[] {1, 2, 3}));

        assertArrayEquals(new int[] {1, 2, 3}, copy.<int[]>field("iArr"));

        SimpleObject obj0 = copy.deserialize();

        assertArrayEquals(new int[] {1, 2, 3}, obj0.iArr);
    }

    /**
     * @throws Exception If failed.
     */
    @Test
    public void testBinaryCopyLongArray() throws Exception {
        BinaryMarshaller marsh = binaryMarshaller(Arrays.asList(
            new BinaryTypeConfiguration(SimpleObject.class.getName())
        ));

        SimpleObject obj = simpleObject();

        BinaryObject po = marshal(obj, marsh);

        BinaryObject copy = copy(po, F.<String, Object>asMap("lArr", new long[] {1, 2, 3}));

        assertArrayEquals(new long[] {1, 2, 3}, copy.<long[]>field("lArr"));

        SimpleObject obj0 = copy.deserialize();

        assertArrayEquals(new long[] {1, 2, 3}, obj0.lArr);
    }

    /**
     * @throws Exception If failed.
     */
    @Test
    public void testBinaryCopyFloatArray() throws Exception {
        BinaryMarshaller marsh = binaryMarshaller(Arrays.asList(
            new BinaryTypeConfiguration(SimpleObject.class.getName())
        ));

        SimpleObject obj = simpleObject();

        BinaryObject po = marshal(obj, marsh);

        BinaryObject copy = copy(po, F.<String, Object>asMap("fArr", new float[] {1, 2, 3}));

        assertArrayEquals(new float[] {1, 2, 3}, copy.<float[]>field("fArr"), 0);

        SimpleObject obj0 = copy.deserialize();

        assertArrayEquals(new float[] {1, 2, 3}, obj0.fArr, 0);
    }

    /**
     * @throws Exception If failed.
     */
    @Test
    public void testBinaryCopyDoubleArray() throws Exception {
        BinaryMarshaller marsh = binaryMarshaller(Arrays.asList(
            new BinaryTypeConfiguration(SimpleObject.class.getName())
        ));

        SimpleObject obj = simpleObject();

        BinaryObject po = marshal(obj, marsh);

        BinaryObject copy = copy(po, F.<String, Object>asMap("dArr", new double[] {1, 2, 3}));

        assertArrayEquals(new double[] {1, 2, 3}, copy.<double[]>field("dArr"), 0);

        SimpleObject obj0 = copy.deserialize();

        assertArrayEquals(new double[] {1, 2, 3}, obj0.dArr, 0);
    }

    /**
     * @throws Exception If failed.
     */
    @Test
    public void testBinaryCopyCharArray() throws Exception {
        BinaryMarshaller marsh = binaryMarshaller(Arrays.asList(
            new BinaryTypeConfiguration(SimpleObject.class.getName())
        ));

        SimpleObject obj = simpleObject();

        BinaryObject po = marshal(obj, marsh);

        BinaryObject copy = copy(po, F.<String, Object>asMap("cArr", new char[] {1, 2, 3}));

        assertArrayEquals(new char[] {1, 2, 3}, copy.<char[]>field("cArr"));

        SimpleObject obj0 = copy.deserialize();

        assertArrayEquals(new char[] {1, 2, 3}, obj0.cArr);
    }

    /**
     * @throws Exception If failed.
     */
    @Test
    public void testBinaryCopyStringArray() throws Exception {
        BinaryMarshaller marsh = binaryMarshaller(Arrays.asList(
            new BinaryTypeConfiguration(SimpleObject.class.getName())
        ));

        SimpleObject obj = simpleObject();

        BinaryObject po = marshal(obj, marsh);

        BinaryObject copy = copy(po, F.<String, Object>asMap("strArr", new String[] {"str1", "str2"}));

        assertArrayEquals(new String[] {"str1", "str2"}, copy.<String[]>field("strArr"));

        SimpleObject obj0 = copy.deserialize();

        assertArrayEquals(new String[] {"str1", "str2"}, obj0.strArr);
    }

    /**
     * @throws Exception If failed.
     */
    @Test
    public void testBinaryCopyObject() throws Exception {
        BinaryMarshaller marsh = binaryMarshaller(Arrays.asList(
            new BinaryTypeConfiguration(SimpleObject.class.getName())
        ));

        SimpleObject obj = simpleObject();

        BinaryObject po = marshal(obj, marsh);

        SimpleObject newObj = new SimpleObject();

        newObj.i = 12345;
        newObj.fArr = new float[] {5, 8, 0};
        newObj.str = "newStr";

        BinaryObject copy = copy(po, F.<String, Object>asMap("inner", newObj));

        assertEquals(newObj, copy.<BinaryObject>field("inner").deserialize());

        SimpleObject obj0 = copy.deserialize();

        assertEquals(newObj, obj0.inner);
    }

    /**
     * @throws Exception If failed.
     */
    @Test
    public void testBinaryCopyNonPrimitives() throws Exception {
        BinaryMarshaller marsh = binaryMarshaller(Arrays.asList(
            new BinaryTypeConfiguration(SimpleObject.class.getName())
        ));

        SimpleObject obj = simpleObject();

        BinaryObject po = marshal(obj, marsh);

        Map<String, Object> map = new HashMap<>(3, 1.0f);

        SimpleObject newObj = new SimpleObject();

        newObj.i = 12345;
        newObj.fArr = new float[] {5, 8, 0};
        newObj.str = "newStr";

        map.put("str", "str555");
        map.put("inner", newObj);
        map.put("bArr", new byte[] {6, 7, 9});

        BinaryObject copy = copy(po, map);

        assertEquals("str555", copy.<String>field("str"));
        assertEquals(newObj, copy.<BinaryObject>field("inner").deserialize());
        assertArrayEquals(new byte[] {6, 7, 9}, copy.<byte[]>field("bArr"));

        SimpleObject obj0 = copy.deserialize();

        assertEquals("str555", obj0.str);
        assertEquals(newObj, obj0.inner);
        assertArrayEquals(new byte[] {6, 7, 9}, obj0.bArr);
    }

    /**
     * @throws Exception If failed.
     */
    @Test
    public void testBinaryCopyMixed() throws Exception {
        BinaryMarshaller marsh = binaryMarshaller(Arrays.asList(new BinaryTypeConfiguration(SimpleObject.class.getName())));

        SimpleObject obj = simpleObject();

        BinaryObject po = marshal(obj, marsh);

        Map<String, Object> map = new HashMap<>(3, 1.0f);

        SimpleObject newObj = new SimpleObject();

        newObj.i = 12345;
        newObj.fArr = new float[] {5, 8, 0};
        newObj.str = "newStr";

        map.put("i", 1234);
        map.put("str", "str555");
        map.put("inner", newObj);
        map.put("s", (short)2323);
        map.put("bArr", new byte[] {6, 7, 9});
        map.put("b", (byte)111);

        BinaryObject copy = copy(po, map);

        assertEquals(1234, copy.<Integer>field("i").intValue());
        assertEquals("str555", copy.<String>field("str"));
        assertEquals(newObj, copy.<BinaryObject>field("inner").deserialize());
        assertEquals((short)2323, copy.<Short>field("s").shortValue());
        assertArrayEquals(new byte[] {6, 7, 9}, copy.<byte[]>field("bArr"));
        assertEquals((byte)111, copy.<Byte>field("b").byteValue());

        SimpleObject obj0 = copy.deserialize();

        assertEquals(1234, obj0.i);
        assertEquals("str555", obj0.str);
        assertEquals(newObj, obj0.inner);
        assertEquals((short)2323, obj0.s);
        assertArrayEquals(new byte[] {6, 7, 9}, obj0.bArr);
        assertEquals((byte)111, obj0.b);
    }

    /**
     * @throws Exception If failed.
     */
    @Test
    public void testKeepDeserialized() throws Exception {
        BinaryMarshaller marsh = binaryMarshaller(Arrays.asList(new BinaryTypeConfiguration(SimpleObject.class.getName())));

        BinaryObjectImpl po = marshal(simpleObject(), marsh);

        CacheObjectContext coCtx = new CacheObjectContext(newContext(), null, null, false, false, true, false, false);

        assert po.value(coCtx, false) == po.value(coCtx, false);

        po = marshal(simpleObject(), marsh);

        assert po.deserialize() != po.deserialize();
    }

    /**
     * @throws Exception If failed.
     */
    @Test
    public void testOffheapBinary() throws Exception {
        BinaryMarshaller marsh = binaryMarshaller(Arrays.asList(new BinaryTypeConfiguration(SimpleObject.class.getName())));

        BinaryContext ctx = binaryContext(marsh);

        SimpleObject simpleObj = simpleObject();

        BinaryObjectImpl obj = marshal(simpleObj, marsh);

        long ptr = 0;

        long ptr1 = 0;

        long ptr2 = 0;

        try {
            ptr = copyOffheap(obj);

            BinaryObjectOffheapImpl offheapObj = new BinaryObjectOffheapImpl(ctx,
                ptr,
                0,
                obj.bytes().length);

            assertTrue(offheapObj.equals(offheapObj));
            assertEquals(offheapObj.size(), obj.size());
            assertFalse(offheapObj.equals(null));
            assertFalse(offheapObj.equals("str"));
            assertTrue(offheapObj.equals(obj));
            assertTrue(obj.equals(offheapObj));

            ptr1 = copyOffheap(obj);

            BinaryObjectOffheapImpl offheapObj1 = new BinaryObjectOffheapImpl(ctx,
                ptr1,
                0,
                obj.bytes().length);

            assertTrue(offheapObj.equals(offheapObj1));
            assertTrue(offheapObj1.equals(offheapObj));

            assertEquals(obj.type().typeId(), offheapObj.type().typeId());
            assertEquals(obj.hashCode(), offheapObj.hashCode());

            checkSimpleObjectData(simpleObj, offheapObj);

            BinaryObjectOffheapImpl innerOffheapObj = offheapObj.field("inner");

            assertNotNull(innerOffheapObj);

            checkSimpleObjectData(simpleObj.inner, innerOffheapObj);

            obj = (BinaryObjectImpl)offheapObj.heapCopy();

            assertEquals(obj.type().typeId(), offheapObj.type().typeId());
            assertEquals(obj.hashCode(), offheapObj.hashCode());

            checkSimpleObjectData(simpleObj, obj);

            BinaryObjectImpl innerObj = obj.field("inner");

            assertNotNull(innerObj);

            checkSimpleObjectData(simpleObj.inner, innerObj);

            simpleObj.d = 0;

            obj = marshal(simpleObj, marsh);

            assertFalse(offheapObj.equals(obj));
            assertFalse(obj.equals(offheapObj));

            ptr2 = copyOffheap(obj);

            BinaryObjectOffheapImpl offheapObj2 = new BinaryObjectOffheapImpl(ctx,
                ptr2,
                0,
                obj.bytes().length);

            assertFalse(offheapObj.equals(offheapObj2));
            assertFalse(offheapObj2.equals(offheapObj));
        }
        finally {
            GridUnsafe.freeMemory(ptr);

            if (ptr1 > 0)
                GridUnsafe.freeMemory(ptr1);

            if (ptr2 > 0)
                GridUnsafe.freeMemory(ptr2);
        }
    }

    /**
     *
     */
    @Test
    public void testReadResolve() throws Exception {
        BinaryMarshaller marsh = binaryMarshaller(Arrays.asList(
            new BinaryTypeConfiguration(MySingleton.class.getName()),
            new BinaryTypeConfiguration(SingletonMarker.class.getName())));

        BinaryObjectImpl binaryObj = marshal(MySingleton.INSTANCE, marsh);

        assertTrue(binaryObj.bytes().length <= 1024); // Check that big string was not serialized.

        MySingleton singleton = binaryObj.deserialize();

        assertSame(MySingleton.INSTANCE, singleton);
    }

    /**
     *
     */
    @Test
    public void testReadResolveOnBinaryAware() throws Exception {
        BinaryMarshaller marsh = binaryMarshaller(Collections.singletonList(
            new BinaryTypeConfiguration(MyTestClass.class.getName())));

        BinaryObjectImpl binaryObj = marshal(new MyTestClass(), marsh);

        MyTestClass obj = binaryObj.deserialize();

        assertEquals("readResolve", obj.s);
    }

    /**
     *
     */
    @Test
    public void testDecimalFields() throws Exception {
        Collection<BinaryTypeConfiguration> clsNames = new ArrayList<>();

        clsNames.add(new BinaryTypeConfiguration(DecimalReflective.class.getName()));
        clsNames.add(new BinaryTypeConfiguration(DecimalMarshalAware.class.getName()));

        BinaryMarshaller marsh = binaryMarshaller(clsNames);

        // 1. Test reflective stuff.
        DecimalReflective obj1 = new DecimalReflective();

        BigDecimal valArr[] = new BigDecimal[] {BigDecimal.ONE, BigDecimal.TEN, new BigDecimal("-100.5"),
            BigDecimal.valueOf(Long.MAX_VALUE, 0), BigDecimal.valueOf(Long.MIN_VALUE, 0),
            BigDecimal.valueOf(Long.MAX_VALUE, 8), BigDecimal.valueOf(Long.MIN_VALUE, 8)};

        obj1.val = BigDecimal.ZERO;
        obj1.valArr = valArr;
        BinaryObjectImpl portObj = marshal(obj1, marsh);

        assertArrayEquals(obj1.valArr, portObj.<BigDecimal[]>field("valArr"));
        assertArrayEquals(obj1.valArr, portObj.<DecimalReflective>deserialize().valArr);
        assertArrayEquals(obj1.valArr, (BigDecimal[])portObj.type().field("valArr").value(portObj));

        obj1.valArr = null;

        for (BigDecimal v: valArr) {
            obj1.val = v;

            portObj = marshal(obj1, marsh);

            assertEquals(obj1.val, portObj.field("val"));
            assertEquals(obj1.val, portObj.<DecimalReflective>deserialize().val);
            assertEquals(obj1.val, portObj.type().field("val").value(portObj));
        }

        // 2. Test marshal aware stuff.
        DecimalMarshalAware obj2 = new DecimalMarshalAware();

        obj2.val = BigDecimal.ZERO;
        obj2.valArr = new BigDecimal[] {BigDecimal.ONE, BigDecimal.TEN.negate()};
        obj2.rawVal = BigDecimal.TEN;
        obj2.rawValArr = new BigDecimal[] {BigDecimal.ZERO, BigDecimal.ONE};

        portObj = marshal(obj2, marsh);

        assertEquals(obj2.val, portObj.field("val"));
        assertArrayEquals(obj2.valArr, portObj.<BigDecimal[]>field("valArr"));

        assertEquals(obj2.val, portObj.<DecimalMarshalAware>deserialize().val);
        assertArrayEquals(obj2.valArr, portObj.<DecimalMarshalAware>deserialize().valArr);
        assertEquals(obj2.rawVal, portObj.<DecimalMarshalAware>deserialize().rawVal);
        assertArrayEquals(obj2.rawValArr, portObj.<DecimalMarshalAware>deserialize().rawValArr);

        assertEquals(obj2.val, portObj.type().field("val").value(portObj));
        assertArrayEquals(obj2.valArr, (BigDecimal[])portObj.type().field("valArr").value(portObj));

        for (BigDecimal v: valArr) {
            obj2.val = v;

            portObj = marshal(obj2, marsh);

            assertEquals(obj2.val, portObj.field("val"));
            assertEquals(obj2.val, portObj.<DecimalMarshalAware>deserialize().val);
            assertEquals(obj2.val, portObj.type().field("val").value(portObj));
        }
    }

    /**
     * @throws IgniteCheckedException If failed.
     */
    @Test
    public void testFinalField() throws IgniteCheckedException {
        BinaryMarshaller marsh = binaryMarshaller();

        SimpleObjectWithFinal obj = new SimpleObjectWithFinal();

        SimpleObjectWithFinal po0 = marshalUnmarshal(obj, marsh);

        assertEquals(obj.time, po0.time);
    }

    /**
     * @throws IgniteCheckedException If failed.
     */
    @Test
    public void testThreadLocalArrayReleased() throws Exception {
        // Checking the writer directly.
        assertEquals(false, BinaryStreamsTestUtils.threadLocalIsAcquired());

        BinaryMarshaller marsh = binaryMarshaller();

<<<<<<< HEAD
        try (BinaryWriterEx writer = BinaryUtils.writer(binaryContext(marsh), false, UNREGISTERED_TYPE_ID)) {
=======
        try (BinaryWriterEx writer = BinaryUtils.writer(binaryContext(marsh), false, GridBinaryMarshaller.UNREGISTERED_TYPE_ID)) {
>>>>>>> 94ec9405
            assertEquals(true, BinaryStreamsTestUtils.threadLocalIsAcquired());

            writer.writeString("Thread local test");

            writer.array();

            assertEquals(true, BinaryStreamsTestUtils.threadLocalIsAcquired());
        }

        // Checking the binary marshaller.
        assertEquals(false, BinaryStreamsTestUtils.threadLocalIsAcquired());

        marsh = binaryMarshaller();

        marsh.marshal(new SimpleObject());

        assertEquals(false, BinaryStreamsTestUtils.threadLocalIsAcquired());

        marsh = binaryMarshaller();

        // Checking the builder.
        BinaryObjectBuilder builder = BinaryObjectBuilders.builder(binaryContext(marsh),
            "org.gridgain.foo.bar.TestClass");

        builder.setField("a", "1");

        BinaryObject binaryObj = builder.build();

        assertEquals(false, BinaryStreamsTestUtils.threadLocalIsAcquired());
    }

    /**
     * @throws Exception If failed.
     */
    @Test
    public void testDuplicateNameSimpleNameMapper() throws Exception {
        BinaryMarshaller marsh = binaryMarshaller(new BinaryBasicNameMapper(true),
            new BinaryBasicIdMapper(true), null, null, null);

        Test1.Job job1 = new Test1().new Job();
        Test2.Job job2 = new Test2().new Job();

        marsh.marshal(job1);

        try {
            marsh.marshal(job2);
        }
        catch (BinaryObjectException e) {
            assertEquals(true, e.getMessage().contains("Failed to register class"));

            return;
        }

        assert false;
    }

    /**
     * @throws Exception If failed.
     */
    @Test
    public void testDuplicateNameFullNameMapper() throws Exception {
        BinaryMarshaller marsh = binaryMarshaller(new BinaryBasicNameMapper(false),
            new BinaryBasicIdMapper(false), null, null, null);

        Test1.Job job1 = new Test1().new Job();
        Test2.Job job2 = new Test2().new Job();

        marsh.marshal(job1);

        marsh.marshal(job2);
    }

    /**
     * @throws Exception If failed.
     */
    @Test
    public void testClass() throws Exception {
        BinaryMarshaller marsh = binaryMarshaller();

        Class cls = BinaryMarshallerSelfTest.class;

        Class unmarshalledCls = marshalUnmarshal(cls, marsh);

        Assert.assertEquals(cls, unmarshalledCls);
    }

    /**
     * @throws Exception If failed.
     */
    @Test
    public void testClassFieldsMarshalling() throws Exception {
        BinaryMarshaller marsh = binaryMarshaller();

        ObjectWithClassFields obj = new ObjectWithClassFields();
        obj.cls1 = BinaryMarshallerSelfTest.class;

        byte[] marshal = marsh.marshal(obj);

        ObjectWithClassFields obj2 = marsh.unmarshal(marshal, null);

        assertEquals(obj.cls1, obj2.cls1);
        assertNull(obj2.cls2);

        BinaryObject portObj = marshal(obj, marsh);

        Class cls1 = portObj.field("cls1");

        assertEquals(obj.cls1, cls1);
    }

    /**
     * @throws Exception If failed.
     */
    @Test
    public void testReadDetachedMap() throws Exception {
        Map<Key, Value> map = IntStream.range(0, 1000).mapToObj(i -> new T2<>(new Key(i), new Value(i)))
            .collect(Collectors.toMap(T2::getKey, T2::getValue));

        testReadDetachObjectProperly(map, obj -> {
            Map<BinaryObject, BinaryObject> desMap = (Map<BinaryObject, BinaryObject>)obj;

            assertEquals(map.size(), desMap.size());

            desMap.forEach((k, v) -> {
                Key key = new Key(k.field("key"));
                Value val = new Value(v.field("val"));

                assertTrue(map.containsKey(key));
                assertEquals(val, map.get(key));
            });
        }, false);
    }

    /**
     * @throws Exception If failed.
     */
    @Test
    public void testReadDetachedCollection() throws Exception {
        Collection<Value> col = IntStream.range(0, 1000).mapToObj(Value::new).collect(Collectors.toSet());

        testReadDetachObjectProperly(col, obj -> {
            Collection<BinaryObject> desCol = (Collection<BinaryObject>)obj;

            assertEquals(col.size(), desCol.size());

            desCol.forEach(v -> {
                Value val = new Value(v.field("val"));

                assertTrue(col.contains(val));
            });
        }, false);
    }

    /** @throws Exception If failed. */
    @Test
    public void testReadDetachedTypedArray() throws Exception {
        Value[] arr = IntStream.range(0, 1000).mapToObj(Value::new).toArray(Value[]::new);

        testReadDetachObjectProperly(arr, obj -> {
            assertArrayEquals(arr, (Value[])obj);

            Object[] args = new Object[] {obj};

            assertTrue(args[0] instanceof Value[]);

            args = PlatformUtils.unwrapBinariesInArray(args);

            assertTrue(args[0] instanceof Value[]);
            assertArrayEquals(arr, (Value[])args[0]);
        }, true);
    }

    /** @throws Exception If failed. */
    @Test
    public void testReadArrayOfCollections() throws Exception {
        Collection[] arr = new Collection[] { Arrays.asList(new Value(1), new Value(2), new Value(3)) };
        testReadDetachObjectProperly(arr, obj -> {
            assertArrayEquals(arr, (Collection[])obj);

            Object[] args = new Object[] {obj};

            assertTrue(args[0] instanceof Collection[]);

            args = PlatformUtils.unwrapBinariesInArray(args);

            assertTrue(args[0] instanceof Collection[]);
            assertArrayEquals(arr, (Collection[])args[0]);
        }, true);
    }


    /** @throws Exception If failed. */
    @Test
    public void testReadArrayOfBinaryCollections() throws Exception {
        Collection[] arr = new Collection[] { new ArrayList<>(Arrays.asList(new Value(1), new Value(2), new Value(3))) };

        testReadDetachObjectProperly(arr, obj -> {
            Object[] args = PlatformUtils.unwrapBinariesInArray(new Object[] {obj});

            Collection deserVals = (Collection)((Object[])args[0])[0];

            assertEqualsCollections(arr[0], deserVals);
        }, false);
    }

    /**
     * Perform action on binary object after unmarshalling from offheap data, when offheap memory chunk cleared.
     *
     * @param obj Object to marshal-unmarshal.
     * @param action Action to perform on object.
     * @throws Exception If failed.
     */
    private void testReadDetachObjectProperly(Object obj, IgniteThrowableConsumer<Object> action, boolean deserialize) throws Exception {
        BinaryMarshaller marsh = binaryMarshaller();

        BinaryOutputStream os = BinaryStreams.outputStream(1024);

        BinaryWriterEx writer = marsh.binaryMarshaller().writer(os);

        writer.writeObject(obj);

        BinaryInputStream is = BinaryStreams.inputStream(os.array());

        BinaryReaderEx reader = marsh.binaryMarshaller().reader(is);

        Object bObj = reader.readObjectDetached(deserialize);

        Arrays.fill(os.array(), (byte)0);

        action.accept(bObj);
    }

    /**
     * @throws Exception If failed.
     */
    @Test
    public void testMarshallingThroughJdk() throws Exception {
        BinaryMarshaller marsh = binaryMarshaller();

        InetSocketAddress addr = new InetSocketAddress("192.168.0.2", 4545);

        byte[] arr = marsh.marshal(addr);

        InetSocketAddress addr2 = marsh.unmarshal(arr, null);

        assertEquals(addr.getHostString(), addr2.getHostString());
        assertEquals(addr.getPort(), addr2.getPort());

        TestAddress testAddr = new TestAddress();
        testAddr.addr = addr;
        testAddr.str1 = "Hello World";

        SimpleObject simpleObj = new SimpleObject();
        simpleObj.c = 'g';
        simpleObj.date = new Date();

        testAddr.obj = simpleObj;

        arr = marsh.marshal(testAddr);

        TestAddress testAddr2 = marsh.unmarshal(arr, null);

        assertEquals(testAddr.addr.getHostString(), testAddr2.addr.getHostString());
        assertEquals(testAddr.addr.getPort(), testAddr2.addr.getPort());
        assertEquals(testAddr.str1, testAddr2.str1);
        assertEquals(testAddr.obj.c, testAddr2.obj.c);
        assertEquals(testAddr.obj.date, testAddr2.obj.date);
    }

    /**
     * @throws Exception If failed.
     */
    @Test
    public void testPredefinedTypeIds() throws Exception {
        BinaryMarshaller marsh = binaryMarshaller();

        BinaryContext bCtx = binaryContext(marsh);

        Field field = bCtx.getClass().getDeclaredField("predefinedTypeNames");

        field.setAccessible(true);

        Map<String, Integer> map = (Map<String, Integer>)field.get(bCtx);

        assertTrue(!map.isEmpty());

        for (Map.Entry<String, Integer> entry : map.entrySet()) {
            int id = entry.getValue();

            if (id == UNREGISTERED_TYPE_ID)
                continue;

            BinaryClassDescriptor desc = bCtx.descriptorForTypeId(false, entry.getValue(), null, true);

            assertEquals(desc.typeId(), bCtx.typeId(desc.describedClass().getName()));
        }
    }

    /**
     * @throws Exception If failed.
     */
    @Test
    public void testProxy() throws Exception {
        BinaryMarshaller marsh = binaryMarshaller();

        SomeItf inItf = (SomeItf)Proxy.newProxyInstance(
            BinaryMarshallerSelfTest.class.getClassLoader(), new Class[] {SomeItf.class},
            new InvocationHandler() {
                private NonSerializable obj = new NonSerializable(null);

                @Override public Object invoke(Object proxy, Method mtd, Object[] args) throws Throwable {
                    if ("hashCode".equals(mtd.getName()))
                        return obj.hashCode();

                    obj.checkAfterUnmarshalled();

                    return 17;
                }
            }
        );

        SomeItf outItf = marsh.unmarshal(marsh.marshal(inItf), null);

        assertEquals(outItf.checkAfterUnmarshalled(), 17);
    }

    /**
     * Test object with {@link Proxy} field.
     *
     * @throws Exception If fails.
     */
    @Test
    public void testObjectContainingProxy() throws Exception {
        BinaryMarshaller marsh = binaryMarshaller();

        SomeItf inItf = (SomeItf)Proxy.newProxyInstance(
            BinaryMarshallerSelfTest.class.getClassLoader(), new Class[] {SomeItf.class},
            new InvocationHandler() {
                private NonSerializable obj = new NonSerializable(null);

                @Override public Object invoke(Object proxy, Method mtd, Object[] args) throws Throwable {
                    if ("hashCode".equals(mtd.getName()))
                        return obj.hashCode();

                    obj.checkAfterUnmarshalled();

                    return 17;
                }
            }
        );

        SomeItf outItf = marsh.unmarshal(marsh.marshal(inItf), null);

        assertEquals(outItf.checkAfterUnmarshalled(), 17);
    }

    /**
     * Test duplicate fields.
     *
     * @throws Exception If failed.
     */
    @Test
    public void testDuplicateFields() throws Exception {
        BinaryMarshaller marsh = binaryMarshaller();

        DuplicateFieldsB obj = new DuplicateFieldsB(1, 2);

        BinaryObjectImpl objBin = marshal(obj, marsh);

        String fieldName = "x";
        String fieldNameA = DuplicateFieldsA.class.getName() + "." + fieldName;
        String fieldNameB = DuplicateFieldsB.class.getName() + "." + fieldName;

        // Check "hasField".
        assert !objBin.hasField(fieldName);
        assert objBin.hasField(fieldNameA);
        assert objBin.hasField(fieldNameB);

        // Check direct field access.
        assertNull(objBin.field(fieldName));
        assertEquals(Integer.valueOf(1), objBin.field(fieldNameA));
        assertEquals(Integer.valueOf(2), objBin.field(fieldNameB));

        // Check metadata.
        BinaryType type = objBin.type();

        Collection<String> fieldNames = type.fieldNames();

        assertEquals(2, fieldNames.size());

        assert !fieldNames.contains(fieldName);
        assert fieldNames.contains(fieldNameA);
        assert fieldNames.contains(fieldNameB);

        // Check field access through type.
        BinaryField field = type.field(fieldName);
        BinaryField fieldA = type.field(fieldNameA);
        BinaryField fieldB = type.field(fieldNameB);

        assert !field.exists(objBin);
        assert fieldA.exists(objBin);
        assert fieldB.exists(objBin);

        assertNull(field.value(objBin));
        assertEquals(Integer.valueOf(1), fieldA.value(objBin));
        assertEquals(Integer.valueOf(2), fieldB.value(objBin));

        // Check object deserialization.
        DuplicateFieldsB deserialized = objBin.deserialize();

        assertEquals(obj.xA(), deserialized.xA());
        assertEquals(obj.xB(), deserialized.xB());
    }

    /**
     * @throws Exception If failed.
     */
    @Test
    public void testSingleHandle() throws Exception {
        SingleHandleA a = new SingleHandleA(new SingleHandleB());

        BinaryObjectImpl bo = marshal(a, binaryMarshaller());

        Map<String, BinaryObject> map = bo.field("map");

        BinaryObject innerBo = map.get("key");

        assertEquals(SingleHandleB.class, innerBo.deserialize().getClass());
    }

    /**
     * @throws Exception If failed.
     */
    @Test
    public void testUnregisteredClass() throws Exception {
        BinaryMarshaller m = binaryMarshaller(null, Collections.singletonList(Value.class.getName()));

        ClassFieldObject res = m.unmarshal(m.marshal(new ClassFieldObject(Value.class)), null);

        assertEquals(Value.class, res.cls);
    }

    /**
     * @throws Exception If failed.
     */
    @Test
    public void testMixedRawCollections() throws Exception {
        Collection<String> excludedClasses = Arrays.asList(
            ObjectRaw.class.getName(),
            ObjectWithRaw.class.getName(),
            Value.class.getName());

        BinaryMarshaller m0 = binaryMarshaller(null, excludedClasses);
        BinaryMarshaller m1 = binaryMarshaller();

        Value obj = new Value(27);
        ObjectWithRaw objWithRaw = new ObjectWithRaw(27, 13);
        ObjectRaw objRaw = new ObjectRaw(27, 13);

        Value objOther = new Value(26);
        ObjectWithRaw objWithRawOther = new ObjectWithRaw(26, 13);
        ObjectRaw objRawOther = new ObjectRaw(26, 13);

        ArrayList collection = new ArrayList(Arrays.asList(
            obj, objWithRawOther, objRaw, objWithRaw, objRawOther, objOther));

        marshalUnmarshal(collection, m0);
        marshalUnmarshal(collection, m1);
    }

    /**
     * @throws Exception If failed.
     */
    @Test
    public void testBinaryEquals() throws Exception {
        Collection<String> excludedClasses = Arrays.asList(
            ObjectRaw.class.getName(),
            ObjectWithRaw.class.getName(),
            Value.class.getName());

        BinaryMarshaller m0 = binaryMarshaller(null, excludedClasses);
        BinaryMarshaller m1 = binaryMarshaller();

        Value obj = new Value(27);
        ObjectWithRaw objWithRaw = new ObjectWithRaw(27, 13);
        ObjectRaw objRaw = new ObjectRaw(27, 13);

        Value objOther = new Value(26);
        ObjectWithRaw objWithRawOther = new ObjectWithRaw(26, 13);
        ObjectRaw objRawOther = new ObjectRaw(26, 13);

        BinaryObjectImpl binObj0 = marshal(obj, m0);
        BinaryObjectImpl binObj1 = marshal(obj, m1);
        BinaryObjectImpl binObjWithRaw0 = marshal(objWithRaw, m0);
        BinaryObjectImpl binObjWithRaw1 = marshal(objWithRaw, m1);
        BinaryObjectImpl binObjRaw0 = marshal(objRaw, m0);
        BinaryObjectImpl binObjRaw1 = marshal(objRaw, m1);

        assertNotEquals(binObj0.bytes().length, binObj1.bytes().length);
        assertNotEquals(binObjWithRaw0.bytes().length, binObjWithRaw1.bytes().length);
        assertNotEquals(binObjRaw0.bytes().length, binObjRaw1.bytes().length);

        checkEquals(binObj0, binObj1);

        checkEquals(binObjWithRaw0, binObjWithRaw1);

        checkEquals(binObjRaw0, binObjRaw1);

        BinaryObjectOffheapImpl binObjOffheap0 = null;
        BinaryObjectOffheapImpl binObjOffheap1 = null;
        BinaryObjectOffheapImpl binObjWithRawOffheap0 = null;
        BinaryObjectOffheapImpl binObjWithRawOffheap1 = null;
        BinaryObjectOffheapImpl binObjRawOffheap0 = null;
        BinaryObjectOffheapImpl binObjRawOffheap1 = null;

        BinaryObjectImpl binObjOther0 = marshal(objOther, m0);
        BinaryObjectImpl binObjOther1 = marshal(objOther, m1);
        BinaryObjectImpl binObjWithRawOther0 = marshal(objWithRawOther, m0);
        BinaryObjectImpl binObjWithRawOther1 = marshal(objWithRawOther, m1);
        BinaryObjectImpl binObjRawOther0 = marshal(objRawOther, m0);
        BinaryObjectImpl binObjRawOther1 = marshal(objRawOther, m1);

        assertEquals(binObjOther0.length(), binObj0.length());
        assertEquals(binObjOther1.length(), binObj1.length());
        assertEquals(binObjWithRawOther0.length(), binObjWithRaw0.length());
        assertEquals(binObjWithRawOther1.length(), binObjWithRaw1.length());
        assertEquals(binObjRawOther0.length(), binObjRaw0.length());
        assertEquals(binObjRawOther1.length(), binObjRaw1.length());

        assertNotEquals(binObjOther0, binObj0);
        assertNotEquals(binObjOther1, binObj1);
        assertNotEquals(binObjWithRawOther0, binObjWithRaw0);
        assertNotEquals(binObjWithRawOther1, binObjWithRaw1);
        assertNotEquals(binObjRawOther0, binObjRaw0);
        assertNotEquals(binObjRawOther1, binObjRaw1);

        try {
            binObjOffheap0 = marshalOffHeap(binObj0, m0);
            binObjOffheap1 = marshalOffHeap(binObj1, m1);
            binObjWithRawOffheap0 = marshalOffHeap(binObjWithRaw0, m0);
            binObjWithRawOffheap1 = marshalOffHeap(binObjWithRaw1, m1);
            binObjRawOffheap0 = marshalOffHeap(binObjRaw0, m0);
            binObjRawOffheap1 = marshalOffHeap(binObjRaw1, m1);

            checkEquals(binObj0, binObjOffheap0);
            checkEquals(binObj1, binObjOffheap0);
            checkEquals(binObj0, binObjOffheap1);
            checkEquals(binObj1, binObjOffheap1);
            checkEquals(binObjOffheap0, binObjOffheap1);

            checkEquals(binObjWithRaw0, binObjWithRawOffheap0);
            checkEquals(binObjWithRaw0, binObjWithRawOffheap1);
            checkEquals(binObjWithRaw1, binObjWithRawOffheap0);
            checkEquals(binObjWithRaw1, binObjWithRawOffheap1);
            checkEquals(binObjWithRawOffheap0, binObjWithRawOffheap1);

            checkEquals(binObjRaw0, binObjRawOffheap0);
            checkEquals(binObjRaw1, binObjRawOffheap0);
            checkEquals(binObjRaw0, binObjRawOffheap1);
            checkEquals(binObjRaw1, binObjRawOffheap1);
            checkEquals(binObjRawOffheap0, binObjRawOffheap1);
        }
        finally {
            if (binObjOffheap0 != null) {
                GridUnsafe.freeMemory(binObjOffheap0.offheapAddress());
                binObjOffheap0 = null;
            }

            if (binObjOffheap1 != null) {
                GridUnsafe.freeMemory(binObjOffheap1.offheapAddress());
                binObjOffheap1 = null;
            }

            if (binObjWithRawOffheap0 != null) {
                GridUnsafe.freeMemory(binObjWithRawOffheap0.offheapAddress());
                binObjOffheap1 = null;
            }

            if (binObjWithRawOffheap1 != null) {
                GridUnsafe.freeMemory(binObjWithRawOffheap1.offheapAddress());
                binObjOffheap1 = null;
            }

            if (binObjRawOffheap0 != null) {
                GridUnsafe.freeMemory(binObjRawOffheap0.offheapAddress());
                binObjOffheap1 = null;
            }

            if (binObjRawOffheap1 != null) {
                GridUnsafe.freeMemory(binObjRawOffheap1.offheapAddress());
                binObjOffheap1 = null;
            }
        }
    }

    /**
     * @param binObj0 Object #0.
     * @param binObj1 Object #1.
     */
    private void checkEquals(Object binObj0, Object binObj1) {
        assertEquals(binObj0, binObj1);
        assertEquals(binObj1, binObj0);
        assertEquals(binObj0, binObj0);
        assertEquals(binObj1, binObj1);
    }

    /**
     * @throws Exception If failed.
     */
    @Test
    public void testBinaryEqualsComplexObject() throws Exception {
        List<String> excludedClasses = Arrays.asList(
            TestClass0.class.getName(),
            TestClass1.class.getName(),
            TestClass2.class.getName());

        BinaryMarshaller m0 = binaryMarshaller(null, excludedClasses);
        BinaryMarshaller m1 = binaryMarshaller(null);

        TestClass0 obj0 = new TestClass0();
        TestClass1 obj1 = new TestClass1();
        TestClass2 obj2 = new TestClass2();

        BinaryObjectImpl binObj00 = marshal(obj0, m0);
        BinaryObjectImpl binObj01 = marshal(obj1, m0);
        BinaryObjectImpl binObj02 = marshal(obj2, m0);

        // The length of array must be equal. Object are different only by the class.
        assertEquals(binObj00.bytes().length, binObj01.bytes().length);
        assertEquals(binObj00.bytes().length, binObj02.bytes().length);

        BinaryObjectImpl binObj10 = marshal(obj0, m1);
        BinaryObjectImpl binObj11 = marshal(obj1, m1);
        BinaryObjectImpl binObj12 = marshal(obj2, m1);

        // The length of array must be equal. Object are different only by the class.
        assertEquals(binObj10.bytes().length, binObj11.bytes().length);
        assertEquals(binObj10.bytes().length, binObj12.bytes().length);

        assertNotEquals(binObj10.bytes().length, binObj00.bytes().length);

        assertEquals(binObj00, binObj10);
        assertEquals(binObj01, binObj11);
        assertEquals(binObj02, binObj12);

        assertNotEquals(binObj00, binObj01);
        assertNotEquals(binObj00, binObj02);
        assertNotEquals(binObj00, binObj11);
        assertNotEquals(binObj00, binObj12);

        assertNotEquals(binObj01, binObj00);
        assertNotEquals(binObj01, binObj02);
        assertNotEquals(binObj01, binObj10);
        assertNotEquals(binObj01, binObj12);

        assertNotEquals(binObj02, binObj00);
        assertNotEquals(binObj02, binObj01);
        assertNotEquals(binObj02, binObj00);
        assertNotEquals(binObj02, binObj11);
    }


    /**
     * The test must be refactored after {@link IgniteSystemProperties#IGNITE_BINARY_SORT_OBJECT_FIELDS}
     * is removed.
     *
     * @throws Exception If failed.
     */
    @Test
    public void testFieldOrder() throws Exception {
        if (BinaryUtils.FIELDS_SORTED_ORDER)
            return;

        BinaryMarshaller m = binaryMarshaller();

        BinaryObjectImpl binObj = marshal(simpleObject(), m);

        Collection<String> fieldsBin = binObj.type().fieldNames();

        Field[] fields = SimpleObject.class.getDeclaredFields();

        assertEquals(fields.length, fieldsBin.size());

        int i = 0;

        for (String fieldName : fieldsBin) {
            assertEquals(fields[i].getName(), fieldName);

            ++i;
        }
    }

    /**
     * The test must be refactored after {@link IgniteSystemProperties#IGNITE_BINARY_SORT_OBJECT_FIELDS}
     * is removed.
     *
     * @throws Exception If failed.
     */
    @Test
    public void testFieldOrderByBuilder() throws Exception {
        if (BinaryUtils.FIELDS_SORTED_ORDER)
            return;

        BinaryMarshaller m = binaryMarshaller();

        BinaryObjectBuilder builder = BinaryObjectBuilders.builder(binaryContext(m), "MyFakeClass");

        String[] fieldNames = {"field9", "field8", "field0", "field1", "field2"};

        for (String fieldName : fieldNames)
            builder.setField(fieldName, 0);

        BinaryObject binObj = builder.build();

        Collection<String> fieldsBin = binObj.type().fieldNames();

        assertEquals(fieldNames.length, fieldsBin.size());

        int i = 0;

        for (String fieldName : fieldsBin) {
            assertEquals(fieldNames[i], fieldName);

            ++i;
        }
    }

    /**
     * @param obj Instance of the BinaryObjectImpl to offheap marshalling.
     * @param marsh Binary marshaller.
     * @return Instance of BinaryObjectOffheapImpl.
     */
    private BinaryObjectOffheapImpl marshalOffHeap(BinaryObjectEx obj, BinaryMarshaller marsh) {
        long ptr = copyOffheap(obj);

        return new BinaryObjectOffheapImpl(binaryContext(marsh),
            ptr,
            0,
            obj.bytes().length);
    }

    /**
     *
     */
    private static interface SomeItf {
        /**
         * @return Check result.
         */
        int checkAfterUnmarshalled();
    }

    /**
     * Some non-serializable class.
     */
    @SuppressWarnings({"PublicField", "TransientFieldInNonSerializableClass", "FieldMayBeStatic"})
    private static class NonSerializableA {
        /** */
        private final long longVal = 0x33445566778899AAL;

        /** */
        protected Short shortVal = (short)0xAABB;

        /** */
        public String[] strArr = {"AA", "BB"};

        /** */
        public boolean flag1 = true;

        /** */
        public boolean flag2;

        /** */
        public Boolean flag3;

        /** */
        public Boolean flag4 = true;

        /** */
        public Boolean flag5 = false;

        /** */
        private transient int intVal = 0xAABBCCDD;

        /**
         * @param strArr Array.
         * @param shortVal Short value.
         */
        private NonSerializableA(@Nullable String[] strArr, @Nullable Short shortVal) {
            // No-op.
        }

        /**
         * Checks correctness of the state after unmarshalling.
         */
        void checkAfterUnmarshalled() {
            assertEquals(longVal, 0x33445566778899AAL);

            assertEquals(shortVal.shortValue(), (short)0xAABB);

            assertTrue(Arrays.equals(strArr, new String[] {"AA", "BB"}));

            assertEquals(0, intVal);

            assertTrue(flag1);
            assertFalse(flag2);
            assertNull(flag3);
            assertTrue(flag4);
            assertFalse(flag5);
        }
    }

    /**
     * Some non-serializable class.
     */
    @SuppressWarnings({"PublicField", "TransientFieldInNonSerializableClass", "PackageVisibleInnerClass"})
    static class NonSerializableB extends NonSerializableA {
        /** */
        public Short shortValue = 0x1122;

        /** */
        public long longValue = 0x8877665544332211L;

        /** */
        private transient NonSerializableA[] aArr = {
            new NonSerializableA(null, null),
            new NonSerializableA(null, null),
            new NonSerializableA(null, null)
        };

        /** */
        protected Double doubleVal = 123.456;

        /**
         * Just to eliminate the default constructor.
         */
        private NonSerializableB() {
            super(null, null);
        }

        /**
         * Checks correctness of the state after unmarshalling.
         */
        @Override void checkAfterUnmarshalled() {
            super.checkAfterUnmarshalled();

            assertEquals(shortValue.shortValue(), 0x1122);

            assertEquals(longValue, 0x8877665544332211L);

            assertNull(aArr);

            assertEquals(doubleVal, 123.456);
        }
    }

    /**
     * Some non-serializable class.
     */
    @SuppressWarnings({"TransientFieldInNonSerializableClass", "PublicField"})
    private static class NonSerializable extends NonSerializableB {
        /** */
        private int idVal = -17;

        /** */
        private final NonSerializableA aVal = new NonSerializableB();

        /** */
        private transient NonSerializableB bVal = new NonSerializableB();

        /** */
        private NonSerializableA[] bArr = new NonSerializableA[] {
            new NonSerializableB(),
            new NonSerializableA(null, null)
        };

        /** */
        public float floatVal = 567.89F;

        /**
         * Just to eliminate the default constructor.
         *
         * @param aVal Unused.
         */
        private NonSerializable(NonSerializableA aVal) {
        }

        /**
         * Checks correctness of the state after unmarshalling.
         */
        @Override void checkAfterUnmarshalled() {
            super.checkAfterUnmarshalled();

            assertEquals(idVal, -17);

            aVal.checkAfterUnmarshalled();

            assertNull(bVal);

            for (NonSerializableA a : bArr)
                a.checkAfterUnmarshalled();

            assertEquals(floatVal, 567.89F, 0);
        }
    }

    /**
     * Object with class fields.
     */
    private static class ObjectWithClassFields {
        /** */
        private Class<?> cls1;

        /** */
        private Class<?> cls2;
    }

    /**
     *
     */
    private static class TestAddress {
        /** */
        private SimpleObject obj;

        /** */
        private InetSocketAddress addr;

        /** */
        private String str1;
    }

    /**
     *
     */
    private static class Test1 {
        /**
         *
         */
        private class Job {

        }
    }

    /**
     *
     */
    private static class Test2 {
        /**
         *
         */
        private class Job {

        }
    }

    /**
     * @param obj Object.
     * @return Offheap address.
     */
    private long copyOffheap(BinaryObjectEx obj) {
        byte[] arr = obj.bytes();

        long ptr = GridUnsafe.allocateMemory(arr.length);

        GridUnsafe.copyHeapOffheap(arr, GridUnsafe.BYTE_ARR_OFF, ptr, arr.length);

        return ptr;
    }

    /**
     * @param enumArr Enum array.
     * @return Ordinals.
     */
    private <T extends Enum<?>> Integer[] ordinals(T[] enumArr) {
        Integer[] ords = new Integer[enumArr.length];

        for (int i = 0; i < enumArr.length; i++)
            ords[i] = enumArr[i].ordinal();

        return ords;
    }

    /**
     * @param fld Field value.
     * @return Ordinals.
     */
    private <T extends Enum<?>> Integer[] binaryOrdinals(Object fld) {
        Object[] enumArr;

        if (useBinaryArrays) {
            assertTrue(fld instanceof BinaryEnumArray);

            enumArr = ((BinaryEnumArray)fld).array();
        }
        else {
            assertTrue(fld instanceof BinaryObject[]);

            enumArr = (Object[])fld;
        }

        Integer[] ords = new Integer[enumArr.length];

        for (int i = 0; i < enumArr.length; i++)
            ords[i] = ((BinaryObject)enumArr[i]).enumOrdinal();

        return ords;
    }

    /**
     * @param po Binary object.
     * @param off Offset.
     * @return Value.
     */
    private int intFromBinary(BinaryObject po, int off) {
        byte[] arr = U.field(po, "arr");

        return Integer.reverseBytes(U.bytesToInt(arr, off));
    }

    /**
     * @param obj Original object.
     * @return Result object.
     */
    private <T> T marshalUnmarshal(T obj) throws IgniteCheckedException {
        return marshalUnmarshal(obj, binaryMarshaller());
    }

    /**
     * @param obj Original object.
     * @param marsh Marshaller.
     * @return Result object.
     */
    private <T> T marshalUnmarshal(Object obj, BinaryMarshaller marsh) throws IgniteCheckedException {
        byte[] bytes = marsh.marshal(obj);

        return marsh.unmarshal(bytes, null);
    }

    /**
     * @param bo Binary object to deserialize.
     * @param marsh Marshaller.
     * @return Result object.
     */
    private <T> T unmarshal(BinaryObjectEx bo, BinaryMarshaller marsh) throws IgniteCheckedException {
        return marsh.unmarshal(bo.bytes(), null);
    }

    /**
     * @param obj Object.
     * @param marsh Marshaller.
     * @return Binary object.
     */
    private <T> BinaryObjectImpl marshal(T obj, BinaryMarshaller marsh) throws IgniteCheckedException {
        byte[] bytes = marsh.marshal(obj);

        return new BinaryObjectImpl(U.<GridBinaryMarshaller>field(marsh, "impl").context(),
            bytes, 0);
    }

    /**
     * @return Whether to use compact footers or not.
     */
    protected boolean compactFooter() {
        return true;
    }

    /**
     * @param marsh Marshaller.
     * @return Binary context.
     */
    protected BinaryContext binaryContext(BinaryMarshaller marsh) {
        GridBinaryMarshaller impl = U.field(marsh, "impl");

        return impl.context();
    }

    /**
     *
     */
    protected BinaryMarshaller binaryMarshaller() throws IgniteCheckedException {
        return binaryMarshaller(null, null, null, null, null);
    }

    /**
     *
     */
    protected BinaryMarshaller binaryMarshaller(Collection<BinaryTypeConfiguration> cfgs)
        throws IgniteCheckedException {
        return binaryMarshaller(null, null, null, cfgs, null);
    }

    /**
     *
     */
    protected BinaryMarshaller binaryMarshaller(Collection<BinaryTypeConfiguration> cfgs,
        Collection<String> excludedClasses) throws IgniteCheckedException {
        return binaryMarshaller(null, null, null, cfgs, excludedClasses);
    }

    /**
     *
     */
    protected BinaryMarshaller binaryMarshaller(BinaryNameMapper nameMapper, BinaryIdMapper mapper,
        Collection<BinaryTypeConfiguration> cfgs)
        throws IgniteCheckedException {
        return binaryMarshaller(nameMapper, mapper, null, cfgs, null);
    }

    /**
     *
     */
    protected BinaryMarshaller binaryMarshaller(BinarySerializer serializer, Collection<BinaryTypeConfiguration> cfgs)
        throws IgniteCheckedException {
        return binaryMarshaller(null, null, serializer, cfgs, null);
    }

    /**
     * @return Binary marshaller.
     */
    protected BinaryMarshaller binaryMarshaller(
        BinaryNameMapper nameMapper,
        BinaryIdMapper mapper,
        BinarySerializer serializer,
        Collection<BinaryTypeConfiguration> cfgs,
        Collection<String> excludedClasses
    ) throws IgniteCheckedException {
        IgniteConfiguration iCfg = new IgniteConfiguration();

        BinaryConfiguration bCfg = new BinaryConfiguration();

        bCfg.setNameMapper(nameMapper);
        bCfg.setIdMapper(mapper);
        bCfg.setSerializer(serializer);
        bCfg.setCompactFooter(compactFooter());

        bCfg.setTypeConfigurations(cfgs);

        iCfg.setBinaryConfiguration(bCfg);
        iCfg.setClientMode(false);
        iCfg.setDiscoverySpi(new TcpDiscoverySpi() {
            @Override public void sendCustomEvent(DiscoverySpiCustomMessage msg) throws IgniteException {
                //No-op.
            }
        });
        iCfg.setSystemViewExporterSpi(new JmxSystemViewExporterSpi());

        BinaryMarshaller marsh = new BinaryMarshaller();

        MarshallerContextTestImpl marshCtx = new MarshallerContextTestImpl(null, excludedClasses);

        GridTestKernalContext kernCtx = new GridTestKernalContext(log, iCfg);

        kernCtx.add(new GridSystemViewManager(kernCtx));
        kernCtx.add(new GridDiscoveryManager(kernCtx));

        marshCtx.setMarshallerMappingFileStoreDir(sharedFileTree().marshaller());
        marshCtx.onMarshallerProcessorStarted(kernCtx, null);

        marsh.setContext(marshCtx);
        marsh.setBinaryContext(U.binaryContext(marsh, iCfg));

        return marsh;
    }

    /**
     * @return Binary object builder.
     */
    protected BinaryObjectBuilder builder(
        String typeName
    ) throws IgniteCheckedException {
        return builder(typeName, null, null, null, null, null);
    }

    /**
     * @return Binary object builder.
     */
    protected BinaryObjectBuilder builder(
        String typeName,
        BinaryNameMapper nameMapper,
        BinaryIdMapper mapper,
        BinarySerializer serializer,
        Collection<BinaryTypeConfiguration> cfgs,
        Collection<String> excludedClasses
    ) throws IgniteCheckedException {
        IgniteConfiguration iCfg = new IgniteConfiguration();

        BinaryConfiguration bCfg = new BinaryConfiguration();

        bCfg.setNameMapper(nameMapper);
        bCfg.setIdMapper(mapper);
        bCfg.setSerializer(serializer);
        bCfg.setCompactFooter(compactFooter());

        bCfg.setTypeConfigurations(cfgs);

        iCfg.setBinaryConfiguration(bCfg);
        iCfg.setClientMode(false);
        iCfg.setDiscoverySpi(new TcpDiscoverySpi() {
            @Override public void sendCustomEvent(DiscoverySpiCustomMessage msg) throws IgniteException {
                //No-op.
            }
        });
        iCfg.setSystemViewExporterSpi(new JmxSystemViewExporterSpi());

        BinaryMarshaller marsh = new BinaryMarshaller();

        MarshallerContextTestImpl marshCtx = new MarshallerContextTestImpl(null, excludedClasses);

        GridTestKernalContext kernCtx = new GridTestKernalContext(log, iCfg);

        kernCtx.add(new GridSystemViewManager(kernCtx));
        kernCtx.add(new GridDiscoveryManager(kernCtx));

        marshCtx.setMarshallerMappingFileStoreDir(sharedFileTree().marshaller());
        marshCtx.onMarshallerProcessorStarted(kernCtx, null);

        marsh.setContext(marshCtx);

        BinaryContext ctx = U.binaryContext(marsh, iCfg);

        marsh.setBinaryContext(ctx);

        return BinaryObjectBuilders.builder(ctx, typeName);
    }

    /**
     * @param exp Expected.
     * @param act Actual.
     */
    private void assertBooleanArrayEquals(boolean[] exp, boolean[] act) {
        assertEquals(exp.length, act.length);

        for (int i = 0; i < act.length; i++)
            assertEquals(exp[i], act[i]);
    }

    /**
     *
     */
    private static class SimpleObjectWithFinal {
        /** */
        private final long time = System.currentTimeMillis();
    }

    /**
     * @return Simple object.
     */
    private static SimpleObject simpleObject() {
        SimpleObject inner = new SimpleObject();

        inner.b = 1;
        inner.s = 1;
        inner.i = 1;
        inner.l = 1;
        inner.f = 1.1f;
        inner.d = 1.1d;
        inner.c = 1;
        inner.bool = true;
        inner.str = "str1";
        inner.uuid = UUID.randomUUID();
        inner.date = new Date();
        inner.ts = new Timestamp(System.currentTimeMillis());
        inner.bArr = new byte[] {1, 2, 3};
        inner.sArr = new short[] {1, 2, 3};
        inner.iArr = new int[] {1, 2, 3};
        inner.lArr = new long[] {1, 2, 3};
        inner.fArr = new float[] {1.1f, 2.2f, 3.3f};
        inner.dArr = new double[] {1.1d, 2.2d, 3.3d};
        inner.cArr = new char[] {1, 2, 3};
        inner.boolArr = new boolean[] {true, false, true};
        inner.strArr = new String[] {"str1", "str2", "str3"};
        inner.uuidArr = new UUID[] {UUID.randomUUID(), UUID.randomUUID(), UUID.randomUUID()};
        inner.dateArr = new Date[] {new Date(11111), new Date(22222), new Date(33333)};
        inner.objArr = new Object[] {UUID.randomUUID(), UUID.randomUUID(), UUID.randomUUID()};
        inner.col = new ArrayList<>();
        inner.map = new HashMap<>();
        inner.enumVal = TestEnum.A;
        inner.enumArr = new TestEnum[] {TestEnum.A, TestEnum.B};
        inner.bdArr = new BigDecimal[] {new BigDecimal(1000), BigDecimal.ONE};

        inner.col.add("str1");
        inner.col.add("str2");
        inner.col.add("str3");

        inner.map.put(1, "str1");
        inner.map.put(2, "str2");
        inner.map.put(3, "str3");

        SimpleObject outer = new SimpleObject();

        outer.b = 2;
        outer.s = 2;
        outer.i = 2;
        outer.l = 2;
        outer.f = 2.2f;
        outer.d = 2.2d;
        outer.c = 2;
        outer.bool = false;
        outer.str = "str2";
        outer.uuid = UUID.randomUUID();
        outer.date = new Date();
        outer.ts = new Timestamp(System.currentTimeMillis());
        outer.bArr = new byte[] {10, 20, 30};
        outer.sArr = new short[] {10, 20, 30};
        outer.iArr = new int[] {10, 20, 30};
        outer.lArr = new long[] {10, 20, 30};
        outer.fArr = new float[] {10.01f, 20.02f, 30.03f};
        outer.dArr = new double[] {10.01d, 20.02d, 30.03d};
        outer.cArr = new char[] {10, 20, 30};
        outer.boolArr = new boolean[] {false, true, false};
        outer.strArr = new String[] {"str10", "str20", "str30"};
        outer.uuidArr = new UUID[] {UUID.randomUUID(), UUID.randomUUID(), UUID.randomUUID()};
        outer.dateArr = new Date[] {new Date(44444), new Date(55555), new Date(66666)};
        outer.objArr = new Object[] {UUID.randomUUID(), UUID.randomUUID(), UUID.randomUUID()};
        outer.col = new ArrayList<>();
        outer.map = new HashMap<>();
        outer.enumVal = TestEnum.B;
        outer.enumArr = new TestEnum[] {TestEnum.B, TestEnum.C};
        outer.inner = inner;
        outer.bdArr = new BigDecimal[] {new BigDecimal(5000), BigDecimal.TEN};

        outer.col.add("str4");
        outer.col.add("str5");
        outer.col.add("str6");

        outer.map.put(4, "str4");
        outer.map.put(5, "str5");
        outer.map.put(6, "str6");

        return outer;
    }

    /**
     * @return Binary object.
     */
    private TestBinary binaryObject() {
        SimpleObject innerSimple = new SimpleObject();

        innerSimple.b = 1;
        innerSimple.s = 1;
        innerSimple.i = 1;
        innerSimple.l = 1;
        innerSimple.f = 1.1f;
        innerSimple.d = 1.1d;
        innerSimple.c = 1;
        innerSimple.bool = true;
        innerSimple.str = "str1";
        innerSimple.uuid = UUID.randomUUID();
        innerSimple.date = new Date();
        innerSimple.ts = new Timestamp(System.currentTimeMillis());
        innerSimple.bArr = new byte[] {1, 2, 3};
        innerSimple.sArr = new short[] {1, 2, 3};
        innerSimple.iArr = new int[] {1, 2, 3};
        innerSimple.lArr = new long[] {1, 2, 3};
        innerSimple.fArr = new float[] {1.1f, 2.2f, 3.3f};
        innerSimple.dArr = new double[] {1.1d, 2.2d, 3.3d};
        innerSimple.cArr = new char[] {1, 2, 3};
        innerSimple.boolArr = new boolean[] {true, false, true};
        innerSimple.strArr = new String[] {"str1", "str2", "str3"};
        innerSimple.uuidArr = new UUID[] {UUID.randomUUID(), UUID.randomUUID(), UUID.randomUUID()};
        innerSimple.dateArr = new Date[] {new Date(11111), new Date(22222), new Date(33333)};
        innerSimple.objArr = new UUID[] {UUID.randomUUID(), UUID.randomUUID(), UUID.randomUUID()};
        innerSimple.col = new ArrayList<>();
        innerSimple.map = new HashMap<>();
        innerSimple.enumVal = TestEnum.A;
        innerSimple.enumArr = new TestEnum[] {TestEnum.A, TestEnum.B};

        innerSimple.col.add("str1");
        innerSimple.col.add("str2");
        innerSimple.col.add("str3");

        innerSimple.map.put(1, "str1");
        innerSimple.map.put(2, "str2");
        innerSimple.map.put(3, "str3");

        TestBinary innerBinary = new TestBinary();

        innerBinary.b = 2;
        innerBinary.s = 2;
        innerBinary.i = 2;
        innerBinary.l = 2;
        innerBinary.f = 2.2f;
        innerBinary.d = 2.2d;
        innerBinary.c = 2;
        innerBinary.bool = true;
        innerBinary.str = "str2";
        innerBinary.uuid = UUID.randomUUID();
        innerBinary.date = new Date();
        innerBinary.ts = new Timestamp(System.currentTimeMillis());
        innerBinary.bArr = new byte[] {10, 20, 30};
        innerBinary.sArr = new short[] {10, 20, 30};
        innerBinary.iArr = new int[] {10, 20, 30};
        innerBinary.lArr = new long[] {10, 20, 30};
        innerBinary.fArr = new float[] {10.01f, 20.02f, 30.03f};
        innerBinary.dArr = new double[] {10.01d, 20.02d, 30.03d};
        innerBinary.cArr = new char[] {10, 20, 30};
        innerBinary.boolArr = new boolean[] {true, false, true};
        innerBinary.strArr = new String[] {"str10", "str20", "str30"};
        innerBinary.uuidArr = new UUID[] {UUID.randomUUID(), UUID.randomUUID(), UUID.randomUUID()};
        innerBinary.dateArr = new Date[] {new Date(44444), new Date(55555), new Date(66666)};
        innerBinary.objArr = new Object[] {UUID.randomUUID(), UUID.randomUUID(), UUID.randomUUID()};
        innerBinary.bRaw = 3;
        innerBinary.sRaw = 3;
        innerBinary.iRaw = 3;
        innerBinary.lRaw = 3;
        innerBinary.fRaw = 3.3f;
        innerBinary.dRaw = 3.3d;
        innerBinary.cRaw = 3;
        innerBinary.boolRaw = true;
        innerBinary.strRaw = "str3";
        innerBinary.uuidRaw = UUID.randomUUID();
        innerBinary.dateRaw = new Date();
        innerBinary.tsRaw = new Timestamp(System.currentTimeMillis());
        innerBinary.bArrRaw = new byte[] {11, 21, 31};
        innerBinary.sArrRaw = new short[] {11, 21, 31};
        innerBinary.iArrRaw = new int[] {11, 21, 31};
        innerBinary.lArrRaw = new long[] {11, 21, 31};
        innerBinary.fArrRaw = new float[] {11.11f, 21.12f, 31.13f};
        innerBinary.dArrRaw = new double[] {11.11d, 21.12d, 31.13d};
        innerBinary.cArrRaw = new char[] {11, 21, 31};
        innerBinary.boolArrRaw = new boolean[] {true, false, true};
        innerBinary.strArrRaw = new String[] {"str11", "str21", "str31"};
        innerBinary.uuidArrRaw = new UUID[] {UUID.randomUUID(), UUID.randomUUID(), UUID.randomUUID()};
        innerBinary.dateArrRaw = new Date[] {new Date(77777), new Date(88888), new Date(99999)};
        innerBinary.objArrRaw = new Object[] {UUID.randomUUID(), UUID.randomUUID(), UUID.randomUUID()};
        innerBinary.col = new ArrayList<>();
        innerBinary.colRaw = new ArrayList<>();
        innerBinary.map = new HashMap<>();
        innerBinary.mapRaw = new HashMap<>();
        innerBinary.enumVal = TestEnum.B;
        innerBinary.enumValRaw = TestEnum.C;
        innerBinary.enumArr = new TestEnum[] {TestEnum.B, TestEnum.C};
        innerBinary.enumArrRaw = new TestEnum[] {TestEnum.C, TestEnum.D};

        innerBinary.col.add("str4");
        innerBinary.col.add("str5");
        innerBinary.col.add("str6");

        innerBinary.map.put(4, "str4");
        innerBinary.map.put(5, "str5");
        innerBinary.map.put(6, "str6");

        innerBinary.colRaw.add("str7");
        innerBinary.colRaw.add("str8");
        innerBinary.colRaw.add("str9");

        innerBinary.mapRaw.put(7, "str7");
        innerBinary.mapRaw.put(8, "str8");
        innerBinary.mapRaw.put(9, "str9");

        TestBinary outer = new TestBinary();

        outer.b = 4;
        outer.s = 4;
        outer.i = 4;
        outer.l = 4;
        outer.f = 4.4f;
        outer.d = 4.4d;
        outer.c = 4;
        outer.bool = true;
        outer.str = "str4";
        outer.uuid = UUID.randomUUID();
        outer.date = new Date();
        outer.ts = new Timestamp(System.currentTimeMillis());
        outer.bArr = new byte[] {12, 22, 32};
        outer.sArr = new short[] {12, 22, 32};
        outer.iArr = new int[] {12, 22, 32};
        outer.lArr = new long[] {12, 22, 32};
        outer.fArr = new float[] {12.21f, 22.22f, 32.23f};
        outer.dArr = new double[] {12.21d, 22.22d, 32.23d};
        outer.cArr = new char[] {12, 22, 32};
        outer.boolArr = new boolean[] {true, false, true};
        outer.strArr = new String[] {"str12", "str22", "str32"};
        outer.uuidArr = new UUID[] {UUID.randomUUID(), UUID.randomUUID(), UUID.randomUUID()};
        outer.dateArr = new Date[] {new Date(10101), new Date(20202), new Date(30303)};
        outer.objArr = new Object[] {UUID.randomUUID(), UUID.randomUUID(), UUID.randomUUID()};
        outer.simple = innerSimple;
        outer.binary = innerBinary;
        outer.bRaw = 5;
        outer.sRaw = 5;
        outer.iRaw = 5;
        outer.lRaw = 5;
        outer.fRaw = 5.5f;
        outer.dRaw = 5.5d;
        outer.cRaw = 5;
        outer.boolRaw = true;
        outer.strRaw = "str5";
        outer.uuidRaw = UUID.randomUUID();
        outer.dateRaw = new Date();
        outer.tsRaw = new Timestamp(System.currentTimeMillis());
        outer.bArrRaw = new byte[] {13, 23, 33};
        outer.sArrRaw = new short[] {13, 23, 33};
        outer.iArrRaw = new int[] {13, 23, 33};
        outer.lArrRaw = new long[] {13, 23, 33};
        outer.fArrRaw = new float[] {13.31f, 23.32f, 33.33f};
        outer.dArrRaw = new double[] {13.31d, 23.32d, 33.33d};
        outer.cArrRaw = new char[] {13, 23, 33};
        outer.boolArrRaw = new boolean[] {true, false, true};
        outer.strArrRaw = new String[] {"str13", "str23", "str33"};
        outer.uuidArrRaw = new UUID[] {UUID.randomUUID(), UUID.randomUUID(), UUID.randomUUID()};
        outer.dateArr = new Date[] {new Date(40404), new Date(50505), new Date(60606)};
        outer.objArrRaw = new Object[] {UUID.randomUUID(), UUID.randomUUID(), UUID.randomUUID()};
        outer.col = new ArrayList<>();
        outer.colRaw = new ArrayList<>();
        outer.map = new HashMap<>();
        outer.mapRaw = new HashMap<>();
        outer.enumVal = TestEnum.D;
        outer.enumValRaw = TestEnum.E;
        outer.enumArr = new TestEnum[] {TestEnum.D, TestEnum.E};
        outer.enumArrRaw = new TestEnum[] {TestEnum.E, TestEnum.A};
        outer.simpleRaw = innerSimple;
        outer.binaryRaw = innerBinary;

        outer.col.add("str10");
        outer.col.add("str11");
        outer.col.add("str12");

        outer.map.put(10, "str10");
        outer.map.put(11, "str11");
        outer.map.put(12, "str12");

        outer.colRaw.add("str13");
        outer.colRaw.add("str14");
        outer.colRaw.add("str15");

        outer.mapRaw.put(16, "str16");
        outer.mapRaw.put(17, "str16");
        outer.mapRaw.put(18, "str17");

        return outer;
    }

    /**
     */
    private enum TestEnum {
        /** */
        A,

        /** */
        B,

        /** */
        C,

        /** */
        D,

        /** */
        E
    }

    /** */
    public static class SimpleObject {
        /** */
        private byte b;

        /** */
        private short s;

        /** */
        private int i;

        /** */
        private long l;

        /** */
        private float f;

        /** */
        private double d;

        /** */
        private char c;

        /** */
        private boolean bool;

        /** */
        private String str;

        /** */
        private UUID uuid;

        /** */
        private Date date;

        /** */
        private Timestamp ts;

        /** */
        private Time time;

        /** */
        private byte[] bArr;

        /** */
        private short[] sArr;

        /** */
        private int[] iArr;

        /** */
        private long[] lArr;

        /** */
        private float[] fArr;

        /** */
        private double[] dArr;

        /** */
        private char[] cArr;

        /** */
        private boolean[] boolArr;

        /** */
        private String[] strArr;

        /** */
        private UUID[] uuidArr;

        /** */
        private Date[] dateArr;

        /** */
        private Time[] timeArr;

        /** */
        private Object[] objArr;

        /** */
        private BigDecimal[] bdArr;

        /** */
        private Collection<String> col;

        /** */
        private Map<Integer, String> map;

        /** */
        private TestEnum enumVal;

        /** */
        private TestEnum[] enumArr;

        /** */
        private SimpleObject inner;

        /** {@inheritDoc} */
        @Override public boolean equals(Object other) {
            if (this == other)
                return true;

            if (other == null || getClass() != other.getClass())
                return false;

            SimpleObject obj = (SimpleObject)other;

            return GridTestUtils.deepEquals(this, obj);
        }

        /** {@inheritDoc} */
        @Override public String toString() {
            return S.toString(SimpleObject.class, this);
        }
    }

    /** */
    private static class TestBinary implements Binarylizable {
        /** */
        private byte b;

        /** */
        private byte bRaw;

        /** */
        private short s;

        /** */
        private short sRaw;

        /** */
        private int i;

        /** */
        private int iRaw;

        /** */
        private long l;

        /** */
        private long lRaw;

        /** */
        private float f;

        /** */
        private float fRaw;

        /** */
        private double d;

        /** */
        private double dRaw;

        /** */
        private char c;

        /** */
        private char cRaw;

        /** */
        private boolean bool;

        /** */
        private boolean boolRaw;

        /** */
        private String str;

        /** */
        private String strRaw;

        /** */
        private UUID uuid;

        /** */
        private UUID uuidRaw;

        /** */
        private Date date;

        /** */
        private Date dateRaw;

        /** */
        private Timestamp ts;

        /** */
        private Timestamp tsRaw;

        /** */
        private Time time;

        /** */
        private Time timeRaw;

        /** */
        private byte[] bArr;

        /** */
        private byte[] bArrRaw;

        /** */
        private short[] sArr;

        /** */
        private short[] sArrRaw;

        /** */
        private int[] iArr;

        /** */
        private int[] iArrRaw;

        /** */
        private long[] lArr;

        /** */
        private long[] lArrRaw;

        /** */
        private float[] fArr;

        /** */
        private float[] fArrRaw;

        /** */
        private double[] dArr;

        /** */
        private double[] dArrRaw;

        /** */
        private char[] cArr;

        /** */
        private char[] cArrRaw;

        /** */
        private boolean[] boolArr;

        /** */
        private boolean[] boolArrRaw;

        /** */
        private String[] strArr;

        /** */
        private String[] strArrRaw;

        /** */
        private UUID[] uuidArr;

        /** */
        private UUID[] uuidArrRaw;

        /** */
        private Date[] dateArr;

        /** */
        private Date[] dateArrRaw;

        /** */
        private Time[] timeArr;

        /** */
        private Time[] timeArrRaw;

        /** */
        private Object[] objArr;

        /** */
        private Object[] objArrRaw;

        /** */
        private Collection<String> col;

        /** */
        private Collection<String> colRaw;

        /** */
        private Map<Integer, String> map;

        /** */
        private Map<Integer, String> mapRaw;

        /** */
        private TestEnum enumVal;

        /** */
        private TestEnum enumValRaw;

        /** */
        private TestEnum[] enumArr;

        /** */
        private TestEnum[] enumArrRaw;

        /** */
        private SimpleObject simple;

        /** */
        private SimpleObject simpleRaw;

        /** */
        private TestBinary binary;

        /** */
        private TestBinary binaryRaw;

        /** {@inheritDoc} */
        @Override public void writeBinary(BinaryWriter writer) throws BinaryObjectException {
            writer.writeByte("_b", b);
            writer.writeShort("_s", s);
            writer.writeInt("_i", i);
            writer.writeLong("_l", l);
            writer.writeFloat("_f", f);
            writer.writeDouble("_d", d);
            writer.writeChar("_c", c);
            writer.writeBoolean("_bool", bool);
            writer.writeString("_str", str);
            writer.writeUuid("_uuid", uuid);
            writer.writeDate("_date", date);
            writer.writeTimestamp("_ts", ts);
            writer.writeTime("_time", time);
            writer.writeByteArray("_bArr", bArr);
            writer.writeShortArray("_sArr", sArr);
            writer.writeIntArray("_iArr", iArr);
            writer.writeLongArray("_lArr", lArr);
            writer.writeFloatArray("_fArr", fArr);
            writer.writeDoubleArray("_dArr", dArr);
            writer.writeCharArray("_cArr", cArr);
            writer.writeBooleanArray("_boolArr", boolArr);
            writer.writeStringArray("_strArr", strArr);
            writer.writeUuidArray("_uuidArr", uuidArr);
            writer.writeDateArray("_dateArr", dateArr);
            writer.writeTimeArray("_timeArr", timeArr);
            writer.writeObjectArray("_objArr", objArr);
            writer.writeCollection("_col", col);
            writer.writeMap("_map", map);
            writer.writeEnum("_enumVal", enumVal);
            writer.writeEnumArray("_enumArr", enumArr);
            writer.writeObject("_simple", simple);
            writer.writeObject("_binary", binary);

            BinaryRawWriter raw = writer.rawWriter();

            raw.writeByte(bRaw);
            raw.writeShort(sRaw);
            raw.writeInt(iRaw);
            raw.writeLong(lRaw);
            raw.writeFloat(fRaw);
            raw.writeDouble(dRaw);
            raw.writeChar(cRaw);
            raw.writeBoolean(boolRaw);
            raw.writeString(strRaw);
            raw.writeUuid(uuidRaw);
            raw.writeDate(dateRaw);
            raw.writeTimestamp(tsRaw);
            raw.writeTime(timeRaw);
            raw.writeByteArray(bArrRaw);
            raw.writeShortArray(sArrRaw);
            raw.writeIntArray(iArrRaw);
            raw.writeLongArray(lArrRaw);
            raw.writeFloatArray(fArrRaw);
            raw.writeDoubleArray(dArrRaw);
            raw.writeCharArray(cArrRaw);
            raw.writeBooleanArray(boolArrRaw);
            raw.writeStringArray(strArrRaw);
            raw.writeUuidArray(uuidArrRaw);
            raw.writeDateArray(dateArrRaw);
            raw.writeTimeArray(timeArrRaw);
            raw.writeObjectArray(objArrRaw);
            raw.writeCollection(colRaw);
            raw.writeMap(mapRaw);
            raw.writeEnum(enumValRaw);
            raw.writeEnumArray(enumArrRaw);
            raw.writeObject(simpleRaw);
            raw.writeObject(binaryRaw);
        }

        /** {@inheritDoc} */
        @Override public void readBinary(BinaryReader reader) throws BinaryObjectException {
            b = reader.readByte("_b");
            s = reader.readShort("_s");
            i = reader.readInt("_i");
            l = reader.readLong("_l");
            f = reader.readFloat("_f");
            d = reader.readDouble("_d");
            c = reader.readChar("_c");
            bool = reader.readBoolean("_bool");
            str = reader.readString("_str");
            uuid = reader.readUuid("_uuid");
            date = reader.readDate("_date");
            ts = reader.readTimestamp("_ts");
            time = reader.readTime("_time");
            bArr = reader.readByteArray("_bArr");
            sArr = reader.readShortArray("_sArr");
            iArr = reader.readIntArray("_iArr");
            lArr = reader.readLongArray("_lArr");
            fArr = reader.readFloatArray("_fArr");
            dArr = reader.readDoubleArray("_dArr");
            cArr = reader.readCharArray("_cArr");
            boolArr = reader.readBooleanArray("_boolArr");
            strArr = reader.readStringArray("_strArr");
            uuidArr = reader.readUuidArray("_uuidArr");
            dateArr = reader.readDateArray("_dateArr");
            timeArr = reader.readTimeArray("_timeArr");
            objArr = reader.readObjectArray("_objArr");
            col = reader.readCollection("_col");
            map = reader.readMap("_map");
            enumVal = reader.readEnum("_enumVal");
            enumArr = reader.readEnumArray("_enumArr");
            simple = reader.readObject("_simple");
            binary = reader.readObject("_binary");

            BinaryRawReader raw = reader.rawReader();

            bRaw = raw.readByte();
            sRaw = raw.readShort();
            iRaw = raw.readInt();
            lRaw = raw.readLong();
            fRaw = raw.readFloat();
            dRaw = raw.readDouble();
            cRaw = raw.readChar();
            boolRaw = raw.readBoolean();
            strRaw = raw.readString();
            uuidRaw = raw.readUuid();
            dateRaw = raw.readDate();
            tsRaw = raw.readTimestamp();
            timeRaw = raw.readTime();
            bArrRaw = raw.readByteArray();
            sArrRaw = raw.readShortArray();
            iArrRaw = raw.readIntArray();
            lArrRaw = raw.readLongArray();
            fArrRaw = raw.readFloatArray();
            dArrRaw = raw.readDoubleArray();
            cArrRaw = raw.readCharArray();
            boolArrRaw = raw.readBooleanArray();
            strArrRaw = raw.readStringArray();
            uuidArrRaw = raw.readUuidArray();
            dateArrRaw = raw.readDateArray();
            timeArrRaw = raw.readTimeArray();
            objArrRaw = raw.readObjectArray();
            colRaw = raw.readCollection();
            mapRaw = raw.readMap();
            enumValRaw = raw.readEnum();
            enumArrRaw = raw.readEnumArray();
            simpleRaw = raw.readObject();
            binaryRaw = raw.readObject();
        }

        /** {@inheritDoc} */
        @Override public boolean equals(Object other) {
            if (this == other)
                return true;

            if (other == null || getClass() != other.getClass())
                return false;

            TestBinary obj = (TestBinary)other;

            return GridTestUtils.deepEquals(this, obj);
        }

        /** {@inheritDoc} */
        @Override public String toString() {
            return S.toString(TestBinary.class, this);
        }
    }

    /**
     */
    private static class CustomSerializedObject1 implements Binarylizable {
        /** */
        private int val;

        /**
         */
        private CustomSerializedObject1() {
            // No-op.
        }

        /**
         * @param val Value.
         */
        private CustomSerializedObject1(int val) {
            this.val = val;
        }

        /** {@inheritDoc} */
        @Override public void writeBinary(BinaryWriter writer) throws BinaryObjectException {
            // No-op.
        }

        /** {@inheritDoc} */
        @Override public void readBinary(BinaryReader reader) throws BinaryObjectException {
            // No-op.
        }
    }

    /**
     */
    private static class CustomSerializedObject2 implements Binarylizable {
        /** */
        private int val;

        /**
         */
        private CustomSerializedObject2() {
            // No-op.
        }

        /**
         * @param val Value.
         */
        private CustomSerializedObject2(int val) {
            this.val = val;
        }

        /** {@inheritDoc} */
        @Override public void writeBinary(BinaryWriter writer) throws BinaryObjectException {
            // No-op.
        }

        /** {@inheritDoc} */
        @Override public void readBinary(BinaryReader reader) throws BinaryObjectException {
            // No-op.
        }
    }

    /**
     */
    private static class CustomSerializer1 implements BinarySerializer {
        /** {@inheritDoc} */
        @Override public void writeBinary(Object obj, BinaryWriter writer) throws BinaryObjectException {
            CustomSerializedObject1 o = (CustomSerializedObject1)obj;

            writer.writeInt("val", o.val * 2);
        }

        /** {@inheritDoc} */
        @Override public void readBinary(Object obj, BinaryReader reader) throws BinaryObjectException {
            CustomSerializedObject1 o = (CustomSerializedObject1)obj;

            o.val = reader.readInt("val");
        }
    }

    /**
     */
    private static class CustomSerializer2 implements BinarySerializer {
        /** {@inheritDoc} */
        @Override public void writeBinary(Object obj, BinaryWriter writer) throws BinaryObjectException {
            CustomSerializedObject2 o = (CustomSerializedObject2)obj;

            writer.writeInt("val", o.val * 3);
        }

        /** {@inheritDoc} */
        @Override public void readBinary(Object obj, BinaryReader reader) throws BinaryObjectException {
            CustomSerializedObject2 o = (CustomSerializedObject2)obj;

            o.val = reader.readInt("val");
        }
    }

    /**
     */
    private static class CustomMappedObject1 {
        /** */
        private int val1;

        /** */
        private String val2;

        /**
         */
        private CustomMappedObject1() {
            // No-op.
        }

        /**
         * @param val1 Value 1.
         * @param val2 Value 2.
         */
        private CustomMappedObject1(int val1, String val2) {
            this.val1 = val1;
            this.val2 = val2;
        }
    }

    /**
     */
    private static class InnerMappedObject extends CustomMappedObject1 {
        /**
         * @param val1 Val1
         * @param val2 Val2
         */
        InnerMappedObject(int val1, String val2) {
            super(val1, val2);
        }
    }

    /**
     */
    private static class CustomMappedObject2 {
        /** */
        private int val1;

        /** */
        private String val2;

        /**
         */
        private CustomMappedObject2() {
            // No-op.
        }

        /**
         * @param val1 Value 1.
         * @param val2 Value 2.
         */
        private CustomMappedObject2(int val1, String val2) {
            this.val1 = val1;
            this.val2 = val2;
        }
    }

    /**
     */
    private static class DynamicObject implements Binarylizable {
        /** */
        private int idx;

        /** */
        private int val1;

        /** */
        private int val2;

        /** */
        private int val3;

        /**
         */
        private DynamicObject() {
            // No-op.
        }

        /**
         * @param val1 Value 1.
         * @param val2 Value 2.
         * @param val3 Value 3.
         */
        private DynamicObject(int idx, int val1, int val2, int val3) {
            this.idx = idx;
            this.val1 = val1;
            this.val2 = val2;
            this.val3 = val3;
        }

        /** {@inheritDoc} */
        @Override public void writeBinary(BinaryWriter writer) throws BinaryObjectException {
            writer.writeInt("val1", val1);

            if (idx > 0)
                writer.writeInt("val2", val2);

            if (idx > 1)
                writer.writeInt("val3", val3);
        }

        /** {@inheritDoc} */
        @Override public void readBinary(BinaryReader reader) throws BinaryObjectException {
            val1 = reader.readInt("val1");
            val2 = reader.readInt("val2");
            val3 = reader.readInt("val3");
        }
    }

    /**
     * Custom array list.
     */
    private static class CustomArrayList extends ArrayList {
        // No-op.
    }

    /**
     * Custom hash map.
     */
    private static class CustomHashMap extends HashMap {
        // No-op.
    }

    /**
     * Holder for non-stadard collections.
     */
    private static class CustomCollections {
        /** */
        public List list = new ArrayList();

        /** */
        public List customList = new CustomArrayList();
    }

    /** */
    @SuppressWarnings("unchecked")
    private static class CustomCollectionsWithFactory implements Binarylizable {
        /** */
        public List list = new CustomArrayList();

        /** */
        public Map map = new CustomHashMap();

        /** {@inheritDoc} */
        @Override public void writeBinary(BinaryWriter writer) throws BinaryObjectException {
            writer.writeCollection("list", list);
            writer.writeMap("map", map);
        }

        /** {@inheritDoc} */
        @Override public void readBinary(BinaryReader reader) throws BinaryObjectException {
            list = (List)reader.readCollection("list", new BinaryCollectionFactory<Object>() {
                @Override public Collection<Object> create(int size) {
                    return new CustomArrayList();
                }
            });

            map = reader.readMap("map", new BinaryMapFactory<Object, Object>() {
                @Override public Map<Object, Object> create(int size) {
                    return new CustomHashMap();
                }
            });
        }
    }

    /**
     * Dummy value holder.
     */
    private static class DummyHolder {
        /** Value. */
        public int val;

        /**
         * Constructor.
         *
         * @param val Value.
         */
        public DummyHolder(int val) {
            this.val = val;
        }

        /** {@inheritDoc} */
        @Override public boolean equals(Object o) {
            return o != null && o instanceof DummyHolder && ((DummyHolder)o).val == val;
        }

        /** {@inheritDoc} */
        @Override public int hashCode() {
            return val;
        }
    }

    /**
     */
    private static class CycleLinkObject {
        /** */
        private CycleLinkObject self;
    }

    /**
     */
    private static class DetachedTestObject implements Binarylizable {
        /** */
        private DetachedInnerTestObject inner1;

        /** */
        private Object inner2;

        /** */
        private Object inner3;

        /** */
        private DetachedInnerTestObject inner4;

        /**
         */
        private DetachedTestObject() {
            // No-op.
        }

        /**
         * @param inner Inner object.
         */
        private DetachedTestObject(DetachedInnerTestObject inner) {
            inner1 = inner;
            inner2 = inner;
            inner3 = new DetachedInnerTestObject(inner, inner.id);
            inner4 = inner;
        }

        /** {@inheritDoc} */
        @Override public void writeBinary(BinaryWriter writer) throws BinaryObjectException {
            BinaryWriterEx raw = (BinaryWriterEx)writer.rawWriter();

            raw.writeObject(inner1);
            raw.writeObjectDetached(inner2);
            raw.writeObjectDetached(inner3);
            raw.writeObject(inner4);
        }

        /** {@inheritDoc} */
        @Override public void readBinary(BinaryReader reader) throws BinaryObjectException {
            BinaryReaderEx raw = (BinaryReaderEx)reader.rawReader();

            inner1 = (DetachedInnerTestObject)raw.readObject();
            inner2 = raw.readObjectDetached();
            inner3 = raw.readObjectDetached();
            inner4 = (DetachedInnerTestObject)raw.readObject();
        }
    }

    /**
     */
    private static class DetachedInnerTestObject {
        /** */
        private DetachedInnerTestObject inner;

        /** */
        private UUID id;

        /**
         */
        private DetachedInnerTestObject() {
            // No-op.
        }

        /**
         * @param inner Inner object.
         * @param id ID.
         */
        private DetachedInnerTestObject(DetachedInnerTestObject inner, UUID id) {
            this.inner = inner;
            this.id = id;
        }
    }

    /**
     */
    private static class CollectionFieldsObject {
        /** */
        private Object[] arr;

        /** */
        private Collection<Value> col;

        /** */
        private Map<Key, Value> map;

        /**
         */
        private CollectionFieldsObject() {
            // No-op.
        }

        /**
         * @param arr Array.
         * @param col Collection.
         * @param map Map.
         */
        private CollectionFieldsObject(Object[] arr, Collection<Value> col, Map<Key, Value> map) {
            this.arr = arr;
            this.col = col;
            this.map = map;
        }
    }

    /**
     */
    private static class Key {
        /** */
        private int key;

        /**
         */
        private Key() {
            // No-op.
        }

        /**
         * n
         *
         * @param key Key.
         */
        private Key(int key) {
            this.key = key;
        }

        /** {@inheritDoc} */
        @Override public boolean equals(Object o) {
            if (this == o)
                return true;

            if (o == null || getClass() != o.getClass())
                return false;

            Key key0 = (Key)o;

            return key == key0.key;

        }

        /** {@inheritDoc} */
        @Override public int hashCode() {
            return key;
        }
    }

    /**
     */
    private static class Value {
        /** */
        private int val;

        /**
         */
        private Value() {
            // No-op.
        }

        /**
         * @param val Value.
         */
        private Value(int val) {
            this.val = val;
        }

        /** {@inheritDoc} */
        @Override public boolean equals(Object o) {
            if (this == o)
                return true;

            if (!(o instanceof Value))
                return false;

            Value val = (Value)o;

            return this.val == val.val;
        }

        /** {@inheritDoc} */
        @Override public int hashCode() {
            return val;
        }
    }

    /**
     */
    private static class DateClass1 {
        /** */
        private Date date;

        /** */
        private Timestamp ts;

        /** */
        private Time time;

        /** */
        private Time[] timeArr;
    }

    /**
     *
     */
    private static class NoPublicConstructor {
        /** */
        private String val = "test";

        /**
         * @return Value.
         */
        public String getVal() {
            return val;
        }
    }

    /**
     *
     */
    @SuppressWarnings("PublicConstructorInNonPublicClass")
    private static class NoPublicDefaultConstructor {
        /** */
        private int val;

        /**
         * @param val Value.
         */
        public NoPublicDefaultConstructor(int val) {
            this.val = val;
        }
    }

    /**
     *
     */
    private static class ProtectedConstructor {
        /**
         * Protected constructor.
         */
        protected ProtectedConstructor() {
            // No-op.
        }
    }

    /**
     *
     */
    private static class MyTestClass implements Binarylizable {
        /** */
        private boolean readyToSerialize;

        /** */
        private String s;

        /**
         * @return Object.
         */
        Object writeReplace() {
            readyToSerialize = true;

            return this;
        }

        /**
         * @return Object.
         */
        Object readResolve() {
            s = "readResolve";

            return this;
        }

        /** {@inheritDoc} */
        @Override public void writeBinary(BinaryWriter writer) throws BinaryObjectException {
            if (!readyToSerialize)
                fail();
        }

        /** {@inheritDoc} */
        @Override public void readBinary(BinaryReader reader) throws BinaryObjectException {
            s = "readBinary";
        }
    }

    /**
     *
     */
    private static class MySingleton {
        /** */
        public static final MySingleton INSTANCE = new MySingleton();

        /** */
        private String s;

        /** Initializer. */ {
            StringBuilder builder = new StringBuilder();

            for (int i = 0; i < 10000; i++) {
                builder.append("+");
            }

            s = builder.toString();
        }

        /**
         * @return Object.
         */
        Object writeReplace() {
            return new SingletonMarker();
        }
    }

    /**
     *
     */
    private static class SingletonMarker {
        /**
         * @return Object.
         */
        Object readResolve() {
            return MySingleton.INSTANCE;
        }
    }

    /**
     *
     */
    public static class SimpleEnclosingObject {
        /** */
        private Object simpl;
    }

    /**
     *
     */
    public static class SimpleExternalizable implements Externalizable {
        /** */
        private String field;

        /**
         * {@link Externalizable} support.
         */
        public SimpleExternalizable() {
            // No-op.
        }

        /**
         * @param field Field.
         */
        public SimpleExternalizable(String field) {
            this.field = field;
        }

        /** {@inheritDoc} */
        @Override public void writeExternal(ObjectOutput out) throws IOException {
            U.writeString(out, field);
        }

        /** {@inheritDoc} */
        @Override public void readExternal(ObjectInput in) throws IOException, ClassNotFoundException {
            field = U.readString(in);
        }

        /** {@inheritDoc} */
        @Override public boolean equals(Object o) {
            if (this == o)
                return true;

            if (o == null || getClass() != o.getClass())
                return false;

            SimpleExternalizable that = (SimpleExternalizable)o;

            return field.equals(that.field);
        }

        /** {@inheritDoc} */
        @Override public int hashCode() {
            return field.hashCode();
        }
    }

    /**
     * Class B for duplicate fields test.
     */
    private static class DuplicateFieldsA {
        /** Field. */
        int x;

        /**
         * Constructor.
         *
         * @param x Field.
         */
        protected DuplicateFieldsA(int x) {
            this.x = x;
        }

        /**
         * @return A's field.
         */
        public int xA() {
            return x;
        }
    }

    /**
     * Class B for duplicate fields test.
     */
    private static class DuplicateFieldsB extends DuplicateFieldsA {
        /** Field. */
        int x;

        /**
         * Constructor.
         *
         * @param xA Field for parent class.
         * @param xB Field for current class.
         */
        public DuplicateFieldsB(int xA, int xB) {
            super(xA);

            this.x = xB;
        }

        /**
         * @return B's field.
         */
        public int xB() {
            return x;
        }
    }

    /**
     *
     */
    private static class DecimalReflective {
        /** */
        public BigDecimal val;

        /** */
        public BigDecimal[] valArr;
    }

    /**
     *
     */
    private static class DecimalMarshalAware extends DecimalReflective implements Binarylizable {
        /** */
        public BigDecimal rawVal;

        /** */
        public BigDecimal[] rawValArr;

        /** {@inheritDoc} */
        @Override public void writeBinary(BinaryWriter writer) throws BinaryObjectException {
            writer.writeDecimal("val", val);
            writer.writeDecimalArray("valArr", valArr);

            BinaryRawWriter rawWriter = writer.rawWriter();

            rawWriter.writeDecimal(rawVal);
            rawWriter.writeDecimalArray(rawValArr);
        }

        /** {@inheritDoc} */
        @Override public void readBinary(BinaryReader reader) throws BinaryObjectException {
            val = reader.readDecimal("val");
            valArr = reader.readDecimalArray("valArr");

            BinaryRawReader rawReader = reader.rawReader();

            rawVal = rawReader.readDecimal();
            rawValArr = rawReader.readDecimalArray();
        }
    }

    /**
     */
    private static class SingleHandleA {
        /** */
        private SingleHandleB b;

        /** */
        private Map<Object, SingleHandleB> map = new HashMap<>();

        /**
         * @param b B.
         */
        SingleHandleA(SingleHandleB b) {
            this.b = b;

            map.put("key", b);
        }
    }

    /**
     */
    private static class SingleHandleB {
    }

    /**
     */
    private static class ClassFieldObject {
        /** */
        private Class<?> cls;

        /**
         * @param cls Class field.
         */
        public ClassFieldObject(Class<?> cls) {
            this.cls = cls;
        }
    }

    /**
     *
     */
    private static class TestClass0 {
        /** */
        private int intVal = 33;

        /** */
        private String strVal = "Test string value";

        /** */
        private SimpleObject obj = constSimpleObject();

        /**
         * @return Constant value of the SimpleObject.
         */
        public static SimpleObject constSimpleObject() {
            SimpleObject obj = simpleObject();

            obj.uuid = null;
            obj.date = new Date(33);
            obj.ts = new Timestamp(22);
            obj.uuidArr = new UUID[] {null, null, null};
            obj.dateArr = new Date[] {new Date(11111), new Date(22222), new Date(33333)};
            obj.objArr = new Object[] {null, null, null};

            obj.inner.uuid = null;
            obj.inner.date = new Date(33);
            obj.inner.ts = new Timestamp(22);
            obj.inner.uuidArr = new UUID[] {null, null, null};
            obj.inner.dateArr = new Date[] {new Date(11111), new Date(22222), new Date(33333)};
            obj.inner.objArr = new Object[] {null, null, null};

            return obj;
        }
    }

    /** */
    public static class ArrayFieldClass {
        /** */
        protected TestClass1[] arr1;

        /** */
        protected TestClass1[] arr2;
    }

    /**
     *
     */
    public static class TestClass1 {
        /** */
        private int intVal = 33;

        /** */
        private String strVal = "Test string value";

        /** */
        private SimpleObject obj = TestClass0.constSimpleObject();

        /** {@inheritDoc} */
        @Override public boolean equals(Object o) {
            if (this == o)
                return true;
            if (o == null || getClass() != o.getClass())
                return false;
            TestClass1 class1 = (TestClass1)o;
            return intVal == class1.intVal && Objects.equals(strVal, class1.strVal) && Objects.equals(obj, class1.obj);
        }

        /** {@inheritDoc} */
        @Override public int hashCode() {
            return Objects.hash(intVal, strVal, obj);
        }
    }

    /**
     *
     */
    private static class TestClass2 extends TestClass0 {
    }

    /** */
    private static class ObjectWithRaw implements Binarylizable {
        /** */
        private int val;

        /** */
        private int rawVal;

        /**
         *
         */
        public ObjectWithRaw() {
        }

        /**
         * @param val Value.
         * @param rawVal Raw value.
         */
        public ObjectWithRaw(int val, int rawVal) {
            this.val = val;
            this.rawVal = rawVal;
        }

        /** {@inheritDoc} */
        @Override public void writeBinary(BinaryWriter writer) throws BinaryObjectException {
            writer.writeInt("val", val);

            writer.rawWriter().writeInt(rawVal);
        }

        /** {@inheritDoc} */
        @Override public void readBinary(BinaryReader reader) throws BinaryObjectException {
            val = reader.readInt("val");

            rawVal = reader.rawReader().readInt();
        }
    }

    /** */
    private static class ObjectRaw implements Binarylizable {
        /** */
        private int val0;

        /** */
        private int val1;

        /**
         *
         */
        public ObjectRaw() {
        }

        /**
         * @param val0 Value.
         * @param val1 Raw value.
         */
        public ObjectRaw(int val0, int val1) {
            this.val0 = val0;
            this.val1 = val1;
        }

        /** {@inheritDoc} */
        @Override public void writeBinary(BinaryWriter writer) throws BinaryObjectException {
            writer.rawWriter().writeInt(val0);
            writer.rawWriter().writeInt(val1);
        }

        /** {@inheritDoc} */
        @Override public void readBinary(BinaryReader reader) throws BinaryObjectException {
            BinaryRawReader rawReader = reader.rawReader();

            val0 = rawReader.readInt();
            val1 = rawReader.readInt();
        }
    }

    /** */
    private static class EnumObject implements Serializable {
        /** */
        private long id;

        /** */
        private String name;

        /** */
        private DeclaredBodyEnum type;

        /** */
        EnumObject(final long id, final String name, final DeclaredBodyEnum type) {
            this.id = id;
            this.name = name;
            this.type = type;
        }
    }

    /** */
    public enum DeclaredBodyEnum {
        /** */
        ONE {
            /** {@inheritDoc} */
            @Override boolean isSupported() {
                return false;
            }
        },

        /** */
        TWO {
            /** {@inkheritDoc} */
            @Override boolean isSupported() {
                return false;
            }
        };

        /** */
        abstract boolean isSupported();
    }

    /** */
    interface Intf {
        /** */
        long value();
    }

    /** */
    static class TestObject {
        /** Value. */
        Intf val = new IntfImpl();

        /** {@inheritDoc} */
        @Override public boolean equals(Object o) {
            if (this == o)
                return true;
            if (o == null || getClass() != o.getClass())
                return false;

            TestObject obj = (TestObject)o;

            return val.equals(obj.val);
        }
    }

    /** */
    static class IntfImpl extends Cls implements Intf {
        /** {@inheritDoc} */
        @Override public long value() {
            return longValue();
        }
    }

    /** */
    static class Cls implements Serializable {
        /** Value. */
        long val;

        /** */
        public long longValue() {
            return val;
        }

        /** {@inheritDoc} */
        @Override public boolean equals(Object o) {
            if (this == o)
                return true;
            if (o == null || getClass() != o.getClass())
                return false;

            Cls cls = (Cls)o;

            return val == cls.val;
        }

        /** */
        private Object writeReplace() {
            return new SerializationProxy(this);
        }

        /** */
        private static class SerializationProxy implements Serializable {
            /** Value. */
            private final long val;

            /** */
            SerializationProxy(Cls a) {
                val = a.longValue();
            }

            /** */
            private Object readResolve() {
                Cls a = new Cls();

                a.val = val;

                return a;
            }
        }
    }

    /** */
    public static class HandleToCollections {
        /** */
        int a;

        /** */
        List<Value> lst;

        /** */
        List<Value> hndLst;

        /** */
        List<Value> linkedLst;

        /** */
        List<Value> hndLinkedLst;

        /** */
        Map<Integer, Value> map;

        /** */
        Map<Integer, Value> hndMap;

        /** */
        Map<Integer, Value> linkedMap;

        /** */
        Map<Integer, Value> hndLinkedMap;

        /** */
        public HandleToCollections() {
            lst = new ArrayList<>(Arrays.asList(new Value(0), new Value(1)));
            hndLst = lst;

            linkedLst = new LinkedList<>(Arrays.asList(new Value(0), new Value(1)));
            hndLinkedLst = linkedLst;

            map = IntStream.range(0, 1).boxed()
                .collect(Collectors.toMap(Function.identity(), Value::new));
            hndMap = map;

            linkedMap = IntStream.range(0, 1).boxed()
                .collect(Collectors.toMap(Function.identity(), Value::new, (a, b) -> a, LinkedHashMap::new));
            hndLinkedMap = linkedMap;
        }
    }

    /** */
    public static class TwoCollections {
        /** */
        int a;

        /** */
        List<String> lst0;

        /** */
        List<String> lst1;

        /** */
        Value v;

        /** */
        public TwoCollections() {
            a = 0;

            lst0 = new ArrayList<>(Arrays.asList("a", "b"));
            lst1 = new ArrayList<>(Arrays.asList("c", "d"));;

            v = new Value(127);
        }
    }
}<|MERGE_RESOLUTION|>--- conflicted
+++ resolved
@@ -110,7 +110,6 @@
 import org.junit.Test;
 
 import static java.nio.charset.StandardCharsets.UTF_8;
-import static org.apache.ignite.internal.binary.GridBinaryMarshaller.UNREGISTERED_TYPE_ID;
 import static org.junit.Assert.assertArrayEquals;
 import static org.junit.Assert.assertNotEquals;
 
@@ -3020,11 +3019,7 @@
 
         BinaryMarshaller marsh = binaryMarshaller();
 
-<<<<<<< HEAD
-        try (BinaryWriterEx writer = BinaryUtils.writer(binaryContext(marsh), false, UNREGISTERED_TYPE_ID)) {
-=======
         try (BinaryWriterEx writer = BinaryUtils.writer(binaryContext(marsh), false, GridBinaryMarshaller.UNREGISTERED_TYPE_ID)) {
->>>>>>> 94ec9405
             assertEquals(true, BinaryStreamsTestUtils.threadLocalIsAcquired());
 
             writer.writeString("Thread local test");
