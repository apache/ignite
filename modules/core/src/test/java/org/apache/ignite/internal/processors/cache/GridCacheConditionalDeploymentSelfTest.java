--- conflicted
+++ resolved
@@ -106,19 +106,7 @@
     @Test
     public void testAddedDeploymentInfo() throws Exception {
         GridCacheContext<?, ?> ctx = cacheContext();
-<<<<<<< HEAD
-        assertFalse(ctx.deploymentEnabled());
-    }
 
-    /**
-     * @throws Exception In case of error.
-     */
-    @Test
-    public void testAddedDeploymentInfo2() throws Exception {
-        GridCacheContext<?, ?> ctx = cacheContext();
-=======
-
->>>>>>> a3732918
         assertFalse(ctx.deploymentEnabled());
     }
 
