/*
 * Licensed to the Apache Software Foundation (ASF) under one or more
 * contributor license agreements. See the NOTICE file distributed with
 * this work for additional information regarding copyright ownership.
 * The ASF licenses this file to You under the Apache License, Version 2.0
 * (the "License"); you may not use this file except in compliance with
 * the License. You may obtain a copy of the License at
 *
 * http://www.apache.org/licenses/LICENSE-2.0
 *
 * Unless required by applicable law or agreed to in writing, software
 * distributed under the License is distributed on an "AS IS" BASIS,
 * WITHOUT WARRANTIES OR CONDITIONS OF ANY KIND, either express or implied.
 * See the License for the specific language governing permissions and
 * limitations under the License.
 */

package org.apache.ignite.internal.processors.cache.persistence.snapshot;

<<<<<<< HEAD
import java.util.Collections;
import java.util.function.Function;
=======
import java.io.File;
import java.util.Arrays;
import java.util.function.Function;
import org.apache.ignite.Ignite;
import org.apache.ignite.IgniteCache;
import org.apache.ignite.IgniteCheckedException;
>>>>>>> 52b07f8e
import org.apache.ignite.binary.BinaryObjectBuilder;
import org.apache.ignite.configuration.CacheConfiguration;
import org.apache.ignite.internal.GridKernalContext;
import org.apache.ignite.internal.IgniteEx;
<<<<<<< HEAD
import org.junit.runners.Parameterized;
=======
import org.apache.ignite.internal.processors.cache.CacheGroupDescriptor;
import org.apache.ignite.internal.processors.cache.persistence.file.FilePageStoreManager;
import org.apache.ignite.internal.util.typedef.G;
import org.apache.ignite.internal.util.typedef.internal.CU;
import org.apache.ignite.testframework.GridTestUtils;
>>>>>>> 52b07f8e

/**
 * Snapshot restore test base.
 */
public abstract class IgniteClusterSnapshotRestoreBaseTest extends AbstractSnapshotSelfTest {
    /** Parameters. Encrypted snapshots are not supported. */
    @Parameterized.Parameters(name = "Encryption is disabled")
    public static Iterable<Boolean> disabledEncryption() {
        return Collections.singletonList(false);
    }

    /**
     * @param nodesCnt Nodes count.
     * @param keysCnt Number of keys to create.
     * @return Ignite coordinator instance.
     * @throws Exception if failed.
     */
    protected IgniteEx startGridsWithSnapshot(int nodesCnt, int keysCnt) throws Exception {
        return startGridsWithSnapshot(nodesCnt, keysCnt, false);
    }

<<<<<<< HEAD
=======
    /**
     * @param nodesCnt Nodes count.
     * @param keysCnt Number of keys to create.
     * @param startClient {@code True} to start an additional client node.
     * @return Ignite coordinator instance.
     * @throws Exception if failed.
     */
    protected IgniteEx startGridsWithSnapshot(int nodesCnt, int keysCnt, boolean startClient) throws Exception {
        IgniteEx ignite = startGridsWithCache(nodesCnt, keysCnt, valueBuilder(), dfltCacheCfg);

        if (startClient)
            ignite = startClientGrid("client");

        ignite.snapshot().createSnapshot(SNAPSHOT_NAME).get(TIMEOUT);

        ignite.cache(dfltCacheCfg.getName()).destroy();

        awaitPartitionMapExchange();

        return ignite;
    }

    /**
     * @param cache Cache.
     * @param keysCnt Expected number of keys.
     */
    protected void assertCacheKeys(IgniteCache<Object, Object> cache, int keysCnt) {
        assertEquals(keysCnt, cache.size());

        for (int i = 0; i < keysCnt; i++)
            assertEquals(valueBuilder().apply(i), cache.get(i));
    }

    /**
     * @param ccfg Cache configuration.
     * @throws IgniteCheckedException if failed.
     */
    protected void ensureCacheAbsent(CacheConfiguration<?, ?> ccfg) throws IgniteCheckedException {
        String cacheName = ccfg.getName();

        for (Ignite ignite : G.allGrids()) {
            GridKernalContext kctx = ((IgniteEx)ignite).context();

            if (kctx.clientNode())
                continue;

            CacheGroupDescriptor desc = kctx.cache().cacheGroupDescriptors().get(CU.cacheId(cacheName));

            assertNull("nodeId=" + kctx.localNodeId() + ", cache=" + cacheName, desc);

            boolean success = GridTestUtils.waitForCondition(
                () -> !kctx.cache().context().snapshotMgr().isRestoring(),
                TIMEOUT);

            assertTrue("The process has not finished on the node " + kctx.localNodeId(), success);

            File dir = ((FilePageStoreManager)kctx.cache().context().pageStore()).cacheWorkDir(ccfg);

            String errMsg = String.format("%s, dir=%s, exists=%b, files=%s",
                ignite.name(), dir, dir.exists(), Arrays.toString(dir.list()));

            assertTrue(errMsg, !dir.exists() || dir.list().length == 0);
        }
    }

>>>>>>> 52b07f8e
    /** */
    protected class BinaryValueBuilder implements Function<Integer, Object> {
        /** Binary type name. */
        private final String typeName;

        /**
         * @param typeName Binary type name.
         */
        BinaryValueBuilder(String typeName) {
            this.typeName = typeName;
        }

        /** {@inheritDoc} */
        @Override public Object apply(Integer key) {
            BinaryObjectBuilder builder = grid(0).binary().builder(typeName);

            builder.setField("id", key);
            builder.setField("name", String.valueOf(key));

            return builder.build();
        }
    }
}<|MERGE_RESOLUTION|>--- conflicted
+++ resolved
@@ -17,30 +17,21 @@
 
 package org.apache.ignite.internal.processors.cache.persistence.snapshot;
 
-<<<<<<< HEAD
-import java.util.Collections;
-import java.util.function.Function;
-=======
 import java.io.File;
 import java.util.Arrays;
 import java.util.function.Function;
 import org.apache.ignite.Ignite;
 import org.apache.ignite.IgniteCache;
 import org.apache.ignite.IgniteCheckedException;
->>>>>>> 52b07f8e
 import org.apache.ignite.binary.BinaryObjectBuilder;
 import org.apache.ignite.configuration.CacheConfiguration;
 import org.apache.ignite.internal.GridKernalContext;
 import org.apache.ignite.internal.IgniteEx;
-<<<<<<< HEAD
-import org.junit.runners.Parameterized;
-=======
 import org.apache.ignite.internal.processors.cache.CacheGroupDescriptor;
 import org.apache.ignite.internal.processors.cache.persistence.file.FilePageStoreManager;
 import org.apache.ignite.internal.util.typedef.G;
 import org.apache.ignite.internal.util.typedef.internal.CU;
 import org.apache.ignite.testframework.GridTestUtils;
->>>>>>> 52b07f8e
 
 /**
  * Snapshot restore test base.
@@ -62,74 +53,6 @@
         return startGridsWithSnapshot(nodesCnt, keysCnt, false);
     }
 
-<<<<<<< HEAD
-=======
-    /**
-     * @param nodesCnt Nodes count.
-     * @param keysCnt Number of keys to create.
-     * @param startClient {@code True} to start an additional client node.
-     * @return Ignite coordinator instance.
-     * @throws Exception if failed.
-     */
-    protected IgniteEx startGridsWithSnapshot(int nodesCnt, int keysCnt, boolean startClient) throws Exception {
-        IgniteEx ignite = startGridsWithCache(nodesCnt, keysCnt, valueBuilder(), dfltCacheCfg);
-
-        if (startClient)
-            ignite = startClientGrid("client");
-
-        ignite.snapshot().createSnapshot(SNAPSHOT_NAME).get(TIMEOUT);
-
-        ignite.cache(dfltCacheCfg.getName()).destroy();
-
-        awaitPartitionMapExchange();
-
-        return ignite;
-    }
-
-    /**
-     * @param cache Cache.
-     * @param keysCnt Expected number of keys.
-     */
-    protected void assertCacheKeys(IgniteCache<Object, Object> cache, int keysCnt) {
-        assertEquals(keysCnt, cache.size());
-
-        for (int i = 0; i < keysCnt; i++)
-            assertEquals(valueBuilder().apply(i), cache.get(i));
-    }
-
-    /**
-     * @param ccfg Cache configuration.
-     * @throws IgniteCheckedException if failed.
-     */
-    protected void ensureCacheAbsent(CacheConfiguration<?, ?> ccfg) throws IgniteCheckedException {
-        String cacheName = ccfg.getName();
-
-        for (Ignite ignite : G.allGrids()) {
-            GridKernalContext kctx = ((IgniteEx)ignite).context();
-
-            if (kctx.clientNode())
-                continue;
-
-            CacheGroupDescriptor desc = kctx.cache().cacheGroupDescriptors().get(CU.cacheId(cacheName));
-
-            assertNull("nodeId=" + kctx.localNodeId() + ", cache=" + cacheName, desc);
-
-            boolean success = GridTestUtils.waitForCondition(
-                () -> !kctx.cache().context().snapshotMgr().isRestoring(),
-                TIMEOUT);
-
-            assertTrue("The process has not finished on the node " + kctx.localNodeId(), success);
-
-            File dir = ((FilePageStoreManager)kctx.cache().context().pageStore()).cacheWorkDir(ccfg);
-
-            String errMsg = String.format("%s, dir=%s, exists=%b, files=%s",
-                ignite.name(), dir, dir.exists(), Arrays.toString(dir.list()));
-
-            assertTrue(errMsg, !dir.exists() || dir.list().length == 0);
-        }
-    }
-
->>>>>>> 52b07f8e
     /** */
     protected class BinaryValueBuilder implements Function<Integer, Object> {
         /** Binary type name. */
