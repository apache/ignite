/*
 * Licensed to the Apache Software Foundation (ASF) under one or more
 * contributor license agreements. See the NOTICE file distributed with
 * this work for additional information regarding copyright ownership.
 * The ASF licenses this file to You under the Apache License, Version 2.0
 * (the "License"); you may not use this file except in compliance with
 * the License. You may obtain a copy of the License at
 *
 * http://www.apache.org/licenses/LICENSE-2.0
 *
 * Unless required by applicable law or agreed to in writing, software
 * distributed under the License is distributed on an "AS IS" BASIS,
 * WITHOUT WARRANTIES OR CONDITIONS OF ANY KIND, either express or implied.
 * See the License for the specific language governing permissions and
 * limitations under the License.
 */

package org.apache.ignite.internal.processors.cache.persistence.snapshot;

import java.util.function.Function;
import org.apache.ignite.binary.BinaryObjectBuilder;
import org.apache.ignite.internal.IgniteEx;
<<<<<<< HEAD
=======
import org.apache.ignite.internal.TestRecordingCommunicationSpi;
import org.apache.ignite.internal.util.distributed.DistributedProcess;
import org.apache.ignite.internal.util.distributed.SingleNodeMessage;
import org.apache.ignite.lang.IgniteFuture;
import org.junit.runners.Parameterized;
>>>>>>> 945d607f

/**
 * Snapshot restore test base.
 */
public abstract class IgniteClusterSnapshotRestoreBaseTest extends AbstractSnapshotSelfTest {
<<<<<<< HEAD
=======
    /** Cache 1 name. */
    protected static final String CACHE1 = "cache1";

    /** Cache 2 name. */
    protected static final String CACHE2 = "cache2";

    /** Default shared cache group name. */
    protected static final String SHARED_GRP = "shared";

    /** Parameters. Encrypted snapshots are not supported. */
    @Parameterized.Parameters(name = "Encryption is disabled")
    public static Iterable<Boolean> disabledEncryption() {
        return Collections.singletonList(false);
    }

>>>>>>> 945d607f
    /**
     * @param nodesCnt Nodes count.
     * @param keysCnt Number of keys to create.
     * @return Ignite coordinator instance.
     * @throws Exception if failed.
     */
    protected IgniteEx startGridsWithSnapshot(int nodesCnt, int keysCnt) throws Exception {
        return startGridsWithSnapshot(nodesCnt, keysCnt, false);
    }

    /**
     * @param spi Test communication spi.
     * @param restorePhase The type of distributed process on which communication is blocked.
     * @param grpName Cache group name.
     * @return Snapshot restore future.
     * @throws InterruptedException if interrupted.
     */
    protected IgniteFuture<Void> waitForBlockOnRestore(
        TestRecordingCommunicationSpi spi,
        DistributedProcess.DistributedProcessType restorePhase,
        String grpName
    ) throws InterruptedException {
        spi.blockMessages((node, msg) ->
            msg instanceof SingleNodeMessage && ((SingleNodeMessage<?>)msg).type() == restorePhase.ordinal());

        IgniteFuture<Void> fut =
            grid(0).snapshot().restoreSnapshot(SNAPSHOT_NAME, Collections.singleton(grpName));

        spi.waitForBlocked();

        return fut;
    }

    /** */
    protected class BinaryValueBuilder implements Function<Integer, Object> {
        /** Binary type name. */
        private final String typeName;

        /**
         * @param typeName Binary type name.
         */
        BinaryValueBuilder(String typeName) {
            this.typeName = typeName;
        }

        /** {@inheritDoc} */
        @Override public Object apply(Integer key) {
            BinaryObjectBuilder builder = grid(0).binary().builder(typeName);

            builder.setField("id", key);
            builder.setField("name", String.valueOf(key));

            return builder.build();
        }
    }
}<|MERGE_RESOLUTION|>--- conflicted
+++ resolved
@@ -17,24 +17,20 @@
 
 package org.apache.ignite.internal.processors.cache.persistence.snapshot;
 
+import java.util.Collections;
 import java.util.function.Function;
 import org.apache.ignite.binary.BinaryObjectBuilder;
 import org.apache.ignite.internal.IgniteEx;
-<<<<<<< HEAD
-=======
 import org.apache.ignite.internal.TestRecordingCommunicationSpi;
 import org.apache.ignite.internal.util.distributed.DistributedProcess;
 import org.apache.ignite.internal.util.distributed.SingleNodeMessage;
 import org.apache.ignite.lang.IgniteFuture;
 import org.junit.runners.Parameterized;
->>>>>>> 945d607f
 
 /**
  * Snapshot restore test base.
  */
 public abstract class IgniteClusterSnapshotRestoreBaseTest extends AbstractSnapshotSelfTest {
-<<<<<<< HEAD
-=======
     /** Cache 1 name. */
     protected static final String CACHE1 = "cache1";
 
@@ -50,7 +46,6 @@
         return Collections.singletonList(false);
     }
 
->>>>>>> 945d607f
     /**
      * @param nodesCnt Nodes count.
      * @param keysCnt Number of keys to create.
