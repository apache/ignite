/*
 * Licensed to the Apache Software Foundation (ASF) under one or more
 * contributor license agreements. See the NOTICE file distributed with
 * this work for additional information regarding copyright ownership.
 * The ASF licenses this file to You under the Apache License, Version 2.0
 * (the "License"); you may not use this file except in compliance with
 * the License. You may obtain a copy of the License at
 *
 * http://www.apache.org/licenses/LICENSE-2.0
 *
 * Unless required by applicable law or agreed to in writing, software
 * distributed under the License is distributed on an "AS IS" BASIS,
 * WITHOUT WARRANTIES OR CONDITIONS OF ANY KIND, either express or implied.
 * See the License for the specific language governing permissions and
 * limitations under the License.
 */

package org.apache.ignite.internal.processors.cache.persistence.snapshot;

import java.io.File;
import java.io.IOException;
import java.nio.ByteBuffer;
import java.nio.ByteOrder;
import java.nio.file.Files;
import java.nio.file.Path;
import java.nio.file.Paths;
import java.util.ArrayList;
import java.util.Arrays;
import java.util.Collection;
import java.util.Collections;
import java.util.HashMap;
import java.util.HashSet;
import java.util.List;
import java.util.Map;
import java.util.Random;
import java.util.Set;
import java.util.UUID;
import java.util.concurrent.ConcurrentHashMap;
import java.util.concurrent.atomic.AtomicBoolean;
import org.apache.ignite.IgniteCheckedException;
import org.apache.ignite.IgniteException;
import org.apache.ignite.cache.affinity.rendezvous.RendezvousAffinityFunction;
import org.apache.ignite.compute.ComputeJobResult;
import org.apache.ignite.configuration.CacheConfiguration;
import org.apache.ignite.internal.GridJobExecuteRequest;
import org.apache.ignite.internal.GridTopic;
import org.apache.ignite.internal.IgniteEx;
import org.apache.ignite.internal.binary.BinaryContext;
import org.apache.ignite.internal.binary.BinaryObjectImpl;
import org.apache.ignite.internal.managers.communication.GridMessageListener;
import org.apache.ignite.internal.processors.affinity.AffinityTopologyVersion;
import org.apache.ignite.internal.processors.cache.GridCacheAdapter;
import org.apache.ignite.internal.processors.cache.GridCacheEntryEx;
import org.apache.ignite.internal.processors.cache.GridCacheSharedContext;
import org.apache.ignite.internal.processors.cache.binary.CacheObjectBinaryProcessorImpl;
import org.apache.ignite.internal.processors.cache.mvcc.txlog.TxState;
import org.apache.ignite.internal.processors.cache.persistence.CacheDataRow;
import org.apache.ignite.internal.processors.cache.persistence.GridCacheDatabaseSharedManager;
import org.apache.ignite.internal.processors.cache.persistence.checkpoint.CheckpointListener;
import org.apache.ignite.internal.processors.cache.persistence.file.FilePageStore;
import org.apache.ignite.internal.processors.cache.persistence.file.FilePageStoreManager;
import org.apache.ignite.internal.processors.cache.persistence.tree.io.PageIO;
import org.apache.ignite.internal.processors.cache.persistence.tree.io.PagePartitionMetaIO;
import org.apache.ignite.internal.processors.cache.persistence.wal.crc.IgniteDataIntegrityViolationException;
import org.apache.ignite.internal.processors.cache.verify.IdleVerifyResultV2;
import org.apache.ignite.internal.processors.cache.verify.PartitionHashRecordV2;
import org.apache.ignite.internal.processors.cache.verify.PartitionKeyV2;
import org.apache.ignite.internal.processors.cache.verify.VerifyBackupPartitionsTaskV2;
import org.apache.ignite.internal.processors.cache.version.GridCacheVersion;
import org.apache.ignite.internal.util.GridUnsafe;
import org.apache.ignite.internal.util.lang.GridIterator;
import org.apache.ignite.internal.util.typedef.F;
import org.apache.ignite.internal.util.typedef.X;
import org.apache.ignite.internal.util.typedef.internal.CU;
import org.apache.ignite.internal.util.typedef.internal.U;
import org.apache.ignite.internal.visor.verify.CacheFilterEnum;
import org.apache.ignite.internal.visor.verify.VisorIdleVerifyTaskArg;
import org.jetbrains.annotations.Nullable;
import org.junit.Before;
import org.junit.Test;

import static java.util.Collections.singletonList;
import static org.apache.ignite.cluster.ClusterState.ACTIVE;
import static org.apache.ignite.configuration.IgniteConfiguration.DFLT_SNAPSHOT_DIRECTORY;
import static org.apache.ignite.internal.processors.cache.GridCacheUtils.TTL_ETERNAL;
import static org.apache.ignite.internal.processors.cache.persistence.file.FilePageStoreManager.cacheDirName;
import static org.apache.ignite.internal.processors.cache.persistence.file.FilePageStoreManager.getPartitionFileName;
import static org.apache.ignite.internal.processors.cache.persistence.partstate.GroupPartitionId.getTypeByPartId;
import static org.apache.ignite.internal.processors.cache.persistence.snapshot.IgniteSnapshotManager.SNAPSHOT_METAFILE_EXT;
import static org.apache.ignite.internal.processors.cache.persistence.snapshot.IgniteSnapshotManager.databaseRelativePath;
import static org.apache.ignite.internal.processors.dr.GridDrType.DR_NONE;
import static org.apache.ignite.testframework.GridTestUtils.assertContains;
import static org.apache.ignite.testframework.GridTestUtils.assertNotContains;
import static org.apache.ignite.testframework.GridTestUtils.waitForCondition;

/**
 * Cluster-wide snapshot check procedure tests.
 */
public class IgniteClusterSnapshotCheckTest extends AbstractSnapshotSelfTest {
    /** Map of intermediate compute task results collected prior performing reduce operation on them. */
    private final Map<Class<?>, Map<PartitionKeyV2, List<PartitionHashRecordV2>>> jobResults = new ConcurrentHashMap<>();

    /** Partition id used for tests. */
    private static final int PART_ID = 0;

    /** Optional cache name to be created on demand. */
    private static final String OPTIONAL_CACHE_NAME = "CacheName";

    /** Cleanup data of task execution results if need. */
    @Before
    public void beforeCheck() {
        jobResults.clear();
    }

    /** @throws Exception If fails. */
    @Test
    public void testClusterSnapshotCheck() throws Exception {
        IgniteEx ignite = startGridsWithCache(3, dfltCacheCfg, CACHE_KEYS_RANGE);

        startClientGrid();

        ignite.snapshot().createSnapshot(SNAPSHOT_NAME)
            .get();

        IdleVerifyResultV2 res = snp(ignite).checkSnapshot(SNAPSHOT_NAME).get();

        StringBuilder b = new StringBuilder();
        res.print(b::append, true);

        assertTrue(F.isEmpty(res.exceptions()));
        assertPartitionsSame(res);
        assertContains(log, b.toString(), "The check procedure has finished, no conflicts have been found");
    }

    /** @throws Exception If fails. */
    @Test
    public void testClusterSnapshotCheckMissedPart() throws Exception {
        IgniteEx ignite = startGridsWithCache(3, dfltCacheCfg, CACHE_KEYS_RANGE);

        ignite.snapshot().createSnapshot(SNAPSHOT_NAME)
            .get();

        Path part0 = U.searchFileRecursively(snp(ignite).snapshotLocalDir(SNAPSHOT_NAME).toPath(),
            getPartitionFileName(0));

        assertNotNull(part0);
        assertTrue(part0.toString(), part0.toFile().exists());
        assertTrue(part0.toFile().delete());

        IdleVerifyResultV2 res = snp(ignite).checkSnapshot(SNAPSHOT_NAME).get();

        StringBuilder b = new StringBuilder();
        res.print(b::append, true);

        assertFalse(F.isEmpty(res.exceptions()));
        assertContains(log, b.toString(), "Snapshot data doesn't contain required cache group partition");
    }

    /** @throws Exception If fails. */
    @Test
    public void testClusterSnapshotCheckMissedGroup() throws Exception {
        IgniteEx ignite = startGridsWithCache(3, dfltCacheCfg, CACHE_KEYS_RANGE);

        ignite.snapshot().createSnapshot(SNAPSHOT_NAME)
            .get();

        Path dir = Files.walk(snp(ignite).snapshotLocalDir(SNAPSHOT_NAME).toPath())
            .filter(d -> d.toFile().getName().equals(cacheDirName(dfltCacheCfg)))
            .findFirst()
            .orElseThrow(() -> new RuntimeException("Cache directory not found"));

        assertTrue(dir.toString(), dir.toFile().exists());
        assertTrue(U.delete(dir));

        IdleVerifyResultV2 res = snp(ignite).checkSnapshot(SNAPSHOT_NAME).get();

        StringBuilder b = new StringBuilder();
        res.print(b::append, true);

        assertFalse(F.isEmpty(res.exceptions()));
        assertContains(log, b.toString(), "Snapshot data doesn't contain required cache groups");
    }

    /** @throws Exception If fails. */
    @Test
    public void testClusterSnapshotCheckMissedMeta() throws Exception {
        IgniteEx ignite = startGridsWithCache(3, dfltCacheCfg, CACHE_KEYS_RANGE);

        ignite.snapshot().createSnapshot(SNAPSHOT_NAME)
            .get();

        File[] smfs = snp(ignite).snapshotLocalDir(SNAPSHOT_NAME).listFiles((dir, name) ->
            name.toLowerCase().endsWith(SNAPSHOT_METAFILE_EXT));

        assertNotNull(smfs);
        assertTrue(smfs[0].toString(), smfs[0].exists());
        assertTrue(U.delete(smfs[0]));

        IdleVerifyResultV2 res = snp(ignite).checkSnapshot(SNAPSHOT_NAME).get();

        StringBuilder b = new StringBuilder();
        res.print(b::append, true);

        assertFalse(F.isEmpty(res.exceptions()));
        assertContains(log, b.toString(), "Some metadata is missing from the snapshot");
    }

    /** @throws Exception If fails. */
    @Test
    public void testClusterSnapshotCheckWithNodeFilter() throws Exception {
        IgniteEx ig0 = startGridsWithoutCache(3);

        for (int i = 0; i < CACHE_KEYS_RANGE; i++) {
            ig0.getOrCreateCache(txCacheConfig(new CacheConfiguration<Integer, Integer>(DEFAULT_CACHE_NAME))
                .setNodeFilter(node -> node.consistentId().toString().endsWith("0"))).put(i, i);
        }

        ig0.snapshot().createSnapshot(SNAPSHOT_NAME).get();

        IdleVerifyResultV2 res = snp(ig0).checkSnapshot(SNAPSHOT_NAME).get();

        StringBuilder b = new StringBuilder();
        res.print(b::append, true);

        assertTrue(F.isEmpty(res.exceptions()));
        assertPartitionsSame(res);
        assertContains(log, b.toString(), "The check procedure has finished, no conflicts have been found");
    }

    /** @throws Exception If fails. */
    @Test
    public void testClusterSnapshotCheckPartitionCounters() throws Exception {
        IgniteEx ignite = startGridsWithCache(3, dfltCacheCfg.
            setAffinity(new RendezvousAffinityFunction(false, 1)),
            CACHE_KEYS_RANGE);

        ignite.snapshot().createSnapshot(SNAPSHOT_NAME).get();

        Path part0 = U.searchFileRecursively(snp(ignite).snapshotLocalDir(SNAPSHOT_NAME).toPath(),
            getPartitionFileName(PART_ID));

        assertNotNull(part0);
        assertTrue(part0.toString(), part0.toFile().exists());

        try (FilePageStore pageStore = (FilePageStore)((FilePageStoreManager)ignite.context().cache().context().pageStore())
            .getPageStoreFactory(CU.cacheId(dfltCacheCfg.getName()), false)
            .createPageStore(getTypeByPartId(PART_ID),
                () -> part0,
                val -> {
                })
        ) {
            ByteBuffer buff = ByteBuffer.allocateDirect(ignite.configuration().getDataStorageConfiguration().getPageSize())
                .order(ByteOrder.nativeOrder());

            buff.clear();
            pageStore.read(0, buff, false);

            PagePartitionMetaIO io = PageIO.getPageIO(buff);

            long pageAddr = GridUnsafe.bufferAddress(buff);

            io.setUpdateCounter(pageAddr, CACHE_KEYS_RANGE * 2);

            pageStore.beginRecover();

            buff.flip();
            pageStore.write(PageIO.getPageId(buff), buff, 0, true);
            pageStore.finishRecover();
        }

        IdleVerifyResultV2 res = snp(ignite).checkSnapshot(SNAPSHOT_NAME).get();

        StringBuilder b = new StringBuilder();
        res.print(b::append, true);

        assertTrue(F.isEmpty(res.exceptions()));
        assertContains(log, b.toString(),
            "The check procedure has finished, found 1 conflict partitions: [counterConflicts=1, hashConflicts=0]");
    }

    /** @throws Exception If fails. */
    @Test
    public void testClusterSnapshotCheckOtherCluster() throws Exception {
        IgniteEx ig0 = startGridsWithCache(3, dfltCacheCfg.
                setAffinity(new RendezvousAffinityFunction(false, 1)),
            CACHE_KEYS_RANGE);

        ig0.snapshot().createSnapshot(SNAPSHOT_NAME).get();
        stopAllGrids();

        // Cleanup persistence directory except created snapshots.
        Arrays.stream(new File(U.defaultWorkDirectory()).listFiles())
            .filter(f -> !f.getName().equals(DFLT_SNAPSHOT_DIRECTORY))
            .forEach(U::delete);

        Set<UUID> assigns = Collections.newSetFromMap(new ConcurrentHashMap<>());

        for (int i = 4; i < 7; i++) {
            startGrid(optimize(getConfiguration(getTestIgniteInstanceName(i)).setCacheConfiguration()));

            UUID locNodeId = grid(i).localNode().id();

            grid(i).context().io().addMessageListener(GridTopic.TOPIC_JOB, new GridMessageListener() {
                @Override public void onMessage(UUID nodeId, Object msg, byte plc) {
                    if (msg instanceof GridJobExecuteRequest) {
                        GridJobExecuteRequest msg0 = (GridJobExecuteRequest)msg;

                        if (msg0.getTaskName().contains(SnapshotPartitionsVerifyTask.class.getName()))
                            assigns.add(locNodeId);
                    }
                }
            });
        }

        IgniteEx ignite = grid(4);
        ignite.cluster().baselineAutoAdjustEnabled(false);
        ignite.cluster().state(ACTIVE);

        IdleVerifyResultV2 res = snp(ignite).checkSnapshot(SNAPSHOT_NAME).get();

        StringBuilder b = new StringBuilder();
        res.print(b::append, true);

        // GridJobExecuteRequest is not send to the local node.
        assertTrue("Number of jobs must be equal to the cluster size (except local node): " + assigns + ", count: "
                + assigns.size(), waitForCondition(() -> assigns.size() == 2, 5_000L));

        assertTrue(F.isEmpty(res.exceptions()));
        assertPartitionsSame(res);
        assertContains(log, b.toString(), "The check procedure has finished, no conflicts have been found");
    }

    /** @throws Exception If fails. */
    @Test
    public void testClusterSnapshotCheckCRCFail() throws Exception {
        IgniteEx ignite = startGridsWithCache(3, dfltCacheCfg.
                setAffinity(new RendezvousAffinityFunction(false, 1)), CACHE_KEYS_RANGE);

        ignite.snapshot().createSnapshot(SNAPSHOT_NAME).get();

        corruptPartitionFile(ignite, SNAPSHOT_NAME, dfltCacheCfg, PART_ID);

        IdleVerifyResultV2 res = snp(ignite).checkSnapshot(SNAPSHOT_NAME).get();

        StringBuilder b = new StringBuilder();
        res.print(b::append, true);

        assertEquals(1, res.exceptions().size());
        assertContains(log, b.toString(), "The check procedure failed on 1 node.");

        Exception ex = res.exceptions().values().iterator().next();
        assertTrue(X.hasCause(ex, IgniteDataIntegrityViolationException.class));
    }

    /** @throws Exception If fails. */
    @Test
    public void testClusterSnapshotCheckFailsOnPartitionDataDiffers() throws Exception {
        CacheConfiguration<Integer, Value> ccfg = txCacheConfig(new CacheConfiguration<Integer, Value>(DEFAULT_CACHE_NAME))
            .setAffinity(new RendezvousAffinityFunction(false, 1));

        IgniteEx ignite = startGridsWithoutCache(2);

        ignite.getOrCreateCache(ccfg).put(1, new Value(new byte[2000]));

        forceCheckpoint(ignite);

        GridCacheSharedContext<?, ?> cctx = ignite.context().cache().context();
        GridCacheDatabaseSharedManager db = (GridCacheDatabaseSharedManager)cctx.database();

        BinaryContext binCtx = ((CacheObjectBinaryProcessorImpl)ignite.context().cacheObjects()).binaryContext();

        GridCacheAdapter<?, ?> cache = ignite.context().cache().internalCache(dfltCacheCfg.getName());
        long partCtr = cache.context().offheap().lastUpdatedPartitionCounter(PART_ID);
        AtomicBoolean done = new AtomicBoolean();

        db.addCheckpointListener(new CheckpointListener() {
            @Override public void onMarkCheckpointBegin(Context ctx) throws IgniteCheckedException {
                // Change the cache value only at on of the cluster node to get hash conflict when the check command ends.
                if (!done.compareAndSet(false, true))
                    return;

                GridIterator<CacheDataRow> it = cache.context().offheap().partitionIterator(PART_ID);

                assertTrue(it.hasNext());

                CacheDataRow row0 = it.nextX();

                AffinityTopologyVersion topVer = cctx.exchange().readyAffinityVersion();
                GridCacheEntryEx cached = cache.entryEx(row0.key(), topVer);

                byte[] bytes = new byte[2000];
                new Random().nextBytes(bytes);

                try {
                    BinaryObjectImpl newVal = new BinaryObjectImpl(binCtx, binCtx.marshaller().marshal(new Value(bytes)), 0);

                    boolean success = cached.initialValue(
                        newVal,
                        new GridCacheVersion(row0.version().topologyVersion(),
                            row0.version().nodeOrder(),
                            row0.version().order() + 1),
                        null,
                        null,
                        TxState.NA,
                        TxState.NA,
                        TTL_ETERNAL,
                        row0.expireTime(),
                        true,
                        topVer,
                        DR_NONE,
                        false,
                        false,
                        null);

                    assertTrue(success);

                    long newPartCtr = cache.context().offheap().lastUpdatedPartitionCounter(PART_ID);

                    assertEquals(newPartCtr, partCtr);
                }
                catch (Exception e) {
                    throw new IgniteCheckedException(e);
                }
            }

            @Override public void onCheckpointBegin(Context ctx) throws IgniteCheckedException {

            }

            @Override public void beforeCheckpointBegin(Context ctx) throws IgniteCheckedException {

            }
        });

        db.waitForCheckpoint("test-checkpoint");

        ignite.snapshot().createSnapshot(SNAPSHOT_NAME).get();

        Path part0 = U.searchFileRecursively(snp(ignite).snapshotLocalDir(SNAPSHOT_NAME).toPath(),
            getPartitionFileName(PART_ID));

        assertNotNull(part0);
        assertTrue(part0.toString(), part0.toFile().exists());

        IdleVerifyResultV2 res = snp(ignite).checkSnapshot(SNAPSHOT_NAME).get();

        StringBuilder b = new StringBuilder();
        res.print(b::append, true);

        assertTrue(F.isEmpty(res.exceptions()));
        assertContains(log, b.toString(),
            "The check procedure has finished, found 1 conflict partitions: [counterConflicts=0, hashConflicts=1]");
    }

    /** @throws Exception If fails. */
    @Test
    public void testClusterSnapshotCheckHashesSameAsIdleVerifyHashes() throws Exception {
        Random rnd = new Random();
        CacheConfiguration<Integer, Value> ccfg = txCacheConfig(new CacheConfiguration<>(DEFAULT_CACHE_NAME));

        IgniteEx ignite = startGridsWithCache(1, CACHE_KEYS_RANGE, k -> new Value(new byte[rnd.nextInt(32768)]), ccfg);

        ignite.snapshot().createSnapshot(SNAPSHOT_NAME).get();

        IdleVerifyResultV2 idleVerifyRes = ignite.compute().execute(new TestVisorBackupPartitionsTask(),
            new VisorIdleVerifyTaskArg(new HashSet<>(singletonList(ccfg.getName())),
            new HashSet<>(),
            false,
            CacheFilterEnum.USER,
            true));

        IdleVerifyResultV2 snpVerifyRes = ignite.compute().execute(new TestSnapshotPartitionsVerifyTask(),
            new SnapshotPartitionsVerifyTaskArg(new HashSet<>(), Collections.singletonMap(ignite.cluster().localNode(),
                Collections.singletonList(snp(ignite).readSnapshotMetadata(SNAPSHOT_NAME,
                    (String)ignite.configuration().getConsistentId())))))
            .idleVerifyResult();

        Map<PartitionKeyV2, List<PartitionHashRecordV2>> idleVerifyHashes = jobResults.get(TestVisorBackupPartitionsTask.class);
        Map<PartitionKeyV2, List<PartitionHashRecordV2>> snpCheckHashes = jobResults.get(TestVisorBackupPartitionsTask.class);

        assertFalse(F.isEmpty(idleVerifyHashes));
        assertFalse(F.isEmpty(snpCheckHashes));

        assertEquals(idleVerifyHashes, snpCheckHashes);
        assertEquals(idleVerifyRes, snpVerifyRes);
    }

    /** @throws Exception If fails. */
    @Test
    public void testClusterSnapshotCheckWithTwoCachesCheckNullInput() throws Exception {
        SnapshotPartitionsVerifyTaskResult res = checkSnapshotWithTwoCachesWhenOneIsCorrupted(null);

        StringBuilder b = new StringBuilder();
        res.idleVerifyResult().print(b::append, true);

        assertFalse(F.isEmpty(res.exceptions()));
        assertNotNull(res.metas());
        assertContains(log, b.toString(), "The check procedure failed on 1 node.");
        assertContains(log, b.toString(), "Failed to read page (CRC validation failed)");
    }

    /** @throws Exception If fails. */
    @Test
    public void testClusterSnapshotCheckWithTwoCachesCheckNotCorrupted() throws Exception {
        SnapshotPartitionsVerifyTaskResult res = checkSnapshotWithTwoCachesWhenOneIsCorrupted(Collections.singletonList(
            OPTIONAL_CACHE_NAME));

        StringBuilder b = new StringBuilder();
        res.idleVerifyResult().print(b::append, true);

        assertTrue(F.isEmpty(res.exceptions()));
        assertNotNull(res.metas());
        assertContains(log, b.toString(), "The check procedure has finished, no conflicts have been found");
        assertNotContains(log, b.toString(), "Failed to read page (CRC validation failed)");
    }

    /** @throws Exception If fails. */
    @Test
    public void testClusterSnapshotCheckWithTwoCachesCheckTwoCaches() throws Exception {
        SnapshotPartitionsVerifyTaskResult res = checkSnapshotWithTwoCachesWhenOneIsCorrupted(Arrays.asList(
            OPTIONAL_CACHE_NAME, DEFAULT_CACHE_NAME));

        StringBuilder b = new StringBuilder();
        res.idleVerifyResult().print(b::append, true);

        assertFalse(F.isEmpty(res.exceptions()));
        assertNotNull(res.metas());
        assertContains(log, b.toString(), "The check procedure failed on 1 node.");
        assertContains(log, b.toString(), "Failed to read page (CRC validation failed)");
    }

<<<<<<< HEAD
=======
    /** @throws Exception If fails. */
    @Test
    public void testClusterSnapshotCheckMultipleTimes() throws Exception {
        IgniteEx ignite = startGridsWithCache(3, dfltCacheCfg, CACHE_KEYS_RANGE);

        startClientGrid();

        ignite.snapshot().createSnapshot(SNAPSHOT_NAME).get();

        int iterations = 10;

        // Warmup.
        for (int i = 0; i < iterations; i++)
            snp(ignite).checkSnapshot(SNAPSHOT_NAME).get();

        int activeThreadsCntBefore = Thread.activeCount();

        for (int i = 0; i < iterations; i++)
            snp(ignite).checkSnapshot(SNAPSHOT_NAME).get();

        int createdThreads = Thread.activeCount() - activeThreadsCntBefore;

        assertTrue("Threads created: " + createdThreads, createdThreads < iterations);
    }

    /** Checks bytes, signature of partion files. Compares before and after snapshot. Assumes the files are equal.  */
    @Test
    public void testSnapshotLocalPartitions() throws Exception {
        // Note: this test is valid only for not-encrypted snapshots. Writting snapshots deltas causes several page writes into file.
        // Every page write calls encrypt(). Every repatable encrypt() produces different record (different bytes) even for same original
        // data. Re-writting pages from delta to partition file in the shanpshot leads to additional encryption before writting to the
        // snapshot partition file. Thus, page in original partition and in snapshot partiton has different encrypted CRC and same
        // de-crypted CRC. Different encrypted CRC looks like different data in point of view of third-party observer.

        IgniteEx ig = startGridsWithCache(1, 4096, key -> new Account(key, key),
            new CacheConfiguration<>(DEFAULT_CACHE_NAME));

        for (int i = 4096; i < 8192; i++) {
            ig.cache(DEFAULT_CACHE_NAME).put(i, new Account(i, i) {
                @Override public String toString() {
                    return "_" + super.toString();
                }
            });
        }

        GridCacheSharedContext<?, ?> cctx = ig.context().cache().context();
        IgniteSnapshotManager mgr = snp(ig);

        // Collection of pairs group and appropriate cache partition to be snapshot.
        IgniteInternalFuture<?> snpFut = startLocalSnapshotTask(cctx,
            SNAPSHOT_NAME,
            F.asMap(CU.cacheId(DEFAULT_CACHE_NAME), null),
            mgr.localSnapshotSenderFactory().apply(SNAPSHOT_NAME));

        snpFut.get();

        File cacheWorkDir = ((FilePageStoreManager)ig.context()
            .cache()
            .context()
            .pageStore())
            .cacheWorkDir(dfltCacheCfg);

        // Checkpoint forces on cluster deactivation (currently only single node in cluster),
        // so we must have the same data in snapshot partitions and those which left
        // after node stop.
        stopGrid(ig.name());

        // Calculate CRCs.
        IgniteConfiguration cfg = ig.context().config();
        PdsFolderSettings settings = ig.context().pdsFolderResolver().resolveFolders();
        String nodePath = databaseRelativePath(settings.folderName());
        File binWorkDir = binaryWorkDir(cfg.getWorkDirectory(), settings.folderName());
        File marshWorkDir = mappingFileStoreWorkDir(U.workDirectory(cfg.getWorkDirectory(), cfg.getIgniteHome()));
        File snpBinWorkDir = binaryWorkDir(mgr.snapshotLocalDir(SNAPSHOT_NAME).getAbsolutePath(), settings.folderName());
        File snpMarshWorkDir = mappingFileStoreWorkDir(mgr.snapshotLocalDir(SNAPSHOT_NAME).getAbsolutePath());

        final Map<String, Integer> origPartCRCs = calculateCRC32Partitions(cacheWorkDir);
        final Map<String, Integer> snpPartCRCs = calculateCRC32Partitions(
            FilePageStoreManager.cacheWorkDir(U.resolveWorkDirectory(mgr.snapshotLocalDir(SNAPSHOT_NAME)
                    .getAbsolutePath(),
                nodePath,
                false),
                cacheDirName(dfltCacheCfg)));

        assertEquals("Partitions must have the same CRC after file copying and merging partition delta files",
            origPartCRCs, snpPartCRCs);
        assertEquals("Binary object mappings must be the same for local node and created snapshot",
            calculateCRC32Partitions(binWorkDir), calculateCRC32Partitions(snpBinWorkDir));
        assertEquals("Marshaller meta mast be the same for local node and created snapshot",
            calculateCRC32Partitions(marshWorkDir), calculateCRC32Partitions(snpMarshWorkDir));

        File snpWorkDir = mgr.snapshotTmpDir();

        assertEquals("Snapshot working directory must be cleaned after usage", 0, snpWorkDir.listFiles().length);
    }

>>>>>>> c5fca7d1
    /**
     * @param cls Class of running task.
     * @param results Results of compute.
     */
    private void saveHashes(Class<?> cls, List<ComputeJobResult> results) {
        Map<PartitionKeyV2, List<PartitionHashRecordV2>> hashes = new HashMap<>();

        for (ComputeJobResult job : results) {
            if (job.getException() != null)
                continue;

            job.<Map<PartitionKeyV2, PartitionHashRecordV2>>getData().forEach((k, v) ->
                hashes.computeIfAbsent(k, k0 -> new ArrayList<>()).add(v));
        }

        Object mustBeNull = jobResults.putIfAbsent(cls, hashes);

        assertNull(mustBeNull);
    }

    /**
     * @param cachesToCheck Cache names to check.
     * @return Check result.
     * @throws Exception If fails.
     */
    private SnapshotPartitionsVerifyTaskResult checkSnapshotWithTwoCachesWhenOneIsCorrupted(
        Collection<String> cachesToCheck
    ) throws Exception {
        Random rnd = new Random();
        CacheConfiguration<Integer, Value> ccfg1 = txCacheConfig(new CacheConfiguration<>(DEFAULT_CACHE_NAME));
        CacheConfiguration<Integer, Value> ccfg2 = txCacheConfig(new CacheConfiguration<>(OPTIONAL_CACHE_NAME));

        IgniteEx ignite = startGridsWithCache(2, CACHE_KEYS_RANGE, k -> new Value(new byte[rnd.nextInt(32768)]),
            ccfg1, ccfg2);

        ignite.snapshot().createSnapshot(SNAPSHOT_NAME).get();

        corruptPartitionFile(ignite, SNAPSHOT_NAME, ccfg1, PART_ID);

        return snp(ignite).checkSnapshot(SNAPSHOT_NAME, cachesToCheck).get(TIMEOUT);
    }

    /**
     * @param ignite Ignite instance.
     * @param snpName Snapshot name.
     * @param ccfg Cache configuration.
     * @param partId Partition id to corrupt.
     * @throws IgniteCheckedException If fails.
     * @throws IOException If partition file failed to be changed.
     */
    private static void corruptPartitionFile(
        IgniteEx ignite,
        String snpName,
        CacheConfiguration<?, ?> ccfg,
        int partId
    ) throws IgniteCheckedException, IOException {
        Path cachePath = Paths.get(snp(ignite).snapshotLocalDir(snpName).getAbsolutePath(),
            databaseRelativePath(ignite.context().pdsFolderResolver().resolveFolders().folderName()),
            cacheDirName(ccfg));

        Path part0 = U.searchFileRecursively(cachePath, getPartitionFileName(partId));

        int grpId = CU.cacheId(ccfg.getName());

        try (FilePageStore pageStore = (FilePageStore)((FilePageStoreManager)ignite.context().cache().context().pageStore())
            .getPageStoreFactory(grpId, ignite.context().cache().isEncrypted(grpId))
            .createPageStore(getTypeByPartId(partId),
                () -> part0,
                val -> {
                })
        ) {
            ByteBuffer buff = ByteBuffer.allocateDirect(ignite.configuration().getDataStorageConfiguration().getPageSize())
                .order(ByteOrder.nativeOrder());
            pageStore.read(0, buff, false);

            pageStore.beginRecover();

            PageIO.setCrc(buff, 1);

            buff.flip();
            pageStore.write(PageIO.getPageId(buff), buff, 0, false);
            pageStore.finishRecover();
        }
    }

    /** */
    private class TestVisorBackupPartitionsTask extends VerifyBackupPartitionsTaskV2 {
        /** {@inheritDoc} */
        @Override public @Nullable IdleVerifyResultV2 reduce(List<ComputeJobResult> results) throws IgniteException {
            IdleVerifyResultV2 res = super.reduce(results);

            saveHashes(TestVisorBackupPartitionsTask.class, results);

            return res;
        }
    }

    /** Test compute task to collect partition data hashes when the snapshot check procedure ends. */
    private class TestSnapshotPartitionsVerifyTask extends SnapshotPartitionsVerifyTask {
        /** {@inheritDoc} */
        @Override public @Nullable SnapshotPartitionsVerifyTaskResult reduce(List<ComputeJobResult> results) throws IgniteException {
            SnapshotPartitionsVerifyTaskResult res = super.reduce(results);

            saveHashes(TestSnapshotPartitionsVerifyTask.class, results);

            return res;
        }
    }
}<|MERGE_RESOLUTION|>--- conflicted
+++ resolved
@@ -242,8 +242,10 @@
         assertNotNull(part0);
         assertTrue(part0.toString(), part0.toFile().exists());
 
+        int grpId = CU.cacheId(dfltCacheCfg.getName());
+
         try (FilePageStore pageStore = (FilePageStore)((FilePageStoreManager)ignite.context().cache().context().pageStore())
-            .getPageStoreFactory(CU.cacheId(dfltCacheCfg.getName()), false)
+            .getPageStoreFactory(grpId, ignite.context().cache().isEncrypted(grpId))
             .createPageStore(getTypeByPartId(PART_ID),
                 () -> part0,
                 val -> {
@@ -529,8 +531,6 @@
         assertContains(log, b.toString(), "Failed to read page (CRC validation failed)");
     }
 
-<<<<<<< HEAD
-=======
     /** @throws Exception If fails. */
     @Test
     public void testClusterSnapshotCheckMultipleTimes() throws Exception {
@@ -556,78 +556,6 @@
         assertTrue("Threads created: " + createdThreads, createdThreads < iterations);
     }
 
-    /** Checks bytes, signature of partion files. Compares before and after snapshot. Assumes the files are equal.  */
-    @Test
-    public void testSnapshotLocalPartitions() throws Exception {
-        // Note: this test is valid only for not-encrypted snapshots. Writting snapshots deltas causes several page writes into file.
-        // Every page write calls encrypt(). Every repatable encrypt() produces different record (different bytes) even for same original
-        // data. Re-writting pages from delta to partition file in the shanpshot leads to additional encryption before writting to the
-        // snapshot partition file. Thus, page in original partition and in snapshot partiton has different encrypted CRC and same
-        // de-crypted CRC. Different encrypted CRC looks like different data in point of view of third-party observer.
-
-        IgniteEx ig = startGridsWithCache(1, 4096, key -> new Account(key, key),
-            new CacheConfiguration<>(DEFAULT_CACHE_NAME));
-
-        for (int i = 4096; i < 8192; i++) {
-            ig.cache(DEFAULT_CACHE_NAME).put(i, new Account(i, i) {
-                @Override public String toString() {
-                    return "_" + super.toString();
-                }
-            });
-        }
-
-        GridCacheSharedContext<?, ?> cctx = ig.context().cache().context();
-        IgniteSnapshotManager mgr = snp(ig);
-
-        // Collection of pairs group and appropriate cache partition to be snapshot.
-        IgniteInternalFuture<?> snpFut = startLocalSnapshotTask(cctx,
-            SNAPSHOT_NAME,
-            F.asMap(CU.cacheId(DEFAULT_CACHE_NAME), null),
-            mgr.localSnapshotSenderFactory().apply(SNAPSHOT_NAME));
-
-        snpFut.get();
-
-        File cacheWorkDir = ((FilePageStoreManager)ig.context()
-            .cache()
-            .context()
-            .pageStore())
-            .cacheWorkDir(dfltCacheCfg);
-
-        // Checkpoint forces on cluster deactivation (currently only single node in cluster),
-        // so we must have the same data in snapshot partitions and those which left
-        // after node stop.
-        stopGrid(ig.name());
-
-        // Calculate CRCs.
-        IgniteConfiguration cfg = ig.context().config();
-        PdsFolderSettings settings = ig.context().pdsFolderResolver().resolveFolders();
-        String nodePath = databaseRelativePath(settings.folderName());
-        File binWorkDir = binaryWorkDir(cfg.getWorkDirectory(), settings.folderName());
-        File marshWorkDir = mappingFileStoreWorkDir(U.workDirectory(cfg.getWorkDirectory(), cfg.getIgniteHome()));
-        File snpBinWorkDir = binaryWorkDir(mgr.snapshotLocalDir(SNAPSHOT_NAME).getAbsolutePath(), settings.folderName());
-        File snpMarshWorkDir = mappingFileStoreWorkDir(mgr.snapshotLocalDir(SNAPSHOT_NAME).getAbsolutePath());
-
-        final Map<String, Integer> origPartCRCs = calculateCRC32Partitions(cacheWorkDir);
-        final Map<String, Integer> snpPartCRCs = calculateCRC32Partitions(
-            FilePageStoreManager.cacheWorkDir(U.resolveWorkDirectory(mgr.snapshotLocalDir(SNAPSHOT_NAME)
-                    .getAbsolutePath(),
-                nodePath,
-                false),
-                cacheDirName(dfltCacheCfg)));
-
-        assertEquals("Partitions must have the same CRC after file copying and merging partition delta files",
-            origPartCRCs, snpPartCRCs);
-        assertEquals("Binary object mappings must be the same for local node and created snapshot",
-            calculateCRC32Partitions(binWorkDir), calculateCRC32Partitions(snpBinWorkDir));
-        assertEquals("Marshaller meta mast be the same for local node and created snapshot",
-            calculateCRC32Partitions(marshWorkDir), calculateCRC32Partitions(snpMarshWorkDir));
-
-        File snpWorkDir = mgr.snapshotTmpDir();
-
-        assertEquals("Snapshot working directory must be cleaned after usage", 0, snpWorkDir.listFiles().length);
-    }
-
->>>>>>> c5fca7d1
     /**
      * @param cls Class of running task.
      * @param results Results of compute.
