/*
 * Licensed to the Apache Software Foundation (ASF) under one or more
 * contributor license agreements. See the NOTICE file distributed with
 * this work for additional information regarding copyright ownership.
 * The ASF licenses this file to You under the Apache License, Version 2.0
 * (the "License"); you may not use this file except in compliance with
 * the License. You may obtain a copy of the License at
 *
 * http://www.apache.org/licenses/LICENSE-2.0
 *
 * Unless required by applicable law or agreed to in writing, software
 * distributed under the License is distributed on an "AS IS" BASIS,
 * WITHOUT WARRANTIES OR CONDITIONS OF ANY KIND, either express or implied.
 * See the License for the specific language governing permissions and
 * limitations under the License.
 */

package org.apache.ignite.internal.processors.cache.persistence.snapshot;

import java.io.File;
import java.io.IOException;
import java.nio.ByteBuffer;
import java.nio.ByteOrder;
import java.nio.file.Path;
import java.util.ArrayList;
import java.util.Arrays;
import java.util.Collection;
import java.util.Collections;
import java.util.HashMap;
import java.util.HashSet;
import java.util.List;
import java.util.Map;
import java.util.Random;
import java.util.Set;
import java.util.UUID;
import java.util.concurrent.ConcurrentHashMap;
import java.util.concurrent.TimeUnit;
import java.util.concurrent.atomic.AtomicBoolean;
import java.util.function.Supplier;
import java.util.stream.Collectors;
import java.util.stream.Stream;
import javax.cache.expiry.CreatedExpiryPolicy;
import javax.cache.expiry.Duration;
import org.apache.ignite.IgniteCache;
import org.apache.ignite.IgniteCheckedException;
import org.apache.ignite.IgniteDataStreamer;
import org.apache.ignite.IgniteException;
import org.apache.ignite.cache.affinity.rendezvous.RendezvousAffinityFunction;
import org.apache.ignite.cluster.ClusterNode;
import org.apache.ignite.compute.ComputeJobResult;
import org.apache.ignite.configuration.CacheConfiguration;
import org.apache.ignite.configuration.IgniteConfiguration;
import org.apache.ignite.internal.GridTopic;
import org.apache.ignite.internal.IgniteEx;
import org.apache.ignite.internal.IgniteInternalFuture;
import org.apache.ignite.internal.NodeStoppingException;
import org.apache.ignite.internal.binary.BinaryContext;
import org.apache.ignite.internal.binary.BinaryObjectImpl;
import org.apache.ignite.internal.cluster.ClusterTopologyCheckedException;
import org.apache.ignite.internal.management.cache.CacheFilterEnum;
import org.apache.ignite.internal.management.cache.CacheIdleVerifyCommandArg;
import org.apache.ignite.internal.management.cache.IdleVerifyResult;
import org.apache.ignite.internal.management.cache.PartitionKey;
import org.apache.ignite.internal.management.cache.VerifyBackupPartitionsTask;
import org.apache.ignite.internal.managers.communication.GridMessageListener;
import org.apache.ignite.internal.processors.affinity.AffinityTopologyVersion;
import org.apache.ignite.internal.processors.cache.CacheGroupContext;
import org.apache.ignite.internal.processors.cache.GridCacheAdapter;
import org.apache.ignite.internal.processors.cache.GridCacheEntryEx;
import org.apache.ignite.internal.processors.cache.GridCacheSharedContext;
import org.apache.ignite.internal.processors.cache.binary.CacheObjectBinaryProcessorImpl;
import org.apache.ignite.internal.processors.cache.persistence.CacheDataRow;
import org.apache.ignite.internal.processors.cache.persistence.GridCacheDatabaseSharedManager;
import org.apache.ignite.internal.processors.cache.persistence.checkpoint.CheckpointListener;
import org.apache.ignite.internal.processors.cache.persistence.file.FilePageStore;
import org.apache.ignite.internal.processors.cache.persistence.file.FilePageStoreManager;
import org.apache.ignite.internal.processors.cache.persistence.tree.io.PageIO;
import org.apache.ignite.internal.processors.cache.persistence.tree.io.PagePartitionMetaIO;
import org.apache.ignite.internal.processors.cache.persistence.wal.crc.IgniteDataIntegrityViolationException;
import org.apache.ignite.internal.processors.cache.verify.PartitionHashRecord;
import org.apache.ignite.internal.processors.cache.version.GridCacheVersion;
import org.apache.ignite.internal.processors.compress.CompressionProcessor;
import org.apache.ignite.internal.util.GridUnsafe;
import org.apache.ignite.internal.util.distributed.DistributedProcess;
import org.apache.ignite.internal.util.distributed.FullMessage;
import org.apache.ignite.internal.util.distributed.SingleNodeMessage;
import org.apache.ignite.internal.util.future.IgniteFutureImpl;
import org.apache.ignite.internal.util.lang.GridIterator;
import org.apache.ignite.internal.util.typedef.F;
import org.apache.ignite.internal.util.typedef.G;
import org.apache.ignite.internal.util.typedef.X;
import org.apache.ignite.internal.util.typedef.internal.CU;
import org.apache.ignite.internal.util.typedef.internal.U;
import org.apache.ignite.lang.IgniteFuture;
import org.jetbrains.annotations.Nullable;
import org.junit.Before;
import org.junit.Test;

import static org.apache.ignite.cluster.ClusterState.ACTIVE;
import static org.apache.ignite.internal.processors.affinity.AffinityTopologyVersion.NONE;
import static org.apache.ignite.internal.processors.cache.GridCacheUtils.TTL_ETERNAL;
import static org.apache.ignite.internal.processors.cache.persistence.partstate.GroupPartitionId.getTypeByPartId;
import static org.apache.ignite.internal.processors.dr.GridDrType.DR_NONE;
import static org.apache.ignite.internal.util.distributed.DistributedProcess.DistributedProcessType.CHECK_SNAPSHOT_METAS;
import static org.apache.ignite.internal.util.distributed.DistributedProcess.DistributedProcessType.CHECK_SNAPSHOT_PARTS;
import static org.apache.ignite.internal.util.distributed.DistributedProcess.DistributedProcessType.RESTORE_CACHE_GROUP_SNAPSHOT_START;
import static org.apache.ignite.testframework.GridTestUtils.assertContains;
import static org.apache.ignite.testframework.GridTestUtils.assertNotContains;
import static org.apache.ignite.testframework.GridTestUtils.assertThrowsAnyCause;
import static org.apache.ignite.testframework.GridTestUtils.waitForCondition;
import static org.junit.Assume.assumeFalse;

/**
 * Cluster-wide snapshot check procedure tests.
 */
public class IgniteClusterSnapshotCheckTest extends AbstractSnapshotSelfTest {
    /** Map of intermediate compute task results collected prior performing reduce operation on them. */
    private final Map<Class<?>, Map<PartitionKey, List<PartitionHashRecord>>> jobResults = new ConcurrentHashMap<>();

    /** Partition id used for tests. */
    private static final int PART_ID = 0;

    /** Optional cache name to be created on demand. */
    private static final String OPTIONAL_CACHE_NAME = "CacheName";

    /** Cleanup data of task execution results if need. */
    @Before
    public void beforeCheck() {
        jobResults.clear();
    }

    /** @throws Exception If fails. */
    @Test
    public void testClusterSnapshotCheck() throws Exception {
        IgniteEx ignite = startGridsWithCache(3, dfltCacheCfg, CACHE_KEYS_RANGE);

        startClientGrid();

        createAndCheckSnapshot(ignite, SNAPSHOT_NAME);

        IdleVerifyResult res = snp(ignite).checkSnapshot(SNAPSHOT_NAME, null).get().idleVerifyResult();

        StringBuilder b = new StringBuilder();
        res.print(b::append, true);

        assertTrue(F.isEmpty(res.exceptions()));
        assertPartitionsSame(res);
        assertContains(log, b.toString(), "The check procedure has finished, no conflicts have been found");
    }

    /** @throws Exception If fails. */
    @Test
    public void testClusterSnapshotCheckMissedPart() throws Exception {
        IgniteEx ignite = startGridsWithCache(3, dfltCacheCfg, CACHE_KEYS_RANGE);

        createAndCheckSnapshot(ignite, SNAPSHOT_NAME);

        File part0 = snapshotFileTree(ignite, SNAPSHOT_NAME).partitionFile(dfltCacheCfg, 0);

        assertNotNull(part0);
        assertTrue(part0.toString(), part0.exists());
        assertTrue(part0.delete());

        IdleVerifyResult res = snp(ignite).checkSnapshot(SNAPSHOT_NAME, null).get().idleVerifyResult();

        StringBuilder b = new StringBuilder();
        res.print(b::append, true);

        assertFalse(F.isEmpty(res.exceptions()));
        assertContains(log, b.toString(), "Snapshot data doesn't contain required cache group partition");
    }

    /** @throws Exception If fails. */
    @Test
    public void testClusterSnapshotCheckMissedGroup() throws Exception {
        IgniteEx ignite = startGridsWithCache(3, dfltCacheCfg, CACHE_KEYS_RANGE);

        createAndCheckSnapshot(ignite, SNAPSHOT_NAME);

        File dir = snapshotFileTree(ignite, SNAPSHOT_NAME).cacheStorage(dfltCacheCfg);

        assertTrue(dir.toString(), dir.exists());
        assertTrue(U.delete(dir));

        IdleVerifyResult res = snp(ignite).checkSnapshot(SNAPSHOT_NAME, null).get().idleVerifyResult();

        StringBuilder b = new StringBuilder();
        res.print(b::append, true);

        assertFalse(F.isEmpty(res.exceptions()));
        assertContains(log, b.toString(), "Snapshot data doesn't contain required cache groups");
    }

    /** @throws Exception If fails. */
    @Test
    public void testClusterSnapshotCheckMissedMeta() throws Exception {
        IgniteEx ignite = startGridsWithCache(3, dfltCacheCfg, CACHE_KEYS_RANGE);

        createAndCheckSnapshot(ignite, SNAPSHOT_NAME);

        File smf = snapshotFileTree(ignite, SNAPSHOT_NAME).meta();

        assertNotNull(smf);
        assertTrue(smf.toString(), smf.exists());
        assertTrue(U.delete(smf));

        assertThrowsAnyCause(
            log,
            () -> snp(ignite).checkSnapshot(SNAPSHOT_NAME, null).get().idleVerifyResult(),
            IgniteException.class,
            "No snapshot metadatas found for the baseline nodes with consistent ids: "
        );
    }

    /** @throws Exception If fails. */
    @Test
    public void testClusterSnapshotCheckWithNodeFilter() throws Exception {
        IgniteEx ig0 = startGridsWithoutCache(3);

        for (int i = 0; i < CACHE_KEYS_RANGE; i++) {
            ig0.getOrCreateCache(txCacheConfig(new CacheConfiguration<Integer, Integer>(DEFAULT_CACHE_NAME))
                .setNodeFilter(node -> node.consistentId().toString().endsWith("0"))).put(i, i);
        }

        createAndCheckSnapshot(ig0, SNAPSHOT_NAME);

        IdleVerifyResult res = snp(ig0).checkSnapshot(SNAPSHOT_NAME, null).get().idleVerifyResult();

        StringBuilder b = new StringBuilder();
        res.print(b::append, true);

        assertTrue(F.isEmpty(res.exceptions()));
        assertPartitionsSame(res);
        assertContains(log, b.toString(), "The check procedure has finished, no conflicts have been found");
    }

    /** @throws Exception If fails. */
    @Test
    public void testClusterSnapshotCheckPartitionCounters() throws Exception {
        assumeFalse("One copy of partiton created in only primary mode", onlyPrimary);

        IgniteEx ignite = startGridsWithCache(3, dfltCacheCfg.
            setAffinity(new RendezvousAffinityFunction(false, 1)),
            CACHE_KEYS_RANGE);

        createAndCheckSnapshot(ignite, SNAPSHOT_NAME);

        File part0 = snapshotFileTree(ignite, SNAPSHOT_NAME).partitionFile(dfltCacheCfg, PART_ID);

        assertNotNull(part0);
        assertTrue(part0.toString(), part0.exists());

        int grpId = CU.cacheId(dfltCacheCfg.getName());

        try (FilePageStore pageStore = (FilePageStore)((FilePageStoreManager)ignite.context().cache().context().pageStore())
            .getPageStoreFactory(grpId, ignite.context().cache().isEncrypted(grpId))
            .createPageStore(getTypeByPartId(PART_ID),
                part0::toPath,
                val -> {
                })
        ) {
            ByteBuffer buff = ByteBuffer.allocateDirect(ignite.configuration().getDataStorageConfiguration().getPageSize())
                .order(ByteOrder.nativeOrder());

            buff.clear();
            pageStore.read(0, buff, false);

            long pageAddr = GridUnsafe.bufferAddress(buff);

            boolean shouldCompress = false;
            if (PageIO.getCompressionType(pageAddr) != CompressionProcessor.UNCOMPRESSED_PAGE) {
                shouldCompress = true;

                ignite.context().compress().decompressPage(buff, pageStore.getPageSize());
            }

            PagePartitionMetaIO io = PageIO.getPageIO(buff);

            io.setUpdateCounter(pageAddr, CACHE_KEYS_RANGE * 2);

            if (shouldCompress) {
                CacheGroupContext grpCtx = ignite.context().cache().cacheGroup(grpId);

                assertNotNull("Group context for grpId:" + grpId, grpCtx);

                ByteBuffer compressedPageBuf = grpCtx.compressionHandler().compressPage(buff, pageStore);

                if (compressedPageBuf != buff) {
                    buff = compressedPageBuf;

                    PageIO.setCrc(buff, 0);
                }
            }
            else
                buff.flip();

            pageStore.beginRecover();
            pageStore.write(PageIO.getPageId(buff), buff, 0, true);
            pageStore.finishRecover();
        }

        IdleVerifyResult res = snp(ignite).checkSnapshot(SNAPSHOT_NAME, null).get().idleVerifyResult();

        StringBuilder b = new StringBuilder();
        res.print(b::append, true);

        assertTrue(F.isEmpty(res.exceptions()));
        assertContains(log, b.toString(),
            "The check procedure has failed, conflict partitions has been found: [counterConflicts=1, hashConflicts=0]");
    }

    /** @throws Exception If fails. */
    @Test
    public void testClusterSnapshotCheckOtherCluster() throws Exception {
        IgniteEx ig0 = startGridsWithCache(3, dfltCacheCfg.
                setAffinity(new RendezvousAffinityFunction(false, 1)),
            CACHE_KEYS_RANGE);

        createAndCheckSnapshot(ig0, SNAPSHOT_NAME);

        stopAllGrids();

        // Cleanup persistence directory except created snapshots.
        Arrays.stream(new File(U.defaultWorkDirectory()).listFiles())
            .filter(f -> !f.equals(sharedFileTree().snapshotsRoot()))
            .forEach(U::delete);

        Set<UUID> assigns = Collections.newSetFromMap(new ConcurrentHashMap<>());

        for (int i = 4; i < 7; i++) {
            IgniteEx grid = startGrid(optimize(getConfiguration(getTestIgniteInstanceName(i)).setCacheConfiguration()));

            if (!U.isLocalNodeCoordinator(grid.context().discovery()))
                continue;

            grid.context().io().addMessageListener(GridTopic.TOPIC_DISTRIBUTED_PROCESS, new GridMessageListener() {
                @Override public void onMessage(UUID nodeId, Object msg, byte plc) {
                    if (msg instanceof SingleNodeMessage) {
                        SingleNodeMessage<?> msg0 = (SingleNodeMessage<?>)msg;

                        if (msg0.type() == CHECK_SNAPSHOT_PARTS.ordinal())
                            assigns.add(nodeId);
                    }
                }
            });
        }

        IgniteEx ignite = grid(4);
        ignite.cluster().baselineAutoAdjustEnabled(false);
        ignite.cluster().state(ACTIVE);

        IdleVerifyResult res = snp(ignite).checkSnapshot(SNAPSHOT_NAME, null).get().idleVerifyResult();

        StringBuilder b = new StringBuilder();
        res.print(b::append, true);

        // GridJobExecuteRequest is not send to the local node.
        assertTrue("Number of distributed process single messages must be equal to the cluster size: "
            + assigns + ", count: " + assigns.size(), waitForCondition(() -> assigns.size() == 2, 5_000L));

        assertTrue(F.isEmpty(res.exceptions()));
        assertPartitionsSame(res);
        assertContains(log, b.toString(), "The check procedure has finished, no conflicts have been found");
    }

    /** @throws Exception If fails. */
    @Test
    public void testClusterSnapshotCheckCRCFail() throws Exception {
        IgniteEx ignite = startGridsWithCache(3, dfltCacheCfg.
                setAffinity(new RendezvousAffinityFunction(false, 1)), CACHE_KEYS_RANGE);

        createAndCheckSnapshot(ignite, SNAPSHOT_NAME);

        corruptPartitionFile(ignite, SNAPSHOT_NAME, dfltCacheCfg, PART_ID);

        IdleVerifyResult res = snp(ignite).checkSnapshot(SNAPSHOT_NAME, null, null, false, -1, false).get().idleVerifyResult();

        assertEquals("Check must be disabled", 0, res.exceptions().size());

        res = snp(ignite).checkSnapshot(SNAPSHOT_NAME, null, null, false, -1, true).get().idleVerifyResult();

        StringBuilder b = new StringBuilder();
        res.print(b::append, true);

        assertEquals(1, res.exceptions().size());
        assertContains(log, b.toString(), "The check procedure failed on 1 node.");

        Exception ex = res.exceptions().values().iterator().next();
        assertTrue(X.hasCause(ex, IgniteDataIntegrityViolationException.class));
    }

    /** @throws Exception If fails. */
    @Test
    public void testClusterSnapshotCheckFailsOnPartitionDataDiffers() throws Exception {
        assumeFalse("One copy of partiton created in only primary mode", onlyPrimary);

        CacheConfiguration<Integer, Value> ccfg = txCacheConfig(new CacheConfiguration<Integer, Value>(DEFAULT_CACHE_NAME))
            .setAffinity(new RendezvousAffinityFunction(false, 1));

        IgniteEx ignite = startGridsWithoutCache(2);

        ignite.getOrCreateCache(ccfg).put(1, new Value(new byte[2000]));

        forceCheckpoint(ignite);

        GridCacheSharedContext<?, ?> cctx = ignite.context().cache().context();
        GridCacheDatabaseSharedManager db = (GridCacheDatabaseSharedManager)cctx.database();

        BinaryContext binCtx = ((CacheObjectBinaryProcessorImpl)ignite.context().cacheObjects()).binaryContext();

        GridCacheAdapter<?, ?> cache = ignite.context().cache().internalCache(dfltCacheCfg.getName());
        long partCtr = cache.context().topology().localPartition(PART_ID, NONE, false)
            .dataStore()
            .updateCounter();
        AtomicBoolean done = new AtomicBoolean();

        db.addCheckpointListener(new CheckpointListener() {
            @Override public void onMarkCheckpointBegin(Context ctx) throws IgniteCheckedException {
                // Change the cache value only at on of the cluster node to get hash conflict when the check command ends.
                if (!done.compareAndSet(false, true))
                    return;

                GridIterator<CacheDataRow> it = cache.context().offheap().partitionIterator(PART_ID);

                assertTrue(it.hasNext());

                CacheDataRow row0 = it.nextX();

                AffinityTopologyVersion topVer = cctx.exchange().readyAffinityVersion();
                GridCacheEntryEx cached = cache.entryEx(row0.key(), topVer);

                byte[] bytes = new byte[2000];
                new Random().nextBytes(bytes);

                try {
                    BinaryObjectImpl newVal = new BinaryObjectImpl(binCtx, binCtx.marshaller().marshal(new Value(bytes)), 0);

                    boolean success = cached.initialValue(
                        newVal,
                        new GridCacheVersion(row0.version().topologyVersion(),
                            row0.version().nodeOrder(),
                            row0.version().order() + 1),
                        TTL_ETERNAL,
                        row0.expireTime(),
                        true,
                        topVer,
                        DR_NONE,
                        false,
                        false,
                        null);

                    assertTrue(success);

                    long newPartCtr = cache.context().topology().localPartition(PART_ID, NONE, false)
                        .dataStore()
                        .updateCounter();

                    assertEquals(newPartCtr, partCtr);
                }
                catch (Exception e) {
                    throw new IgniteCheckedException(e);
                }
            }

            @Override public void onCheckpointBegin(Context ctx) throws IgniteCheckedException {

            }

            @Override public void beforeCheckpointBegin(Context ctx) throws IgniteCheckedException {

            }
        });

        db.waitForCheckpoint("test-checkpoint");

        createAndCheckSnapshot(ignite, SNAPSHOT_NAME);

        File part0 = snapshotFileTree(ignite, SNAPSHOT_NAME).partitionFile(ccfg, PART_ID);

        assertNotNull(part0);
        assertTrue(part0.toString(), part0.exists());

        IdleVerifyResult res = snp(ignite).checkSnapshot(SNAPSHOT_NAME, null).get().idleVerifyResult();

        StringBuilder b = new StringBuilder();
        res.print(b::append, true);

        assertTrue(F.isEmpty(res.exceptions()));
        assertContains(log, b.toString(),
            "The check procedure has failed, conflict partitions has been found: [counterConflicts=0, hashConflicts=1]");
    }

    /** @throws Exception If fails. */
    @Test
    public void testClusterSnapshotCheckHashesSameAsIdleVerifyHashes() throws Exception {
        Random rnd = new Random();
        CacheConfiguration<Integer, Value> ccfg = txCacheConfig(new CacheConfiguration<>(DEFAULT_CACHE_NAME));

        IgniteEx ignite = startGridsWithCache(1, CACHE_KEYS_RANGE, k -> new Value(new byte[rnd.nextInt(32768)]), ccfg);

        createAndCheckSnapshot(ignite, SNAPSHOT_NAME);

        CacheIdleVerifyCommandArg arg = new CacheIdleVerifyCommandArg();

        arg.caches(new String[] {ccfg.getName()});
        arg.skipZeros(false);
        arg.cacheFilter(CacheFilterEnum.USER);
        arg.checkCrc(true);

        IdleVerifyResult idleVerifyRes = ignite.compute().execute(new TestVisorBackupPartitionsTask(), arg);

<<<<<<< HEAD
        IdleVerifyResultV2 snpVerifyRes = snp(ignite).checkSnapshot(SNAPSHOT_NAME, null).get().idleVerifyResult();
=======
        IdleVerifyResult snpVerifyRes = ignite.compute().execute(
            new TestSnapshotPartitionsVerifyTask(),
            new SnapshotPartitionsVerifyTaskArg(
                new HashSet<>(),
                Collections.singletonMap(ignite.cluster().localNode(),
                Collections.singletonList(snp(ignite).readSnapshotMetadata(snapshotFileTree(ignite, SNAPSHOT_NAME).meta()))),
                null,
                0,
                true
            )
        ).idleVerifyResult();
>>>>>>> 11551641

        Map<PartitionKey, List<PartitionHashRecord>> idleVerifyHashes = jobResults.get(TestVisorBackupPartitionsTask.class);
        Map<PartitionKey, List<PartitionHashRecord>> snpCheckHashes = jobResults.get(TestVisorBackupPartitionsTask.class);

        assertFalse(F.isEmpty(idleVerifyHashes));
        assertFalse(F.isEmpty(snpCheckHashes));

        assertEquals(idleVerifyHashes, snpCheckHashes);
        assertEquals(idleVerifyRes, snpVerifyRes);
    }

    /** @throws Exception If fails. */
    @Test
    public void testClusterSnapshotCheckWithTwoCachesCheckNullInput() throws Exception {
        SnapshotPartitionsVerifyResult res = checkSnapshotWithTwoCachesWhenOneIsCorrupted(null);

        StringBuilder b = new StringBuilder();
        res.idleVerifyResult().print(b::append, true);

        assertFalse(F.isEmpty(res.exceptions()));
        assertNotNull(res.metas());
        assertContains(log, b.toString(), "The check procedure failed on 1 node.");
        assertContains(log, b.toString(), "Failed to read page (CRC validation failed)");
    }

    /** @throws Exception If fails. */
    @Test
    public void testClusterSnapshotCheckWithTwoCachesCheckNotCorrupted() throws Exception {
        SnapshotPartitionsVerifyResult res = checkSnapshotWithTwoCachesWhenOneIsCorrupted(Collections.singletonList(
            OPTIONAL_CACHE_NAME));

        StringBuilder b = new StringBuilder();
        res.idleVerifyResult().print(b::append, true);

        assertTrue(F.isEmpty(res.exceptions()));
        assertNotNull(res.metas());
        assertContains(log, b.toString(), "The check procedure has finished, no conflicts have been found");
        assertNotContains(log, b.toString(), "Failed to read page (CRC validation failed)");
    }

    /** @throws Exception If fails. */
    @Test
    public void testClusterSnapshotCheckWithTwoCachesCheckTwoCaches() throws Exception {
        SnapshotPartitionsVerifyResult res = checkSnapshotWithTwoCachesWhenOneIsCorrupted(Arrays.asList(
            OPTIONAL_CACHE_NAME, DEFAULT_CACHE_NAME));

        StringBuilder b = new StringBuilder();
        res.idleVerifyResult().print(b::append, true);

        assertFalse(F.isEmpty(res.exceptions()));
        assertNotNull(res.metas());
        assertContains(log, b.toString(), "The check procedure failed on 1 node.");
        assertContains(log, b.toString(), "Failed to read page (CRC validation failed)");
    }

    /** @throws Exception If fails. */
    @Test
    public void testClusterSnapshotCheckMultipleTimes() throws Exception {
        IgniteEx ignite = startGridsWithCache(3, dfltCacheCfg, CACHE_KEYS_RANGE);

        startClientGrid();

        createAndCheckSnapshot(ignite, SNAPSHOT_NAME);

        int iterations = 10;

        // Warmup.
        for (int i = 0; i < iterations; i++)
            snp(ignite).checkSnapshot(SNAPSHOT_NAME, null).get();

        int activeThreadsCntBefore = Thread.activeCount();

        for (int i = 0; i < iterations; i++)
            snp(ignite).checkSnapshot(SNAPSHOT_NAME, null).get();

        int createdThreads = Thread.activeCount() - activeThreadsCntBefore;

        assertTrue("Threads created: " + createdThreads, createdThreads < iterations);
    }

    /** Tests that concurrent snapshot full checks are declined for the same snapshot. */
    @Test
    public void testConcurrentTheSameSnpFullChecksDeclined() throws Exception {
        // 0 - coordinator; 0,1,2 - baselines; 3 - non-baseline; 4,5 - clients.
        prepareGridsAndSnapshot(4, 3, 2, false);

        for (int i = 0; i < G.allGrids().size(); ++i) {
            for (int j = 1; j < G.allGrids().size() - 1; ++j) {
                int i0 = i;
                int j0 = j;

                doTestConcurrentSnpCheckOperations(
                    () -> new IgniteFutureImpl<>(snp(grid(i0)).checkSnapshot(SNAPSHOT_NAME, null)),
                    () -> new IgniteFutureImpl<>(snp(grid(j0)).checkSnapshot(SNAPSHOT_NAME, null)),
                    CHECK_SNAPSHOT_METAS,
                    CHECK_SNAPSHOT_PARTS,
                    true,
                    false,
                    null,
                    null
                );
            }
        }
    }

    /** Tests that concurrent full checks of normal and incremental the same snapshot are declined . */
    @Test
    public void testConcurrentTheSameSnpFullAndIncrementalChecksDeclined() throws Exception {
        assumeFalse(encryption);

        // 0 - coordinator; 0,1 - baselines; 2 - non-baseline; 3,4 - clients.
        prepareGridsAndSnapshot(3, 2, 2, false);

        snp(grid(3)).createIncrementalSnapshot(SNAPSHOT_NAME).get();

        for (int i = 0; i < G.allGrids().size(); ++i) {
            for (int j = 1; j < G.allGrids().size() - 1; ++j) {
                int i0 = i;
                int j0 = j;

                doTestConcurrentSnpCheckOperations(
                    () -> new IgniteFutureImpl<>(snp(grid(i0)).checkSnapshot(SNAPSHOT_NAME, null)),
                    () -> new IgniteFutureImpl<>(snp(grid(j0)).checkSnapshot(SNAPSHOT_NAME, null, 1)),
                    CHECK_SNAPSHOT_METAS,
                    CHECK_SNAPSHOT_PARTS,
                    true,
                    false,
                    null,
                    null
                );
            }
        }
    }

    /** Tests that concurrent full checks of the same incremental snapshot are declined. */
    @Test
    public void testConcurrentTheSameIncrementalFullChecksDeclined() throws Exception {
        assumeFalse(encryption);

        // 0 - coordinator; 0,1 - baselines; 2 - non-baseline; 3,4 - clients.
        prepareGridsAndSnapshot(3, 2, 2, false);

        snp(grid(3)).createIncrementalSnapshot(SNAPSHOT_NAME).get();

        for (int i = 0; i < G.allGrids().size(); ++i) {
            for (int j = 1; j < G.allGrids().size() - 1; ++j) {
                int i0 = i;
                int j0 = j;

                doTestConcurrentSnpCheckOperations(
                    () -> new IgniteFutureImpl<>(snp(grid(i0)).checkSnapshot(SNAPSHOT_NAME, null, 1)),
                    () -> new IgniteFutureImpl<>(snp(grid(j0)).checkSnapshot(SNAPSHOT_NAME, null, 1)),
                    CHECK_SNAPSHOT_METAS,
                    CHECK_SNAPSHOT_PARTS,
                    true,
                    false,
                    null,
                    null
                );
            }
        }
    }

    /** Tests that concurrent checks of different incremental snapshots are declined. */
    @Test
    public void testConcurrentDifferentIncrementalFullChecksDeclined() throws Exception {
        assumeFalse(encryption);

        // 0 - coordinator; 0,1 - baselines; 2 - non-baseline; 3,4 - clients.
        prepareGridsAndSnapshot(3, 2, 2, false);

        snp(grid(3)).createIncrementalSnapshot(SNAPSHOT_NAME).get();
        snp(grid(3)).createIncrementalSnapshot(SNAPSHOT_NAME).get();

        for (int i = 0; i < G.allGrids().size(); ++i) {
            for (int j = 1; j < G.allGrids().size() - 1; ++j) {
                int i0 = i;
                int j0 = j;

                doTestConcurrentSnpCheckOperations(
                    () -> new IgniteFutureImpl<>(snp(grid(i0)).checkSnapshot(SNAPSHOT_NAME, null, 1)),
                    () -> new IgniteFutureImpl<>(snp(grid(j0)).checkSnapshot(SNAPSHOT_NAME, null, 2)),
                    CHECK_SNAPSHOT_METAS,
                    CHECK_SNAPSHOT_PARTS,
                    true,
                    false,
                    null,
                    null
                );
            }
        }
    }

    /** Tests that concurrent full restoration of a normal snapshot and check of an incremental are declined. */
    @Test
    public void testConcurrentTheSameSnpIncrementalCheckAndFullRestoreDeclined() throws Exception {
        assumeFalse(encryption);

        // 0 - coordinator; 0,1 - baselines; 2 - non-baseline; 3,4 - clients.
        prepareGridsAndSnapshot(3, 2, 2, false);

        snp(grid(3)).createIncrementalSnapshot(SNAPSHOT_NAME).get();

        grid(0).destroyCache(DEFAULT_CACHE_NAME);

        awaitPartitionMapExchange();

        // Snapshot restoration is disallowed from client nodes.
        for (int i = 0; i < 3; ++i) {
            for (int j = 1; j < G.allGrids().size() - 1; ++j) {
                int i0 = i;
                int j0 = j;

                doTestConcurrentSnpCheckOperations(
                    () -> snp(grid(i0)).restoreSnapshot(SNAPSHOT_NAME, null, null, 0, true),
                    () -> new IgniteFutureImpl<>(snp(grid(j0)).checkSnapshot(SNAPSHOT_NAME, null, 1)),
                    CHECK_SNAPSHOT_METAS,
                    CHECK_SNAPSHOT_PARTS,
                    true,
                    false,
                    null,
                    () -> grid(0).destroyCache(DEFAULT_CACHE_NAME)
                );
            }
        }
    }

    /** Tests that concurrent snapshot full checks are allowed for different snapshots. */
    @Test
    public void testConcurrentDifferentSnpFullChecksAllowed() throws Exception {
        // 0 - coordinator; 0,1 - baselines; 2 - non-baseline; 3,4 - clients.
        prepareGridsAndSnapshot(3, 2, 2, false);

        snp(grid(3)).createSnapshot(SNAPSHOT_NAME + '2').get();

        for (int i = 0; i < G.allGrids().size(); ++i) {
            for (int j = 1; j < G.allGrids().size() - 1; ++j) {
                int i0 = i;
                int j0 = j;

                doTestConcurrentSnpCheckOperations(
                    () -> new IgniteFutureImpl<>(snp(grid(i0)).checkSnapshot(SNAPSHOT_NAME, null)),
                    () -> new IgniteFutureImpl<>(snp(grid(j0)).checkSnapshot(SNAPSHOT_NAME + '2', null)),
                    CHECK_SNAPSHOT_METAS,
                    CHECK_SNAPSHOT_PARTS,
                    false,
                    true,
                    null,
                    null
                );
            }
        }
    }

    /** Tests that concurrent snapshot full check and restoration (without full checking) are allowed for different snapshots. */
    @Test
    public void testConcurrentDifferentSnpFullCheckAndRestorationAllowed() throws Exception {
        prepareGridsAndSnapshot(3, 2, 2, false);

        snp(grid(3)).createSnapshot(SNAPSHOT_NAME + '2').get();

        grid(0).destroyCache(DEFAULT_CACHE_NAME);

        awaitPartitionMapExchange();

        for (int i = 0; i < G.allGrids().size(); ++i) {
            // Snapshot restoration is disallowed from client nodes.
            for (int j = 1; j < 3; ++j) {
                int i0 = i;
                int j0 = j;

                doTestConcurrentSnpCheckOperations(
                    () -> new IgniteFutureImpl<>(snp(grid(i0)).checkSnapshot(SNAPSHOT_NAME, null)),
                    () -> snp(grid(j0)).restoreSnapshot(SNAPSHOT_NAME + '2', null),
                    CHECK_SNAPSHOT_PARTS,
                    RESTORE_CACHE_GROUP_SNAPSHOT_START,
                    false,
                    false,
                    null,
                    () -> grid(0).destroyCache(DEFAULT_CACHE_NAME)
                );
            }
        }
    }

    /** Tests concurrent snapshot full check and full restoration (with checking) are allowed for different snapshots. */
    @Test
    public void testConcurrentDifferentSnpCheckAndFullRestorationAllowed() throws Exception {
        prepareGridsAndSnapshot(3, 2, 2, false);

        snp(grid(0)).createSnapshot(SNAPSHOT_NAME + '2').get();

        grid(0).destroyCache(DEFAULT_CACHE_NAME);

        awaitPartitionMapExchange();

        for (int i = 0; i < G.allGrids().size(); ++i) {
            // Snapshot restoration is disallowed from client nodes.
            for (int j = 1; j < 3; ++j) {
                int i0 = i;
                int j0 = j;

                doTestConcurrentSnpCheckOperations(
                    () -> new IgniteFutureImpl<>(snp(grid(i0)).checkSnapshot(SNAPSHOT_NAME, null)),
                    () -> snp(grid(j0)).restoreSnapshot(SNAPSHOT_NAME + '2', null, null, 0, true),
                    CHECK_SNAPSHOT_METAS,
                    CHECK_SNAPSHOT_PARTS,
                    false,
                    true,
                    null,
                    () -> grid(0).destroyCache(DEFAULT_CACHE_NAME)
                );
            }
        }
    }

    /** Tests that concurrent snapshot full restoration (with checking) is declined when the same snapshot is being fully checked. */
    @Test
    public void testConcurrentFullCheckAndFullRestoreDeclined() throws Exception {
        prepareGridsAndSnapshot(3, 2, 2, false);

        for (int i = 0; i < G.allGrids().size(); ++i) {
            // Snapshot restoration is disallowed from client nodes.
            for (int j = 1; j < 3; ++j) {
                int i0 = i;
                int j0 = j;

                doTestConcurrentSnpCheckOperations(
                    () -> new IgniteFutureImpl<>(snp(grid(i0)).checkSnapshot(SNAPSHOT_NAME, null)),
                    () -> snp(grid(j0)).restoreSnapshot(SNAPSHOT_NAME, null, null, 0, true),
                    CHECK_SNAPSHOT_METAS,
                    CHECK_SNAPSHOT_PARTS,
                    true,
                    false,
                    null,
                    () -> grid(0).destroyCache(DEFAULT_CACHE_NAME)
                );
            }
        }
    }

    /** Tests that concurrent snapshot full check is declined when the same snapshot is being fully restored (checked). */
    @Test
    public void testConcurrentTheSameSnpFullCheckWhenFullyRestoringDeclined() throws Exception {
        prepareGridsAndSnapshot(3, 2, 2, true);

        // Snapshot restoration is disallowed from client nodes.
        for (int i = 0; i < 3; ++i) {
            for (int j = 1; j < G.allGrids().size(); ++j) {
                int i0 = i;
                int j0 = j;

                doTestConcurrentSnpCheckOperations(
                    () -> snp(grid(i0)).restoreSnapshot(SNAPSHOT_NAME, null, null, 0, true),
                    () -> new IgniteFutureImpl<>(snp(grid(j0)).checkSnapshot(SNAPSHOT_NAME, null)),
                    CHECK_SNAPSHOT_METAS,
                    CHECK_SNAPSHOT_PARTS,
                    true,
                    false,
                    null,
                    () -> grid(0).destroyCache(DEFAULT_CACHE_NAME)
                );
            }
        }
    }

    /** Tests that concurrent full check and restoration (without full checking) of the same snapshot are declined. */
    @Test
    public void testConcurrentTheSameSnpFullCheckAndRestoreDeclined() throws Exception {
        prepareGridsAndSnapshot(3, 2, 2, true);

        for (int i = 0; i < G.allGrids().size(); ++i) {
            // Snapshot restoration is disallowed from client nodes.
            for (int j = 1; j < 3; ++j) {
                int i0 = i;
                int j0 = j;

                doTestConcurrentSnpCheckOperations(
                    () -> new IgniteFutureImpl<>(snp(grid(i0)).checkSnapshot(SNAPSHOT_NAME, null)),
                    () -> snp(grid(j0)).restoreSnapshot(SNAPSHOT_NAME, null),
                    CHECK_SNAPSHOT_METAS,
                    CHECK_SNAPSHOT_METAS,
                    true,
                    false,
                    null,
                    () -> grid(0).destroyCache(DEFAULT_CACHE_NAME)
                );
            }
        }
    }

    /** Tests that snapshot full check doesn't affect a snapshot creation. */
    @Test
    public void testConcurrentDifferentSnpCheckAndCreateAllowed() throws Exception {
        prepareGridsAndSnapshot(3, 2, 2, false);

        for (int i = 0; i < G.allGrids().size(); ++i) {
            for (int j = 1; j < G.allGrids().size() - 1; ++j) {
                int i0 = i;
                int j0 = j;

                doTestConcurrentSnpCheckOperations(
                    () -> new IgniteFutureImpl<>(snp(grid(i0)).checkSnapshot(SNAPSHOT_NAME, null)),
                    () -> snp(grid(j0)).createSnapshot(SNAPSHOT_NAME + "_2", null, false, false),
                    CHECK_SNAPSHOT_METAS,
                    null,
                    false,
                    false,
                    () -> U.delete(snp(grid(0)).snapshotLocalDir(SNAPSHOT_NAME + "_2")),
                    () -> U.delete(snp(grid(0)).snapshotLocalDir(SNAPSHOT_NAME + "_2"))
                );
            }
        }
    }

    /** Tests snapshot checking processes a baseline node leave. */
    @Test
    public void testBaselineLeavesDuringSnapshotChecking() throws Exception {
        prepareGridsAndSnapshot(6, 5, 1, false);

        Set<Integer> stopped = new HashSet<>();

        // Snapshot checking started from the coordinator.
        doTestNodeStopsDuringSnapshotChecking(0, 4, stopped);

        // Snapshot checking started from non-baseline.
        doTestNodeStopsDuringSnapshotChecking(5, 3, stopped);

        // Snapshot checking started from a client.
        doTestNodeStopsDuringSnapshotChecking(5, 2, stopped);

        // The same baseline leaves.
        doTestNodeStopsDuringSnapshotChecking(1, 1, stopped);
    }

    /** Tests snapshot checking processes a client node leave. */
    @Test
    public void testClientLeavesDuringSnapshotChecking() throws Exception {
        prepareGridsAndSnapshot(3, 2, 6, false);

        Set<Integer> stopped = new HashSet<>();

        // Snapshot checking started from a baseline.
        doTestNodeStopsDuringSnapshotChecking(1, 8, stopped);

        // Snapshot checking started from a non-baseline.
        doTestNodeStopsDuringSnapshotChecking(2, 7, stopped);

        // Snapshot checking started from the coordinator.
        doTestNodeStopsDuringSnapshotChecking(0, 6, stopped);

        // Snapshot checking started from other client.
        doTestNodeStopsDuringSnapshotChecking(4, 5, stopped);

        // Snapshot checking started from the same client.
        doTestNodeStopsDuringSnapshotChecking(4, 4, stopped);
    }

    /** Tests snapshot checking processes a non-baseline node leave. */
    @Test
    public void testNonBaselineServerLeavesDuringSnapshotChecking() throws Exception {
        prepareGridsAndSnapshot(7, 2, 1, false);

        Set<Integer> stopped = new HashSet<>();

        // Snapshot checking started from a sever node.
        doTestNodeStopsDuringSnapshotChecking(1, 6, stopped);

        // Snapshot checking started from a client node.
        doTestNodeStopsDuringSnapshotChecking(7, 5, stopped);

        // Snapshot checking started from another non-baseline.
        doTestNodeStopsDuringSnapshotChecking(3, 4, stopped);

        // Snapshot checking started from coordinator.
        doTestNodeStopsDuringSnapshotChecking(0, 3, stopped);

        // Snapshot checking started from the same non-baseline.
        doTestNodeStopsDuringSnapshotChecking(2, 2, stopped);
    }

    /** Tests snapshot checking process continues when a new baseline node leaves. */
    @Test
    public void testNewBaselineServerLeavesDuringSnapshotChecking() throws Exception {
        prepareGridsAndSnapshot(3, 2, 1, false);

        int grids = G.allGrids().size();

        discoSpi(grid(0)).block(msg -> msg instanceof FullMessage && ((FullMessage<?>)msg).type() == CHECK_SNAPSHOT_METAS.ordinal());

        IgniteInternalFuture<?> fut = snp(grid(3)).checkSnapshot(SNAPSHOT_NAME, null, null, false, 0, true);

        discoSpi(grid(0)).waitBlocked(getTestTimeout());

        grid(0).cluster().setBaselineTopology(Stream.of(grid(0).localNode(), grid(1).localNode(), grid(2).localNode())
            .collect(Collectors.toList()));

        stopGrid(2);

        assertTrue(waitForCondition(() -> {
            for (int i = 0; i < grids; ++i) {
                if (i != 2 && grid(i).cluster().nodes().size() != grids - 1)
                    return false;
            }

            return true;
        }, getTestTimeout()));

        discoSpi(grid(0)).unblock();

        fut.get(getTestTimeout());
    }

    /** Tests snapshot checking process stops when the coorditator leaves. */
    @Test
    public void testCoordinatorLeavesDuringSnapshotChecking() throws Exception {
        prepareGridsAndSnapshot(5, 4, 1, false);

        Set<Integer> stopped = new HashSet<>();

        // Coordinator leaves when snapshot started from a server node.
        doTestNodeStopsDuringSnapshotChecking(4, 0, stopped);

        // Coordinator leaves when snapshot started from a client node.
        assertTrue(U.isLocalNodeCoordinator(grid(1).context().discovery()));

        doTestNodeStopsDuringSnapshotChecking(5, 1, stopped);

        // Coordinator leaves when snapshot started from it.
        assertTrue(U.isLocalNodeCoordinator(grid(2).context().discovery()));

        doTestNodeStopsDuringSnapshotChecking(2, 2, stopped);
    }

    /** */
    private void prepareGridsAndSnapshot(int servers, int baseLineCnt, int clients, boolean removeTheCache) throws Exception {
        assert baseLineCnt > 0 && baseLineCnt <= servers;

        IgniteEx ignite = null;

        for (int i = 0; i < servers + clients; ++i) {
            IgniteConfiguration cfg = getConfiguration(getTestIgniteInstanceName(i));

            cfg.setDiscoverySpi(new BlockingCustomMessageDiscoverySpi());

            if (i >= servers)
                cfg.setClientMode(true);

            ignite = startGrid(cfg);

            if (i == baseLineCnt - 1) {
                ignite.cluster().state(ACTIVE);

                ignite.cluster().setBaselineTopology(ignite.cluster().topologyVersion());
            }
        }

        try (IgniteDataStreamer<Integer, Integer> ds = grid(0).dataStreamer(DEFAULT_CACHE_NAME)) {
            for (int i = 0; i < 100; ++i)
                ds.addData(i, i);
        }

        ignite.snapshot().createSnapshot(SNAPSHOT_NAME).get();

        if (removeTheCache)
            ignite.destroyCache(DEFAULT_CACHE_NAME);
    }

    /**
     * Tests concurrent snapshot operations related to the snapshot checking.
     *
     * @param originatorOp First snapshot operation on an originator node.
     * @param trierOp Second concurrent snapshot operation on a trier node.
     * @param firstDelay First distributed process full message of {@code originatorOp} to delay on the coordinator
     *                            to launch {@code trierOp}.
     * @param secondDelay Second distributed process full message of {@code originatorOp} to delay on the coordinator
     *                             to launch {@code trierOp} again.
     * @param expectFailure If {@code true}, the 'snapshot-check-is-in-progress' error is excepted during excution of
     *                      {@code trierOp}. Otherwise, {@code trierOp} must successfully finish.
     * @param waitForBothFirstDelays If {@code true}, {@code firstDelay} are awaited for both concurrend operations before proceed.
     * @param step2preparation If not {@code null}, is executed before delaying and waiting for {@code secondDelay}.
     * @param cleaner If not {@code null}, is executed at the end.
     */
    private void doTestConcurrentSnpCheckOperations(
        Supplier<IgniteFuture<?>> originatorOp,
        Supplier<IgniteFuture<?>> trierOp,
        DistributedProcess.DistributedProcessType firstDelay,
        @Nullable DistributedProcess.DistributedProcessType secondDelay,
        boolean expectFailure,
        boolean waitForBothFirstDelays,
        @Nullable Runnable step2preparation,
        @Nullable Runnable cleaner
    ) throws Exception {
        try {
            AtomicBoolean firstDelayed = new AtomicBoolean();

            // Block any matching if the operation is the same. Otherwise, block only firts.
            discoSpi(grid(0)).block(msg -> msg instanceof FullMessage && ((FullMessage<?>)msg).type() == firstDelay.ordinal()
                && (waitForBothFirstDelays || firstDelayed.compareAndSet(false, true)));

            IgniteFuture<?> fut = originatorOp.get();

            discoSpi(grid(0)).waitBlocked(getTestTimeout());

            IgniteFuture<?> fut2 = trierOp.get();

            if (expectFailure) {
                assertThrowsAnyCause(
                    log,
                    fut2::get,
                    IllegalStateException.class,
                    "Validation of snapshot '" + SNAPSHOT_NAME + "' has already started"
                );

                if (secondDelay == null) {
                    discoSpi(grid(0)).unblock();

                    fut.get(getTestTimeout());

                    return;
                }

                discoSpi(grid(0)).blockNextAndRelease(msg -> msg instanceof FullMessage
                    && ((FullMessage<?>)msg).type() == secondDelay.ordinal());

                discoSpi(grid(0)).waitBlocked(getTestTimeout());

                if (step2preparation != null)
                    step2preparation.run();

                assertThrowsAnyCause(
                    log,
                    fut2::get,
                    IllegalStateException.class,
                    "Validation of snapshot '" + SNAPSHOT_NAME + "' has already started"
                );

                discoSpi(grid(0)).unblock();

                fut.get(getTestTimeout());
            }
            else {
                if (waitForBothFirstDelays) {
                    discoSpi(grid(0)).waitBlockedSize(2, getTestTimeout());

                    if (secondDelay != null) {
                        discoSpi(grid(0)).blockNextAndRelease(msg -> msg instanceof FullMessage
                            && ((FullMessage<?>)msg).type() == secondDelay.ordinal());

                        discoSpi(grid(0)).waitBlockedSize(2, getTestTimeout());
                    }
                }
                else {
                    if (secondDelay != null) {
                        discoSpi(grid(0)).blockNextAndRelease(msg -> msg instanceof FullMessage
                            && ((FullMessage<?>)msg).type() == secondDelay.ordinal());

                        discoSpi(grid(0)).waitBlocked(getTestTimeout());
                    }
                    else
                        fut2.get();
                }

                discoSpi(grid(0)).unblock();

                fut2.get();

                fut.get();
            }
        }
        finally {
            discoSpi(grid(0)).unblock();

            if (cleaner != null)
                cleaner.run();

            awaitPartitionMapExchange();
        }
    }

    /**  */
    private void doTestNodeStopsDuringSnapshotChecking(int originatorIdx, int nodeToStopIdx, Set<Integer> stopped) throws Exception {
        int grids = G.allGrids().size();

        ClusterNode leaving = grid(nodeToStopIdx).cluster().localNode();

        boolean requredLeft = originatorIdx == nodeToStopIdx || grid(nodeToStopIdx).cluster().currentBaselineTopology().stream()
            .anyMatch(bl -> bl.consistentId().equals(leaving.consistentId()));

        int coordIdx = -1;

        for (int i = 0; i < grids; ++i) {
            if (stopped.contains(i) || !U.isLocalNodeCoordinator(grid(i).context().discovery()))
                continue;

            coordIdx = i;

            break;
        }

        try {
            discoSpi(grid(coordIdx)).block(msg -> msg instanceof FullMessage
                && ((FullMessage<?>)msg).type() == CHECK_SNAPSHOT_METAS.ordinal());

            IgniteInternalFuture<?> fut = snp(grid(originatorIdx)).checkSnapshot(SNAPSHOT_NAME, null, null, false, 0, true);

            discoSpi(grid(coordIdx)).waitBlocked(getTestTimeout());

            stopGrid(nodeToStopIdx, true);

            stopped.add(nodeToStopIdx);

            assertTrue(waitForCondition(() -> {
                for (int i = 0; i < grids; ++i) {
                    if (!stopped.contains(i) && grid(i).cluster().nodes().size() != grids - 1)
                        return false;
                }

                return true;
            }, getTestTimeout()));

            if (nodeToStopIdx != coordIdx)
                discoSpi(grid(coordIdx)).unblock();

            if (originatorIdx == nodeToStopIdx) {
                assertThrowsAnyCause(
                    null,
                    () -> fut.get(getTestTimeout()),
                    NodeStoppingException.class,
                    "Node is stopping"
                );

                return;
            }

            if (requredLeft) {
                assertThrowsAnyCause(
                    null,
                    () -> fut.get(getTestTimeout()),
                    ClusterTopologyCheckedException.class,
                    "Snapshot validation stopped. A required node left the cluster"
                );
            }
            else
                fut.get(getTestTimeout());
        }
        finally {
            if (nodeToStopIdx != coordIdx)
                discoSpi(grid(coordIdx)).unblock();
        }

        if (requredLeft) {
            int chkAgainIdx = -1;

            for (int i = 0; i < grids; ++i) {
                if (stopped.contains(i))
                    continue;

                chkAgainIdx = i;

                break;
            }

            assert chkAgainIdx >= 0;

            snp(grid(chkAgainIdx)).checkSnapshot(SNAPSHOT_NAME, null, null, false, 0, true).get(getTestTimeout());
        }
    }

    /** */
    @Test
    public void testClusterSnapshotCheckWithExpiring() throws Exception {
        IgniteEx ignite = startGrids(3);

        ignite.cluster().state(ACTIVE);

        IgniteCache<Object, Object> cache = ignite.getOrCreateCache(new CacheConfiguration<>("expCache")
            .setAffinity(new RendezvousAffinityFunction(false, 32)).setBackups(1));

        Random rnd = new Random();

        for (int i = 0; i < 10_000; i++) {
            cache.withExpiryPolicy(new CreatedExpiryPolicy(new Duration(TimeUnit.MILLISECONDS,
                rnd.nextInt(10_000)))).put(i, i);
        }

        long timeout = getTestTimeout();

        snp(ignite).createSnapshot(SNAPSHOT_NAME).get(timeout);

        SnapshotPartitionsVerifyResult res = snp(ignite).checkSnapshot(SNAPSHOT_NAME, null).get(timeout);

        assertFalse(res.idleVerifyResult().hasConflicts());
    }

    /**
     * @param cls Class of running task.
     * @param results Results of compute.
     */
    private void saveHashes(Class<?> cls, List<ComputeJobResult> results) {
        Map<PartitionKey, List<PartitionHashRecord>> hashes = new HashMap<>();

        for (ComputeJobResult job : results) {
            if (job.getException() != null)
                continue;

            job.<Map<PartitionKey, PartitionHashRecord>>getData().forEach((k, v) ->
                hashes.computeIfAbsent(k, k0 -> new ArrayList<>()).add(v));
        }

        Object mustBeNull = jobResults.putIfAbsent(cls, hashes);

        assertNull(mustBeNull);
    }

    /**
     * @param cachesToCheck Cache names to check.
     * @return Check result.
     * @throws Exception If fails.
     */
    private SnapshotPartitionsVerifyResult checkSnapshotWithTwoCachesWhenOneIsCorrupted(
        Collection<String> cachesToCheck
    ) throws Exception {
        Random rnd = new Random();
        CacheConfiguration<Integer, Value> ccfg1 = txCacheConfig(new CacheConfiguration<>(DEFAULT_CACHE_NAME));
        CacheConfiguration<Integer, Value> ccfg2 = txCacheConfig(new CacheConfiguration<>(OPTIONAL_CACHE_NAME));

        IgniteEx ignite = startGridsWithCache(2, CACHE_KEYS_RANGE, k -> new Value(new byte[rnd.nextInt(32768)]),
            ccfg1, ccfg2);

        createAndCheckSnapshot(ignite, SNAPSHOT_NAME);

        corruptPartitionFile(ignite, SNAPSHOT_NAME, ccfg1, PART_ID);

        return snp(ignite).checkSnapshot(SNAPSHOT_NAME, null, cachesToCheck, false, 0, true).get(TIMEOUT);
    }

    /**
     * @param ignite Ignite instance.
     * @param snpName Snapshot name.
     * @param ccfg Cache configuration.
     * @param partId Partition id to corrupt.
     * @throws IgniteCheckedException If fails.
     * @throws IOException If partition file failed to be changed.
     */
    private static void corruptPartitionFile(
        IgniteEx ignite,
        String snpName,
        CacheConfiguration<?, ?> ccfg,
        int partId
    ) throws IgniteCheckedException, IOException {
        Path part0 = snapshotFileTree(ignite, snpName).partitionFile(ccfg, partId).toPath();

        int grpId = CU.cacheId(ccfg.getName());

        try (FilePageStore pageStore = (FilePageStore)((FilePageStoreManager)ignite.context().cache().context().pageStore())
            .getPageStoreFactory(grpId, ignite.context().cache().isEncrypted(grpId))
            .createPageStore(getTypeByPartId(partId),
                () -> part0,
                val -> {
                })
        ) {
            ByteBuffer buff = ByteBuffer.allocateDirect(ignite.configuration().getDataStorageConfiguration().getPageSize())
                .order(ByteOrder.nativeOrder());
            pageStore.read(0, buff, false);

            pageStore.beginRecover();

            PageIO.setCrc(buff, 1);

            buff.flip();
            pageStore.write(PageIO.getPageId(buff), buff, 0, false);
            pageStore.finishRecover();
        }
    }

    /** */
    private class TestVisorBackupPartitionsTask extends VerifyBackupPartitionsTask {
        /** {@inheritDoc} */
        @Override public @Nullable IdleVerifyResult reduce(List<ComputeJobResult> results) throws IgniteException {
            IdleVerifyResult res = super.reduce(results);

            saveHashes(TestVisorBackupPartitionsTask.class, results);

            return res;
        }
    }
}<|MERGE_RESOLUTION|>--- conflicted
+++ resolved
@@ -509,21 +509,7 @@
 
         IdleVerifyResult idleVerifyRes = ignite.compute().execute(new TestVisorBackupPartitionsTask(), arg);
 
-<<<<<<< HEAD
-        IdleVerifyResultV2 snpVerifyRes = snp(ignite).checkSnapshot(SNAPSHOT_NAME, null).get().idleVerifyResult();
-=======
-        IdleVerifyResult snpVerifyRes = ignite.compute().execute(
-            new TestSnapshotPartitionsVerifyTask(),
-            new SnapshotPartitionsVerifyTaskArg(
-                new HashSet<>(),
-                Collections.singletonMap(ignite.cluster().localNode(),
-                Collections.singletonList(snp(ignite).readSnapshotMetadata(snapshotFileTree(ignite, SNAPSHOT_NAME).meta()))),
-                null,
-                0,
-                true
-            )
-        ).idleVerifyResult();
->>>>>>> 11551641
+        IdleVerifyResult snpVerifyRes = snp(ignite).checkSnapshot(SNAPSHOT_NAME, null).get().idleVerifyResult();
 
         Map<PartitionKey, List<PartitionHashRecord>> idleVerifyHashes = jobResults.get(TestVisorBackupPartitionsTask.class);
         Map<PartitionKey, List<PartitionHashRecord>> snpCheckHashes = jobResults.get(TestVisorBackupPartitionsTask.class);
