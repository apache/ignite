--- conflicted
+++ resolved
@@ -1,9 +1,5 @@
 Control utility [ver. <!any!>
-<<<<<<< HEAD
-2022 Copyright(C) Apache Software Foundation
-=======
 <!copyright!>
->>>>>>> 479f93ba
 User: <!any!>
 Time: <!any!>
 Command [CACHE] started
