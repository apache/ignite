Control utility [ver. <!any!>
2020 Copyright(C) Apache Software Foundation
User: <!any!>
Time: <!any!>
Control utility script is used to execute admin commands on cluster or get common cluster info. The command has the following syntax:

  control.(sh|bat) [--host HOST_OR_IP] [--port PORT] [--user USER] [--password PASSWORD] [--ping-interval PING_INTERVAL] [--ping-timeout PING_TIMEOUT] [--ssl-protocol SSL_PROTOCOL[, SSL_PROTOCOL_2, ..., SSL_PROTOCOL_N]] [--ssl-cipher-suites SSL_CIPHER_1[, SSL_CIPHER_2, ..., SSL_CIPHER_N]] [--ssl-key-algorithm SSL_KEY_ALGORITHM] [--keystore-type KEYSTORE_TYPE] [--keystore KEYSTORE_PATH] [--keystore-password KEYSTORE_PASSWORD] [--truststore-type TRUSTSTORE_TYPE] [--truststore TRUSTSTORE_PATH] [--truststore-password TRUSTSTORE_PASSWORD] [command] <command_parameters>


This utility can do the following commands:

  Activate cluster (deprecated. Use --set-state instead):
    control.(sh|bat) --activate

  Deactivate cluster (deprecated. Use --set-state instead):
    control.(sh|bat) --deactivate [--force] [--yes]

  Print current cluster state:
    control.(sh|bat) --state

  Change cluster state:
    control.(sh|bat) --set-state INACTIVE|ACTIVE|ACTIVE_READ_ONLY [--force] [--yes]

    Parameters:
      ACTIVE            - Activate cluster. Cache updates are allowed.
      INACTIVE          - Deactivate cluster.
      ACTIVE_READ_ONLY  - Activate cluster. Cache updates are denied.

  Print cluster baseline topology:
    control.(sh|bat) --baseline

  Add nodes into baseline topology:
    control.(sh|bat) --baseline add consistentId1[,consistentId2,....,consistentIdN] [--yes]

  Remove nodes from baseline topology:
    control.(sh|bat) --baseline remove consistentId1[,consistentId2,....,consistentIdN] [--yes]

  Set baseline topology:
    control.(sh|bat) --baseline set consistentId1[,consistentId2,....,consistentIdN] [--yes]

  Set baseline topology based on version:
    control.(sh|bat) --baseline version topologyVersion [--yes]

  Set baseline autoadjustment settings:
    control.(sh|bat) --baseline auto_adjust [disable|enable] [timeout <timeoutMillis>] [--yes]

  List or kill transactions:
    control.(sh|bat) --tx [--xid XID] [--min-duration SECONDS] [--min-size SIZE] [--label PATTERN_REGEX] [--servers|--clients] [--nodes consistentId1[,consistentId2,....,consistentIdN]] [--limit NUMBER] [--order DURATION|SIZE|START_TIME] [--kill] [--info] [--yes]

  Print detailed information (topology and key lock ownership) about specific transaction:
    control.(sh|bat) --tx --info <TX identifier as GridCacheVersion [topVer=..., order=..., nodeOrder=...] (can be found in logs)>|<TX identifier as UUID (can be retrieved via --tx command)>

  View caches information in a cluster. For more details type:
    control.(sh|bat) --cache help

  Print absolute paths of unused archived wal segments on each node:
    control.(sh|bat) --wal print [consistentId1,consistentId2,....,consistentIdN]

  Delete unused archived wal segments on each node:
    control.(sh|bat) --wal delete [consistentId1,consistentId2,....,consistentIdN] [--yes]

  View diagnostic information in a cluster. For more details type:
    control.(sh|bat) --diagnostic

  Print the current master key name:
    control.(sh|bat) --encryption get_master_key_name

  Change the master key:
    control.(sh|bat) --encryption change_master_key newMasterKeyName

<<<<<<< HEAD
  Kill service by name:
    control.(sh|bat) --kill service name

    Parameters:
      name  - Service name.
=======
  Kill compute task by session id:
    control.(sh|bat) --kill COMPUTE session_id

    Parameters:
      session_id  - Session identifier.
>>>>>>> 5873f288

By default commands affecting the cluster require interactive confirmation.
Use --yes option to disable it.

Default values:
    HOST_OR_IP=127.0.0.1
    PORT=11211
    PING_INTERVAL=5000
    PING_TIMEOUT=30000
    SSL_PROTOCOL=TLS
    SSL_KEY_ALGORITHM=SunX509
    KEYSTORE_TYPE=JKS
    TRUSTSTORE_TYPE=JKS

Exit codes:
    0 - successful execution.
    1 - invalid arguments.
    2 - connection failed.
    3 - authentication failed.
    4 - unexpected error.
Control utility has completed execution at: <!any!>
Execution time: <!any!><|MERGE_RESOLUTION|>--- conflicted
+++ resolved
@@ -68,19 +68,17 @@
   Change the master key:
     control.(sh|bat) --encryption change_master_key newMasterKeyName
 
-<<<<<<< HEAD
+  Kill compute task by session id:
+    control.(sh|bat) --kill COMPUTE session_id
+
+    Parameters:
+      session_id  - Session identifier.
+
   Kill service by name:
     control.(sh|bat) --kill service name
 
     Parameters:
       name  - Service name.
-=======
-  Kill compute task by session id:
-    control.(sh|bat) --kill COMPUTE session_id
-
-    Parameters:
-      session_id  - Session identifier.
->>>>>>> 5873f288
 
 By default commands affecting the cluster require interactive confirmation.
 Use --yes option to disable it.
