Control utility [ver. <!any!>
2020 Copyright(C) Apache Software Foundation
User: <!any!>
Time: <!any!>
Control utility script is used to execute admin commands on cluster or get common cluster info. The command has the following syntax:

  control.(sh|bat) [--host HOST_OR_IP] [--port PORT] [--user USER] [--password PASSWORD] [--ping-interval PING_INTERVAL] [--ping-timeout PING_TIMEOUT] [--ssl-protocol SSL_PROTOCOL[, SSL_PROTOCOL_2, ..., SSL_PROTOCOL_N]] [--ssl-cipher-suites SSL_CIPHER_1[, SSL_CIPHER_2, ..., SSL_CIPHER_N]] [--ssl-key-algorithm SSL_KEY_ALGORITHM] [--keystore-type KEYSTORE_TYPE] [--keystore KEYSTORE_PATH] [--keystore-password KEYSTORE_PASSWORD] [--truststore-type TRUSTSTORE_TYPE] [--truststore TRUSTSTORE_PATH] [--truststore-password TRUSTSTORE_PASSWORD] [command] <command_parameters>


This utility can do the following commands:

  Activate cluster (deprecated. Use --set-state instead):
    control.(sh|bat) --activate

  Deactivate cluster (deprecated. Use --set-state instead):
    control.(sh|bat) --deactivate [--force] [--yes]

  Print current cluster state:
    control.(sh|bat) --state

  Change cluster state:
    control.(sh|bat) --set-state INACTIVE|ACTIVE|ACTIVE_READ_ONLY [--force] [--yes]

    Parameters:
      ACTIVE            - Activate cluster. Cache updates are allowed.
      INACTIVE          - Deactivate cluster.
      ACTIVE_READ_ONLY  - Activate cluster. Cache updates are denied.

  Print cluster baseline topology:
    control.(sh|bat) --baseline

  Add nodes into baseline topology:
    control.(sh|bat) --baseline add consistentId1[,consistentId2,....,consistentIdN] [--yes]

  Remove nodes from baseline topology:
    control.(sh|bat) --baseline remove consistentId1[,consistentId2,....,consistentIdN] [--yes]

  Set baseline topology:
    control.(sh|bat) --baseline set consistentId1[,consistentId2,....,consistentIdN] [--yes]

  Set baseline topology based on version:
    control.(sh|bat) --baseline version topologyVersion [--yes]

  Set baseline autoadjustment settings:
    control.(sh|bat) --baseline auto_adjust [disable|enable] [timeout <timeoutMillis>] [--yes]

  List or kill transactions:
    control.(sh|bat) --tx [--xid XID] [--min-duration SECONDS] [--min-size SIZE] [--label PATTERN_REGEX] [--servers|--clients] [--nodes consistentId1[,consistentId2,....,consistentIdN]] [--limit NUMBER] [--order DURATION|SIZE|START_TIME] [--kill] [--info] [--yes]

  Print detailed information (topology and key lock ownership) about specific transaction:
    control.(sh|bat) --tx --info <TX identifier as GridCacheVersion [topVer=..., order=..., nodeOrder=...] (can be found in logs)>|<TX identifier as UUID (can be retrieved via --tx command)>

  View caches information in a cluster. For more details type:
    control.(sh|bat) --cache help

  Print absolute paths of unused archived wal segments on each node:
    control.(sh|bat) --wal print [consistentId1,consistentId2,....,consistentIdN]

  Delete unused archived wal segments on each node:
    control.(sh|bat) --wal delete [consistentId1,consistentId2,....,consistentIdN] [--yes]

  View diagnostic information in a cluster. For more details type:
    control.(sh|bat) --diagnostic

  Print the current master key name:
    control.(sh|bat) --encryption get_master_key_name

  Change the master key:
    control.(sh|bat) --encryption change_master_key newMasterKeyName

  Kill compute task by session id:
    control.(sh|bat) --kill COMPUTE session_id

    Parameters:
      session_id  - Session identifier.

<<<<<<< HEAD
  Kill transaction by xid:
    control.(sh|bat) --kill TRANSACTION xid

    Parameters:
      xid  - Transaction identifier.
=======
  Kill service by name:
    control.(sh|bat) --kill SERVICE name

    Parameters:
      name  - Service name.
>>>>>>> 9f871868

By default commands affecting the cluster require interactive confirmation.
Use --yes option to disable it.

Default values:
    HOST_OR_IP=127.0.0.1
    PORT=11211
    PING_INTERVAL=5000
    PING_TIMEOUT=30000
    SSL_PROTOCOL=TLS
    SSL_KEY_ALGORITHM=SunX509
    KEYSTORE_TYPE=JKS
    TRUSTSTORE_TYPE=JKS

Exit codes:
    0 - successful execution.
    1 - invalid arguments.
    2 - connection failed.
    3 - authentication failed.
    4 - unexpected error.
Control utility has completed execution at: <!any!>
Execution time: <!any!><|MERGE_RESOLUTION|>--- conflicted
+++ resolved
@@ -74,19 +74,17 @@
     Parameters:
       session_id  - Session identifier.
 
-<<<<<<< HEAD
+  Kill service by name:
+    control.(sh|bat) --kill SERVICE name
+
+    Parameters:
+      name  - Service name.
+
   Kill transaction by xid:
     control.(sh|bat) --kill TRANSACTION xid
 
     Parameters:
       xid  - Transaction identifier.
-=======
-  Kill service by name:
-    control.(sh|bat) --kill SERVICE name
-
-    Parameters:
-      name  - Service name.
->>>>>>> 9f871868
 
 By default commands affecting the cluster require interactive confirmation.
 Use --yes option to disable it.
