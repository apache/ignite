--- conflicted
+++ resolved
@@ -125,10 +125,9 @@
     Parameters:
       snapshot_name  - Snapshot name.
 
-<<<<<<< HEAD
   Change cluster tag to new value:
     control.(sh|bat) --change-tag newTagValue [--yes]
-=======
+
   Print metadata command help:
     control.(sh|bat) --meta help
 
@@ -144,7 +143,6 @@
 
   Update cluster metadata from specified file (file name is required)
     control.(sh|bat) --meta update --in <fileName>
->>>>>>> 9e99074f
 
 By default commands affecting the cluster require interactive confirmation.
 Use --yes option to disable it.
