Control utility [ver. <!any!>
2021 Copyright(C) Apache Software Foundation
User: <!any!>
Time: <!any!>
Control utility script is used to execute admin commands on cluster or get common cluster info. The command has the following syntax:

  control.(sh|bat) [--host HOST_OR_IP] [--port PORT] [--user USER] [--password PASSWORD] [--ping-interval PING_INTERVAL] [--ping-timeout PING_TIMEOUT] [--verbose] [--ssl-protocol SSL_PROTOCOL[, SSL_PROTOCOL_2, ..., SSL_PROTOCOL_N]] [--ssl-cipher-suites SSL_CIPHER_1[, SSL_CIPHER_2, ..., SSL_CIPHER_N]] [--ssl-key-algorithm SSL_KEY_ALGORITHM] [--keystore-type KEYSTORE_TYPE] [--keystore KEYSTORE_PATH] [--keystore-password KEYSTORE_PASSWORD] [--truststore-type TRUSTSTORE_TYPE] [--truststore TRUSTSTORE_PATH] [--truststore-password TRUSTSTORE_PASSWORD] [--enable-experimental] [command] <command_parameters>


This utility can do the following commands:

  Activate cluster (deprecated. Use --set-state instead):
    control.(sh|bat) --activate

  Deactivate cluster (deprecated. Use --set-state instead):
    control.(sh|bat) --deactivate [--force] [--yes]

  Print current cluster state:
    control.(sh|bat) --state

  Change cluster state:
    control.(sh|bat) --set-state INACTIVE|ACTIVE|ACTIVE_READ_ONLY [--force] [--yes]

    Parameters:
      ACTIVE            - Activate cluster. Cache updates are allowed.
      INACTIVE          - Deactivate cluster.
      ACTIVE_READ_ONLY  - Activate cluster. Cache updates are denied.

  Print cluster baseline topology:
    control.(sh|bat) --baseline [--verbose]

    Parameters:
      verbose  - Show the full list of node ips.

  Add nodes into baseline topology:
    control.(sh|bat) --baseline add consistentId1[,consistentId2,....,consistentIdN] [--yes]

  Remove nodes from baseline topology:
    control.(sh|bat) --baseline remove consistentId1[,consistentId2,....,consistentIdN] [--yes]

  Set baseline topology:
    control.(sh|bat) --baseline set consistentId1[,consistentId2,....,consistentIdN] [--yes]

  Set baseline topology based on version:
    control.(sh|bat) --baseline version topologyVersion [--yes]

  Set baseline autoadjustment settings:
    control.(sh|bat) --baseline auto_adjust [disable|enable] [timeout <timeoutMillis>] [--yes]

  List or kill transactions:
    control.(sh|bat) --tx [--xid XID] [--min-duration SECONDS] [--min-size SIZE] [--label PATTERN_REGEX] [--servers|--clients] [--nodes consistentId1[,consistentId2,....,consistentIdN]] [--limit NUMBER] [--order DURATION|SIZE|START_TIME] [--kill] [--info] [--yes]

  Print detailed information (topology and key lock ownership) about specific transaction:
    control.(sh|bat) --tx --info <TX identifier as GridCacheVersion [topVer=..., order=..., nodeOrder=...] (can be found in logs)>|<TX identifier as UUID (can be retrieved via --tx command)>

  View caches information in a cluster. For more details type:
    control.(sh|bat) --cache help

  Print absolute paths of unused archived wal segments on each node:
    control.(sh|bat) --wal print [consistentId1,consistentId2,....,consistentIdN]

  Delete unused archived wal segments on each node:
    control.(sh|bat) --wal delete [consistentId1,consistentId2,....,consistentIdN] [--yes]

  View diagnostic information in a cluster. For more details type:
    control.(sh|bat) --diagnostic

  Print the current master key name:
    control.(sh|bat) --encryption get_master_key_name

  Change the master key:
    control.(sh|bat) --encryption change_master_key newMasterKeyName

  Change the encryption key of the cache group:
    control.(sh|bat) --encryption change_cache_key cacheGroupName

  View encryption key identifiers of the cache group:
    control.(sh|bat) --encryption cache_key_ids cacheGroupName

  Display re-encryption status of the cache group:
    control.(sh|bat) --encryption reencryption_status cacheGroupName

  Suspend re-encryption of the cache group:
    control.(sh|bat) --encryption suspend_reencryption cacheGroupName

  Resume re-encryption of the cache group:
    control.(sh|bat) --encryption resume_reencryption cacheGroupName

  View/change re-encryption rate limit:
    control.(sh|bat) --encryption reencryption_rate_limit [new_limit]

    Parameters:
      new_limit  - Decimal value to change re-encryption rate limit (MB/s).

  Kill compute task by session id:
    control.(sh|bat) --kill COMPUTE session_id

    Parameters:
      session_id  - Session identifier.

  Kill service by name:
    control.(sh|bat) --kill SERVICE name

    Parameters:
      name  - Service name.

  Kill transaction by xid:
    control.(sh|bat) --kill TRANSACTION xid

    Parameters:
      xid  - Transaction identifier.

  Kill sql query by query id:
    control.(sh|bat) --kill SQL query_id

    Parameters:
      query_id  - Query identifier.

  Kill scan query by node id, cache name and query id:
    control.(sh|bat) --kill SCAN origin_node_id cache_name query_id

    Parameters:
      cache_name      - Cache name.
      query_id        - Query identifier.
      origin_node_id  - Originating node id.

  Kill continuous query by routine id:
    control.(sh|bat) --kill CONTINUOUS origin_node_id routine_id

    Parameters:
      routine_id      - Routine identifier.
      origin_node_id  - Originating node id.

  Kill running snapshot by snapshot name:
    control.(sh|bat) --kill SNAPSHOT snapshot_name

    Parameters:
      snapshot_name  - Snapshot name.

  Create cluster snapshot:
    control.(sh|bat) --snapshot create snapshot_name

    Parameters:
      snapshot_name  - Snapshot name.

  Cancel running snapshot:
    control.(sh|bat) --snapshot cancel snapshot_name

    Parameters:
      snapshot_name  - Snapshot name.

<<<<<<< HEAD
  Status snapshot:
    control.(sh|bat) --snapshot status
=======
  Check snapshot:
    control.(sh|bat) --snapshot check snapshot_name

    Parameters:
      snapshot_name  - Snapshot name.

  Restore snapshot:
    control.(sh|bat) --snapshot restore snapshot_name --start [group1,...groupN]

    Parameters:
      snapshot_name     - Snapshot name.
      group1,...groupN  - Cache group names.

  Snapshot restore operation status:
    control.(sh|bat) --snapshot restore snapshot_name --status

    Parameters:
      snapshot_name  - Snapshot name.

  Cancel snapshot restore operation:
    control.(sh|bat) --snapshot restore snapshot_name --cancel

    Parameters:
      snapshot_name  - Snapshot name.
>>>>>>> a7417059

  Change cluster tag to new value:
    control.(sh|bat) --change-tag newTagValue [--yes]

  Print metadata command help:
    control.(sh|bat) --meta help

  Print list of binary metadata types:
    control.(sh|bat) --meta list

  Print detailed info about specified binary type (the type must be specified by type name or by type identifier):
    control.(sh|bat) --meta details [--typeId <typeId>] [--typeName <typeName>]

  Remove the metadata of the specified type (the type must be specified by type name or by type identifier) from cluster and saves the removed metadata to the specified file.
If the file name isn't specified the output file name is: '<typeId>.bin'
    control.(sh|bat) --meta remove [--typeId <typeId>] [--typeName <typeName>] [--out <fileName>]

  Update cluster metadata from specified file (file name is required)
    control.(sh|bat) --meta update --in <fileName>

  Set or display shutdown policy:
    control.(sh|bat) --shutdown-policy [IMMEDIATE|GRACEFUL]

  Print tracing configuration:
    control.(sh|bat) --tracing-configuration

  Print tracing configuration:
    control.(sh|bat) --tracing-configuration get_all [--scope DISCOVERY|EXCHANGE|COMMUNICATION|TX|SQL]

  Print specific tracing configuration based on specified --scope and --label:
    control.(sh|bat) --tracing-configuration get (--scope DISCOVERY|EXCHANGE|COMMUNICATION|TX|SQL) [--label]

  Reset all specific tracing configuration the to default. If --scope is specified, then remove all label specific configuration for the given scope and reset given scope specific configuration to the default, if --scope is skipped then reset all tracing configurations to the default. Print tracing configuration.
    control.(sh|bat) --tracing-configuration reset_all [--scope DISCOVERY|EXCHANGE|COMMUNICATION|TX|SQL]

  Reset specific tracing configuration to the default. If both --scope and --label are specified then remove given configuration, if only --scope is specified then reset given configuration to the default. Print reseted configuration.
    control.(sh|bat) --tracing-configuration reset (--scope DISCOVERY|EXCHANGE|COMMUNICATION|TX|SQL) [--label]

  Set new tracing configuration. If both --scope and --label are specified then add or override label specific configuration, if only --scope is specified, then override scope specific configuration. Print applied configuration.
    control.(sh|bat) --tracing-configuration set (--scope DISCOVERY|EXCHANGE|COMMUNICATION|TX|SQL [--label] [--sampling-rate Decimal value between 0 and 1, where 0 means never and 1 means always. More or less reflects the probability of sampling specific trace.] [--included-scopes Set of scopes with comma as separator  DISCOVERY|EXCHANGE|COMMUNICATION|TX|SQL])

  Stop warm-up:
    control.(sh|bat) --warm-up --stop

  Print property command help:
    control.(sh|bat) --property help

  Print list of available properties:
    control.(sh|bat) --property list

  Get the property value:
    control.(sh|bat) --property get --name <property_name>

  Set the property value:
    control.(sh|bat) --property set --name <property_name> --val <property_value>

  Print system view content:
    control.(sh|bat) --system-view [--node-id node_id] system_view_name

    Parameters:
      system_view_name  - Name of the system view which content should be printed. Both "SQL" and "Java" styles of system view name are supported (e.g. SQL_TABLES and sql.tables will be handled similarly).
      node_id           - ID of the node to get the system view from. If not set, random node will be chosen.

  Print metric value:
    control.(sh|bat) --metric [--node-id node_id] name

    Parameters:
      name     - Name of the metric which value should be printed. If name of the metric registry is specified, value of all its metrics will be printed.
      node_id  - ID of the node to get the metric values from. If not set, random node will be chosen.

  Print information about potentially corrupted caches on local node:
    control.(sh|bat) --persistence

  The same information is printed when info subcommand is passed:
    control.(sh|bat) --persistence info

  Clean directories of caches with corrupted data files:
    control.(sh|bat) --persistence clean corrupted

  Clean directories of all caches:
    control.(sh|bat) --persistence clean all

  Clean directories of only given caches:
    control.(sh|bat) --persistence clean caches cache1,cache2,cache3

  Backup data files of corrupted caches only:
    control.(sh|bat) --persistence backup corrupted

  Backup data files of all caches:
    control.(sh|bat) --persistence backup all

  Backup data files of only given caches:
    control.(sh|bat) --persistence backup caches cache1,cache2,cache3

  Schedule PDS defragmentation on given nodes for all caches:
    control.(sh|bat) --defragmentation schedule --nodes consistentId0,consistentId1

  Schedule PDS defragmentation on given nodes but only for given caches:
    control.(sh|bat) --defragmentation schedule --nodes consistentId0,consistentId1 --caches cache1,cache2,cache3

  Cancel scheduled or active PDS defragmentation on underlying node:
    control.(sh|bat) --defragmentation cancel

  Start collecting performance statistics in the cluster:
    control.(sh|bat) --performance-statistics start

  Stop collecting performance statistics in the cluster:
    control.(sh|bat) --performance-statistics stop

  Rotate collecting performance statistics in the cluster:
    control.(sh|bat) --performance-statistics rotate

  Get status of collecting performance statistics in the cluster:
    control.(sh|bat) --performance-statistics status

By default commands affecting the cluster require interactive confirmation.
Use --yes option to disable it.

Default values:
    HOST_OR_IP=127.0.0.1
    PORT=11211
    PING_INTERVAL=5000
    PING_TIMEOUT=30000
    SSL_PROTOCOL=TLS
    SSL_KEY_ALGORITHM=SunX509
    KEYSTORE_TYPE=JKS
    TRUSTSTORE_TYPE=JKS

Exit codes:
    0 - successful execution.
    1 - invalid arguments.
    2 - connection failed.
    3 - authentication failed.
    4 - unexpected error.
Control utility has completed execution at: <!any!>
Execution time: <!any!><|MERGE_RESOLUTION|>--- conflicted
+++ resolved
@@ -149,35 +149,33 @@
     Parameters:
       snapshot_name  - Snapshot name.
 
-<<<<<<< HEAD
+  Check snapshot:
+    control.(sh|bat) --snapshot check snapshot_name
+
+    Parameters:
+      snapshot_name  - Snapshot name.
+
+  Restore snapshot:
+    control.(sh|bat) --snapshot restore snapshot_name --start [group1,...groupN]
+
+    Parameters:
+      snapshot_name     - Snapshot name.
+      group1,...groupN  - Cache group names.
+
+  Snapshot restore operation status:
+    control.(sh|bat) --snapshot restore snapshot_name --status
+
+    Parameters:
+      snapshot_name  - Snapshot name.
+
+  Cancel snapshot restore operation:
+    control.(sh|bat) --snapshot restore snapshot_name --cancel
+
+    Parameters:
+      snapshot_name  - Snapshot name.
+
   Status snapshot:
     control.(sh|bat) --snapshot status
-=======
-  Check snapshot:
-    control.(sh|bat) --snapshot check snapshot_name
-
-    Parameters:
-      snapshot_name  - Snapshot name.
-
-  Restore snapshot:
-    control.(sh|bat) --snapshot restore snapshot_name --start [group1,...groupN]
-
-    Parameters:
-      snapshot_name     - Snapshot name.
-      group1,...groupN  - Cache group names.
-
-  Snapshot restore operation status:
-    control.(sh|bat) --snapshot restore snapshot_name --status
-
-    Parameters:
-      snapshot_name  - Snapshot name.
-
-  Cancel snapshot restore operation:
-    control.(sh|bat) --snapshot restore snapshot_name --cancel
-
-    Parameters:
-      snapshot_name  - Snapshot name.
->>>>>>> a7417059
 
   Change cluster tag to new value:
     control.(sh|bat) --change-tag newTagValue [--yes]
