Control utility [ver. <!any!>
2020 Copyright(C) Apache Software Foundation
User: <!any!>
Time: <!any!>
Control utility script is used to execute admin commands on cluster or get common cluster info. The command has the following syntax:

  control.(sh|bat) [--host HOST_OR_IP] [--port PORT] [--user USER] [--password PASSWORD] [--ping-interval PING_INTERVAL] [--ping-timeout PING_TIMEOUT] [--ssl-protocol SSL_PROTOCOL[, SSL_PROTOCOL_2, ..., SSL_PROTOCOL_N]] [--ssl-cipher-suites SSL_CIPHER_1[, SSL_CIPHER_2, ..., SSL_CIPHER_N]] [--ssl-key-algorithm SSL_KEY_ALGORITHM] [--keystore-type KEYSTORE_TYPE] [--keystore KEYSTORE_PATH] [--keystore-password KEYSTORE_PASSWORD] [--truststore-type TRUSTSTORE_TYPE] [--truststore TRUSTSTORE_PATH] [--truststore-password TRUSTSTORE_PASSWORD] [command] <command_parameters>


This utility can do the following commands:

  Activate cluster (deprecated. Use --set-state instead):
    control.(sh|bat) --activate

  Deactivate cluster (deprecated. Use --set-state instead):
    control.(sh|bat) --deactivate [--force] [--yes]

  Print current cluster state:
    control.(sh|bat) --state

  Change cluster state:
    control.(sh|bat) --set-state INACTIVE|ACTIVE|ACTIVE_READ_ONLY [--force] [--yes]

    Parameters:
      ACTIVE            - Activate cluster. Cache updates are allowed.
      INACTIVE          - Deactivate cluster.
      ACTIVE_READ_ONLY  - Activate cluster. Cache updates are denied.

  Print cluster baseline topology:
    control.(sh|bat) --baseline

  Add nodes into baseline topology:
    control.(sh|bat) --baseline add consistentId1[,consistentId2,....,consistentIdN] [--yes]

  Remove nodes from baseline topology:
    control.(sh|bat) --baseline remove consistentId1[,consistentId2,....,consistentIdN] [--yes]

  Set baseline topology:
    control.(sh|bat) --baseline set consistentId1[,consistentId2,....,consistentIdN] [--yes]

  Set baseline topology based on version:
    control.(sh|bat) --baseline version topologyVersion [--yes]

  Set baseline autoadjustment settings:
    control.(sh|bat) --baseline auto_adjust [disable|enable] [timeout <timeoutMillis>] [--yes]

  List or kill transactions:
    control.(sh|bat) --tx [--xid XID] [--min-duration SECONDS] [--min-size SIZE] [--label PATTERN_REGEX] [--servers|--clients] [--nodes consistentId1[,consistentId2,....,consistentIdN]] [--limit NUMBER] [--order DURATION|SIZE|START_TIME] [--kill] [--info] [--yes]

  Print detailed information (topology and key lock ownership) about specific transaction:
    control.(sh|bat) --tx --info <TX identifier as GridCacheVersion [topVer=..., order=..., nodeOrder=...] (can be found in logs)>|<TX identifier as UUID (can be retrieved via --tx command)>

  View caches information in a cluster. For more details type:
    control.(sh|bat) --cache help

  Print absolute paths of unused archived wal segments on each node:
    control.(sh|bat) --wal print [consistentId1,consistentId2,....,consistentIdN]

  Delete unused archived wal segments on each node:
    control.(sh|bat) --wal delete [consistentId1,consistentId2,....,consistentIdN] [--yes]

  View diagnostic information in a cluster. For more details type:
    control.(sh|bat) --diagnostic

  Print the current master key name:
    control.(sh|bat) --encryption get_master_key_name

  Change the master key:
    control.(sh|bat) --encryption change_master_key newMasterKeyName

<<<<<<< HEAD
  Kill compute task by session id:
    control.(sh|bat) --kill COMPUTE session_id

    Parameters:
      session_id  - Session identifier.

  Kill service by name:
    control.(sh|bat) --kill SERVICE name

    Parameters:
      name  - Service name.

  Kill transaction by xid:
    control.(sh|bat) --kill TRANSACTION xid
=======
  Kill scan query by node id, cache name and query id:
    control.(sh|bat) --kill scan origin_node_id cache_name query_id

    Parameters:
      cache_name      - Cache name.
      query_id        - Query identifier.
      origin_node_id  - Originating node id.

  Kill continuous query by routine id:
    control.(sh|bat) --kill continuous routine_id

    Parameters:
      routine_id  - Routine identifier.

  Kill sql query by query id:
    control.(sh|bat) --kill sql query_id

    Parameters:
      query_id  - Query identifier.

  Kill compute task by session id:
    control.(sh|bat) --kill compute session_id

    Parameters:
      session_id  - Session identifier.

  Kill transaction by xid:
    control.(sh|bat) --kill tx xid
>>>>>>> ab5674ed

    Parameters:
      xid  - Transaction identifier.

<<<<<<< HEAD
  Kill sql query by query id:
    control.(sh|bat) --kill SQL query_id

    Parameters:
      query_id  - Query identifier.
=======
  Kill service by name:
    control.(sh|bat) --kill service name

    Parameters:
      name  - Service name.
>>>>>>> ab5674ed

By default commands affecting the cluster require interactive confirmation.
Use --yes option to disable it.

Default values:
    HOST_OR_IP=127.0.0.1
    PORT=11211
    PING_INTERVAL=5000
    PING_TIMEOUT=30000
    SSL_PROTOCOL=TLS
    SSL_KEY_ALGORITHM=SunX509
    KEYSTORE_TYPE=JKS
    TRUSTSTORE_TYPE=JKS

Exit codes:
    0 - successful execution.
    1 - invalid arguments.
    2 - connection failed.
    3 - authentication failed.
    4 - unexpected error.
Control utility has completed execution at: <!any!>
Execution time: <!any!><|MERGE_RESOLUTION|>--- conflicted
+++ resolved
@@ -68,7 +68,6 @@
   Change the master key:
     control.(sh|bat) --encryption change_master_key newMasterKeyName
 
-<<<<<<< HEAD
   Kill compute task by session id:
     control.(sh|bat) --kill COMPUTE session_id
 
@@ -83,7 +82,16 @@
 
   Kill transaction by xid:
     control.(sh|bat) --kill TRANSACTION xid
-=======
+
+    Parameters:
+      xid  - Transaction identifier.
+
+  Kill sql query by query id:
+    control.(sh|bat) --kill SQL query_id
+
+    Parameters:
+      query_id  - Query identifier.
+
   Kill scan query by node id, cache name and query id:
     control.(sh|bat) --kill scan origin_node_id cache_name query_id
 
@@ -92,44 +100,6 @@
       query_id        - Query identifier.
       origin_node_id  - Originating node id.
 
-  Kill continuous query by routine id:
-    control.(sh|bat) --kill continuous routine_id
-
-    Parameters:
-      routine_id  - Routine identifier.
-
-  Kill sql query by query id:
-    control.(sh|bat) --kill sql query_id
-
-    Parameters:
-      query_id  - Query identifier.
-
-  Kill compute task by session id:
-    control.(sh|bat) --kill compute session_id
-
-    Parameters:
-      session_id  - Session identifier.
-
-  Kill transaction by xid:
-    control.(sh|bat) --kill tx xid
->>>>>>> ab5674ed
-
-    Parameters:
-      xid  - Transaction identifier.
-
-<<<<<<< HEAD
-  Kill sql query by query id:
-    control.(sh|bat) --kill SQL query_id
-
-    Parameters:
-      query_id  - Query identifier.
-=======
-  Kill service by name:
-    control.(sh|bat) --kill service name
-
-    Parameters:
-      name  - Service name.
->>>>>>> ab5674ed
 
 By default commands affecting the cluster require interactive confirmation.
 Use --yes option to disable it.
