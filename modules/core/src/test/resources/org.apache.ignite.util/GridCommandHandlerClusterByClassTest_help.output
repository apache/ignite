--- conflicted
+++ resolved
@@ -267,11 +267,7 @@
 
   [EXPERIMENTAL]
   Print specific tracing configuration based on specified --scope and --label:
-<<<<<<< HEAD
-    control.(sh|bat) --tracing-configuration get [--scope DISCOVERY|EXCHANGE|COMMUNICATION|TX|SQL] [--label label]
-=======
     control.(sh|bat) --tracing-configuration get --scope DISCOVERY|EXCHANGE|COMMUNICATION|TX|SQL [--label label]
->>>>>>> 49358bee
 
   [EXPERIMENTAL]
   Reset all specific tracing configuration the to default. If --scope is specified, then remove all label specific configuration for the given scope and reset given scope specific configuration to the default, if --scope is skipped then reset all tracing configurations to the default. Print tracing configuration:
@@ -279,19 +275,11 @@
 
   [EXPERIMENTAL]
   Reset specific tracing configuration to the default. If both --scope and --label are specified then remove given configuration, if only --scope is specified then reset given configuration to the default. Print reseted configuration:
-<<<<<<< HEAD
-    control.(sh|bat) --tracing-configuration reset [--scope DISCOVERY|EXCHANGE|COMMUNICATION|TX|SQL] [--label label]
-
-  [EXPERIMENTAL]
-  Set new tracing configuration. If both --scope and --label are specified then add or override label specific configuration, if only --scope is specified, then override scope specific configuration. Print applied configuration:
-    control.(sh|bat) --tracing-configuration set [--scope DISCOVERY|EXCHANGE|COMMUNICATION|TX|SQL] [--label label] [--sampling-rate Decimal value between 0 and 1, where 0 means never and 1 means always. More or less reflects the probability of sampling specific trace.] [--included-scopes Set of scopes with comma as separator  DISCOVERY|EXCHANGE|COMMUNICATION|TX|SQL]
-=======
     control.(sh|bat) --tracing-configuration reset --scope DISCOVERY|EXCHANGE|COMMUNICATION|TX|SQL [--label label]
 
   [EXPERIMENTAL]
   Set new tracing configuration. If both --scope and --label are specified then add or override label specific configuration, if only --scope is specified, then override scope specific configuration. Print applied configuration:
     control.(sh|bat) --tracing-configuration set --scope DISCOVERY|EXCHANGE|COMMUNICATION|TX|SQL [--label label] [--sampling-rate Decimal value between 0 and 1, where 0 means never and 1 means always. More or less reflects the probability of sampling specific trace.] [--included-scopes Set of scopes with comma as separator  DISCOVERY|EXCHANGE|COMMUNICATION|TX|SQL]
->>>>>>> 49358bee
 
   Stop warm-up:
     control.(sh|bat) --warm-up --stop
