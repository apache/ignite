Control utility [ver. <!any!>
<<<<<<< HEAD
2021 Copyright(C) Apache Software Foundation
=======
<!copyright!>
>>>>>>> 9cf06362
User: <!any!>
Time: <!any!>
Control utility script is used to execute admin commands on cluster or get common cluster info. The command has the following syntax:

  control.(sh|bat) [--host HOST_OR_IP] [--port PORT] [--user USER] [--password PASSWORD] [--ping-interval PING_INTERVAL] [--ping-timeout PING_TIMEOUT] [--verbose] [--ssl-protocol SSL_PROTOCOL[, SSL_PROTOCOL_2, ..., SSL_PROTOCOL_N]] [--ssl-cipher-suites SSL_CIPHER_1[, SSL_CIPHER_2, ..., SSL_CIPHER_N]] [--ssl-key-algorithm SSL_KEY_ALGORITHM] [--keystore-type KEYSTORE_TYPE] [--keystore KEYSTORE_PATH] [--keystore-password KEYSTORE_PASSWORD] [--truststore-type TRUSTSTORE_TYPE] [--truststore TRUSTSTORE_PATH] [--truststore-password TRUSTSTORE_PASSWORD] [--enable-experimental] [command] <command_parameters>


This utility can do the following commands:

  Activate cluster (deprecated. Use --set-state instead):
    control.(sh|bat) --activate

  Deactivate cluster (deprecated. Use --set-state instead):
    control.(sh|bat) --deactivate [--force] [--yes]

  Print current cluster state:
    control.(sh|bat) --state

  Change cluster state:
    control.(sh|bat) --set-state INACTIVE|ACTIVE|ACTIVE_READ_ONLY [--force] [--yes]

    Parameters:
      ACTIVE            - Activate cluster. Cache updates are allowed.
      INACTIVE          - Deactivate cluster.
      ACTIVE_READ_ONLY  - Activate cluster. Cache updates are denied.

  Print cluster baseline topology:
    control.(sh|bat) --baseline [--verbose]

    Parameters:
      verbose  - Show the full list of node ips.

  Add nodes into baseline topology:
    control.(sh|bat) --baseline add consistentId1[,consistentId2,....,consistentIdN] [--yes]

  Remove nodes from baseline topology:
    control.(sh|bat) --baseline remove consistentId1[,consistentId2,....,consistentIdN] [--yes]

  Set baseline topology:
    control.(sh|bat) --baseline set consistentId1[,consistentId2,....,consistentIdN] [--yes]

  Set baseline topology based on version:
    control.(sh|bat) --baseline version topologyVersion [--yes]

  Set baseline autoadjustment settings:
    control.(sh|bat) --baseline auto_adjust [disable|enable] [timeout <timeoutMillis>] [--yes]

  List or kill transactions:
    control.(sh|bat) --tx [--xid XID] [--min-duration SECONDS] [--min-size SIZE] [--label PATTERN_REGEX] [--servers|--clients] [--nodes consistentId1[,consistentId2,....,consistentIdN]] [--limit NUMBER] [--order DURATION|SIZE|START_TIME] [--kill] [--info] [--yes]

  Print detailed information (topology and key lock ownership) about specific transaction:
    control.(sh|bat) --tx --info <TX identifier as GridCacheVersion [topVer=..., order=..., nodeOrder=...] (can be found in logs)>|<TX identifier as UUID (can be retrieved via --tx command)>

  View caches information in a cluster. For more details type:
    control.(sh|bat) --cache help

  [EXPERIMENTAL]
  Print absolute paths of unused archived wal segments on each node:
    control.(sh|bat) --wal print [consistentId1,consistentId2,....,consistentIdN]

  [EXPERIMENTAL]
  Delete unused archived wal segments on each node:
    control.(sh|bat) --wal delete [consistentId1,consistentId2,....,consistentIdN] [--yes]

  View diagnostic information in a cluster. For more details type:
    control.(sh|bat) --diagnostic

  Print the current master key name:
    control.(sh|bat) --encryption get_master_key_name

  Change the master key:
    control.(sh|bat) --encryption change_master_key newMasterKeyName

  Change the encryption key of the cache group:
    control.(sh|bat) --encryption change_cache_key cacheGroupName

  View encryption key identifiers of the cache group:
    control.(sh|bat) --encryption cache_key_ids cacheGroupName

  Display re-encryption status of the cache group:
    control.(sh|bat) --encryption reencryption_status cacheGroupName

  Suspend re-encryption of the cache group:
    control.(sh|bat) --encryption suspend_reencryption cacheGroupName

  Resume re-encryption of the cache group:
    control.(sh|bat) --encryption resume_reencryption cacheGroupName

  View/change re-encryption rate limit:
    control.(sh|bat) --encryption reencryption_rate_limit [new_limit]

    Parameters:
      new_limit  - Decimal value to change re-encryption rate limit (MB/s).

  Kill compute task by session id:
    control.(sh|bat) --kill COMPUTE session_id

    Parameters:
      session_id  - Session identifier.

  Kill service by name:
    control.(sh|bat) --kill SERVICE name

    Parameters:
      name  - Service name.

  Kill transaction by xid:
    control.(sh|bat) --kill TRANSACTION xid

    Parameters:
      xid  - Transaction identifier.

  Kill sql query by query id:
    control.(sh|bat) --kill SQL query_id

    Parameters:
      query_id  - Query identifier.

  Kill scan query by node id, cache name and query id:
    control.(sh|bat) --kill SCAN origin_node_id cache_name query_id

    Parameters:
      cache_name      - Cache name.
      query_id        - Query identifier.
      origin_node_id  - Originating node id.

  Kill continuous query by routine id:
    control.(sh|bat) --kill CONTINUOUS origin_node_id routine_id

    Parameters:
      routine_id      - Routine identifier.
      origin_node_id  - Originating node id.

  Kill running snapshot by snapshot name:
    control.(sh|bat) --kill SNAPSHOT snapshot_name

    Parameters:
      snapshot_name  - Snapshot name.

  Create cluster snapshot:
    control.(sh|bat) --snapshot create snapshot_name [--sync]

    Parameters:
      snapshot_name  - Snapshot name.
      sync           - Run the operation synchronously, the command will wait for the entire operation to complete. Otherwise, it will be performed in the background, and the command will immediately return control.

  Cancel running snapshot:
    control.(sh|bat) --snapshot cancel snapshot_name

    Parameters:
      snapshot_name  - Snapshot name.

  Check snapshot:
    control.(sh|bat) --snapshot check snapshot_name

    Parameters:
      snapshot_name  - Snapshot name.

  Restore snapshot:
<<<<<<< HEAD
    control.(sh|bat) --snapshot restore snapshot_name --start [group1,...groupN]
=======
    control.(sh|bat) --snapshot restore snapshot_name --start [--groups group1,...groupN] [--sync]
>>>>>>> 9cf06362

    Parameters:
      snapshot_name     - Snapshot name.
      group1,...groupN  - Cache group names.
<<<<<<< HEAD
=======
      sync              - Run the operation synchronously, the command will wait for the entire operation to complete. Otherwise, it will be performed in the background, and the command will immediately return control.
>>>>>>> 9cf06362

  Snapshot restore operation status:
    control.(sh|bat) --snapshot restore snapshot_name --status

    Parameters:
      snapshot_name  - Snapshot name.

  Cancel snapshot restore operation:
    control.(sh|bat) --snapshot restore snapshot_name --cancel

    Parameters:
      snapshot_name  - Snapshot name.

  Change cluster tag to new value:
    control.(sh|bat) --change-tag newTagValue [--yes]

  [EXPERIMENTAL]
  Print metadata command help:
    control.(sh|bat) --meta help

  [EXPERIMENTAL]
  Print list of binary metadata types:
    control.(sh|bat) --meta list

  [EXPERIMENTAL]
  Print detailed info about specified binary type (the type must be specified by type name or by type identifier):
    control.(sh|bat) --meta details [--typeId <typeId>] [--typeName <typeName>]

  [EXPERIMENTAL]
  Remove the metadata of the specified type (the type must be specified by type name or by type identifier) from cluster and saves the removed metadata to the specified file.
If the file name isn't specified the output file name is: '<typeId>.bin'
    control.(sh|bat) --meta remove [--typeId <typeId>] [--typeName <typeName>] [--out <fileName>]

  [EXPERIMENTAL]
  Update cluster metadata from specified file (file name is required)
    control.(sh|bat) --meta update --in <fileName>

  Set or display shutdown policy:
    control.(sh|bat) --shutdown-policy [IMMEDIATE|GRACEFUL]

  [EXPERIMENTAL]
  Print tracing configuration:
    control.(sh|bat) --tracing-configuration

  [EXPERIMENTAL]
  Print tracing configuration:
    control.(sh|bat) --tracing-configuration get_all [--scope DISCOVERY|EXCHANGE|COMMUNICATION|TX|SQL]

  [EXPERIMENTAL]
  Print specific tracing configuration based on specified --scope and --label:
    control.(sh|bat) --tracing-configuration get (--scope DISCOVERY|EXCHANGE|COMMUNICATION|TX|SQL) [--label]

  [EXPERIMENTAL]
  Reset all specific tracing configuration the to default. If --scope is specified, then remove all label specific configuration for the given scope and reset given scope specific configuration to the default, if --scope is skipped then reset all tracing configurations to the default. Print tracing configuration.
    control.(sh|bat) --tracing-configuration reset_all [--scope DISCOVERY|EXCHANGE|COMMUNICATION|TX|SQL]

  [EXPERIMENTAL]
  Reset specific tracing configuration to the default. If both --scope and --label are specified then remove given configuration, if only --scope is specified then reset given configuration to the default. Print reseted configuration.
    control.(sh|bat) --tracing-configuration reset (--scope DISCOVERY|EXCHANGE|COMMUNICATION|TX|SQL) [--label]

  [EXPERIMENTAL]
  Set new tracing configuration. If both --scope and --label are specified then add or override label specific configuration, if only --scope is specified, then override scope specific configuration. Print applied configuration.
    control.(sh|bat) --tracing-configuration set (--scope DISCOVERY|EXCHANGE|COMMUNICATION|TX|SQL [--label] [--sampling-rate Decimal value between 0 and 1, where 0 means never and 1 means always. More or less reflects the probability of sampling specific trace.] [--included-scopes Set of scopes with comma as separator  DISCOVERY|EXCHANGE|COMMUNICATION|TX|SQL])

  Stop warm-up:
    control.(sh|bat) --warm-up --stop

  Print property command help:
    control.(sh|bat) --property help

  Print list of available properties:
    control.(sh|bat) --property list

  Get the property value:
    control.(sh|bat) --property get --name <property_name>

  Set the property value:
    control.(sh|bat) --property set --name <property_name> --val <property_value>

  Print system view content:
    control.(sh|bat) --system-view [--node-id node_id] system_view_name

    Parameters:
      system_view_name  - Name of the system view which content should be printed. Both "SQL" and "Java" styles of system view name are supported (e.g. SQL_TABLES and sql.tables will be handled similarly).
      node_id           - ID of the node to get the system view from. If not set, random node will be chosen.

  Print metric value:
    control.(sh|bat) --metric [--node-id node_id] name

    Parameters:
      name     - Name of the metric which value should be printed. If name of the metric registry is specified, value of all its metrics will be printed.
      node_id  - ID of the node to get the metric values from. If not set, random node will be chosen.

  Print information about potentially corrupted caches on local node:
    control.(sh|bat) --persistence

  The same information is printed when info subcommand is passed:
    control.(sh|bat) --persistence info

  Clean directories of caches with corrupted data files:
    control.(sh|bat) --persistence clean corrupted

  Clean directories of all caches:
    control.(sh|bat) --persistence clean all

  Clean directories of only given caches:
    control.(sh|bat) --persistence clean caches cache1,cache2,cache3

  Backup data files of corrupted caches only:
    control.(sh|bat) --persistence backup corrupted

  Backup data files of all caches:
    control.(sh|bat) --persistence backup all

  Backup data files of only given caches:
    control.(sh|bat) --persistence backup caches cache1,cache2,cache3

  Schedule PDS defragmentation on given nodes for all caches:
    control.(sh|bat) --defragmentation schedule --nodes consistentId0,consistentId1

  Schedule PDS defragmentation on given nodes but only for given caches:
    control.(sh|bat) --defragmentation schedule --nodes consistentId0,consistentId1 --caches cache1,cache2,cache3

  Cancel scheduled or active PDS defragmentation on underlying node:
    control.(sh|bat) --defragmentation cancel

  Start collecting performance statistics in the cluster:
    control.(sh|bat) --performance-statistics start

  Stop collecting performance statistics in the cluster:
    control.(sh|bat) --performance-statistics stop

  Rotate collecting performance statistics in the cluster:
    control.(sh|bat) --performance-statistics rotate

  Get status of collecting performance statistics in the cluster:
    control.(sh|bat) --performance-statistics status

  [EXPERIMENTAL]
  Checks/Repairs cache consistency using Read Repair approach:
    control.(sh|bat) --consistency repair cache-name partition

    Parameters:
      cache-name  - Cache to be checked/repaired.
      partition   - Cache's partition to be checked/repaired.

  [EXPERIMENTAL]
  Cache consistency check/repair operations status:
    control.(sh|bat) --consistency status

By default commands affecting the cluster require interactive confirmation.
Use --yes option to disable it.

Default values:
    HOST_OR_IP=127.0.0.1
    PORT=11211
    PING_INTERVAL=5000
    PING_TIMEOUT=30000
    SSL_PROTOCOL=TLS
    SSL_KEY_ALGORITHM=SunX509
    KEYSTORE_TYPE=JKS
    TRUSTSTORE_TYPE=JKS

Exit codes:
    0 - successful execution.
    1 - invalid arguments.
    2 - connection failed.
    3 - authentication failed.
    4 - unexpected error.
Control utility has completed execution at: <!any!>
Execution time: <!any!><|MERGE_RESOLUTION|>--- conflicted
+++ resolved
@@ -1,9 +1,5 @@
 Control utility [ver. <!any!>
-<<<<<<< HEAD
-2021 Copyright(C) Apache Software Foundation
-=======
 <!copyright!>
->>>>>>> 9cf06362
 User: <!any!>
 Time: <!any!>
 Control utility script is used to execute admin commands on cluster or get common cluster info. The command has the following syntax:
@@ -163,19 +159,12 @@
       snapshot_name  - Snapshot name.
 
   Restore snapshot:
-<<<<<<< HEAD
-    control.(sh|bat) --snapshot restore snapshot_name --start [group1,...groupN]
-=======
     control.(sh|bat) --snapshot restore snapshot_name --start [--groups group1,...groupN] [--sync]
->>>>>>> 9cf06362
 
     Parameters:
       snapshot_name     - Snapshot name.
       group1,...groupN  - Cache group names.
-<<<<<<< HEAD
-=======
       sync              - Run the operation synchronously, the command will wait for the entire operation to complete. Otherwise, it will be performed in the background, and the command will immediately return control.
->>>>>>> 9cf06362
 
   Snapshot restore operation status:
     control.(sh|bat) --snapshot restore snapshot_name --status
