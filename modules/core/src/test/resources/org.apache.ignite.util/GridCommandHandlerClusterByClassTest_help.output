--- conflicted
+++ resolved
@@ -68,50 +68,12 @@
   Change the master key:
     control.(sh|bat) --encryption change_master_key newMasterKeyName
 
-<<<<<<< HEAD
-  Kill scan query by node id, cache name and query id:
-    control.(sh|bat) --kill scan origin_node_id cache_name query_id
-
-    Parameters:
-      cache_name      - Cache name.
-      query_id        - Query identifier.
-      origin_node_id  - Originating node id.
-
-  Kill continuous query by routine id:
-    control.(sh|bat) --kill continuous routine_id
-
-    Parameters:
-      routine_id  - Routine identifier.
-
-  Kill sql query by query id:
-    control.(sh|bat) --kill sql query_id
-
-    Parameters:
-      query_id  - Query identifier.
-
-  Kill compute task by session id:
-    control.(sh|bat) --kill compute session_id
-=======
   Kill compute task by session id:
     control.(sh|bat) --kill COMPUTE session_id
->>>>>>> 3f0f818b
 
     Parameters:
       session_id  - Session identifier.
 
-<<<<<<< HEAD
-  Kill transaction by xid:
-    control.(sh|bat) --kill tx xid
-
-    Parameters:
-      xid  - Transaction identifier.
-
-  Kill service by name:
-    control.(sh|bat) --kill service name
-
-    Parameters:
-      name  - Service name.
-=======
   Kill service by name:
     control.(sh|bat) --kill SERVICE name
 
@@ -123,7 +85,9 @@
 
     Parameters:
       xid  - Transaction identifier.
->>>>>>> 3f0f818b
+
+  Kill sql query by query id:
+    control.(sh|bat) --kill sql query_id
 
 By default commands affecting the cluster require interactive confirmation.
 Use --yes option to disable it.
