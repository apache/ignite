--- conflicted
+++ resolved
@@ -144,7 +144,9 @@
   Update cluster metadata from specified file (file name is required)
     control.(sh|bat) --meta update --in <fileName>
 
-<<<<<<< HEAD
+  Set or display shutdown policy:
+    control.(sh|bat) --shutdown-policy [IMMEDIATE|GRACEFUL]
+
   Print tracing configuration:
     control.(sh|bat) --tracing-configuration
 
@@ -162,10 +164,6 @@
 
   Set new tracing configuration. If both --scope and --label are specified then add or override label specific configuration, if only --scope is specified, then override scope specific configuration. Print applied configuration.
     control.(sh|bat) --tracing-configuration set (--scope DISCOVERY|EXCHANGE|COMMUNICATION|TX [--label] [--sampling-rate Decimal value between 0 and 1, where 0 means never and 1 means always. More or less reflects the probability of sampling specific trace.] [--included-scopes Set of scopes with comma as separator  DISCOVERY|EXCHANGE|COMMUNICATION|TX])
-=======
-  Set or display shutdown policy:
-    control.(sh|bat) --shutdown-policy [IMMEDIATE|GRACEFUL]
->>>>>>> 409fd56e
 
 By default commands affecting the cluster require interactive confirmation.
 Use --yes option to disable it.
