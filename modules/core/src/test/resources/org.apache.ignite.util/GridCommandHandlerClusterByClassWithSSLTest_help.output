--- conflicted
+++ resolved
@@ -168,26 +168,24 @@
   Stop warm-up:
     control.(sh|bat) --warm-up --stop
 
-<<<<<<< HEAD
+  Print property command help:
+    control.(sh|bat) --property help
+
+  Print list of available properties:
+    control.(sh|bat) --property list
+
+  Get the property value
+    control.(sh|bat) --property get --name <property_name>
+
+  Set the property value
+    control.(sh|bat) --property set --name <property_name> --val <property_value>
+
   Print system view content:
     control.(sh|bat) --system-view [--node-id node_id] system_view_name
 
     Parameters:
       system_view_name  - Name of the system view which content should be printed. Both "SQL" and "Java" styles of system view name are supported (e.g. SQL_TABLES and sql.tables will be handled similarly).
       node_id           - ID of the node to get the system view from. If not set, random node will be chosen.
-=======
-  Print property command help:
-    control.(sh|bat) --property help
-
-  Print list of available properties:
-    control.(sh|bat) --property list
-
-  Get the property value
-    control.(sh|bat) --property get --name <property_name>
-
-  Set the property value
-    control.(sh|bat) --property set --name <property_name> --val <property_value>
->>>>>>> 0f208caf
 
 By default commands affecting the cluster require interactive confirmation.
 Use --yes option to disable it.
