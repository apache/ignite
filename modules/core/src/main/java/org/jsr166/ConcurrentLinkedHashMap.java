--- conflicted
+++ resolved
@@ -695,12 +695,6 @@
                     if (!onlyIfAbsent) {
                         e.val = val;
 
-<<<<<<< HEAD
-                        HashEntry<K, V> qEntry = (HashEntry<K, V>)e.node.item();
-
-                        if (qEntry != null && qEntry != e)
-                            qEntry.val = val;
-=======
                         ConcurrentLinkedDeque8.Node node = e.node;
 
                         if (node != null) {
@@ -709,7 +703,6 @@
                             if (qEntry != null && qEntry != e)
                                 qEntry.val = val;
                         }
->>>>>>> d9acbd1d
 
                         modified = true;
                     }
