--- conflicted
+++ resolved
@@ -210,140 +210,6 @@
      * @param curCpWriteSpeed average checkpoint write speed, pages/sec.
      * @return time in nanoseconds to part or 0 if throttling is not required.
      */
-<<<<<<< HEAD
-    long getParkTime(
-        double dirtyPagesRatio,
-        long fullyCompletedPages,
-        int cpTotalPages,
-        int nThreads,
-        long markDirtySpeed,
-        long curCpWriteSpeed) {
-
-        long speedForMarkAll = calcSpeedToMarkAllSpaceTillEndOfCp(dirtyPagesRatio,
-            fullyCompletedPages,
-            curCpWriteSpeed,
-            cpTotalPages);
-
-        double targetDirtyRatio = calcTargetDirtyRatio(fullyCompletedPages, cpTotalPages);
-
-        this.speedForMarkAll = speedForMarkAll; //publish for metrics
-        this.targetDirtyRatio = targetDirtyRatio; //publish for metrics
-
-        boolean lowSpaceLeft = dirtyPagesRatio > targetDirtyRatio && (dirtyPagesRatio + 0.05 > MAX_DIRTY_PAGES);
-        int slowdown = lowSpaceLeft ? 3 : 1;
-
-        double multiplierForSpeedForMarkAll = lowSpaceLeft
-            ? 0.8
-            : 1.0;
-
-        boolean markingTooFast = speedForMarkAll > 0 && markDirtySpeed > multiplierForSpeedForMarkAll * speedForMarkAll;
-        boolean throttleBySizeAndMarkSpeed = dirtyPagesRatio > targetDirtyRatio && markingTooFast;
-
-        //for case of speedForMarkAll >> markDirtySpeed, allow write little bit faster than CP average
-        double allowWriteFasterThanCp = (markDirtySpeed > 0 && speedForMarkAll > markDirtySpeed)
-            ? (0.1 * speedForMarkAll / markDirtySpeed)
-            : (dirtyPagesRatio > targetDirtyRatio ? 0.0 : 0.1);
-
-        double fasterThanCpWriteSpeed = lowSpaceLeft
-            ? 1.0
-            : 1.0 + allowWriteFasterThanCp;
-        boolean throttleByCpSpeed = curCpWriteSpeed > 0 && markDirtySpeed > (fasterThanCpWriteSpeed * curCpWriteSpeed);
-
-        long delayByCpWrite;
-        if (throttleByCpSpeed) {
-            long nanosecPerDirtyPage = TimeUnit.SECONDS.toNanos(1) * nThreads / (markDirtySpeed);
-
-            delayByCpWrite = calcDelayTime(curCpWriteSpeed, nThreads, slowdown) - nanosecPerDirtyPage;
-        }
-        else
-            delayByCpWrite = 0;
-
-        long delayByMarkAllWrite = throttleBySizeAndMarkSpeed ? calcDelayTime(speedForMarkAll, nThreads, slowdown) : 0;
-        return Math.max(delayByCpWrite, delayByMarkAllWrite);
-    }
-
-    /**
-     * @param dirtyPagesRatio current percent of dirty pages.
-     * @param fullyCompletedPages count of written and sync'ed pages
-     * @param curCpWriteSpeed pages/second checkpoint write speed. 0 speed means 'no data'.
-     * @param cpTotalPages total pages in checkpoint.
-     * @return pages/second to mark to mark all clean pages as dirty till the end of checkpoint. 0 speed means 'no
-     * data'.
-     */
-    private long calcSpeedToMarkAllSpaceTillEndOfCp(double dirtyPagesRatio,
-        long fullyCompletedPages,
-        long curCpWriteSpeed,
-        int cpTotalPages) {
-
-        if (curCpWriteSpeed == 0)
-            return 0;
-
-        if (cpTotalPages <= 0)
-            return 0;
-
-        if (dirtyPagesRatio >= MAX_DIRTY_PAGES)
-            return 0;
-
-        double remainedClear = (MAX_DIRTY_PAGES - dirtyPagesRatio) * totalPages;
-
-        double timeRemainedSeconds = 1.0 * (cpTotalPages - fullyCompletedPages) / curCpWriteSpeed;
-
-        return (long)(remainedClear / timeRemainedSeconds);
-    }
-
-    /**
-     * @param fullyCompletedPages number of completed.
-     * @param cpTotalPages Total amount of pages under checkpoint.
-     * @return size-based calculation of target ratio.
-     */
-    private double calcTargetDirtyRatio(long fullyCompletedPages, int cpTotalPages) {
-        double cpProgress = ((double)fullyCompletedPages) / cpTotalPages;
-
-        // Starting with initialDirtyRatioAtCpBegin to avoid throttle right after checkpoint start
-        double constStart = initDirtyRatioAtCpBegin;
-
-        double throttleTotalWeight = 1.0 - constStart;
-
-        // .75 is maximum ratio of dirty pages
-        return (cpProgress * throttleTotalWeight + constStart) * MAX_DIRTY_PAGES;
-    }
-
-    /**
-     * @param baseSpeed speed to slow down.
-     * @param nThreads operating threads.
-     * @param coefficient how much it is needed to slowdown base speed. 1.0 means delay to get exact base speed.
-     * @return sleep time in nanoseconds.
-     */
-    private long calcDelayTime(long baseSpeed, int nThreads, double coefficient) {
-        if (coefficient <= 0.0)
-            return 0;
-
-        if (baseSpeed <= 0)
-            return 0;
-
-        long updTimeNsForOnePage = TimeUnit.SECONDS.toNanos(1) * nThreads / (baseSpeed);
-
-        return (long)(coefficient * updTimeNsForOnePage);
-    }
-
-    /**
-     * @param cpWrittenPages current counter of written pages.
-     * @param dirtyPagesRatio current percent of dirty pages.
-     */
-    private void detectCpPagesWriteStart(int cpWrittenPages, double dirtyPagesRatio) {
-        if (cpWrittenPages > 0 && lastObservedWritten.compareAndSet(0, cpWrittenPages)) {
-            double newMinRatio = dirtyPagesRatio;
-
-            if (newMinRatio < MIN_RATIO_NO_THROTTLE)
-                newMinRatio = MIN_RATIO_NO_THROTTLE;
-
-            if (newMinRatio > 1)
-                newMinRatio = 1;
-
-            //for slow cp is completed now, drop previous dirty page percent
-            initDirtyRatioAtCpBegin = newMinRatio;
-        }
-=======
     long getCleanPagesProtectionParkTime(
             double dirtyPagesRatio,
             long fullyCompletedPages,
@@ -353,7 +219,6 @@
             long curCpWriteSpeed) {
         return cleanPagesProtector.getParkTime(dirtyPagesRatio, fullyCompletedPages, cpTotalPages, nThreads,
                 markDirtySpeed, curCpWriteSpeed);
->>>>>>> 9cf06362
     }
 
     /** {@inheritDoc} */
