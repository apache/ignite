/*
 * Licensed to the Apache Software Foundation (ASF) under one or more
 * contributor license agreements.  See the NOTICE file distributed with
 * this work for additional information regarding copyright ownership.
 * The ASF licenses this file to You under the Apache License, Version 2.0
 * (the "License"); you may not use this file except in compliance with
 * the License.  You may obtain a copy of the License at
 *
 *      http://www.apache.org/licenses/LICENSE-2.0
 *
 * Unless required by applicable law or agreed to in writing, software
 * distributed under the License is distributed on an "AS IS" BASIS,
 * WITHOUT WARRANTIES OR CONDITIONS OF ANY KIND, either express or implied.
 * See the License for the specific language governing permissions and
 * limitations under the License.
 */

package org.apache.ignite.spi.loadbalancing.weightedrandom;

import java.util.Collection;
import java.util.Collections;
import java.util.List;
import java.util.Map;
import java.util.Random;
import java.util.SortedMap;
import java.util.TreeMap;
import java.util.concurrent.ConcurrentMap;
import org.apache.ignite.IgniteLogger;
import org.apache.ignite.cluster.ClusterNode;
import org.apache.ignite.compute.ComputeJob;
import org.apache.ignite.compute.ComputeTaskSession;
import org.apache.ignite.events.Event;
import org.apache.ignite.events.JobEvent;
import org.apache.ignite.events.TaskEvent;
import org.apache.ignite.internal.managers.eventstorage.GridLocalEventListener;
import org.apache.ignite.internal.util.typedef.F;
import org.apache.ignite.internal.util.typedef.internal.A;
import org.apache.ignite.internal.util.typedef.internal.S;
import org.apache.ignite.lang.IgniteBiTuple;
import org.apache.ignite.lang.IgniteUuid;
import org.apache.ignite.resources.LoggerResource;
import org.apache.ignite.spi.IgniteSpiAdapter;
import org.apache.ignite.spi.IgniteSpiConfiguration;
import org.apache.ignite.spi.IgniteSpiConsistencyChecked;
import org.apache.ignite.spi.IgniteSpiContext;
import org.apache.ignite.spi.IgniteSpiException;
import org.apache.ignite.spi.IgniteSpiMBeanAdapter;
import org.apache.ignite.spi.IgniteSpiMultipleInstancesSupport;
import org.apache.ignite.spi.loadbalancing.LoadBalancingSpi;
import org.jetbrains.annotations.Nullable;
import org.jsr166.ConcurrentHashMap8;

import static org.apache.ignite.events.EventType.EVT_JOB_MAPPED;
import static org.apache.ignite.events.EventType.EVT_TASK_FAILED;
import static org.apache.ignite.events.EventType.EVT_TASK_FINISHED;

/**
 * Load balancing SPI that picks a random node for job execution. Note that you can
 * optionally assign weights to nodes, so nodes with larger weights will end up getting
 * proportionally more jobs routed to them (see {@link #setNodeWeight(int)}
 * configuration property). By default all nodes get equal weight defined by
 * {@link #DFLT_NODE_WEIGHT} (value is {@code 10}).
 * <h1 class="header">Coding Example</h1>
 * If you are using {@link org.apache.ignite.compute.ComputeTaskSplitAdapter} then load balancing logic
 * is transparent to your code and is handled automatically by the adapter.
 * Here is an example of how your task could look:
 * <pre name="code" class="java">
 * public class MyFooBarTask extends ComputeTaskSplitAdapter&lt;Object, Object&gt; {
 *    &#64;Override
 *    protected Collection&lt;? extends ComputeJob&gt; split(int gridSize, Object arg) throws IgniteCheckedException {
 *        List&lt;MyFooBarJob&gt; jobs = new ArrayList&lt;MyFooBarJob&gt;(gridSize);
 *
 *        for (int i = 0; i &lt; gridSize; i++) {
 *            jobs.add(new MyFooBarJob(arg));
 *        }
 *
 *        // Node assignment via load balancer
 *        // happens automatically.
 *        return jobs;
 *    }
 *    ...
 * }
 * </pre>
 * If you need more fine-grained control over how some jobs within task get mapped to a node
 * and use affinity load balancing for some other jobs within task, then you should use
 * {@link org.apache.ignite.compute.ComputeTaskAdapter}. Here is an example of how your task will look. Note that in this
 * case we manually inject load balancer and use it to pick the best node. Doing it in
 * such way would allow user to map some jobs manually and for others use load balancer.
 * <pre name="code" class="java">
 * public class MyFooBarTask extends ComputeTaskAdapter&lt;String, String&gt; {
 *    // Inject load balancer.
 *    &#64;LoadBalancerResource
 *    ComputeLoadBalancer balancer;
 *
 *    // Map jobs to grid nodes.
 *    public Map&lt;? extends ComputeJob, ClusterNode&gt; map(List&lt;ClusterNode&gt; subgrid, String arg) throws IgniteCheckedException {
 *        Map&lt;MyFooBarJob, ClusterNode&gt; jobs = new HashMap&lt;MyFooBarJob, ClusterNode&gt;(subgrid.size());
 *
 *        // In more complex cases, you can actually do
 *        // more complicated assignments of jobs to nodes.
 *        for (int i = 0; i &lt; subgrid.size(); i++) {
 *            // Pick the next best balanced node for the job.
 *            jobs.put(new MyFooBarJob(arg), balancer.getBalancedNode())
 *        }
 *
 *        return jobs;
 *    }
 *
 *    // Aggregate results into one compound result.
 *    public String reduce(List&lt;ComputeJobResult&gt; results) throws IgniteCheckedException {
 *        // For the purpose of this example we simply
 *        // concatenate string representation of every
 *        // job result
 *        StringBuilder buf = new StringBuilder();
 *
 *        for (ComputeJobResult res : results) {
 *            // Append string representation of result
 *            // returned by every job.
 *            buf.append(res.getData().string());
 *        }
 *
 *        return buf.string();
 *    }
 * }
 * </pre>
 * <p>
 * <h1 class="header">Configuration</h1>
 * In order to use this load balancer, you should configure your grid instance
 * to use {@link WeightedRandomLoadBalancingSpi} either from Spring XML file or
 * directly. The following configuration parameters are supported:
 * <h2 class="header">Mandatory</h2>
 * This SPI has no mandatory configuration parameters.
 * <h2 class="header">Optional</h2>
 * The following configuration parameters are optional:
 * <ul>
 * <li>
 *      Flag that indicates whether to use weight policy or simple random policy
 *      (see {@link #setUseWeights(boolean)})
 * </li>
 * <li>
 *      Weight of this node (see {@link #setNodeWeight(int)}). This parameter is ignored
 *      if {@link #setUseWeights(boolean)} is set to {@code false}.
 * </li>
 * </ul>
 * Below is Java configuration example:
 * <pre name="code" class="java">
 * WeightedRandomLoadBalancingSpi spi = new WeightedRandomLoadBalancingSpi();
 *
 * // Configure SPI to used weighted
 * // random load balancing.
 * spi.setUseWeights(true);
 *
 * // Set weight for the local node.
 * spi.setWeight( *);
 *
 * IgniteConfiguration cfg = new IgniteConfiguration();
 *
 * // Override default load balancing SPI.
 * cfg.setLoadBalancingSpi(spi);
 *
 * // Starts grid.
 * G.start(cfg);
 * </pre>
 * Here is how you can configure {@link WeightedRandomLoadBalancingSpi} using Spring XML configuration:
 * <pre name="code" class="xml">
 * &lt;property name="loadBalancingSpi"&gt;
 *     &lt;bean class="org.apache.ignite.spi.loadBalancing.weightedrandom.WeightedRandomLoadBalancingSpi"&gt;
 *         &lt;property name="useWeights" value="true"/&gt;
 *         &lt;property name="nodeWeight" value="10"/&gt;
 *     &lt;/bean&gt;
 * &lt;/property&gt;
 * </pre>
 * <p>
 * <img src="http://ignite.apache.org/images/spring-small.png">
 * <br>
 * For information about Spring framework visit <a href="http://www.springframework.org/">www.springframework.org</a>
 */
@IgniteSpiMultipleInstancesSupport(true)
@IgniteSpiConsistencyChecked(optional = true)
public class WeightedRandomLoadBalancingSpi extends IgniteSpiAdapter implements LoadBalancingSpi {
    /** Random number generator. */
    private static final Random RAND = new Random();

    /**
     * Name of node attribute used to indicate load weight of a node
     * (value is {@code "ignite.node.weight.attr.name"}).
     *
     * @see org.apache.ignite.cluster.ClusterNode#attributes()
     */
    public static final String NODE_WEIGHT_ATTR_NAME = "ignite.node.weight.attr.name";

    /** Default weight assigned to every node if explicit one is not provided (value is {@code 10}). */
    public static final int DFLT_NODE_WEIGHT = 10;

    /** Grid logger. */
    @LoggerResource
    private IgniteLogger log;

    /** */
    private boolean isUseWeights;

    /** Local event listener to listen to task completion events. */
    private GridLocalEventListener evtLsnr;

    /** Weight of this node. */
    private int nodeWeight = DFLT_NODE_WEIGHT;

    /** Task topologies. First pair value indicates whether or not jobs have been mapped. */
    private ConcurrentMap<IgniteUuid, IgniteBiTuple<Boolean, WeightedTopology>> taskTops =
        new ConcurrentHashMap8<>();

    /**
     * Sets a flag to indicate whether node weights should be checked when
     * doing random load balancing. Default value is {@code false} which
     * means that node weights are disregarded for load balancing logic.
     *
     * @param isUseWeights If {@code true} then random load is distributed according
     *      to node weights.
     * @return {@code this} for chaining.
     */
    @IgniteSpiConfiguration(optional = true)
    public WeightedRandomLoadBalancingSpi setUseWeights(boolean isUseWeights) {
        this.isUseWeights = isUseWeights;

        return this;
    }

    /**
     * See {@link #setUseWeights(boolean)}.
     *
     * @return Maximum sparsity.
     */
    public boolean isUseWeights() {
        return isUseWeights;
    }

    /**
     * Sets weight of this node. Nodes with more processing capacity
     * should be assigned proportionally larger weight. Default value
     * is {@link #DFLT_NODE_WEIGHT} and is equal for all nodes.
     *
     * @param nodeWeight Weight of this node.
     * @return {@code this} for chaining.
     */
    @IgniteSpiConfiguration(optional = true)
    public WeightedRandomLoadBalancingSpi setNodeWeight(int nodeWeight) {
        this.nodeWeight = nodeWeight;

        return this;
    }

    /**
     * See {@link #setNodeWeight(int)}.
     *
     * @return Maximum sparsity.
     */
    public int getNodeWeight() {
        return nodeWeight;
    }

    /** {@inheritDoc} */
    @Override public Map<String, Object> getNodeAttributes() throws IgniteSpiException {
        return F.<String, Object>asMap(createSpiAttributeName(NODE_WEIGHT_ATTR_NAME), nodeWeight);
    }

    /** {@inheritDoc} */
    @Override public void spiStart(@Nullable String igniteInstanceName) throws IgniteSpiException {
        startStopwatch();

        assertParameter(nodeWeight > 0, "nodeWeight > 0");

        if (log.isDebugEnabled()) {
            log.debug(configInfo("isUseWeights", isUseWeights));
            log.debug(configInfo("nodeWeight", nodeWeight));
        }

<<<<<<< HEAD
        registerMBean(gridName, new WeightedRandomLoadBalancingSpiMBeanImpl(this), WeightedRandomLoadBalancingSpiMBean.class);
=======
        registerMBean(igniteInstanceName, this, WeightedRandomLoadBalancingSpiMBean.class);
>>>>>>> 87477e08

        // Ack ok start.
        if (log.isDebugEnabled())
            log.debug(startInfo());
    }

    /** {@inheritDoc} */
    @Override public void spiStop() throws IgniteSpiException {
        unregisterMBean();

        // Ack ok stop.
        if (log.isDebugEnabled())
            log.debug(stopInfo());
    }

    /** {@inheritDoc} */
    @Override protected void onContextInitialized0(IgniteSpiContext spiCtx) throws IgniteSpiException {
        getSpiContext().addLocalEventListener(evtLsnr = new GridLocalEventListener() {
            @Override public void onEvent(Event evt) {
                assert evt instanceof TaskEvent || evt instanceof JobEvent;

                if (evt.type() == EVT_TASK_FINISHED ||
                    evt.type() == EVT_TASK_FAILED) {
                    IgniteUuid sesId = ((TaskEvent)evt).taskSessionId();

                    taskTops.remove(sesId);

                    if (log.isDebugEnabled())
                        log.debug("Removed task topology from topology cache for session: " + sesId);
                }
                // We should keep topology and use cache in ComputeTask#map() method to
                // avoid O(n*n/2) complexity, after that we can drop caches.
                // Here we set mapped property and later cache will be ignored
                else if (evt.type() == EVT_JOB_MAPPED) {
                    IgniteUuid sesId = ((JobEvent)evt).taskSessionId();

                    IgniteBiTuple<Boolean, WeightedTopology> weightedTop = taskTops.get(sesId);

                    if (weightedTop != null)
                        weightedTop.set1(true);

                    if (log.isDebugEnabled())
                        log.debug("Job has been mapped. Ignore cache for session: " + sesId);
                }
            }
        },
            EVT_TASK_FAILED,
            EVT_TASK_FINISHED,
            EVT_JOB_MAPPED
        );
    }

    /** {@inheritDoc} */
    @Override protected void onContextDestroyed0() {
        if (evtLsnr != null) {
            IgniteSpiContext ctx = getSpiContext();

            if (ctx != null)
                ctx.removeLocalEventListener(evtLsnr);
        }
    }

    /** {@inheritDoc} */
    @Override public ClusterNode getBalancedNode(ComputeTaskSession ses, List<ClusterNode> top, ComputeJob job) {
        A.notNull(ses, "ses");
        A.notNull(top, "top");
        A.notNull(job, "job");

        // Optimization for non-weighted randomization.
        if (!isUseWeights)
            return top.get(RAND.nextInt(top.size()));

        IgniteBiTuple<Boolean, WeightedTopology> weightedTop = taskTops.get(ses.getId());

        // Create new cached topology if there is no one. Do not
        // use cached topology after task has been mapped.
        if (weightedTop == null) {
            // Called from ComputeTask#map(). Put new topology and false as not mapped yet.
            taskTops.put(ses.getId(), weightedTop = F.t(false, new WeightedTopology(top)));
        }
        // We have topology - check if task has been mapped.
        else if (weightedTop.get1()) {
            // Do not use cache after ComputeTask#map().
            return new WeightedTopology(top).pickWeightedNode();
        }

        return weightedTop.get2().pickWeightedNode();
    }

    /**
     * @param node Node to get weight for.
     * @return Node weight
     */
    private int getWeight(ClusterNode node) {
        Integer weight = (Integer)node.attribute(createSpiAttributeName(NODE_WEIGHT_ATTR_NAME));

        if (weight != null && weight == 0)
            throw new IllegalStateException("Node weight cannot be zero: " + node);

        return weight == null ? DFLT_NODE_WEIGHT : weight;
    }

    /**
     * Holder for weighted topology.
     */
    private class WeightedTopology {
        /** Total topology weight. */
        private final int totalWeight;

        /** Topology sorted by weight. */
        private final SortedMap<Integer, ClusterNode> circle = new TreeMap<>();

        /**
         * @param top Topology.
         */
        WeightedTopology(Collection<ClusterNode> top) {
            assert !F.isEmpty(top);

            int totalWeight = 0;

            for (ClusterNode node : top) {
                totalWeight += getWeight(node);

                // Complexity of this put is O(logN).
                circle.put(totalWeight, node);
            }

            this.totalWeight = totalWeight;
        }

        /**
         * Gets weighted node in random fashion.
         *
         * @return Weighted node.
         */
        ClusterNode pickWeightedNode() {
            int weight = RAND.nextInt(totalWeight) + 1;

            SortedMap<Integer, ClusterNode> pick = circle.tailMap(weight);

            assert !pick.isEmpty();

            return pick.get(pick.firstKey());
        }
    }

    /** {@inheritDoc} */
    @Override protected List<String> getConsistentAttributeNames() {
        return Collections.singletonList(createSpiAttributeName(NODE_WEIGHT_ATTR_NAME));
    }

    /** {@inheritDoc} */
    @Override
    public WeightedRandomLoadBalancingSpi setName(String name) {
        super.setName(name);

        return this;
    }

    /** {@inheritDoc} */
    @Override public String toString() {
        return S.toString(WeightedRandomLoadBalancingSpi.class, this);
    }

    /**
     * MBean implementation for WeightedRandomLoadBalancingSpi.
     */
    private class WeightedRandomLoadBalancingSpiMBeanImpl extends IgniteSpiMBeanAdapter
        implements WeightedRandomLoadBalancingSpiMBean {
        /** {@inheritDoc} */
        WeightedRandomLoadBalancingSpiMBeanImpl(IgniteSpiAdapter spiAdapter) {
            super(spiAdapter);
        }

        /** {@inheritDoc} */
        @Override public boolean isUseWeights() {
            return WeightedRandomLoadBalancingSpi.this.isUseWeights();
        }

        /** {@inheritDoc} */
        @Override public int getNodeWeight() {
            return WeightedRandomLoadBalancingSpi.this.getNodeWeight();
        }
    }
}<|MERGE_RESOLUTION|>--- conflicted
+++ resolved
@@ -274,11 +274,8 @@
             log.debug(configInfo("nodeWeight", nodeWeight));
         }
 
-<<<<<<< HEAD
-        registerMBean(gridName, new WeightedRandomLoadBalancingSpiMBeanImpl(this), WeightedRandomLoadBalancingSpiMBean.class);
-=======
-        registerMBean(igniteInstanceName, this, WeightedRandomLoadBalancingSpiMBean.class);
->>>>>>> 87477e08
+        registerMBean(igniteInstanceName, new WeightedRandomLoadBalancingSpiMBeanImpl(this),
+            WeightedRandomLoadBalancingSpiMBean.class);
 
         // Ack ok start.
         if (log.isDebugEnabled())
