/*
 * Licensed to the Apache Software Foundation (ASF) under one or more
 * contributor license agreements.  See the NOTICE file distributed with
 * this work for additional information regarding copyright ownership.
 * The ASF licenses this file to You under the Apache License, Version 2.0
 * (the "License"); you may not use this file except in compliance with
 * the License.  You may obtain a copy of the License at
 *
 *      http://www.apache.org/licenses/LICENSE-2.0
 *
 * Unless required by applicable law or agreed to in writing, software
 * distributed under the License is distributed on an "AS IS" BASIS,
 * WITHOUT WARRANTIES OR CONDITIONS OF ANY KIND, either express or implied.
 * See the License for the specific language governing permissions and
 * limitations under the License.
 */

package org.apache.ignite.internal.processors.cache.persistence.filename;

import java.io.File;
import java.io.FileFilter;
import java.io.IOException;
import java.io.Serializable;
import java.time.Instant;
import java.time.ZoneId;
import java.time.format.DateTimeFormatter;
import java.util.ArrayList;
import java.util.Collections;
import java.util.Comparator;
import java.util.List;
import java.util.UUID;
import java.util.function.Function;
import java.util.regex.Matcher;
import java.util.regex.Pattern;
import org.apache.ignite.IgniteCheckedException;
import org.apache.ignite.IgniteLogger;
import org.apache.ignite.configuration.DataStorageConfiguration;
import org.apache.ignite.configuration.IgniteConfiguration;
import org.apache.ignite.internal.processors.cache.persistence.FileLockHolder;
import org.apache.ignite.internal.util.typedef.internal.A;
import org.apache.ignite.internal.util.typedef.internal.CU;
import org.apache.ignite.internal.util.typedef.internal.SB;
import org.apache.ignite.internal.util.typedef.internal.U;
import org.jetbrains.annotations.NotNull;
import org.jetbrains.annotations.Nullable;

import static java.lang.Boolean.TRUE;
import static org.apache.ignite.IgniteSystemProperties.IGNITE_DATA_STORAGE_FOLDER_BY_CONSISTENT_ID;
import static org.apache.ignite.IgniteSystemProperties.getBoolean;
import static org.apache.ignite.internal.processors.cache.persistence.filename.SharedFileTree.DB_DIR;

/**
 * This class contains logic to resolve and possibly lock PDS folder
 * based on provided {@link IgniteConfiguration} and {@link #consistentId}.
 *
 * @param <L> Type of the lock holder.
 */
public class PdsFolderResolver<L extends FileLockHolder> {
    /** Database subfolders constant prefix. */
    private static final String DB_FOLDER_PREFIX = "node";

    /** Node index and uid separator in subfolders name. */
    private static final String NODEIDX_UID_SEPARATOR = "-";

    /** Constant node subfolder prefix and node index pattern (nodeII, where II - node index as decimal integer) */
    private static final String NODE_PATTERN = DB_FOLDER_PREFIX + "[0-9]*" + NODEIDX_UID_SEPARATOR;

    /** Uuid as string pattern. */
    private static final String UUID_STR_PATTERN = "[a-fA-F0-9]{8}-[a-fA-F0-9]{4}-[a-fA-F0-9]{4}-[a-fA-F0-9]{4}-[a-fA-F0-9]{12}";

    /**
     * Subdir (nodeII-UID, where II - node index as decimal integer, UID - string representation of consistent ID)
     * pattern.
     */
    private static final String SUBDIR_PATTERN = NODE_PATTERN + UUID_STR_PATTERN;

    /** Database subfolders for new style filter. */
    public static final FileFilter DB_SUBFOLDERS_NEW_STYLE_FILTER = new FileFilter() {
        @Override public boolean accept(File pathname) {
            return pathname.isDirectory() && pathname.getName().matches(SUBDIR_PATTERN);
        }
    };

    /** Database subfolders for old style filter. */
    private static final FileFilter DB_SUBFOLDERS_OLD_STYLE_FILTER = new FileFilter() {
        @Override public boolean accept(File pathname) {
            return pathname.isDirectory()
                && !"wal".equals(pathname.getName())
                && !NodeFileTree.containsBinaryMetaPath(pathname)
                && !NodeFileTree.containsMarshaller(pathname)
                && !pathname.getName().matches(SUBDIR_PATTERN);
        }
    };

<<<<<<< HEAD
    /** Database default folder. */
    static final String DB_DEFAULT_FOLDER = "db";

=======
>>>>>>> 46c6769b
    /** */
    private final IgniteConfiguration cfg;

    /** */
    private final IgniteLogger log;

    /** */
    private final @Nullable Serializable consistentId;

    /** */
    private final Function<File, L> tryLock;

    /**
     * @param cfg Ignite configuration.
     * @param log Logger.
     * @param consistentId Constent id.
     * @param tryLock Lock function.
     */
    public PdsFolderResolver(
        IgniteConfiguration cfg,
        IgniteLogger log,
        @Nullable Serializable consistentId,
        Function<File, L> tryLock
    ) {
        this.cfg = cfg;
        this.log = log;
        this.consistentId = consistentId;
        this.tryLock = tryLock;
    }

    /**
     * Prepares compatible PDS folder settings. No locking is performed, consistent ID is not overridden.
     *
     * @param pstStoreBasePath DB storage base path or null if persistence is not enabled.
     * @param consistentId compatibility consistent ID
     * @return PDS folder settings compatible with previous versions.
     */
    private PdsFolderSettings<L> compatibleResolve(
        @Nullable final File pstStoreBasePath,
        @NotNull final Serializable consistentId) {

        if (cfg.getConsistentId() != null) {
            // compatible mode from configuration is used fot this case, no locking, no consitent id change
            return new PdsFolderSettings<>(pstStoreBasePath, cfg.getConsistentId());
        }

        return new PdsFolderSettings<>(pstStoreBasePath, consistentId);
    }

    /**
     * Resolves {@link PdsFolderSettings} according to specified {@link IgniteConfiguration}, {@link #consistentId}.
     *
     * @return new settings with prelocked directory (if appropriate) or null.
     * @throws IgniteCheckedException if IO failed.
     */
    public PdsFolderSettings<L> resolve() throws IgniteCheckedException {
        boolean clientMode = cfg.isClientMode() == TRUE;

        final File pstStoreBasePath = resolvePersistentStoreBasePath(clientMode);

        if (!CU.isPersistenceEnabled(cfg) && !CU.isCdcEnabled(cfg))
            return compatibleResolve(pstStoreBasePath, consistentId);

        if (clientMode)
            return new PdsFolderSettings<>(pstStoreBasePath, UUID.randomUUID());

        if (getBoolean(IGNITE_DATA_STORAGE_FOLDER_BY_CONSISTENT_ID, false))
            return compatibleResolve(pstStoreBasePath, consistentId);

        // compatible mode from configuration is used fot this case
        if (cfg.getConsistentId() != null) {
            // compatible mode from configuration is used fot this case, no locking, no consistent id change
            return new PdsFolderSettings<>(pstStoreBasePath, cfg.getConsistentId());
        }

        if (consistentId != null) {
            // The node scans the work directory and checks if there is a folder matching the consistent ID.
            // If such a folder exists, we start up with this ID (compatibility mode)
            final String subFolder = U.maskForFileName(consistentId.toString());

            final L oldStyleFolderLockHolder = tryLock.apply(new File(pstStoreBasePath, subFolder));

            if (oldStyleFolderLockHolder != null) {
                return new PdsFolderSettings<>(pstStoreBasePath,
                    subFolder,
                    consistentId,
                    oldStyleFolderLockHolder,
                    true);
            }
        }

        final File[] oldStyleFolders = pstStoreBasePath.listFiles(DB_SUBFOLDERS_OLD_STYLE_FILTER);

        if (oldStyleFolders != null && oldStyleFolders.length != 0) {
            for (File folder : oldStyleFolders) {
                final String path = getPathDisplayableInfo(folder);

                U.warn(log, "There is other non-empty storage folder under storage base directory [" + path + "]");
            }
        }

        for (FolderCandidate next : getNodeIndexSortedCandidates(pstStoreBasePath)) {
            final L fileLockHolder = tryLock.apply(next.subFolderFile());

            if (fileLockHolder != null) {
                if (log.isInfoEnabled())
                    log.info("Successfully locked persistence storage folder [" + next.subFolderFile() + "]");

                return new PdsFolderSettings<>(pstStoreBasePath,
                    next.subFolderFile().getName(),
                    next.uuid(),
                    fileLockHolder,
                    false);
            }
        }

        return null;
    }

    /**
     * @return New PDS folder.
     * @throws IgniteCheckedException In case of error.
     */
    public PdsFolderSettings<L> generateNew() throws IgniteCheckedException {
        final File pstStoreBasePath = resolvePersistentStoreBasePath(false);

        // was not able to find free slot, allocating new
        try (final L rootDirLock = lockRootDirectory(pstStoreBasePath)) {
            final List<FolderCandidate> sortedCandidates = getNodeIndexSortedCandidates(pstStoreBasePath);
            final int nodeIdx = sortedCandidates.isEmpty() ? 0 : (sortedCandidates.get(sortedCandidates.size() - 1).nodeIndex() + 1);

            return generateAndLockNewDbStorage(pstStoreBasePath, nodeIdx);
        }
    }

    /**
     * Calculate overall folder size.
     *
     * @param dir directory to scan.
     * @return total size in bytes.
     */
    private static FolderParams folderSize(File dir) {
        final FolderParams params = new FolderParams();

        visitFolder(dir, params);

        return params;
    }

    /**
     * Scans provided directory and its sub dirs, collects found metrics.
     *
     * @param dir directory to start scan from.
     * @param params input/output.
     */
    private static void visitFolder(final File dir, final FolderParams params) {
        for (File file : dir.listFiles()) {
            if (file.isDirectory())
                visitFolder(file, params);
            else {
                params.size += file.length();
                params.lastModified = Math.max(params.lastModified, dir.lastModified());
            }
        }
    }

    /**
     * @param folder folder to scan.
     * @return folder displayable information.
     */
    @NotNull private String getPathDisplayableInfo(final File folder) {
        final SB res = new SB();

        res.a(getCanonicalPath(folder));
        res.a(", ");
        final FolderParams params = folderSize(folder);

        res.a(params.size);
        res.a(" bytes, modified ");

        DateTimeFormatter formatter =
            DateTimeFormatter.ofPattern("MM/dd/yyyy hh:mm a").withZone(ZoneId.systemDefault());

        res.a(formatter.format(Instant.ofEpochMilli(params.lastModified)));
        res.a(" ");

        return res.toString();
    }

    /**
     * Returns the canonical pathname string of this abstract pathname.
     *
     * @param file path to convert.
     * @return canonical pathname or at leas absolute if convert to canonical failed.
     */
    @NotNull private String getCanonicalPath(final File file) {
        try {
            return file.getCanonicalPath();
        }
        catch (IOException ignored) {
            return file.getAbsolutePath();
        }
    }

    /**
     * Pad start of string with provided character.
     *
     * @param str sting to pad.
     * @param minLength expected length.
     * @param padChar padding character.
     * @return padded string.
     */
    private static String padStart(String str, int minLength, char padChar) {
        A.notNull(str, "String should not be empty");
        if (str.length() >= minLength)
            return str;

        final SB sb = new SB(minLength);

        for (int i = str.length(); i < minLength; ++i)
            sb.a(padChar);

        sb.a(str);

        return sb.toString();
    }

    /**
     * Creates new DB storage folder.
     *
     * @param pstStoreBasePath DB root path.
     * @param nodeIdx next node index to use in folder name.
     * @return new settings to be used in this node.
     * @throws IgniteCheckedException if failed.
     */
    @NotNull private PdsFolderSettings<L> generateAndLockNewDbStorage(
        final File pstStoreBasePath,
        final int nodeIdx
    ) throws IgniteCheckedException {
        final UUID uuid = UUID.randomUUID();
        final String consIdBasedFolder = genNewStyleSubfolderName(nodeIdx, uuid);
        final File newRandomFolder = U.resolveWorkDirectory(pstStoreBasePath.getAbsolutePath(), consIdBasedFolder, false); //mkdir here
        final L fileLockHolder = tryLock.apply(newRandomFolder);

        if (fileLockHolder != null) {
            if (log.isInfoEnabled())
                log.info("Successfully created new persistent storage folder [" + newRandomFolder + "]");

            return new PdsFolderSettings<>(pstStoreBasePath, consIdBasedFolder, uuid, fileLockHolder, false);
        }

        throw new IgniteCheckedException("Unable to lock file generated randomly [" + newRandomFolder + "]");
    }

    /**
     * Generates DB subfolder name for provided node index (local) and UUID (consistent ID)
     *
     * @param nodeIdx node index.
     * @param uuid consistent ID.
     * @return folder file name
     */
    @NotNull public static String genNewStyleSubfolderName(final int nodeIdx, final UUID uuid) {
        final String uuidAsStr = uuid.toString();

        assert uuidAsStr.matches(UUID_STR_PATTERN);

        final String nodeIdxPadded = padStart(Integer.toString(nodeIdx), 2, '0');

        return DB_FOLDER_PREFIX + nodeIdxPadded + NODEIDX_UID_SEPARATOR + uuidAsStr;
    }

    /**
     * Acquires lock to root storage directory, used to lock root directory in case creating new files is required.
     *
     * @param pstStoreBasePath rood DB dir to lock
     * @return locked directory, should be released and closed later
     * @throws IgniteCheckedException if failed
     */
    @NotNull private L lockRootDirectory(File pstStoreBasePath)
        throws IgniteCheckedException {

        L rootDirLock;
        int retry = 0;

        while ((rootDirLock = tryLock.apply(pstStoreBasePath)) == null) {
            if (retry > 600)
                throw new IgniteCheckedException("Unable to start under DB storage path [" + pstStoreBasePath + "]" +
                    ". Lock is being held to root directory");
            retry++;
        }

        return rootDirLock;
    }

    /**
     * @param pstStoreBasePath root storage folder to scan.
     * @return empty list if there is no files in folder to test. Non null value is returned for folder having
     * applicable new style files. Collection is sorted ascending according to node ID, 0 node index is coming first.
     */
    @Nullable private List<FolderCandidate> getNodeIndexSortedCandidates(File pstStoreBasePath) {
        final File[] files = pstStoreBasePath.listFiles(DB_SUBFOLDERS_NEW_STYLE_FILTER);

        if (files == null)
            return Collections.emptyList();

        final List<FolderCandidate> res = new ArrayList<>();

        for (File file : files) {
            final FolderCandidate candidate = parseFileName(file);

            if (candidate != null)
                res.add(candidate);
        }

        Collections.sort(res, new Comparator<FolderCandidate>() {
            @Override public int compare(FolderCandidate c1, FolderCandidate c2) {
                return Integer.compare(c1.nodeIndex(), c2.nodeIndex());
            }
        });

        return res;
    }

    /**
     * @return DB storage absolute root path resolved as 'db' folder in Ignite work dir (by default) or using persistent
     * store configuration. Null if persistence is not enabled. Returned folder is created automatically.
     * @param clientMode {@code True} if client node.
     * @throws IgniteCheckedException if I/O failed.
     */
    @Nullable private File resolvePersistentStoreBasePath(boolean clientMode) throws IgniteCheckedException {
        final DataStorageConfiguration dsCfg = cfg.getDataStorageConfiguration();

        if (dsCfg == null)
            return null;

        final String pstPath = clientMode ? null : dsCfg.getStoragePath();

        return U.resolveWorkDirectory(
            cfg.getWorkDirectory(),
            pstPath != null ? pstPath : DB_DIR,
            false
        );
    }

    /**
     * @param subFolderFile new style folder name to parse
     * @return Pair of UUID and node index
     */
    private FolderCandidate parseFileName(@NotNull final File subFolderFile) {
        return parseSubFolderName(subFolderFile, log);
    }

    /**
     * @param subFolderFile new style file to parse.
     * @param log Logger.
     * @return Pair of UUID and node index.
     */
    @Nullable public static FolderCandidate parseSubFolderName(
        @NotNull final File subFolderFile,
        @NotNull final IgniteLogger log) {

        final String fileName = subFolderFile.getName();
        final Matcher matcher = Pattern.compile(NODE_PATTERN).matcher(fileName);
        if (!matcher.find())
            return null;

        int uidStart = matcher.end();

        try {
            final String uid = fileName.substring(uidStart);
            final UUID uuid = UUID.fromString(uid);
            final String substring = fileName.substring(DB_FOLDER_PREFIX.length(), uidStart - NODEIDX_UID_SEPARATOR.length());
            final int idx = Integer.parseInt(substring);

            return new FolderCandidate(subFolderFile, idx, uuid);
        }
        catch (Exception e) {
            U.warn(log, "Unable to parse new style file format from [" + subFolderFile.getAbsolutePath() + "]: " + e);

            return null;
        }
    }

    /** Path metrics */
    private static class FolderParams {
        /** Overall size in bytes. */
        private long size;

        /** Last modified. */
        private long lastModified;
    }

    /**
     * Represents parsed new style file and encoded parameters in this file name
     */
    public static class FolderCandidate {
        /** Absolute file path pointing to DB subfolder within DB storage root folder. */
        private final File subFolderFile;

        /** Node index (local, usually 0 if multiple nodes are not started at local PC). */
        private final int nodeIdx;

        /** Uuid contained in file name, is to be set as consistent ID. */
        private final UUID uuid;

        /**
         * @param subFolderFile Absolute file path pointing to DB subfolder.
         * @param nodeIdx Node index.
         * @param uuid Uuid.
         */
        public FolderCandidate(File subFolderFile, int nodeIdx, UUID uuid) {
            this.subFolderFile = subFolderFile;
            this.nodeIdx = nodeIdx;
            this.uuid = uuid;
        }

        /**
         * @return Node index (local, usually 0 if multiple nodes are not started at local PC).
         */
        public int nodeIndex() {
            return nodeIdx;
        }

        /**
         * @return Uuid contained in file name, is to be set as consistent ID.
         */
        public Serializable uuid() {
            return uuid;
        }

        /**
         * @return Absolute file path pointing to DB subfolder within DB storage root folder.
         */
        public File subFolderFile() {
            return subFolderFile;
        }
    }
}<|MERGE_RESOLUTION|>--- conflicted
+++ resolved
@@ -92,12 +92,6 @@
         }
     };
 
-<<<<<<< HEAD
-    /** Database default folder. */
-    static final String DB_DEFAULT_FOLDER = "db";
-
-=======
->>>>>>> 46c6769b
     /** */
     private final IgniteConfiguration cfg;
 
