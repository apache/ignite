/*
 * Licensed to the Apache Software Foundation (ASF) under one or more
 * contributor license agreements.  See the NOTICE file distributed with
 * this work for additional information regarding copyright ownership.
 * The ASF licenses this file to You under the Apache License, Version 2.0
 * (the "License"); you may not use this file except in compliance with
 * the License.  You may obtain a copy of the License at
 *
 *       http://www.apache.org/licenses/LICENSE-2.0
 *
 * Unless required by applicable law or agreed to in writing, software
 * distributed under the License is distributed on an "AS IS" BASIS,
 * WITHOUT WARRANTIES OR CONDITIONS OF ANY KIND, either express or implied.
 * See the License for the specific language governing permissions and
 * limitations under the License.
 */

package org.apache.ignite.internal.processors.cache.distributed.dht;

import java.util.ArrayList;
import java.util.Collections;
import java.util.HashMap;
import java.util.List;
import java.util.Map;
import java.util.NoSuchElementException;
import java.util.Set;
import java.util.UUID;
import java.util.concurrent.ConcurrentHashMap;
import java.util.concurrent.ConcurrentMap;
import java.util.concurrent.atomic.AtomicIntegerFieldUpdater;
import org.apache.ignite.IgniteCheckedException;
import org.apache.ignite.IgniteLogger;
import org.apache.ignite.cluster.ClusterNode;
import org.apache.ignite.internal.IgniteInternalFuture;
import org.apache.ignite.internal.cluster.ClusterTopologyCheckedException;
import org.apache.ignite.internal.pagemem.wal.WALPointer;
import org.apache.ignite.internal.processors.affinity.AffinityTopologyVersion;
import org.apache.ignite.internal.processors.cache.CacheEntryInfoCollection;
import org.apache.ignite.internal.processors.cache.CacheObject;
import org.apache.ignite.internal.processors.cache.GridCacheContext;
import org.apache.ignite.internal.processors.cache.GridCacheEntryInfo;
import org.apache.ignite.internal.processors.cache.GridCacheEntryRemovedException;
import org.apache.ignite.internal.processors.cache.GridCacheFutureAdapter;
import org.apache.ignite.internal.processors.cache.GridCacheMvccEntryInfo;
import org.apache.ignite.internal.processors.cache.GridCacheOperation;
import org.apache.ignite.internal.processors.cache.GridCacheUpdateTxResult;
import org.apache.ignite.internal.processors.cache.KeyCacheObject;
import org.apache.ignite.internal.processors.cache.distributed.GridDistributedTxMapping;
import org.apache.ignite.internal.processors.cache.distributed.near.GridNearTxAbstractEnlistFuture;
import org.apache.ignite.internal.processors.cache.distributed.near.GridNearTxSelectForUpdateFuture;
import org.apache.ignite.internal.processors.cache.mvcc.MvccSnapshot;
import org.apache.ignite.internal.processors.cache.mvcc.MvccUtils;
import org.apache.ignite.internal.processors.cache.mvcc.txlog.TxState;
import org.apache.ignite.internal.processors.cache.persistence.CacheDataRowAdapter;
import org.apache.ignite.internal.processors.cache.query.IgniteQueryErrorCode;
import org.apache.ignite.internal.processors.cache.tree.mvcc.data.MvccDataRow;
import org.apache.ignite.internal.processors.cache.tree.mvcc.search.MvccLinkAwareSearchRow;
import org.apache.ignite.internal.processors.cache.version.GridCacheVersion;
import org.apache.ignite.internal.processors.query.IgniteSQLException;
import org.apache.ignite.internal.processors.query.UpdateSourceIterator;
import org.apache.ignite.internal.processors.timeout.GridTimeoutObjectAdapter;
import org.apache.ignite.internal.transactions.IgniteTxTimeoutCheckedException;
import org.apache.ignite.internal.util.tostring.GridToStringExclude;
import org.apache.ignite.internal.util.typedef.CI1;
import org.apache.ignite.internal.util.typedef.F;
import org.apache.ignite.internal.util.typedef.internal.S;
import org.apache.ignite.internal.util.typedef.internal.U;
import org.apache.ignite.lang.IgniteBiTuple;
import org.apache.ignite.lang.IgniteInClosure;
import org.apache.ignite.lang.IgniteUuid;
import org.jetbrains.annotations.NotNull;
import org.jetbrains.annotations.Nullable;

import static org.apache.ignite.internal.processors.cache.GridCacheOperation.CREATE;
import static org.apache.ignite.internal.processors.cache.GridCacheOperation.DELETE;
import static org.apache.ignite.internal.processors.cache.GridCacheOperation.READ;
import static org.apache.ignite.internal.processors.cache.GridCacheOperation.UPDATE;

/**
 * Abstract future processing transaction enlisting and locking
 * of entries produced with DML and SELECT FOR UPDATE queries.
 */
public abstract class GridDhtTxQueryEnlistAbstractFuture<T extends ExceptionAware> extends GridCacheFutureAdapter<T>
    implements DhtLockFuture<T> {
    /** Done field updater. */
    private static final AtomicIntegerFieldUpdater<GridDhtTxQueryEnlistAbstractFuture> DONE_UPD =
        AtomicIntegerFieldUpdater.newUpdater(GridDhtTxQueryEnlistAbstractFuture.class, "done");

    /** SkipCntr field updater. */
    private static final AtomicIntegerFieldUpdater<GridDhtTxQueryEnlistAbstractFuture> SKIP_UPD =
        AtomicIntegerFieldUpdater.newUpdater(GridDhtTxQueryEnlistAbstractFuture.class, "skipCntr");

    /** Marker object. */
    private static final Object FINISHED = new Object();

    /** */
    private static final int BATCH_SIZE = 1024;

    /** In-flight batches per node limit. */
    private static final int BATCHES_PER_NODE = 5;

    /** */
    private static final int FIRST_BATCH_ID = 0;

    /** Future ID. */
    protected final IgniteUuid futId;

    /** Cache registry. */
    @GridToStringExclude
    protected final GridCacheContext<?, ?> cctx;

    /** Logger. */
    @GridToStringExclude
    protected final IgniteLogger log;

    /** Thread. */
    protected final long threadId;

    /** Future ID. */
    protected final IgniteUuid nearFutId;

    /** Future ID. */
    protected final int nearMiniId;

    /** Partitions. */
    protected final int[] parts;

    /** Transaction. */
    protected final GridDhtTxLocalAdapter tx;

    /** Lock version. */
    protected final GridCacheVersion lockVer;

    /** Topology version. */
    protected final AffinityTopologyVersion topVer;

    /** */
    protected final MvccSnapshot mvccSnapshot;

    /** Processed entries count. */
    protected long cnt;

    /** Near node ID. */
    protected final UUID nearNodeId;

    /** Near lock version. */
    protected final GridCacheVersion nearLockVer;

    /** Timeout object. */
    @GridToStringExclude
    protected LockTimeoutObject timeoutObj;

    /** Lock timeout. */
    protected final long timeout;

    /** Query iterator */
    private UpdateSourceIterator<?> it;

    /** Row extracted from iterator but not yet used. */
    private Object peek;

    /** */
    @SuppressWarnings({"FieldCanBeLocal"})
    @GridToStringExclude
    private volatile int skipCntr;

    /** */
    @SuppressWarnings("unused")
    @GridToStringExclude
    private volatile int done;

    /** */
    @GridToStringExclude
    private int batchIdCntr;

    /** Batches for sending to remote nodes. */
    private Map<UUID, Batch> batches;

    /** Batches containing keys for moving partitions. */
    private Map<UUID, Batch> histBatches;

    /** Batches already sent to remotes, but their acks are not received yet. */
    private ConcurrentMap<UUID, ConcurrentMap<Integer, Batch>> pending;

    /** */
    private WALPointer walPtr;

    /** Do not send DHT requests to near node. */
    protected boolean skipNearNodeUpdates;

    /** There are keys belonging to backup partitions on near node. */
    protected boolean hasNearNodeUpdates;

    /** Moving partitions. */
    private Map<Integer, Boolean> movingParts;

    /**
     *
     * @param nearNodeId Near node ID.
     * @param nearLockVer Near lock version.
     * @param topVer Topology version.
     * @param mvccSnapshot Mvcc snapshot.
     * @param threadId Thread ID.
     * @param nearFutId Near future id.
     * @param nearMiniId Near mini future id.
     * @param parts Partitions.
     * @param tx Transaction.
     * @param timeout Lock acquisition timeout.
     * @param cctx Cache context.
     */
    protected GridDhtTxQueryEnlistAbstractFuture(UUID nearNodeId,
        GridCacheVersion nearLockVer,
        AffinityTopologyVersion topVer,
        MvccSnapshot mvccSnapshot,
        long threadId,
        IgniteUuid nearFutId,
        int nearMiniId,
        @Nullable int[] parts,
        GridDhtTxLocalAdapter tx,
        long timeout,
        GridCacheContext<?, ?> cctx) {
        assert tx != null;
        assert timeout >= 0;
        assert nearNodeId != null;
        assert nearLockVer != null;
        assert topVer != null && topVer.topologyVersion() > 0;
        assert threadId == tx.threadId();

        this.threadId = threadId;
        this.cctx = cctx;
        this.nearNodeId = nearNodeId;
        this.nearLockVer = nearLockVer;
        this.nearFutId = nearFutId;
        this.nearMiniId = nearMiniId;
        this.mvccSnapshot = mvccSnapshot;
        this.topVer = topVer;
        this.timeout = timeout;
        this.tx = tx;
        this.parts = parts;

        lockVer = tx.xidVersion();

        futId = IgniteUuid.randomUuid();

        log = cctx.logger(GridDhtTxQueryEnlistAbstractFuture.class);
    }

    /**
     * @return iterator.
     * @throws IgniteCheckedException If failed.
     */
    protected abstract UpdateSourceIterator<?> createIterator() throws IgniteCheckedException;

    /**
     *
     */
    public void init() {
        if (timeout < 0) {
            // Time is out.
            onDone(timeoutException());

            return;
        }
        else if (timeout > 0)
            timeoutObj = new LockTimeoutObject();

        while(true) {
            IgniteInternalFuture<?> fut = tx.lockFut;

            if (fut == GridDhtTxLocalAdapter.ROLLBACK_FUT) {
                onDone(tx.timedOut() ? tx.timeoutException() : tx.rollbackException());

                return;
            }
            else if (fut != null) {
                // Wait for previous future.
                assert fut instanceof GridNearTxAbstractEnlistFuture
                    || fut instanceof GridDhtTxQueryEnlistAbstractFuture
                    || fut instanceof CompoundLockFuture
                    || fut instanceof GridNearTxSelectForUpdateFuture : fut;

                // Terminate this future if parent future is terminated by rollback.
                fut.listen(new IgniteInClosure<IgniteInternalFuture>() {
                    @Override public void apply(IgniteInternalFuture fut) {
                        if (fut.error() != null)
                            onDone(fut.error());
                    }
                });

                break;
            }
            else if (updateLockFuture())
                break;
        }

        boolean added = cctx.mvcc().addFuture(this, futId);

        assert added;

        if (timeoutObj != null)
            cctx.time().addTimeoutObject(timeoutObj);

        try {
            checkPartitions(parts);

            UpdateSourceIterator<?> it = createIterator();

            if (!it.hasNext()) {
                T res = createResponse();

                U.close(it, log);

                onDone(res);

                return;
            }

            tx.addActiveCache(cctx, false);

            this.it = it;
        }
        catch (Throwable e) {
            onDone(e);

            if (e instanceof Error)
                throw (Error)e;

            return;
        }

        continueLoop(false);
    }

    /**
     * @return {@code True} if future was updated successfully.
     */
    protected boolean updateLockFuture() {
        return tx.updateLockFuture(null, this);
    }

    /**
     * Clears lock future.
     */
    protected void clearLockFuture() {
        tx.clearLockFuture(this);
    }

    /**
     * Iterates over iterator, applies changes locally and sends it on backups.
     *
     * @param ignoreCntr {@code True} if need to ignore skip counter.
     */
    private void continueLoop(boolean ignoreCntr) {
        if (isDone() || (!ignoreCntr && (SKIP_UPD.getAndIncrement(this) != 0)))
            return;

        GridDhtCacheAdapter cache = cctx.dhtCache();
        GridCacheOperation op = it.operation();

        try {
            while (true) {
                while (hasNext0()) {
                    Object cur = next0();

                    KeyCacheObject key = cctx.toCacheKeyObject(op == DELETE || op == READ ? cur : ((IgniteBiTuple)cur).getKey());

                    if (!ensureFreeSlot(key)) {
                        // Can't advance further at the moment.
                        peek = cur;

                        it.beforeDetach();

                        break;
                    }

                    GridDhtCacheEntry entry = cache.entryExx(key);

                    if (log.isDebugEnabled())
                        log.debug("Adding entry: " + entry);

                    assert !entry.detached();

                    CacheObject val = null;

                    if (op == CREATE || op == UPDATE)
                        val = cctx.toCacheObject(((IgniteBiTuple)cur).getValue());

                    GridCacheUpdateTxResult res;

                    while (true) {
                        cctx.shared().database().checkpointReadLock();

                        try {
                            switch (op) {
                                case DELETE:
                                    res = entry.mvccRemove(
                                        tx,
                                        cctx.localNodeId(),
                                        topVer,
                                        null,
                                        mvccSnapshot,
                                        isMovingPart(key.partition()));

                                    break;

                                case CREATE:
                                case UPDATE:
                                    res = entry.mvccSet(
                                        tx,
                                        cctx.localNodeId(),
                                        val,
                                        0,
                                        topVer,
                                        null,
                                        mvccSnapshot,
                                        op,
                                        isMovingPart(key.partition()));

                                    break;

                                case READ:
                                    res = entry.mvccLock(
                                        tx,
                                        mvccSnapshot);

                                    break;

                                default:
                                    throw new IgniteSQLException("Cannot acquire lock for operation [op= " + op + "]" +
                                        "Operation is unsupported at the moment ", IgniteQueryErrorCode.UNSUPPORTED_OPERATION);
                            }

                            break;
                        }
                        catch (GridCacheEntryRemovedException ignored) {
                            entry = cache.entryExx(entry.key(), topVer);
                        }
                        finally {
                            cctx.shared().database().checkpointReadUnlock();
                        }
                    }

                    IgniteInternalFuture<GridCacheUpdateTxResult> updateFut = res.updateFuture();

                    if (updateFut != null) {
                        if (updateFut.isDone())
                            res = updateFut.get();
                        else {
                            CacheObject val0 = val;
                            GridDhtCacheEntry entry0 = entry;

                            it.beforeDetach();

                            updateFut.listen(new CI1<IgniteInternalFuture<GridCacheUpdateTxResult>>() {
                                @Override public void apply(IgniteInternalFuture<GridCacheUpdateTxResult> fut) {
                                    try {
                                        processEntry(entry0, op, fut.get(), val0);

                                        continueLoop(true);
                                    }
                                    catch (Throwable e) {
                                        onDone(e);
                                    }
                                }
                            });

                            // Can't move further. Exit loop without decrementing the counter.
                            return;
                        }
                    }

                    processEntry(entry, op, res, val);
                }

                if (!hasNext0()) {
                    if (walPtr != null && !cctx.tm().logTxRecords()) {
                        cctx.shared().wal().flush(walPtr, true);

                        walPtr = null; // Avoid additional flushing.
                    }

                    flushBatches();

                    if (noPendingRequests()) {
                        onDone(createResponse());

                        return;
                    }
                }

                if (SKIP_UPD.decrementAndGet(this) == 0)
                    break;

                skipCntr = 1;
            }
        }
        catch (Throwable e) {
            onDone(e);

            if (e instanceof Error)
                throw (Error)e;
        }
    }

    /** */
    private Object next0() {
        if (!hasNext0())
            throw new NoSuchElementException();

        Object cur;

        if ((cur = peek) != null)
            peek = null;
        else {
            cur = it.next();

            if (!it.hasNext())
                peek = FINISHED;
        }

        return cur;
    }

    /** */
    private boolean hasNext0() {
        if (peek == null && !it.hasNext())
            peek = FINISHED;

        return peek != FINISHED;
    }

    /**
     * @return {@code True} if in-flight batches map is empty.
     */
    private boolean noPendingRequests() {
        if (F.isEmpty(pending))
            return true;

        for (ConcurrentMap<Integer, Batch> e : pending.values()) {
            if (!e.isEmpty())
                return false;
        }

        return true;
    }

    /**
     * @param entry Cache entry.
     * @param op Operation.
     * @param updRes Update result.
     * @param val New value.
     * @throws IgniteCheckedException If failed.
     */
    private void processEntry(GridDhtCacheEntry entry, GridCacheOperation op,
        GridCacheUpdateTxResult updRes, CacheObject val) throws IgniteCheckedException {
        checkCompleted();

        assert updRes != null && updRes.updateFuture() == null;

        WALPointer ptr0 = updRes.loggedPointer();

        if (ptr0 != null)
            walPtr = ptr0;

        if (!tx.queryEnlisted())
            tx.queryEnlisted(true);

        cnt++;

        if (op != READ)
            addToBatch(entry.key(), val, updRes.mvccHistory());
    }

    /**
     * Adds row to batch.
     * <b>IMPORTANT:</b> This method should be called from the critical section in {@link this.sendNextBatches()}
     *
     * @param key Key.
     * @param val Value.
     * @param hist History rows.
     */
    private void addToBatch(KeyCacheObject key, CacheObject val, List<MvccLinkAwareSearchRow> hist)
        throws IgniteCheckedException {
        List<ClusterNode> backups = backupNodes(key);

        if (F.isEmpty(backups))
            return;

<<<<<<< HEAD
        Map<UUID, GridDistributedTxMapping> m = tx.dhtMap;

        List<GridCacheEntryInfo> hist0 = null;

        int part = cctx.affinity().partition(key);

        for (ClusterNode node : backups) {
            assert !node.isLocal();

            GridDistributedTxMapping mapping = m.get(node.id());

            if (mapping == null)
                m.put(node.id(), mapping = new GridDistributedTxMapping(node));

            mapping.markQueryUpdate();

            GridDhtPartitionState partState = cctx.topology().partitionState(node.id(), part);

            boolean movingPart =
                partState != GridDhtPartitionState.OWNING && partState != GridDhtPartitionState.EVICTED;

            if (skipNearNodeUpdates && node.id().equals(nearNodeId) && !movingPart) {
                if (!txStarted(node))
=======
        for (ClusterNode node : backups) {
            assert !node.isLocal();

            if (skipNearNodeUpdates && node.id().equals(nearNodeId)) {
                updateMappings(node);

                if (newRemoteTx(node))
>>>>>>> 9f40bdd4
                    tx.addLockTransactionNode(node);

                hasNearNodeUpdates = true;

                continue;
            }

            if (movingPart && hist0 == null) {
                assert !F.isEmpty(hist);

<<<<<<< HEAD
                hist0 = fetchHistoryInfo(key, hist);
            }
=======
            if (batch == null)
                batches.put(node.id(), batch = new Batch(node));
>>>>>>> 9f40bdd4

            Batch batch = getBatch(node, movingPart);

            batch.add(key, val, hist0);

            if (batch.size() == BATCH_SIZE && !firstBatchIsPending(node.id())) {
                removeBatch(node.id(), movingPart);

                sendBatch(batch);
            }
        }
    }

    /**
     *
     * @param key Key.
     * @param hist History rows.
     * @return History entries.
     * @throws IgniteCheckedException, if failed.
     */
    private List<GridCacheEntryInfo> fetchHistoryInfo(KeyCacheObject key, List<MvccLinkAwareSearchRow> hist)
        throws IgniteCheckedException {
        List<GridCacheEntryInfo> res = new ArrayList<>();

        for (int i = 0; i < hist.size(); i++) {
            MvccLinkAwareSearchRow row0 = hist.get(i);

            MvccDataRow row = new MvccDataRow(cctx.group(),
                row0.hash(),
                row0.link(),
                key.partition(),
                CacheDataRowAdapter.RowData.NO_KEY,
                row0.mvccCoordinatorVersion(),
                row0.mvccCounter(),
                row0.mvccOperationCounter());

            GridCacheMvccEntryInfo entry = new GridCacheMvccEntryInfo();

            entry.version(row.version());
            entry.mvccVersion(row);
            entry.newMvccVersion(row);
            entry.value(row.value());
            entry.expireTime(row.expireTime());

            if (MvccUtils.compare(mvccSnapshot, row.mvccCoordinatorVersion(), row.mvccCounter()) != 0) {
                entry.mvccTxState(row.mvccTxState() != TxState.NA ? row.mvccTxState() :
                    MvccUtils.state(cctx, row.mvccCoordinatorVersion(), row.mvccCounter(), row.mvccOperationCounter()));
            }

            if (MvccUtils.compare(mvccSnapshot, row.newMvccCoordinatorVersion(), row.newMvccCounter()) != 0) {
                entry.newMvccTxState(row.newMvccTxState() != TxState.NA ? row.newMvccTxState() :
                    MvccUtils.state(cctx, row.newMvccCoordinatorVersion(), row.newMvccCounter(),
                    row.newMvccOperationCounter()));
            }

            res.add(entry);
        }

        return res;
    }

    /**
     * @param node Node.
     * @param movingPart Flag to indicate moving partition.
     * @return Batch.
     */
    private Batch getBatch(ClusterNode node, boolean movingPart) {
        Map<UUID, Batch> map = movingPart ? histBatches : batches;

        if (map == null) {
            if (movingPart)
                map = histBatches = new HashMap<>();
            else
                map = batches = new HashMap<>();
        }

        Batch batch = map.get(node.id());

        if (batch == null) {
            batch = new Batch(node);

            map.put(node.id(), batch);
        }

        return batch;
    }

    /**
     * @param nodeId Node id.
     * @param movingPart Flag to indicate moving partition.
     */
    private void removeBatch(UUID nodeId, boolean movingPart) {
        Map<UUID, Batch> map = movingPart ? histBatches : batches;

        assert map != null;

        map.remove(nodeId);
    }

    /** */
    private boolean newRemoteTx(ClusterNode node) {
        Set<ClusterNode> nodes = tx.lockTransactionNodes();

        return nodes == null || !nodes.contains(node);
    }

    /**
     * Checks if there free space in batches or free slot in in-flight batches is available for the given key.
     *
     * @param key Key.
     * @return {@code True} if there is possible to add this key to batch or send ready batch.
     */
    @SuppressWarnings("ForLoopReplaceableByForEach")
    private boolean ensureFreeSlot(KeyCacheObject key) {
        if ((F.isEmpty(batches) && F.isEmpty(histBatches)) || F.isEmpty(pending))
            return true;

        // Check possibility of adding to batch and sending.
        for (ClusterNode node : backupNodes(key)) {
            GridDhtPartitionState partState = cctx.topology().partitionState(node.id(), key.partition());

            boolean movingPart =
                (partState != GridDhtPartitionState.OWNING && partState != GridDhtPartitionState.EVICTED);

            if (skipNearNodeUpdates && node.id().equals(nearNodeId) && !movingPart)
                continue;

            Batch batch = getBatch(node, movingPart);

            // We can add key if batch is not full.
            if (batch == null || batch.size() < BATCH_SIZE - 1)
                continue;

            ConcurrentMap<Integer, Batch> pending0 = pending.get(node.id());

            assert pending0 == null || pending0.size() <= BATCHES_PER_NODE;

            if (pending0 != null && (pending0.containsKey(FIRST_BATCH_ID) || pending0.size() == BATCHES_PER_NODE))
                return false;
        }

        return true;
    }

    /**
     *
     * @param id Node id.
     * @return {@code true} if first batch is pending.
     */
    public boolean firstBatchIsPending(UUID id) {
        if (pending == null)
            return false;

        ConcurrentMap<Integer, Batch> pending0 = pending.get(id);

        return pending0 != null && pending0.containsKey(FIRST_BATCH_ID);
    }

    /**
     * Send batch request to remote data node.
     *
     * @param batch Batch.
     */
    private synchronized void sendBatch(Batch batch) throws IgniteCheckedException {
        checkCompleted();

<<<<<<< HEAD
        ClusterNode node = batch.node();

        boolean first = !txStarted(node);

        int batchId = first ? FIRST_BATCH_ID : ++batchIdCntr;

        assert !node.isLocal();
=======
        assert batch != null && !batch.node().isLocal();

        ClusterNode node = batch.node();

        updateMappings(node);
>>>>>>> 9f40bdd4

        GridDhtTxQueryEnlistRequest req;

        if (newRemoteTx(node)) {
            tx.addLockTransactionNode(node);

            // If this is a first request to this node, send full info.
            req = new GridDhtTxQueryFirstEnlistRequest(cctx.cacheId(),
                futId,
                cctx.localNodeId(),
                topVer,
                lockVer,
                mvccSnapshot,
                tx.remainingTime(),
                tx.taskNameHash(),
                nearNodeId,
                nearLockVer,
                it.operation(),
                FIRST_BATCH_ID,
                batch.keys(),
                batch.values());
        }
        else {
            // Send only keys, values, LockVersion and batchId if this is not a first request to this backup.
            req = new GridDhtTxQueryEnlistRequest(cctx.cacheId(),
                futId,
                lockVer,
                it.operation(),
                ++batchIdCntr,
                mvccSnapshot.operationCounter(),
                batch.keys(),
                batch.values());
        }

        req.entries(batch.entries());

        ConcurrentMap<Integer, Batch> pending0 = null;

        if (pending == null)
            pending = new ConcurrentHashMap<>();
        else
            pending0 = pending.get(node.id());

        if (pending0 == null)
            pending.put(node.id(), pending0 = new ConcurrentHashMap<>());

        Batch prev = pending0.put(req.batchId(), batch);

        assert prev == null;

        cctx.io().send(node, req, cctx.ioPolicy());
    }

    /** */
    private void updateMappings(ClusterNode node) {
        Map<UUID, GridDistributedTxMapping> m = tx.dhtMap;

        GridDistributedTxMapping mapping = m.get(node.id());

        if (mapping == null)
            m.put(node.id(), mapping = new GridDistributedTxMapping(node));

        mapping.markQueryUpdate();
    }

    /**
     * @param key Key.
     * @return Backup nodes for the given key.
     */
    @NotNull private List<ClusterNode> backupNodes(KeyCacheObject key) {
        List<ClusterNode> dhtNodes = cctx.affinity().nodesByKey(key, tx.topologyVersion());

        assert !dhtNodes.isEmpty() && dhtNodes.get(0).id().equals(cctx.localNodeId()) :
            "localNode = " + cctx.localNodeId() + ", dhtNodes = " + dhtNodes;

        if (dhtNodes.size() == 1)
            return Collections.emptyList();

        return dhtNodes.subList(1, dhtNodes.size());
    }

    /**
     * Checks whether all the necessary partitions are in {@link GridDhtPartitionState#OWNING} state.
     *
     * @param parts Partitions.
     * @throws ClusterTopologyCheckedException If failed.
     */
    @SuppressWarnings("ForLoopReplaceableByForEach")
    private void checkPartitions(@Nullable int[] parts) throws ClusterTopologyCheckedException {
        if (cctx.isLocal() || !cctx.rebalanceEnabled())
            return;

        if (parts == null)
            parts = U.toIntArray(
                cctx.affinity()
                    .primaryPartitions(cctx.localNodeId(), topVer));

        GridDhtPartitionTopology top = cctx.topology();

        try {
            top.readLock();

            for (int i = 0; i < parts.length; i++) {
                GridDhtLocalPartition p = top.localPartition(parts[i]);

                if (p == null || p.state() != GridDhtPartitionState.OWNING)
                    throw new ClusterTopologyCheckedException("Cannot run update query. " +
                        "Node must own all the necessary partitions."); // TODO IGNITE-7185 Send retry instead.
            }
        }
        finally {
            top.readUnlock();
        }
    }

    /** */
    private void checkCompleted() throws IgniteCheckedException {
        if (isDone())
            throw new IgniteCheckedException("Future is done.");
    }

    /**
     * @param batchesMap Batches map to flush.
     * @return Map containing remaining batches.
     * @throws IgniteCheckedException If failed.
     */
    private Map<UUID, Batch> flushBatches(Map<UUID, Batch> batchesMap) throws IgniteCheckedException {
        Map<UUID, Batch> remains = null;

        if (!F.isEmpty(batchesMap)) {
            // Flush incomplete batches.
            for (Batch batch : batchesMap.values()) {
                UUID id = batch.node().id();
                if (firstBatchIsPending(id)) {
                    if (remains == null)
                        remains = new HashMap<>();

                    remains.put(id, batch);
                }
                else
                    sendBatch(batch);
            }
        }

        return remains;
    }

    /** */
    private void flushBatches() throws IgniteCheckedException {
        batches = flushBatches(batches);
        histBatches = flushBatches(histBatches);
    }

    /**
     * @param part Partition.
     * @return {@code true} if the given partition is rebalancing to any backup node.
     */
    private boolean isMovingPart(int part) {
        if (movingParts == null)
            movingParts = new HashMap<>();

        Boolean res = movingParts.get(part);

        if (res != null)
            return res;

        List<ClusterNode> dhtNodes = cctx.affinity().nodesByPartition(part, tx.topologyVersion());

        for (int i = 1; i < dhtNodes.size(); i++) {
            GridDhtPartitionState partState = cctx.topology().partitionState(dhtNodes.get(i).id(), part);

            if (partState != GridDhtPartitionState.OWNING && partState != GridDhtPartitionState.EVICTED) {
                movingParts.put(part, Boolean.TRUE);

                return true;
            }
        }

        movingParts.put(part, Boolean.FALSE);

        return false;
    }

    /**
     * Callback on backup response.
     *
     * @param nodeId Backup node.
     * @param res Response.
     */
    public void onResult(UUID nodeId, GridDhtTxQueryEnlistResponse res) {
        if (res.error() != null) {
            onDone(new IgniteCheckedException("Failed to update backup node: [localNodeId=" + cctx.localNodeId() +
                ", remoteNodeId=" + nodeId + ']', res.error()));

            return;
        }

        assert pending != null;

        ConcurrentMap<Integer, Batch> pending0 = pending.get(nodeId);

        assert pending0 != null;

        Batch rmv = pending0.remove(res.batchId());

        assert rmv != null;

        continueLoop(false);
    }

    /** {@inheritDoc} */
    @Override public boolean trackable() {
        return true;
    }

    /** {@inheritDoc} */
    @Override public void markNotTrackable() {
        // No-op.
    }

    /** {@inheritDoc} */
    @Override public IgniteUuid futureId() {
        return futId;
    }

    /** {@inheritDoc} */
    @Override public boolean onNodeLeft(UUID nodeId) {
        boolean backupLeft = false;

        Set<ClusterNode> nodes = tx.lockTransactionNodes();

        if (!F.isEmpty(nodes)) {
            for (ClusterNode node : nodes) {
                if (node.id().equals(nodeId)) {
                    backupLeft = true;

                    break;
                }
            }
        }

        return (backupLeft || nearNodeId.equals(nodeId)) && onDone(
            new ClusterTopologyCheckedException(backupLeft ? "Backup" : "Requesting" +
                " node left the grid [nodeId=" + nodeId + ']'));
    }

    /** {@inheritDoc} */
    @Override public boolean onDone(@Nullable T res, @Nullable Throwable err) {
        assert res != null ^ err != null;

        if (!DONE_UPD.compareAndSet(this, 0, 1))
            return false;

        if (err != null)
            res = createResponse(err);

        assert res != null;

        if (res.error() == null)
            clearLockFuture();

        // To prevent new remote transactions creation
        // after future is cancelled by rollback.
        synchronized (this) {
            boolean done = super.onDone(res, null);

            assert done;

            if (log.isDebugEnabled())
                log.debug("Completing future: " + this);

            // Clean up.
            cctx.mvcc().removeFuture(futId);

            if (timeoutObj != null)
                cctx.time().removeTimeoutObject(timeoutObj);

            U.close(it, log);

            return true;
        }
    }

    /** {@inheritDoc} */
    @Override public void onError(Throwable error) {
        onDone(error);
    }

    /**
     * @return Timeout exception.
     */
    @NotNull protected IgniteTxTimeoutCheckedException timeoutException() {
        return new IgniteTxTimeoutCheckedException("Failed to acquire lock within provided timeout for " +
            "transaction [timeout=" + timeout + ", tx=" + tx + ']');
    }

    /**
     * @param err Error.
     * @return Prepared response.
     */
    public abstract T createResponse(@NotNull Throwable err);

    /**
     * @return Prepared response.
     */
    public abstract T createResponse();

    /**
     * A batch of rows
     */
    private static class Batch {
        /** Node ID. */
        @GridToStringExclude
        private final ClusterNode node;

        /** */
        private List<KeyCacheObject> keys;

        /** */
        private List<CacheObject> vals;

        /** */
        private List<CacheEntryInfoCollection> entries;

        /**
         * @param node Cluster node.
         */
        private Batch(ClusterNode node) {
            this.node = node;
        }

        /**
         * @return Node.
         */
        public ClusterNode node() {
            return node;
        }

        /**
         * Adds a row to batch.
         *
         * @param key Key.
         * @param val Value.
         * @param entryInfos History entries.
         */
        public void add(KeyCacheObject key, CacheObject val, List<GridCacheEntryInfo> entryInfos) {
            if (keys == null)
                keys = new ArrayList<>();

            keys.add(key);

            if (val != null) {
                if (vals == null)
                    vals = new ArrayList<>();

                vals.add(val);
            }

            if (entryInfos != null) {
                if (entries == null)
                    entries = new ArrayList<>();

                entries.add(new CacheEntryInfoCollection(entryInfos));
            }

            assert (vals == null) || keys.size() == vals.size();
            assert (entries == null) || keys.size() == entries.size();
        }

        /**
         * @return number of rows.
         */
        public int size() {
            return keys == null ? 0 : keys.size();
        }

        /**
         * @return Collection of rows.
         */
        public List<KeyCacheObject> keys() {
            return keys;
        }

        /**
         * @return Collection of rows.
         */
        public List<CacheObject> values() {
            return vals;
        }

<<<<<<< HEAD
        /**
         * @return Historical entries.
         */
        public List<CacheEntryInfoCollection> entries() {
           return entries;
        }
    }

=======
>>>>>>> 9f40bdd4
    /**
     * Lock request timeout object.
     */
    protected class LockTimeoutObject extends GridTimeoutObjectAdapter {
        /**
         * Default constructor.
         */
        LockTimeoutObject() {
            super(timeout);
        }

        /** {@inheritDoc} */
        @Override public void onTimeout() {
            if (log.isDebugEnabled())
                log.debug("Timed out waiting for lock response: " + this);

            onDone(timeoutException());
        }

        /** {@inheritDoc} */
        @Override public String toString() {
            return S.toString(LockTimeoutObject.class, this);
        }
    }
}<|MERGE_RESOLUTION|>--- conflicted
+++ resolved
@@ -586,9 +586,6 @@
         if (F.isEmpty(backups))
             return;
 
-<<<<<<< HEAD
-        Map<UUID, GridDistributedTxMapping> m = tx.dhtMap;
-
         List<GridCacheEntryInfo> hist0 = null;
 
         int part = cctx.affinity().partition(key);
@@ -596,29 +593,15 @@
         for (ClusterNode node : backups) {
             assert !node.isLocal();
 
-            GridDistributedTxMapping mapping = m.get(node.id());
-
-            if (mapping == null)
-                m.put(node.id(), mapping = new GridDistributedTxMapping(node));
-
-            mapping.markQueryUpdate();
-
             GridDhtPartitionState partState = cctx.topology().partitionState(node.id(), part);
 
             boolean movingPart =
                 partState != GridDhtPartitionState.OWNING && partState != GridDhtPartitionState.EVICTED;
 
             if (skipNearNodeUpdates && node.id().equals(nearNodeId) && !movingPart) {
-                if (!txStarted(node))
-=======
-        for (ClusterNode node : backups) {
-            assert !node.isLocal();
-
-            if (skipNearNodeUpdates && node.id().equals(nearNodeId)) {
                 updateMappings(node);
 
                 if (newRemoteTx(node))
->>>>>>> 9f40bdd4
                     tx.addLockTransactionNode(node);
 
                 hasNearNodeUpdates = true;
@@ -629,13 +612,8 @@
             if (movingPart && hist0 == null) {
                 assert !F.isEmpty(hist);
 
-<<<<<<< HEAD
                 hist0 = fetchHistoryInfo(key, hist);
             }
-=======
-            if (batch == null)
-                batches.put(node.id(), batch = new Batch(node));
->>>>>>> 9f40bdd4
 
             Batch batch = getBatch(node, movingPart);
 
@@ -802,21 +780,11 @@
     private synchronized void sendBatch(Batch batch) throws IgniteCheckedException {
         checkCompleted();
 
-<<<<<<< HEAD
+        assert batch != null && !batch.node().isLocal();
+
         ClusterNode node = batch.node();
 
-        boolean first = !txStarted(node);
-
-        int batchId = first ? FIRST_BATCH_ID : ++batchIdCntr;
-
-        assert !node.isLocal();
-=======
-        assert batch != null && !batch.node().isLocal();
-
-        ClusterNode node = batch.node();
-
         updateMappings(node);
->>>>>>> 9f40bdd4
 
         GridDhtTxQueryEnlistRequest req;
 
@@ -932,12 +900,6 @@
         }
     }
 
-    /** */
-    private void checkCompleted() throws IgniteCheckedException {
-        if (isDone())
-            throw new IgniteCheckedException("Future is done.");
-    }
-
     /**
      * @param batchesMap Batches map to flush.
      * @return Map containing remaining batches.
@@ -998,6 +960,12 @@
         movingParts.put(part, Boolean.FALSE);
 
         return false;
+    }
+
+    /** */
+    private void checkCompleted() throws IgniteCheckedException {
+        if (isDone())
+            throw new IgniteCheckedException("Future is done.");
     }
 
     /**
@@ -1207,17 +1175,14 @@
             return vals;
         }
 
-<<<<<<< HEAD
         /**
          * @return Historical entries.
          */
         public List<CacheEntryInfoCollection> entries() {
-           return entries;
-        }
-    }
-
-=======
->>>>>>> 9f40bdd4
+            return entries;
+        }
+    }
+
     /**
      * Lock request timeout object.
      */
