/*
 * Licensed to the Apache Software Foundation (ASF) under one or more
 * contributor license agreements.  See the NOTICE file distributed with
 * this work for additional information regarding copyright ownership.
 * The ASF licenses this file to You under the Apache License, Version 2.0
 * (the "License"); you may not use this file except in compliance with
 * the License.  You may obtain a copy of the License at
 *
 *      http://www.apache.org/licenses/LICENSE-2.0
 *
 * Unless required by applicable law or agreed to in writing, software
 * distributed under the License is distributed on an "AS IS" BASIS,
 * WITHOUT WARRANTIES OR CONDITIONS OF ANY KIND, either express or implied.
 * See the License for the specific language governing permissions and
 * limitations under the License.
 */

package org.apache.ignite.internal.visor.node;

import java.io.IOException;
import java.io.ObjectInput;
import java.io.ObjectOutput;
import java.util.ArrayList;
import java.util.List;
import java.util.Map;
import org.apache.ignite.configuration.FileSystemConfiguration;
import org.apache.ignite.igfs.IgfsIpcEndpointConfiguration;
import org.apache.ignite.igfs.IgfsMode;
import org.apache.ignite.internal.util.typedef.F;
import org.apache.ignite.internal.util.typedef.internal.S;
import org.apache.ignite.internal.util.typedef.internal.U;
import org.apache.ignite.internal.visor.VisorDataTransferObject;
import org.jetbrains.annotations.Nullable;

import static org.apache.ignite.internal.visor.util.VisorTaskUtils.compactClass;

/**
 * Data transfer object for IGFS configuration properties.
 */
public class VisorIgfsConfiguration extends VisorDataTransferObject {
    /** */
    private static final long serialVersionUID = 0L;

    /** IGFS instance name. */
    private String name;

    /** Cache name to store IGFS meta information. */
    private String metaCacheName;

    /** Cache name to store IGFS data. */
    private String dataCacheName;

    /** File's data block size. */
    private int blockSize;

    /** Number of pre-fetched blocks if specific file's chunk is requested. */
    private int prefetchBlocks;

    /** Read/write buffer size for IGFS stream operations in bytes. */
    private int streamBufSize;

    /** Number of file blocks buffered on local node before sending batch to remote node. */
    private int perNodeBatchSize;

    /** Number of batches that can be concurrently sent to remote node. */
    private int perNodeParallelBatchCnt;

    /** IGFS instance mode. */
    private IgfsMode dfltMode;

    /** Map of paths to IGFS modes. */
    private Map<String, IgfsMode> pathModes;

    /** Maximum range length. */
    private long maxTaskRangeLen;

    /** Fragmentizer concurrent files. */
    private int fragmentizerConcurrentFiles;

    /** Fragmentizer enabled flag. */
    private boolean fragmentizerEnabled;

    /** Fragmentizer throttling block length. */
    private long fragmentizerThrottlingBlockLen;

    /** Fragmentizer throttling delay. */
    private long fragmentizerThrottlingDelay;

    /** IPC endpoint config (in JSON format) to publish IGFS over. */
    private String ipcEndpointCfg;

    /** IPC endpoint enabled flag. */
    private boolean ipcEndpointEnabled;

    /** Maximum space. */
    private long maxSpace;

    /** Management port. */
    private int mgmtPort;

    /** Amount of sequential block reads before prefetch is triggered. */
    private int seqReadsBeforePrefetch;

    /**
     * Default constructor.
     */
    public VisorIgfsConfiguration() {
        // No-op.
    }

    /**
     * Create data transfer object for IGFS configuration properties.
     * @param igfs IGFS configuration.
     */
<<<<<<< HEAD
    public static VisorIgfsConfiguration from(FileSystemConfiguration igfs) {
        VisorIgfsConfiguration cfg = new VisorIgfsConfiguration();

        cfg.name = igfs.getName();
        cfg.metaCacheName = igfs.getMetaCacheConfiguration().getName();
        cfg.dataCacheName = igfs.getDataCacheConfiguration().getName();
        cfg.blockSize = igfs.getBlockSize();
        cfg.prefetchBlocks = igfs.getPrefetchBlocks();
        cfg.streamBufSize = igfs.getBufferSize();
        cfg.perNodeBatchSize = igfs.getPerNodeBatchSize();
        cfg.perNodeParallelBatchCnt = igfs.getPerNodeParallelBatchCount();

        cfg.dfltMode = igfs.getDefaultMode();
        cfg.pathModes = igfs.getPathModes();
        cfg.maxTaskRangeLen = igfs.getMaximumTaskRangeLength();
        cfg.fragmentizerConcurrentFiles = igfs.getFragmentizerConcurrentFiles();
        cfg.fragmentizerEnabled = igfs.isFragmentizerEnabled();
        cfg.fragmentizerThrottlingBlockLen = igfs.getFragmentizerThrottlingBlockLength();
        cfg.fragmentizerThrottlingDelay = igfs.getFragmentizerThrottlingDelay();

        IgfsIpcEndpointConfiguration endpointCfg = igfs.getIpcEndpointConfiguration();

        cfg.ipcEndpointCfg = endpointCfg != null ? endpointCfg.toString() : null;

        cfg.ipcEndpointEnabled = igfs.isIpcEndpointEnabled();
        cfg.maxSpace = igfs.getMaxSpaceSize();
        cfg.mgmtPort = igfs.getManagementPort();
        cfg.seqReadsBeforePrefetch = igfs.getSequentialReadsBeforePrefetch();
=======
    public VisorIgfsConfiguration(FileSystemConfiguration igfs) {
        name = igfs.getName();
        metaCacheName = igfs.getMetaCacheConfiguration().getName();
        dataCacheName = igfs.getDataCacheConfiguration().getName();
        blockSize = igfs.getBlockSize();
        prefetchBlocks = igfs.getPrefetchBlocks();
        streamBufSize = igfs.getBufferSize();
        perNodeBatchSize = igfs.getPerNodeBatchSize();
        perNodeParallelBatchCnt = igfs.getPerNodeParallelBatchCount();

        dfltMode = igfs.getDefaultMode();
        pathModes = igfs.getPathModes();
        dualModePutExecutorSrvc = compactClass(igfs.getDualModePutExecutorService());
        dualModePutExecutorSrvcShutdown = igfs.getDualModePutExecutorServiceShutdown();
        dualModeMaxPendingPutsSize = igfs.getDualModeMaxPendingPutsSize();
        maxTaskRangeLen = igfs.getMaximumTaskRangeLength();
        fragmentizerConcurrentFiles = igfs.getFragmentizerConcurrentFiles();
        fragmentizerLocWritesRatio = igfs.getFragmentizerLocalWritesRatio();
        fragmentizerEnabled = igfs.isFragmentizerEnabled();
        fragmentizerThrottlingBlockLen = igfs.getFragmentizerThrottlingBlockLength();
        fragmentizerThrottlingDelay = igfs.getFragmentizerThrottlingDelay();

        IgfsIpcEndpointConfiguration endpointCfg = igfs.getIpcEndpointConfiguration();

        ipcEndpointCfg = endpointCfg != null ? endpointCfg.toString() : null;
>>>>>>> ded599ae

        ipcEndpointEnabled = igfs.isIpcEndpointEnabled();
        maxSpace = igfs.getMaxSpaceSize();
        mgmtPort = igfs.getManagementPort();
        seqReadsBeforePrefetch = igfs.getSequentialReadsBeforePrefetch();
        trashPurgeTimeout = igfs.getTrashPurgeTimeout();
    }

    /**
     * Construct data transfer object for igfs configurations properties.
     *
     * @param igfss Igfs configurations.
     * @return igfs configurations properties.
     */
    public static List<VisorIgfsConfiguration> list(FileSystemConfiguration[] igfss) {
        List<VisorIgfsConfiguration> res = new ArrayList<>();

        if (!F.isEmpty(igfss)) {
            for (FileSystemConfiguration igfs : igfss)
                res.add(new VisorIgfsConfiguration(igfs));
        }

        return res;
    }

    /**
     * @return IGFS instance name.
     */
    @Nullable public String getName() {
        return name;
    }

    /**
     * @return Cache name to store IGFS meta information.
     */
    @Nullable public String getMetaCacheName() {
        return metaCacheName;
    }

    /**
     * @return Cache name to store IGFS data.
     */
    @Nullable public String getDataCacheName() {
        return dataCacheName;
    }

    /**
     * @return File's data block size.
     */
    public int getBlockSize() {
        return blockSize;
    }

    /**
     * @return Number of pre-fetched blocks if specific file's chunk is requested.
     */
    public int getPrefetchBlocks() {
        return prefetchBlocks;
    }

    /**
     * @return Read/write buffer size for IGFS stream operations in bytes.
     */
    public int getStreamBufferSize() {
        return streamBufSize;
    }

    /**
     * @return Number of file blocks buffered on local node before sending batch to remote node.
     */
    public int getPerNodeBatchSize() {
        return perNodeBatchSize;
    }

    /**
     * @return Number of batches that can be concurrently sent to remote node.
     */
    public int getPerNodeParallelBatchCount() {
        return perNodeParallelBatchCnt;
    }

    /**
     * @return IGFS instance mode.
     */
    public IgfsMode getDefaultMode() {
        return dfltMode;
    }

    /**
     * @return Map of paths to IGFS modes.
     */
    @Nullable public Map<String, IgfsMode> getPathModes() {
        return pathModes;
    }

    /**
<<<<<<< HEAD
=======
     * @return Dual mode PUT operations executor service.
     */
    public String getDualModePutExecutorService() {
        return dualModePutExecutorSrvc;
    }

    /**
     * @return Dual mode PUT operations executor service shutdown flag.
     */
    public boolean getDualModePutExecutorServiceShutdown() {
        return dualModePutExecutorSrvcShutdown;
    }

    /**
     * @return Maximum amount of data in pending puts.
     */
    public long getDualModeMaxPendingPutsSize() {
        return dualModeMaxPendingPutsSize;
    }

    /**
>>>>>>> ded599ae
     * @return Maximum range length.
     */
    public long getMaxTaskRangeLength() {
        return maxTaskRangeLen;
    }

    /**
     * @return Fragmentizer concurrent files.
     */
    public int getFragmentizerConcurrentFiles() {
        return fragmentizerConcurrentFiles;
    }

    /**
<<<<<<< HEAD
=======
     * @return Fragmentizer local writes ratio.
     */
    public float getFragmentizerLocalWritesRatio() {
        return fragmentizerLocWritesRatio;
    }

    /**
>>>>>>> ded599ae
     * @return Fragmentizer enabled flag.
     */
    public boolean isFragmentizerEnabled() {
        return fragmentizerEnabled;
    }

    /**
     * @return Fragmentizer throttling block length.
     */
    public long getFragmentizerThrottlingBlockLength() {
        return fragmentizerThrottlingBlockLen;
    }

    /**
     * @return Fragmentizer throttling delay.
     */
    public long getFragmentizerThrottlingDelay() {
        return fragmentizerThrottlingDelay;
    }

    /**
     * @return IPC endpoint config to publish IGFS over.
     */
    @Nullable public String getIpcEndpointConfiguration() {
        return ipcEndpointCfg;
    }

    /**
     * @return IPC endpoint enabled flag.
     */
    public boolean isIpcEndpointEnabled() {
        return ipcEndpointEnabled;
    }

    /**
     * @return Maximum space.
     */
    public long getMaxSpace() {
        return maxSpace;
    }

    /**
     * @return Management port.
     */
    public int getManagementPort() {
        return mgmtPort;
    }

    /**
     * @return Amount of sequential block reads before prefetch is triggered.
     */
    public int getSequenceReadsBeforePrefetch() {
        return seqReadsBeforePrefetch;
    }

<<<<<<< HEAD
=======
    /**
     * @return Trash purge await timeout.
     */
    public long getTrashPurgeTimeout() {
        return trashPurgeTimeout;
    }

>>>>>>> ded599ae
    /** {@inheritDoc} */
    @Override protected void writeExternalData(ObjectOutput out) throws IOException {
        U.writeString(out, name);
        U.writeString(out, metaCacheName);
        U.writeString(out, dataCacheName);
        out.writeInt(blockSize);
        out.writeInt(prefetchBlocks);
        out.writeInt(streamBufSize);
        out.writeInt(perNodeBatchSize);
        out.writeInt(perNodeParallelBatchCnt);
        U.writeEnum(out, dfltMode);
        U.writeMap(out, pathModes);
        U.writeString(out, dualModePutExecutorSrvc);
        out.writeBoolean(dualModePutExecutorSrvcShutdown);
        out.writeLong(dualModeMaxPendingPutsSize);
        out.writeLong(maxTaskRangeLen);
        out.writeInt(fragmentizerConcurrentFiles);
        out.writeFloat(fragmentizerLocWritesRatio);
        out.writeBoolean(fragmentizerEnabled);
        out.writeLong(fragmentizerThrottlingBlockLen);
        out.writeLong(fragmentizerThrottlingDelay);
        U.writeString(out, ipcEndpointCfg);
        out.writeBoolean(ipcEndpointEnabled);
        out.writeLong(maxSpace);
        out.writeInt(mgmtPort);
        out.writeInt(seqReadsBeforePrefetch);
        out.writeLong(trashPurgeTimeout);
    }

    /** {@inheritDoc} */
    @Override protected void readExternalData(byte protoVer, ObjectInput in) throws IOException, ClassNotFoundException {
        name = U.readString(in);
        metaCacheName = U.readString(in);
        dataCacheName = U.readString(in);
        blockSize = in.readInt();
        prefetchBlocks = in.readInt();
        streamBufSize = in.readInt();
        perNodeBatchSize = in.readInt();
        perNodeParallelBatchCnt = in.readInt();
        dfltMode = IgfsMode.fromOrdinal(in.readByte());
        pathModes = U.readMap(in);
        dualModePutExecutorSrvc = U.readString(in);
        dualModePutExecutorSrvcShutdown = in.readBoolean();
        dualModeMaxPendingPutsSize = in.readLong();
        maxTaskRangeLen = in.readLong();
        fragmentizerConcurrentFiles = in.readInt();
        fragmentizerLocWritesRatio = in.readFloat();
        fragmentizerEnabled = in.readBoolean();
        fragmentizerThrottlingBlockLen = in.readLong();
        fragmentizerThrottlingDelay = in.readLong();
        ipcEndpointCfg = U.readString(in);
        ipcEndpointEnabled = in.readBoolean();
        maxSpace = in.readLong();
        mgmtPort = in.readInt();
        seqReadsBeforePrefetch = in.readInt();
        trashPurgeTimeout = in.readLong();
    }

    /** {@inheritDoc} */
    @Override public String toString() {
        return S.toString(VisorIgfsConfiguration.class, this);
    }
}<|MERGE_RESOLUTION|>--- conflicted
+++ resolved
@@ -112,36 +112,6 @@
      * Create data transfer object for IGFS configuration properties.
      * @param igfs IGFS configuration.
      */
-<<<<<<< HEAD
-    public static VisorIgfsConfiguration from(FileSystemConfiguration igfs) {
-        VisorIgfsConfiguration cfg = new VisorIgfsConfiguration();
-
-        cfg.name = igfs.getName();
-        cfg.metaCacheName = igfs.getMetaCacheConfiguration().getName();
-        cfg.dataCacheName = igfs.getDataCacheConfiguration().getName();
-        cfg.blockSize = igfs.getBlockSize();
-        cfg.prefetchBlocks = igfs.getPrefetchBlocks();
-        cfg.streamBufSize = igfs.getBufferSize();
-        cfg.perNodeBatchSize = igfs.getPerNodeBatchSize();
-        cfg.perNodeParallelBatchCnt = igfs.getPerNodeParallelBatchCount();
-
-        cfg.dfltMode = igfs.getDefaultMode();
-        cfg.pathModes = igfs.getPathModes();
-        cfg.maxTaskRangeLen = igfs.getMaximumTaskRangeLength();
-        cfg.fragmentizerConcurrentFiles = igfs.getFragmentizerConcurrentFiles();
-        cfg.fragmentizerEnabled = igfs.isFragmentizerEnabled();
-        cfg.fragmentizerThrottlingBlockLen = igfs.getFragmentizerThrottlingBlockLength();
-        cfg.fragmentizerThrottlingDelay = igfs.getFragmentizerThrottlingDelay();
-
-        IgfsIpcEndpointConfiguration endpointCfg = igfs.getIpcEndpointConfiguration();
-
-        cfg.ipcEndpointCfg = endpointCfg != null ? endpointCfg.toString() : null;
-
-        cfg.ipcEndpointEnabled = igfs.isIpcEndpointEnabled();
-        cfg.maxSpace = igfs.getMaxSpaceSize();
-        cfg.mgmtPort = igfs.getManagementPort();
-        cfg.seqReadsBeforePrefetch = igfs.getSequentialReadsBeforePrefetch();
-=======
     public VisorIgfsConfiguration(FileSystemConfiguration igfs) {
         name = igfs.getName();
         metaCacheName = igfs.getMetaCacheConfiguration().getName();
@@ -154,12 +124,8 @@
 
         dfltMode = igfs.getDefaultMode();
         pathModes = igfs.getPathModes();
-        dualModePutExecutorSrvc = compactClass(igfs.getDualModePutExecutorService());
-        dualModePutExecutorSrvcShutdown = igfs.getDualModePutExecutorServiceShutdown();
-        dualModeMaxPendingPutsSize = igfs.getDualModeMaxPendingPutsSize();
         maxTaskRangeLen = igfs.getMaximumTaskRangeLength();
         fragmentizerConcurrentFiles = igfs.getFragmentizerConcurrentFiles();
-        fragmentizerLocWritesRatio = igfs.getFragmentizerLocalWritesRatio();
         fragmentizerEnabled = igfs.isFragmentizerEnabled();
         fragmentizerThrottlingBlockLen = igfs.getFragmentizerThrottlingBlockLength();
         fragmentizerThrottlingDelay = igfs.getFragmentizerThrottlingDelay();
@@ -167,13 +133,11 @@
         IgfsIpcEndpointConfiguration endpointCfg = igfs.getIpcEndpointConfiguration();
 
         ipcEndpointCfg = endpointCfg != null ? endpointCfg.toString() : null;
->>>>>>> ded599ae
 
         ipcEndpointEnabled = igfs.isIpcEndpointEnabled();
         maxSpace = igfs.getMaxSpaceSize();
         mgmtPort = igfs.getManagementPort();
         seqReadsBeforePrefetch = igfs.getSequentialReadsBeforePrefetch();
-        trashPurgeTimeout = igfs.getTrashPurgeTimeout();
     }
 
     /**
@@ -264,30 +228,6 @@
     }
 
     /**
-<<<<<<< HEAD
-=======
-     * @return Dual mode PUT operations executor service.
-     */
-    public String getDualModePutExecutorService() {
-        return dualModePutExecutorSrvc;
-    }
-
-    /**
-     * @return Dual mode PUT operations executor service shutdown flag.
-     */
-    public boolean getDualModePutExecutorServiceShutdown() {
-        return dualModePutExecutorSrvcShutdown;
-    }
-
-    /**
-     * @return Maximum amount of data in pending puts.
-     */
-    public long getDualModeMaxPendingPutsSize() {
-        return dualModeMaxPendingPutsSize;
-    }
-
-    /**
->>>>>>> ded599ae
      * @return Maximum range length.
      */
     public long getMaxTaskRangeLength() {
@@ -302,16 +242,6 @@
     }
 
     /**
-<<<<<<< HEAD
-=======
-     * @return Fragmentizer local writes ratio.
-     */
-    public float getFragmentizerLocalWritesRatio() {
-        return fragmentizerLocWritesRatio;
-    }
-
-    /**
->>>>>>> ded599ae
      * @return Fragmentizer enabled flag.
      */
     public boolean isFragmentizerEnabled() {
@@ -367,16 +297,6 @@
         return seqReadsBeforePrefetch;
     }
 
-<<<<<<< HEAD
-=======
-    /**
-     * @return Trash purge await timeout.
-     */
-    public long getTrashPurgeTimeout() {
-        return trashPurgeTimeout;
-    }
-
->>>>>>> ded599ae
     /** {@inheritDoc} */
     @Override protected void writeExternalData(ObjectOutput out) throws IOException {
         U.writeString(out, name);
@@ -389,12 +309,8 @@
         out.writeInt(perNodeParallelBatchCnt);
         U.writeEnum(out, dfltMode);
         U.writeMap(out, pathModes);
-        U.writeString(out, dualModePutExecutorSrvc);
-        out.writeBoolean(dualModePutExecutorSrvcShutdown);
-        out.writeLong(dualModeMaxPendingPutsSize);
         out.writeLong(maxTaskRangeLen);
         out.writeInt(fragmentizerConcurrentFiles);
-        out.writeFloat(fragmentizerLocWritesRatio);
         out.writeBoolean(fragmentizerEnabled);
         out.writeLong(fragmentizerThrottlingBlockLen);
         out.writeLong(fragmentizerThrottlingDelay);
@@ -403,7 +319,6 @@
         out.writeLong(maxSpace);
         out.writeInt(mgmtPort);
         out.writeInt(seqReadsBeforePrefetch);
-        out.writeLong(trashPurgeTimeout);
     }
 
     /** {@inheritDoc} */
@@ -418,12 +333,8 @@
         perNodeParallelBatchCnt = in.readInt();
         dfltMode = IgfsMode.fromOrdinal(in.readByte());
         pathModes = U.readMap(in);
-        dualModePutExecutorSrvc = U.readString(in);
-        dualModePutExecutorSrvcShutdown = in.readBoolean();
-        dualModeMaxPendingPutsSize = in.readLong();
         maxTaskRangeLen = in.readLong();
         fragmentizerConcurrentFiles = in.readInt();
-        fragmentizerLocWritesRatio = in.readFloat();
         fragmentizerEnabled = in.readBoolean();
         fragmentizerThrottlingBlockLen = in.readLong();
         fragmentizerThrottlingDelay = in.readLong();
@@ -432,7 +343,6 @@
         maxSpace = in.readLong();
         mgmtPort = in.readInt();
         seqReadsBeforePrefetch = in.readInt();
-        trashPurgeTimeout = in.readLong();
     }
 
     /** {@inheritDoc} */
