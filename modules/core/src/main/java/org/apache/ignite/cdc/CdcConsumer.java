/*
 * Licensed to the Apache Software Foundation (ASF) under one or more
 * contributor license agreements.  See the NOTICE file distributed with
 * this work for additional information regarding copyright ownership.
 * The ASF licenses this file to You under the Apache License, Version 2.0
 * (the "License"); you may not use this file except in compliance with
 * the License.  You may obtain a copy of the License at
 *
 *      http://www.apache.org/licenses/LICENSE-2.0
 *
 * Unless required by applicable law or agreed to in writing, software
 * distributed under the License is distributed on an "AS IS" BASIS,
 * WITHOUT WARRANTIES OR CONDITIONS OF ANY KIND, either express or implied.
 * See the License for the specific language governing permissions and
 * limitations under the License.
 */

package org.apache.ignite.cdc;

import java.util.Iterator;
<<<<<<< HEAD
import org.apache.ignite.Ignite;
=======
>>>>>>> acbf7d52
import org.apache.ignite.IgniteBinary;
import org.apache.ignite.IgniteLogger;
import org.apache.ignite.binary.BinaryIdMapper;
import org.apache.ignite.binary.BinaryType;
import org.apache.ignite.cache.CacheEntryVersion;
import org.apache.ignite.internal.cdc.CdcMain;
import org.apache.ignite.internal.processors.metric.MetricRegistry;
import org.apache.ignite.lang.IgniteExperimental;
import org.apache.ignite.resources.LoggerResource;
import org.apache.ignite.spi.systemview.view.CacheView;

/**
 * Consumer of WAL data change events.
 * This consumer will receive data change events during {@link CdcMain} application invocation.
 * The lifecycle of the consumer is the following:
 * <ul>
 *     <li>Start of the consumer {@link #start(MetricRegistry)}.</li>
 *     <li>Notification of the consumer by the {@link #onEvents(Iterator)} call.</li>
 *     <li>Stop of the consumer {@link #stop()}.</li>
 * </ul>
 *
 * In case consumer implementation wants to use {@link IgniteLogger}, please, use, {@link LoggerResource} annotation:
 * <pre>
 * public class ChangeDataCaptureConsumer implements ChangeDataCaptureConsumer {
 *     &#64;LoggerResource
 *     private IgniteLogger log;
 *
 *     ...
 * }
 * </pre>
 *
 * Note, consumption of the {@link CdcEvent} will be started from the last saved offset.
 * The offset of consumptions is saved on the disk every time {@link #onEvents(Iterator)} returns {@code true}.
 *
 * @see CdcMain
 * @see CdcEvent
 * @see CacheEntryVersion
 */
@IgniteExperimental
public interface CdcConsumer {
    /**
     * Starts the consumer.
     * @param mreg Metric registry for consumer specific metrics.
     */
    public void start(MetricRegistry mreg);

    /**
     * Handles entry changes events.
     * If this method return {@code true} then current offset will be stored
     * and ongoing notifications after CDC application fail/restart will be started from it.
     *
     * @param events Entry change events.
     * @return {@code True} if current offset should be saved on the disk
     * to continue from it in case any failures or restart.
     */
    public boolean onEvents(Iterator<CdcEvent> events);

    /**
     * Handles new binary types. State of the types processing will be stored after method invocation
     * and ongoing notifications after CDC application fail/restart will be continued for newly created/updates types.
     * Invoked before {@link #onEvents(Iterator)}.
     *
     * Note, unlike {@link #onEvents(Iterator)} this method MUST process all types or CDC will fail.
     * Because, in time of invocation {@link #onEvents(Iterator)} all changed types must be available on destionation.
     *
     * @param types Binary types iterator.
     * @see IgniteBinary
     * @see IgniteBinary#type(int)
     * @see IgniteBinary#type(Class)
     * @see IgniteBinary#type(String)
     * @see IgniteBinary#types()
     */
    public void onTypes(Iterator<BinaryType> types);

    /**
     * Handles new mappings from type name to id. State of the types processing will be stored after method invocation
     * and ongoing notifications after CDC application fail/restart will be continued for newly created/updates mappings.
     * Invoked before both {@link #onEvents(Iterator)} and {@link #onTypes(Iterator)}.
     *
     * @param mappings Binary mapping iterator.
     * @see IgniteBinary
     * @see IgniteBinary#typeId(String)
     * @see BinaryIdMapper
     */
    public void onMappings(Iterator<TypeMapping> mappings);

    /**
<<<<<<< HEAD
     * Handles cache change(create, edit) events. State of cache processing will be stored after method invocation
     * and ongoing notifications after CDC application fail/restart will be continued for newly changed caches.
     * Invoked before all other notifications.
     *
     * @see Ignite#createCache(String) 
     * @see Ignite#getOrCreateCache(String)
     * @see CdcCacheEvent
     */
    public void onCacheChange(Iterator<CdcCacheEvent> cacheEvents);

    /**
     * Handles cache destroy events. State of cache processing will be stored after method invocation
     * and ongoing notifications after CDC application fail/restart will be continued for newly changed caches.
     * Invoked before all other notifications except {@link #onCacheChange(Iterator)}.
     *
     * @see Ignite#destroyCache(String)
     * @see CdcCacheEvent
     * @see CacheView#cacheId()
     */
    public void onCacheDestroy(Iterator<Integer> caches);

    /**
=======
>>>>>>> acbf7d52
     * Stops the consumer.
     * This method can be invoked only after {@link #start(MetricRegistry)}.
     */
    public void stop();
}<|MERGE_RESOLUTION|>--- conflicted
+++ resolved
@@ -18,10 +18,7 @@
 package org.apache.ignite.cdc;
 
 import java.util.Iterator;
-<<<<<<< HEAD
 import org.apache.ignite.Ignite;
-=======
->>>>>>> acbf7d52
 import org.apache.ignite.IgniteBinary;
 import org.apache.ignite.IgniteLogger;
 import org.apache.ignite.binary.BinaryIdMapper;
@@ -109,12 +106,11 @@
     public void onMappings(Iterator<TypeMapping> mappings);
 
     /**
-<<<<<<< HEAD
      * Handles cache change(create, edit) events. State of cache processing will be stored after method invocation
      * and ongoing notifications after CDC application fail/restart will be continued for newly changed caches.
      * Invoked before all other notifications.
      *
-     * @see Ignite#createCache(String) 
+     * @see Ignite#createCache(String)
      * @see Ignite#getOrCreateCache(String)
      * @see CdcCacheEvent
      */
@@ -132,8 +128,6 @@
     public void onCacheDestroy(Iterator<Integer> caches);
 
     /**
-=======
->>>>>>> acbf7d52
      * Stops the consumer.
      * This method can be invoked only after {@link #start(MetricRegistry)}.
      */
