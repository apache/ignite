--- conflicted
+++ resolved
@@ -154,11 +154,7 @@
             log.debug(configInfo("expireCnt", expireCnt));
         }
 
-<<<<<<< HEAD
-        registerMBean(gridName, new MemoryEventStorageSpiMBeanImpl(this), MemoryEventStorageSpiMBean.class);
-=======
-        registerMBean(igniteInstanceName, this, MemoryEventStorageSpiMBean.class);
->>>>>>> 87477e08
+        registerMBean(igniteInstanceName, new MemoryEventStorageSpiMBeanImpl(this), MemoryEventStorageSpiMBean.class);
 
         // Ack ok start.
         if (log.isDebugEnabled())
