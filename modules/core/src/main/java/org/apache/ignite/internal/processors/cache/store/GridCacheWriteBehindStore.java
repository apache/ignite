/*
 * Licensed to the Apache Software Foundation (ASF) under one or more
 * contributor license agreements.  See the NOTICE file distributed with
 * this work for additional information regarding copyright ownership.
 * The ASF licenses this file to You under the Apache License, Version 2.0
 * (the "License"); you may not use this file except in compliance with
 * the License.  You may obtain a copy of the License at
 *
 *      http://www.apache.org/licenses/LICENSE-2.0
 *
 * Unless required by applicable law or agreed to in writing, software
 * distributed under the License is distributed on an "AS IS" BASIS,
 * WITHOUT WARRANTIES OR CONDITIONS OF ANY KIND, either express or implied.
 * See the License for the specific language governing permissions and
 * limitations under the License.
 */

package org.apache.ignite.internal.processors.cache.store;

import java.util.ArrayList;
import java.util.Collection;
import java.util.Collections;
import java.util.HashMap;
import java.util.Iterator;
import java.util.Map;
import java.util.concurrent.ConcurrentHashMap;
import java.util.concurrent.ConcurrentLinkedDeque;
import java.util.concurrent.TimeUnit;
import java.util.concurrent.atomic.AtomicBoolean;
import java.util.concurrent.atomic.AtomicInteger;
import java.util.concurrent.locks.Condition;
import java.util.concurrent.locks.Lock;
import java.util.concurrent.locks.LockSupport;
import java.util.concurrent.locks.ReentrantLock;
import java.util.concurrent.locks.ReentrantReadWriteLock;
import javax.cache.integration.CacheWriterException;
import org.apache.ignite.IgniteCheckedException;
import org.apache.ignite.IgniteLogger;
import org.apache.ignite.cache.store.CacheStore;
import org.apache.ignite.configuration.CacheConfiguration;
import org.apache.ignite.internal.IgniteInterruptedCheckedException;
import org.apache.ignite.internal.util.tostring.GridToStringInclude;
import org.apache.ignite.internal.util.typedef.F;
import org.apache.ignite.internal.util.typedef.internal.LT;
import org.apache.ignite.internal.util.typedef.internal.S;
import org.apache.ignite.internal.util.typedef.internal.U;
import org.apache.ignite.internal.util.worker.GridWorker;
import org.apache.ignite.lang.IgniteBiInClosure;
import org.apache.ignite.lang.IgniteBiTuple;
import org.apache.ignite.lifecycle.LifecycleAware;
import org.apache.ignite.thread.IgniteThread;
import org.apache.ignite.util.deque.FastSizeDeque;
import org.jetbrains.annotations.Nullable;
import org.jsr166.ConcurrentLinkedHashMap;

import static javax.cache.Cache.Entry;
import static org.apache.ignite.internal.util.tostring.GridToStringBuilder.includeSensitive;

/**
 * Internal wrapper for a {@link CacheStore} that enables write-behind logic.
 * <p/>
 * The general purpose of this approach is to reduce cache store load under high
 * store update rate. The idea is to cache all write and remove operations in a pending
 * map and delegate these changes to the underlying store either after timeout or
 * if size of a pending map exceeded some pre-configured value. Another performance gain
 * is achieved due to combining a group of similar operations to a single batch update.
 * <p/>
 * The essential flush size for the write-behind cache should be at least the estimated
 * count of simultaneously written keys. In case of significantly smaller value there would
 * be triggered a lot of flush events that will result in a high cache store load.
 * <p/>
 * Since write operations to the cache store are deferred, transaction support is lost; no
 * transaction objects are passed to the underlying store.
 * <p/>
 * {@link GridCacheWriteBehindStore} doesn't support concurrent modifications of the same key.
 */
public class GridCacheWriteBehindStore<K, V> implements CacheStore<K, V>, LifecycleAware {
    /** Default write cache initial capacity. */
    public static final int DFLT_INITIAL_CAPACITY = 1024;

    /** Overflow ratio for critical cache size calculation. */
    public static final float CACHE_OVERFLOW_RATIO = 1.5f;

    /** Default concurrency level of write cache. */
    public static final int DFLT_CONCUR_LVL = 64;

    /** Write cache initial capacity. */
    private int initCap = DFLT_INITIAL_CAPACITY;

    /** Concurrency level for write cache access. */
    private int concurLvl = DFLT_CONCUR_LVL;

    /** When cache size exceeds this value eldest entry will be stored to the underlying store. */
    private int cacheMaxSize = CacheConfiguration.DFLT_WRITE_BEHIND_FLUSH_SIZE;

    /** Critical cache size. If cache size exceeds this value, data flush performed synchronously. */
    private int cacheCriticalSize;

    /** Count of worker threads performing underlying store updates. */
    private int flushThreadCnt = CacheConfiguration.DFLT_WRITE_FROM_BEHIND_FLUSH_THREAD_CNT;

    /** Is flush threads count power of two flag. */
    private boolean flushThreadCntIsPowerOfTwo;

    /** Cache flush frequency. All pending operations will be performed in not less then this value ms. */
    private long cacheFlushFreq = CacheConfiguration.DFLT_WRITE_BEHIND_FLUSH_FREQUENCY;

    /** Maximum batch size for put and remove operations */
    private int batchSize = CacheConfiguration.DFLT_WRITE_BEHIND_BATCH_SIZE;

    /** Ignite instance name. */
    private final String igniteInstanceName;

    /** Cache name. */
    private final String cacheName;

    /** Underlying store. */
    private final CacheStore<K, V> store;

    /** Write cache. */
    private ConcurrentLinkedHashMap<K, StatefulValue<K, V>> writeCache;

    /** Flusher threads. */
    private Flusher[] flushThreads;

    /** Write coalescing. */
    private boolean writeCoalescing = CacheConfiguration.DFLT_WRITE_BEHIND_COALESCING;

    /** Atomic flag indicating store shutdown. */
    private AtomicBoolean stopping = new AtomicBoolean(true);

    /** Variable for counting total cache overflows. */
    private AtomicInteger cacheTotalOverflowCntr = new AtomicInteger();

    /** Variable contains current number of overflow events. */
    private AtomicInteger cacheOverflowCntr = new AtomicInteger();

    /** Variable for counting key-value pairs that are in {@link ValueStatus#RETRY} state. */
    private AtomicInteger retryEntriesCnt = new AtomicInteger();

    /** Log. */
    private final IgniteLogger log;

    /** Store manager. */
    private final CacheStoreManager storeMgr;

    /** Flush lock. */
    private final Lock flushLock = new ReentrantLock();

    /** Condition to determine records available for flush. */
    private Condition canFlush = flushLock.newCondition();

    /**
     * Creates a write-behind cache store for the given store.
     *
     * @param storeMgr Store manager.
     * @param igniteInstanceName Ignite instance name.
     * @param cacheName Cache name.
     * @param log Grid logger.
     * @param store {@code GridCacheStore} that need to be wrapped.
     */
    public GridCacheWriteBehindStore(
        CacheStoreManager storeMgr,
        String igniteInstanceName,
        String cacheName,
        IgniteLogger log,
        CacheStore<K, V> store) {
        this.storeMgr = storeMgr;
        this.igniteInstanceName = igniteInstanceName;
        this.cacheName = cacheName;
        this.log = log;
        this.store = store;
    }

    /**
     * Sets initial capacity for the write cache.
     *
     * @param initCap Initial capacity.
     */
    public void setInitialCapacity(int initCap) {
        this.initCap = initCap;
    }

    /**
     * Sets concurrency level for the write cache. Concurrency level is expected count of concurrent threads
     * attempting to update cache.
     *
     * @param concurLvl Concurrency level.
     */
    public void setConcurrencyLevel(int concurLvl) {
        this.concurLvl = concurLvl;
    }

    /**
     * Sets the maximum size of the write cache. When the count of unique keys in write cache exceeds this value,
     * the eldest entry in the cache is immediately scheduled for write to the underlying store.
     *
     * @param cacheMaxSize Max cache size.
     */
    public void setFlushSize(int cacheMaxSize) {
        this.cacheMaxSize = cacheMaxSize;
    }

    /**
     * Gets the maximum size of the write-behind buffer. When the count of unique keys
     * in write buffer exceeds this value, the buffer is scheduled for write to the underlying store.
     * <p/>
     * If this value is {@code 0}, then flush is performed only on time-elapsing basis. However,
     * when this value is {@code 0}, the cache critical size is set to
     * {@link CacheConfiguration#DFLT_WRITE_BEHIND_CRITICAL_SIZE}.
     *
     * @return Buffer size that triggers flush procedure.
     */
    public int getWriteBehindFlushSize() {
        return cacheMaxSize;
    }

    /**
     * Sets the number of threads that will perform store update operations.
     *
     * @param flushThreadCnt Count of worker threads.
     */
    public void setFlushThreadCount(int flushThreadCnt) {
        this.flushThreadCnt = flushThreadCnt;
        this.flushThreadCntIsPowerOfTwo = U.isPow2(flushThreadCnt);
    }

    /**
     * Gets the number of flush threads that will perform store update operations.
     *
     * @return Count of worker threads.
     */
    public int getWriteBehindFlushThreadCount() {
        return flushThreadCnt;
    }

    /**
     * Sets the write coalescing flag.
     *
     * @param writeCoalescing Write coalescing flag.
     */
    public void setWriteCoalescing(boolean writeCoalescing) {
        this.writeCoalescing = writeCoalescing;
    }

    /**
     * Gets the write coalescing flag.
     *
     * @return Write coalescing flag.
     */
    public boolean getWriteCoalescing() {
        return writeCoalescing;
    }

    /**
     * Sets the cache flush frequency. All pending operations on the underlying store will be performed
     * within time interval not less then this value.
     *
     * @param cacheFlushFreq Time interval value in milliseconds.
     */
    public void setFlushFrequency(long cacheFlushFreq) {
        this.cacheFlushFreq = cacheFlushFreq;
    }

    /**
     * Gets the cache flush frequency. All pending operations on the underlying store will be performed
     * within time interval not less then this value.
     * <p/>
     * If this value is {@code 0}, then flush is performed only when buffer size exceeds flush size.
     *
     * @return Flush frequency in milliseconds.
     */
    public long getWriteBehindFlushFrequency() {
        return cacheFlushFreq;
    }

    /**
     * Sets the maximum count of similar operations that can be grouped to a single batch.
     *
     * @param batchSize Maximum count of batch.
     */
    public void setBatchSize(int batchSize) {
        this.batchSize = batchSize;
    }

    /**
     * Gets the maximum count of similar (put or remove) operations that can be grouped to a single batch.
     *
     * @return Maximum size of batch.
     */
    public int getWriteBehindStoreBatchSize() {
        return batchSize;
    }

    /**
     * Gets count of entries that were processed by the write-behind store and have not been
     * flushed to the underlying store yet.
     *
     * @return Total count of entries in cache store internal buffer.
     */
    public int getWriteBehindBufferSize() {
        if (writeCoalescing)
            return writeCache.sizex();
        else {
            int size = 0;

            for (Flusher f : flushThreads)
                size += f.size();

            return size;
        }
    }

    /**
     * @return Underlying store.
     */
    public CacheStore<K, V> store() {
        return store;
    }

    /**
     * Performs all the initialization logic for write-behind cache store.
     * This class must not be used until this method returns.
     */
    @Override public void start() {
        assert cacheFlushFreq != 0 || cacheMaxSize != 0;

        if (stopping.compareAndSet(true, false)) {
            if (log.isDebugEnabled())
                log.debug("Starting write-behind store for cache '" + cacheName + '\'');

            cacheCriticalSize = (int)(cacheMaxSize * CACHE_OVERFLOW_RATIO);

            if (cacheCriticalSize == 0)
                cacheCriticalSize = CacheConfiguration.DFLT_WRITE_BEHIND_CRITICAL_SIZE;

            flushThreads = new GridCacheWriteBehindStore.Flusher[flushThreadCnt];

            if (writeCoalescing)
                writeCache = new ConcurrentLinkedHashMap<>(initCap, 0.75f, concurLvl);

            for (int i = 0; i < flushThreads.length; i++) {
                flushThreads[i] = new Flusher(igniteInstanceName, "flusher-" + i, log);

                flushThreads[i].start();
            }
        }
    }

    /**
     * Gets count of write buffer overflow events since initialization. Each overflow event causes
     * the ongoing flush operation to be performed synchronously.
     *
     * @return Count of cache overflow events since start.
     */
    public int getWriteBehindTotalCriticalOverflowCount() {
        return cacheTotalOverflowCntr.get();
    }

    /**
     * Gets count of write buffer overflow events in progress at the moment. Each overflow event causes
     * the ongoing flush operation to be performed synchronously.
     *
     * @return Count of cache overflow events since start.
     */
    public int getWriteBehindCriticalOverflowCount() {
        return cacheOverflowCntr.get();
    }

    /**
     * Gets count of cache entries that are in a store-retry state. An entry is assigned a store-retry state
     * when underlying store failed due some reason and cache has enough space to retain this entry till
     * the next try.
     *
     * @return Count of entries in store-retry state.
     */
    public int getWriteBehindErrorRetryCount() {
        return retryEntriesCnt.get();
    }

    /**
     * Performs shutdown logic for store. No put, get and remove requests will be processed after
     * this method is called.
     */
    @Override public void stop() {
        if (stopping.compareAndSet(false, true)) {
            if (log.isDebugEnabled())
                log.debug("Stopping write-behind store for cache '" + cacheName + '\'');

            for (Flusher f : flushThreads) {
                if (!f.isEmpty())
                    f.wakeUp();
            }

            boolean graceful = true;

            for (GridWorker worker : flushThreads)
                graceful &= U.join(worker, log);

            if (!graceful)
                log.warning("Write behind store shutdown was aborted.");
        }
    }

    /**
     * Forces all entries collected to be flushed to the underlying store.
     * @throws IgniteCheckedException If failed.
     */
    public void forceFlush() throws IgniteCheckedException {
        for (Flusher f : flushThreads) {
            if (!f.isEmpty())
                f.wakeUp();
        }
    }

    /** {@inheritDoc} */
    @Override public void loadCache(IgniteBiInClosure<K, V> clo, @Nullable Object... args) {
        store.loadCache(clo, args);
    }

    /** {@inheritDoc} */
    @Override public Map<K, V> loadAll(Iterable<? extends K> keys) {
        if (log.isDebugEnabled())
            log.debug(S.toString("Store load all",
                "keys", keys, true));

        Map<K, V> loaded = new HashMap<>();

        Collection<K> remaining = null;

        for (K key : keys) {
            StatefulValue<K, V> val;

            if (writeCoalescing)
                val = writeCache.get(key);
            else
                val = flusher(key).flusherWriteMap.get(key);

            if (val != null) {
                val.readLock().lock();

                try {
                    StoreOperation op;

                    V val0;

                    if (writeCoalescing && val.nextOperation() != null) {
                        op = val.nextOperation();

<<<<<<< HEAD
                        val0 = (op == StoreOperation.PUT) ? val.nextEntry().getValue() : null;
                    } else {
=======
                        value = (op == StoreOperation.PUT) ? val.nextEntry().getValue() : null;
                    }
                    else {
>>>>>>> e70b66c5
                        op = val.operation();

                        val0 = (op == StoreOperation.PUT) ? val.entry().getValue() : null;
                    }

                    if (op == StoreOperation.PUT)
                        loaded.put(key, val0);
                    else
                        assert op == StoreOperation.RMV : op;
                }
                finally {
                    val.readLock().unlock();
                }
            }
            else {
                if (remaining == null)
                    remaining = new ArrayList<>();

                remaining.add(key);
            }
        }

        // For items that were not found in queue.
        if (remaining != null && !remaining.isEmpty()) {
            Map<K, V> loaded0 = store.loadAll(remaining);

            if (loaded0 != null)
                loaded.putAll(loaded0);
        }

        return loaded;
    }

    /** {@inheritDoc} */
    @Override public V load(K key) {
        if (log.isDebugEnabled())
            log.debug(S.toString("Store load",
                "key", key, true));

        StatefulValue<K, V> val;

        if (writeCoalescing)
            val = writeCache.get(key);
        else
            val = flusher(key).flusherWriteMap.get(key);

        if (val != null) {
            val.readLock().lock();

            try {
                StoreOperation op;

                V val0;

                if (writeCoalescing && val.nextOperation() != null) {
                    op = val.nextOperation();

<<<<<<< HEAD
                    val0 = (op == StoreOperation.PUT) ? val.nextEntry().getValue() : null;
                } else {
=======
                    value = (op == StoreOperation.PUT) ? val.nextEntry().getValue() : null;
                }
                else {
>>>>>>> e70b66c5
                    op = val.operation();

                    val0 = (op == StoreOperation.PUT) ? val.entry().getValue() : null;
                }

                switch (op) {
                    case PUT:
                        return val0;

                    case RMV:
                        return null;

                    default:
                        assert false : "Unexpected operation: " + val.status();
                }
            }
            finally {
                val.readLock().unlock();
            }
        }

        return store.load(key);
    }

    /** {@inheritDoc} */
    @Override public void writeAll(Collection<Entry<? extends K, ? extends V>> entries) {
        for (Entry<? extends K, ? extends V> e : entries)
            write(e);
    }

    /** {@inheritDoc} */
    @Override public void write(Entry<? extends K, ? extends V> entry) {
        try {
            if (log.isDebugEnabled())
                log.debug(S.toString("Store put",
                    "key", entry.getKey(), true,
                    "val", entry.getValue(), true));

            updateCache(entry.getKey(), entry, StoreOperation.PUT);
        }
        catch (IgniteInterruptedCheckedException e) {
            throw new CacheWriterException(U.convertExceptionNoWrap(e));
        }
    }

    /** {@inheritDoc} */
    @Override public void deleteAll(Collection<?> keys) {
        for (Object key : keys)
            delete(key);
    }

    /** {@inheritDoc} */
    @Override public void delete(Object key) {
        try {
            if (log.isDebugEnabled())
                log.debug(S.toString("Store remove",
                    "key", key, true));

            updateCache((K)key, null, StoreOperation.RMV);
        }
        catch (IgniteInterruptedCheckedException e) {
            throw new CacheWriterException(U.convertExceptionNoWrap(e));
        }
    }

    /** {@inheritDoc} */
    @Override public void sessionEnd(boolean commit) {
        // To prevent connection leaks, we must call CacheStore#sessionEnd
        // on stores that manage connections themselves.
        store.sessionEnd(commit);
    }

    /** {@inheritDoc} */
    @Override public String toString() {
        return S.toString(GridCacheWriteBehindStore.class, this);
    }

    /**
     * Performs flush-consistent cache update for the given key.
     *
     * @param key Key for which update is performed.
     * @param val New value, may be null for remove operation.
     * @param operation Updated value status.
     * @throws IgniteInterruptedCheckedException If interrupted while waiting for value to be flushed.
     */
    private void updateCache(K key,
        @Nullable Entry<? extends K, ? extends V> val,
        StoreOperation operation)
        throws IgniteInterruptedCheckedException {
        StatefulValue<K, V> newVal = new StatefulValue<>(val, operation);

        if (writeCoalescing)
            putToWriteCache(key, newVal);
        else
            flusher(key).putToFlusherWriteCache(key, newVal);
    }

    /**
     * Performs flush-consistent writeCache update for the given key.
     *
     * @param key Key for which update is performed.
     * @param newVal stateful value to put
     * @throws IgniteInterruptedCheckedException If interrupted while waiting for value to be flushed.
     */
    private void putToWriteCache(
        K key,
        StatefulValue<K, V> newVal)
        throws IgniteInterruptedCheckedException {
        StatefulValue<K, V> prev;

        assert writeCoalescing : "Unexpected write coalescing.";

        while ((prev = writeCache.putIfAbsent(key, newVal)) != null) {
            prev.writeLock().lock();

            try {
                if (prev.status() == ValueStatus.PENDING || prev.status() == ValueStatus.PENDING_AND_UPDATED) {
                    // Flush process in progress, save next value and update the status.

                    prev.setNext(newVal.val, newVal.storeOperation);

                    prev.status(ValueStatus.PENDING_AND_UPDATED);

                    break;
                }
                else if (prev.status() == ValueStatus.FLUSHED)
                    // This entry was deleted from map before we acquired the lock.
                    continue;
                else if (prev.status() == ValueStatus.RETRY)
                    // New value has come, old value is no longer in RETRY state,
                    retryEntriesCnt.decrementAndGet();

                assert prev.status() == ValueStatus.NEW || prev.status() == ValueStatus.RETRY;

                prev.update(newVal.val, newVal.operation(), ValueStatus.NEW);

                break;
            }
            finally {
                prev.writeLock().unlock();
            }
        }

        // Now check the map size
        int cacheSize = getWriteBehindBufferSize();

        if (cacheSize > cacheCriticalSize)
            // Perform single store update in the same thread.
            flushSingleValue();
        else if (cacheMaxSize > 0 && cacheSize > cacheMaxSize)
            wakeUp();
    }

    /**
     * Return flusher by key.
     *
     * @param key Key for search.
     * @return flusher.
     */
    private Flusher flusher(K key) {
        return flushThreads[resolveFlusherByKeyHash(key.hashCode())];
    }

    /**
     * Lookup flusher index by provided key hash using
     * approach similar to {@link HashMap#hash(Object)}. In case
     * <code>size</code> is not a power of 2 we fallback to modulo operation.
     *
     * @param hash Object hash.
     * @return Calculated flucher index [0..flushThreadCnt).
     */
    int resolveFlusherByKeyHash(int hash) {
        int h = (hash ^ (hash >>> 16));

        return flushThreadCntIsPowerOfTwo
            ? h & (flushThreadCnt - 1)
            : U.hashToIndex(h, flushThreadCnt);
    }

    /**
     * Flushes one upcoming value to the underlying store. Called from
     * {@link #updateCache(Object, Entry, StoreOperation)} method in case when current map size exceeds
     * critical size.
     */
    private void flushSingleValue() {
        cacheOverflowCntr.incrementAndGet();

        try {
            Map<K, StatefulValue<K, V>> batch;

            for (Map.Entry<K, StatefulValue<K, V>> e : writeCache.entrySet()) {
                StatefulValue<K, V> val = e.getValue();

                val.writeLock().lock();

                try {
                    ValueStatus status = val.status();

                    if (acquired(status))
                        // Another thread is helping us, continue to the next entry.
                        continue;

                    if (val.status() == ValueStatus.RETRY)
                        retryEntriesCnt.decrementAndGet();

                    assert retryEntriesCnt.get() >= 0;

                    val.status(ValueStatus.PENDING);

                    batch = Collections.singletonMap(e.getKey(), val);
                }
                finally {
                    val.writeLock().unlock();
                }

                if (!batch.isEmpty()) {
                    applyBatch(batch, false, null);

                    cacheTotalOverflowCntr.incrementAndGet();

                    return;
                }
            }
        }
        finally {
            cacheOverflowCntr.decrementAndGet();
        }
    }

    /**
     * Performs batch operation on underlying store.
     *
     * @param valMap Batch map.
     * @param initSes {@code True} if need to initialize session.
     * @param flusher Flusher, assotiated with all keys in batch (have sense in write coalescing = false mode)
     * @return {@code True} if batch was successfully applied, {@code False} otherwise.
     */
    private boolean applyBatch(Map<K, StatefulValue<K, V>> valMap, boolean initSes, Flusher flusher) {
        assert valMap.size() <= batchSize;
        assert !valMap.isEmpty();

        StoreOperation operation = null;

        // Construct a map for underlying store
        Map<K, Entry<? extends K, ? extends V>> batch = U.newLinkedHashMap(valMap.size());

        for (Map.Entry<K, StatefulValue<K, V>> e : valMap.entrySet()) {
            StatefulValue<K, V> val = e.getValue();

            val.readLock().lock();

            try {
                if (operation == null)
                    operation = val.operation();

                assert operation == val.operation();

                assert val.status() == ValueStatus.PENDING || val.status() == ValueStatus.PENDING_AND_UPDATED;

                batch.put(e.getKey(), val.entry());
            }
            finally {
                val.readLock().unlock();
            }
        }

        boolean result = updateStore(operation, batch, initSes, flusher);

        if (result) {
            for (Map.Entry<K, StatefulValue<K, V>> e : valMap.entrySet()) {
                StatefulValue<K, V> val = e.getValue();

                val.writeLock().lock();

                try {
                    if (writeCoalescing) {
                        if (val.status() == ValueStatus.PENDING_AND_UPDATED) {
                            val.update(val.nextEntry(), val.nextOperation(), ValueStatus.NEW);

                            val.setNext(null, null);
                        }
                        else {
                            val.status(ValueStatus.FLUSHED);

                            StatefulValue<K, V> prev = writeCache.remove(e.getKey());

                            // Additional check to ensure consistency.
                            assert prev == val : "Map value for key " + e.getKey() + " was updated during flush";
                        }

                        val.signalFlushed();
                    }
                    else {
                        val.status(ValueStatus.FLUSHED);

                        Flusher f = flusher(e.getKey());

                        // Can remove using equal because if map contains another similar value it has different state.
                        f.flusherWriteMap.remove(e.getKey(), e.getValue());

                        val.signalFlushed();
                    }
                }
                finally {
                    val.writeLock().unlock();
                }
            }
        }
        else {
            // Exception occurred, we must set RETRY status
            for (StatefulValue<K, V> val : valMap.values()) {
                val.writeLock().lock();

                try {
                    if (val.status() == ValueStatus.PENDING_AND_UPDATED) {
                        val.update(val.nextEntry(), val.nextOperation(), ValueStatus.NEW);

                        val.setNext(null, null);
                    }
                    else {
                        val.status(ValueStatus.RETRY);

                        retryEntriesCnt.incrementAndGet();
                    }

                    val.signalFlushed();
                }
                finally {
                    val.writeLock().unlock();
                }
            }
        }

        return result;
    }

    /**
     * Tries to update store with the given values and returns {@code true} in case of success.
     *
     * <p/> If any exception in underlying store is occurred, this method checks the map size.
     * If map size exceeds some critical value, then it returns {@code true} and this value will
     * be lost. If map size does not exceed critical value, it will return false and value will
     * be retained in write cache.
     *
     * @param operation Status indicating operation that should be performed.
     * @param vals Key-Value map.
     * @param initSes {@code True} if need to initialize session.
     * @param flusher Flusher, assotiated with vals keys (in writeCoalescing=false mode)
     * @return {@code true} if value may be deleted from the write cache,
     *         {@code false} otherwise
     */
    private boolean updateStore(
        StoreOperation operation,
        Map<K, Entry<? extends K, ? extends V>> vals,
        boolean initSes,
        Flusher flusher
    ) {
        try {
            if (storeMgr != null) {
                if (initSes)
                    storeMgr.writeBehindSessionInit();
                else
                    // Back-pressure mechanism is running.
                    // Cache store session must be initialized by storeMgr.
                    storeMgr.writeBehindCacheStoreSessionListenerStart();
            }

            boolean threwEx = true;

            try {
                switch (operation) {
                    case PUT:
                        store.writeAll(vals.values());

                        break;

                    case RMV:
                        store.deleteAll(vals.keySet());

                        break;

                    default:
                        assert false : "Unexpected operation: " + operation;
                }

                threwEx = false;

                return true;
            }
            finally {
                if (initSes && storeMgr != null)
                    storeMgr.writeBehindSessionEnd(threwEx);
            }
        }
        catch (Exception e) {
            LT.warn(log, e, "Unable to update underlying store: " + store, false, false);

            boolean overflow;

            if (writeCoalescing)
                overflow = writeCache.sizex() > cacheCriticalSize || stopping.get();
            else
                overflow = flusher.isOverflowed() || stopping.get();

            if (overflow) {
                for (Map.Entry<K, Entry<? extends K, ? extends V>> entry : vals.entrySet()) {
                    Object val = entry.getValue() != null ? entry.getValue().getValue() : null;

                    log.error("Failed to update store (value will be lost as current buffer size is greater " +
                        "than 'cacheCriticalSize' or node has been stopped before store was repaired) [" +
                        (includeSensitive() ? "key=" + entry.getKey() + ", val=" + val + ", " : "") +
                        "op=" + operation + "]");
                }

                return true;
            }

            return false;
        }
    }

    /**
     * Wakes up flushing threads if map size exceeded maximum value or in case of shutdown.
     */
    private void wakeUp() {
        flushLock.lock();

        try {
            canFlush.signalAll();
        }
        finally {
            flushLock.unlock();
        }
    }

    /**
     * Thread that performs time/size-based flushing of written values to the underlying storage.
     */
    private class Flusher extends GridWorker {
        /** Queue to flush. */
        private final FastSizeDeque<IgniteBiTuple<K, StatefulValue<K, V>>> queue;

        /** Flusher write map. */
        private final ConcurrentHashMap<K, StatefulValue<K, V>> flusherWriteMap;

        /** Critical size of flusher local queue. */
        private final int flusherCacheCriticalSize;

        /** Flusher parked flag. */
        private volatile boolean parked;

        /** Flusher thread. */
        protected Thread thread;

        /** Cache flushing frequence in nanos. */
        protected long cacheFlushFreqNanos = cacheFlushFreq * 1000 * 1000;

        /** Writer lock. */
        private final Lock flusherWriterLock = new ReentrantLock();

        /** Confition to determine available space for flush. */
        private Condition flusherWriterCanWrite = flusherWriterLock.newCondition();

        /** {@inheritDoc */
        protected Flusher(String igniteInstanceName,
            String name,
            IgniteLogger log) {
            super(igniteInstanceName, name, log);

            flusherCacheCriticalSize = cacheCriticalSize / flushThreadCnt;

            assert flusherCacheCriticalSize > batchSize;

            if (writeCoalescing) {
                queue = null;
                flusherWriteMap = null;
            }
            else {
                queue = new FastSizeDeque<>(new ConcurrentLinkedDeque<>());
                flusherWriteMap = new ConcurrentHashMap<>(initCap, 0.75f, concurLvl);
            }
        }

        /** Start flusher thread */
        protected void start() {
            thread = new IgniteThread(this);
            thread.start();
        }

        /**
         * Performs flush-consistent flusher writeCache update for the given key.
         *
         * @param key Key for which update is performed.
         * @param newVal stateful value to put
         * @throws IgniteInterruptedCheckedException If interrupted while waiting for value to be flushed.
         */
        private void putToFlusherWriteCache(
            K key,
            StatefulValue<K, V> newVal
        ) throws IgniteInterruptedCheckedException {
            assert !writeCoalescing : "Unexpected write coalescing.";

            if (queue.sizex() > flusherCacheCriticalSize) {
                while (queue.sizex() > flusherCacheCriticalSize) {
                    wakeUp();

                    flusherWriterLock.lock();

                    try {
                        // Wait for free space in flusher queue
                        while (queue.sizex() >= flusherCacheCriticalSize && !stopping.get()) {
                            if (cacheFlushFreq > 0)
                                flusherWriterCanWrite.await(cacheFlushFreq, TimeUnit.MILLISECONDS);
                            else
                                flusherWriterCanWrite.await();
                        }

                        cacheTotalOverflowCntr.incrementAndGet();
                    }
                    catch (InterruptedException e) {
                        if (log.isDebugEnabled())
                            log.debug("Caught interrupted exception: " + e);

                        Thread.currentThread().interrupt();
                    }
                    finally {
                        flusherWriterLock.unlock();
                    }
                }

                cacheTotalOverflowCntr.incrementAndGet();
            }

            queue.add(F.t(key, newVal));

            flusherWriteMap.put(key, newVal);
        }

        /**
         * Get overflowed flag.
         *
         * @return {@code True} if write behind flusher is overflowed,
         *         {@code False} otherwise.
         */
        public boolean isOverflowed() {
            if (writeCoalescing)
                return writeCache.sizex() > cacheCriticalSize;
            else
                return queue.sizex() > flusherCacheCriticalSize;
        }

        /**
         * Get write behind flusher size.
         *
         * @return Flusher write behind size.
         */
        public int size() {
            return writeCoalescing ? writeCache.sizex() : queue.sizex();
        }

        /**
         * Test if write behind flusher is empty
         *
         * @return {@code True} if write behind flusher is empty, {@code False} otherwise
         */
        public boolean isEmpty() {
            return writeCoalescing ? writeCache.isEmpty() : queue.isEmpty();
        }

        /** {@inheritDoc} */
        @Override protected void body() throws InterruptedException, IgniteInterruptedCheckedException {
            if (writeCoalescing) {
                while (!stopping.get() || writeCache.sizex() > 0) {
                    awaitOperationsAvailableCoalescing();

                    flushCacheCoalescing();
                }
            }
            else {
                while (!stopping.get() || queue.sizex() > 0) {
                    awaitOperationsAvailableNonCoalescing();

                    flushCacheNonCoalescing();
                }
            }
        }

        /**
         * This method awaits until enough elements in flusher queue are available or given timeout is over.
         *
         * @throws InterruptedException If awaiting was interrupted.
         */
        private void awaitOperationsAvailableCoalescing() throws InterruptedException {
            flushLock.lock();

            try {
                do {
                    if (writeCache.sizex() <= cacheMaxSize || cacheMaxSize == 0) {
                        if (cacheFlushFreq > 0)
                            canFlush.await(cacheFlushFreq, TimeUnit.MILLISECONDS);
                        else
                            canFlush.await();
                    }
                }
                while (writeCache.sizex() == 0 && !stopping.get());
            }
            finally {
                flushLock.unlock();
            }
        }

        /**
         * This method awaits until enough elements in flusher queue are available or given timeout is over.
         *
         * @throws InterruptedException If awaiting was interrupted.
         */
        private void awaitOperationsAvailableNonCoalescing() throws InterruptedException {
            if (queue.sizex() >= batchSize)
                return;

            parked = true;

            try {
                for (;;) {
                    if (queue.sizex() >= batchSize)
                        return;

                    if (cacheFlushFreq > 0)
                        LockSupport.parkNanos(cacheFlushFreqNanos);
                    else
                        LockSupport.park();

                    if (queue.sizex() > 0)
                        return;

                    if (Thread.interrupted())
                        throw new InterruptedException();

                    if (stopping.get())
                        return;
                }
            }
            finally {
                parked = false;
            }
        }

        /**
         * Wake up flusher thread.
         */
        public void wakeUp() {
            if (parked)
                LockSupport.unpark(thread);
        }

        /**
         * Removes values from the write cache and performs corresponding operation
         * on the underlying store.
         */
        private void flushCacheCoalescing() {
            StoreOperation prevOperation = null;

            Map<K, StatefulValue<K, V>> pending = U.newLinkedHashMap(batchSize);
            Iterator<Map.Entry<K, StatefulValue<K, V>>> it = writeCache.entrySet().iterator();

            while (it.hasNext()) {
                Map.Entry<K, StatefulValue<K, V>> e = it.next();
                StatefulValue<K, V> val = e.getValue();

                if (!val.writeLock().tryLock()) // TODO: stripe write maps to avoid lock contention.
                    continue;

                try {
                    BatchingResult addRes = tryAddStatefulValue(pending, prevOperation, e.getKey(), val);

                    switch (addRes) {
                        case NEW_BATCH:
                            // No need to test first value in batch
                            val.status(ValueStatus.PENDING);

                            val.writeLock().unlock();

                            applyBatch(pending, true, null);

                            pending = U.newLinkedHashMap(batchSize);

                            pending.put(e.getKey(), val);

                            prevOperation = val.operation();

                            break;

                        case ADDED:
                            prevOperation = val.operation();

                            break;

                        default:
                            assert addRes == BatchingResult.SKIPPED : "Unexpected result: " + addRes;
                    }
                }
                finally {
                    if (val.writeLock().isHeldByCurrentThread())
                        val.writeLock().unlock();
                }
            }

            // Process the remainder.
            if (!pending.isEmpty())
                applyBatch(pending, true, null);
        }

        /**
         * Removes values from the flusher write queue and performs corresponding operation
         * on the underlying store.
         */
        private void flushCacheNonCoalescing() {
            StoreOperation prevOperation;
            Map<K, StatefulValue<K, V>> pending;
            IgniteBiTuple<K, StatefulValue<K, V>> tuple;
            boolean applied;

            while (!queue.isEmpty()) {
                pending = U.newLinkedHashMap(batchSize);
                prevOperation = null;
                boolean needNewBatch = false;

                // Collect batch
                while (!needNewBatch && (tuple = queue.peek()) != null) {
                    BatchingResult addRes = tryAddStatefulValue(pending, prevOperation, tuple.getKey(),
                        tuple.getValue());

                    switch (addRes) {
                        case ADDED:
                            prevOperation = tuple.getValue().operation();
                            queue.poll();

                            break;

                        case SKIPPED:
                            assert false : "Unexpected result: " + addRes;

                            break;

                        case NEW_BATCH:
                            needNewBatch = true;
                            prevOperation = null;

                            break;

                        default:
                            assert false : "Unexpected result: " + addRes;
                    }
                }

                // Process collected batch
                applied = applyBatch(pending, true, this);

                if (applied) {
                    // Wake up awaiting writers
                    flusherWriterLock.lock();

                    try {
                        flusherWriterCanWrite.signalAll();
                    }
                    finally {
                        flusherWriterLock.unlock();
                    }
                }
                else {
                    // Return values to queue
                    ArrayList<Map.Entry<K, StatefulValue<K, V>>> pendingList = new ArrayList(pending.entrySet());

                    for (int i = pendingList.size() - 1; i >= 0; i--)
                        queue.addFirst(F.t(pendingList.get(i).getKey(), pendingList.get(i).getValue()));
                }
            }
        }

        /**
         * Trying to add key and statefull value pairs into pending map.
         *
         * @param pending Map to populate.
         * @param key Key to add.
         * @param val Stateful value to add.
         * @return {@code BatchingResult.ADDED} if pair was sucessfully added,
         *     {@code BatchingResult.SKIPPED} if pair cannot be processed by this thread,
         *     {@code BatchingResult.NEW_BATCH} if pair require new batch (pending map) to be added.
         */
        public BatchingResult tryAddStatefulValue(
            Map<K, StatefulValue<K, V>> pending,
            StoreOperation prevOperation,
            K key,
            StatefulValue<K, V> val
        ) {
            ValueStatus status = val.status();

            assert !(pending.isEmpty() && prevOperation != null) : "prev operation cannot be " + prevOperation
                + " if prev map is empty!";

            if (acquired(status))
                // Another thread is helping us, continue to the next entry.
                return BatchingResult.SKIPPED;

            if (!writeCoalescing && pending.containsKey(key))
                return BatchingResult.NEW_BATCH;

            if (status == ValueStatus.RETRY)
                retryEntriesCnt.decrementAndGet();

            assert retryEntriesCnt.get() >= 0;

            if (pending.size() == batchSize)
                return BatchingResult.NEW_BATCH;

            // We scan for the next operation and apply batch on operation change. Null means new batch.
            if (prevOperation != val.operation() && prevOperation != null)
                // Operation is changed, so we need to perform a batch.
                return BatchingResult.NEW_BATCH;
            else {
                val.status(ValueStatus.PENDING);

                pending.put(key, val);

                return BatchingResult.ADDED;
            }
        }
    }

    /**
     * For test purposes only.
     *
     * @return Write cache for the underlying store operations.
     */
    Map<K, StatefulValue<K, V>> writeCache() {
        return writeCache;
    }

    /**
     * For test purposes only.
     *
     * @return Flusher maps for the underlying store operations.
     */
    Map<K, StatefulValue<K, V>>[] flusherMaps() {
        Map<K, StatefulValue<K, V>>[] result = new Map[flushThreadCnt];

        for (int i = 0; i < flushThreadCnt; i++)
            result[i] = flushThreads[i].flusherWriteMap;

        return result;
    }

    /**
     * Enumeration that represents possible operations on the underlying store.
     */
    private enum StoreOperation {
        /** Put key-value pair to the underlying store. */
        PUT,

        /** Remove key from the underlying store. */
        RMV
    }

    /**
     * Enumeration that represents possible states of value in the map.
     */
    private enum ValueStatus {
        /** Value is scheduled for write or delete from the underlying cache but has not been captured by flusher. */
        NEW,

        /** Value is captured by flusher and store operation is performed at the moment. */
        PENDING,

        /**
         * Value is captured by flusher and store operation is performed at the moment.
         * New update for the key was stored and waiting for previous store operation.
         */
        PENDING_AND_UPDATED,

        /** Store operation has failed and it will be re-tried at the next flush. */
        RETRY,

        /** Store operation succeeded and this value will be removed by flusher. */
        FLUSHED,
    }

    /**
     * Enumeration that represents possible result of "add to batch" operation.
     */
    private enum BatchingResult {
        /** Added to batch */
        ADDED,

        /** Skipped. */
        SKIPPED,

        /** Need new batch. */
        NEW_BATCH
    }

    /**
     * Checks if given status indicates pending or complete flush operation.
     *
     * @param status Status to check.
     * @return {@code true} if status indicates any pending or complete store update operation.
     */
    private boolean acquired(ValueStatus status) {
        return status == ValueStatus.PENDING || status == ValueStatus.FLUSHED || status == ValueStatus.PENDING_AND_UPDATED;
    }

    /**
     * A state-value-operation trio.
     *
     * @param <K> Key type.
     * @param <V> Value type.
     */
    private static class StatefulValue<K, V> extends ReentrantReadWriteLock {
        /** */
        private static final long serialVersionUID = 0L;

        /** Value. */
        @GridToStringInclude(sensitive = true)
        private Entry<? extends K, ? extends V> val;

        /** Next value that waiting for a previous store operation. */
        @GridToStringInclude(sensitive = true)
        private Entry<? extends K, ? extends V> nextVal;

        /** Store operation. */
        private StoreOperation storeOperation;

        /** Next store operation. */
        private StoreOperation nextStoreOperation;

        /** Value status. */
        private ValueStatus valStatus;

        /** Condition to wait for flush event */
        private Condition flushCond = writeLock().newCondition();

        /**
         * Creates a state-value pair with {@link ValueStatus#NEW} status.
         *
         * @param val Value.
         * @param storeOperation Store operation.
         */
        private StatefulValue(Entry<? extends K, ? extends V> val, StoreOperation storeOperation) {
            assert storeOperation == StoreOperation.PUT || storeOperation == StoreOperation.RMV;

            this.val = val;
            this.storeOperation = storeOperation;
            valStatus = ValueStatus.NEW;
        }

        /**
         * @return Next stored value.
         */
        private Entry<? extends K, ? extends V> nextEntry() {
            return nextVal;
        }

        /**
         * @return Store operation.
         */
        private StoreOperation nextOperation() {
            return nextStoreOperation;
        }

        /**
         * @return Stored value.
         */
        private Entry<? extends K, ? extends V> entry() {
            return val;
        }

        /**
         * @return Store operation.
         */
        private StoreOperation operation() {
            return storeOperation;
        }

        /**
         * @return Value status.
         */
        private ValueStatus status() {
            return valStatus;
        }

        /**
         * Updates value status.
         *
         * @param valStatus Value status.
         */
        private void status(ValueStatus valStatus) {
            this.valStatus = valStatus;
        }

        /**
         * Updates both value and value status.
         *
         * @param val Value.
         * @param storeOperation Store operation.
         * @param valStatus Value status.
         */
        private void update(@Nullable Entry<? extends K, ? extends V> val,
            StoreOperation storeOperation,
            ValueStatus valStatus) {
            this.val = val;
            this.storeOperation = storeOperation;
            this.valStatus = valStatus;
        }

        /**
         * Added next value that waiting for a previous store operation.
         *
         * @param val Value.
         * @param storeOperation Store operation.
         */
        private void setNext(@Nullable Entry<? extends K, ? extends V> val,
            StoreOperation storeOperation) {
            this.nextVal = val;
            this.nextStoreOperation = storeOperation;
        }

        /**
         * Awaits a signal on flush condition.
         *
         * @throws IgniteInterruptedCheckedException If thread was interrupted.
         */
        private void waitForFlush() throws IgniteInterruptedCheckedException {
            U.await(flushCond);
        }

        /**
         * Signals flush condition.
         */
        @SuppressWarnings({"SignalWithoutCorrespondingAwait"})
        private void signalFlushed() {
            flushCond.signalAll();
        }

        /** {@inheritDoc} */
        @Override public boolean equals(Object o) {
            if (this == o)
                return true;

            if (!(o instanceof StatefulValue))
                return false;

            StatefulValue other = (StatefulValue)o;

            return F.eq(val, other.val) && F.eq(valStatus, other.valStatus);
        }

        /** {@inheritDoc} */
        @Override public int hashCode() {
            int res = val != null ? val.hashCode() : 0;

            res = 31 * res + valStatus.hashCode();

            return res;
        }

        /** {@inheritDoc} */
        @Override public String toString() {
            return S.toString(StatefulValue.class, this);
        }
    }
}<|MERGE_RESOLUTION|>--- conflicted
+++ resolved
@@ -442,26 +442,21 @@
                 try {
                     StoreOperation op;
 
-                    V val0;
+                    V value;
 
                     if (writeCoalescing && val.nextOperation() != null) {
                         op = val.nextOperation();
 
-<<<<<<< HEAD
-                        val0 = (op == StoreOperation.PUT) ? val.nextEntry().getValue() : null;
-                    } else {
-=======
                         value = (op == StoreOperation.PUT) ? val.nextEntry().getValue() : null;
                     }
                     else {
->>>>>>> e70b66c5
                         op = val.operation();
 
-                        val0 = (op == StoreOperation.PUT) ? val.entry().getValue() : null;
+                        value = (op == StoreOperation.PUT) ? val.entry().getValue() : null;
                     }
 
                     if (op == StoreOperation.PUT)
-                        loaded.put(key, val0);
+                        loaded.put(key, value);
                     else
                         assert op == StoreOperation.RMV : op;
                 }
@@ -507,27 +502,22 @@
             try {
                 StoreOperation op;
 
-                V val0;
+                V value;
 
                 if (writeCoalescing && val.nextOperation() != null) {
                     op = val.nextOperation();
 
-<<<<<<< HEAD
-                    val0 = (op == StoreOperation.PUT) ? val.nextEntry().getValue() : null;
-                } else {
-=======
                     value = (op == StoreOperation.PUT) ? val.nextEntry().getValue() : null;
                 }
                 else {
->>>>>>> e70b66c5
                     op = val.operation();
 
-                    val0 = (op == StoreOperation.PUT) ? val.entry().getValue() : null;
+                    value = (op == StoreOperation.PUT) ? val.entry().getValue() : null;
                 }
 
                 switch (op) {
                     case PUT:
-                        return val0;
+                        return value;
 
                     case RMV:
                         return null;
