--- conflicted
+++ resolved
@@ -27,7 +27,6 @@
 import java.util.Map;
 import java.util.UUID;
 import java.util.function.Consumer;
-import java.util.function.Predicate;
 import java.util.stream.Collectors;
 import org.apache.ignite.internal.management.api.Command;
 import org.apache.ignite.internal.util.typedef.T2;
@@ -60,11 +59,7 @@
     }
 
     /** {@inheritDoc} */
-<<<<<<< HEAD
-    @Override public Collection<UUID> nodes(Collection<UUID> nodes, Predicate<UUID> isClient, SystemViewCommandArg arg) {
-=======
     @Override public Collection<UUID> nodes(Map<UUID, T2<Boolean, Object>> nodes, SystemViewCommandArg arg) {
->>>>>>> a7b9f400
         if (arg.allNodes())
             return nodes.keySet();
 
