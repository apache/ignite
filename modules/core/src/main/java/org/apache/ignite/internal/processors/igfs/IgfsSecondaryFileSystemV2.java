/*
 * Licensed to the Apache Software Foundation (ASF) under one or more
 * contributor license agreements.  See the NOTICE file distributed with
 * this work for additional information regarding copyright ownership.
 * The ASF licenses this file to You under the Apache License, Version 2.0
 * (the "License"); you may not use this file except in compliance with
 * the License.  You may obtain a copy of the License at
 *
 *      http://www.apache.org/licenses/LICENSE-2.0
 *
 * Unless required by applicable law or agreed to in writing, software
 * distributed under the License is distributed on an "AS IS" BASIS,
 * WITHOUT WARRANTIES OR CONDITIONS OF ANY KIND, either express or implied.
 * See the License for the specific language governing permissions and
 * limitations under the License.
 */

package org.apache.ignite.internal.processors.igfs;

import java.util.Collection;
import org.apache.ignite.IgniteException;
import org.apache.ignite.igfs.IgfsBlockLocation;
import org.apache.ignite.igfs.IgfsPath;
import org.apache.ignite.igfs.IgfsPathNotFoundException;
import org.apache.ignite.igfs.secondary.IgfsSecondaryFileSystem;

/**
 * Extended version of secondary file system with missing methods.
 *
 * @deprecated Will be removed in Apache Ignite 2.0. Methods will be merged to {@link IgfsSecondaryFileSystem}.
 */
@Deprecated
public interface IgfsSecondaryFileSystemV2 extends IgfsSecondaryFileSystem {
    /**
     * Set times for the given path.
     *
     * @param path Path.
     * @param accessTime Access time.
     * @param modificationTime Modification time.
     * @throws IgniteException If failed.
     */
    public void setTimes(IgfsPath path, long accessTime, long modificationTime) throws IgniteException;

    /**
     * Get affinity block locations for data blocks of the file. In case {@code maxLen} parameter is set and
     * particular block location length is greater than this value, block locations will be split into smaller
     * chunks.
     *
     * @param path File path to get affinity for.
     * @param start Position in the file to start affinity resolution from.
     * @param len Size of data in the file to resolve affinity for.
     * @param maxLen Maximum length of a single returned block location length.
     *
     * @return Affinity block locations.
     * @throws IgniteException In case of error.
     * @throws IgfsPathNotFoundException If path doesn't exist.
     */
<<<<<<< HEAD
    public Collection<IgfsBlockLocation> affinity(final IgfsPath path, final long start, final long len,
        final long maxLen) throws IgniteException;
=======
    public Collection<IgfsBlockLocation> affinity(IgfsPath path, long start, long len, long maxLen)
        throws IgniteException;
>>>>>>> d4376861
}<|MERGE_RESOLUTION|>--- conflicted
+++ resolved
@@ -55,11 +55,6 @@
      * @throws IgniteException In case of error.
      * @throws IgfsPathNotFoundException If path doesn't exist.
      */
-<<<<<<< HEAD
-    public Collection<IgfsBlockLocation> affinity(final IgfsPath path, final long start, final long len,
-        final long maxLen) throws IgniteException;
-=======
     public Collection<IgfsBlockLocation> affinity(IgfsPath path, long start, long len, long maxLen)
         throws IgniteException;
->>>>>>> d4376861
 }