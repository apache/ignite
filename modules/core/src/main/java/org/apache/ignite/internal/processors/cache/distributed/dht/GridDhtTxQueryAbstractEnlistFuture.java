/*
 * Licensed to the Apache Software Foundation (ASF) under one or more
 * contributor license agreements.  See the NOTICE file distributed with
 * this work for additional information regarding copyright ownership.
 * The ASF licenses this file to You under the Apache License, Version 2.0
 * (the "License"); you may not use this file except in compliance with
 * the License.  You may obtain a copy of the License at
 *
 *       http://www.apache.org/licenses/LICENSE-2.0
 *
 * Unless required by applicable law or agreed to in writing, software
 * distributed under the License is distributed on an "AS IS" BASIS,
 * WITHOUT WARRANTIES OR CONDITIONS OF ANY KIND, either express or implied.
 * See the License for the specific language governing permissions and
 * limitations under the License.
 */

package org.apache.ignite.internal.processors.cache.distributed.dht;

import java.util.UUID;
import org.apache.ignite.internal.processors.cache.GridCacheContext;
import org.apache.ignite.internal.processors.cache.GridCacheUpdateTxResult;
import org.apache.ignite.internal.processors.cache.KeyCacheObject;
import org.apache.ignite.internal.processors.cache.mvcc.MvccSnapshot;
import org.apache.ignite.internal.processors.cache.version.GridCacheVersion;
import org.apache.ignite.lang.IgniteUuid;

/**
 * Abstract future processing transaction enlisting and locking of entries produced with DML and SELECT FOR UPDATE
 * queries.
 */
public abstract class GridDhtTxQueryAbstractEnlistFuture extends GridDhtTxAbstractEnlistFuture<Long> {
    /** Processed entries count. */
    protected long cnt;

    /**
     * Constructor.
     * @param nearNodeId Near node ID.
     * @param nearLockVer Near lock version.
     * @param mvccSnapshot Mvcc snapshot.
     * @param threadId Thread ID.
     * @param nearFutId Near future id.
     * @param nearMiniId Near mini future id.
     * @param tx Transaction.
     * @param timeout Lock acquisition timeout.
     * @param cctx Cache context.
     */
    protected GridDhtTxQueryAbstractEnlistFuture(UUID nearNodeId,
        GridCacheVersion nearLockVer,
        MvccSnapshot mvccSnapshot,
        long threadId,
        IgniteUuid nearFutId,
        int nearMiniId,
        GridDhtTxLocalAdapter tx,
        long timeout,
        GridCacheContext<?, ?> cctx) {
        super(nearNodeId,
            nearLockVer,
            mvccSnapshot,
            threadId,
            nearFutId,
            nearMiniId,
            tx,
            timeout,
<<<<<<< HEAD
            cctx, null,
            cctx.keepBinary());
=======
            cctx,
            null);
>>>>>>> 0d8a7c0b
    }

    /** {@inheritDoc} */
    @Override protected Long result0() {
        return cnt;
    }

    /** {@inheritDoc} */
    @Override protected void onEntryProcessed(KeyCacheObject key, GridCacheUpdateTxResult res) {
        if(res.success())
            cnt++;
    }
}<|MERGE_RESOLUTION|>--- conflicted
+++ resolved
@@ -62,13 +62,9 @@
             nearMiniId,
             tx,
             timeout,
-<<<<<<< HEAD
-            cctx, null,
+            cctx,
+            null,
             cctx.keepBinary());
-=======
-            cctx,
-            null);
->>>>>>> 0d8a7c0b
     }
 
     /** {@inheritDoc} */
