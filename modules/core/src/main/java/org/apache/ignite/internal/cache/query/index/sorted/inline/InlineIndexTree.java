/*
 * Licensed to the Apache Software Foundation (ASF) under one or more
 * contributor license agreements.  See the NOTICE file distributed with
 * this work for additional information regarding copyright ownership.
 * The ASF licenses this file to You under the Apache License, Version 2.0
 * (the "License"); you may not use this file except in compliance with
 * the License.  You may obtain a copy of the License at
 *
 *      http://www.apache.org/licenses/LICENSE-2.0
 *
 * Unless required by applicable law or agreed to in writing, software
 * distributed under the License is distributed on an "AS IS" BASIS,
 * WITHOUT WARRANTIES OR CONDITIONS OF ANY KIND, either express or implied.
 * See the License for the specific language governing permissions and
 * limitations under the License.
 */

package org.apache.ignite.internal.cache.query.index.sorted.inline;

import java.util.List;
import org.apache.ignite.IgniteCheckedException;
import org.apache.ignite.IgniteException;
import org.apache.ignite.IgniteLogger;
import org.apache.ignite.IgniteSystemProperties;
import org.apache.ignite.failure.FailureType;
import org.apache.ignite.internal.cache.query.index.IndexName;
import org.apache.ignite.internal.cache.query.index.SortOrder;
import org.apache.ignite.internal.cache.query.index.sorted.IndexKeyDefinition;
import org.apache.ignite.internal.cache.query.index.sorted.IndexKeyTypeSettings;
import org.apache.ignite.internal.cache.query.index.sorted.IndexRow;
import org.apache.ignite.internal.cache.query.index.sorted.IndexRowCache;
import org.apache.ignite.internal.cache.query.index.sorted.IndexRowImpl;
import org.apache.ignite.internal.cache.query.index.sorted.InlineIndexRowHandler;
import org.apache.ignite.internal.cache.query.index.sorted.InlineIndexRowHandlerFactory;
import org.apache.ignite.internal.cache.query.index.sorted.MetaPageInfo;
import org.apache.ignite.internal.cache.query.index.sorted.SortedIndexDefinition;
import org.apache.ignite.internal.cache.query.index.sorted.ThreadLocalRowHandlerHolder;
import org.apache.ignite.internal.cache.query.index.sorted.inline.io.AbstractInlineInnerIO;
import org.apache.ignite.internal.cache.query.index.sorted.inline.io.AbstractInlineLeafIO;
import org.apache.ignite.internal.cache.query.index.sorted.inline.io.MvccIO;
import org.apache.ignite.internal.metric.IoStatisticsHolder;
import org.apache.ignite.internal.pagemem.PageIdAllocator;
import org.apache.ignite.internal.pagemem.PageMemory;
import org.apache.ignite.internal.processors.cache.CacheGroupContext;
import org.apache.ignite.internal.processors.cache.GridCacheContext;
import org.apache.ignite.internal.processors.cache.IgniteCacheOffheapManager;
import org.apache.ignite.internal.processors.cache.mvcc.MvccUtils;
import org.apache.ignite.internal.processors.cache.persistence.CacheDataRowAdapter;
import org.apache.ignite.internal.processors.cache.persistence.tree.BPlusTree;
import org.apache.ignite.internal.processors.cache.persistence.tree.CorruptedTreeException;
import org.apache.ignite.internal.processors.cache.persistence.tree.io.BPlusIO;
import org.apache.ignite.internal.processors.cache.persistence.tree.io.BPlusMetaIO;
import org.apache.ignite.internal.processors.cache.persistence.tree.io.PageIO;
import org.apache.ignite.internal.processors.cache.persistence.tree.io.PageIoResolver;
import org.apache.ignite.internal.processors.cache.persistence.tree.reuse.ReuseList;
import org.apache.ignite.internal.processors.cache.persistence.tree.util.PageHandler;
import org.apache.ignite.internal.processors.cache.persistence.tree.util.PageHandlerWrapper;
<<<<<<< HEAD
import org.apache.ignite.internal.processors.cache.tree.mvcc.data.MvccDataRow;
import org.apache.ignite.internal.processors.metric.MetricRegistryImpl;
=======
import org.apache.ignite.internal.processors.metric.MetricRegistry;
>>>>>>> 327df734
import org.apache.ignite.internal.processors.metric.impl.LongAdderMetric;
import org.apache.ignite.internal.util.typedef.F;
import org.apache.ignite.internal.util.typedef.internal.CU;
import org.apache.ignite.internal.util.typedef.internal.S;
import org.apache.ignite.internal.util.typedef.internal.U;
import org.apache.ignite.maintenance.MaintenanceTask;
import org.jetbrains.annotations.Nullable;

import static org.apache.ignite.IgniteSystemProperties.IGNITE_BPLUS_TREE_DISABLE_METRICS;
import static org.apache.ignite.internal.cache.query.index.sorted.inline.InlineIndexImpl.INDEX_METRIC_PREFIX;
import static org.apache.ignite.internal.cache.query.index.sorted.inline.types.NullableInlineIndexKeyType.CANT_BE_COMPARE;
import static org.apache.ignite.internal.cache.query.index.sorted.inline.types.NullableInlineIndexKeyType.COMPARE_UNSUPPORTED;
import static org.apache.ignite.internal.cache.query.index.sorted.maintenance.MaintenanceRebuildIndexUtils.mergeTasks;
import static org.apache.ignite.internal.cache.query.index.sorted.maintenance.MaintenanceRebuildIndexUtils.toMaintenanceTask;
import static org.apache.ignite.internal.processors.metric.impl.MetricUtils.metricName;

/**
 * BPlusTree where nodes stores inlined index keys.
 */
public class InlineIndexTree extends BPlusTree<IndexRow, IndexRow> {
    /**
     * Default sql index size for types with variable length (such as String or byte[]).
     * Note that effective length will be lower, because 3 bytes will be taken for the inner representation of variable type.
     */
    public static final int IGNITE_VARIABLE_TYPE_DEFAULT_INLINE_SIZE = 10;

    /** Amount of bytes to store inlined index keys. */
    private final int inlineSize;

    /** Recommends change inline size if needed. */
    private final InlineRecommender recommender;

    /** Whether tree is created from scratch or reused from underlying store. */
    private final boolean created;

    /** Definition of index. */
    private final SortedIndexDefinition def;

    /** */
    private final InlineIndexRowHandler rowHnd;

    /** Cache group context. */
    private final CacheGroupContext grpCtx;

    /** Statistics holder used by underlying BPlusTree. */
    @Nullable private final IoStatisticsHolder stats;

    /** */
    private final IgniteLogger log;

    /** Row cache. */
    private final @Nullable IndexRowCache idxRowCache;

    /** Whether MVCC is enabled. */
    private final boolean mvccEnabled;

    /**
     * Constructor.
     */
    public InlineIndexTree(
        SortedIndexDefinition def,
        CacheGroupContext grpCtx,
        String treeName,
        IgniteCacheOffheapManager offheap,
        ReuseList reuseList,
        PageMemory pageMemory,
        PageIoResolver pageIoResolver,
        long metaPageId,
        boolean initNew,
        int configuredInlineSize,
        int maxInlineSize,
        IndexKeyTypeSettings keyTypeSettings,
        @Nullable IndexRowCache idxRowCache,
        @Nullable IoStatisticsHolder stats,
        InlineIndexRowHandlerFactory rowHndFactory,
        InlineRecommender recommender
    ) throws IgniteCheckedException {
        super(
            treeName,
            grpCtx.groupId(),
            grpCtx.name(),
            pageMemory,
            grpCtx.shared().wal(),
            offheap.globalRemoveId(),
            metaPageId,
            reuseList,
            PageIdAllocator.FLAG_IDX,
            grpCtx.shared().kernalContext().failure(),
            grpCtx.shared().diagnostic().pageLockTracker(),
            pageIoResolver,
            wrapper(def)
        );

        this.grpCtx = grpCtx;

        log = grpCtx.shared().kernalContext().config().getGridLogger();

        this.stats = stats;

        created = initNew;

        this.def = def;

        this.idxRowCache = idxRowCache;

        mvccEnabled = false;

        if (!initNew) {
            // Init from metastore.
            // Page is ready - read meta information.
            MetaPageInfo metaInfo = metaInfo();

            inlineSize = metaInfo.inlineSize();
            setIos(inlineSize, mvccEnabled);

            boolean inlineObjSupported = inlineObjectSupported(def, metaInfo, rowHndFactory);

            keyTypeSettings
                .inlineObjHash(metaInfo.inlineObjectHash())
                .inlineObjSupported(inlineObjSupported);

            rowHnd = rowHndFactory.create(def, keyTypeSettings);

            if (!metaInfo.flagsSupported())
                upgradeMetaPage(inlineObjSupported);
        }
        else {
            rowHnd = rowHndFactory.create(def, keyTypeSettings);

            inlineSize = computeInlineSize(
                def.idxName().fullName(),
                rowHnd.inlineIndexKeyTypes(),
                rowHnd.indexKeyDefinitions(),
                configuredInlineSize,
                maxInlineSize,
                log
            );

            setIos(inlineSize, mvccEnabled);
        }

        initTree(initNew, inlineSize);

        this.recommender = recommender;
    }

    /** */
    private void setIos(int inlineSize, boolean mvccEnabled) {
        setIos(
            AbstractInlineInnerIO.versions(inlineSize, mvccEnabled),
            AbstractInlineLeafIO.versions(inlineSize, mvccEnabled)
        );
    }

    /**
     * Find whether tree supports inlining objects or not.
     *
     * @param def Index definition.
     * @param metaInfo Metapage info.
     * @return {@code true} if inline object is supported by exists tree.
     */
    private boolean inlineObjectSupported(SortedIndexDefinition def, MetaPageInfo metaInfo,
        InlineIndexRowHandlerFactory rowHndFactory) {

        if (metaInfo.flagsSupported())
            return metaInfo.inlineObjectSupported();
        else {
            try {
                if (InlineObjectBytesDetector.objectMayBeInlined(metaInfo.inlineSize(), def.indexKeyDefinitions().values())) {
                    try {
                        InlineObjectBytesDetector inlineObjDetector = new InlineObjectBytesDetector(
                            metaInfo.inlineSize(), def.indexKeyDefinitions().values(), def.idxName(), log);

                        // Create a settings for case where java objects inilned as byte array.
                        IndexKeyTypeSettings keyTypeSettings = new IndexKeyTypeSettings()
                            .inlineObjSupported(true)
                            .inlineObjHash(false);

                        InlineIndexRowHandler rowHnd = rowHndFactory.create(def, keyTypeSettings);

                        ThreadLocalRowHandlerHolder.rowHandler(rowHnd);

                        findFirst(inlineObjDetector);

                        return inlineObjDetector.inlineObjectSupported();

                    }
                    finally {
                        ThreadLocalRowHandlerHolder.clearRowHandler();
                    }
                }
                else
                    return false;
            }
            catch (IgniteCheckedException e) {
                throw new IgniteException("Unexpected exception on detect inline object", e);
            }
        }
    }

    /** {@inheritDoc} */
    @Override protected int compare(BPlusIO<IndexRow> io, long pageAddr, int idx, IndexRow row)
        throws IgniteCheckedException {

        if (inlineSize == 0) {
            IndexRow currRow = getRow(io, pageAddr, idx);

            int cmp = compareFullRows(currRow, row, 0);

            return cmp == 0 ? mvccCompare(currRow, row) : cmp;
        }

        int fieldOff = 0;

        // Use it when can't compare values (variable length, for example).
        int keyIdx;

        IndexRow currRow = null;

        int off = io.offset(idx);

        List<IndexKeyDefinition> keyDefs = rowHnd.indexKeyDefinitions();
        List<InlineIndexKeyType> keyTypes = rowHnd.inlineIndexKeyTypes();

        for (keyIdx = 0; keyIdx < keyTypes.size(); keyIdx++) {
            try {
                // If a search key is null then skip other keys (consider that null shows that we should get all
                // possible keys for that comparison).
                if (row.key(keyIdx) == null)
                    return 0;

                int maxSize = inlineSize - fieldOff;

                InlineIndexKeyType keyType = keyTypes.get(keyIdx);

                int cmp = def.rowComparator().compareKey(pageAddr, off + fieldOff, maxSize, row.key(keyIdx), keyType);

                if (cmp == CANT_BE_COMPARE || cmp == COMPARE_UNSUPPORTED)
                    break;
                else
                    fieldOff += keyType.inlineSize(pageAddr, off + fieldOff);

                if (cmp != 0) {
                    IndexKeyDefinition keyDef = keyDefs.get(keyIdx);

                    return applySortOrder(cmp, keyDef.order().sortOrder());
                }
            }
            catch (Exception e) {
                throw new IgniteException("Failed to store new index row.", e);
            }
        }

        if (keyIdx < keyDefs.size()) {
            recommender.recommend(row, inlineSize);

            if (currRow == null)
                currRow = getRow(io, pageAddr, idx);

            int ret = compareFullRows(currRow, row, keyIdx);

            if (ret != 0)
                return ret;
        }

        return mvccCompare((MvccIO)io, pageAddr, idx, row);
    }

    /** */
    private int compareFullRows(IndexRow currRow, IndexRow row, int from) throws IgniteCheckedException {
        if (currRow == row)
            return 0;

        for (int i = from; i < rowHandler().indexKeyDefinitions().size(); i++) {
            // If a search key is null then skip other keys (consider that null shows that we should get all
            // possible keys for that comparison).
            if (row.key(i) == null)
                return 0;

            int c = def.rowComparator().compareRow(currRow, row, i);

            if (c != 0)
                return applySortOrder(Integer.signum(c), rowHnd.indexKeyDefinitions().get(i).order().sortOrder());
        }

        return 0;
    }

    /**
     * Perform sort order correction.
     *
     * @param c Compare result.
     * @param order Sort order.
     * @return Fixed compare result.
     */
    private static int applySortOrder(int c, SortOrder order) {
        return order == SortOrder.ASC ? c : -c;
    }

    /** Creates an index row for this tree. */
    public IndexRowImpl createIndexRow(long link) throws IgniteCheckedException {
        IndexRowImpl cachedRow = idxRowCache == null ? null : idxRowCache.get(link);

        if (cachedRow != null) {
            return cachedRow.rowHandler() == rowHandler() ? cachedRow :
                new IndexRowImpl(rowHandler(), cachedRow.cacheDataRow());
        }

        CacheDataRowAdapter row = new CacheDataRowAdapter(link);

        row.initFromLink(cacheGroupContext(), CacheDataRowAdapter.RowData.FULL, true);

        IndexRowImpl r = new IndexRowImpl(rowHandler(), row);

        if (idxRowCache != null)
            idxRowCache.put(r);

        return r;
    }

    /** {@inheritDoc} */
    @Override public IndexRow getRow(BPlusIO<IndexRow> io, long pageAddr, int idx, Object ignore)
        throws IgniteCheckedException {

        return io.getLookupRow(this, pageAddr, idx);
    }

    /** */
    public int inlineSize() {
        return inlineSize;
    }

    /**
     * @param name Index name.
     * @param keyTypes Index key types.
     * @param keyDefs Index key definitions.
     * @param cfgInlineSize Inline size from index config.
     * @param maxInlineSize Max inline size from cache config.
     * @param log Logger.
     * @return Inline size.
     */
    public static int computeInlineSize(
        String name,
        List<InlineIndexKeyType> keyTypes,
        List<IndexKeyDefinition> keyDefs,
        int cfgInlineSize,
        int maxInlineSize,
        IgniteLogger log
    ) {
        if (cfgInlineSize == 0)
            return 0;

        if (F.isEmpty(keyTypes))
            return 0;

        boolean fixedSize = true;

        int propSize = maxInlineSize == -1
            ? IgniteSystemProperties.getInteger(IgniteSystemProperties.IGNITE_MAX_INDEX_PAYLOAD_SIZE, IGNITE_MAX_INDEX_PAYLOAD_SIZE_DEFAULT)
            : maxInlineSize;

        int size = 0;

        for (int i = 0; i < keyTypes.size(); i++) {
            InlineIndexKeyType keyType = keyTypes.get(i);

            fixedSize &= keyType.keySize() != -1;

            int sizeInc = keyType.inlineSize();

            if (sizeInc < 0) {
                int precision = keyDefs.get(i).precision();

                if (precision > 0)
                    // 3 is required to store (type, length) of value.
                    sizeInc = 3 + precision;
                else
                    sizeInc = IGNITE_VARIABLE_TYPE_DEFAULT_INLINE_SIZE;
            }

            size += sizeInc;

            if (size > propSize) {
                size = propSize;
                break;
            }
        }

        if (cfgInlineSize != -1) {
            cfgInlineSize = Math.min(PageIO.MAX_PAYLOAD_SIZE, cfgInlineSize);

            if (fixedSize && size < cfgInlineSize) {
                log.warning("Explicit INLINE_SIZE for fixed size index item is too big. " +
                    "This will lead to wasting of space inside index pages. Ignoring " +
                    "[index=" + name + ", explicitInlineSize=" + cfgInlineSize + ", realInlineSize=" + size + ']');

                return size;
            }

            return cfgInlineSize;
        }

        return Math.min(PageIO.MAX_PAYLOAD_SIZE, size);
    }

    /**
     * Getting cache group context.
     *
     * @return Cache group context.
     */
    public CacheGroupContext cacheGroupContext() {
        return grpCtx;
    }

    /** Default value for {@code IGNITE_MAX_INDEX_PAYLOAD_SIZE} */
    public static final int IGNITE_MAX_INDEX_PAYLOAD_SIZE_DEFAULT = 64;

    /**
     * @return Inline size.
     * @throws IgniteCheckedException If failed.
     */
    public MetaPageInfo metaInfo() throws IgniteCheckedException {
        return MetaPageInfo.read(metaPageId, grpId, pageMem);
    }

    /**
     * Update root meta page if need (previous version not supported features flags
     * and created product version on root meta page).
     *
     * @param inlineObjSupported inline POJO by created tree flag.
     * @throws IgniteCheckedException On error.
     */
    private void upgradeMetaPage(boolean inlineObjSupported) throws IgniteCheckedException {
        final long metaPage = acquirePage(metaPageId);

        try {
            long pageAddr = writeLock(metaPageId, metaPage); // Meta can't be removed.

            assert pageAddr != 0 : "Failed to write lock meta page [metaPageId=" + U.hexLong(metaPageId) + ']';

            try {
                BPlusMetaIO.upgradePageVersion(pageAddr, inlineObjSupported, false, pageSize());
            }
            finally {
                writeUnlock(metaPageId, metaPage, pageAddr, Boolean.TRUE, true);
            }
        }
        finally {
            releasePage(metaPageId, metaPage);
        }
    }

    /**
     * Copy info from another meta page.
     * @param info Meta page info.
     * @throws IgniteCheckedException If failed.
     */
    public void copyMetaInfo(MetaPageInfo info) throws IgniteCheckedException {
        info.write(metaPageId, grpId, pageMem);
    }

    /** */
    public boolean created() {
        return created;
    }

    /**
     * Construct the exception and invoke failure processor.
     *
     * @param msg Message.
     * @param cause Cause.
     * @param grpId Group id.
     * @param pageIds Pages ids.
     * @return New CorruptedTreeException instance.
     */
    @Override protected CorruptedTreeException corruptedTreeException(String msg, Throwable cause, int grpId, long... pageIds) {
        IndexName idx = def.idxName();

        String idxName = idx.idxName();
        String cacheName = idx.cacheName();
        String tableName = idx.tableName();

        CorruptedTreeException e = new CorruptedTreeException(msg, cause, grpName, cacheName,
            idxName, grpId, pageIds);

        String errorMsg = "Index " + idx + " of the table " + tableName + " (cache " + cacheName + ") is " +
            "corrupted, to fix this issue a rebuild is required. On the next restart, node will enter the " +
            "maintenance mode and rebuild corrupted indexes.";

        log.warning(errorMsg);

        int cacheId = CU.cacheId(cacheName);

        try {
            MaintenanceTask task = toMaintenanceTask(cacheId, idxName);

            grpCtx.shared().kernalContext().maintenanceRegistry().registerMaintenanceTask(
                task,
                oldTask -> mergeTasks(oldTask, task)
            );
        }
        catch (IgniteCheckedException ex) {
            log.warning("Failed to register maintenance record for corrupted partition files.", ex);
        }

        processFailure(FailureType.CRITICAL_ERROR, e);

        return e;
    }

    /** {@inheritDoc} */
    @Override protected void temporaryReleaseLock() {
        grpCtx.shared().database().checkpointReadUnlock();
        grpCtx.shared().database().checkpointReadLock();
    }

    /** {@inheritDoc} */
    @Override protected long maxLockHoldTime() {
        long sysWorkerBlockedTimeout = grpCtx.shared().kernalContext().workersRegistry().getSystemWorkerBlockedTimeout();

        // Using timeout value reduced by 10 times to increase possibility of lock releasing before timeout.
        return sysWorkerBlockedTimeout == 0 ? Long.MAX_VALUE : (sysWorkerBlockedTimeout / 10);
    }

    /** {@inheritDoc} */
    @Override protected IoStatisticsHolder statisticsHolder() {
        return stats != null ? stats : super.statisticsHolder();
    }

    /** {@inheritDoc} */
    @Override public String toString() {
        return S.toString(InlineIndexTree.class, this, "super", super.toString());
    }

    /**
     * @return Index row handler for this tree. Row handler for a tree can be set externally with the holder.
     */
    public InlineIndexRowHandler rowHandler() {
        return rowHnd != null ? rowHnd : ThreadLocalRowHandlerHolder.rowHandler();
    }

    /**
     * @param io IO.
     * @param pageAddr Page address.
     * @param idx Item index.
     * @param row Search row.
     * @return Comparison result.
     */
    private int mvccCompare(MvccIO io, long pageAddr, int idx, IndexRow row) {
        if (!mvccEnabled || row.indexPlainRow())
            return 0;

        long crd = io.mvccCoordinatorVersion(pageAddr, idx);
        long cntr = io.mvccCounter(pageAddr, idx);
        int opCntr = io.mvccOperationCounter(pageAddr, idx);

        assert MvccUtils.mvccVersionIsValid(crd, cntr, opCntr);

        return -MvccUtils.compare(crd, cntr, opCntr, row);  // descending order
    }

    /**
     * @param r1 First row.
     * @param r2 Second row.
     * @return Comparison result.
     */
    private int mvccCompare(IndexRow r1, IndexRow r2) {
        if (!mvccEnabled || r2.indexPlainRow() || r1 == r2)
            return 0;

        long crdVer1 = r1.mvccCoordinatorVersion();
        long crdVer2 = r2.mvccCoordinatorVersion();

        int c = -Long.compare(crdVer1, crdVer2);

        if (c != 0)
            return c;

        return -Long.compare(r1.mvccCounter(), r2.mvccCounter());
    }

    /** {@inheritDoc} */
    @Override protected String lockRetryErrorMessage(String op) {
        IndexName idxName = def.idxName();

        return super.lockRetryErrorMessage(op) + " Problem with the index [cacheName=" + idxName.cacheName() +
            ", schemaName=" + idxName.schemaName() + ", tblName=" + idxName.tableName() + ", idxName=" +
            idxName.idxName() + ']';
    }

    /** */
    private static PageHandlerWrapper<Result> wrapper(SortedIndexDefinition def) {
        if (def == null || def.cacheInfo().cacheContext() == null)
            return null;

        if (IgniteSystemProperties.getBoolean(IGNITE_BPLUS_TREE_DISABLE_METRICS))
            return null;

        return new PageHandlerWrapper<Result>() {
            @Override public PageHandler<?, Result> wrap(BPlusTree<?, ?> tree, PageHandler<?, Result> hnd) {
                GridCacheContext<?, ?> cctx = def.cacheInfo().cacheContext();

                MetricRegistryImpl mreg = cctx.shared().kernalContext().metric().registry(
                    metricName(INDEX_METRIC_PREFIX, def.idxName().fullName()));

                LongAdderMetric cnt = mreg.longAdderMetric(hnd.getClass().getSimpleName() + "Count",
                    "Count of " + hnd.getClass().getSimpleName() + " operations");
                LongAdderMetric time = mreg.longAdderMetric(hnd.getClass().getSimpleName() + "Time",
                    "Total time of " + hnd.getClass().getSimpleName() + " operations (nanoseconds)");

                return new PageHandler<Object, Result>() {
                    @Override public Result run(
                        int cacheId,
                        long pageId,
                        long page,
                        long pageAddr,
                        PageIO io,
                        Boolean walPlc,
                        Object arg,
                        int intArg,
                        IoStatisticsHolder statHolder
                    ) throws IgniteCheckedException {
                        if (!cctx.statisticsEnabled()) {
                            return ((PageHandler<Object, Result>)hnd).run(cacheId, pageId, page, pageAddr, io, walPlc,
                                arg, intArg, statHolder);
                        }

                        long ts = System.nanoTime();

                        try {
                            return ((PageHandler<Object, Result>)hnd).run(cacheId, pageId, page, pageAddr, io, walPlc,
                                arg, intArg, statHolder);
                        }
                        finally {
                            cnt.increment();
                            time.add(System.nanoTime() - ts);
                        }
                    }

                    @Override public boolean releaseAfterWrite(
                        int cacheId,
                        long pageId,
                        long page,
                        long pageAddr,
                        Object arg,
                        int intArg
                    ) {
                        return ((PageHandler<Object, Result>)hnd).releaseAfterWrite(cacheId, pageId, page, pageAddr,
                            arg, intArg);
                    }
                };
            }
        };
    }
}<|MERGE_RESOLUTION|>--- conflicted
+++ resolved
@@ -55,12 +55,7 @@
 import org.apache.ignite.internal.processors.cache.persistence.tree.reuse.ReuseList;
 import org.apache.ignite.internal.processors.cache.persistence.tree.util.PageHandler;
 import org.apache.ignite.internal.processors.cache.persistence.tree.util.PageHandlerWrapper;
-<<<<<<< HEAD
-import org.apache.ignite.internal.processors.cache.tree.mvcc.data.MvccDataRow;
-import org.apache.ignite.internal.processors.metric.MetricRegistryImpl;
-=======
 import org.apache.ignite.internal.processors.metric.MetricRegistry;
->>>>>>> 327df734
 import org.apache.ignite.internal.processors.metric.impl.LongAdderMetric;
 import org.apache.ignite.internal.util.typedef.F;
 import org.apache.ignite.internal.util.typedef.internal.CU;
@@ -663,7 +658,7 @@
             @Override public PageHandler<?, Result> wrap(BPlusTree<?, ?> tree, PageHandler<?, Result> hnd) {
                 GridCacheContext<?, ?> cctx = def.cacheInfo().cacheContext();
 
-                MetricRegistryImpl mreg = cctx.shared().kernalContext().metric().registry(
+                MetricRegistry mreg = cctx.shared().kernalContext().metric().registry(
                     metricName(INDEX_METRIC_PREFIX, def.idxName().fullName()));
 
                 LongAdderMetric cnt = mreg.longAdderMetric(hnd.getClass().getSimpleName() + "Count",
