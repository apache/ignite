--- conflicted
+++ resolved
@@ -33,13 +33,7 @@
 import java.util.Set;
 import java.util.UUID;
 import org.apache.ignite.Ignite;
-<<<<<<< HEAD
-import org.apache.ignite.internal.jdbc.thin.JdbcThinResultSet;
-import org.apache.ignite.internal.processors.odbc.jdbc.JdbcStatementType;
-import org.apache.ignite.internal.processors.query.IgniteSQLException;
-=======
 import org.apache.ignite.internal.processors.odbc.SqlStateCode;
->>>>>>> 42ec14cd
 import org.apache.ignite.internal.util.typedef.F;
 
 import static java.sql.ResultSet.CONCUR_READ_ONLY;
@@ -306,7 +300,6 @@
 
     /** {@inheritDoc} */
     @Override public boolean execute(String sql) throws SQLException {
-<<<<<<< HEAD
 //        if (!conn.isDmlSupported()) {
 //            // We attempt to run a query without any checks as long as server does not support DML anyway,
 //            // so it simply will throw an exception when given a DML statement instead of a query.
@@ -365,59 +358,6 @@
         execute0(sql, null);
 
         return results.get(0).isQuery();
-=======
-        if (!conn.isDmlSupported()) {
-            // We attempt to run a query without any checks as long as server does not support DML anyway,
-            // so it simply will throw an exception when given a DML statement instead of a query.
-            rs = executeQuery(sql);
-
-            return true;
-        }
-
-        ensureNotClosed();
-
-        rs = null;
-
-        updateCnt = -1;
-
-        if (F.isEmpty(sql))
-            throw new SQLException("SQL query is empty");
-
-        Ignite ignite = conn.ignite();
-
-        UUID nodeId = conn.nodeId();
-
-        UUID uuid = UUID.randomUUID();
-
-        boolean loc = nodeId == null;
-
-        JdbcQueryTask qryTask = JdbcQueryTaskV2.createTask(loc ? ignite : null, conn.cacheName(), conn.schemaName(),
-            sql, null, loc, getArgs(), fetchSize, uuid, conn.isLocalQuery(), conn.isCollocatedQuery(),
-            conn.isDistributedJoins(), conn.isEnforceJoinOrder(), conn.isLazy());
-
-        try {
-            JdbcQueryTask.QueryResult res =
-                loc ? qryTask.call() : ignite.compute(ignite.cluster().forNodeId(nodeId)).call(qryTask);
-
-            if (res.isQuery()) {
-                JdbcResultSet rs = new JdbcResultSet(uuid, this, res.getTbls(), res.getCols(),
-                    res.getTypes(), res.getRows(), res.isFinished());
-
-                rs.setFetchSize(fetchSize);
-
-                resSets.add(rs);
-
-                this.rs = rs;
-            }
-            else
-                updateCnt = updateCounterFromQueryResult(res.getRows());
-
-            return res.isQuery();
-        }
-        catch (Exception e) {
-            throw convertToSqlException(e, "Failed to query Ignite.");
-        }
->>>>>>> 42ec14cd
     }
 
     /** {@inheritDoc} */
@@ -591,7 +531,6 @@
     /** {@inheritDoc} */
     @Override public boolean getMoreResults(int curr) throws SQLException {
         ensureNotClosed();
-        ensureNotClosed();
 
         if (results != null) {
             assert curRes <= results.size() : "Invalid results state: [resultsCount=" + results.size() +
