--- conflicted
+++ resolved
@@ -249,14 +249,6 @@
         if (!isFiltered())
             return this;
 
-<<<<<<< HEAD
-        CacheContinuousQueryEntry e = new CacheContinuousQueryEntry(
-                cacheId, null, null, null, null, keepBinary, part, primary, updateCntr, topVer);
-
-        e.flags = flags;
-
-        return e;
-=======
         return new CacheContinuousQueryEntry(
             cacheId,
             null,
@@ -265,10 +257,10 @@
             null,
             false,
             part,
+            primary,
             updateCntr,
             topVer,
             flags);
->>>>>>> d2b47591
     }
 
     /**
@@ -289,32 +281,7 @@
      * @return Keep binary flag.
      */
     boolean isKeepBinary() {
-<<<<<<< HEAD
-        return keepBinary;
-    }
-
-    /**
-     * @return {@code True} if called on primary node.
-     */
-    boolean isPrimary() {
-        return primary;
-    }
-
-    /**
-     * @param cntrs Filtered events.
-     */
-    void filteredEvents(GridLongList cntrs) {
-        filteredEvts = cntrs;
-    }
-
-    /**
-     * @return previous filtered events.
-     */
-    long[] filteredEvents() {
-        return filteredEvts == null ? null : filteredEvts.array();
-=======
         return (flags & KEEP_BINARY) != 0;
->>>>>>> d2b47591
     }
 
     /**
