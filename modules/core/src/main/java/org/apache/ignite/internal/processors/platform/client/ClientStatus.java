/*
 * Licensed to the Apache Software Foundation (ASF) under one or more
 * contributor license agreements.  See the NOTICE file distributed with
 * this work for additional information regarding copyright ownership.
 * The ASF licenses this file to You under the Apache License, Version 2.0
 * (the "License"); you may not use this file except in compliance with
 * the License.  You may obtain a copy of the License at
 *
 *      http://www.apache.org/licenses/LICENSE-2.0
 *
 * Unless required by applicable law or agreed to in writing, software
 * distributed under the License is distributed on an "AS IS" BASIS,
 * WITHOUT WARRANTIES OR CONDITIONS OF ANY KIND, either express or implied.
 * See the License for the specific language governing permissions and
 * limitations under the License.
 */

package org.apache.ignite.internal.processors.platform.client;

/**
 * Client status codes.
 */
public final class ClientStatus {
    /**
     * No-op constructor to prevent instantiation.
     */
    private ClientStatus() {
        // No-op.
    }

    /** Command succeeded. */
    public static final int SUCCESS = 0;

    /** Command failed. */
    public static final int FAILED = 1;

    /** Invalid op code. */
    public static final int INVALID_OP_CODE = 2;

    /** Functionality is disabled. */
    public static final int FUNCTIONALITY_DISABLED = 100;

    /** Cache does not exist. */
    public static final int CACHE_DOES_NOT_EXIST = 1000;

    /** Cache already exists. */
    public static final int CACHE_EXISTS = 1001;

    /** Too many cursors. */
    public static final int TOO_MANY_CURSORS = 1010;

    /** Resource does not exist. */
    public static final int RESOURCE_DOES_NOT_EXIST = 1011;

    /** Authorization failure. */
    public static final int SECURITY_VIOLATION = 1012;

    /** Active transactions per connection limit exceeded. */
    public static final int TX_LIMIT_EXCEEDED = 1020;

    /** Transaction not found. */
    public static final int TX_NOT_FOUND = 1021;

<<<<<<< HEAD
=======
    /** Too many compute tasks. */
    public static final int TOO_MANY_COMPUTE_TASKS = 1030;

>>>>>>> 1e84d448
    /** Authentication failed. */
    public static final int AUTH_FAILED = 2000;
}<|MERGE_RESOLUTION|>--- conflicted
+++ resolved
@@ -61,12 +61,9 @@
     /** Transaction not found. */
     public static final int TX_NOT_FOUND = 1021;
 
-<<<<<<< HEAD
-=======
     /** Too many compute tasks. */
     public static final int TOO_MANY_COMPUTE_TASKS = 1030;
 
->>>>>>> 1e84d448
     /** Authentication failed. */
     public static final int AUTH_FAILED = 2000;
 }