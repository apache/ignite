--- conflicted
+++ resolved
@@ -54,13 +54,8 @@
         if (msgMap == null || msgMap.isEmpty())
             return;
 
-<<<<<<< HEAD
-        for (String msg : msgMap.values())
-            out.println(msg);
-=======
         for (String message : msgMap.values())
             printer.accept(message);
->>>>>>> e70b66c5
     }
 
     /** */
