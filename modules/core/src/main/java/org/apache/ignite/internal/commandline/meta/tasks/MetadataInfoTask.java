--- conflicted
+++ resolved
@@ -59,13 +59,7 @@
             return results.get(0).getData();
     }
 
-<<<<<<< HEAD
-    /**
-     * Job for {@link CheckIndexInlineSizes} command.
-     */
-=======
     /** */
->>>>>>> 308775e8
     private static class MetadataListJob extends VisorJob<IgniteDataTransferObject, MetadataListResult> {
         /** */
         private static final long serialVersionUID = 0L;
