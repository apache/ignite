/*
 * Licensed to the Apache Software Foundation (ASF) under one or more
 * contributor license agreements. See the NOTICE file distributed with
 * this work for additional information regarding copyright ownership.
 * The ASF licenses this file to You under the Apache License, Version 2.0
 * (the "License"); you may not use this file except in compliance with
 * the License. You may obtain a copy of the License at
 *
 * http://www.apache.org/licenses/LICENSE-2.0
 *
 * Unless required by applicable law or agreed to in writing, software
 * distributed under the License is distributed on an "AS IS" BASIS,
 * WITHOUT WARRANTIES OR CONDITIONS OF ANY KIND, either express or implied.
 * See the License for the specific language governing permissions and
 * limitations under the License.
 */

package org.apache.ignite.internal.commandline.meta.tasks;

import java.util.Collections;
import java.util.List;
import org.apache.ignite.IgniteException;
import org.apache.ignite.compute.ComputeJobResult;
import org.apache.ignite.internal.GridKernalContext;
import org.apache.ignite.internal.binary.BinaryMetadata;
<<<<<<< HEAD
=======
import org.apache.ignite.internal.dto.IgniteDataTransferObject;
>>>>>>> c26070d3
import org.apache.ignite.internal.management.api.NoArg;
import org.apache.ignite.internal.management.meta.MetaDetailsCommandArg;
import org.apache.ignite.internal.processors.cache.binary.CacheObjectBinaryProcessorImpl;
import org.apache.ignite.internal.processors.task.GridInternal;
import org.apache.ignite.internal.visor.VisorJob;
import org.apache.ignite.internal.visor.VisorMultiNodeTask;
import org.jetbrains.annotations.Nullable;

/**
 * Task for MetadataListCommand and MetadataDetailsCommand commands.
 */
@GridInternal
<<<<<<< HEAD
public class MetadataInfoTask extends VisorMultiNodeTask<NoArg, MetadataListResult, MetadataListResult> {
=======
public class MetadataInfoTask extends VisorMultiNodeTask<IgniteDataTransferObject, MetadataListResult, MetadataListResult> {
>>>>>>> c26070d3
    /** */
    private static final long serialVersionUID = 0L;

    /** {@inheritDoc} */
<<<<<<< HEAD
    @Override protected VisorJob<NoArg, MetadataListResult> job(NoArg arg) {
=======
    @Override protected VisorJob<IgniteDataTransferObject, MetadataListResult> job(IgniteDataTransferObject arg) {
>>>>>>> c26070d3
        return new MetadataListJob(arg, debug);
    }

    /** {@inheritDoc} */
    @Nullable @Override protected MetadataListResult reduce0(List<ComputeJobResult> results) {
        if (results.isEmpty())
            throw new IgniteException("Empty job results");

        if (results.size() > 1)
            throw new IgniteException("Invalid job results: " + results);

        if (results.get(0).getException() != null)
            throw results.get(0).getException();
        else
            return results.get(0).getData();
    }

<<<<<<< HEAD
    /**
     * Job for {@link CheckIndexInlineSizes} command.
     */
    private static class MetadataListJob extends VisorJob<NoArg, MetadataListResult> {
=======
    /** */
    private static class MetadataListJob extends VisorJob<IgniteDataTransferObject, MetadataListResult> {
>>>>>>> c26070d3
        /** */
        private static final long serialVersionUID = 0L;

        /**
         * @param arg Argument.
         * @param debug Debug.
         */
<<<<<<< HEAD
        protected MetadataListJob(@Nullable NoArg arg, boolean debug) {
=======
        protected MetadataListJob(@Nullable IgniteDataTransferObject arg, boolean debug) {
>>>>>>> c26070d3
            super(arg, debug);
        }

        /** {@inheritDoc} */
<<<<<<< HEAD
        @Override protected MetadataListResult run(@Nullable NoArg arg0) throws IgniteException {
            if (!(arg0 instanceof MetaDetailsCommandArg)) {
=======
        @Override protected MetadataListResult run(@Nullable IgniteDataTransferObject arg0) throws IgniteException {
            if (arg0 instanceof NoArg) {
>>>>>>> c26070d3
                // returns full metadata
                return new MetadataListResult(
                    ((CacheObjectBinaryProcessorImpl)ignite.context().cacheObjects()).binaryMetadata());
            }
            else {
                MetaDetailsCommandArg arg = (MetaDetailsCommandArg)arg0;

                // returns specified metadata
                int typeId = typeId(ignite.context(), arg.typeId(), arg.typeName());

                BinaryMetadata binMeta = ((CacheObjectBinaryProcessorImpl)ignite.context().cacheObjects()).binaryMetadata(typeId);

                if (binMeta == null)
                    throw new IgniteException("Failed to get metadata, type not found: " + typeId);

                return new MetadataListResult(Collections.singleton(binMeta));
            }
        }
    }

    /** */
    public static int typeId(GridKernalContext ctx, int typeId, String typeName) {
        if (typeId != 0)
            return typeId;
        else
            return ctx.cacheObjects().typeId(typeName);
    }
}<|MERGE_RESOLUTION|>--- conflicted
+++ resolved
@@ -23,10 +23,7 @@
 import org.apache.ignite.compute.ComputeJobResult;
 import org.apache.ignite.internal.GridKernalContext;
 import org.apache.ignite.internal.binary.BinaryMetadata;
-<<<<<<< HEAD
-=======
 import org.apache.ignite.internal.dto.IgniteDataTransferObject;
->>>>>>> c26070d3
 import org.apache.ignite.internal.management.api.NoArg;
 import org.apache.ignite.internal.management.meta.MetaDetailsCommandArg;
 import org.apache.ignite.internal.processors.cache.binary.CacheObjectBinaryProcessorImpl;
@@ -39,20 +36,12 @@
  * Task for MetadataListCommand and MetadataDetailsCommand commands.
  */
 @GridInternal
-<<<<<<< HEAD
-public class MetadataInfoTask extends VisorMultiNodeTask<NoArg, MetadataListResult, MetadataListResult> {
-=======
 public class MetadataInfoTask extends VisorMultiNodeTask<IgniteDataTransferObject, MetadataListResult, MetadataListResult> {
->>>>>>> c26070d3
     /** */
     private static final long serialVersionUID = 0L;
 
     /** {@inheritDoc} */
-<<<<<<< HEAD
-    @Override protected VisorJob<NoArg, MetadataListResult> job(NoArg arg) {
-=======
     @Override protected VisorJob<IgniteDataTransferObject, MetadataListResult> job(IgniteDataTransferObject arg) {
->>>>>>> c26070d3
         return new MetadataListJob(arg, debug);
     }
 
@@ -70,15 +59,8 @@
             return results.get(0).getData();
     }
 
-<<<<<<< HEAD
-    /**
-     * Job for {@link CheckIndexInlineSizes} command.
-     */
-    private static class MetadataListJob extends VisorJob<NoArg, MetadataListResult> {
-=======
     /** */
     private static class MetadataListJob extends VisorJob<IgniteDataTransferObject, MetadataListResult> {
->>>>>>> c26070d3
         /** */
         private static final long serialVersionUID = 0L;
 
@@ -86,22 +68,13 @@
          * @param arg Argument.
          * @param debug Debug.
          */
-<<<<<<< HEAD
-        protected MetadataListJob(@Nullable NoArg arg, boolean debug) {
-=======
         protected MetadataListJob(@Nullable IgniteDataTransferObject arg, boolean debug) {
->>>>>>> c26070d3
             super(arg, debug);
         }
 
         /** {@inheritDoc} */
-<<<<<<< HEAD
-        @Override protected MetadataListResult run(@Nullable NoArg arg0) throws IgniteException {
-            if (!(arg0 instanceof MetaDetailsCommandArg)) {
-=======
         @Override protected MetadataListResult run(@Nullable IgniteDataTransferObject arg0) throws IgniteException {
             if (arg0 instanceof NoArg) {
->>>>>>> c26070d3
                 // returns full metadata
                 return new MetadataListResult(
                     ((CacheObjectBinaryProcessorImpl)ignite.context().cacheObjects()).binaryMetadata());
