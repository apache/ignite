--- conflicted
+++ resolved
@@ -93,21 +93,12 @@
         }
         catch (Exception e) {
             log.error("Failed to parse message [id=" + reqId + ", err=" + e + ']');
-<<<<<<< HEAD
 
             ses.close();
 
             return;
         }
 
-=======
-
-            ses.close();
-
-            return;
-        }
-
->>>>>>> 63ed2851
         assert req != null;
 
         try {
@@ -139,46 +130,6 @@
             log.error("Failed to process ODBC request [id=" + reqId + ", err=" + e + ']');
 
             ses.send(parser.encode(new OdbcResponse(OdbcResponse.STATUS_FAILED, e.getMessage())));
-<<<<<<< HEAD
-        }
-    }
-
-    /**
-     * Connection-related data.
-     */
-    private class ConnectionData {
-        /** Request handler. */
-        private OdbcRequestHandler handler;
-
-        /** Message parser. */
-        private OdbcMessageParser parser;
-
-        /**
-         * @param ctx Context.
-         * @param busyLock Shutdown busy lock.
-         */
-        public ConnectionData(GridKernalContext ctx, GridSpinBusyLock busyLock) {
-            handler = new OdbcRequestHandler(ctx, busyLock);
-
-            parser = new OdbcMessageParser(ctx);
-        }
-
-        /**
-         * Handler getter.
-         * @return Request handler for the connection.
-         */
-        public OdbcRequestHandler getHandler() {
-            return handler;
-        }
-
-        /**
-         * Parser getter
-         * @return Message parser for the connection.
-         */
-        public OdbcMessageParser getParser() {
-            return parser;
-        }
-=======
         }
     }
 
@@ -216,6 +167,5 @@
         public OdbcMessageParser getParser() {
             return parser;
         }
->>>>>>> 63ed2851
     }
 }