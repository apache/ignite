--- conflicted
+++ resolved
@@ -59,20 +59,11 @@
     /**
      * Constructor.
      *
-<<<<<<< HEAD
-     * @param dfltMode Default IGFS mode.
-     * @param pathModes Path modes.
-     */
-    public IgfsPaths(Object payload,
-                     IgfsMode dfltMode,
-                     @Nullable List<T2<IgfsPath, IgfsMode>> pathModes) {
-=======
      * @param payload Payload.
      * @param dfltMode Default IGFS mode.
      * @param pathModes Path modes.
      */
     public IgfsPaths(Object payload, IgfsMode dfltMode, @Nullable List<T2<IgfsPath, IgfsMode>> pathModes) {
->>>>>>> 31d3289d
         this.payload = payload;
         this.dfltMode = dfltMode;
         this.pathModes = pathModes;
@@ -101,11 +92,6 @@
 
     /** {@inheritDoc} */
     @Override public void writeExternal(ObjectOutput out) throws IOException {
-<<<<<<< HEAD
-//        U.writeStringMap(out, props);
-
-=======
->>>>>>> 31d3289d
         writePayload(out);
 
         U.writeEnum(out, dfltMode);
@@ -124,16 +110,10 @@
     }
 
     /**
-<<<<<<< HEAD
-     *
-     * @param out
-     * @throws IOException
-=======
      * Write payload.
      *
      * @param out Output stream.
      * @throws IOException If failed.
->>>>>>> 31d3289d
      */
     private void writePayload(ObjectOutput out) throws IOException {
         ByteArrayOutputStream baos = new ByteArrayOutputStream();
@@ -152,11 +132,6 @@
 
     /** {@inheritDoc} */
     @Override public void readExternal(ObjectInput in) throws IOException, ClassNotFoundException {
-<<<<<<< HEAD
-//        props = U.readStringMap(in);
-
-=======
->>>>>>> 31d3289d
         readPayload(in);
 
         dfltMode = IgfsMode.fromOrdinal(in.readByte());
@@ -178,18 +153,11 @@
     }
 
     /**
-<<<<<<< HEAD
-     *
-     * @param in
-     * @throws IOException
-     * @throws ClassNotFoundException
-=======
      * Read payload.
      *
      * @param in Input stream.
      * @throws IOException If failed.
      * @throws ClassNotFoundException If failed.
->>>>>>> 31d3289d
      */
     private void readPayload(ObjectInput in) throws IOException, ClassNotFoundException {
         byte[] factoryBytes = U.readByteArray(in);
@@ -203,11 +171,4 @@
             oi.close();
         }
     }
-<<<<<<< HEAD
-
-    public Object getPayload() {
-        return payload;
-    }
-=======
->>>>>>> 31d3289d
 }