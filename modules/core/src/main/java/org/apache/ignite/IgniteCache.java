--- conflicted
+++ resolved
@@ -1537,18 +1537,11 @@
      * <p>
      * This is useful for fast iteration over cache partition data if persistence is enabled and the data is "cold".
      * <p>
-<<<<<<< HEAD
-     * Please keep in mind what preload will reduce available amount of page
-     * memory for subsequent operations and may lead to earlier eviction.
-     * <p>
-     * Calling the method makes no sense for in-memory caches and will result in exception.
-=======
      * Preload will reduce available amount of page memory for subsequent operations and may lead to earlier page
      * replacement.
      * <p>
      * This method is irrelevant for in-memory caches. Calling this method on an in-memory cache will result in
      * exception.
->>>>>>> 11e142da
      *
      * @param partition Partition.
      */
@@ -1559,15 +1552,6 @@
      * <p>
      * This is useful for fast iteration over cache partition data if persistence is enabled and the data is "cold".
      * <p>
-<<<<<<< HEAD
-     * Please keep in mind what preload will reduce available amount of page
-     * memory for subsequent operations and may lead to earlier eviction.
-     * <p>
-     * Calling the method makes no sense for in-memory caches and will result in exception.
-     *
-     * @param partition Partition.
-     * @return a Future representing pending completion of the partition preloading.
-=======
      * Preload will reduce available amount of page memory for subsequent operations and may lead to earlier page
      * replacement.
      * <p>
@@ -1576,21 +1560,10 @@
      *
      * @param partition Partition.
      * @return A future representing pending completion of the partition preloading.
->>>>>>> 11e142da
      */
     public IgniteFuture<Void> preloadPartitionAsync(int partition);
 
     /**
-<<<<<<< HEAD
-     * Efficiently preloads cache partition into page memory if it exists on local node.
-     * <p>
-     * This is useful for fast iteration over cache partition data if persistence is enabled and the data is "cold".
-     * <p>
-     * Please keep in mind what preload will reduce available amount of page
-     * memory for subsequent operations and may lead to earlier eviction.
-     * <p>
-     * Calling the method makes no sense for in-memory caches and will result in exception.
-=======
      * Efficiently preloads cache partition into page memory if it exists on the local node.
      * <p>
      * This is useful for fast iteration over cache partition data if persistence is enabled and the data is "cold".
@@ -1600,7 +1573,6 @@
      * <p>
      * This method is irrelevant for in-memory caches. Calling this method on an in-memory cache will result in
      * exception.
->>>>>>> 11e142da
      *
      * @param partition Partition.
      * @return {@code True} if partition was preloaded, {@code false} if it doesn't belong to local node.
