/*
 * Licensed to the Apache Software Foundation (ASF) under one or more
 * contributor license agreements.  See the NOTICE file distributed with
 * this work for additional information regarding copyright ownership.
 * The ASF licenses this file to You under the Apache License, Version 2.0
 * (the "License"); you may not use this file except in compliance with
 * the License.  You may obtain a copy of the License at
 *
 *      http://www.apache.org/licenses/LICENSE-2.0
 *
 * Unless required by applicable law or agreed to in writing, software
 * distributed under the License is distributed on an "AS IS" BASIS,
 * WITHOUT WARRANTIES OR CONDITIONS OF ANY KIND, either express or implied.
 * See the License for the specific language governing permissions and
 * limitations under the License.
 */

package org.apache.ignite.internal.processors.cache.transactions;

import java.util.Arrays;
import java.util.Collection;
import java.util.Collections;
import java.util.Map;
import java.util.Set;
import org.apache.ignite.internal.processors.cache.GridCacheSharedContext;
import org.apache.ignite.internal.processors.cache.store.CacheStoreManager;
import org.apache.ignite.internal.util.typedef.F;
import org.apache.ignite.internal.util.typedef.internal.S;
import org.jetbrains.annotations.Nullable;

/**
 *
 */
public class IgniteTxRemoteSingleStateImpl extends IgniteTxRemoteStateAdapter {
    /** */
    private IgniteTxEntry entry;

    /** {@inheritDoc} */
    @Override public void addWriteEntry(IgniteTxKey key, IgniteTxEntry e) {
        this.entry = e;
    }

    /** {@inheritDoc} */
    @Override public void clearEntry(IgniteTxKey key) {
        if (entry != null && entry.txKey().equals(key))
            entry = null;
    }

    /** {@inheritDoc} */
    @Override public IgniteTxEntry entry(IgniteTxKey key) {
        if (entry != null && entry.txKey().equals(key))
            return entry;

        return null;
    }

    /** {@inheritDoc} */
    @Override public boolean hasWriteKey(IgniteTxKey key) {
        return entry != null && entry.txKey().equals(key);
    }

    /** {@inheritDoc} */
    @Override public Set<IgniteTxKey> readSet() {
        return Collections.emptySet();
    }

    /** {@inheritDoc} */
    @Override public Set<IgniteTxKey> writeSet() {
        return entry != null ? Collections.singleton(entry.txKey()) : Collections.<IgniteTxKey>emptySet();
    }

    /** {@inheritDoc} */
    @Override public Collection<IgniteTxEntry> writeEntries() {
        return entry != null ? Arrays.asList(entry) : Collections.<IgniteTxEntry>emptyList();
    }

    /** {@inheritDoc} */
    @Override public Collection<IgniteTxEntry> readEntries() {
        return Collections.emptyList();
    }

    /** {@inheritDoc} */
    @Override public Map<IgniteTxKey, IgniteTxEntry> writeMap() {
        return entry != null ? F.asMap(entry.txKey(), entry) :
            Collections.<IgniteTxKey, IgniteTxEntry>emptyMap();
    }

    /** {@inheritDoc} */
    @Override public Map<IgniteTxKey, IgniteTxEntry> readMap() {
        return Collections.emptyMap();
    }

    /** {@inheritDoc} */
    @Override public boolean empty() {
        return entry == null;
    }

    /** {@inheritDoc} */
    @Override public Collection<IgniteTxEntry> allEntries() {
        return entry != null ? Arrays.asList(entry) : Collections.<IgniteTxEntry>emptyList();
    }

    /** {@inheritDoc} */
    @Nullable @Override public IgniteTxEntry singleWrite() {
        return entry;
    }

    /** {@inheritDoc} */
    @Override public void invalidPartition(int part) {
        if (entry != null && entry.context().affinity().partition(entry.key()) == part)
            entry = null;
    }

    /** {@inheritDoc} */
    public String toString() {
        return S.toString(IgniteTxRemoteSingleStateImpl.class, this);
    }

    /** {@inheritDoc} */
    @Override public Collection<CacheStoreManager> stores(GridCacheSharedContext cctx) {
        if (entry == null)
            return null;

        CacheStoreManager store = entry.context().store();

<<<<<<< HEAD
        if (store.configured() && store.isLocal()) {
            HashSet<CacheStoreManager> set = new HashSet<>(3, 0.75f);

            set.add(store);

            return set;
=======
        if (store.configured()
            && store.isLocal()) { // Only local stores take part at tx on backup node.
            return Collections.singleton(store);
>>>>>>> 45bbdcad
        }

        return null;
    }
}<|MERGE_RESOLUTION|>--- conflicted
+++ resolved
@@ -123,18 +123,9 @@
 
         CacheStoreManager store = entry.context().store();
 
-<<<<<<< HEAD
-        if (store.configured() && store.isLocal()) {
-            HashSet<CacheStoreManager> set = new HashSet<>(3, 0.75f);
-
-            set.add(store);
-
-            return set;
-=======
         if (store.configured()
             && store.isLocal()) { // Only local stores take part at tx on backup node.
             return Collections.singleton(store);
->>>>>>> 45bbdcad
         }
 
         return null;
