--- conflicted
+++ resolved
@@ -259,10 +259,7 @@
     /** {@inheritDoc} */
     @Override public void start() {
         ctx.event().addLocalEventListener(lsnr, EVT_NODE_LEFT, EVT_NODE_FAILED);
-<<<<<<< HEAD
-=======
-
->>>>>>> edb32fa0
+
         ctx.internalSubscriptionProcessor().registerGlobalStateListener(this);
     }
 
