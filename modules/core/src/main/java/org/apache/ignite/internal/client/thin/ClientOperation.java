--- conflicted
+++ resolved
@@ -23,12 +23,6 @@
 import org.jetbrains.annotations.Nullable;
 
 /** Operation codes. */
-<<<<<<< HEAD
-enum ClientOperation {
-    /** Resource close. */
-    RESOURCE_CLOSE(0),
-
-=======
 public enum ClientOperation {
     /** Resource close. */
     RESOURCE_CLOSE(0),
@@ -39,7 +33,6 @@
     /** Get idle timeout. */
     GET_IDLE_TIMEOUT(2),
 
->>>>>>> 9cf06362
     /** Cache get or create with name. */
     CACHE_GET_OR_CREATE_WITH_NAME(1052),
 
@@ -194,9 +187,6 @@
     COMPUTE_TASK_FINISHED(6001, ClientNotificationType.COMPUTE_TASK_FINISHED),
 
     /** Invoke service. */
-<<<<<<< HEAD
-    SERVICE_INVOKE(7000);
-=======
     SERVICE_INVOKE(7000),
 
     /** Get service descriptors. */
@@ -204,7 +194,6 @@
 
     /** Get service descriptors. */
     SERVICE_GET_DESCRIPTOR(7002);
->>>>>>> 9cf06362
 
     /** Code. */
     private final int code;
@@ -232,11 +221,6 @@
 
     /**
      * @return Type of notification.
-<<<<<<< HEAD
-     */
-    public ClientNotificationType notificationType() {
-        return notificationType;
-=======
      */
     public ClientNotificationType notificationType() {
         return notificationType;
@@ -370,7 +354,6 @@
             default:
                 return null;
         }
->>>>>>> 9cf06362
     }
 
     /** Enum mapping from code to values. */
