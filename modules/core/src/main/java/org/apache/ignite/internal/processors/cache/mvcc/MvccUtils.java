/*
 * Licensed to the Apache Software Foundation (ASF) under one or more
 * contributor license agreements.  See the NOTICE file distributed with
 * this work for additional information regarding copyright ownership.
 * The ASF licenses this file to You under the Apache License, Version 2.0
 * (the "License"); you may not use this file except in compliance with
 * the License.  You may obtain a copy of the License at
 *
 *      http://www.apache.org/licenses/LICENSE-2.0
 *
 * Unless required by applicable law or agreed to in writing, software
 * distributed under the License is distributed on an "AS IS" BASIS,
 * WITHOUT WARRANTIES OR CONDITIONS OF ANY KIND, either express or implied.
 * See the License for the specific language governing permissions and
 * limitations under the License.
 */

package org.apache.ignite.internal.processors.cache.mvcc;

import org.apache.ignite.IgniteCheckedException;
import org.apache.ignite.IgniteException;
import org.apache.ignite.configuration.TransactionConfiguration;
import org.apache.ignite.internal.GridKernalContext;
import org.apache.ignite.internal.cluster.ClusterTopologyServerNotFoundException;
import org.apache.ignite.internal.pagemem.PageMemory;
import org.apache.ignite.internal.processors.cache.CacheGroupContext;
import org.apache.ignite.internal.processors.cache.GridCacheContext;
import org.apache.ignite.internal.processors.cache.distributed.near.GridNearTxLocal;
import org.apache.ignite.internal.processors.cache.mvcc.txlog.TxState;
import org.apache.ignite.internal.processors.cache.persistence.tree.io.DataPageIO;
import org.apache.ignite.internal.processors.cache.query.IgniteQueryErrorCode;
import org.apache.ignite.internal.processors.cache.transactions.IgniteInternalTx;
import org.apache.ignite.internal.processors.cache.transactions.IgniteTxManager;
import org.apache.ignite.internal.processors.cache.version.GridCacheVersion;
import org.apache.ignite.internal.processors.query.IgniteSQLException;
import org.apache.ignite.internal.transactions.IgniteTxMvccVersionCheckedException;
import org.apache.ignite.internal.util.typedef.internal.CU;
import org.apache.ignite.transactions.TransactionState;
import org.jetbrains.annotations.NotNull;
import org.jetbrains.annotations.Nullable;

import static org.apache.ignite.cache.CacheWriteSynchronizationMode.FULL_SYNC;
import static org.apache.ignite.internal.pagemem.PageIdUtils.itemId;
import static org.apache.ignite.internal.pagemem.PageIdUtils.pageId;
import static org.apache.ignite.internal.processors.cache.persistence.tree.io.DataPageIO.MVCC_INFO_SIZE;
import static org.apache.ignite.internal.processors.cache.query.IgniteQueryErrorCode.TRANSACTION_COMPLETED;
import static org.apache.ignite.transactions.TransactionConcurrency.PESSIMISTIC;
import static org.apache.ignite.transactions.TransactionIsolation.REPEATABLE_READ;

/**
 * Utils for MVCC.
 */
public class MvccUtils {
    /** */
    public static final int MVCC_KEY_ABSENT_BEFORE_OFF = 29;

    /** */
    public static final int MVCC_KEY_ABSENT_BEFORE_MASK = 0b0001 << MVCC_KEY_ABSENT_BEFORE_OFF;

    /** */
    public static final int MVCC_HINTS_BIT_OFF = MVCC_KEY_ABSENT_BEFORE_OFF + 1;

    /** */
    public static final int MVCC_HINTS_MASK = 0b0011 << MVCC_HINTS_BIT_OFF;

    /** Mask for all masked high bits in operation counter field. */
    public static final int MVCC_OP_COUNTER_MASK = 0b0111 << MVCC_KEY_ABSENT_BEFORE_OFF;

    /** */
    public static final long MVCC_CRD_COUNTER_NA = 0L;

    /** */
    public static final long MVCC_CRD_START_CNTR = 1L;

    /** */
    public static final long MVCC_COUNTER_NA = 0L;

    /** */
    public static final long MVCC_INITIAL_CNTR = 1L;

    /** */
    public static final long MVCC_START_CNTR = 3L;

    /** */
    public static final int MVCC_OP_COUNTER_NA = 0;

    /** */
    public static final int MVCC_START_OP_CNTR = 1;

    /** */
    public static final int MVCC_READ_OP_CNTR = ~MVCC_HINTS_MASK;

    /** */
    public static final int MVCC_INVISIBLE = 0;

    /** */
    public static final int MVCC_VISIBLE_REMOVED = 1;

    /** */
    public static final int MVCC_VISIBLE = 2;

    /** A special version visible by everyone */
    public static final MvccVersion INITIAL_VERSION =
        mvccVersion(MVCC_CRD_START_CNTR, MVCC_INITIAL_CNTR, MVCC_START_OP_CNTR);

    /** A special snapshot for which all committed versions are visible */
    public static final MvccSnapshot MVCC_MAX_SNAPSHOT =
        new MvccSnapshotWithoutTxs(Long.MAX_VALUE, Long.MAX_VALUE, MVCC_READ_OP_CNTR, MVCC_COUNTER_NA);

    /** */
    private static final MvccClosure<Integer> getVisibleState = new GetVisibleState();

    /** */
    private static final MvccClosure<Boolean> isVisible = new IsVisible();

    /** */
    private static final MvccClosure<MvccVersion> getNewVer = new GetNewVersion();

    /**
     *
     */
    private MvccUtils(){
    }

    /**
     * @param cctx Cache context.
     * @param mvccCrd Mvcc coordinator version.
     * @param mvccCntr Mvcc counter.
     * @param snapshot Snapshot.
     * @return {@code True} if transaction is active.
     * @see TxState
     * @throws IgniteCheckedException If failed.
     */
    public static boolean isActive(GridCacheContext cctx, long mvccCrd, long mvccCntr, MvccSnapshot snapshot)
        throws IgniteCheckedException {
        if (isVisible(cctx, snapshot, mvccCrd, mvccCntr, MVCC_OP_COUNTER_NA, false))
            return false;

        byte state;

        return cctx.kernalContext().coordinators().hasLocalTransaction(mvccCrd, mvccCntr) ||
            (state = state(cctx, mvccCrd, mvccCntr, 0)) != TxState.COMMITTED && state != TxState.ABORTED;
    }

    /**
     * @param cctx Cache context.
     * @param mvccCrd Mvcc coordinator version.
     * @param mvccCntr Mvcc counter.
     * @param mvccOpCntr Mvcc operation counter.
     * @return TxState
     * @see TxState
     */
    public static byte state(GridCacheContext cctx, long mvccCrd, long mvccCntr, int mvccOpCntr) {
        return state(cctx.kernalContext().coordinators(), mvccCrd, mvccCntr, mvccOpCntr);
    }

    /**
     * @param grp Cache group context.
     * @param mvccCrd Mvcc coordinator version.
     * @param mvccCntr Mvcc counter.
     * @param mvccOpCntr Mvcc operation counter.
     * @return TxState
     * @see TxState
     */
    public static byte state(CacheGroupContext grp, long mvccCrd, long mvccCntr, int mvccOpCntr) {
        return state(grp.shared().coordinators(), mvccCrd, mvccCntr, mvccOpCntr);
    }

    /**
     * @param proc Mvcc processor.
     * @param mvccCrd Mvcc coordinator version.
     * @param mvccCntr Mvcc counter.
     * @return TxState
     * @see TxState
     */
    private static byte state(MvccProcessor proc, long mvccCrd, long mvccCntr, int mvccOpCntr) {
        if (compare(INITIAL_VERSION, mvccCrd, mvccCntr, mvccOpCntr) == 0)
            return TxState.COMMITTED; // Initial version is always committed;

        if ((mvccOpCntr & MVCC_HINTS_MASK) != 0)
            return (byte)(mvccOpCntr >>> MVCC_HINTS_BIT_OFF);

        MvccCoordinator crd = proc.currentCoordinator();

        byte state = proc.state(mvccCrd, mvccCntr);

        if ((state == TxState.NA || state == TxState.PREPARED)
            && (crd.unassigned() // Recovery from WAL.
            || (crd.initialized() && mvccCrd < crd.version()))) // Stale row.
            state = TxState.ABORTED;

        return state;
    }

    /**
     * Checks if version is visible from the given snapshot.
     *
     * @param cctx Cache context.
     * @param snapshot Snapshot.
     * @param mvccCrd Mvcc coordinator.
     * @param mvccCntr Mvcc counter.
     * @param opCntr Operation counter.
     * @return {@code True} if visible.
     * @throws IgniteCheckedException If failed.
     */
    public static boolean isVisible(GridCacheContext cctx, MvccSnapshot snapshot, long mvccCrd, long mvccCntr,
        int opCntr) throws IgniteCheckedException {
        return isVisible(cctx, snapshot, mvccCrd, mvccCntr, opCntr, true);
    }

    /**
     * Checks if version is visible from the given snapshot.
     *
     * @param cctx Cache context.
     * @param snapshot Snapshot.
     * @param mvccCrd Mvcc coordinator.
     * @param mvccCntr Mvcc counter.
     * @param opCntr Operation counter.
     * @param useTxLog {@code True} if TxLog should be used.
     * @return {@code True} if visible.
     * @throws IgniteCheckedException If failed.
     */
    public static boolean isVisible(GridCacheContext cctx, MvccSnapshot snapshot, long mvccCrd, long mvccCntr,
        int opCntr, boolean useTxLog) throws IgniteCheckedException {
        if (mvccCrd == MVCC_CRD_COUNTER_NA) {
            assert mvccCntr == MVCC_COUNTER_NA && opCntr == MVCC_OP_COUNTER_NA
                : "rowVer=" + mvccVersion(mvccCrd, mvccCntr, opCntr) + ", snapshot=" + snapshot;

            return false; // Unassigned version is always invisible
        }

        if (compare(INITIAL_VERSION, mvccCrd, mvccCntr, opCntr) == 0)
            return true; // Initial version is always visible

        long snapshotCrd = snapshot.coordinatorVersion();

        long snapshotCntr = snapshot.counter();
        int snapshotOpCntr = snapshot.operationCounter();

        if (mvccCrd > snapshotCrd)
            return false; // Rows in the future are never visible.

        if (mvccCrd < snapshotCrd) {
            if (!useTxLog)
                return true; // The checking row is expected to be committed.

            byte state = state(cctx, mvccCrd, mvccCntr, opCntr);

            if (MVCC_MAX_SNAPSHOT.compareTo(snapshot) != 0 // Special version which sees all committed entries.
                && state != TxState.COMMITTED && state != TxState.ABORTED)
                throw unexpectedStateException(cctx, state, mvccCrd, mvccCntr, opCntr, snapshot);

            return state == TxState.COMMITTED;
        }

        if (mvccCntr > snapshotCntr) // we don't see future updates
            return false;

        // Basically we can make fast decision about visibility if found rows from the same transaction.
        // But we can't make such decision for read-only queries,
        // because read-only queries use last committed version in it's snapshot which could be actually aborted
        // (during transaction recovery we do not know whether recovered transaction was committed or aborted).
        if (mvccCntr == snapshotCntr && snapshotOpCntr != MVCC_READ_OP_CNTR) {
            assert opCntr <= snapshotOpCntr : "rowVer=" + mvccVersion(mvccCrd, mvccCntr, opCntr) + ", snapshot=" + snapshot;

            return opCntr < snapshotOpCntr; // we don't see own pending updates
        }

        if (snapshot.activeTransactions().contains(mvccCntr)) // we don't see of other transactions' pending updates
            return false;

        if (!useTxLog)
            return true; // The checking row is expected to be committed.

        byte state = state(cctx, mvccCrd, mvccCntr, opCntr);

        if (state != TxState.COMMITTED && state != TxState.ABORTED)
            throw unexpectedStateException(cctx, state, mvccCrd, mvccCntr, opCntr, snapshot);

        return state == TxState.COMMITTED;
    }

    /**
     *
     * @param grp Cache group context.
     * @param state State.
     * @param crd Mvcc coordinator counter.
     * @param cntr Mvcc counter.
     * @param opCntr Mvcc operation counter.
     * @return State exception.
     */
    public static IgniteTxMvccVersionCheckedException unexpectedStateException(
        CacheGroupContext grp, byte state, long crd, long cntr,
        int opCntr) {
        return unexpectedStateException(grp.shared().kernalContext(), state, crd, cntr, opCntr, null);
    }

    /**
     *
     * @param cctx Cache context.
     * @param state State.
     * @param crd Mvcc coordinator counter.
     * @param cntr Mvcc counter.
     * @param opCntr Mvcc operation counter.
     * @param snapshot Mvcc snapshot
     * @return State exception.
     */
    public static IgniteTxMvccVersionCheckedException unexpectedStateException(
        GridCacheContext cctx, byte state, long crd, long cntr,
        int opCntr, MvccSnapshot snapshot) {
        return unexpectedStateException(cctx.kernalContext(), state, crd, cntr, opCntr, snapshot);
    }

    /** */
    private static IgniteTxMvccVersionCheckedException unexpectedStateException(GridKernalContext ctx, byte state, long crd, long cntr,
        int opCntr, MvccSnapshot snapshot) {
        String msg = "Unexpected state: [state=" + state + ", rowVer=" + crd + ":" + cntr + ":" + opCntr;

        if (snapshot != null)
            msg += ", txVer=" + snapshot.coordinatorVersion() + ":" + snapshot.counter() + ":" + snapshot.operationCounter();

        msg += ", localNodeId=" + ctx.localNodeId()  + "]";

        return new IgniteTxMvccVersionCheckedException(msg);
    }

    /**
     * Checks visibility of the given row versions from the given snapshot.
     *
     * @param cctx Context.
     * @param snapshot Snapshot.
     * @param crd Mvcc coordinator counter.
     * @param cntr Mvcc counter.
     * @param opCntr Mvcc operation counter.
     * @param link Link to data row (new version is located there).
     * @return Visibility status.
     * @throws IgniteCheckedException If failed.
     */
    public static boolean isVisible(GridCacheContext cctx, MvccSnapshot snapshot, long crd, long cntr,
        int opCntr, long link) throws IgniteCheckedException {
        return isVisible(cctx, snapshot, crd, cntr, opCntr, false)
            && isVisible(cctx, link, snapshot);
    }

    /**
     * Checks if a row has not empty new version (xid_max).
     *
     * @param row Row.
     * @return {@code True} if row has a new version.
     */
    public static boolean hasNewVersion(MvccUpdateVersionAware row) {
        assert row.newMvccCoordinatorVersion() == MVCC_CRD_COUNTER_NA
            || mvccVersionIsValid(row.newMvccCoordinatorVersion(), row.newMvccCounter(), row.newMvccOperationCounter());

        return row.newMvccCoordinatorVersion() > MVCC_CRD_COUNTER_NA;
    }

    /**
     * Checks if a row's new version is visible for the given snapshot.
     *
     * @param cctx Cache context.
     * @param link Link to the row.
     * @param snapshot Mvcc snapshot.
     * @return {@code True} if row is visible for the given snapshot.
     * @throws IgniteCheckedException If failed.
     */
    public static int getVisibleState(GridCacheContext cctx, long link, MvccSnapshot snapshot)
        throws IgniteCheckedException {
        return invoke(cctx, link, getVisibleState, snapshot);
    }

    /**
     * Returns new version of row (xid_max) if any.
     *
     * @param cctx Cache context.
     * @param link Link to the row.
     * @return New {@code MvccVersion} if row has xid_max, or null if doesn't.
     * @throws IgniteCheckedException If failed.
     */
    public static MvccVersion getNewVersion(GridCacheContext cctx, long link)
        throws IgniteCheckedException {
        return invoke(cctx, link, getNewVer, null);
    }

    /**
     * Compares row version (xid_min) with the given version.
     *
     * @param row Row.
     * @param ver Version.
     * @return Comparison result, see {@link Comparable}.
     */
    public static int compare(MvccVersionAware row, MvccVersion ver) {
        return compare(row.mvccCoordinatorVersion(), row.mvccCounter(), row.mvccOperationCounter(),
            ver.coordinatorVersion(), ver.counter(), ver.operationCounter());
    }

    /**
     * Compares to pairs of MVCC versions. See {@link Comparable}.
     *
     * @param mvccVerLeft First MVCC version.
     * @param mvccCrdRight Second coordinator version.
     * @param mvccCntrRight Second counter.
     * @return Comparison result, see {@link Comparable}.
     */
    public static int compare(MvccVersion mvccVerLeft, long mvccCrdRight, long mvccCntrRight) {
        return compare(mvccVerLeft.coordinatorVersion(), mvccVerLeft.counter(), mvccCrdRight, mvccCntrRight);
    }

    /**
     * Compares to pairs of MVCC versions. See {@link Comparable}.
     *
     * @param row First MVCC version.
     * @param mvccCrdRight Second coordinator version.
     * @param mvccCntrRight Second counter.
     * @return Comparison result, see {@link Comparable}.
     */
    public static int compare(MvccVersionAware row, long mvccCrdRight, long mvccCntrRight) {
        return compare(row.mvccCoordinatorVersion(), row.mvccCounter(), mvccCrdRight, mvccCntrRight);
    }

    /**
     * Compares to pairs of MVCC versions. See {@link Comparable}.
     *
     * @param mvccVerLeft First MVCC version.
     * @param mvccCrdRight Second coordinator version.
     * @param mvccCntrRight Second counter.
     * @param mvccOpCntrRight Second operation counter.
     * @return Comparison result, see {@link Comparable}.
     */
    public static int compare(MvccVersion mvccVerLeft, long mvccCrdRight, long mvccCntrRight, int mvccOpCntrRight) {
        return compare(mvccVerLeft.coordinatorVersion(), mvccVerLeft.counter(),
            mvccVerLeft.operationCounter(), mvccCrdRight, mvccCntrRight, mvccOpCntrRight);
    }

    /**
     * Compares to pairs of coordinator/counter versions. See {@link Comparable}.
     *
     * @param mvccCrdLeft First coordinator version.
     * @param mvccCntrLeft First counter version.
     * @param mvccOpCntrLeft First operation counter.
     * @param other The object to compare with.
     * @return Comparison result, see {@link Comparable}.
     */
    public static int compare(long mvccCrdLeft, long mvccCntrLeft, int mvccOpCntrLeft, MvccVersionAware other) {
        return compare(mvccCrdLeft, mvccCntrLeft, mvccOpCntrLeft,
            other.mvccCoordinatorVersion(), other.mvccCounter(), other.mvccOperationCounter());
    }

    /**
     * Compares to pairs of coordinator/counter versions. See {@link Comparable}.
     *
     * @param mvccCrdLeft First coordinator version.
     * @param mvccCntrLeft First counter version.
     * @param mvccCrdRight Second coordinator version.
     * @param mvccCntrRight Second counter version.
     * @return Comparison result, see {@link Comparable}.
     */
    public static int compare(long mvccCrdLeft, long mvccCntrLeft, long mvccCrdRight, long mvccCntrRight) {
        return compare(mvccCrdLeft, mvccCntrLeft, 0, mvccCrdRight, mvccCntrRight, 0);
    }

    /**
     * Compares to pairs of coordinator/counter versions. See {@link Comparable}.
     *
     * @param mvccCrdLeft First coordinator version.
     * @param mvccCntrLeft First counter version.
     * @param mvccOpCntrLeft First operation counter.
     * @param mvccCrdRight Second coordinator version.
     * @param mvccCntrRight Second counter version.
     * @param mvccOpCntrRight Second operation counter.
     * @return Comparison result, see {@link Comparable}.
     */
    public static int compare(long mvccCrdLeft, long mvccCntrLeft, int mvccOpCntrLeft, long mvccCrdRight,
        long mvccCntrRight, int mvccOpCntrRight) {
        int cmp;

        if ((cmp = Long.compare(mvccCrdLeft, mvccCrdRight)) != 0
            || (cmp = Long.compare(mvccCntrLeft, mvccCntrRight)) != 0
            || (cmp = Integer.compare(mvccOpCntrLeft & ~MVCC_HINTS_MASK, mvccOpCntrRight & ~MVCC_HINTS_MASK)) != 0)
            return cmp;

        return 0;
    }

    /**
     * Compares left version (xid_min) with the given version ignoring operation counter.
     *
     * @param left Version.
     * @param right Version.
     * @return Comparison result, see {@link Comparable}.
     */
    public static int compareIgnoreOpCounter(MvccVersion left, MvccVersion right) {
        return compare(left.coordinatorVersion(), left.counter(), 0, right.coordinatorVersion(), right.counter(), 0);
    }

    /**
     * Compares new row version (xid_max) with the given counter and coordinator versions.
     *
     * @param row Row.
     * @param mvccCrd Mvcc coordinator.
     * @param mvccCntr Mvcc counter.
     * @return Comparison result, see {@link Comparable}.
     */
    public static int compareNewVersion(MvccUpdateVersionAware row, long mvccCrd, long mvccCntr) {
        return compare(row.newMvccCoordinatorVersion(), row.newMvccCounter(), mvccCrd, mvccCntr);
    }

    /**
     * Compares new row version (xid_max) with the given counter and coordinator versions.
     *
     * @param row Row.
     * @param mvccCrd Mvcc coordinator.
     * @param mvccCntr Mvcc counter.
     * @param opCntr Mvcc operation counter.
     * @return Comparison result, see {@link Comparable}.
     */
    public static int compareNewVersion(MvccUpdateVersionAware row, long mvccCrd, long mvccCntr, int opCntr) {
        return compare(row.newMvccCoordinatorVersion(), row.newMvccCounter(), row.newMvccOperationCounter(), mvccCrd, mvccCntr, opCntr);
    }

    /**
     * Compares new row version (xid_max) with the given version.
     *
     * @param row Row.
     * @param ver Version.
     * @return Comparison result, see {@link Comparable}.
     */
    public static int compareNewVersion(MvccUpdateVersionAware row, MvccVersion ver) {
        return compare(row.newMvccCoordinatorVersion(), row.newMvccCounter(), row.newMvccOperationCounter(),
            ver.coordinatorVersion(), ver.counter(), ver.operationCounter());
    }

    /**
     * @param crdVer Mvcc coordinator version.
     * @param cntr Counter.
     * @param opCntr Operation counter.
     * @return Always {@code true}.
     */
    public static boolean mvccVersionIsValid(long crdVer, long cntr, int opCntr) {
        return mvccVersionIsValid(crdVer, cntr) && opCntr != MVCC_OP_COUNTER_NA;
    }

    /**
     * @param crdVer Mvcc coordinator version.
     * @param cntr Counter.
     * @return {@code True} if version is valid.
     */
    public static boolean mvccVersionIsValid(long crdVer, long cntr) {
        return crdVer > MVCC_CRD_COUNTER_NA && cntr != MVCC_COUNTER_NA;
    }

    /**
     * @return Error.
     */
    public static ClusterTopologyServerNotFoundException noCoordinatorError() {
        return new ClusterTopologyServerNotFoundException("Mvcc coordinator is not assigned.");
    }

    /**
     * @param cctx Cache context.
     * @param link Link to the row.
     * @param snapshot Mvcc snapshot.
     * @return {@code True} if row is updated for given snapshot.
     * @throws IgniteCheckedException If failed.
     */
    private static boolean isVisible(GridCacheContext cctx, long link,
        MvccSnapshot snapshot)
        throws IgniteCheckedException {
        return invoke(cctx, link, isVisible, snapshot);
    }

    /**
     * Encapsulates common logic for working with row mvcc info: page locking/unlocking, checks and other.
     * Strategy pattern.
     *
     * @param cctx Cache group.
     * @param link Row link.
     * @param clo Closure to apply.
     * @param snapshot Mvcc snapshot.
     * @param <R> Return type.
     * @return Result.
     * @throws IgniteCheckedException If failed.
     */
    private static <R> R invoke(GridCacheContext cctx, long link, MvccClosure<R> clo, MvccSnapshot snapshot)
        throws IgniteCheckedException {
        assert cctx.mvccEnabled();

        PageMemory pageMem = cctx.dataRegion().pageMemory();
        int grpId = cctx.groupId();

        int pageSize = pageMem.realPageSize(grpId);

        long pageId = pageId(link);
        int itemId = itemId(link);
        long page = pageMem.acquirePage(grpId, pageId);

        try {
            long pageAddr = pageMem.readLock(grpId, pageId, page);

            try{
                DataPageIO dataIo = DataPageIO.VERSIONS.forPage(pageAddr);

                return invoke(cctx, dataIo, pageAddr, itemId, pageSize, clo, snapshot);
            }
            finally {
                pageMem.readUnlock(grpId, pageId, page);
            }
        }
        finally {
            pageMem.releasePage(grpId, pageId, page);
        }
    }

    /**
<<<<<<< HEAD
     * @param cctx Cache context.
     * @param dataIo Data page IO.
     * @param pageAddr Page address.
     * @param itemId Item Id.
     * @param pageSize Page size.
     * @param clo Closure.
     * @param snapshot Mvcc snapshot.
     * @return Result.
     * @throws IgniteCheckedException If failed.
     */
    private static <R> R invoke(GridCacheContext cctx, DataPageIO dataIo, long pageAddr, int itemId, int pageSize,
        MvccClosure<R> clo, MvccSnapshot snapshot) throws IgniteCheckedException {
        int offset = dataIo.getPayloadOffset(pageAddr, itemId, pageSize, MVCC_INFO_SIZE);

        long mvccCrd = dataIo.mvccCoordinator(pageAddr, offset);
        long mvccCntr = dataIo.mvccCounter(pageAddr, offset);
        int mvccOpCntr = dataIo.mvccOperationCounter(pageAddr, offset) & ~MVCC_KEY_ABSENT_BEFORE_MASK;

        assert mvccVersionIsValid(mvccCrd, mvccCntr, mvccOpCntr) : mvccVersion(mvccCrd, mvccCntr, mvccOpCntr);

        long newMvccCrd = dataIo.newMvccCoordinator(pageAddr, offset);
        long newMvccCntr = dataIo.newMvccCounter(pageAddr, offset);
        int newMvccOpCntr = dataIo.newMvccOperationCounter(pageAddr, offset) & ~MVCC_KEY_ABSENT_BEFORE_MASK;

        assert newMvccCrd == MVCC_CRD_COUNTER_NA || mvccVersionIsValid(newMvccCrd, newMvccCntr, newMvccOpCntr)
            : mvccVersion(newMvccCrd, newMvccCntr, newMvccOpCntr);

        return clo.apply(cctx, snapshot, mvccCrd, mvccCntr, mvccOpCntr, newMvccCrd, newMvccCntr, newMvccOpCntr);
    }

    /**
     * @param cctx Cache context.
     * @param snapshot Mvcc snapshot.
     * @param dataIo Data page IO.
     * @param pageAddr Page address.
     * @param itemId Item Id.
     * @param pageSize Page size.
     * @return {@code true} If the row is visible.
     * @throws IgniteCheckedException If failed.
     */
    public static boolean isVisible(GridCacheContext cctx, MvccSnapshot snapshot, DataPageIO dataIo,
        long pageAddr, int itemId, int pageSize) throws IgniteCheckedException {
        return invoke(cctx, dataIo, pageAddr, itemId, pageSize, isVisible, snapshot);
    }

    /**
     *
     * @param cctx Cache context.
     * @param mvccCrd Coordinator version.
     * @param mvccCntr Counter.
     * @return {@code True} in case the corresponding transaction is in {@code TxState.COMMITTED} state.
     * @throws IgniteCheckedException If failed.
     */
    private static boolean isCommitted(GridCacheContext cctx, long mvccCrd, long mvccCntr, int mvccOpCntr) throws IgniteCheckedException {
        return state(cctx, mvccCrd, mvccCntr, mvccOpCntr) == TxState.COMMITTED;
    }

    /**
=======
>>>>>>> 4a3213b8
     * Throw an {@link UnsupportedOperationException} if this cache is transactional and MVCC is enabled with
     * appropriate message about corresponding operation type.
     * @param cctx Cache context.
     * @param opType operation type to mention in error message.
     */
    public static void verifyMvccOperationSupport(GridCacheContext<?, ?> cctx, String opType) {
        if (cctx.mvccEnabled())
            throw new UnsupportedOperationException(opType + " operations are not supported on transactional " +
                "caches when MVCC is enabled.");
    }

    /**
     * Checks transaction state.
     * @param tx Transaction.
     * @return Checked transaction.
     */
    public static GridNearTxLocal checkActive(GridNearTxLocal tx) {
        if (tx != null && tx.state() != TransactionState.ACTIVE)
            throw new IgniteSQLException("Transaction is already completed.", TRANSACTION_COMPLETED);

        return tx;
    }


    /**
     * @param ctx Grid kernal context.
     * @return Currently started user transaction, or {@code null} if none started.
     */
    @Nullable public static GridNearTxLocal tx(GridKernalContext ctx) {
        return tx(ctx, null);
    }

    /**
     * @param ctx Grid kernal context.
     * @param txId Transaction ID.
     * @return Currently started user transaction, or {@code null} if none started.
     */
    @Nullable public static GridNearTxLocal tx(GridKernalContext ctx, @Nullable GridCacheVersion txId) {
        try {
            return currentTx(ctx, txId);
        }
        catch (UnsupportedTxModeException e) {
            throw new IgniteSQLException(e.getMessage(), IgniteQueryErrorCode.UNSUPPORTED_OPERATION);
        }
        catch (NonMvccTransactionException e) {
            throw new IgniteSQLException(e.getMessage(), IgniteQueryErrorCode.TRANSACTION_TYPE_MISMATCH);
        }
    }

    /**
     * @param ctx Grid kernal context.
     * @param txId Transaction ID.
     * @return Currently started user transaction, or {@code null} if none started.
     * @throws UnsupportedTxModeException If transaction mode is not supported when MVCC is enabled.
     * @throws NonMvccTransactionException If started transaction spans non MVCC caches.
     */
    @Nullable public static GridNearTxLocal currentTx(GridKernalContext ctx,
        @Nullable GridCacheVersion txId) throws UnsupportedTxModeException, NonMvccTransactionException {
        IgniteTxManager tm = ctx.cache().context().tm();

        IgniteInternalTx tx0 = txId == null ? tm.tx() : tm.tx(txId);

        GridNearTxLocal tx = tx0 != null && tx0.user() ? (GridNearTxLocal)tx0 : null;

        if (tx != null) {
            if (!tx.pessimistic()) {
                tx.setRollbackOnly();

                throw new UnsupportedTxModeException();
            }

            if (!tx.isOperationAllowed(true)) {
                tx.setRollbackOnly();

                throw new NonMvccTransactionException();
            }
        }

        return tx;
    }

    /**
     * @param ctx Grid kernal context.
     * @param timeout Transaction timeout.
     * @return Newly started SQL transaction.
     */
    public static GridNearTxLocal txStart(GridKernalContext ctx, long timeout) {
        return txStart(ctx, null, timeout);
    }

    /**
     * @param cctx Cache context.
     * @param timeout Transaction timeout.
     * @return Newly started SQL transaction.
     */
    public static GridNearTxLocal txStart(GridCacheContext cctx, long timeout) {
        return txStart(cctx.kernalContext(), cctx, timeout);
    }

    /**
     * @param ctx Grid kernal context.
     * @param cctx Cache context.
     * @param timeout Transaction timeout.
     * @return Newly started SQL transaction.
     */
    private static GridNearTxLocal txStart(GridKernalContext ctx, @Nullable GridCacheContext cctx, long timeout) {
        if (timeout == 0) {
            TransactionConfiguration tcfg = CU.transactionConfiguration(cctx, ctx.config());

            if (tcfg != null)
                timeout = tcfg.getDefaultTxTimeout();
        }

        GridNearTxLocal tx = ctx.cache().context().tm().newTx(
            false,
            false,
            cctx != null && cctx.systemTx() ? cctx : null,
            PESSIMISTIC,
            REPEATABLE_READ,
            timeout,
            cctx == null || !cctx.skipStore(),
            true,
            0,
            null
        );

        tx.syncMode(FULL_SYNC);

        return tx;
    }

    /**
     * @param ctx Grid kernal context.
     * @return Whether MVCC is enabled or not.
     */
    public static boolean mvccEnabled(GridKernalContext ctx) {
        return ctx.coordinators().mvccEnabled();
    }

    /**
     * Initialises MVCC filter and returns MVCC query tracker if needed.
     * @param cctx Cache context.
     * @param startTx Start transaction flag.
     * @return MVCC query tracker.
     * @throws IgniteCheckedException If failed.
     */
    @NotNull public static MvccQueryTracker mvccTracker(GridCacheContext cctx, boolean startTx) throws IgniteCheckedException {
        assert cctx != null && cctx.mvccEnabled();

        GridNearTxLocal tx = tx(cctx.kernalContext());

        if (tx == null && startTx)
            tx = txStart(cctx, 0);

        return mvccTracker(cctx, tx);
    }

    /**
     * Initialises MVCC filter and returns MVCC query tracker if needed.
     * @param cctx Cache context.
     * @param tx Transaction.
     * @return MVCC query tracker.
     * @throws IgniteCheckedException If failed.
     */
    @NotNull public static MvccQueryTracker mvccTracker(GridCacheContext cctx,
        GridNearTxLocal tx) throws IgniteCheckedException {
        MvccQueryTracker tracker;

        if (tx == null)
            tracker = new MvccQueryTrackerImpl(cctx);
        else
            tracker = new StaticMvccQueryTracker(cctx, requestSnapshot(cctx, tx));

        if (tracker.snapshot() == null)
            // TODO IGNITE-7388
            tracker.requestSnapshot().get();

        return tracker;
    }

    /**
     * @param cctx Cache context.
     * @param tx Transaction.
     * @throws IgniteCheckedException If failed.
     * @return Mvcc snapshot.
     */
    public static MvccSnapshot requestSnapshot(GridCacheContext cctx,
        GridNearTxLocal tx) throws IgniteCheckedException {
        assert tx != null;

        MvccSnapshot snapshot;

        tx = checkActive(tx);

        if ((snapshot = tx.mvccSnapshot()) == null) {
            MvccProcessor prc = cctx.shared().coordinators();

            snapshot = prc.requestWriteSnapshotLocal();

            if (snapshot == null)
                snapshot = prc.requestWriteSnapshotAsync().get();

            tx.mvccSnapshot(snapshot);
        }

        return snapshot;
    }

    /**
     * Throws atomicity modes compatibility validation exception.
     *
     * @param ctx1 Cache context.
     * @param ctx2 Another cache context.
     */
    public static void throwAtomicityModesMismatchException(GridCacheContext ctx1, GridCacheContext ctx2) {
        throw new IgniteException("Caches with transactional_snapshot atomicity mode cannot participate in the same" +
            " transaction with caches having another atomicity mode. [cacheName=" + ctx1.name() +
            ", cacheMode=" + ctx1.config().getAtomicityMode() +
            ", anotherCacheName=" + ctx2.name() + " anotherCacheMode=" + ctx2.config().getAtomicityMode() + ']');
    }

    /** */
    private static MvccVersion mvccVersion(long crd, long cntr, int opCntr) {
        return new MvccVersionImpl(crd, cntr, opCntr);
    }

    /**
     * Mvcc closure interface.
     * @param <R> Return type.
     */
    private interface MvccClosure<R> {
        /**
         * Runs closure over the Mvcc info.
         * @param snapshot Mvcc snapshot.
         * @param mvccCrd Coordinator version.
         * @param mvccCntr Counter.
         * @param mvccOpCntr Operation counter.
         * @param newMvccCrd New mvcc coordinator
         * @param newMvccCntr New mvcc counter.
         * @param newMvccOpCntr New mvcc operation counter.
         * @return Result.
         */
        public R apply(GridCacheContext cctx, MvccSnapshot snapshot, long mvccCrd, long mvccCntr, int mvccOpCntr,
            long newMvccCrd, long newMvccCntr, int newMvccOpCntr) throws IgniteCheckedException;
    }

    /**
     * Closure for checking row visibility for snapshot.
     */
    private static class GetVisibleState implements MvccClosure<Integer> {
        /** {@inheritDoc} */
        @Override public Integer apply(GridCacheContext cctx, MvccSnapshot snapshot, long mvccCrd, long mvccCntr,
            int mvccOpCntr, long newMvccCrd, long newMvccCntr, int newMvccOpCntr) throws IgniteCheckedException {

            if (!isVisible(cctx, snapshot, mvccCrd, mvccCntr, mvccOpCntr))
                return MVCC_INVISIBLE;

            if (newMvccCrd == MVCC_CRD_COUNTER_NA)
                return MVCC_VISIBLE;

            assert mvccVersionIsValid(newMvccCrd, newMvccCntr, newMvccOpCntr);

            if (mvccCrd == newMvccCrd && mvccCntr == newMvccCntr) // Double-changed in scope of one transaction.
                return MVCC_VISIBLE_REMOVED;

            return isVisible(cctx, snapshot, newMvccCrd, newMvccCntr, newMvccOpCntr) ? MVCC_VISIBLE_REMOVED :
                MVCC_VISIBLE;
        }
    }

    /**
     * Closure for checking whether the row is visible for given snapshot.
     */
    private static class IsVisible implements MvccClosure<Boolean> {
        /** {@inheritDoc} */
        @Override public Boolean apply(GridCacheContext cctx, MvccSnapshot snapshot, long mvccCrd, long mvccCntr,
            int mvccOpCntr, long newMvccCrd, long newMvccCntr, int newMvccOpCntr) throws IgniteCheckedException {

            if (!isVisible(cctx, snapshot, mvccCrd, mvccCntr, mvccOpCntr))
                return false;

            if (newMvccCrd == MVCC_CRD_COUNTER_NA)
                return true;

            assert mvccVersionIsValid(newMvccCrd, newMvccCntr, newMvccOpCntr);

            if (mvccCrd == newMvccCrd && mvccCntr == newMvccCntr) // Double-changed in scope of one transaction.
                return false;

            return !isVisible(cctx, snapshot, newMvccCrd, newMvccCntr, newMvccOpCntr);
        }
    }

    /**
     * Closure for getting xid_max version of row.
     */
    private static class GetNewVersion implements MvccClosure<MvccVersion> {
        /** {@inheritDoc} */
        @Override public MvccVersion apply(GridCacheContext cctx, MvccSnapshot snapshot, long mvccCrd, long mvccCntr,
            int mvccOpCntr, long newMvccCrd, long newMvccCntr, int newMvccOpCntr) {
            return newMvccCrd == MVCC_CRD_COUNTER_NA ? null : mvccVersion(newMvccCrd, newMvccCntr, newMvccOpCntr);
        }
    }

    /** */
    public static class UnsupportedTxModeException extends IgniteCheckedException {
        /** */
        private static final long serialVersionUID = 0L;
        /** */
        private UnsupportedTxModeException() {
            super("Only pessimistic transactions are supported when MVCC is enabled.");
        }
    }

    /** */
    public static class NonMvccTransactionException extends IgniteCheckedException {
        /** */
        private static final long serialVersionUID = 0L;
        /** */
        private NonMvccTransactionException() {
            super("Operations on MVCC caches are not permitted in transactions spanning non MVCC caches.");
        }
    }
}<|MERGE_RESOLUTION|>--- conflicted
+++ resolved
@@ -612,7 +612,6 @@
     }
 
     /**
-<<<<<<< HEAD
      * @param cctx Cache context.
      * @param dataIo Data page IO.
      * @param pageAddr Page address.
@@ -659,20 +658,6 @@
     }
 
     /**
-     *
-     * @param cctx Cache context.
-     * @param mvccCrd Coordinator version.
-     * @param mvccCntr Counter.
-     * @return {@code True} in case the corresponding transaction is in {@code TxState.COMMITTED} state.
-     * @throws IgniteCheckedException If failed.
-     */
-    private static boolean isCommitted(GridCacheContext cctx, long mvccCrd, long mvccCntr, int mvccOpCntr) throws IgniteCheckedException {
-        return state(cctx, mvccCrd, mvccCntr, mvccOpCntr) == TxState.COMMITTED;
-    }
-
-    /**
-=======
->>>>>>> 4a3213b8
      * Throw an {@link UnsupportedOperationException} if this cache is transactional and MVCC is enabled with
      * appropriate message about corresponding operation type.
      * @param cctx Cache context.
