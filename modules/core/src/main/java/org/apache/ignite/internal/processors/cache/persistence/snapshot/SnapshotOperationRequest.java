/*
 * Licensed to the Apache Software Foundation (ASF) under one or more
 * contributor license agreements.  See the NOTICE file distributed with
 * this work for additional information regarding copyright ownership.
 * The ASF licenses this file to You under the Apache License, Version 2.0
 * (the "License"); you may not use this file except in compliance with
 * the License.  You may obtain a copy of the License at
 *
 *      http://www.apache.org/licenses/LICENSE-2.0
 *
 * Unless required by applicable law or agreed to in writing, software
 * distributed under the License is distributed on an "AS IS" BASIS,
 * WITHOUT WARRANTIES OR CONDITIONS OF ANY KIND, either express or implied.
 * See the License for the specific language governing permissions and
 * limitations under the License.
 */

package org.apache.ignite.internal.processors.cache.persistence.snapshot;

import java.io.Serializable;
import java.util.Collection;
import java.util.List;
import java.util.Set;
import java.util.UUID;
import org.apache.ignite.internal.util.distributed.DistributedProcess;
import org.apache.ignite.internal.util.distributed.DistributedProcess.DistributedProcessType;
import org.apache.ignite.internal.util.tostring.GridToStringInclude;
import org.apache.ignite.internal.util.typedef.internal.S;
import org.apache.ignite.internal.util.typedef.internal.U;
import org.jetbrains.annotations.Nullable;

/**
 * Snapshot operation start request for {@link DistributedProcess} initiate message.
 */
public class SnapshotOperationRequest implements Serializable {
    /** Serial version uid. */
    private static final long serialVersionUID = 0L;

    /** Request ID. */
    private final UUID reqId;

    /** Snapshot name. */
    private final String snpName;

    /** Snapshot directory path. */
    private final String snpPath;

    /** Baseline node IDs that must be alive to complete the operation. */
    @GridToStringInclude
    private final Set<UUID> nodes;

    /** List of cache group names. */
    @GridToStringInclude
    private final Collection<String> grps;

    /** Operational node ID. */
    private final UUID opNodeId;

    /** Exception occurred during snapshot operation processing. */
    private volatile Throwable err;

    /**
     * Snapshot operation warnings. Warnings do not interrupt snapshot process but raise exception at the end to make
     * the operation status 'not OK' if no other error occured.
     */
    private volatile List<String> warnings;

    /**
     * Warning flag of concurrent inconsistent-by-nature streamer updates.
     */
    private transient volatile boolean streamerWrn;

    /** Flag indicating that the {@link DistributedProcessType#START_SNAPSHOT} phase has completed. */
    private transient volatile boolean startStageEnded;

    /** Snapshot process metadata. */
    private transient SnapshotMetadata meta;

    /** Snapshot process warnings. */
    private List<String> warnings;

    /** Operation start time. */
    private final long startTime;

    /**
     * @param reqId Request ID.
     * @param opNodeId Operational node ID.
     * @param snpName Snapshot name.
     * @param snpPath Snapshot directory path.
     * @param grps List of cache group names.
     * @param nodes Baseline node IDs that must be alive to complete the operation.
     */
    public SnapshotOperationRequest(
        UUID reqId,
        UUID opNodeId,
        String snpName,
        String snpPath,
        @Nullable Collection<String> grps,
        Set<UUID> nodes
    ) {
        this.reqId = reqId;
        this.opNodeId = opNodeId;
        this.snpName = snpName;
        this.grps = grps;
        this.nodes = nodes;
        this.snpPath = snpPath;
        startTime = U.currentTimeMillis();
    }

    /**
     * @return Request ID.
     */
    public UUID requestId() {
        return reqId;
    }

    /**
     * @return Snapshot name.
     */
    public String snapshotName() {
        return snpName;
    }

    /**
     * @return Snapshot directory path.
     */
    public String snapshotPath() {
        return snpPath;
    }

    /**
     * @return List of cache group names.
     */
    public @Nullable Collection<String> groups() {
        return grps;
    }

    /**
     * @return Baseline node IDs that must be alive to complete the operation.
     */
    public Set<UUID> nodes() {
        return nodes;
    }

    /**
     * @return Operational node ID.
     */
    public UUID operationalNodeId() {
        return opNodeId;
    }

    /**
     * @return Exception occurred during snapshot operation processing.
     */
    public Throwable error() {
        return err;
    }

    /**
     * @param err Exception occurred during snapshot operation processing.
     */
    public void error(Throwable err) {
        this.err = err;
    }

    /** @return Start time. */
    public long startTime() {
        return startTime;
    }

    /**
     * @return Flag indicating that the {@link DistributedProcessType#START_SNAPSHOT} phase has completed.
     */
    protected boolean startStageEnded() {
        return startStageEnded;
    }

    /**
     * @param startStageEnded Flag indicating that the {@link DistributedProcessType#START_SNAPSHOT} phase has completed.
     */
    protected void startStageEnded(boolean startStageEnded) {
        this.startStageEnded = startStageEnded;
    }

    /**
<<<<<<< HEAD
     * @return Snapshot metadata.
     */
    public SnapshotMetadata meta() {
        return meta;
    }

    /**
     * Stores snapshot metadata.
     */
    public void meta(SnapshotMetadata meta) {
        this.meta = meta;
    }

    /**
     * @return Warnings of snapshot operation.
     */
    public List<String> warnings() {
        return warnings;
    }

    /**
     * @param warnings Warnings of snapshot operation.
     */
    public void warnings(List<String> warnings) {
        this.warnings = warnings;
=======
     * @return Warnings of snapshot operation.
     */
    public List<String> warnings() {
        return warnings;
    }

    /**
     * @param warnings Warnings of snapshot operation.
     */
    public void warnings(List<String> warnings) {
        this.warnings = warnings;
    }

    /**
     * {@code True} If the streamer warning flag is set. {@code False} otherwise.
     */
    public boolean streamerWarning() {
        return streamerWrn;
    }

    /**
     * Sets the streamer warning flag.
     */
    public boolean streamerWarning(boolean val) {
        return streamerWrn = val;
>>>>>>> 30540738
    }

    /** {@inheritDoc} */
    @Override public String toString() {
        return S.toString(SnapshotOperationRequest.class, this);
    }
}<|MERGE_RESOLUTION|>--- conflicted
+++ resolved
@@ -76,9 +76,6 @@
     /** Snapshot process metadata. */
     private transient SnapshotMetadata meta;
 
-    /** Snapshot process warnings. */
-    private List<String> warnings;
-
     /** Operation start time. */
     private final long startTime;
 
@@ -183,7 +180,34 @@
     }
 
     /**
-<<<<<<< HEAD
+     * @return Warnings of snapshot operation.
+     */
+    public List<String> warnings() {
+        return warnings;
+    }
+
+    /**
+     * @param warnings Warnings of snapshot operation.
+     */
+    public void warnings(List<String> warnings) {
+        this.warnings = warnings;
+    }
+
+    /**
+     * {@code True} If the streamer warning flag is set. {@code False} otherwise.
+     */
+    public boolean streamerWarning() {
+        return streamerWrn;
+    }
+
+    /**
+     * Sets the streamer warning flag.
+     */
+    public boolean streamerWarning(boolean val) {
+        return streamerWrn = val;
+    }
+
+    /**
      * @return Snapshot metadata.
      */
     public SnapshotMetadata meta() {
@@ -195,47 +219,6 @@
      */
     public void meta(SnapshotMetadata meta) {
         this.meta = meta;
-    }
-
-    /**
-     * @return Warnings of snapshot operation.
-     */
-    public List<String> warnings() {
-        return warnings;
-    }
-
-    /**
-     * @param warnings Warnings of snapshot operation.
-     */
-    public void warnings(List<String> warnings) {
-        this.warnings = warnings;
-=======
-     * @return Warnings of snapshot operation.
-     */
-    public List<String> warnings() {
-        return warnings;
-    }
-
-    /**
-     * @param warnings Warnings of snapshot operation.
-     */
-    public void warnings(List<String> warnings) {
-        this.warnings = warnings;
-    }
-
-    /**
-     * {@code True} If the streamer warning flag is set. {@code False} otherwise.
-     */
-    public boolean streamerWarning() {
-        return streamerWrn;
-    }
-
-    /**
-     * Sets the streamer warning flag.
-     */
-    public boolean streamerWarning(boolean val) {
-        return streamerWrn = val;
->>>>>>> 30540738
     }
 
     /** {@inheritDoc} */
