<<<<<<< HEAD
/*
 * Licensed to the Apache Software Foundation (ASF) under one or more
 * contributor license agreements.  See the NOTICE file distributed with
 * this work for additional information regarding copyright ownership.
 * The ASF licenses this file to You under the Apache License, Version 2.0
 * (the "License"); you may not use this file except in compliance with
 * the License.  You may obtain a copy of the License at
 *
 *      http://www.apache.org/licenses/LICENSE-2.0
 *
 * Unless required by applicable law or agreed to in writing, software
 * distributed under the License is distributed on an "AS IS" BASIS,
 * WITHOUT WARRANTIES OR CONDITIONS OF ANY KIND, either express or implied.
 * See the License for the specific language governing permissions and
 * limitations under the License.
 */

package org.apache.ignite.cache.query;

import javax.cache.Cache;
import javax.cache.event.CacheEntryEvent;
import javax.cache.event.EventType;

/**
 * A Cache continuous query entry event.
 *
 * @param <K> The type of key.
 * @param <V> The type of value.
 */
public abstract class CacheQueryEntryEvent<K, V> extends CacheEntryEvent<K, V> {
    /**
     * Constructs a cache entry event from a given cache as source.
     *
     * @param src The cache that originated the event.
     * @param evtType Event type.
     */
    public CacheQueryEntryEvent(Cache src, EventType evtType) {
        super(src, evtType);
    }

    /**
     * Each cache update increases partition counter. The same cache updates have on the same value of counter
     * on primary and backup nodes. This value can be useful to communicate with external applications.
     *
     * @return Value of counter for this event.
     */
    public abstract long getPartitionUpdateCounter();
}
=======
/*
 * Licensed to the Apache Software Foundation (ASF) under one or more
 * contributor license agreements.  See the NOTICE file distributed with
 * this work for additional information regarding copyright ownership.
 * The ASF licenses this file to You under the Apache License, Version 2.0
 * (the "License"); you may not use this file except in compliance with
 * the License.  You may obtain a copy of the License at
 *
 *      http://www.apache.org/licenses/LICENSE-2.0
 *
 * Unless required by applicable law or agreed to in writing, software
 * distributed under the License is distributed on an "AS IS" BASIS,
 * WITHOUT WARRANTIES OR CONDITIONS OF ANY KIND, either express or implied.
 * See the License for the specific language governing permissions and
 * limitations under the License.
 */

package org.apache.ignite.cache.query;

import javax.cache.Cache;
import javax.cache.event.EventType;

/**
 * A Cache continuous query entry event.
 *
 * @param <K> The type of key.
 * @param <V> The type of value.
 */
public abstract class CacheQueryEntryEvent<K, V> extends CacheEntryEventAdapter<K, V> {
    /**
     * Constructs a cache entry event from a given cache as source.
     *
     * @param src The cache that originated the event.
     * @param evtType Event type.
     */
    public CacheQueryEntryEvent(Cache src, EventType evtType) {
        super(src, evtType);
    }

    /**
     * Each cache update increases partition counter. The same cache updates have on the same value of counter
     * on primary and backup nodes. This value can be useful to communicate with external applications.
     *
     * @return Value of counter for this event.
     */
    public abstract long getPartitionUpdateCounter();
}
>>>>>>> 123127a3
<|MERGE_RESOLUTION|>--- conflicted
+++ resolved
@@ -1,53 +1,3 @@
-<<<<<<< HEAD
-/*
- * Licensed to the Apache Software Foundation (ASF) under one or more
- * contributor license agreements.  See the NOTICE file distributed with
- * this work for additional information regarding copyright ownership.
- * The ASF licenses this file to You under the Apache License, Version 2.0
- * (the "License"); you may not use this file except in compliance with
- * the License.  You may obtain a copy of the License at
- *
- *      http://www.apache.org/licenses/LICENSE-2.0
- *
- * Unless required by applicable law or agreed to in writing, software
- * distributed under the License is distributed on an "AS IS" BASIS,
- * WITHOUT WARRANTIES OR CONDITIONS OF ANY KIND, either express or implied.
- * See the License for the specific language governing permissions and
- * limitations under the License.
- */
-
-package org.apache.ignite.cache.query;
-
-import javax.cache.Cache;
-import javax.cache.event.CacheEntryEvent;
-import javax.cache.event.EventType;
-
-/**
- * A Cache continuous query entry event.
- *
- * @param <K> The type of key.
- * @param <V> The type of value.
- */
-public abstract class CacheQueryEntryEvent<K, V> extends CacheEntryEvent<K, V> {
-    /**
-     * Constructs a cache entry event from a given cache as source.
-     *
-     * @param src The cache that originated the event.
-     * @param evtType Event type.
-     */
-    public CacheQueryEntryEvent(Cache src, EventType evtType) {
-        super(src, evtType);
-    }
-
-    /**
-     * Each cache update increases partition counter. The same cache updates have on the same value of counter
-     * on primary and backup nodes. This value can be useful to communicate with external applications.
-     *
-     * @return Value of counter for this event.
-     */
-    public abstract long getPartitionUpdateCounter();
-}
-=======
 /*
  * Licensed to the Apache Software Foundation (ASF) under one or more
  * contributor license agreements.  See the NOTICE file distributed with
@@ -94,5 +44,4 @@
      * @return Value of counter for this event.
      */
     public abstract long getPartitionUpdateCounter();
-}
->>>>>>> 123127a3
+}