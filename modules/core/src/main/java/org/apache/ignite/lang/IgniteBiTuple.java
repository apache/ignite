--- conflicted
+++ resolved
@@ -37,7 +37,8 @@
 /**
  * Convenience class representing mutable tuple of two values.
  */
-public class IgniteBiTuple<V1, V2> implements Map.Entry<V1, V2>, Iterable<Object>, Externalizable, Cloneable, Map<V1,V2> {
+public class IgniteBiTuple<V1, V2> implements Map<V1, V2>, Map.Entry<V1, V2>,
+    Iterable<Object>, Externalizable, Cloneable {
     /** */
     private static final long serialVersionUID = 0L;
 
@@ -185,15 +186,6 @@
     }
 
     /** {@inheritDoc} */
-<<<<<<< HEAD
-    public boolean containsKey(Object key) {
-        return F.eq(val1, key);
-    }
-
-    /** {@inheritDoc} */
-    public boolean containsValue(Object val) {
-        return F.eq(val2, val);
-=======
     @Override public boolean containsKey(Object key) {
         return Objects.equals(val1, key);
     }
@@ -201,7 +193,6 @@
     /** {@inheritDoc} */
     @Override public boolean containsValue(Object val) {
         return Objects.equals(val2, val);
->>>>>>> 709829ad
     }
 
     /** {@inheritDoc} */
