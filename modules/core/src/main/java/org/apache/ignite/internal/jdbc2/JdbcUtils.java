/*
 * Licensed to the Apache Software Foundation (ASF) under one or more
 * contributor license agreements.  See the NOTICE file distributed with
 * this work for additional information regarding copyright ownership.
 * The ASF licenses this file to You under the Apache License, Version 2.0
 * (the "License"); you may not use this file except in compliance with
 * the License.  You may obtain a copy of the License at
 *
 *      http://www.apache.org/licenses/LICENSE-2.0
 *
 * Unless required by applicable law or agreed to in writing, software
 * distributed under the License is distributed on an "AS IS" BASIS,
 * WITHOUT WARRANTIES OR CONDITIONS OF ANY KIND, either express or implied.
 * See the License for the specific language governing permissions and
 * limitations under the License.
 */

package org.apache.ignite.internal.jdbc2;

import java.net.URL;
import java.sql.SQLException;
import java.sql.Time;
import java.sql.Timestamp;
import java.sql.Types;
import java.util.Date;
<<<<<<< HEAD
import org.apache.ignite.internal.processors.cache.query.IgniteQueryErrorCode;
import org.apache.ignite.internal.processors.query.IgniteSQLException;
=======

>>>>>>> a42b0d1a
import org.apache.ignite.internal.processors.query.QueryUtils;

import static java.sql.Types.BIGINT;
import static java.sql.Types.BINARY;
import static java.sql.Types.BOOLEAN;
import static java.sql.Types.DATE;
import static java.sql.Types.DOUBLE;
import static java.sql.Types.FLOAT;
import static java.sql.Types.INTEGER;
import static java.sql.Types.OTHER;
import static java.sql.Types.SMALLINT;
import static java.sql.Types.TIME;
import static java.sql.Types.TIMESTAMP;
import static java.sql.Types.TINYINT;
import static java.sql.Types.VARCHAR;

/**
 * Utility methods for JDBC driver.
 */
public class JdbcUtils {
    /**
     * Converts Java class name to type from {@link Types}.
     *
     * @param cls Java class name.
     * @return Type from {@link Types}.
     */
    public static int type(String cls) {
        if (Boolean.class.getName().equals(cls) || boolean.class.getName().equals(cls))
            return BOOLEAN;
        else if (Byte.class.getName().equals(cls) || byte.class.getName().equals(cls))
            return TINYINT;
        else if (Short.class.getName().equals(cls) || short.class.getName().equals(cls))
            return SMALLINT;
        else if (Integer.class.getName().equals(cls) || int.class.getName().equals(cls))
            return INTEGER;
        else if (Long.class.getName().equals(cls) || long.class.getName().equals(cls))
            return BIGINT;
        else if (Float.class.getName().equals(cls) || float.class.getName().equals(cls))
            return FLOAT;
        else if (Double.class.getName().equals(cls) || double.class.getName().equals(cls))
            return DOUBLE;
        else if (String.class.getName().equals(cls))
            return VARCHAR;
        else if (byte[].class.getName().equals(cls))
            return BINARY;
        else if (Time.class.getName().equals(cls))
            return TIME;
        else if (Timestamp.class.getName().equals(cls))
            return TIMESTAMP;
        else if (Date.class.getName().equals(cls) || java.sql.Date.class.getName().equals(cls))
            return DATE;
        else
            return OTHER;
    }

    /**
     * Converts Java class name to SQL type name.
     *
     * @param cls Java class name.
     * @return SQL type name.
     */
    public static String typeName(String cls) {
        if (Boolean.class.getName().equals(cls) || boolean.class.getName().equals(cls))
            return "BOOLEAN";
        else if (Byte.class.getName().equals(cls) || byte.class.getName().equals(cls))
            return "TINYINT";
        else if (Short.class.getName().equals(cls) || short.class.getName().equals(cls))
            return "SMALLINT";
        else if (Integer.class.getName().equals(cls) || int.class.getName().equals(cls))
            return "INTEGER";
        else if (Long.class.getName().equals(cls) || long.class.getName().equals(cls))
            return "BIGINT";
        else if (Float.class.getName().equals(cls) || float.class.getName().equals(cls))
            return "FLOAT";
        else if (Double.class.getName().equals(cls) || double.class.getName().equals(cls))
            return "DOUBLE";
        else if (String.class.getName().equals(cls))
            return "VARCHAR";
        else if (byte[].class.getName().equals(cls))
            return "BINARY";
        else if (Time.class.getName().equals(cls))
            return "TIME";
        else if (Timestamp.class.getName().equals(cls))
            return "TIMESTAMP";
        else if (Date.class.getName().equals(cls) || java.sql.Date.class.getName().equals(cls))
            return "DATE";
        else
            return "OTHER";
    }

    /**
     * Determines whether type is nullable.
     *
     * @param name Column name.
     * @param cls Java class name.
     * @return {@code True} if nullable.
     */
    public static boolean nullable(String name, String cls) {
        return !"_KEY".equalsIgnoreCase(name) &&
            !"_VAL".equalsIgnoreCase(name) &&
            !(boolean.class.getName().equals(cls) ||
            byte.class.getName().equals(cls) ||
            short.class.getName().equals(cls) ||
            int.class.getName().equals(cls) ||
            long.class.getName().equals(cls) ||
            float.class.getName().equals(cls) ||
            double.class.getName().equals(cls));
    }

    /**
     * Checks whether a class is SQL-compliant.
     *
     * @param cls Class.
     * @return Whether given type is SQL-compliant.
     */
    static boolean isSqlType(Class<?> cls) {
        return QueryUtils.isSqlType(cls) || cls == URL.class;
    }


    /**
     * Convert exception to {@link SQLException}.
     *
     * @param e Converted Exception.
     * @param msgForUnknown Message non-convertable exception.
     * @return JDBC {@link SQLException}.
     * @see IgniteQueryErrorCode
     */
    public static SQLException convertToSqlException(Exception e, String msgForUnknown) {
        SQLException sqlEx = null;

        Throwable t = e;

        while (sqlEx == null && t != null) {
            if (t instanceof SQLException)
                return (SQLException)t;
            else if (t instanceof IgniteSQLException) {
                sqlEx = ((IgniteSQLException)t).toJdbcException();

                break;
            }

            t = t.getCause();
        }

        return sqlEx != null ? sqlEx : new SQLException(msgForUnknown, e);
    }
}<|MERGE_RESOLUTION|>--- conflicted
+++ resolved
@@ -23,12 +23,9 @@
 import java.sql.Timestamp;
 import java.sql.Types;
 import java.util.Date;
-<<<<<<< HEAD
+
 import org.apache.ignite.internal.processors.cache.query.IgniteQueryErrorCode;
 import org.apache.ignite.internal.processors.query.IgniteSQLException;
-=======
-
->>>>>>> a42b0d1a
 import org.apache.ignite.internal.processors.query.QueryUtils;
 
 import static java.sql.Types.BIGINT;
@@ -158,6 +155,19 @@
      * @see IgniteQueryErrorCode
      */
     public static SQLException convertToSqlException(Exception e, String msgForUnknown) {
+        return convertToSqlException(e, msgForUnknown, null);
+    }
+
+    /**
+     * Convert exception to {@link SQLException}.
+     *
+     * @param e Converted Exception.
+     * @param msgForUnknown Message non-convertable exception.
+     * @param sqlStateForUnknown SQLSTATE for non-convertable exception.
+     * @return JDBC {@link SQLException}.
+     * @see IgniteQueryErrorCode
+     */
+    public static SQLException convertToSqlException(Exception e, String msgForUnknown, String sqlStateForUnknown) {
         SQLException sqlEx = null;
 
         Throwable t = e;
@@ -174,6 +184,6 @@
             t = t.getCause();
         }
 
-        return sqlEx != null ? sqlEx : new SQLException(msgForUnknown, e);
+        return sqlEx != null ? sqlEx : new SQLException(msgForUnknown, sqlStateForUnknown, e);
     }
 }