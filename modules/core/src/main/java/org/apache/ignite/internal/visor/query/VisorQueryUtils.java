--- conflicted
+++ resolved
@@ -398,29 +398,16 @@
                     if (meta == null)
                         actualHolder.setError(new SQLException("Fail to execute query. No metadata available."));
                     else {
-<<<<<<< HEAD
-=======
-                        actualHolder.setCursor(cur);
-
->>>>>>> e9657449
                         List<VisorQueryField> names = new ArrayList<>(meta.size());
 
                         for (GridQueryFieldMetadata col : meta)
                             names.add(new VisorQueryField(col.schemaName(), col.typeName(),
                                 col.fieldName(), col.fieldTypeName()));
 
-<<<<<<< HEAD
-                        h.setCursor(cur);
-                        h.setColumns(names);
-
-                        scheduleQueryHolderRemoval(ignite, h.getQueryID());
-=======
+                        actualHolder.setCursor(cur);
                         actualHolder.setColumns(names);
 
                         scheduleQueryHolderRemoval(ignite, actualHolder.getQueryID());
-
-                        fetchQueryRows(actualHolder);
->>>>>>> e9657449
                     }
                 }
                 catch (Throwable e) {
@@ -472,18 +459,10 @@
                     // Ensure holder was not removed from node local storage from separate thread if user cancel query.
                     VisorQueryHolder actualHolder = getQueryHolder(ignite, holder.getQueryID());
 
-<<<<<<< HEAD
-                    h.setCursor(cur);
-                    h.setColumns(SCAN_COL_NAMES);
-
-                    scheduleQueryHolderRemoval(ignite, h.getQueryID());
-=======
                     actualHolder.setCursor(cur);
+                    actualHolder.setColumns(SCAN_COL_NAMES);
 
                     scheduleQueryHolderRemoval(ignite, actualHolder.getQueryID());
-
-                    fetchQueryRows(actualHolder);
->>>>>>> e9657449
                 }
                 catch (Throwable e) {
                     U.closeQuiet(cur);
