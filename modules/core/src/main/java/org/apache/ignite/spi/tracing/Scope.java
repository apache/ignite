--- conflicted
+++ resolved
@@ -33,16 +33,14 @@
     /** Transactional scope. */
     TX((short)4),
 
-<<<<<<< HEAD
     /** Cache API write scope: put, remove, putAll, removeAll, putAsync, etc. */
     CACHE_API_WRITE((short)5),
 
     /** Cache API read scope: get, getAll, getAsync, getAllAsync. */
-    CACHE_API_READ((short)6);
-=======
+    CACHE_API_READ((short)6),
+
     /** SQL query scope. */
-    SQL((short)5);
->>>>>>> 16ffea74
+    SQL((short)7);
 
     /** Scope index. */
     private final short idx;
