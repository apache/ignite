/*
 * Licensed to the Apache Software Foundation (ASF) under one or more
 * contributor license agreements.  See the NOTICE file distributed with
 * this work for additional information regarding copyright ownership.
 * The ASF licenses this file to You under the Apache License, Version 2.0
 * (the "License"); you may not use this file except in compliance with
 * the License.  You may obtain a copy of the License at
 *
 *      http://www.apache.org/licenses/LICENSE-2.0
 *
 * Unless required by applicable law or agreed to in writing, software
 * distributed under the License is distributed on an "AS IS" BASIS,
 * WITHOUT WARRANTIES OR CONDITIONS OF ANY KIND, either express or implied.
 * See the License for the specific language governing permissions and
 * limitations under the License.
 */

package org.apache.ignite.internal.commandline.cache.distribution;

import java.io.IOException;
import java.io.ObjectInput;
import java.io.ObjectOutput;
import java.util.ArrayList;
import java.util.Collection;
import java.util.List;
import java.util.Map;
import java.util.UUID;
import java.util.function.Consumer;
import org.apache.ignite.internal.processors.cache.distributed.dht.topology.GridDhtPartitionState;
import org.apache.ignite.internal.util.typedef.internal.S;
import org.apache.ignite.internal.util.typedef.internal.SB;
import org.apache.ignite.internal.util.typedef.internal.U;
import org.apache.ignite.internal.visor.VisorDataTransferObject;
import org.jetbrains.annotations.NotNull;

/**
 * Result of CacheDistributionTask
 */
public class CacheDistributionTaskResult extends VisorDataTransferObject {
    /** */
    private static final long serialVersionUID = 0L;

    /** Job results. */
    private List<CacheDistributionNode> nodeResList;

    /** Exceptions. */
    private Map<UUID, Exception> exceptions;

    /**
     * @param nodeResList Cluster infos.
     * @param exceptions Exceptions.
     */
    public CacheDistributionTaskResult(List<CacheDistributionNode> nodeResList,
        Map<UUID, Exception> exceptions) {
        this.nodeResList = nodeResList;
        this.exceptions = exceptions;
    }

    /**
     * For externalization only.
     */
    public CacheDistributionTaskResult() {
    }

    /**
     * @return Job results.
     */
    public Collection<CacheDistributionNode> jobResults() {
        return nodeResList;
    }

    /**
     * @return Exceptions.
     */
    public Map<UUID, Exception> exceptions() {
        return exceptions;
    }

    /** {@inheritDoc} */
    @Override protected void writeExternalData(ObjectOutput out) throws IOException {
        U.writeCollection(out, nodeResList);
        U.writeMap(out, exceptions);
    }

    /** {@inheritDoc} */
    @Override protected void readExternalData(byte protoVer, ObjectInput in
    ) throws IOException, ClassNotFoundException {
        nodeResList = U.readList(in);
        exceptions = U.readMap(in);
    }

    /** {@inheritDoc} */
    @Override public String toString() {
        return S.toString(CacheDistributionTaskResult.class, this);
    }

    /**
     * Print collect information on the distribution of partitions.
     *
     * @param printer Result printer.
     */
    public void print(Consumer<String> printer) {
        if (nodeResList.isEmpty())
            return;

        List<Row> rows = new ArrayList<>();

        for (CacheDistributionNode node : nodeResList) {
            for (CacheDistributionGroup grp : node.getGroups()) {
                for (CacheDistributionPartition partition : grp.getPartitions()) {
                    final Row row = new Row();
                    row.setGroupId(grp.getGroupId());
                    row.setGroupName(grp.getGroupName());
                    row.setPartition(partition.getPartition());
                    row.setNodeId(node.getNodeId());
                    row.setPrimary(partition.isPrimary());
                    row.setState(partition.getState());
                    row.setUpdateCounter(partition.getUpdateCounter());
                    row.setSize(partition.getSize());
                    row.setAddresses(node.getAddresses());
                    row.setUserAttributes(node.getUserAttributes());

                    rows.add(row);
                }
            }
        }

        rows.sort(null);

        StringBuilder userAttrsName = new StringBuilder();
        if (!rows.isEmpty() && rows.get(0).userAttrs != null) {
            for (String userAttr : rows.get(0).userAttrs.keySet()) {
                userAttrsName.append(',');

                if (userAttr != null)
                    userAttrsName.append(userAttr);
            }
        }
        printer.accept("[groupId,partition,nodeId,primary,state,updateCounter,partitionSize,nodeAddresses" + userAttrsName + "]");

        int oldGrpId = 0;

        for (Row row : rows) {
            if (oldGrpId != row.grpId) {
                printer.accept("[next group: id=" + row.grpId + ", name=" + row.grpName + ']');

                oldGrpId = row.getGroupId();
            }

            row.print(printer);
        }
    }

    /**
     * Class for
     */
    private static class Row implements Comparable {
        /** */
        private int grpId;

        /** */
        private String grpName;

        /** */
        private int partId;

        /** */
        private UUID nodeId;

        /** */
        private boolean primary;

        /** */
        private GridDhtPartitionState state;

        /** */
        private long updateCntr;

        /** */
        private long size;

        /** */
        private String addrs;

        /** User attribute in result. */
        private Map<String, String> userAttrs;

        /** */
        public int getGroupId() {
            return grpId;
        }

        /** */
        public void setGroupId(int grpId) {
            this.grpId = grpId;
        }

        /** */
        public String getGroupName() {
            return grpName;
        }

        /** */
        public void setGroupName(String grpName) {
            this.grpName = grpName;
        }

        /** */
        public int getPartition() {
            return partId;
        }

        /** */
        public void setPartition(int partId) {
            this.partId = partId;
        }

        /** */
        public UUID getNodeId() {
            return nodeId;
        }

        /** */
        public void setNodeId(UUID nodeId) {
            this.nodeId = nodeId;
        }

        /** */
        public boolean isPrimary() {
            return primary;
        }

        /** */
        public void setPrimary(boolean primary) {
            this.primary = primary;
        }

        /** */
        public GridDhtPartitionState getState() {
            return state;
        }

        /** */
        public void setState(GridDhtPartitionState state) {
            this.state = state;
        }

        /** */
        public long getUpdateCounter() {
            return updateCntr;
        }

        /** */
        public void setUpdateCounter(long updateCntr) {
            this.updateCntr = updateCntr;
        }

        /** */
        public long getSize() {
            return size;
        }

        /** */
        public void setSize(long size) {
            this.size = size;
        }

        /** */
        public String getAddresses() {
            return addrs;
        }

        /** */
        public void setAddresses(String addrs) {
            this.addrs = addrs;
        }

        /**
         * @return User attribute in result.
         */
        public Map<String, String> getUserAttributes() {
            return userAttrs;
        }

        /**
         * @param userAttrs New user attribute in result.
         */
        public void setUserAttributes(Map<String, String> userAttrs) {
            this.userAttrs = userAttrs;
        }

        /** {@inheritDoc} */
        @Override public int compareTo(@NotNull Object o) {
            assert o instanceof Row;

            Row other = (Row)o;

            int res = Integer.compare(grpId, other.grpId);

            if (res == 0) {
                res = Integer.compare(partId, other.partId);

                if (res == 0)
                    res = nodeId.compareTo(other.nodeId);

            }

            return res;
        }

        /** */
        public void print(Consumer<String> printer) {
            SB out = new SB();

            out.a(grpId);
            out.a(',');

            out.a(U.id8(getNodeId()));
            out.a(',');

            out.a(primary ? "P" : "B");
            out.a(',');

            out.a(state);
            out.a(',');

            out.a(updateCntr);
            out.a(',');

            out.a(size);
            out.a(',');

            out.a(addrs);

            if (userAttrs != null) {
<<<<<<< HEAD
                for (String userAttr : userAttrs.values()) {
                    out.print(',');
                    if (userAttr != null)
                        out.print(userAttr);
=======
                for (String userAttribute : userAttrs.values()) {
                    out.a(',');
                    if (userAttribute != null)
                        out.a(userAttribute);
>>>>>>> e70b66c5
                }
            }

            printer.accept(out.toString());
        }
    }
}<|MERGE_RESOLUTION|>--- conflicted
+++ resolved
@@ -106,11 +106,11 @@
         List<Row> rows = new ArrayList<>();
 
         for (CacheDistributionNode node : nodeResList) {
-            for (CacheDistributionGroup grp : node.getGroups()) {
-                for (CacheDistributionPartition partition : grp.getPartitions()) {
+            for (CacheDistributionGroup group : node.getGroups()) {
+                for (CacheDistributionPartition partition : group.getPartitions()) {
                     final Row row = new Row();
-                    row.setGroupId(grp.getGroupId());
-                    row.setGroupName(grp.getGroupName());
+                    row.setGroupId(group.getGroupId());
+                    row.setGroupName(group.getGroupName());
                     row.setPartition(partition.getPartition());
                     row.setNodeId(node.getNodeId());
                     row.setPrimary(partition.isPrimary());
@@ -129,11 +129,11 @@
 
         StringBuilder userAttrsName = new StringBuilder();
         if (!rows.isEmpty() && rows.get(0).userAttrs != null) {
-            for (String userAttr : rows.get(0).userAttrs.keySet()) {
+            for (String userAttribute : rows.get(0).userAttrs.keySet()) {
                 userAttrsName.append(',');
 
-                if (userAttr != null)
-                    userAttrsName.append(userAttr);
+                if (userAttribute != null)
+                    userAttrsName.append(userAttribute);
             }
         }
         printer.accept("[groupId,partition,nodeId,primary,state,updateCounter,partitionSize,nodeAddresses" + userAttrsName + "]");
@@ -333,17 +333,10 @@
             out.a(addrs);
 
             if (userAttrs != null) {
-<<<<<<< HEAD
-                for (String userAttr : userAttrs.values()) {
-                    out.print(',');
-                    if (userAttr != null)
-                        out.print(userAttr);
-=======
                 for (String userAttribute : userAttrs.values()) {
                     out.a(',');
                     if (userAttribute != null)
                         out.a(userAttribute);
->>>>>>> e70b66c5
                 }
             }
 
