/*
 * Licensed to the Apache Software Foundation (ASF) under one or more
 * contributor license agreements.  See the NOTICE file distributed with
 * this work for additional information regarding copyright ownership.
 * The ASF licenses this file to You under the Apache License, Version 2.0
 * (the "License"); you may not use this file except in compliance with
 * the License.  You may obtain a copy of the License at
 *
 *      http://www.apache.org/licenses/LICENSE-2.0
 *
 * Unless required by applicable law or agreed to in writing, software
 * distributed under the License is distributed on an "AS IS" BASIS,
 * WITHOUT WARRANTIES OR CONDITIONS OF ANY KIND, either express or implied.
 * See the License for the specific language governing permissions and
 * limitations under the License.
 */

package org.apache.ignite.internal.processors.platform.utils;

import java.io.Serializable;
import java.lang.management.ManagementFactory;
import java.net.InetSocketAddress;
import java.security.AccessController;
import java.security.PrivilegedAction;
import java.util.ArrayList;
import java.util.Collection;
import java.util.Collections;
import java.util.HashMap;
import java.util.HashSet;
import java.util.LinkedHashMap;
import java.util.List;
import java.util.Map;
import java.util.ServiceLoader;
import java.util.Set;
import javax.cache.configuration.Factory;
import javax.cache.expiry.ExpiryPolicy;
import javax.net.ssl.SSLContext;
import org.apache.ignite.IgniteException;
import org.apache.ignite.binary.BinaryBasicNameMapper;
import org.apache.ignite.binary.BinaryRawReader;
import org.apache.ignite.binary.BinaryRawWriter;
import org.apache.ignite.cache.CacheAtomicityMode;
import org.apache.ignite.cache.CacheKeyConfiguration;
import org.apache.ignite.cache.CacheMode;
import org.apache.ignite.cache.CacheRebalanceMode;
import org.apache.ignite.cache.CacheWriteSynchronizationMode;
import org.apache.ignite.cache.PartitionLossPolicy;
import org.apache.ignite.cache.QueryEntity;
import org.apache.ignite.cache.QueryIndex;
import org.apache.ignite.cache.QueryIndexType;
import org.apache.ignite.cache.affinity.AffinityFunction;
import org.apache.ignite.cache.affinity.rendezvous.RendezvousAffinityFunction;
import org.apache.ignite.cache.eviction.EvictionPolicy;
import org.apache.ignite.cache.eviction.fifo.FifoEvictionPolicy;
import org.apache.ignite.cache.eviction.lru.LruEvictionPolicy;
<<<<<<< HEAD
import org.apache.ignite.configuration.AtomicConfiguration;
import org.apache.ignite.configuration.BinaryConfiguration;
import org.apache.ignite.configuration.CacheConfiguration;
import org.apache.ignite.configuration.CheckpointWriteOrder;
import org.apache.ignite.configuration.ClientConnectorConfiguration;
import org.apache.ignite.configuration.DataPageEvictionMode;
import org.apache.ignite.configuration.DataRegionConfiguration;
import org.apache.ignite.configuration.DataStorageConfiguration;
import org.apache.ignite.configuration.DiskPageCompression;
import org.apache.ignite.configuration.ExecutorConfiguration;
import org.apache.ignite.configuration.IgniteConfiguration;
import org.apache.ignite.configuration.MemoryConfiguration;
import org.apache.ignite.configuration.MemoryPolicyConfiguration;
import org.apache.ignite.configuration.NearCacheConfiguration;
import org.apache.ignite.configuration.PersistentStoreConfiguration;
import org.apache.ignite.configuration.SqlConnectorConfiguration;
import org.apache.ignite.configuration.ThinClientConfiguration;
import org.apache.ignite.configuration.TransactionConfiguration;
import org.apache.ignite.configuration.WALMode;
=======
import org.apache.ignite.configuration.*;
import org.apache.ignite.configuration.PlatformCacheConfiguration;
>>>>>>> 1e84d448
import org.apache.ignite.events.Event;
import org.apache.ignite.failure.FailureHandler;
import org.apache.ignite.failure.NoOpFailureHandler;
import org.apache.ignite.failure.StopNodeFailureHandler;
import org.apache.ignite.failure.StopNodeOrHaltFailureHandler;
import org.apache.ignite.internal.binary.BinaryRawReaderEx;
import org.apache.ignite.internal.binary.BinaryRawWriterEx;
import org.apache.ignite.internal.processors.platform.cache.affinity.PlatformAffinityFunction;
import org.apache.ignite.internal.processors.platform.cache.expiry.PlatformExpiryPolicyFactory;
import org.apache.ignite.internal.processors.platform.events.PlatformLocalEventListener;
import org.apache.ignite.internal.processors.platform.plugin.cache.PlatformCachePluginConfiguration;
import org.apache.ignite.lang.IgnitePredicate;
import org.apache.ignite.platform.dotnet.PlatformDotNetAffinityFunction;
import org.apache.ignite.platform.dotnet.PlatformDotNetBinaryConfiguration;
import org.apache.ignite.platform.dotnet.PlatformDotNetBinaryTypeConfiguration;
import org.apache.ignite.platform.dotnet.PlatformDotNetCacheStoreFactoryNative;
import org.apache.ignite.platform.dotnet.PlatformDotNetConfiguration;
import org.apache.ignite.plugin.CachePluginConfiguration;
import org.apache.ignite.plugin.platform.PlatformCachePluginConfigurationClosure;
import org.apache.ignite.plugin.platform.PlatformCachePluginConfigurationClosureFactory;
import org.apache.ignite.plugin.platform.PlatformPluginConfigurationClosure;
import org.apache.ignite.plugin.platform.PlatformPluginConfigurationClosureFactory;
import org.apache.ignite.spi.communication.CommunicationSpi;
import org.apache.ignite.spi.communication.tcp.TcpCommunicationSpi;
import org.apache.ignite.spi.discovery.DiscoverySpi;
import org.apache.ignite.spi.discovery.tcp.TcpDiscoverySpi;
import org.apache.ignite.spi.discovery.tcp.ipfinder.TcpDiscoveryIpFinder;
import org.apache.ignite.spi.discovery.tcp.ipfinder.multicast.TcpDiscoveryMulticastIpFinder;
import org.apache.ignite.spi.discovery.tcp.ipfinder.vm.TcpDiscoveryVmIpFinder;
import org.apache.ignite.spi.encryption.EncryptionSpi;
import org.apache.ignite.spi.encryption.keystore.KeystoreEncryptionSpi;
import org.apache.ignite.spi.encryption.noop.NoopEncryptionSpi;
import org.apache.ignite.spi.eventstorage.EventStorageSpi;
import org.apache.ignite.spi.eventstorage.NoopEventStorageSpi;
import org.apache.ignite.spi.eventstorage.memory.MemoryEventStorageSpi;
import org.apache.ignite.ssl.SslContextFactory;
import org.apache.ignite.transactions.TransactionConcurrency;
import org.apache.ignite.transactions.TransactionIsolation;

/**
 * Configuration utils.
 *
 * WARNING: DO NOT MODIFY THIS FILE without updating corresponding platform code!
 * Each read/write method has a counterpart in .NET platform (see IgniteConfiguration.cs, CacheConfiguration.cs, etc).
 */
@SuppressWarnings({"unchecked", "TypeMayBeWeakened"})
public class PlatformConfigurationUtils {
    /**
     * Write .Net configuration to the stream.
     *
     * @param writer Writer.
     * @param cfg Configuration.
     */
    public static void writeDotNetConfiguration(BinaryRawWriterEx writer, PlatformDotNetConfiguration cfg) {
        // 1. Write assemblies.
        PlatformUtils.writeNullableCollection(writer, cfg.getAssemblies());

        PlatformDotNetBinaryConfiguration binaryCfg = cfg.getBinaryConfiguration();

        if (binaryCfg != null) {
            writer.writeBoolean(true);

            PlatformUtils.writeNullableCollection(writer, binaryCfg.getTypesConfiguration(),
                new PlatformWriterClosure<PlatformDotNetBinaryTypeConfiguration>() {
                    @Override public void write(BinaryRawWriterEx writer, PlatformDotNetBinaryTypeConfiguration typ) {
                        writer.writeString(typ.getTypeName());
                        writer.writeString(typ.getNameMapper());
                        writer.writeString(typ.getIdMapper());
                        writer.writeString(typ.getSerializer());
                        writer.writeString(typ.getAffinityKeyFieldName());
                        writer.writeObject(typ.getKeepDeserialized());
                        writer.writeBoolean(typ.isEnum());
                    }
                });

            PlatformUtils.writeNullableCollection(writer, binaryCfg.getTypes());
            writer.writeString(binaryCfg.getDefaultNameMapper());
            writer.writeString(binaryCfg.getDefaultIdMapper());
            writer.writeString(binaryCfg.getDefaultSerializer());
            writer.writeBoolean(binaryCfg.isDefaultKeepDeserialized());
        }
        else
            writer.writeBoolean(false);
    }

    /**
     * Reads cache configuration from a stream.
     *
     * @param in Stream.
     * @return Cache configuration.
     */
    public static CacheConfiguration readCacheConfiguration(BinaryRawReaderEx in) {
        assert in != null;

        CacheConfiguration ccfg = new CacheConfiguration();

        ccfg.setAtomicityMode(CacheAtomicityMode.fromOrdinal(in.readInt()));
        ccfg.setBackups(in.readInt());
        ccfg.setCacheMode(CacheMode.fromOrdinal(in.readInt()));
        ccfg.setCopyOnRead(in.readBoolean());
        ccfg.setEagerTtl(in.readBoolean());
        ccfg.setInvalidate(in.readBoolean());
        ccfg.setStoreKeepBinary(in.readBoolean());
        ccfg.setLoadPreviousValue(in.readBoolean());
        ccfg.setDefaultLockTimeout(in.readLong());
        //noinspection deprecation
        ccfg.setLongQueryWarningTimeout(in.readLong());
        ccfg.setMaxConcurrentAsyncOperations(in.readInt());
        ccfg.setName(in.readString());
        ccfg.setReadFromBackup(in.readBoolean());
        ccfg.setRebalanceBatchSize(in.readInt());
        ccfg.setRebalanceDelay(in.readLong());
        ccfg.setRebalanceMode(CacheRebalanceMode.fromOrdinal(in.readInt()));
        ccfg.setRebalanceThrottle(in.readLong());
        ccfg.setRebalanceTimeout(in.readLong());
        ccfg.setSqlEscapeAll(in.readBoolean());
        ccfg.setWriteBehindBatchSize(in.readInt());
        ccfg.setWriteBehindEnabled(in.readBoolean());
        ccfg.setWriteBehindFlushFrequency(in.readLong());
        ccfg.setWriteBehindFlushSize(in.readInt());
        ccfg.setWriteBehindFlushThreadCount(in.readInt());
        ccfg.setWriteBehindCoalescing(in.readBoolean());
        ccfg.setWriteSynchronizationMode(CacheWriteSynchronizationMode.fromOrdinal(in.readInt()));
        ccfg.setReadThrough(in.readBoolean());
        ccfg.setWriteThrough(in.readBoolean());
        ccfg.setStatisticsEnabled(in.readBoolean());

        String dataRegionName = in.readString();

        if (dataRegionName != null)
            //noinspection deprecation
            ccfg.setMemoryPolicyName(dataRegionName);

        ccfg.setPartitionLossPolicy(PartitionLossPolicy.fromOrdinal((byte)in.readInt()));
        ccfg.setGroupName(in.readString());

        Object storeFactory = in.readObjectDetached();

        if (storeFactory != null)
            ccfg.setCacheStoreFactory(new PlatformDotNetCacheStoreFactoryNative(storeFactory));

        ccfg.setSqlIndexMaxInlineSize(in.readInt());
        ccfg.setOnheapCacheEnabled(in.readBoolean());
        ccfg.setStoreConcurrentLoadAllThreshold(in.readInt());
        ccfg.setRebalanceOrder(in.readInt());
        ccfg.setRebalanceBatchesPrefetchCount(in.readLong());
        ccfg.setMaxQueryIteratorsCount(in.readInt());
        ccfg.setQueryDetailMetricsSize(in.readInt());
        ccfg.setQueryParallelism(in.readInt());
        ccfg.setSqlSchema(in.readString());
        ccfg.setEncryptionEnabled(in.readBoolean());

        int qryEntCnt = in.readInt();

        if (qryEntCnt > 0) {
            Collection<QueryEntity> entities = new ArrayList<>(qryEntCnt);

            for (int i = 0; i < qryEntCnt; i++)
                entities.add(readQueryEntity(in));

            ccfg.setQueryEntities(entities);
        }

        if (in.readBoolean())
            ccfg.setNearConfiguration(readNearConfiguration(in));

        ccfg.setEvictionPolicy(readEvictionPolicy(in));
        if (ccfg.getEvictionPolicy() != null)
            ccfg.setOnheapCacheEnabled(true);

        ccfg.setAffinity(readAffinityFunction(in));
        ccfg.setExpiryPolicyFactory(readExpiryPolicyFactory(in));

        int keyCnt = in.readInt();

        if (keyCnt > 0) {
            CacheKeyConfiguration[] keys = new CacheKeyConfiguration[keyCnt];

            for (int i = 0; i < keyCnt; i++)
                keys[i] = new CacheKeyConfiguration(in.readString(), in.readString());

            ccfg.setKeyConfiguration(keys);
        }

        if (in.readBoolean())
            ccfg.setPlatformCacheConfiguration(readPlatformCacheConfiguration(in));

        int pluginCnt = in.readInt();

        if (pluginCnt > 0) {
            ArrayList<CachePluginConfiguration> plugins = new ArrayList<>();

            for (int i = 0; i < pluginCnt; i++) {
                if (in.readBoolean()) {
                    // Java cache plugin.
                    readCachePluginConfiguration(ccfg, in);
                } else {
                    // Platform cache plugin.
                    plugins.add(new PlatformCachePluginConfiguration(in.readObjectDetached()));
                }
            }

            if (ccfg.getPluginConfigurations() != null)
                Collections.addAll(plugins, ccfg.getPluginConfigurations());

            ccfg.setPluginConfigurations(plugins.toArray(new CachePluginConfiguration[plugins.size()]));
        }

        return ccfg;
    }

    /**
     * Reads the expiry policy factory.
     *
     * @param in Reader.
     * @return Expiry policy factory.
     */
    public static Factory<? extends ExpiryPolicy> readExpiryPolicyFactory(BinaryRawReader in) {
        if (!in.readBoolean())
            return null;

        return new PlatformExpiryPolicyFactory(in.readLong(), in.readLong(), in.readLong());
    }

    /**
     * Writes the policy factory.
     *
     * @param out Writer.
     */
    public static void writeExpiryPolicyFactory(BinaryRawWriter out, Factory<? extends ExpiryPolicy> factory) {
        if (!(factory instanceof PlatformExpiryPolicyFactory)) {
            out.writeBoolean(false);

            return;
        }

        out.writeBoolean(true);

        PlatformExpiryPolicyFactory f = (PlatformExpiryPolicyFactory)factory;

        out.writeLong(f.getCreate());
        out.writeLong(f.getUpdate());
        out.writeLong(f.getAccess());
    }

    /**
     * Reads the near config.
     *
     * @param in Stream.
     * @return NearCacheConfiguration.
     */
    public static NearCacheConfiguration readNearConfiguration(BinaryRawReader in) {
        NearCacheConfiguration cfg = new NearCacheConfiguration();

        cfg.setNearStartSize(in.readInt());
        cfg.setNearEvictionPolicy(readEvictionPolicy(in));

        return cfg;
    }

    /**
     * Reads platform cache config.
     *
     * @param in Stream.
     * @return PlatformCacheConfiguration.
     */
    public static PlatformCacheConfiguration readPlatformCacheConfiguration(BinaryRawReaderEx in) {
        return new PlatformCacheConfiguration()
                .setKeyTypeName(in.readString())
                .setValueTypeName(in.readString())
                .setKeepBinary(in.readBoolean());
    }

    /**
     * Reads the eviction policy.
     *
     * @param in Stream.
     * @return Eviction policy.
     */
    private static EvictionPolicy readEvictionPolicy(BinaryRawReader in) {
        byte plcTyp = in.readByte();

        switch (plcTyp) {
            case 0:
                break;
            case 1: {
                FifoEvictionPolicy p = new FifoEvictionPolicy();
                p.setBatchSize(in.readInt());
                p.setMaxSize(in.readInt());
                p.setMaxMemorySize(in.readLong());
                return p;
            }
            case 2: {
                LruEvictionPolicy p = new LruEvictionPolicy();
                p.setBatchSize(in.readInt());
                p.setMaxSize(in.readInt());
                p.setMaxMemorySize(in.readLong());
                return p;
            }
            default:
                assert false;
        }

        return null;
    }

    /**
     * Reads the eviction policy.
     *
     * @param in Stream.
     * @return Affinity function.
     */
    public static PlatformAffinityFunction readAffinityFunction(BinaryRawReaderEx in) {
        byte plcTyp = in.readByte();

        if (plcTyp == 0)
            return null;

        int partitions = in.readInt();
        boolean exclNeighbours = in.readBoolean();
        byte overrideFlags = in.readByte();
        Object userFunc = in.readObjectDetached();

        AffinityFunction baseFunc = null;

        switch (plcTyp) {
            case 1: {
                throw new IllegalStateException("FairAffinityFunction");
            }
            case 2: {
                RendezvousAffinityFunction f = new RendezvousAffinityFunction();
                f.setPartitions(partitions);
                f.setExcludeNeighbors(exclNeighbours);
                baseFunc = f;
                break;
            }
            default:
                assert plcTyp == 3;
        }

        return new PlatformAffinityFunction(userFunc, partitions, overrideFlags, baseFunc);
    }

    /**
     * Reads the near config.
     *
     * @param out Stream.
     * @param cfg NearCacheConfiguration.
     */
    private static void writeNearConfiguration(BinaryRawWriter out, NearCacheConfiguration cfg) {
        assert cfg != null;

        out.writeInt(cfg.getNearStartSize());
        writeEvictionPolicy(out, cfg.getNearEvictionPolicy());
    }

    /**
     * Writes the affinity functions.
     *
     * @param out Stream.
     * @param f Affinity.
     */
    private static void writeAffinityFunction(BinaryRawWriter out, AffinityFunction f) {
        if (f instanceof PlatformDotNetAffinityFunction)
            f = ((PlatformDotNetAffinityFunction)f).getFunc();

        if (f instanceof RendezvousAffinityFunction) {
            out.writeByte((byte) 2);

            RendezvousAffinityFunction f0 = (RendezvousAffinityFunction) f;
            out.writeInt(f0.getPartitions());
            out.writeBoolean(f0.isExcludeNeighbors());
            out.writeByte((byte) 0);  // override flags
            out.writeObject(null);  // user func
        }
        else if (f instanceof PlatformAffinityFunction) {
            PlatformAffinityFunction f0 = (PlatformAffinityFunction) f;
            AffinityFunction baseFunc = f0.getBaseFunc();

            if (baseFunc instanceof RendezvousAffinityFunction) {
                out.writeByte((byte) 2);
                out.writeInt(f0.partitions());
                out.writeBoolean(((RendezvousAffinityFunction) baseFunc).isExcludeNeighbors());
                out.writeByte(f0.getOverrideFlags());
                out.writeObject(f0.getUserFunc());
            }
            else {
                out.writeByte((byte) 3);
                out.writeInt(f0.partitions());
                out.writeBoolean(false);  // exclude neighbors
                out.writeByte(f0.getOverrideFlags());
                out.writeObject(f0.getUserFunc());
            }
        }
        else
            out.writeByte((byte)0);
    }

    /**
     * Writes the eviction policy.
     * @param out Stream.
     * @param p Policy.
     */
    private static void writeEvictionPolicy(BinaryRawWriter out, EvictionPolicy p) {
        if (p instanceof FifoEvictionPolicy) {
            out.writeByte((byte)1);

            FifoEvictionPolicy p0 = (FifoEvictionPolicy)p;
            out.writeInt(p0.getBatchSize());
            out.writeInt(p0.getMaxSize());
            out.writeLong(p0.getMaxMemorySize());
        }
        else if (p instanceof LruEvictionPolicy) {
            out.writeByte((byte)2);

            LruEvictionPolicy p0 = (LruEvictionPolicy)p;
            out.writeInt(p0.getBatchSize());
            out.writeInt(p0.getMaxSize());
            out.writeLong(p0.getMaxMemorySize());
        }
        else
            out.writeByte((byte)0);
    }

    /**
     * Reads the query entity. Version of function to be used from thin client.
     *
     * @param in Stream.
     * @return QueryEntity.
     */
    public static QueryEntity readQueryEntity(BinaryRawReader in) {
        QueryEntity res = new QueryEntity();

        res.setKeyType(in.readString());
        res.setValueType(in.readString());
        res.setTableName(in.readString());
        res.setKeyFieldName(in.readString());
        res.setValueFieldName(in.readString());

        // Fields
        int cnt = in.readInt();
        Set<String> keyFields = new HashSet<>(cnt);
        Set<String> notNullFields = new HashSet<>(cnt);
        Map<String, Object> defVals = new HashMap<>(cnt);
        Map<String, Integer> fieldsPrecision = new HashMap<>(cnt);
        Map<String, Integer> fieldsScale = new HashMap<>(cnt);

        if (cnt > 0) {
            LinkedHashMap<String, String> fields = new LinkedHashMap<>(cnt);

            for (int i = 0; i < cnt; i++) {
                String fieldName = in.readString();
                String fieldType = in.readString();

                fields.put(fieldName, fieldType);

                if (in.readBoolean())
                    keyFields.add(fieldName);

                if (in.readBoolean())
                    notNullFields.add(fieldName);

                Object defVal = in.readObject();
                if (defVal != null)
                    defVals.put(fieldName, defVal);

                int precision = in.readInt();

                if (precision != -1)
                    fieldsPrecision.put(fieldName, precision);

                int scale = in.readInt();

                if (scale != -1)
                    fieldsScale.put(fieldName, scale);
            }

            res.setFields(fields);

            if (!keyFields.isEmpty())
                res.setKeyFields(keyFields);

            if (!notNullFields.isEmpty())
                res.setNotNullFields(notNullFields);

            if (!defVals.isEmpty())
                res.setDefaultFieldValues(defVals);

            if (!fieldsPrecision.isEmpty())
                res.setFieldsPrecision(fieldsPrecision);

            if (!fieldsScale.isEmpty())
                res.setFieldsScale(fieldsScale);
        }

        // Aliases
        cnt = in.readInt();

        if (cnt > 0) {
            Map<String, String> aliases = new HashMap<>(cnt);

            for (int i = 0; i < cnt; i++)
                aliases.put(in.readString(), in.readString());

            res.setAliases(aliases);
        }

        // Indexes
        cnt = in.readInt();

        if (cnt > 0) {
            Collection<QueryIndex> indexes = new ArrayList<>(cnt);

            for (int i = 0; i < cnt; i++)
                indexes.add(readQueryIndex(in));

            res.setIndexes(indexes);
        }

        return res;
    }

    /**
     * Reads the query index.
     *
     * @param in Reader.
     * @return Query index.
     */
    public static QueryIndex readQueryIndex(BinaryRawReader in) {
        QueryIndex res = new QueryIndex();

        res.setName(in.readString());
        res.setIndexType(QueryIndexType.values()[in.readByte()]);
        res.setInlineSize(in.readInt());

        int cnt = in.readInt();

        if (cnt > 0) {
            LinkedHashMap<String, Boolean> fields = new LinkedHashMap<>(cnt);

            for (int i = 0; i < cnt; i++)
                fields.put(in.readString(), !in.readBoolean());

            res.setFields(fields);
        }

        return res;
    }

    /**
     * Reads Ignite configuration.
     * @param in Reader.
     * @param cfg Configuration.
     */
    @SuppressWarnings("deprecation")
    public static void readIgniteConfiguration(BinaryRawReaderEx in, IgniteConfiguration cfg) {
        if (in.readBoolean())
            cfg.setClientMode(in.readBoolean());
        int[] evtTypes = in.readIntArray();
        if (evtTypes != null)
            cfg.setIncludeEventTypes(evtTypes);
        if (in.readBoolean())
            cfg.setMetricsExpireTime(in.readLong());
        if (in.readBoolean())
            cfg.setMetricsHistorySize(in.readInt());
        if (in.readBoolean())
            cfg.setMetricsLogFrequency(in.readLong());
        if (in.readBoolean())
            cfg.setMetricsUpdateFrequency(in.readLong());
        if (in.readBoolean())
            cfg.setNetworkSendRetryCount(in.readInt());
        if (in.readBoolean())
            cfg.setNetworkSendRetryDelay(in.readLong());
        if (in.readBoolean())
            cfg.setNetworkTimeout(in.readLong());
        String workDir = in.readString();
        if (workDir != null)
            cfg.setWorkDirectory(workDir);
        String locHost = in.readString();
        if (locHost != null)
            cfg.setLocalHost(locHost);
        if (in.readBoolean())
            cfg.setDaemon(in.readBoolean());
        if (in.readBoolean())
            cfg.setFailureDetectionTimeout(in.readLong());
        if (in.readBoolean())
            cfg.setClientFailureDetectionTimeout(in.readLong());
        if (in.readBoolean())
            cfg.setLongQueryWarningTimeout(in.readLong());
        if (in.readBoolean())
            cfg.setActiveOnStart(in.readBoolean());
        if (in.readBoolean())
            cfg.setAuthenticationEnabled(in.readBoolean());
        if (in.readBoolean())
            cfg.setMvccVacuumFrequency(in.readLong());
        if (in.readBoolean())
            cfg.setMvccVacuumThreadCount(in.readInt());
        if (in.readBoolean())
            cfg.setSystemWorkerBlockedTimeout(in.readLong());
        if (in.readBoolean())
            cfg.setSqlQueryHistorySize(in.readInt());

        int sqlSchemasCnt = in.readInt();

        if (sqlSchemasCnt >= 0) {
            String[] sqlSchemas = new String[sqlSchemasCnt];

            for (int i = 0; i < sqlSchemasCnt; i++)
                sqlSchemas[i] = in.readString();

            cfg.setSqlSchemas(sqlSchemas);
        }

        Object consId = in.readObjectDetached();

        if (consId instanceof Serializable) {
            cfg.setConsistentId((Serializable) consId);
        } else if (consId != null) {
            throw new IgniteException("IgniteConfiguration.ConsistentId should be Serializable.");
        }

        // Thread pools.
        if (in.readBoolean())
            cfg.setPublicThreadPoolSize(in.readInt());
        if (in.readBoolean())
            cfg.setStripedPoolSize(in.readInt());
        if (in.readBoolean())
            cfg.setServiceThreadPoolSize(in.readInt());
        if (in.readBoolean())
            cfg.setSystemThreadPoolSize(in.readInt());
        if (in.readBoolean())
            cfg.setAsyncCallbackPoolSize(in.readInt());
        if (in.readBoolean())
            cfg.setManagementThreadPoolSize(in.readInt());
        if (in.readBoolean())
            cfg.setDataStreamerThreadPoolSize(in.readInt());
        if (in.readBoolean())
            cfg.setUtilityCachePoolSize(in.readInt());
        if (in.readBoolean())
            cfg.setQueryThreadPoolSize(in.readInt());

        readCacheConfigurations(in, cfg);
        readDiscoveryConfiguration(in, cfg);
        readEncryptionConfiguration(in, cfg);

        if (in.readBoolean()) {
            TcpCommunicationSpi comm = new TcpCommunicationSpi();

            comm.setAckSendThreshold(in.readInt());
            comm.setConnectionsPerNode(in.readInt());
            comm.setConnectTimeout(in.readLong());
            comm.setDirectBuffer(in.readBoolean());
            comm.setDirectSendBuffer(in.readBoolean());
            comm.setFilterReachableAddresses(in.readBoolean());
            comm.setIdleConnectionTimeout(in.readLong());
            comm.setLocalAddress(in.readString());
            comm.setLocalPort(in.readInt());
            comm.setLocalPortRange(in.readInt());
            comm.setMaxConnectTimeout(in.readLong());
            comm.setMessageQueueLimit(in.readInt());
            comm.setReconnectCount(in.readInt());
            comm.setSelectorsCount(in.readInt());
            comm.setSelectorSpins(in.readLong());
            comm.setSharedMemoryPort(in.readInt());
            comm.setSlowClientQueueLimit(in.readInt());
            comm.setSocketReceiveBuffer(in.readInt());
            comm.setSocketSendBuffer(in.readInt());
            comm.setSocketWriteTimeout(in.readLong());
            comm.setTcpNoDelay(in.readBoolean());
            comm.setUnacknowledgedMessagesBufferSize(in.readInt());
            comm.setUsePairedConnections(in.readBoolean());

            cfg.setCommunicationSpi(comm);
        }

        if (in.readBoolean()) {  // binary config is present
            if (cfg.getBinaryConfiguration() == null)
                cfg.setBinaryConfiguration(new BinaryConfiguration());

            if (in.readBoolean())  // compact footer is set
                cfg.getBinaryConfiguration().setCompactFooter(in.readBoolean());

            if (in.readBoolean()) {
                // Simple name mapper.
                cfg.getBinaryConfiguration().setNameMapper(new BinaryBasicNameMapper(true));
            }
        }

        int attrCnt = in.readInt();

        if (attrCnt > 0) {
            Map<String, Object> attrs = new HashMap<>(attrCnt);

            for (int i = 0; i < attrCnt; i++)
                attrs.put(in.readString(), in.readObject());

            cfg.setUserAttributes(attrs);
        }

        if (in.readBoolean()) {
            AtomicConfiguration atomic = new AtomicConfiguration();

            atomic.setAtomicSequenceReserveSize(in.readInt());
            atomic.setBackups(in.readInt());
            atomic.setCacheMode(CacheMode.fromOrdinal(in.readInt()));

            cfg.setAtomicConfiguration(atomic);
        }

        if (in.readBoolean()) {
            TransactionConfiguration tx = new TransactionConfiguration();

            tx.setPessimisticTxLogSize(in.readInt());
            tx.setDefaultTxConcurrency(TransactionConcurrency.fromOrdinal(in.readInt()));
            tx.setDefaultTxIsolation(TransactionIsolation.fromOrdinal(in.readInt()));
            tx.setDefaultTxTimeout(in.readLong());
            tx.setPessimisticTxLogLinger(in.readInt());
            tx.setTxTimeoutOnPartitionMapExchange(in.readLong());
            tx.setDeadlockTimeout(in.readLong());

            cfg.setTransactionConfiguration(tx);
        }

        switch (in.readByte()) {
            case 1:
                cfg.setEventStorageSpi(new NoopEventStorageSpi());
                break;

            case 2:
                cfg.setEventStorageSpi(new MemoryEventStorageSpi()
                        .setExpireCount(in.readLong())
                        .setExpireAgeMs(in.readLong()));
                break;
        }

        if (in.readBoolean())
            cfg.setMemoryConfiguration(readMemoryConfiguration(in));

        if (in.readBoolean())
            cfg.setSqlConnectorConfiguration(readSqlConnectorConfiguration(in));

        if (in.readBoolean())
            cfg.setClientConnectorConfiguration(readClientConnectorConfiguration(in));

        if (!in.readBoolean())  // ClientConnectorConfigurationEnabled override
            cfg.setClientConnectorConfiguration(null);

        if (in.readBoolean())
            cfg.setPersistentStoreConfiguration(readPersistentStoreConfiguration(in));

        if (in.readBoolean())
            cfg.setDataStorageConfiguration(readDataStorageConfiguration(in));

        if (in.readBoolean())
            cfg.setSslContextFactory(readSslContextFactory(in));

        if (in.readBoolean()) {
            switch (in.readByte()) {
                case 0:
                    cfg.setFailureHandler(new NoOpFailureHandler());

                    break;

                case 1:
                    cfg.setFailureHandler(new StopNodeFailureHandler());

                    break;

                case 2:
                    cfg.setFailureHandler(new StopNodeOrHaltFailureHandler(in.readBoolean(), in.readLong()));

                    break;
            }
        }

        int execCfgCnt = in.readInt();

        if (execCfgCnt > 0) {
            ExecutorConfiguration[] execCfgs = new ExecutorConfiguration[execCfgCnt];

            for (int i = 0; i < execCfgCnt; i++) {
                execCfgs[i] = new ExecutorConfiguration()
                        .setName(in.readString())
                        .setSize(in.readInt());
            }

            cfg.setExecutorConfiguration(execCfgs);
        }

        readPluginConfiguration(cfg, in);

        readLocalEventListeners(cfg, in);
    }

    /**
     * Reads cache configurations from a stream and updates provided IgniteConfiguration.
     *
     * @param cfg IgniteConfiguration to update.
     * @param in Reader.
     */
    private static void readCacheConfigurations(BinaryRawReaderEx in, IgniteConfiguration cfg) {
        int len = in.readInt();

        if (len == 0)
            return;

        List<CacheConfiguration> caches = new ArrayList<>();

        for (int i = 0; i < len; i++)
            caches.add(readCacheConfiguration(in));

        CacheConfiguration[] oldCaches = cfg.getCacheConfiguration();
        CacheConfiguration[] caches0 = caches.toArray(new CacheConfiguration[caches.size()]);

        if (oldCaches == null)
            cfg.setCacheConfiguration(caches0);
        else {
            CacheConfiguration[] mergedCaches = new CacheConfiguration[oldCaches.length + caches.size()];

            System.arraycopy(oldCaches, 0, mergedCaches, 0, oldCaches.length);
            System.arraycopy(caches0, 0, mergedCaches, oldCaches.length, caches.size());

            cfg.setCacheConfiguration(mergedCaches);
        }
    }

    /**
     * Reads discovery configuration from a stream and updates provided IgniteConfiguration.
     *
     * @param cfg IgniteConfiguration to update.
     * @param in Reader.
     */
    private static void readDiscoveryConfiguration(BinaryRawReader in, IgniteConfiguration cfg) {
        boolean hasCfg = in.readBoolean();

        if (!hasCfg)
            return;

        TcpDiscoverySpi disco = new TcpDiscoverySpi();

        boolean hasIpFinder = in.readBoolean();

        if (hasIpFinder) {
            byte ipFinderType = in.readByte();

            int addrCnt = in.readInt();

            ArrayList<String> addrs = null;

            if (addrCnt > 0) {
                addrs = new ArrayList<>(addrCnt);

                for (int i = 0; i < addrCnt; i++)
                    addrs.add(in.readString());
            }

            TcpDiscoveryVmIpFinder finder = null;
            if (ipFinderType == 1)
                finder = new TcpDiscoveryVmIpFinder();
            else if (ipFinderType == 2) {
                TcpDiscoveryMulticastIpFinder finder0 = new TcpDiscoveryMulticastIpFinder();

                finder0.setLocalAddress(in.readString());
                finder0.setMulticastGroup(in.readString());
                finder0.setMulticastPort(in.readInt());
                finder0.setAddressRequestAttempts(in.readInt());
                finder0.setResponseWaitTime(in.readInt());

                boolean hasTtl = in.readBoolean();

                if (hasTtl)
                    finder0.setTimeToLive(in.readInt());

                finder = finder0;
            }
            else
                assert false;

            finder.setAddresses(addrs);

            disco.setIpFinder(finder);
        }

        disco.setSocketTimeout(in.readLong());
        disco.setAckTimeout(in.readLong());
        disco.setMaxAckTimeout(in.readLong());
        disco.setNetworkTimeout(in.readLong());
        disco.setJoinTimeout(in.readLong());

        disco.setForceServerMode(in.readBoolean());
        disco.setClientReconnectDisabled(in.readBoolean());
        disco.setLocalAddress(in.readString());
        disco.setReconnectCount(in.readInt());
        disco.setLocalPort(in.readInt());
        disco.setLocalPortRange(in.readInt());
        disco.setStatisticsPrintFrequency(in.readLong());
        disco.setIpFinderCleanFrequency(in.readLong());
        disco.setThreadPriority(in.readInt());
        disco.setTopHistorySize(in.readInt());

        cfg.setDiscoverySpi(disco);
    }

    /**
     * Reads encryption configuration
     * @param in Reader.
     * @param cfg Configuration.
     */
    private static void readEncryptionConfiguration(BinaryRawReaderEx in, IgniteConfiguration cfg) {
        if (!in.readBoolean()) {
            cfg.setEncryptionSpi(new NoopEncryptionSpi());

            return;
        }

        KeystoreEncryptionSpi enc = new KeystoreEncryptionSpi();

        enc.setMasterKeyName(in.readString());
        enc.setKeySize(in.readInt());
        enc.setKeyStorePath(in.readString());
        enc.setKeyStorePassword(in.readCharArray());

        cfg.setEncryptionSpi(enc);
    }

    /**
     * Writes cache configuration.
     *
     * @param writer Writer.
     * @param ccfg Configuration.
     */
    public static void writeCacheConfiguration(BinaryRawWriter writer, CacheConfiguration ccfg) {
        assert writer != null;
        assert ccfg != null;

        writeEnumInt(writer, ccfg.getAtomicityMode(), CacheConfiguration.DFLT_CACHE_ATOMICITY_MODE);
        writer.writeInt(ccfg.getBackups());
        writeEnumInt(writer, ccfg.getCacheMode(), CacheConfiguration.DFLT_CACHE_MODE);
        writer.writeBoolean(ccfg.isCopyOnRead());
        writer.writeBoolean(ccfg.isEagerTtl());
        writer.writeBoolean(ccfg.isInvalidate());
        writer.writeBoolean(ccfg.isStoreKeepBinary());
        writer.writeBoolean(ccfg.isLoadPreviousValue());
        writer.writeLong(ccfg.getDefaultLockTimeout());
        //noinspection deprecation
        writer.writeLong(ccfg.getLongQueryWarningTimeout());
        writer.writeInt(ccfg.getMaxConcurrentAsyncOperations());
        writer.writeString(ccfg.getName());
        writer.writeBoolean(ccfg.isReadFromBackup());
        writer.writeInt(ccfg.getRebalanceBatchSize());
        writer.writeLong(ccfg.getRebalanceDelay());
        writeEnumInt(writer, ccfg.getRebalanceMode(), CacheConfiguration.DFLT_REBALANCE_MODE);
        writer.writeLong(ccfg.getRebalanceThrottle());
        writer.writeLong(ccfg.getRebalanceTimeout());
        writer.writeBoolean(ccfg.isSqlEscapeAll());
        writer.writeInt(ccfg.getWriteBehindBatchSize());
        writer.writeBoolean(ccfg.isWriteBehindEnabled());
        writer.writeLong(ccfg.getWriteBehindFlushFrequency());
        writer.writeInt(ccfg.getWriteBehindFlushSize());
        writer.writeInt(ccfg.getWriteBehindFlushThreadCount());
        writer.writeBoolean(ccfg.getWriteBehindCoalescing());
        writeEnumInt(writer, ccfg.getWriteSynchronizationMode());
        writer.writeBoolean(ccfg.isReadThrough());
        writer.writeBoolean(ccfg.isWriteThrough());
        writer.writeBoolean(ccfg.isStatisticsEnabled());
        //noinspection deprecation
        writer.writeString(ccfg.getMemoryPolicyName());
        writer.writeInt(ccfg.getPartitionLossPolicy().ordinal());
        writer.writeString(ccfg.getGroupName());

        if (ccfg.getCacheStoreFactory() instanceof PlatformDotNetCacheStoreFactoryNative)
            writer.writeObject(((PlatformDotNetCacheStoreFactoryNative)ccfg.getCacheStoreFactory()).getNativeFactory());
        else
            writer.writeObject(null);

        writer.writeInt(ccfg.getSqlIndexMaxInlineSize());
        writer.writeBoolean(ccfg.isOnheapCacheEnabled());
        writer.writeInt(ccfg.getStoreConcurrentLoadAllThreshold());
        writer.writeInt(ccfg.getRebalanceOrder());
        writer.writeLong(ccfg.getRebalanceBatchesPrefetchCount());
        writer.writeInt(ccfg.getMaxQueryIteratorsCount());
        writer.writeInt(ccfg.getQueryDetailMetricsSize());
        writer.writeInt(ccfg.getQueryParallelism());
        writer.writeString(ccfg.getSqlSchema());
        writer.writeBoolean(ccfg.isEncryptionEnabled());

        Collection<QueryEntity> qryEntities = ccfg.getQueryEntities();

        if (qryEntities != null) {
            writer.writeInt(qryEntities.size());

            for (QueryEntity e : qryEntities)
                writeQueryEntity(writer, e);
        }
        else
            writer.writeInt(0);

        NearCacheConfiguration nearCfg = ccfg.getNearConfiguration();

        if (nearCfg != null) {
            writer.writeBoolean(true);

            writeNearConfiguration(writer, nearCfg);
        }
        else
            writer.writeBoolean(false);

        writeEvictionPolicy(writer, ccfg.getEvictionPolicy());
        writeAffinityFunction(writer, ccfg.getAffinity());
        writeExpiryPolicyFactory(writer, ccfg.getExpiryPolicyFactory());

        CacheKeyConfiguration[] keys = ccfg.getKeyConfiguration();

        if (keys != null) {
            writer.writeInt(keys.length);

            for (CacheKeyConfiguration key : keys) {
                writer.writeString(key.getTypeName());
                writer.writeString(key.getAffinityKeyFieldName());
            }
        } else {
            writer.writeInt(0);
        }

        PlatformCacheConfiguration platCfg = ccfg.getPlatformCacheConfiguration();
        if (platCfg != null) {
            writer.writeBoolean(true);
            writer.writeString(platCfg.getKeyTypeName());
            writer.writeString(platCfg.getValueTypeName());
            writer.writeBoolean(platCfg.isKeepBinary());
        }
        else {
            writer.writeBoolean(false);
        }

        CachePluginConfiguration[] plugins = ccfg.getPluginConfigurations();
        if (plugins != null) {
            int cnt = 0;

            for (CachePluginConfiguration cfg : plugins) {
                if (cfg instanceof PlatformCachePluginConfiguration)
                    cnt++;
            }

            writer.writeInt(cnt);

            for (CachePluginConfiguration cfg : plugins) {
                if (cfg instanceof PlatformCachePluginConfiguration) {
                    writer.writeBoolean(false);  // Pure platform plugin.
                    writer.writeObject(((PlatformCachePluginConfiguration) cfg).nativeCfg());
                }
            }
        }
    }

    /**
     * Write query entity. Version for thin client.
     *
     * @param writer Writer.
     * @param qryEntity Query entity.
     */
    public static void writeQueryEntity(BinaryRawWriter writer, QueryEntity qryEntity) {
        assert qryEntity != null;

        writer.writeString(qryEntity.getKeyType());
        writer.writeString(qryEntity.getValueType());
        writer.writeString(qryEntity.getTableName());
        writer.writeString(qryEntity.getKeyFieldName());
        writer.writeString(qryEntity.getValueFieldName());

        // Fields
        LinkedHashMap<String, String> fields = qryEntity.getFields();

        if (fields != null) {
            Set<String> keyFields = qryEntity.getKeyFields();
            Set<String> notNullFields = qryEntity.getNotNullFields();
            Map<String, Object> defVals = qryEntity.getDefaultFieldValues();
            Map<String, Integer> fieldsPrecision = qryEntity.getFieldsPrecision();
            Map<String, Integer> fieldsScale = qryEntity.getFieldsScale();

            writer.writeInt(fields.size());

            for (Map.Entry<String, String> field : fields.entrySet()) {
                writer.writeString(field.getKey());
                writer.writeString(field.getValue());
                writer.writeBoolean(keyFields != null && keyFields.contains(field.getKey()));
                writer.writeBoolean(notNullFields != null && notNullFields.contains(field.getKey()));
                writer.writeObject(defVals != null ? defVals.get(field.getKey()) : null);
                writer.writeInt(fieldsPrecision == null ? -1 : fieldsPrecision.getOrDefault(field.getKey(), -1));
                writer.writeInt(fieldsScale == null ? -1 : fieldsScale.getOrDefault(field.getKey(), -1));
            }
        }
        else
            writer.writeInt(0);

        // Aliases
        Map<String, String> aliases = qryEntity.getAliases();

        if (aliases != null) {
            writer.writeInt(aliases.size());

            for (Map.Entry<String, String> alias : aliases.entrySet()) {
                writer.writeString(alias.getKey());
                writer.writeString(alias.getValue());
            }
        }
        else
            writer.writeInt(0);

        // Indexes
        Collection<QueryIndex> indexes = qryEntity.getIndexes();

        if (indexes != null) {
            writer.writeInt(indexes.size());

            for (QueryIndex index : indexes)
                writeQueryIndex(writer, index);
        }
        else
            writer.writeInt(0);
    }

    /**
     * Writer query index.
     *
     * @param writer Writer.
     * @param idx Index.
     */
    public static void writeQueryIndex(BinaryRawWriter writer, QueryIndex idx) {
        assert idx != null;

        writer.writeString(idx.getName());
        writeEnumByte(writer, idx.getIndexType());
        writer.writeInt(idx.getInlineSize());

        LinkedHashMap<String, Boolean> fields = idx.getFields();

        if (fields != null) {
            writer.writeInt(fields.size());

            for (Map.Entry<String, Boolean> field : fields.entrySet()) {
                writer.writeString(field.getKey());
                writer.writeBoolean(!field.getValue());
            }
        }
        else
            writer.writeInt(0);
    }

    /**
     * Writes Ignite configuration.
     *
     * @param w Writer.
     * @param cfg Configuration.
     */
    @SuppressWarnings("deprecation")
    public static void writeIgniteConfiguration(BinaryRawWriter w, IgniteConfiguration cfg) {
        assert w != null;
        assert cfg != null;

        w.writeBoolean(true);
        w.writeBoolean(cfg.isClientMode());
        w.writeIntArray(cfg.getIncludeEventTypes());
        w.writeBoolean(true);
        w.writeLong(cfg.getMetricsExpireTime());
        w.writeBoolean(true);
        w.writeInt(cfg.getMetricsHistorySize());
        w.writeBoolean(true);
        w.writeLong(cfg.getMetricsLogFrequency());
        w.writeBoolean(true);
        w.writeLong(cfg.getMetricsUpdateFrequency());
        w.writeBoolean(true);
        w.writeInt(cfg.getNetworkSendRetryCount());
        w.writeBoolean(true);
        w.writeLong(cfg.getNetworkSendRetryDelay());
        w.writeBoolean(true);
        w.writeLong(cfg.getNetworkTimeout());
        w.writeString(cfg.getWorkDirectory());
        w.writeString(cfg.getLocalHost());
        w.writeBoolean(true);
        w.writeBoolean(cfg.isDaemon());
        w.writeBoolean(true);
        w.writeLong(cfg.getFailureDetectionTimeout());
        w.writeBoolean(true);
        w.writeLong(cfg.getClientFailureDetectionTimeout());
        w.writeBoolean(true);
        w.writeLong(cfg.getLongQueryWarningTimeout());
        w.writeBoolean(true);
        w.writeBoolean(cfg.isActiveOnStart());
        w.writeBoolean(true);
        w.writeBoolean(cfg.isAuthenticationEnabled());
        w.writeBoolean(true);
        w.writeLong(cfg.getMvccVacuumFrequency());
        w.writeBoolean(true);
        w.writeInt(cfg.getMvccVacuumThreadCount());
        if (cfg.getSystemWorkerBlockedTimeout() != null) {
            w.writeBoolean(true);
            w.writeLong(cfg.getSystemWorkerBlockedTimeout());
        } else {
            w.writeBoolean(false);
        }
        w.writeBoolean(true);
        w.writeInt(cfg.getSqlQueryHistorySize());

        if (cfg.getSqlSchemas() == null)
            w.writeInt(0);
        else {
            w.writeInt(cfg.getSqlSchemas().length);

            for (String schema : cfg.getSqlSchemas())
                w.writeString(schema);
        }

        w.writeObject(cfg.getConsistentId());

        // Thread pools.
        w.writeBoolean(true);
        w.writeInt(cfg.getPublicThreadPoolSize());
        w.writeBoolean(true);
        w.writeInt(cfg.getStripedPoolSize());
        w.writeBoolean(true);
        w.writeInt(cfg.getServiceThreadPoolSize());
        w.writeBoolean(true);
        w.writeInt(cfg.getSystemThreadPoolSize());
        w.writeBoolean(true);
        w.writeInt(cfg.getAsyncCallbackPoolSize());
        w.writeBoolean(true);
        w.writeInt(cfg.getManagementThreadPoolSize());
        w.writeBoolean(true);
        w.writeInt(cfg.getDataStreamerThreadPoolSize());
        w.writeBoolean(true);
        w.writeInt(cfg.getUtilityCacheThreadPoolSize());
        w.writeBoolean(true);
        w.writeInt(cfg.getQueryThreadPoolSize());

        CacheConfiguration[] cacheCfg = cfg.getCacheConfiguration();

        if (cacheCfg != null) {
            w.writeInt(cacheCfg.length);

            for (CacheConfiguration ccfg : cacheCfg)
                writeCacheConfiguration(w, ccfg);
        }
        else
            w.writeInt(0);

        writeDiscoveryConfiguration(w, cfg.getDiscoverySpi());
        writeEncryptionConfiguration(w, cfg.getEncryptionSpi());

        CommunicationSpi comm = cfg.getCommunicationSpi();

        if (comm instanceof TcpCommunicationSpi) {
            w.writeBoolean(true);
            TcpCommunicationSpi tcp = (TcpCommunicationSpi) comm;

            w.writeInt(tcp.getAckSendThreshold());
            w.writeInt(tcp.getConnectionsPerNode());
            w.writeLong(tcp.getConnectTimeout());
            w.writeBoolean(tcp.isDirectBuffer());
            w.writeBoolean(tcp.isDirectSendBuffer());
            w.writeBoolean(tcp.isFilterReachableAddresses());
            w.writeLong(tcp.getIdleConnectionTimeout());
            w.writeString(tcp.getLocalAddress());
            w.writeInt(tcp.getLocalPort());
            w.writeInt(tcp.getLocalPortRange());
            w.writeLong(tcp.getMaxConnectTimeout());
            w.writeInt(tcp.getMessageQueueLimit());
            w.writeInt(tcp.getReconnectCount());
            w.writeInt(tcp.getSelectorsCount());
            w.writeLong(tcp.getSelectorSpins());
            w.writeInt(tcp.getSharedMemoryPort());
            w.writeInt(tcp.getSlowClientQueueLimit());
            w.writeInt(tcp.getSocketReceiveBuffer());
            w.writeInt(tcp.getSocketSendBuffer());
            w.writeLong(tcp.getSocketWriteTimeout());
            w.writeBoolean(tcp.isTcpNoDelay());
            w.writeInt(tcp.getUnacknowledgedMessagesBufferSize());
            w.writeBoolean(tcp.isUsePairedConnections());
        }
        else
            w.writeBoolean(false);

        BinaryConfiguration bc = cfg.getBinaryConfiguration();

        if (bc != null) {
            w.writeBoolean(true);  // binary config exists
            w.writeBoolean(true);  // compact footer is set
            w.writeBoolean(bc.isCompactFooter());
            w.writeBoolean(bc.getNameMapper() instanceof BinaryBasicNameMapper &&
                    ((BinaryBasicNameMapper)(bc.getNameMapper())).isSimpleName());
        }
        else
            w.writeBoolean(false);

        Map<String, ?> attrs = cfg.getUserAttributes();

        if (attrs != null) {
            w.writeInt(attrs.size());

            for (Map.Entry<String, ?> e : attrs.entrySet()) {
                w.writeString(e.getKey());
                w.writeObject(e.getValue());
            }
        }
        else
            w.writeInt(0);

        AtomicConfiguration atomic = cfg.getAtomicConfiguration();

        if (atomic != null) {
            w.writeBoolean(true);

            w.writeInt(atomic.getAtomicSequenceReserveSize());
            w.writeInt(atomic.getBackups());
            writeEnumInt(w, atomic.getCacheMode(), AtomicConfiguration.DFLT_CACHE_MODE);
        }
        else
            w.writeBoolean(false);

        TransactionConfiguration tx = cfg.getTransactionConfiguration();

        if (tx != null) {
            w.writeBoolean(true);

            w.writeInt(tx.getPessimisticTxLogSize());
            writeEnumInt(w, tx.getDefaultTxConcurrency(), TransactionConfiguration.DFLT_TX_CONCURRENCY);
            writeEnumInt(w, tx.getDefaultTxIsolation(), TransactionConfiguration.DFLT_TX_ISOLATION);
            w.writeLong(tx.getDefaultTxTimeout());
            w.writeInt(tx.getPessimisticTxLogLinger());
            w.writeLong(tx.getTxTimeoutOnPartitionMapExchange());
            w.writeLong(tx.getDeadlockTimeout());
        }
        else
            w.writeBoolean(false);

        EventStorageSpi evtStorageSpi = cfg.getEventStorageSpi();

        if (evtStorageSpi == null)
            w.writeByte((byte) 0);
        else if (evtStorageSpi instanceof NoopEventStorageSpi)
            w.writeByte((byte) 1);
        else if (evtStorageSpi instanceof MemoryEventStorageSpi) {
            w.writeByte((byte) 2);

            w.writeLong(((MemoryEventStorageSpi)evtStorageSpi).getExpireCount());
            w.writeLong(((MemoryEventStorageSpi)evtStorageSpi).getExpireAgeMs());
        }

        writeMemoryConfiguration(w, cfg.getMemoryConfiguration());

        writeSqlConnectorConfiguration(w, cfg.getSqlConnectorConfiguration());

        writeClientConnectorConfiguration(w, cfg.getClientConnectorConfiguration());

        w.writeBoolean(cfg.getClientConnectorConfiguration() != null);

        writePersistentStoreConfiguration(w, cfg.getPersistentStoreConfiguration());

        writeDataStorageConfiguration(w, cfg.getDataStorageConfiguration());

        writeSslContextFactory(w, cfg.getSslContextFactory());

        FailureHandler failureHnd = cfg.getFailureHandler();

        if (failureHnd instanceof NoOpFailureHandler) {
            w.writeBoolean(true);

            w.writeByte((byte) 0);
        }
        else if (failureHnd instanceof StopNodeFailureHandler) {
            w.writeBoolean(true);

            w.writeByte((byte) 1);
        }
        else if (failureHnd instanceof StopNodeOrHaltFailureHandler) {
            w.writeBoolean(true);

            w.writeByte((byte) 2);

            w.writeBoolean(((StopNodeOrHaltFailureHandler)failureHnd).tryStop());

            w.writeLong(((StopNodeOrHaltFailureHandler)failureHnd).timeout());
        } else
            w.writeBoolean(false);

        ExecutorConfiguration[] execCfgs = cfg.getExecutorConfiguration();

        if (execCfgs != null) {
            w.writeInt(execCfgs.length);

            for (ExecutorConfiguration execCfg : execCfgs) {
                w.writeString(execCfg.getName());
                w.writeInt(execCfg.getSize());
            }
        } else
            w.writeInt(0);

        w.writeString(cfg.getIgniteHome());

        w.writeLong(ManagementFactory.getMemoryMXBean().getHeapMemoryUsage().getInit());
        w.writeLong(ManagementFactory.getMemoryMXBean().getHeapMemoryUsage().getMax());
    }

    /**
     * Writes discovery configuration.
     *
     * @param w Writer.
     * @param spi Disco.
     */
    private static void writeDiscoveryConfiguration(BinaryRawWriter w, DiscoverySpi spi) {
        assert w != null;
        assert spi != null;

        if (!(spi instanceof TcpDiscoverySpi)) {
            w.writeBoolean(false);
            return;
        }

        w.writeBoolean(true);

        TcpDiscoverySpi tcp = (TcpDiscoverySpi)spi;

        TcpDiscoveryIpFinder finder = tcp.getIpFinder();

        if (finder instanceof TcpDiscoveryVmIpFinder) {
            w.writeBoolean(true);

            boolean isMcast = finder instanceof TcpDiscoveryMulticastIpFinder;

            w.writeByte((byte)(isMcast ? 2 : 1));

            Collection<InetSocketAddress> addrs = finder.getRegisteredAddresses();

            w.writeInt(addrs.size());

            for (InetSocketAddress a : addrs)
                w.writeString(a.toString());

            if (isMcast) {
                TcpDiscoveryMulticastIpFinder multiFinder = (TcpDiscoveryMulticastIpFinder) finder;

                w.writeString(multiFinder.getLocalAddress());
                w.writeString(multiFinder.getMulticastGroup());
                w.writeInt(multiFinder.getMulticastPort());
                w.writeInt(multiFinder.getAddressRequestAttempts());
                w.writeInt(multiFinder.getResponseWaitTime());

                int ttl = multiFinder.getTimeToLive();
                w.writeBoolean(ttl != -1);

                if (ttl != -1)
                    w.writeInt(ttl);
            }
        }
        else
            w.writeBoolean(false);

        w.writeLong(tcp.getSocketTimeout());
        w.writeLong(tcp.getAckTimeout());
        w.writeLong(tcp.getMaxAckTimeout());
        w.writeLong(tcp.getNetworkTimeout());
        w.writeLong(tcp.getJoinTimeout());

        w.writeBoolean(tcp.isForceServerMode());
        w.writeBoolean(tcp.isClientReconnectDisabled());
        w.writeString(tcp.getLocalAddress());
        w.writeInt(tcp.getReconnectCount());
        w.writeInt(tcp.getLocalPort());
        w.writeInt(tcp.getLocalPortRange());
        w.writeLong(tcp.getStatisticsPrintFrequency());
        w.writeLong(tcp.getIpFinderCleanFrequency());
        w.writeInt(tcp.getThreadPriority());
        w.writeInt((int)tcp.getTopHistorySize());
    }

    /**
     * Writes encryption configuration.
     *
     * @param w Writer.
     * @param enc Encryption Spi.
     */
    private static void writeEncryptionConfiguration(BinaryRawWriter w, EncryptionSpi enc) {
        if (enc instanceof NoopEncryptionSpi) {
            w.writeBoolean(false);

            return;
        }

        KeystoreEncryptionSpi keystoreEnc = (KeystoreEncryptionSpi)enc;

        w.writeBoolean(true);

        w.writeString(keystoreEnc.getMasterKeyName());
        w.writeInt(keystoreEnc.getKeySize());
        w.writeString(keystoreEnc.getKeyStorePath());
        w.writeCharArray(keystoreEnc.getKeyStorePwd());
    }

    /**
     * Writes enum as byte.
     *
     * @param w Writer.
     * @param e Enum.
     */
    private static void writeEnumByte(BinaryRawWriter w, Enum e) {
        w.writeByte(e == null ? 0 : (byte)e.ordinal());
    }

    /**
     * Writes enum as int.
     *
     * @param w Writer.
     * @param e Enum.
     */
    public static void writeEnumInt(BinaryRawWriter w, Enum e) {
        w.writeInt(e == null ? 0 : e.ordinal());
    }

    /**
     * Writes enum as int.
     *
     * @param w Writer.
     * @param e Enum.
     */
    public static void writeEnumInt(BinaryRawWriter w, Enum e, Enum def) {
        assert def != null;

        w.writeInt(e == null ? def.ordinal() : e.ordinal());
    }

    /**
     * Reads the plugin configuration.
     *
     * @param cfg Ignite configuration to update.
     * @param in Reader.
     */
    private static void readPluginConfiguration(IgniteConfiguration cfg, BinaryRawReader in) {
        int cnt = in.readInt();

        if (cnt == 0)
            return;

        for (int i = 0; i < cnt; i++) {
            int plugCfgFactoryId = in.readInt();

            PlatformPluginConfigurationClosure plugCfg = pluginConfiguration(plugCfgFactoryId);

            plugCfg.apply(cfg, in);
        }
    }

    /**
     * Create PlatformPluginConfigurationClosure for the given factory ID.
     *
     * @param factoryId Factory ID.
     * @return PlatformPluginConfigurationClosure.
     */
    private static PlatformPluginConfigurationClosure pluginConfiguration(final int factoryId) {
        PlatformPluginConfigurationClosureFactory factory = AccessController.doPrivileged(
                new PrivilegedAction<PlatformPluginConfigurationClosureFactory>() {
                    @Override public PlatformPluginConfigurationClosureFactory run() {
                        for (PlatformPluginConfigurationClosureFactory factory :
                                ServiceLoader.load(PlatformPluginConfigurationClosureFactory.class)) {
                            if (factory.id() == factoryId)
                                return factory;
                        }

                        return null;
                    }
                });

        if (factory == null) {
            throw new IgniteException("PlatformPluginConfigurationClosureFactory is not found " +
                    "(did you put into the classpath?): " + factoryId);
        }

        return factory.create();
    }

    /**
     * Reads the plugin configuration.
     *
     * @param cfg Ignite configuration to update.
     * @param in Reader.
     */
    private static void readCachePluginConfiguration(CacheConfiguration cfg, BinaryRawReader in) {
        int plugCfgFactoryId = in.readInt();

        in.readInt(); // skip size.

        PlatformCachePluginConfigurationClosure plugCfg = cachePluginConfiguration(plugCfgFactoryId);

        plugCfg.apply(cfg, in);
    }

    /**
     * Create PlatformCachePluginConfigurationClosure for the given factory ID.
     *
     * @param factoryId Factory ID.
     * @return PlatformCachePluginConfigurationClosure.
     */
    private static PlatformCachePluginConfigurationClosure cachePluginConfiguration(final int factoryId) {
        PlatformCachePluginConfigurationClosureFactory factory = AccessController.doPrivileged(
                new PrivilegedAction<PlatformCachePluginConfigurationClosureFactory>() {
                    @Override public PlatformCachePluginConfigurationClosureFactory run() {
                        for (PlatformCachePluginConfigurationClosureFactory factory :
                                ServiceLoader.load(PlatformCachePluginConfigurationClosureFactory.class)) {
                            if (factory.id() == factoryId)
                                return factory;
                        }

                        return null;
                    }
                });

        if (factory == null) {
            throw new IgniteException("PlatformPluginConfigurationClosureFactory is not found " +
                    "(did you put into the classpath?): " + factoryId);
        }

        return factory.create();
    }

    /**
     * Reads the memory configuration.
     *
     * @param in Reader
     * @return Config.
     */
    @SuppressWarnings("deprecation")
    private static MemoryConfiguration readMemoryConfiguration(BinaryRawReader in) {
        MemoryConfiguration res = new MemoryConfiguration();

        res.setSystemCacheInitialSize(in.readLong())
                .setSystemCacheMaxSize(in.readLong())
                .setPageSize(in.readInt())
                .setConcurrencyLevel(in.readInt())
                .setDefaultMemoryPolicyName(in.readString());

        int cnt = in.readInt();

        if (cnt > 0) {
            MemoryPolicyConfiguration[] plcs = new MemoryPolicyConfiguration[cnt];

            for (int i = 0; i < cnt; i++) {
                MemoryPolicyConfiguration cfg = new MemoryPolicyConfiguration();

                cfg.setName(in.readString())
                        .setInitialSize(in.readLong())
                        .setMaxSize(in.readLong())
                        .setSwapFilePath(in.readString())
                        .setPageEvictionMode(DataPageEvictionMode.values()[in.readInt()])
                        .setEvictionThreshold(in.readDouble())
                        .setEmptyPagesPoolSize(in.readInt())
                        .setMetricsEnabled(in.readBoolean())
                        .setSubIntervals(in.readInt())
                        .setRateTimeInterval(in.readLong());

                plcs[i] = cfg;
            }

            res.setMemoryPolicies(plcs);
        }

        return res;
    }

    /**
     * Writes the memory configuration.
     *
     * @param w Writer.
     * @param cfg Config.
     */
    @SuppressWarnings("deprecation")
    private static void writeMemoryConfiguration(BinaryRawWriter w, MemoryConfiguration cfg) {
        if (cfg == null) {
            w.writeBoolean(false);
            return;
        }

        w.writeBoolean(true);

        w.writeLong(cfg.getSystemCacheInitialSize());
        w.writeLong(cfg.getSystemCacheMaxSize());
        w.writeInt(cfg.getPageSize());
        w.writeInt(cfg.getConcurrencyLevel());
        w.writeString(cfg.getDefaultMemoryPolicyName());

        MemoryPolicyConfiguration[] plcs = cfg.getMemoryPolicies();

        if (plcs != null) {
            w.writeInt(plcs.length);

            for (MemoryPolicyConfiguration plc : plcs) {
                w.writeString(plc.getName());
                w.writeLong(plc.getInitialSize());
                w.writeLong(plc.getMaxSize());
                w.writeString(plc.getSwapFilePath());
                w.writeInt(plc.getPageEvictionMode().ordinal());
                w.writeDouble(plc.getEvictionThreshold());
                w.writeInt(plc.getEmptyPagesPoolSize());
                w.writeBoolean(plc.isMetricsEnabled());
                w.writeInt(plc.getSubIntervals());
                w.writeLong(plc.getRateTimeInterval());
            }
        }
        else
            w.writeInt(0);
    }

    /**
     * Reads the SQL connector configuration.
     *
     * @param in Reader.
     * @return Config.
     */
    @SuppressWarnings("deprecation")
    private static SqlConnectorConfiguration readSqlConnectorConfiguration(BinaryRawReader in) {
        return new SqlConnectorConfiguration()
                .setHost(in.readString())
                .setPort(in.readInt())
                .setPortRange(in.readInt())
                .setSocketSendBufferSize(in.readInt())
                .setSocketReceiveBufferSize(in.readInt())
                .setTcpNoDelay(in.readBoolean())
                .setMaxOpenCursorsPerConnection(in.readInt())
                .setThreadPoolSize(in.readInt());
    }

    /**
     * Writes the SQL connector configuration.
     *
     * @param w Writer.
     */
    @SuppressWarnings("deprecation")
    private static void writeSqlConnectorConfiguration(BinaryRawWriter w, SqlConnectorConfiguration cfg) {
        assert w != null;

        if (cfg != null) {
            w.writeBoolean(true);

            w.writeString(cfg.getHost());
            w.writeInt(cfg.getPort());
            w.writeInt(cfg.getPortRange());
            w.writeInt(cfg.getSocketSendBufferSize());
            w.writeInt(cfg.getSocketReceiveBufferSize());
            w.writeBoolean(cfg.isTcpNoDelay());
            w.writeInt(cfg.getMaxOpenCursorsPerConnection());
            w.writeInt(cfg.getThreadPoolSize());
        } else
            w.writeBoolean(false);
    }

    /**
     * Reads the client connector configuration.
     *
     * @param in Reader.
     * @return Config.
     */
    private static ClientConnectorConfiguration readClientConnectorConfiguration(BinaryRawReader in) {
        ClientConnectorConfiguration cfg = new ClientConnectorConfiguration()
                .setHost(in.readString())
                .setPort(in.readInt())
                .setPortRange(in.readInt())
                .setSocketSendBufferSize(in.readInt())
                .setSocketReceiveBufferSize(in.readInt())
                .setTcpNoDelay(in.readBoolean())
                .setMaxOpenCursorsPerConnection(in.readInt())
                .setThreadPoolSize(in.readInt())
                .setIdleTimeout(in.readLong())
                .setThinClientEnabled(in.readBoolean())
                .setOdbcEnabled(in.readBoolean())
                .setJdbcEnabled(in.readBoolean());

        cfg.setHandshakeTimeout(in.readLong());

        if (in.readBoolean()) {
            cfg.setThinClientConfiguration(new ThinClientConfiguration()
<<<<<<< HEAD
                .setMaxActiveTxPerConnection(in.readInt()));
=======
                .setMaxActiveTxPerConnection(in.readInt())
                .setMaxActiveComputeTasksPerConnection(in.readInt())
            );
>>>>>>> 1e84d448
        }

        return cfg;
    }

    /**
     * Writes the client connector configuration.
     *
     * @param w Writer.
     */
    private static void writeClientConnectorConfiguration(BinaryRawWriter w, ClientConnectorConfiguration cfg) {
        assert w != null;

        if (cfg != null) {
            w.writeBoolean(true);

            w.writeString(cfg.getHost());
            w.writeInt(cfg.getPort());
            w.writeInt(cfg.getPortRange());
            w.writeInt(cfg.getSocketSendBufferSize());
            w.writeInt(cfg.getSocketReceiveBufferSize());
            w.writeBoolean(cfg.isTcpNoDelay());
            w.writeInt(cfg.getMaxOpenCursorsPerConnection());
            w.writeInt(cfg.getThreadPoolSize());
            w.writeLong(cfg.getIdleTimeout());

            w.writeBoolean(cfg.isThinClientEnabled());
            w.writeBoolean(cfg.isOdbcEnabled());
            w.writeBoolean(cfg.isJdbcEnabled());

            w.writeLong(cfg.getIdleTimeout());

            ThinClientConfiguration thinCfg = cfg.getThinClientConfiguration();

            if (thinCfg != null) {
                w.writeBoolean(true);
                w.writeInt(thinCfg.getMaxActiveTxPerConnection());
<<<<<<< HEAD
=======
                w.writeInt(thinCfg.getMaxActiveComputeTasksPerConnection());
>>>>>>> 1e84d448
            }
            else
                w.writeBoolean(false);
        } else
            w.writeBoolean(false);
    }

    /**
     * Reads the persistence store connector configuration.
     *
     * @param in Reader.
     * @return Config.
     */
    @SuppressWarnings("deprecation")
    private static PersistentStoreConfiguration readPersistentStoreConfiguration(BinaryRawReader in) {
        return new PersistentStoreConfiguration()
                .setPersistentStorePath(in.readString())
                .setCheckpointingFrequency(in.readLong())
                .setCheckpointingPageBufferSize(in.readLong())
                .setCheckpointingThreads(in.readInt())
                .setLockWaitTime((int) in.readLong())
                .setWalHistorySize(in.readInt())
                .setWalSegments(in.readInt())
                .setWalSegmentSize(in.readInt())
                .setWalStorePath(in.readString())
                .setWalArchivePath(in.readString())
                .setWalMode(WALMode.fromOrdinal(in.readInt()))
                .setWalBufferSize(in.readInt())
                .setWalFlushFrequency((int) in.readLong())
                .setWalFsyncDelayNanos(in.readLong())
                .setWalRecordIteratorBufferSize(in.readInt())
                .setAlwaysWriteFullPages(in.readBoolean())
                .setMetricsEnabled(in.readBoolean())
                .setSubIntervals(in.readInt())
                .setRateTimeInterval(in.readLong())
                .setCheckpointWriteOrder(CheckpointWriteOrder.fromOrdinal(in.readInt()))
                .setWriteThrottlingEnabled(in.readBoolean());
    }

    /**
     * Reads the data storage configuration.
     *
     * @param in Reader.
     * @return Config.
     */
    private static DataStorageConfiguration readDataStorageConfiguration(BinaryRawReader in) {
        DataStorageConfiguration res = new DataStorageConfiguration()
                .setStoragePath(in.readString())
                .setCheckpointFrequency(in.readLong())
                .setCheckpointThreads(in.readInt())
                .setLockWaitTime((int) in.readLong())
                .setWalHistorySize(in.readInt())
                .setWalSegments(in.readInt())
                .setWalSegmentSize(in.readInt())
                .setWalPath(in.readString())
                .setWalArchivePath(in.readString())
                .setWalMode(WALMode.fromOrdinal(in.readInt()))
                .setWalThreadLocalBufferSize(in.readInt())
                .setWalFlushFrequency((int) in.readLong())
                .setWalFsyncDelayNanos(in.readLong())
                .setWalRecordIteratorBufferSize(in.readInt())
                .setAlwaysWriteFullPages(in.readBoolean())
                .setMetricsEnabled(in.readBoolean())
                .setMetricsSubIntervalCount(in.readInt())
                .setMetricsRateTimeInterval(in.readLong())
                .setCheckpointWriteOrder(CheckpointWriteOrder.fromOrdinal(in.readInt()))
                .setWriteThrottlingEnabled(in.readBoolean())
                .setWalCompactionEnabled(in.readBoolean())
                .setMaxWalArchiveSize(in.readLong())
                .setSystemRegionInitialSize(in.readLong())
                .setSystemRegionMaxSize(in.readLong())
                .setPageSize(in.readInt())
                .setConcurrencyLevel(in.readInt())
                .setWalAutoArchiveAfterInactivity(in.readLong());

        if (in.readBoolean())
            res.setCheckpointReadLockTimeout(in.readLong());

        res.setWalPageCompression(DiskPageCompression.fromOrdinal(in.readInt()));

        if (in.readBoolean())
            res.setWalPageCompressionLevel(in.readInt());

        int cnt = in.readInt();

        if (cnt > 0) {
            DataRegionConfiguration[] regs = new DataRegionConfiguration[cnt];

            for (int i = 0; i < cnt; i++)
                regs[i] = readDataRegionConfiguration(in);

            res.setDataRegionConfigurations(regs);
        }

        if (in.readBoolean())
            res.setDefaultDataRegionConfiguration(readDataRegionConfiguration(in));

        return res;
    }

    /**
     * Reads the SSL context factory.
     *
     * @param in Reader.
     * @return Config.
     */
    private static SslContextFactory readSslContextFactory(BinaryRawReader in) {
        SslContextFactory f = new SslContextFactory();

        f.setKeyAlgorithm(in.readString());

        f.setKeyStoreType(in.readString());
        f.setKeyStoreFilePath(in.readString());
        String pwd = in.readString();
        if (pwd != null)
            f.setKeyStorePassword(pwd.toCharArray());

        f.setProtocol(in.readString());

        f.setTrustStoreType(in.readString());
        String path = in.readString();
        if (path != null)
            f.setTrustStoreFilePath(path);
        else
            f.setTrustManagers(SslContextFactory.getDisabledTrustManager());
        pwd = in.readString();
        if (pwd != null)
            f.setTrustStorePassword(pwd.toCharArray());

        return f;
    }

    /**
     * Writes the persistent store configuration.
     *
     * @param w Writer.
     */
    @SuppressWarnings("deprecation")
    private static void writePersistentStoreConfiguration(BinaryRawWriter w, PersistentStoreConfiguration cfg) {
        assert w != null;

        if (cfg != null) {
            w.writeBoolean(true);

            w.writeString(cfg.getPersistentStorePath());
            w.writeLong(cfg.getCheckpointingFrequency());
            w.writeLong(cfg.getCheckpointingPageBufferSize());
            w.writeInt(cfg.getCheckpointingThreads());
            w.writeLong(cfg.getLockWaitTime());
            w.writeInt(cfg.getWalHistorySize());
            w.writeInt(cfg.getWalSegments());
            w.writeInt(cfg.getWalSegmentSize());
            w.writeString(cfg.getWalStorePath());
            w.writeString(cfg.getWalArchivePath());
            w.writeInt(cfg.getWalMode().ordinal());
            w.writeInt(cfg.getWalBufferSize());
            w.writeLong(cfg.getWalFlushFrequency());
            w.writeLong(cfg.getWalFsyncDelayNanos());
            w.writeInt(cfg.getWalRecordIteratorBufferSize());
            w.writeBoolean(cfg.isAlwaysWriteFullPages());
            w.writeBoolean(cfg.isMetricsEnabled());
            w.writeInt(cfg.getSubIntervals());
            w.writeLong(cfg.getRateTimeInterval());
            w.writeInt(cfg.getCheckpointWriteOrder().ordinal());
            w.writeBoolean(cfg.isWriteThrottlingEnabled());

        } else
            w.writeBoolean(false);
    }

    /**
     * Writes the data storage configuration.
     *
     * @param w Writer.
     * @param cfg Data storage configuration.
     */
    private static void writeDataStorageConfiguration(BinaryRawWriter w, DataStorageConfiguration cfg) {
        assert w != null;

        if (cfg != null) {
            w.writeBoolean(true);

            w.writeString(cfg.getStoragePath());
            w.writeLong(cfg.getCheckpointFrequency());
            w.writeInt(cfg.getCheckpointThreads());
            w.writeLong(cfg.getLockWaitTime());
            w.writeInt(cfg.getWalHistorySize());
            w.writeInt(cfg.getWalSegments());
            w.writeInt(cfg.getWalSegmentSize());
            w.writeString(cfg.getWalPath());
            w.writeString(cfg.getWalArchivePath());
            w.writeInt(cfg.getWalMode().ordinal());
            w.writeInt(cfg.getWalThreadLocalBufferSize());
            w.writeLong(cfg.getWalFlushFrequency());
            w.writeLong(cfg.getWalFsyncDelayNanos());
            w.writeInt(cfg.getWalRecordIteratorBufferSize());
            w.writeBoolean(cfg.isAlwaysWriteFullPages());
            w.writeBoolean(cfg.isMetricsEnabled());
            w.writeInt(cfg.getMetricsSubIntervalCount());
            w.writeLong(cfg.getMetricsRateTimeInterval());
            w.writeInt(cfg.getCheckpointWriteOrder().ordinal());
            w.writeBoolean(cfg.isWriteThrottlingEnabled());
            w.writeBoolean(cfg.isWalCompactionEnabled());
            w.writeLong(cfg.getMaxWalArchiveSize());
            w.writeLong(cfg.getSystemRegionInitialSize());
            w.writeLong(cfg.getSystemRegionMaxSize());
            w.writeInt(cfg.getPageSize());
            w.writeInt(cfg.getConcurrencyLevel());
            w.writeLong(cfg.getWalAutoArchiveAfterInactivity());

            if (cfg.getCheckpointReadLockTimeout() != null) {
                w.writeBoolean(true);
                w.writeLong(cfg.getCheckpointReadLockTimeout());
            }
            else
                w.writeBoolean(false);

            w.writeInt(cfg.getWalPageCompression().ordinal());

            if (cfg.getWalPageCompressionLevel() != null) {
                w.writeBoolean(true);
                w.writeInt(cfg.getWalPageCompressionLevel());
            }
            else
                w.writeBoolean(false);

            if (cfg.getDataRegionConfigurations() != null) {
                w.writeInt(cfg.getDataRegionConfigurations().length);

                for (DataRegionConfiguration d : cfg.getDataRegionConfigurations())
                    writeDataRegionConfiguration(w, d);
            }
            else
                w.writeInt(0);

            if (cfg.getDefaultDataRegionConfiguration() != null) {
                w.writeBoolean(true);
                writeDataRegionConfiguration(w, cfg.getDefaultDataRegionConfiguration());
            }
            else
                w.writeBoolean(false);
        }
        else
            w.writeBoolean(false);
    }

    /**
     * Writes the data region configuration.
     *
     * @param w Writer.
     */
    private static void writeDataRegionConfiguration(BinaryRawWriter w, DataRegionConfiguration cfg) {
        assert w != null;
        assert cfg != null;

        w.writeString(cfg.getName());
        w.writeBoolean(cfg.isPersistenceEnabled());
        w.writeLong(cfg.getInitialSize());
        w.writeLong(cfg.getMaxSize());
        w.writeString(cfg.getSwapPath());
        w.writeInt(cfg.getPageEvictionMode().ordinal());
        w.writeDouble(cfg.getEvictionThreshold());
        w.writeInt(cfg.getEmptyPagesPoolSize());
        w.writeBoolean(cfg.isMetricsEnabled());
        w.writeInt(cfg.getMetricsSubIntervalCount());
        w.writeLong(cfg.getMetricsRateTimeInterval());
        w.writeLong(cfg.getCheckpointPageBufferSize());
        w.writeBoolean(cfg.isLazyMemoryAllocation());
    }

    /**
     * Writes the SSL context factory.
     *
     * @param w Writer.
     * @param factory SslContextFactory.
     */
    private static void writeSslContextFactory(BinaryRawWriter w, Factory<SSLContext> factory) {
        assert w != null;

        if (!(factory instanceof SslContextFactory)) {
            w.writeBoolean(false);
            return;
        }

        w.writeBoolean(true);

        SslContextFactory sslCtxFactory = (SslContextFactory)factory;

        w.writeString(sslCtxFactory.getKeyAlgorithm());

        w.writeString(sslCtxFactory.getKeyStoreType());
        w.writeString(sslCtxFactory.getKeyStoreFilePath());
        w.writeString(new String(sslCtxFactory.getKeyStorePassword()));

        w.writeString(sslCtxFactory.getProtocol());

        w.writeString(sslCtxFactory.getTrustStoreType());
        w.writeString(sslCtxFactory.getTrustStoreFilePath());
        w.writeString(new String(sslCtxFactory.getTrustStorePassword()));
    }

    /**
     * Reads the data region configuration.
     *
     * @param r Reader.
     */
    private static DataRegionConfiguration readDataRegionConfiguration(BinaryRawReader r) {
        assert r != null;

        DataRegionConfiguration cfg = new DataRegionConfiguration()
            .setName(r.readString())
            .setPersistenceEnabled(r.readBoolean())
            .setInitialSize(r.readLong())
            .setMaxSize(r.readLong())
            .setSwapPath(r.readString())
            .setPageEvictionMode(DataPageEvictionMode.fromOrdinal(r.readInt()))
            .setEvictionThreshold(r.readDouble())
            .setEmptyPagesPoolSize(r.readInt())
            .setMetricsEnabled(r.readBoolean())
            .setMetricsSubIntervalCount(r.readInt())
            .setMetricsRateTimeInterval(r.readLong())
            .setCheckpointPageBufferSize(r.readLong());

        cfg.setLazyMemoryAllocation(r.readBoolean());

        return cfg;
    }

    /**
     * Reads the plugin configuration.
     *
     * @param cfg Ignite configuration to update.
     * @param in Reader.
     */
    private static void readLocalEventListeners(IgniteConfiguration cfg, BinaryRawReader in) {
        int cnt = in.readInt();

        if (cnt == 0) {
            return;
        }

        Map<IgnitePredicate<? extends Event>, int[]> lsnrs = new HashMap<>(cnt);

        for (int i = 0; i < cnt; i++) {
            int[] types = in.readIntArray();

            lsnrs.put(new PlatformLocalEventListener(i), types);
        }

        cfg.setLocalEventListeners(lsnrs);
    }

    /**
     * Private constructor.
     */
    private PlatformConfigurationUtils() {
        // No-op.
    }
}<|MERGE_RESOLUTION|>--- conflicted
+++ resolved
@@ -53,30 +53,8 @@
 import org.apache.ignite.cache.eviction.EvictionPolicy;
 import org.apache.ignite.cache.eviction.fifo.FifoEvictionPolicy;
 import org.apache.ignite.cache.eviction.lru.LruEvictionPolicy;
-<<<<<<< HEAD
-import org.apache.ignite.configuration.AtomicConfiguration;
-import org.apache.ignite.configuration.BinaryConfiguration;
-import org.apache.ignite.configuration.CacheConfiguration;
-import org.apache.ignite.configuration.CheckpointWriteOrder;
-import org.apache.ignite.configuration.ClientConnectorConfiguration;
-import org.apache.ignite.configuration.DataPageEvictionMode;
-import org.apache.ignite.configuration.DataRegionConfiguration;
-import org.apache.ignite.configuration.DataStorageConfiguration;
-import org.apache.ignite.configuration.DiskPageCompression;
-import org.apache.ignite.configuration.ExecutorConfiguration;
-import org.apache.ignite.configuration.IgniteConfiguration;
-import org.apache.ignite.configuration.MemoryConfiguration;
-import org.apache.ignite.configuration.MemoryPolicyConfiguration;
-import org.apache.ignite.configuration.NearCacheConfiguration;
-import org.apache.ignite.configuration.PersistentStoreConfiguration;
-import org.apache.ignite.configuration.SqlConnectorConfiguration;
-import org.apache.ignite.configuration.ThinClientConfiguration;
-import org.apache.ignite.configuration.TransactionConfiguration;
-import org.apache.ignite.configuration.WALMode;
-=======
 import org.apache.ignite.configuration.*;
 import org.apache.ignite.configuration.PlatformCacheConfiguration;
->>>>>>> 1e84d448
 import org.apache.ignite.events.Event;
 import org.apache.ignite.failure.FailureHandler;
 import org.apache.ignite.failure.NoOpFailureHandler;
@@ -1855,13 +1833,9 @@
 
         if (in.readBoolean()) {
             cfg.setThinClientConfiguration(new ThinClientConfiguration()
-<<<<<<< HEAD
-                .setMaxActiveTxPerConnection(in.readInt()));
-=======
                 .setMaxActiveTxPerConnection(in.readInt())
                 .setMaxActiveComputeTasksPerConnection(in.readInt())
             );
->>>>>>> 1e84d448
         }
 
         return cfg;
@@ -1899,10 +1873,7 @@
             if (thinCfg != null) {
                 w.writeBoolean(true);
                 w.writeInt(thinCfg.getMaxActiveTxPerConnection());
-<<<<<<< HEAD
-=======
                 w.writeInt(thinCfg.getMaxActiveComputeTasksPerConnection());
->>>>>>> 1e84d448
             }
             else
                 w.writeBoolean(false);
