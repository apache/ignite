--- conflicted
+++ resolved
@@ -1035,8 +1035,8 @@
         final int keyClsLdrSize = row.deploymentEnabled() ? PageUtils.sizeIgniteUuid(row.keyClassLoader()) : 0;
         final int valClsLdrSize = row.deploymentEnabled() ? PageUtils.sizeIgniteUuid(row.valueClassLoader()) : 0;
 
-<<<<<<< HEAD
-        int written = writeFragment(row, buf, rowOff, payloadSize, EntryPart.KEY, keySize, valSize, keyClsLdrSize, valClsLdrSize);
+        int written = writeFragment(row, buf, rowOff, payloadSize, EntryPart.CACHE_ID, keySize, valSize, keyClsLdrSize, valClsLdrSize);
+        written += writeFragment(row, buf, rowOff + written, payloadSize - written, EntryPart.KEY, keySize, valSize, keyClsLdrSize, valClsLdrSize);
 
         if (row.deploymentEnabled())
             written += writeFragment(row, buf, rowOff + written, payloadSize - written, EntryPart.KEY_CLS_LDR_ID, keySize, valSize, keyClsLdrSize, valClsLdrSize);
@@ -1048,13 +1048,6 @@
 
         written += writeFragment(row, buf, rowOff + written, payloadSize - written, EntryPart.VALUE, keySize, valSize, keyClsLdrSize, valClsLdrSize);
         written += writeFragment(row, buf, rowOff + written, payloadSize - written, EntryPart.VERSION, keySize, valSize, keyClsLdrSize, valClsLdrSize);
-=======
-        int written = writeFragment(row, buf, rowOff, payloadSize, EntryPart.CACHE_ID, keySize, valSize);
-        written += writeFragment(row, buf, rowOff + written, payloadSize - written, EntryPart.KEY, keySize, valSize);
-        written += writeFragment(row, buf, rowOff + written, payloadSize - written, EntryPart.EXPIRE_TIME, keySize, valSize);
-        written += writeFragment(row, buf, rowOff + written, payloadSize - written, EntryPart.VALUE, keySize, valSize);
-        written += writeFragment(row, buf, rowOff + written, payloadSize - written, EntryPart.VERSION, keySize, valSize);
->>>>>>> a45dd888
 
         assert written == payloadSize;
     }
@@ -1100,49 +1093,33 @@
 
                 break;
 
-<<<<<<< HEAD
             case KEY_CLS_LDR_ID:
-                prevLen = keySize;
-                curLen = keySize + keyClsLdrSize;
+                prevLen = cacheIdSize + keySize;
+                curLen = cacheIdSize + keySize + keyClsLdrSize;
 
                 break;
 
             case EXPIRE_TIME:
-                prevLen = keyClsLdrSize + keySize;
-                curLen = keyClsLdrSize + keySize + 8;
+                prevLen = cacheIdSize + keyClsLdrSize + keySize;
+                curLen = cacheIdSize + keyClsLdrSize + keySize + 8;
 
                 break;
 
             case VAL_CLS_LDR_ID:
-                prevLen = keyClsLdrSize + keySize + 8;
-                curLen = keyClsLdrSize + keySize + valClsLdrSize + 8;
-=======
-            case EXPIRE_TIME:
-                prevLen = cacheIdSize + keySize;
-                curLen = cacheIdSize + keySize + 8;
->>>>>>> a45dd888
+                prevLen = cacheIdSize + keyClsLdrSize + keySize + 8;
+                curLen = cacheIdSize + keyClsLdrSize + keySize + valClsLdrSize + 8;
 
                 break;
 
             case VALUE:
-<<<<<<< HEAD
-                prevLen = keyClsLdrSize + keySize + valClsLdrSize + 8;
-                curLen = keyClsLdrSize + keySize + valClsLdrSize + valSize  + 8;
-=======
-                prevLen = cacheIdSize + keySize + 8;
-                curLen = cacheIdSize + keySize + valSize + 8;
->>>>>>> a45dd888
+                prevLen = cacheIdSize + keyClsLdrSize + keySize + valClsLdrSize + 8;
+                curLen = cacheIdSize + keyClsLdrSize + keySize + valClsLdrSize + valSize  + 8;
 
                 break;
 
             case VERSION:
-<<<<<<< HEAD
-                prevLen = keyClsLdrSize + keySize + valClsLdrSize + valSize  + 8;
-                curLen = keyClsLdrSize + keySize + valClsLdrSize + valSize + CacheVersionIO.size(row.version(), false) + 8;
-=======
-                prevLen = cacheIdSize + keySize + valSize + 8;
-                curLen = cacheIdSize + keySize + valSize + CacheVersionIO.size(row.version(), false) + 8;
->>>>>>> a45dd888
+                prevLen = cacheIdSize + keyClsLdrSize + keySize + valClsLdrSize + valSize  + 8;
+                curLen = cacheIdSize + keyClsLdrSize + keySize + valClsLdrSize + valSize + CacheVersionIO.size(row.version(), false) + 8;
 
                 break;
 
@@ -1157,14 +1134,11 @@
 
         if (type == EntryPart.EXPIRE_TIME)
             writeExpireTimeFragment(buf, row.expireTime(), rowOff, len, prevLen);
-<<<<<<< HEAD
         else if (type == EntryPart.KEY_CLS_LDR_ID || type == EntryPart.VAL_CLS_LDR_ID)
             writeUuidFragment(buf, (type == EntryPart.KEY_CLS_LDR_ID ? row.keyClassLoader() : row.valueClassLoader()),
                 rowOff, len, prevLen);
-=======
         else if (type == EntryPart.CACHE_ID)
             writeCacheIdFragment(buf, row.cacheId(), rowOff, len, prevLen);
->>>>>>> a45dd888
         else if (type != EntryPart.VERSION) {
             // Write key or value.
             final CacheObject co = type == EntryPart.KEY ? row.key() : row.value();
@@ -1229,7 +1203,6 @@
     }
 
     /**
-<<<<<<< HEAD
      * @param buf Byte buffer.
      * @param uuid Ignite UUID.
      * @param rowOff Row offset.
@@ -1265,7 +1238,10 @@
             buf.putLong(uuid.globalId().getMostSignificantBits());
             buf.putLong(uuid.globalId().getLeastSignificantBits());
             buf.putLong(uuid.localId());
-=======
+        }
+    }
+
+    /**
      * @param buf Buffer.
      * @param cacheId Cache ID.
      * @param rowOff Row offset.
@@ -1288,7 +1264,6 @@
             cacheIdBuf.putInt(cacheId);
 
             buf.put(cacheIdBuf.array(), rowOff - prevLen, len);
->>>>>>> a45dd888
         }
     }
 
@@ -1309,14 +1284,13 @@
         EXPIRE_TIME,
 
         /** */
-<<<<<<< HEAD
         KEY_CLS_LDR_ID,
 
         /** */
-        VAL_CLS_LDR_ID
-=======
+        VAL_CLS_LDR_ID,
+
+        /** */
         CACHE_ID
->>>>>>> a45dd888
     }
 
     /**
@@ -1506,13 +1480,8 @@
             if (row.deploymentEnabled())
                 addr += PageUtils.putIgniteUuid(addr, row.keyClassLoader());
         }
-<<<<<<< HEAD
         else {
-            addr += (2 + row.key().valueBytesLength(null));
-=======
-        else
             addr += (2 + cacheIdSize + row.key().valueBytesLength(null));
->>>>>>> a45dd888
 
             if (row.deploymentEnabled())
                 addr += PageUtils.sizeIgniteUuid(row.keyClassLoader());
