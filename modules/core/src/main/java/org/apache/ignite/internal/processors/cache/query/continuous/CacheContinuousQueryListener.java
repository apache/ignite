/*
 * Licensed to the Apache Software Foundation (ASF) under one or more
 * contributor license agreements.  See the NOTICE file distributed with
 * this work for additional information regarding copyright ownership.
 * The ASF licenses this file to You under the Apache License, Version 2.0
 * (the "License"); you may not use this file except in compliance with
 * the License.  You may obtain a copy of the License at
 *
 *      http://www.apache.org/licenses/LICENSE-2.0
 *
 * Unless required by applicable law or agreed to in writing, software
 * distributed under the License is distributed on an "AS IS" BASIS,
 * WITHOUT WARRANTIES OR CONDITIONS OF ANY KIND, either express or implied.
 * See the License for the specific language governing permissions and
 * limitations under the License.
 */

package org.apache.ignite.internal.processors.cache.query.continuous;

import java.util.Map;
import org.apache.ignite.internal.GridKernalContext;
import org.apache.ignite.internal.processors.affinity.AffinityTopologyVersion;
import org.apache.ignite.internal.processors.cache.GridCacheContext;
import org.apache.ignite.internal.processors.cache.distributed.dht.atomic.GridDhtAtomicAbstractUpdateFuture;
import org.jetbrains.annotations.Nullable;

/**
 * Continuous query listener.
 */
public interface CacheContinuousQueryListener<K, V> {
    /**
     * Query execution callback.
     */
    public void onExecution();

    /**
     * Entry update callback.
     *
     * @param evt Event
     * @param primary Primary flag.
     * @param recordIgniteEvt Whether to record event.
     * @param fut Dht atomic future.
     */
    public void onEntryUpdated(CacheContinuousQueryEvent<K, V> evt, boolean primary,
        boolean recordIgniteEvt, @Nullable GridDhtAtomicAbstractUpdateFuture fut);

    /**
     * Listener unregistered callback.
     */
    public void onUnregister();

    /**
     * Cleans backup queue.
     *
     * @param updateCntrs Update indexes map.
     */
    public void cleanupBackupQueue(Map<Integer, Long> updateCntrs);

    /**
     * Flushes backup queue.
     *
     * @param ctx Context.
     * @param topVer Topology version.
     */
    public void flushBackupQueue(GridKernalContext ctx, AffinityTopologyVersion topVer);

    /**
     * @param ctx Context.
     */
    public void acknowledgeBackupOnTimeout(GridKernalContext ctx);

    /**
     * @param evt Event
     * @param topVer Topology version.
     * @param primary Primary
     */
    public void skipUpdateEvent(CacheContinuousQueryEvent<K, V> evt, AffinityTopologyVersion topVer, boolean primary);

    /**
<<<<<<< HEAD
=======
     * For cache updates in shared cache group need notify others caches CQ listeners
     * that generated counter should be skipped.
     *
>>>>>>> f270533b
     * @param cctx Cache context.
     * @param skipCtx Context.
     * @param part Partition.
     * @param cntr Counter to skip.
     * @param topVer Topology version.
     * @return Context.
     */
<<<<<<< HEAD
    public CounterSkipContext skipUpdateCounter(
=======
    @Nullable public CounterSkipContext skipUpdateCounter(
>>>>>>> f270533b
        GridCacheContext cctx,
        @Nullable CounterSkipContext skipCtx,
        int part,
        long cntr,
        AffinityTopologyVersion topVer,
        boolean primary);

    /**
     * @param part Partition.
     */
    public void onPartitionEvicted(int part);

    /**
     * @return Whether old value is required.
     */
    public boolean oldValueRequired();

    /**
     * @return Keep binary flag.
     */
    public boolean keepBinary();

    /**
     * @return Whether to notify on existing entries.
     */
    public boolean notifyExisting();
}<|MERGE_RESOLUTION|>--- conflicted
+++ resolved
@@ -77,12 +77,9 @@
     public void skipUpdateEvent(CacheContinuousQueryEvent<K, V> evt, AffinityTopologyVersion topVer, boolean primary);
 
     /**
-<<<<<<< HEAD
-=======
      * For cache updates in shared cache group need notify others caches CQ listeners
      * that generated counter should be skipped.
      *
->>>>>>> f270533b
      * @param cctx Cache context.
      * @param skipCtx Context.
      * @param part Partition.
@@ -90,11 +87,7 @@
      * @param topVer Topology version.
      * @return Context.
      */
-<<<<<<< HEAD
-    public CounterSkipContext skipUpdateCounter(
-=======
     @Nullable public CounterSkipContext skipUpdateCounter(
->>>>>>> f270533b
         GridCacheContext cctx,
         @Nullable CounterSkipContext skipCtx,
         int part,
