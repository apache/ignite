--- conflicted
+++ resolved
@@ -95,7 +95,6 @@
         @Nullable UUID subjId,
         int taskNameHash
     ) throws IgniteCheckedException {
-<<<<<<< HEAD
         super(
             ctx, 
             nodeId, 
@@ -112,10 +111,6 @@
             subjId, 
             taskNameHash
         );
-=======
-        super(ctx, nodeId, rmtThreadId, xidVer, commitVer, sys, plc, concurrency, isolation, invalidate, timeout,
-            txSize, subjId, taskNameHash);
->>>>>>> d9acbd1d
 
         assert nearNodeId != null;
 
@@ -170,7 +165,6 @@
         @Nullable UUID subjId,
         int taskNameHash
     ) {
-<<<<<<< HEAD
         super(
             ctx, 
             nodeId, 
@@ -187,10 +181,6 @@
             subjId, 
             taskNameHash
         );
-=======
-        super(ctx, nodeId, rmtThreadId, xidVer, commitVer, sys, plc, concurrency, isolation, invalidate, timeout,
-            txSize, subjId, taskNameHash);
->>>>>>> d9acbd1d
 
         assert nearNodeId != null;
 
@@ -216,14 +206,12 @@
         return false; // Serializable will be enforced on primary mode.
     }
 
-<<<<<<< HEAD
-=======
-    /** {@inheritDoc} */
-    @Override public GridCacheVersion ownedVersion(IgniteTxKey key) {
+    /** {@inheritDoc} */
+    public GridCacheVersion ownedVersion(IgniteTxKey key) {
+        // TODO ignite-264 do we need this method?
         return owned == null ? null : owned.get(key);
     }
 
->>>>>>> d9acbd1d
     /**
      * @return Near transaction ID.
      */
