/*
 * Licensed to the Apache Software Foundation (ASF) under one or more
 * contributor license agreements.  See the NOTICE file distributed with
 * this work for additional information regarding copyright ownership.
 * The ASF licenses this file to You under the Apache License, Version 2.0
 * (the "License"); you may not use this file except in compliance with
 * the License.  You may obtain a copy of the License at
 *
 *      http://www.apache.org/licenses/LICENSE-2.0
 *
 * Unless required by applicable law or agreed to in writing, software
 * distributed under the License is distributed on an "AS IS" BASIS,
 * WITHOUT WARRANTIES OR CONDITIONS OF ANY KIND, either express or implied.
 * See the License for the specific language governing permissions and
 * limitations under the License.
 */

package org.apache.ignite.binary;

import org.apache.ignite.configuration.BinaryConfiguration;
import org.apache.ignite.configuration.IgniteConfiguration;
import org.apache.ignite.internal.util.typedef.internal.A;
import org.apache.ignite.internal.util.typedef.internal.S;
import org.jetbrains.annotations.Nullable;

import java.util.LinkedHashMap;
import java.util.Map;

/**
 * Defines configuration properties for a specific binary type. Providing per-type
 * configuration is optional, as it is generally enough, and also optional, to provide global binary
 * configuration using {@link IgniteConfiguration#setBinaryConfiguration(BinaryConfiguration)}.
 * However, this class allows you to change configuration properties for a specific
 * binary type without affecting configuration for other binary types.
 */
public class BinaryTypeConfiguration {
    /** Class name. */
    private String typeName;

    /** ID mapper. */
    private BinaryIdMapper idMapper;

    /** Name mapper. */
    private BinaryNameMapper nameMapper;

    /** Serializer. */
    private BinarySerializer serializer;

    /** Enum flag. */
    private boolean isEnum;

    /** Enum names to ordinals mapping. */
    private Map<String, Integer> enumValues;

    /**
     * Constructor.
     */
    public BinaryTypeConfiguration() {
        // No-op.
    }

    /**
     * Copying constructor.
     *
     * @param other Other instance.
     */
    public BinaryTypeConfiguration(BinaryTypeConfiguration other) {
        A.notNull(other, "other");

        idMapper = other.idMapper;
        isEnum = other.isEnum;
        serializer = other.serializer;
<<<<<<< HEAD
        enumValues = other.enumValues;
=======
        enumValues = other.enumValues != null ? new LinkedHashMap<>(other.enumValues) : null;
>>>>>>> e09b5a2d
        typeName = other.typeName;
    }

    /**
     * @param typeName Class name.
     */
    public BinaryTypeConfiguration(String typeName) {
        this.typeName = typeName;
    }

    /**
     * Gets type name.
     *
     * @return Type name.
     */
    public String getTypeName() {
        return typeName;
    }

    /**
     * Sets type name.
     *
     * @param typeName Type name.
     * @return {@code this} for chaining.
     */
    public BinaryTypeConfiguration setTypeName(String typeName) {
        this.typeName = typeName;

        return this;
    }

    /**
     * Gets ID mapper.
     *
     * @return ID mapper.
     */
    public BinaryIdMapper getIdMapper() {
        return idMapper;
    }

    /**
     * Sets ID mapper.
     *
     * @param idMapper ID mapper.
     * @return {@code this} for chaining.
     */
    public BinaryTypeConfiguration setIdMapper(BinaryIdMapper idMapper) {
        this.idMapper = idMapper;

        return this;
    }

    /**
     * Gets name mapper.
     *
     * @return Name mapper.
     */
    public BinaryNameMapper getNameMapper() {
        return nameMapper;
    }

    /**
     * Sets name mapper.
     *
     * @param nameMapper Name mapper.
     * @return {@code this} for chaining.
     */
    public BinaryTypeConfiguration setNameMapper(BinaryNameMapper nameMapper) {
        this.nameMapper = nameMapper;

        return this;
    }

    /**
     * Gets serializer.
     *
     * @return Serializer.
     */
    public BinarySerializer getSerializer() {
        return serializer;
    }

    /**
     * Sets serializer.
     *
     * @param serializer Serializer.
     * @return {@code this} for chaining.
     */
    public BinaryTypeConfiguration setSerializer(BinarySerializer serializer) {
        this.serializer = serializer;

        return this;
    }

    /**
     * Gets whether this is enum type.
     *
     * @return {@code True} if enum.
     */
    public boolean isEnum() {
        return isEnum;
    }

    /**
     * Sets whether this is enum type.
     *
     * @param isEnum {@code True} if enum.
     * @return {@code this} for chaining.
     */
    public BinaryTypeConfiguration setEnum(boolean isEnum) {
        this.isEnum = isEnum;

        return this;
    }

    /**
<<<<<<< HEAD
     * Sets enum name to ordinal mapping.
     *
     * @param values Array of enum constants names.
     * @return {@code this} for chaining.
     */
    public BinaryTypeConfiguration setEnumValues(String... values) {
        if (values == null) {
            this.enumValues = null;
            return this;
        }

        Map<String, Integer> enumValues = new LinkedHashMap<>(values.length);
        for (int idx = 0; idx < values.length; ++idx)
            enumValues.put(values[idx], idx);

        return setEnumValues(enumValues);
    }

    /**
=======
>>>>>>> e09b5a2d
     * Set enum ordinal to names mapping.
     *
     * @param values Map of enum name to ordinal.
     * @return {@code this} for chaining.
     */
<<<<<<< HEAD
    public BinaryTypeConfiguration setEnumValues(Map<String, Integer> values) {
        this.isEnum = true;
        this.enumValues = values;
=======
    public BinaryTypeConfiguration setEnumValues(@Nullable Map<String, Integer> values) {
        this.enumValues = values;

>>>>>>> e09b5a2d
        return this;
    }

    /**
     * @return Enum name to ordinal mapping
     */
<<<<<<< HEAD
    public Map<String, Integer> getEnumValues() {
=======
    @Nullable public Map<String, Integer> getEnumValues() {
>>>>>>> e09b5a2d
        return enumValues;
    }

    /** {@inheritDoc} */
    @Override public String toString() {
        return S.toString(BinaryTypeConfiguration.class, this, super.toString());
    }
}<|MERGE_RESOLUTION|>--- conflicted
+++ resolved
@@ -70,11 +70,7 @@
         idMapper = other.idMapper;
         isEnum = other.isEnum;
         serializer = other.serializer;
-<<<<<<< HEAD
-        enumValues = other.enumValues;
-=======
         enumValues = other.enumValues != null ? new LinkedHashMap<>(other.enumValues) : null;
->>>>>>> e09b5a2d
         typeName = other.typeName;
     }
 
@@ -191,53 +187,21 @@
     }
 
     /**
-<<<<<<< HEAD
-     * Sets enum name to ordinal mapping.
-     *
-     * @param values Array of enum constants names.
-     * @return {@code this} for chaining.
-     */
-    public BinaryTypeConfiguration setEnumValues(String... values) {
-        if (values == null) {
-            this.enumValues = null;
-            return this;
-        }
-
-        Map<String, Integer> enumValues = new LinkedHashMap<>(values.length);
-        for (int idx = 0; idx < values.length; ++idx)
-            enumValues.put(values[idx], idx);
-
-        return setEnumValues(enumValues);
-    }
-
-    /**
-=======
->>>>>>> e09b5a2d
      * Set enum ordinal to names mapping.
      *
      * @param values Map of enum name to ordinal.
      * @return {@code this} for chaining.
      */
-<<<<<<< HEAD
-    public BinaryTypeConfiguration setEnumValues(Map<String, Integer> values) {
-        this.isEnum = true;
-        this.enumValues = values;
-=======
     public BinaryTypeConfiguration setEnumValues(@Nullable Map<String, Integer> values) {
         this.enumValues = values;
 
->>>>>>> e09b5a2d
         return this;
     }
 
     /**
      * @return Enum name to ordinal mapping
      */
-<<<<<<< HEAD
-    public Map<String, Integer> getEnumValues() {
-=======
     @Nullable public Map<String, Integer> getEnumValues() {
->>>>>>> e09b5a2d
         return enumValues;
     }
 
