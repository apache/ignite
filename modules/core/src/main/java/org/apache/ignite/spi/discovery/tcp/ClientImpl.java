/*
 * Licensed to the Apache Software Foundation (ASF) under one or more
 * contributor license agreements.  See the NOTICE file distributed with
 * this work for additional information regarding copyright ownership.
 * The ASF licenses this file to You under the Apache License, Version 2.0
 * (the "License"); you may not use this file except in compliance with
 * the License.  You may obtain a copy of the License at
 *
 *      http://www.apache.org/licenses/LICENSE-2.0
 *
 * Unless required by applicable law or agreed to in writing, software
 * distributed under the License is distributed on an "AS IS" BASIS,
 * WITHOUT WARRANTIES OR CONDITIONS OF ANY KIND, either express or implied.
 * See the License for the specific language governing permissions and
 * limitations under the License.
 */

package org.apache.ignite.spi.discovery.tcp;

import java.io.BufferedInputStream;
import java.io.IOException;
import java.io.InputStream;
import java.io.StreamCorruptedException;
import java.net.InetSocketAddress;
import java.net.Socket;
import java.net.SocketTimeoutException;
import java.util.ArrayDeque;
import java.util.ArrayList;
import java.util.Collection;
import java.util.Collections;
import java.util.HashMap;
import java.util.Iterator;
import java.util.List;
import java.util.Map;
import java.util.NavigableMap;
import java.util.NavigableSet;
import java.util.Queue;
import java.util.Timer;
import java.util.TimerTask;
import java.util.TreeMap;
import java.util.TreeSet;
import java.util.UUID;
import java.util.concurrent.BlockingDeque;
import java.util.concurrent.ConcurrentMap;
import java.util.concurrent.CountDownLatch;
import java.util.concurrent.LinkedBlockingDeque;
import java.util.concurrent.atomic.AtomicReference;
import javax.net.ssl.SSLException;
import org.apache.ignite.IgniteCheckedException;
import org.apache.ignite.IgniteClientDisconnectedException;
import org.apache.ignite.IgniteException;
import org.apache.ignite.IgniteLogger;
import org.apache.ignite.IgniteSystemProperties;
import org.apache.ignite.cache.CacheMetrics;
import org.apache.ignite.cluster.ClusterMetrics;
import org.apache.ignite.cluster.ClusterNode;
import org.apache.ignite.internal.IgniteClientDisconnectedCheckedException;
import org.apache.ignite.internal.IgniteInterruptedCheckedException;
import org.apache.ignite.internal.IgniteNodeAttributes;
import org.apache.ignite.internal.util.future.GridFutureAdapter;
import org.apache.ignite.internal.util.io.GridByteArrayOutputStream;
import org.apache.ignite.internal.util.tostring.GridToStringExclude;
import org.apache.ignite.internal.util.typedef.F;
import org.apache.ignite.internal.util.typedef.T2;
import org.apache.ignite.internal.util.typedef.X;
import org.apache.ignite.internal.util.typedef.internal.LT;
import org.apache.ignite.internal.util.typedef.internal.S;
import org.apache.ignite.internal.util.typedef.internal.U;
import org.apache.ignite.lang.IgniteInClosure;
import org.apache.ignite.lang.IgniteUuid;
import org.apache.ignite.spi.IgniteSpiContext;
import org.apache.ignite.spi.IgniteSpiException;
import org.apache.ignite.spi.IgniteSpiOperationTimeoutHelper;
import org.apache.ignite.spi.IgniteSpiThread;
import org.apache.ignite.spi.discovery.DiscoverySpiCustomMessage;
import org.apache.ignite.spi.discovery.DiscoverySpiListener;
import org.apache.ignite.spi.discovery.tcp.internal.DiscoveryDataPacket;
import org.apache.ignite.spi.discovery.tcp.internal.TcpDiscoveryNode;
import org.apache.ignite.spi.discovery.tcp.internal.TcpDiscoveryNodesRing;
import org.apache.ignite.spi.discovery.tcp.ipfinder.multicast.TcpDiscoveryMulticastIpFinder;
import org.apache.ignite.spi.discovery.tcp.messages.TcpDiscoveryAbstractMessage;
import org.apache.ignite.spi.discovery.tcp.messages.TcpDiscoveryAuthFailedMessage;
import org.apache.ignite.spi.discovery.tcp.messages.TcpDiscoveryCheckFailedMessage;
import org.apache.ignite.spi.discovery.tcp.messages.TcpDiscoveryClientAckResponse;
import org.apache.ignite.spi.discovery.tcp.messages.TcpDiscoveryClientHeartbeatMessage;
import org.apache.ignite.spi.discovery.tcp.messages.TcpDiscoveryClientPingRequest;
import org.apache.ignite.spi.discovery.tcp.messages.TcpDiscoveryClientPingResponse;
import org.apache.ignite.spi.discovery.tcp.messages.TcpDiscoveryClientReconnectMessage;
import org.apache.ignite.spi.discovery.tcp.messages.TcpDiscoveryCustomEventMessage;
import org.apache.ignite.spi.discovery.tcp.messages.TcpDiscoveryDuplicateIdMessage;
import org.apache.ignite.spi.discovery.tcp.messages.TcpDiscoveryHandshakeRequest;
import org.apache.ignite.spi.discovery.tcp.messages.TcpDiscoveryHandshakeResponse;
import org.apache.ignite.spi.discovery.tcp.messages.TcpDiscoveryHeartbeatMessage;
import org.apache.ignite.spi.discovery.tcp.messages.TcpDiscoveryJoinRequestMessage;
import org.apache.ignite.spi.discovery.tcp.messages.TcpDiscoveryNodeAddFinishedMessage;
import org.apache.ignite.spi.discovery.tcp.messages.TcpDiscoveryNodeAddedMessage;
import org.apache.ignite.spi.discovery.tcp.messages.TcpDiscoveryNodeFailedMessage;
import org.apache.ignite.spi.discovery.tcp.messages.TcpDiscoveryNodeLeftMessage;
import org.apache.ignite.spi.discovery.tcp.messages.TcpDiscoveryPingRequest;
import org.apache.ignite.spi.discovery.tcp.messages.TcpDiscoveryPingResponse;
import org.jetbrains.annotations.NotNull;
import org.jetbrains.annotations.Nullable;
import org.jsr166.ConcurrentHashMap8;

import static java.util.concurrent.TimeUnit.MILLISECONDS;
import static org.apache.ignite.IgniteSystemProperties.IGNITE_DISCO_FAILED_CLIENT_RECONNECT_DELAY;
import static org.apache.ignite.events.EventType.EVT_CLIENT_NODE_DISCONNECTED;
import static org.apache.ignite.events.EventType.EVT_CLIENT_NODE_RECONNECTED;
import static org.apache.ignite.events.EventType.EVT_NODE_FAILED;
import static org.apache.ignite.events.EventType.EVT_NODE_JOINED;
import static org.apache.ignite.events.EventType.EVT_NODE_LEFT;
import static org.apache.ignite.events.EventType.EVT_NODE_METRICS_UPDATED;
import static org.apache.ignite.events.EventType.EVT_NODE_SEGMENTED;
import static org.apache.ignite.internal.events.DiscoveryCustomEvent.EVT_DISCOVERY_CUSTOM_EVT;
import static org.apache.ignite.spi.discovery.tcp.ClientImpl.State.CONNECTED;
import static org.apache.ignite.spi.discovery.tcp.ClientImpl.State.DISCONNECTED;
import static org.apache.ignite.spi.discovery.tcp.ClientImpl.State.SEGMENTED;
import static org.apache.ignite.spi.discovery.tcp.ClientImpl.State.STARTING;
import static org.apache.ignite.spi.discovery.tcp.ClientImpl.State.STOPPED;

/**
 *
 */
class ClientImpl extends TcpDiscoveryImpl {
    /** */
    private static final Object JOIN_TIMEOUT = "JOIN_TIMEOUT";

    /** */
    private static final Object SPI_STOP = "SPI_STOP";

    /** */
    private static final Object SPI_RECONNECT_FAILED = "SPI_RECONNECT_FAILED";

    /** */
<<<<<<< HEAD
    private static final int DFLT_BYTE_ARR_STREAM_SIZE = 32 * 1024;
=======
    private static final Object SPI_RECONNECT = "SPI_RECONNECT";
>>>>>>> 1214d7e7

    /** Remote nodes. */
    private final ConcurrentMap<UUID, TcpDiscoveryNode> rmtNodes = new ConcurrentHashMap8<>();

    /** Topology history. */
    private final NavigableMap<Long, Collection<ClusterNode>> topHist = new TreeMap<>();

    /** Remote nodes. */
    private final ConcurrentMap<UUID, GridFutureAdapter<Boolean>> pingFuts = new ConcurrentHashMap8<>();

    /** Socket writer. */
    private SocketWriter sockWriter;

    /** */
    private SocketReader sockReader;

    /** */
    private volatile State state;

    /** Last message ID. */
    private volatile IgniteUuid lastMsgId;

    /** Current topology version. */
    private volatile long topVer;

    /** Join error. Contains error what occurs on join process. */
    private final AtomicReference<IgniteSpiException> joinErr = new AtomicReference<>();

    /** Joined latch. */
    private final CountDownLatch joinLatch = new CountDownLatch(1);

    /** Left latch. */
    private final CountDownLatch leaveLatch = new CountDownLatch(1);

    /** */
    private final Timer timer = new Timer("TcpDiscoverySpi.timer");

    /** */
    protected MessageWorker msgWorker;

    /** Force fail message for local node. */
    private TcpDiscoveryNodeFailedMessage forceFailMsg;

    /** */
    @GridToStringExclude
    private int joinCnt;

    /**
     * @param adapter Adapter.
     */
    ClientImpl(TcpDiscoverySpi adapter) {
        super(adapter);
    }

    /** {@inheritDoc} */
    @Override public void dumpDebugInfo(IgniteLogger log) {
        StringBuilder b = new StringBuilder(U.nl());

        b.append(">>>").append(U.nl());
        b.append(">>>").append("Dumping discovery SPI debug info.").append(U.nl());
        b.append(">>>").append(U.nl());

        b.append("Local node ID: ").append(getLocalNodeId()).append(U.nl()).append(U.nl());
        b.append("Local node: ").append(locNode).append(U.nl()).append(U.nl());

        b.append("Internal threads: ").append(U.nl());

        b.append("    Message worker: ").append(threadStatus(msgWorker)).append(U.nl());
        b.append("    Socket reader: ").append(threadStatus(sockReader)).append(U.nl());
        b.append("    Socket writer: ").append(threadStatus(sockWriter)).append(U.nl());

        b.append(U.nl());

        b.append("Nodes: ").append(U.nl());

        for (ClusterNode node : allVisibleNodes())
            b.append("    ").append(node.id()).append(U.nl());

        b.append(U.nl());

        b.append("Stats: ").append(spi.stats).append(U.nl());

        U.quietAndInfo(log, b.toString());
    }

    /** {@inheritDoc} */
    @Override public String getSpiState() {

        if (sockWriter.isOnline())
            return "connected";

        return "disconnected";
    }

    /** {@inheritDoc} */
    @Override public int getMessageWorkerQueueSize() {
        return msgWorker.queueSize();
    }

    /** {@inheritDoc} */
    @Override public UUID getCoordinator() {
        return null;
    }

    /** {@inheritDoc} */
    @Override public void spiStart(@Nullable String igniteInstanceName) throws IgniteSpiException {
        spi.initLocalNode(
            0,
            true);

        locNode = spi.locNode;

        // Marshal credentials for backward compatibility and security.
        marshalCredentials(locNode);

        sockWriter = new SocketWriter();
        sockWriter.start();

        sockReader = new SocketReader();
        sockReader.start();

        if (spi.ipFinder.isShared())
            registerLocalNodeAddress();

        msgWorker = new MessageWorker();
        msgWorker.start();

        try {
            joinLatch.await();

            IgniteSpiException err = joinErr.get();

            if (err != null)
                throw err;
        }
        catch (InterruptedException e) {
            throw new IgniteSpiException("Thread has been interrupted.", e);
        }

        timer.schedule(
            new HeartbeatSender(),
            spi.hbFreq,
            spi.hbFreq);

        spi.printStartInfo();
    }

    /** {@inheritDoc} */
    @Override public void spiStop() throws IgniteSpiException {
        if (msgWorker != null && msgWorker.isAlive()) { // Should always be alive
            msgWorker.addMessage(SPI_STOP);

            try {
                if (!leaveLatch.await(spi.netTimeout, MILLISECONDS))
                    U.warn(log, "Failed to left node: timeout [nodeId=" + locNode + ']');
            }
            catch (InterruptedException ignored) {
                // No-op.
            }
        }

        for (GridFutureAdapter<Boolean> fut : pingFuts.values())
            fut.onDone(false);

        rmtNodes.clear();

        U.interrupt(msgWorker);
        U.interrupt(sockWriter);
        U.interrupt(sockReader);

        U.join(msgWorker, log);
        U.join(sockWriter, log);
        U.join(sockReader, log);

        timer.cancel();

        spi.printStopInfo();
    }

    /** {@inheritDoc} */
    @Override public void onContextInitialized0(IgniteSpiContext spiCtx) throws IgniteSpiException {
        // No-op.
    }

    /** {@inheritDoc} */
    @Override public Collection<ClusterNode> getRemoteNodes() {
        return U.arrayList(rmtNodes.values(), TcpDiscoveryNodesRing.VISIBLE_NODES);
    }

    /** {@inheritDoc} */
    @Nullable @Override public ClusterNode getNode(UUID nodeId) {
        if (getLocalNodeId().equals(nodeId))
            return locNode;

        TcpDiscoveryNode node = rmtNodes.get(nodeId);

        return node != null && node.visible() ? node : null;
    }

    /** {@inheritDoc} */
    @Override public boolean pingNode(@NotNull final UUID nodeId) {
        if (nodeId.equals(getLocalNodeId()))
            return true;

        TcpDiscoveryNode node = rmtNodes.get(nodeId);

        if (node == null || !node.visible())
            return false;

        GridFutureAdapter<Boolean> fut = pingFuts.get(nodeId);

        if (fut == null) {
            fut = new GridFutureAdapter<>();

            GridFutureAdapter<Boolean> oldFut = pingFuts.putIfAbsent(nodeId, fut);

            if (oldFut != null)
                fut = oldFut;
            else {
                State state = this.state;

                if (spi.getSpiContext().isStopping() || state == STOPPED || state == SEGMENTED) {
                    if (pingFuts.remove(nodeId, fut))
                        fut.onDone(false);

                    return false;
                }
                else if (state == DISCONNECTED) {
                    if (pingFuts.remove(nodeId, fut))
                        fut.onDone(new IgniteClientDisconnectedCheckedException(null,
                            "Failed to ping node, client node disconnected."));
                }
                else {
                    final GridFutureAdapter<Boolean> finalFut = fut;

                    timer.schedule(new TimerTask() {
                        @Override public void run() {
                            if (pingFuts.remove(nodeId, finalFut)) {
                                if (ClientImpl.this.state == DISCONNECTED)
                                    finalFut.onDone(new IgniteClientDisconnectedCheckedException(null,
                                        "Failed to ping node, client node disconnected."));
                                else
                                    finalFut.onDone(false);
                            }
                        }
                    }, spi.netTimeout);

                    sockWriter.sendMessage(new TcpDiscoveryClientPingRequest(getLocalNodeId(), nodeId));
                }
            }
        }

        try {
            return fut.get();
        }
        catch (IgniteInterruptedCheckedException ignored) {
            return false;
        }
        catch (IgniteCheckedException e) {
            throw new IgniteSpiException(e);
        }
    }

    /** {@inheritDoc} */
    @Override public void disconnect() throws IgniteSpiException {
        U.interrupt(msgWorker);
        U.interrupt(sockWriter);
        U.interrupt(sockReader);

        U.join(msgWorker, log);
        U.join(sockWriter, log);
        U.join(sockReader, log);

        leaveLatch.countDown();
        joinLatch.countDown();

        spi.getSpiContext().deregisterPorts();

        Collection<ClusterNode> rmts = getRemoteNodes();

        // This is restart/disconnection and remote nodes are not empty.
        // We need to fire FAIL event for each.
        DiscoverySpiListener lsnr = spi.lsnr;

        if (lsnr != null) {
            for (ClusterNode n : rmts) {
                rmtNodes.remove(n.id());

                Collection<ClusterNode> top = updateTopologyHistory(topVer + 1, null);

                lsnr.onDiscovery(EVT_NODE_FAILED, topVer, n, top, new TreeMap<>(topHist), null);
            }
        }

        rmtNodes.clear();
    }

    /** {@inheritDoc} */
    @Override public void sendCustomEvent(DiscoverySpiCustomMessage evt) {
        State state = this.state;

        if (state == SEGMENTED)
            throw new IgniteException("Failed to send custom message: client is segmented.");

        if (state == DISCONNECTED)
            throw new IgniteClientDisconnectedException(null, "Failed to send custom message: client is disconnected.");

        try {
            sockWriter.sendMessage(new TcpDiscoveryCustomEventMessage(getLocalNodeId(), evt,
                U.marshal(spi.marshaller(), evt)));
        }
        catch (IgniteCheckedException e) {
            throw new IgniteSpiException("Failed to marshal custom event: " + evt, e);
        }
    }

    /** {@inheritDoc} */
    @Override public void failNode(UUID nodeId, @Nullable String warning) {
        TcpDiscoveryNode node = rmtNodes.get(nodeId);

        if (node != null) {
            TcpDiscoveryNodeFailedMessage msg = new TcpDiscoveryNodeFailedMessage(getLocalNodeId(),
                node.id(),
                node.internalOrder());

            msg.warning(warning);

            msg.force(true);

            msgWorker.addMessage(msg);
        }
    }

    /**
     * @param recon {@code True} if reconnects.
     * @param timeout Timeout.
     * @return Opened socket or {@code null} if timeout.
     * @throws InterruptedException If interrupted.
     * @throws IgniteSpiException If failed.
     * @see TcpDiscoverySpi#joinTimeout
     */
    @SuppressWarnings("BusyWait")
    @Nullable private JoinResult joinTopology(boolean recon, long timeout)
        throws IgniteSpiException, InterruptedException {
        Collection<InetSocketAddress> addrs = null;

        long startTime = U.currentTimeMillis();

        while (true) {
            if (Thread.currentThread().isInterrupted())
                throw new InterruptedException();

            while (addrs == null || addrs.isEmpty()) {
                addrs = spi.resolvedAddresses();

                if (!F.isEmpty(addrs)) {
                    if (log.isDebugEnabled())
                        log.debug("Resolved addresses from IP finder: " + addrs);
                }
                else {
                    if (timeout > 0 && (U.currentTimeMillis() - startTime) > timeout)
                        return null;

                    LT.warn(log, "IP finder returned empty addresses list. " +
                            "Please check IP finder configuration" +
                            (spi.ipFinder instanceof TcpDiscoveryMulticastIpFinder ?
                                " and make sure multicast works on your network. " : ". ") +
                            "Will retry every 2 secs.", true);

                    Thread.sleep(2000);
                }
            }

            Collection<InetSocketAddress> addrs0 = new ArrayList<>(addrs);

            Iterator<InetSocketAddress> it = addrs.iterator();

            boolean wait = false;

            while (it.hasNext()) {
                if (Thread.currentThread().isInterrupted())
                    throw new InterruptedException();

                InetSocketAddress addr = it.next();

                final JoinResult joinRes = sendJoinRequest(recon, addr);

                if (joinRes == null) {
                    it.remove();

                    continue;
                }

                assert joinRes.sockStream != null && joinRes.receipt > 0 : joinRes;

                Socket sock = joinRes.sockStream.socket();

                if (log.isDebugEnabled())
                    log.debug("Received response to join request [addr=" + addr + ", res=" + joinRes.receipt + ']');

                switch (joinRes.receipt) {
                    case RES_OK:
                        return joinRes;

                    case RES_CONTINUE_JOIN:
                    case RES_WAIT:
                        wait = true;

                        U.closeQuiet(sock);

                        break;

                    default:
                        if (log.isDebugEnabled())
                            log.debug("Received unexpected response to join request: " + joinRes.receipt);

                        U.closeQuiet(sock);
                }
            }

            if (wait) {
                if (timeout > 0 && (U.currentTimeMillis() - startTime) > timeout)
                    return null;

                if (log.isDebugEnabled())
                    log.debug("Will wait before retry join.");

                Thread.sleep(2000);
            }
            else if (addrs.isEmpty()) {
                if (timeout > 0 && (U.currentTimeMillis() - startTime) > timeout)
                    return null;

                LT.warn(log, "Failed to connect to any address from IP finder (will retry to join topology " +
                    "every 2 secs): " + toOrderedList(addrs0), true);

                Thread.sleep(2000);
            }
        }
    }

    /**
     * @param recon {@code True} if reconnects.
     * @param addr Address.
     * @return Socket, connect response and client acknowledge support flag.
     */
    @Nullable private JoinResult sendJoinRequest(boolean recon, InetSocketAddress addr) {
        assert addr != null;

        if (log.isDebugEnabled())
            log.debug("Send join request [addr=" + addr + ", reconnect=" + recon +
                ", locNodeId=" + getLocalNodeId() + ']');

        Collection<Throwable> errs = null;

        long ackTimeout0 = spi.getAckTimeout();

        int reconCnt = 0;

        int connectAttempts = 1;

        int sslConnectAttempts = 3;

        UUID locNodeId = getLocalNodeId();

        IgniteSpiOperationTimeoutHelper timeoutHelper = new IgniteSpiOperationTimeoutHelper(spi);

        while (true) {
            boolean openSock = false;

            Socket sock = null;

            try {
                long tstamp = U.currentTimeMillis();

                sock = spi.openSocket(addr, timeoutHelper);

                openSock = true;

                TcpDiscoveryHandshakeRequest req = new TcpDiscoveryHandshakeRequest(locNodeId);

                req.client(true);
                req.asyncMode(true);

                spi.writeToSocket(sock, req, timeoutHelper.nextTimeoutChunk(spi.getSocketTimeout()));

                TcpDiscoveryHandshakeResponse res = spi.readMessage(sock, null, ackTimeout0);

                UUID rmtNodeId = res.creatorNodeId();

                final boolean async = res.asyncMode();

                assert rmtNodeId != null;
                assert !getLocalNodeId().equals(rmtNodeId);

                spi.stats.onClientSocketInitialized(U.currentTimeMillis() - tstamp);

                locNode.clientRouterNodeId(rmtNodeId);

                tstamp = U.currentTimeMillis();

                TcpDiscoveryAbstractMessage msg;

                if (!recon) {
                    TcpDiscoveryNode node = locNode;

                    if (locNode.order() > 0)
                        node = locNode.clientReconnectNode(spi.spiCtx.nodeAttributes());

                    msg = new TcpDiscoveryJoinRequestMessage(
                            node,
                            spi.collectExchangeData(new DiscoveryDataPacket(getLocalNodeId())));
                }
                else
                    msg = new TcpDiscoveryClientReconnectMessage(getLocalNodeId(), rmtNodeId, lastMsgId);

                msg.client(true);

                if (async)
                    writeToSocketWithLength(msg, sock, timeoutHelper.nextTimeoutChunk(spi.getSocketTimeout()));
                else
                    spi.writeToSocket(sock, msg, timeoutHelper.nextTimeoutChunk(spi.getSocketTimeout()));

                spi.stats.onMessageSent(msg, U.currentTimeMillis() - tstamp);

                if (log.isDebugEnabled())
                    log.debug("Message has been sent to address [msg=" + msg + ", addr=" + addr +
                        ", rmtNodeId=" + rmtNodeId + ']');

                return new JoinResult(new SocketStream(sock),
                    spi.readReceipt(sock,
                    timeoutHelper.nextTimeoutChunk(ackTimeout0)),
                    res.clientAck(),
                    res.asyncMode());
            }
            catch (IOException | IgniteCheckedException e) {
                U.closeQuiet(sock);

                if (log.isDebugEnabled())
                    log.error("Exception on joining: " + e.getMessage(), e);

                onException("Exception on joining: " + e.getMessage(), e);

                if (errs == null)
                    errs = new ArrayList<>();

                errs.add(e);

                if (X.hasCause(e, SSLException.class)) {
                    if (--sslConnectAttempts == 0)
                        throw new IgniteSpiException("Unable to establish secure connection. " +
                            "Was remote cluster configured with SSL? [rmtAddr=" + addr + ", errMsg=\"" + e.getMessage() + "\"]", e);

                    continue;
                }

                if (X.hasCause(e, StreamCorruptedException.class)) {
                    if (--sslConnectAttempts == 0)
                        throw new IgniteSpiException("Unable to establish plain connection. " +
                            "Was remote cluster configured with SSL? [rmtAddr=" + addr + ", errMsg=\"" + e.getMessage() + "\"]", e);

                    continue;
                }

                if (timeoutHelper.checkFailureTimeoutReached(e))
                    break;

                if (!spi.failureDetectionTimeoutEnabled() && ++reconCnt == spi.getReconnectCount())
                    break;

                if (!openSock) {
                    // Reconnect for the second time, if connection is not established.
                    if (connectAttempts < 2) {
                        connectAttempts++;

                        continue;
                    }

                    break; // Don't retry if we can not establish connection.
                }

                if (!spi.failureDetectionTimeoutEnabled() && (e instanceof SocketTimeoutException ||
                    X.hasCause(e, SocketTimeoutException.class))) {
                    ackTimeout0 *= 2;

                    if (!checkAckTimeout(ackTimeout0))
                        break;
                }
            }
        }

        if (log.isDebugEnabled())
            log.debug("Failed to join to address [addr=" + addr + ", recon=" + recon + ", errs=" + errs + ']');

        return null;
    }

    /**
     * Marshal message, append data length in head of it and send to server.
     *
     * @param msg Message to send.
     * @param sock Socket connected to the server.
     * @param sockTimeout Write timeout.
     * @throws IgniteCheckedException
     * @throws IOException
     */
    private void writeToSocketWithLength(TcpDiscoveryAbstractMessage msg,
        Socket sock, long sockTimeout) throws IgniteCheckedException, IOException {
        final GridByteArrayOutputStream bout =
            new GridByteArrayOutputStream(DFLT_BYTE_ARR_STREAM_SIZE, MESSAGE_LEN_BYTES);

        spi.marshaller().marshal(msg, bout);

        final byte[] data = bout.toByteArray();

        U.intToBytes(data.length - MESSAGE_LEN_BYTES, data, 0);

        spi.writeToSocket(sock, msg, data, sockTimeout);
    }

    /**
     * Marshalls credentials with discovery SPI marshaller (will replace attribute value).
     *
     * @param node Node to marshall credentials for.
     * @throws IgniteSpiException If marshalling failed.
     */
    private void marshalCredentials(TcpDiscoveryNode node) throws IgniteSpiException {
        try {
            // Use security-unsafe getter.
            Map<String, Object> attrs = new HashMap<>(node.getAttributes());

            attrs.put(IgniteNodeAttributes.ATTR_SECURITY_CREDENTIALS,
                U.marshal(spi.marshaller(), attrs.get(IgniteNodeAttributes.ATTR_SECURITY_CREDENTIALS)));

            node.setAttributes(attrs);
        }
        catch (IgniteCheckedException e) {
            throw new IgniteSpiException("Failed to marshal node security credentials: " + node.id(), e);
        }
    }

    /**
     * @param topVer New topology version.
     * @param msg Discovery message.
     * @return Latest topology snapshot.
     */
    private Collection<ClusterNode> updateTopologyHistory(long topVer, @Nullable TcpDiscoveryAbstractMessage msg) {
        this.topVer = topVer;

        if (!topHist.isEmpty() && topVer <= topHist.lastKey()) {
            if (log.isDebugEnabled())
                log.debug("Skip topology update since topology already updated [msg=" + msg +
                    ", lastHistKey=" + topHist.lastKey() +
                    ", topVer=" + topVer +
                    ", locNode=" + locNode + ']');

            Collection<ClusterNode> top = topHist.get(topVer);

            assert top != null : "Failed to find topology history [msg=" + msg + ", hist=" + topHist + ']';

            return top;
        }

        NavigableSet<ClusterNode> allNodes = allVisibleNodes();

        if (!topHist.containsKey(topVer)) {
            assert topHist.isEmpty() || topHist.lastKey() == topVer - 1 :
                "lastVer=" + (topHist.isEmpty() ? null : topHist.lastKey()) +
                ", newVer=" + topVer +
                ", locNode=" + locNode +
                ", msg=" + msg;

            topHist.put(topVer, allNodes);

            if (topHist.size() > spi.topHistSize)
                topHist.pollFirstEntry();

            assert topHist.lastKey() == topVer;
            assert topHist.size() <= spi.topHistSize;
        }

        return allNodes;
    }

    /**
     * @return All nodes.
     */
    private NavigableSet<ClusterNode> allVisibleNodes() {
        NavigableSet<ClusterNode> allNodes = new TreeSet<>();

        for (TcpDiscoveryNode node : rmtNodes.values()) {
            if (node.visible())
                allNodes.add(node);
        }

        allNodes.add(locNode);

        return allNodes;
    }

    /** {@inheritDoc} */
    @Override void simulateNodeFailure() {
        U.warn(log, "Simulating client node failure: " + getLocalNodeId());

        U.interrupt(sockWriter);
        U.interrupt(msgWorker);

        U.join(sockWriter, log);
        U.join(
            msgWorker,
            log);
    }

    /** {@inheritDoc} */
    @Override public void reconnect() throws IgniteSpiException {
        msgWorker.addMessage(SPI_RECONNECT);
    }

    /** {@inheritDoc} */
    @Override public void brakeConnection() {
        SocketStream sockStream = msgWorker.currSock;

        if (sockStream != null)
            U.closeQuiet(sockStream.socket());
    }

    /** {@inheritDoc} */
    @Override protected IgniteSpiThread workerThread() {
        return msgWorker;
    }

    /**
     * FOR TEST PURPOSE ONLY!
     */
    @SuppressWarnings("BusyWait")
    public void waitForClientMessagePrecessed() {
        Object last = msgWorker.queue.peekLast();

        while (last != null && msgWorker.isAlive() && msgWorker.queue.contains(last)) {
            try {
                Thread.sleep(10);
            }
            catch (InterruptedException ignored) {
                Thread.currentThread().interrupt();
            }
        }
    }

    /**
     * @param err Error.
     */
    private void joinError(IgniteSpiException err) {
        assert err != null;

        joinErr.compareAndSet(null, err);

        joinLatch.countDown();
    }

    /**
     * Heartbeat sender.
     */
    private class HeartbeatSender extends TimerTask {
        /** {@inheritDoc} */
        @Override public void run() {
            if (!spi.getSpiContext().isStopping() && sockWriter.isOnline()) {
                TcpDiscoveryClientHeartbeatMessage msg = new TcpDiscoveryClientHeartbeatMessage(getLocalNodeId(),
                    spi.metricsProvider.metrics());

                msg.client(true);

                sockWriter.sendMessage(msg);
            }
        }
    }

    /**
     * Socket reader.
     */
    private class SocketReader extends IgniteSpiThread {
        /** */
        private final Object mux = new Object();

        /** */
        private SocketStream sockStream;

        /** */
        private UUID rmtNodeId;

        /** */
        private CountDownLatch stopReadLatch;

        /**
         */
        SocketReader() {
            super(spi.ignite().name(), "tcp-client-disco-sock-reader", log);
        }

        /**
         * @param sockStream Socket.
         * @param rmtNodeId Rmt node id.
         */
        void setSocket(SocketStream sockStream, UUID rmtNodeId) {
            synchronized (mux) {
                this.sockStream = sockStream;

                this.rmtNodeId = rmtNodeId;

                mux.notifyAll();
            }
        }

        /**
         * @throws InterruptedException If interrupted.
         */
        private void forceStopRead() throws InterruptedException {
            CountDownLatch stopReadLatch;

            synchronized (mux) {
                SocketStream stream = sockStream;

                if (stream == null)
                    return;

                this.stopReadLatch = stopReadLatch = new CountDownLatch(1);

                U.closeQuiet(stream.socket());

                this.sockStream = null;
                this.rmtNodeId = null;

                mux.notifyAll();
            }

            stopReadLatch.await();
        }

        /** {@inheritDoc} */
        @Override protected void body() throws InterruptedException {
            while (!isInterrupted()) {
                SocketStream sockStream;
                UUID rmtNodeId;

                synchronized (mux) {
                    if (stopReadLatch != null) {
                        stopReadLatch.countDown();

                        stopReadLatch = null;
                    }

                    if (this.sockStream == null) {
                        mux.wait();

                        continue;
                    }

                    sockStream = this.sockStream;
                    rmtNodeId = this.rmtNodeId;
                }

                Socket sock = sockStream.socket();

                try {
                    InputStream in = sockStream.stream();

                    sock.setKeepAlive(true);
                    sock.setTcpNoDelay(spi.getTcpNodelay());

                    while (!isInterrupted()) {
                        TcpDiscoveryAbstractMessage msg;

                        try {
                            msg = U.unmarshal(spi.marshaller(), in, U.resolveClassLoader(spi.ignite().configuration()));
                        }
                        catch (IgniteCheckedException e) {
                            if (log.isDebugEnabled())
                                U.error(log, "Failed to read message [sock=" + sock + ", " +
                                    "locNodeId=" + getLocalNodeId() + ", rmtNodeId=" + rmtNodeId + ']', e);

                            IOException ioEx = X.cause(e, IOException.class);

                            if (ioEx != null)
                                throw ioEx;

                            ClassNotFoundException clsNotFoundEx = X.cause(e, ClassNotFoundException.class);

                            if (clsNotFoundEx != null)
                                LT.warn(log, "Failed to read message due to ClassNotFoundException " +
                                    "(make sure same versions of all classes are available on all nodes) " +
                                    "[rmtNodeId=" + rmtNodeId + ", err=" + clsNotFoundEx.getMessage() + ']');
                            else
                                LT.error(log, e, "Failed to read message [sock=" + sock + ", locNodeId=" +
                                    getLocalNodeId() + ", rmtNodeId=" + rmtNodeId + ']');

                            continue;
                        }

                        msg.senderNodeId(rmtNodeId);

                        DebugLogger debugLog = messageLogger(msg);

                        if (debugLog.isDebugEnabled())
                            debugLog.debug("Message has been received: " + msg);

                        spi.stats.onMessageReceived(msg);

                        boolean ack = msg instanceof TcpDiscoveryClientAckResponse;

                        sockWriter.messageReceived();

                        if (!ack)
                            msgWorker.addMessage(msg);
                        else
                            sockWriter.ackReceived((TcpDiscoveryClientAckResponse)msg);
                    }
                }
                catch (IOException e) {
                    msgWorker.addMessage(new SocketClosedMessage(sockStream));

                    if (log.isDebugEnabled())
                        U.error(log, "Connection failed [sock=" + sock + ", locNodeId=" + getLocalNodeId() + ']', e);
                }
                finally {
                    U.closeQuiet(sock);

                    synchronized (mux) {
                        if (this.sockStream == sockStream) {
                            this.sockStream = null;
                            this.rmtNodeId = null;
                        }
                    }
                }
            }
        }
    }

    /**
     *
     */
    private class SocketWriter extends IgniteSpiThread {
        /** */
        private final Object mux = new Object();

        /** */
        private Socket sock;

        /** */
        private boolean clientAck;

        /** */
        private final Queue<TcpDiscoveryAbstractMessage> queue = new ArrayDeque<>();

        /** */
        private final long sockTimeout;

        /** */
        private TcpDiscoveryAbstractMessage unackedMsg;

        /** */
<<<<<<< HEAD
        private boolean writeLen;

        /** */
        private volatile long lastMsgReceived;
=======
        private CountDownLatch forceLeaveLatch;
>>>>>>> 1214d7e7

        /**
         *
         */
        SocketWriter() {
            super(spi.ignite().name(), "tcp-client-disco-sock-writer", log);

            sockTimeout = spi.failureDetectionTimeoutEnabled() ? spi.failureDetectionTimeout() :
                spi.getSocketTimeout();
        }

        /**
         * @param msg Message.
         */
        private void sendMessage(TcpDiscoveryAbstractMessage msg) {
            synchronized (mux) {
                queue.add(msg);

                mux.notifyAll();
            }
        }

        /**
         * Sends {@link TcpDiscoveryNodeLeftMessage} and closes socket.
         *
         * @throws InterruptedException If interrupted.
         */
        private void forceLeave() throws InterruptedException {
            CountDownLatch forceLeaveLatch;

            synchronized (mux) {
                // If writer was stopped.
                if (sock == null)
                    return;

                this.forceLeaveLatch = forceLeaveLatch = new CountDownLatch(1);

                unackedMsg = null;

                mux.notifyAll();
            }

            forceLeaveLatch.await();
        }

        /**
         * @param sock Socket.
         * @param clientAck {@code True} is server supports client message acknowlede.
         * @param writeLen Add message length if {@code true}.
         */
        private void setSocket(Socket sock, boolean clientAck, boolean writeLen) {
            synchronized (mux) {
                this.sock = sock;

                this.clientAck = clientAck;

                this.writeLen = writeLen;

                unackedMsg = null;

                mux.notifyAll();
            }
        }

        /**
         * @return {@code True} if connection is alive.
         */
        public boolean isOnline() {
            synchronized (mux) {
                return sock != null;
            }
        }

        /**
         * @param res Acknowledge response.
         */
        void ackReceived(TcpDiscoveryClientAckResponse res) {
            synchronized (mux) {
                if (unackedMsg != null) {
                    assert unackedMsg.id().equals(res.messageId()) : unackedMsg;

                    unackedMsg = null;
                }

                mux.notifyAll();
            }
        }

        /**
         * Updates timeout when message received.
         */
        void messageReceived() {
            lastMsgReceived = U.currentTimeMillis();
        }

        /** {@inheritDoc} */
        @Override protected void body() throws InterruptedException {
            TcpDiscoveryAbstractMessage msg = null;

            while (!Thread.currentThread().isInterrupted()) {
                Socket sock;

                synchronized (mux) {
                    sock = this.sock;

                    if (sock == null) {
                        mux.wait();

                        continue;
                    }

                    if (forceLeaveLatch != null) {
                        msg = new TcpDiscoveryNodeLeftMessage(getLocalNodeId());

                        msg.client(true);

                        try {
                            spi.writeToSocket(
                                sock,
                                msg,
                                sockTimeout);
                        }
                        catch (IOException | IgniteCheckedException e) {
                            if (log.isDebugEnabled()) {
                                log.debug("Failed to send TcpDiscoveryNodeLeftMessage on force leave [msg=" + msg +
                                    ", err=" + e.getMessage() + ']');
                            }
                        }

                        U.closeQuiet(sock);

                        this.sock = null;

                        clear();

                        continue;
                    }
                    else {
                        if (msg == null)
                            msg = queue.poll();

                        if (msg == null) {
                            mux.wait();

                            continue;
                        }
                    }
                }

                for (IgniteInClosure<TcpDiscoveryAbstractMessage> msgLsnr : spi.sndMsgLsnrs)
                    msgLsnr.apply(msg);

                boolean ack = clientAck && !(msg instanceof TcpDiscoveryPingResponse);

                try {
                    if (ack) {
                        synchronized (mux) {
                            assert unackedMsg == null : "Unacked=" + unackedMsg + ", received=" + msg;

                            unackedMsg = msg;
                        }
                    }

<<<<<<< HEAD
                    if (!writeLen)
                        spi.writeToSocket(sock, msg, sockTimeout);
                    else
                        writeToSocketWithLength(msg, sock, sockTimeout);
=======
                    spi.writeToSocket(
                        sock,
                        msg,
                        sockTimeout);
>>>>>>> 1214d7e7

                    msg = null;

                    if (ack) {
                        long waitEnd = U.currentTimeMillis() + (spi.failureDetectionTimeoutEnabled() ?
                            spi.failureDetectionTimeout() : spi.getAckTimeout());

                        TcpDiscoveryAbstractMessage unacked;

                        synchronized (mux) {
                            while (unackedMsg != null && U.currentTimeMillis() < waitEnd) {
                                mux.wait(waitEnd);

                                waitEnd = lastMsgReceived + (spi.failureDetectionTimeoutEnabled() ?
                                    spi.failureDetectionTimeout() : spi.getAckTimeout());
                            }

                            unacked = unackedMsg;

                            unackedMsg = null;
                        }

                        if (unacked != null) {
                            if (log.isDebugEnabled())
                                log.debug("Failed to get acknowledge for message, will try to reconnect " +
                                "[msg=" + unacked +
                                (spi.failureDetectionTimeoutEnabled() ?
                                ", failureDetectionTimeout=" + spi.failureDetectionTimeout() :
                                ", timeout=" + spi.getAckTimeout()) + ']');

                            throw new IOException("Failed to get acknowledge for message: " + unacked);
                        }
                    }
                }
                catch (InterruptedException ignored) {
                    if (log.isDebugEnabled())
                        log.debug("Client socket writer interrupted.");

                    return;
                }
                catch (Exception e) {
                    if (spi.getSpiContext().isStopping()) {
                        if (log.isDebugEnabled())
                            log.debug("Failed to send message, node is stopping [msg=" + msg + ", err=" + e + ']');
                    }
                    else
                        U.error(log, "Failed to send message: " + msg, e);

                    U.closeQuiet(sock);

                    synchronized (mux) {
                        if (sock == this.sock)
                            this.sock = null; // Connection has dead.

                        clear();
                    }
                }
            }
        }

        /**
         *
         */
        private void clear() {
            assert Thread.holdsLock(mux);

            queue.clear();
            unackedMsg = null;

            CountDownLatch forceLeaveLatch = this.forceLeaveLatch;

            if (forceLeaveLatch != null) {
                this.forceLeaveLatch = null;

                forceLeaveLatch.countDown();
            }
        }
    }

    /**
     *
     */
    private class Reconnector extends IgniteSpiThread {
        /** */
        private volatile SocketStream sockStream;

        /** */
        private boolean clientAck;

        /** */
        private boolean join;

        /**
         * @param join {@code True} if reconnects during join.
         */
        protected Reconnector(boolean join) {
            super(spi.ignite().name(), "tcp-client-disco-reconnector", log);

            this.join = join;
        }

        /**
         *
         */
        public void cancel() {
            interrupt();

            SocketStream sockStream = this.sockStream;

            if (sockStream != null)
                U.closeQuiet(sockStream.socket());
        }

        /** {@inheritDoc} */
        @Override protected void body() throws InterruptedException {
            boolean success = false;

            Exception err = null;

            long timeout = join ? spi.joinTimeout : spi.netTimeout;

            long startTime = U.currentTimeMillis();

            if (log.isDebugEnabled())
                log.debug("Started reconnect process [join=" + join + ", timeout=" + timeout + ']');

            try {
                while (true) {
                    final JoinResult joinRes = joinTopology(true, timeout);

                    if (joinRes == null) {
                        if (join) {
                            joinError(new IgniteSpiException("Join process timed out, connection failed and " +
                                "failed to reconnect (consider increasing 'joinTimeout' configuration property) " +
                                "[joinTimeout=" + spi.joinTimeout + ']'));
                        }
                        else
                            U.error(log, "Failed to reconnect to cluster (consider increasing 'networkTimeout'" +
                                " configuration property) [networkTimeout=" + spi.netTimeout + ']');

                        return;
                    }

                    sockStream = joinRes.sockStream;
                    clientAck = joinRes.clientAck;

                    Socket sock = sockStream.socket();

                    if (isInterrupted())
                        throw new InterruptedException();

                    int oldTimeout = 0;

                    try {
                        oldTimeout = sock.getSoTimeout();

                        sock.setSoTimeout((int)spi.netTimeout);

                        InputStream in = sockStream.stream();

                        sock.setKeepAlive(true);
                        sock.setTcpNoDelay(spi.getTcpNodelay());

                        List<TcpDiscoveryAbstractMessage> msgs = null;

                        while (!isInterrupted()) {
                            TcpDiscoveryAbstractMessage msg = U.unmarshal(spi.marshaller(), in,
                                U.resolveClassLoader(spi.ignite().configuration()));

                            if (msg instanceof TcpDiscoveryClientReconnectMessage) {
                                TcpDiscoveryClientReconnectMessage res = (TcpDiscoveryClientReconnectMessage)msg;

                                if (res.creatorNodeId().equals(getLocalNodeId())) {
                                    if (log.isDebugEnabled())
                                        log.debug("Received reconnect response [success=" + res.success() +
                                            ", msg=" + msg + ']');

                                    if (res.success()) {
                                        res.asyncMode(joinRes.asyncMode);

                                        msgWorker.addMessage(res);

                                        if (msgs != null) {
                                            for (TcpDiscoveryAbstractMessage msg0 : msgs)
                                                msgWorker.addMessage(msg0);
                                        }

                                        success = true;

                                        return;
                                    }
                                    else
                                        return;
                                }
                            }
                            else if (spi.ensured(msg)) {
                                if (msgs == null)
                                    msgs = new ArrayList<>();

                                msgs.add(msg);
                            }
                        }
                    }
                    catch (IOException | IgniteCheckedException e) {
                        U.closeQuiet(sock);

                        if (log.isDebugEnabled())
                            log.error("Reconnect error [join=" + join + ", timeout=" + timeout + ']', e);

                        if (timeout > 0 && (U.currentTimeMillis() - startTime) > timeout) {
                            String msg = join ? "Failed to connect to cluster (consider increasing 'joinTimeout' " +
                                "configuration  property) [joinTimeout=" + spi.joinTimeout + ", err=" + e + ']' :
                                "Failed to reconnect to cluster (consider increasing 'networkTimeout' " +
                                    "configuration  property) [networkTimeout=" + spi.netTimeout + ", err=" + e + ']';

                            U.warn(log, msg);

                            throw e;
                        }
                        else
                            U.warn(log, "Failed to reconnect to cluster (will retry): " + e);
                    }
                    finally {
                        if (success)
                            sock.setSoTimeout(oldTimeout);
                    }
                }
            }
            catch (IOException | IgniteCheckedException e) {
                err = e;

                success = false;

                U.error(log, "Failed to reconnect", e);
            }
            finally {
                if (!success) {
                    SocketStream sockStream = this.sockStream;

                    if (sockStream != null)
                        U.closeQuiet(sockStream.socket());

                    if (join)
                        joinError(new IgniteSpiException("Failed to connect to cluster, connection failed and failed " +
                            "to reconnect.", err));
                    else
                        msgWorker.addMessage(SPI_RECONNECT_FAILED);
                }
            }
        }
    }

    /**
     * Message worker.
     */
    protected class MessageWorker extends IgniteSpiThread {
        /** Message queue. */
        private final BlockingDeque<Object> queue = new LinkedBlockingDeque<>();

        /** */
        private SocketStream currSock;

        /** */
        private Reconnector reconnector;

        /** */
        private boolean nodeAdded;

        /**
         *
         */
        private MessageWorker() {
            super(spi.ignite().name(), "tcp-client-disco-msg-worker", log);
        }

        /** {@inheritDoc} */
        @SuppressWarnings("InfiniteLoopStatement")
        @Override protected void body() throws InterruptedException {
            state = STARTING;

            spi.stats.onJoinStarted();

            try {
                tryJoin();

                while (true) {
                    Object msg = queue.take();

                    if (msg == JOIN_TIMEOUT) {
                        if (state == STARTING) {
                            joinError(new IgniteSpiException("Join process timed out, did not receive response for " +
                                "join request (consider increasing 'joinTimeout' configuration property) " +
                                "[joinTimeout=" + spi.joinTimeout + ", sock=" + currSock + ']'));

                            break;
                        }
                        else if (state == DISCONNECTED) {
                            if (log.isDebugEnabled())
                                log.debug("Failed to reconnect, local node segmented " +
                                    "[joinTimeout=" + spi.joinTimeout + ']');

                            state = SEGMENTED;

                            notifyDiscovery(EVT_NODE_SEGMENTED, topVer, locNode, allVisibleNodes());
                        }
                    }
                    else if (msg == SPI_STOP) {
                        boolean connected = state == CONNECTED;

                        state = STOPPED;

                        assert spi.getSpiContext().isStopping();

                        if (connected && currSock != null) {
                            TcpDiscoveryAbstractMessage leftMsg = new TcpDiscoveryNodeLeftMessage(getLocalNodeId());

                            leftMsg.client(true);

                            sockWriter.sendMessage(leftMsg);
                        }
                        else
                            leaveLatch.countDown();
                    }
                    else if (msg == SPI_RECONNECT) {
                        if (state == CONNECTED) {
                            if (reconnector != null) {
                                reconnector.cancel();
                                reconnector.join();

                                reconnector = null;
                            }

                            sockWriter.forceLeave();
                            sockReader.forceStopRead();

                            currSock = null;

                            queue.clear();

                            onDisconnected();

                            notifyDiscovery(EVT_CLIENT_NODE_DISCONNECTED, topVer, locNode, allVisibleNodes());

                            UUID newId = UUID.randomUUID();

                            U.quietAndWarn(log, "Local node will try to reconnect to cluster with new id due " +
                                "to network problems [newId=" + newId +
                                ", prevId=" + locNode.id() +
                                ", locNode=" + locNode+ ']');

                            locNode.onClientDisconnected(newId);

                            tryJoin();
                        }
                    }
                    else if (msg instanceof TcpDiscoveryNodeFailedMessage &&
                        ((TcpDiscoveryNodeFailedMessage)msg).failedNodeId().equals(locNode.id())) {
                        TcpDiscoveryNodeFailedMessage msg0 = (TcpDiscoveryNodeFailedMessage)msg;

                        assert msg0.force() : msg0;

                        forceFailMsg = msg0;
                    }
                    else if (msg instanceof SocketClosedMessage) {
                        if (((SocketClosedMessage)msg).sock == currSock) {
                            currSock = null;

                            boolean join = joinLatch.getCount() > 0;

                            if (spi.getSpiContext().isStopping() || state == SEGMENTED) {
                                leaveLatch.countDown();

                                if (join) {
                                    joinError(new IgniteSpiException("Failed to connect to cluster: socket closed."));

                                    break;
                                }
                            }
                            else {
                                if (forceFailMsg != null) {
                                    if (log.isDebugEnabled()) {
                                        log.debug("Connection closed, local node received force fail message, " +
                                            "will not try to restore connection");
                                    }

                                    queue.addFirst(SPI_RECONNECT_FAILED);
                                }
                                else {
                                    if (log.isDebugEnabled())
                                        log.debug("Connection closed, will try to restore connection.");

                                    assert reconnector == null;

                                    final Reconnector reconnector = new Reconnector(join);
                                    this.reconnector = reconnector;
                                    reconnector.start();
                                }
                            }
                        }
                    }
                    else if (msg == SPI_RECONNECT_FAILED) {
                        if (reconnector != null) {
                            reconnector.cancel();
                            reconnector.join();

                            reconnector = null;
                        }
                        else
                            assert forceFailMsg != null;

                        if (spi.isClientReconnectDisabled()) {
                            if (state != SEGMENTED && state != STOPPED) {
                                if (forceFailMsg != null) {
                                    U.quietAndWarn(log, "Local node was dropped from cluster due to network problems " +
                                        "[nodeInitiatedFail=" + forceFailMsg.creatorNodeId() +
                                        ", msg=" + forceFailMsg.warning() + ']');
                                }

                                if (log.isDebugEnabled()) {
                                    log.debug("Failed to restore closed connection, reconnect disabled, " +
                                        "local node segmented [networkTimeout=" + spi.netTimeout + ']');
                                }

                                state = SEGMENTED;

                                notifyDiscovery(EVT_NODE_SEGMENTED, topVer, locNode, allVisibleNodes());
                            }
                        }
                        else {
                            if (state == STARTING || state == CONNECTED) {
                                if (log.isDebugEnabled()) {
                                    log.debug("Failed to restore closed connection, will try to reconnect " +
                                        "[networkTimeout=" + spi.netTimeout +
                                        ", joinTimeout=" + spi.joinTimeout +
                                        ", failMsg=" + forceFailMsg + ']');
                                }

                                onDisconnected();

                                notifyDiscovery(EVT_CLIENT_NODE_DISCONNECTED, topVer, locNode, allVisibleNodes());
                            }

                            UUID newId = UUID.randomUUID();

                            if (forceFailMsg != null) {
                                long delay = IgniteSystemProperties.getLong(IGNITE_DISCO_FAILED_CLIENT_RECONNECT_DELAY,
                                    10_000);

                                if (delay > 0) {
                                    U.quietAndWarn(log, "Local node was dropped from cluster due to network problems, " +
                                        "will try to reconnect with new id after " + delay + "ms (reconnect delay " +
                                        "can be changed using IGNITE_DISCO_FAILED_CLIENT_RECONNECT_DELAY system " +
                                        "property) [" +
                                        "newId=" + newId +
                                        ", prevId=" + locNode.id() +
                                        ", locNode=" + locNode +
                                        ", nodeInitiatedFail=" + forceFailMsg.creatorNodeId() +
                                        ", msg=" + forceFailMsg.warning() + ']');

                                    Thread.sleep(delay);
                                }
                                else {
                                    U.quietAndWarn(log, "Local node was dropped from cluster due to network problems, " +
                                        "will try to reconnect with new id [" +
                                        "newId=" + newId +
                                        ", prevId=" + locNode.id() +
                                        ", locNode=" + locNode +
                                        ", nodeInitiatedFail=" + forceFailMsg.creatorNodeId() +
                                        ", msg=" + forceFailMsg.warning() + ']');
                                }

                                forceFailMsg = null;
                            }
                            else if (log.isInfoEnabled()) {
                                log.info("Client node disconnected from cluster, will try to reconnect with new id " +
                                    "[newId=" + newId + ", prevId=" + locNode.id() + ", locNode=" + locNode + ']');
                            }

                            locNode.onClientDisconnected(newId);

                            tryJoin();
                        }
                    }
                    else {
                        TcpDiscoveryAbstractMessage discoMsg = (TcpDiscoveryAbstractMessage)msg;

                        if (joining()) {
                            IgniteSpiException err = null;

                            if (discoMsg instanceof TcpDiscoveryDuplicateIdMessage)
                                err = spi.duplicateIdError((TcpDiscoveryDuplicateIdMessage)msg);
                            else if (discoMsg instanceof TcpDiscoveryAuthFailedMessage)
                                err = spi.authenticationFailedError((TcpDiscoveryAuthFailedMessage)msg);
                            else if (discoMsg instanceof TcpDiscoveryCheckFailedMessage)
                                err = spi.checkFailedError((TcpDiscoveryCheckFailedMessage)msg);

                            if (err != null) {
                                if (state == DISCONNECTED) {
                                    U.error(log, "Failed to reconnect, segment local node.", err);

                                    state = SEGMENTED;

                                    notifyDiscovery(EVT_NODE_SEGMENTED, topVer, locNode, allVisibleNodes());
                                }
                                else
                                    joinError(err);

                                break;
                            }
                        }

                        processDiscoveryMessage((TcpDiscoveryAbstractMessage)msg);
                    }
                }
            }
            finally {
                SocketStream currSock = this.currSock;

                if (currSock != null)
                    U.closeQuiet(currSock.socket());

                if (joinLatch.getCount() > 0)
                    joinError(new IgniteSpiException("Some error in join process.")); // This should not occur.

                if (reconnector != null) {
                    reconnector.cancel();

                    reconnector.join();
                }
            }
        }

        /**
         *
         */
        private void onDisconnected() {
            state = DISCONNECTED;

            nodeAdded = false;

            IgniteClientDisconnectedCheckedException err =
                new IgniteClientDisconnectedCheckedException(null, "Failed to ping node, " +
                    "client node disconnected.");

            for (Map.Entry<UUID, GridFutureAdapter<Boolean>> e : pingFuts.entrySet()) {
                GridFutureAdapter<Boolean> fut = e.getValue();

                if (pingFuts.remove(e.getKey(), fut))
                    fut.onDone(err);
            }
        }

        /**
         * @throws InterruptedException If interrupted.
         */
        private void tryJoin() throws InterruptedException {
            assert state == DISCONNECTED || state == STARTING : state;

            boolean join = state == STARTING;

            joinCnt++;

<<<<<<< HEAD
            final JoinResult joinRes = joinTopology(false, spi.joinTimeout);
=======
            T2<SocketStream, Boolean> joinRes;
            try {
                joinRes = joinTopology(false, spi.joinTimeout);
            }
            catch (IgniteSpiException e) {
                joinError(e);

                return;
            }
>>>>>>> 1214d7e7

            if (joinRes == null) {
                if (join)
                    joinError(new IgniteSpiException("Join process timed out (timeout = " + spi.joinTimeout + ")."));
                else {
                    state = SEGMENTED;

                    notifyDiscovery(EVT_NODE_SEGMENTED, topVer, locNode, allVisibleNodes());
                }

                return;
            }

            currSock = joinRes.sockStream;

            sockWriter.setSocket(joinRes.sockStream.socket(), joinRes.clientAck, joinRes.asyncMode);

            if (spi.joinTimeout > 0) {
                final int joinCnt0 = joinCnt;

                timer.schedule(new TimerTask() {
                    @Override public void run() {
                        if (joinCnt == joinCnt0 && joining())
                            queue.add(JOIN_TIMEOUT);
                    }
                }, spi.joinTimeout);
            }

            sockReader.setSocket(joinRes.sockStream, locNode.clientRouterNodeId());
        }

        /**
         * @param msg Message.
         */
        protected void processDiscoveryMessage(TcpDiscoveryAbstractMessage msg) {
            assert msg != null;
            assert msg.verified() || msg.senderNodeId() == null;

            spi.stats.onMessageProcessingStarted(msg);

            if (msg instanceof TcpDiscoveryNodeAddedMessage)
                processNodeAddedMessage((TcpDiscoveryNodeAddedMessage)msg);
            else if (msg instanceof TcpDiscoveryNodeAddFinishedMessage)
                processNodeAddFinishedMessage((TcpDiscoveryNodeAddFinishedMessage)msg);
            else if (msg instanceof TcpDiscoveryNodeLeftMessage)
                processNodeLeftMessage((TcpDiscoveryNodeLeftMessage)msg);
            else if (msg instanceof TcpDiscoveryNodeFailedMessage)
                processNodeFailedMessage((TcpDiscoveryNodeFailedMessage)msg);
            else if (msg instanceof TcpDiscoveryHeartbeatMessage)
                processHeartbeatMessage((TcpDiscoveryHeartbeatMessage)msg);
            else if (msg instanceof TcpDiscoveryClientReconnectMessage)
                processClientReconnectMessage((TcpDiscoveryClientReconnectMessage)msg);
            else if (msg instanceof TcpDiscoveryCustomEventMessage)
                processCustomMessage((TcpDiscoveryCustomEventMessage)msg);
            else if (msg instanceof TcpDiscoveryClientPingResponse)
                processClientPingResponse((TcpDiscoveryClientPingResponse)msg);
            else if (msg instanceof TcpDiscoveryPingRequest)
                processPingRequest();

            spi.stats.onMessageProcessingFinished(msg);

            if (spi.ensured(msg)
                    && state == CONNECTED
                    && !(msg instanceof TcpDiscoveryClientReconnectMessage))
                lastMsgId = msg.id();
        }

        /**
         * @return {@code True} if client in process of join.
         */
        private boolean joining() {
            ClientImpl.State state = ClientImpl.this.state;

            return state == STARTING || state == DISCONNECTED;
        }

        /**
         * @return {@code True} if client disconnected.
         */
        private boolean disconnected() {
            return state == DISCONNECTED;
        }

        /**
         * @param msg Message.
         */
        private void processNodeAddedMessage(TcpDiscoveryNodeAddedMessage msg) {
            if (spi.getSpiContext().isStopping())
                return;

            TcpDiscoveryNode node = msg.node();

            UUID newNodeId = node.id();

            if (getLocalNodeId().equals(newNodeId)) {
                if (joining()) {
                    Collection<TcpDiscoveryNode> top = msg.topology();

                    if (top != null) {
                        spi.gridStartTime = msg.gridStartTime();

                        if (disconnected())
                            rmtNodes.clear();

                        for (TcpDiscoveryNode n : top) {
                            if (n.order() > 0)
                                n.visible(true);

                            rmtNodes.put(n.id(), n);
                        }

                        topHist.clear();

                        nodeAdded = true;

                        if (msg.topologyHistory() != null)
                            topHist.putAll(msg.topologyHistory());
                    }
                    else {
                        if (log.isDebugEnabled())
                            log.debug("Discarding node added message with empty topology: " + msg);
                    }
                }
                else if (log.isDebugEnabled())
                    log.debug("Discarding node added message (this message has already been processed) " +
                        "[msg=" + msg + ", locNode=" + locNode + ']');
            }
            else {
                if (nodeAdded()) {
                    boolean topChanged = rmtNodes.putIfAbsent(newNodeId, node) == null;

                    if (topChanged) {
                        if (log.isDebugEnabled())
                            log.debug("Added new node to topology: " + node);

                        DiscoveryDataPacket dataPacket = msg.gridDiscoveryData();

                        if (dataPacket != null && dataPacket.hasJoiningNodeData())
                            spi.onExchange(dataPacket, U.resolveClassLoader(spi.ignite().configuration()));
                    }
                }
                else {
                    if (log.isDebugEnabled())
                        log.debug("Ignore topology message, local node not added to topology: " + msg);
                }
            }
        }

        /**
         * @param msg Message.
         */
        private void processNodeAddFinishedMessage(TcpDiscoveryNodeAddFinishedMessage msg) {
            if (spi.getSpiContext().isStopping())
                return;

            if (getLocalNodeId().equals(msg.nodeId())) {
                if (joining()) {
                    DiscoveryDataPacket dataContainer = msg.clientDiscoData();

                    if (dataContainer != null)
                        spi.onExchange(dataContainer, U.resolveClassLoader(spi.ignite().configuration()));

                    locNode.setAttributes(msg.clientNodeAttributes());
                    locNode.visible(true);

                    long topVer = msg.topologyVersion();

                    locNode.order(topVer);

                    for (Iterator<Long> it = topHist.keySet().iterator(); it.hasNext();) {
                        if (it.next() >= topVer)
                            it.remove();
                    }

                    Collection<ClusterNode> nodes = updateTopologyHistory(topVer, msg);

                    notifyDiscovery(EVT_NODE_JOINED, topVer, locNode, nodes);

                    boolean disconnected = disconnected();

                    state = CONNECTED;

                    if (disconnected) {
                        notifyDiscovery(EVT_CLIENT_NODE_RECONNECTED, topVer, locNode, nodes);

                        U.quietAndWarn(log, "Client node was reconnected after it was already considered " +
                            "failed by the server topology (this could happen after all servers restarted or due " +
                            "to a long network outage between the client and servers). All continuous queries and " +
                            "remote event listeners created by this client will be unsubscribed, consider " +
                            "listening to EVT_CLIENT_NODE_RECONNECTED event to restore them.");
                    }
                    else
                        spi.stats.onJoinFinished();

                    joinErr.set(null);

                    joinLatch.countDown();
                }
                else if (log.isDebugEnabled())
                    log.debug("Discarding node add finished message (this message has already been processed) " +
                        "[msg=" + msg + ", locNode=" + locNode + ']');
            }
            else {
                if (nodeAdded()) {
                    TcpDiscoveryNode node = rmtNodes.get(msg.nodeId());

                    if (node == null) {
                        if (log.isDebugEnabled())
                            log.debug("Discarding node add finished message since node is not found [msg=" + msg + ']');

                        return;
                    }

                    boolean evt = false;

                    long topVer = msg.topologyVersion();

                    assert topVer > 0 : msg;

                    if (!node.visible()) {
                        node.order(topVer);
                        node.visible(true);

                        if (spi.locNodeVer.equals(node.version()))
                            node.version(spi.locNodeVer);

                        evt = true;
                    }
                    else {
                        if (log.isDebugEnabled())
                            log.debug("Skip node join event, node already joined [msg=" + msg + ", node=" + node + ']');

                        assert node.order() == topVer : node;
                    }

                    Collection<ClusterNode> top = updateTopologyHistory(topVer, msg);

                    assert top != null && top.contains(node) : "Topology does not contain node [msg=" + msg +
                        ", node=" + node + ", top=" + top + ']';

                    if (state != CONNECTED) {
                        if (log.isDebugEnabled())
                            log.debug("Discarding node add finished message (join process is not finished): " + msg);

                        return;
                    }

                    if (evt) {
                        notifyDiscovery(EVT_NODE_JOINED, topVer, node, top);

                        spi.stats.onNodeJoined();
                    }
                }
                else {
                    if (log.isDebugEnabled())
                        log.debug("Ignore topology message, local node not added to topology: " + msg);
                }
            }
        }

        /**
         * @param msg Message.
         */
        private void processNodeLeftMessage(TcpDiscoveryNodeLeftMessage msg) {
            if (getLocalNodeId().equals(msg.creatorNodeId())) {
                if (log.isDebugEnabled())
                    log.debug("Received node left message for local node: " + msg);

                leaveLatch.countDown();
            }
            else {
                if (spi.getSpiContext().isStopping())
                    return;

                if (nodeAdded()) {
                    TcpDiscoveryNode node = rmtNodes.remove(msg.creatorNodeId());

                    if (node == null) {
                        if (log.isDebugEnabled())
                            log.debug("Discarding node left message since node is not found [msg=" + msg + ']');

                        return;
                    }

                    Collection<ClusterNode> top = updateTopologyHistory(msg.topologyVersion(), msg);

                    if (state != CONNECTED) {
                        if (log.isDebugEnabled())
                            log.debug("Discarding node left message (join process is not finished): " + msg);

                        return;
                    }

                    notifyDiscovery(EVT_NODE_LEFT, msg.topologyVersion(), node, top);

                    spi.stats.onNodeLeft();
                }
                else {
                    if (log.isDebugEnabled())
                        log.debug("Ignore topology message, local node not added to topology: " + msg);
                }
            }
        }

        /**
         * @return {@code True} if received node added message for local node.
         */
        private boolean nodeAdded() {
            return nodeAdded;
        }

        /**
         * @param msg Message.
         */
        private void processNodeFailedMessage(TcpDiscoveryNodeFailedMessage msg) {
            if (spi.getSpiContext().isStopping()) {
                if (!getLocalNodeId().equals(msg.creatorNodeId()) && getLocalNodeId().equals(msg.failedNodeId())) {
                    if (leaveLatch.getCount() > 0) {
                        if (log.isDebugEnabled())
                            log.debug("Remote node fail this node while node is stopping [locNode=" + getLocalNodeId()
                                + ", rmtNode=" + msg.creatorNodeId() + ']');

                        leaveLatch.countDown();
                    }
                }

                return;
            }

            if (nodeAdded()) {
                if (!getLocalNodeId().equals(msg.creatorNodeId())) {
                    TcpDiscoveryNode node = rmtNodes.remove(msg.failedNodeId());

                    if (node == null) {
                        if (log.isDebugEnabled())
                            log.debug("Discarding node failed message since node is not found [msg=" + msg + ']');

                        return;
                    }

                    Collection<ClusterNode> top = updateTopologyHistory(msg.topologyVersion(), msg);

                    if (state != CONNECTED) {
                        if (log.isDebugEnabled())
                            log.debug("Discarding node failed message (join process is not finished): " + msg);

                        return;
                    }

                    if (msg.warning() != null) {
                        ClusterNode creatorNode = rmtNodes.get(msg.creatorNodeId());

                        U.warn(log, "Received EVT_NODE_FAILED event with warning [" +
                            "nodeInitiatedEvt=" + (creatorNode != null ? creatorNode : msg.creatorNodeId()) +
                            ", msg=" + msg.warning() + ']');
                    }

                    notifyDiscovery(EVT_NODE_FAILED, msg.topologyVersion(), node, top);

                    spi.stats.onNodeFailed();
                }
            }
            else {
                if (log.isDebugEnabled())
                    log.debug("Ignore topology message, local node not added to topology: " + msg);
            }
        }

        /**
         * @param msg Message.
         */
        private void processHeartbeatMessage(TcpDiscoveryHeartbeatMessage msg) {
            if (spi.getSpiContext().isStopping())
                return;

            if (getLocalNodeId().equals(msg.creatorNodeId())) {
                assert msg.senderNodeId() != null;

                if (log.isDebugEnabled())
                    log.debug("Received heartbeat response: " + msg);
            }
            else {
                long tstamp = U.currentTimeMillis();

                if (msg.hasMetrics()) {
                    for (Map.Entry<UUID, TcpDiscoveryHeartbeatMessage.MetricsSet> e : msg.metrics().entrySet()) {
                        UUID nodeId = e.getKey();

                        TcpDiscoveryHeartbeatMessage.MetricsSet metricsSet = e.getValue();

                        Map<Integer, CacheMetrics> cacheMetrics = msg.hasCacheMetrics(nodeId) ?
                            msg.cacheMetrics().get(nodeId) : Collections.<Integer, CacheMetrics>emptyMap();

                        updateMetrics(nodeId, metricsSet.metrics(), cacheMetrics, tstamp);

                        for (T2<UUID, ClusterMetrics> t : metricsSet.clientMetrics())
                            updateMetrics(t.get1(), t.get2(), cacheMetrics, tstamp);
                    }
                }
            }
        }

        /**
         * @param msg Message.
         */
        private void processClientReconnectMessage(TcpDiscoveryClientReconnectMessage msg) {
            if (spi.getSpiContext().isStopping())
                return;

            if (getLocalNodeId().equals(msg.creatorNodeId())) {
                if (reconnector != null) {
                    assert msg.success() : msg;

                    currSock = reconnector.sockStream;

                    sockWriter.setSocket(currSock.socket(), reconnector.clientAck, msg.asyncMode());
                    sockReader.setSocket(currSock, locNode.clientRouterNodeId());

                    reconnector = null;

                    for (TcpDiscoveryAbstractMessage pendingMsg : msg.pendingMessages()) {
                        if (log.isDebugEnabled())
                            log.debug("Process pending message on reconnect [msg=" + pendingMsg + ']');

                        processDiscoveryMessage(pendingMsg);
                    }
                }
                else {
                    if (joinLatch.getCount() > 0) {
                        if (msg.success()) {
                            for (TcpDiscoveryAbstractMessage pendingMsg : msg.pendingMessages()) {
                                if (log.isDebugEnabled())
                                    log.debug("Process pending message on connect [msg=" + pendingMsg + ']');

                                processDiscoveryMessage(pendingMsg);
                            }

                            assert joinLatch.getCount() == 0 : msg;
                        }
                    }
                    else if (log.isDebugEnabled())
                        log.debug("Discarding reconnect message, reconnect is completed: " + msg);
                }
            }
            else if (log.isDebugEnabled())
                log.debug("Discarding reconnect message for another client: " + msg);
        }

        /**
         * @param msg Message.
         */
        private void processCustomMessage(TcpDiscoveryCustomEventMessage msg) {
            if (state == CONNECTED) {
                DiscoverySpiListener lsnr = spi.lsnr;

                if (lsnr != null) {
                    UUID nodeId = msg.creatorNodeId();

                    TcpDiscoveryNode node = nodeId.equals(getLocalNodeId()) ? locNode : rmtNodes.get(nodeId);

                    if (node != null && node.visible()) {
                        try {
                            DiscoverySpiCustomMessage msgObj = msg.message(spi.marshaller(),
                                U.resolveClassLoader(spi.ignite().configuration()));

                            notifyDiscovery(EVT_DISCOVERY_CUSTOM_EVT, topVer, node, allVisibleNodes(), msgObj);
                        }
                        catch (Throwable e) {
                            U.error(log, "Failed to unmarshal discovery custom message.", e);
                        }
                    }
                    else if (log.isDebugEnabled())
                        log.debug("Received metrics from unknown node: " + nodeId);
                }
            }
        }

        /**
         * @param msg Message.
         */
        private void processClientPingResponse(TcpDiscoveryClientPingResponse msg) {
            GridFutureAdapter<Boolean> fut = pingFuts.remove(msg.nodeToPing());

            if (fut != null)
                fut.onDone(msg.result());
        }

        /**
         * Router want to ping this client.
         */
        private void processPingRequest() {
            TcpDiscoveryPingResponse res = new TcpDiscoveryPingResponse(getLocalNodeId());

            res.client(true);

            sockWriter.sendMessage(res);
        }

        /**
         * @param nodeId Node ID.
         * @param metrics Metrics.
         * @param cacheMetrics Cache metrics.
         * @param tstamp Timestamp.
         */
        private void updateMetrics(UUID nodeId,
            ClusterMetrics metrics,
            Map<Integer, CacheMetrics> cacheMetrics,
            long tstamp)
        {
            boolean isLocDaemon = spi.locNode.isDaemon();

            assert nodeId != null;
            assert metrics != null;
            assert isLocDaemon || cacheMetrics != null;

            TcpDiscoveryNode node = nodeId.equals(getLocalNodeId()) ? locNode : rmtNodes.get(nodeId);

            if (node != null && node.visible()) {
                node.setMetrics(metrics);

                if (!isLocDaemon)
                    node.setCacheMetrics(cacheMetrics);

                node.lastUpdateTime(tstamp);

                notifyDiscovery(EVT_NODE_METRICS_UPDATED, topVer, node, allVisibleNodes());
            }
            else if (log.isDebugEnabled())
                log.debug("Received metrics from unknown node: " + nodeId);
        }

        /**
         * @param type Event type.
         * @param topVer Topology version.
         * @param node Node.
         * @param top Topology snapshot.
         */
        private void notifyDiscovery(int type, long topVer, ClusterNode node, Collection<ClusterNode> top) {
            notifyDiscovery(type, topVer, node, top, null);
        }

        /**
         * @param type Event type.
         * @param topVer Topology version.
         * @param node Node.
         * @param top Topology snapshot.
         * @param data Optional custom message data.
         */
        private void notifyDiscovery(int type, long topVer, ClusterNode node, Collection<ClusterNode> top,
            @Nullable DiscoverySpiCustomMessage data) {
            DiscoverySpiListener lsnr = spi.lsnr;

            DebugLogger log = type == EVT_NODE_METRICS_UPDATED ? traceLog : debugLog;

            if (lsnr != null) {
                if (log.isDebugEnabled())
                    log.debug("Discovery notification [node=" + node + ", type=" + U.gridEventName(type) +
                        ", topVer=" + topVer + ']');

                lsnr.onDiscovery(type, topVer, node, top, new TreeMap<>(topHist), data);
            }
            else if (log.isDebugEnabled())
                log.debug("Skipped discovery notification [node=" + node + ", type=" + U.gridEventName(type) +
                    ", topVer=" + topVer + ']');
        }

        /**
         * @param msg Message.
         */
        void addMessage(Object msg) {
            queue.add(msg);
        }

        /**
         * @return Queue size.
         */
        int queueSize() {
            return queue.size();
        }
    }

    /**
     *
     */
    private static class SocketClosedMessage {
        /** */
        private final SocketStream sock;

        /**
         * @param sock Socket.
         */
        private SocketClosedMessage(SocketStream sock) {
            this.sock = sock;
        }
    }

    /**
     *
     */
    private static class SocketStream {
        /** */
        private final Socket sock;

        /** */
        private final InputStream in;

        /**
         * @param sock Socket.
         * @throws IOException If failed to create stream.
         */
        public SocketStream(Socket sock) throws IOException {
            assert sock != null;

            this.sock = sock;

            this.in = new BufferedInputStream(sock.getInputStream());
        }

        /**
         * @return Socket.
         */
        Socket socket() {
            return sock;

        }

        /**
         * @return Socket input stream.
         */
        InputStream stream() {
            return in;
        }

        /** {@inheritDoc} */
        public String toString() {
            return sock.toString();
        }
    }

    /**
     *
     */
    enum State {
        /** */
        STARTING,

        /** */
        CONNECTED,

        /** */
        DISCONNECTED,

        /** */
        SEGMENTED,

        /** */
        STOPPED
    }

    /**
     *
     */
    private static class JoinResult {
        /** */
        private final SocketStream sockStream;

        /** */
        private final int receipt;

        /** */
        private final boolean clientAck;

        /** Marks if client must add length to each message. */
        private final boolean asyncMode;

        /**
         * @param sockStream Socket stream.
         * @param receipt Receipt.
         * @param clientAck Client acknowledge.
         * @param asyncMode Clietn async mode.
         */
        private JoinResult(final SocketStream sockStream, final int receipt,
            final boolean clientAck,
            final boolean asyncMode) {
            this.sockStream = sockStream;
            this.receipt = receipt;
            this.clientAck = clientAck;
            this.asyncMode = asyncMode;
        }

        /** {@inheritDoc} */
        @Override public String toString() {
            return S.toString(JoinResult.class, this);
        }
    }
}<|MERGE_RESOLUTION|>--- conflicted
+++ resolved
@@ -132,11 +132,10 @@
     private static final Object SPI_RECONNECT_FAILED = "SPI_RECONNECT_FAILED";
 
     /** */
-<<<<<<< HEAD
+    private static final Object SPI_RECONNECT = "SPI_RECONNECT";
+
+    /** */
     private static final int DFLT_BYTE_ARR_STREAM_SIZE = 32 * 1024;
-=======
-    private static final Object SPI_RECONNECT = "SPI_RECONNECT";
->>>>>>> 1214d7e7
 
     /** Remote nodes. */
     private final ConcurrentMap<UUID, TcpDiscoveryNode> rmtNodes = new ConcurrentHashMap8<>();
@@ -1096,14 +1095,13 @@
         private TcpDiscoveryAbstractMessage unackedMsg;
 
         /** */
-<<<<<<< HEAD
         private boolean writeLen;
 
         /** */
         private volatile long lastMsgReceived;
-=======
+
+        /** */
         private CountDownLatch forceLeaveLatch;
->>>>>>> 1214d7e7
 
         /**
          *
@@ -1267,17 +1265,10 @@
                         }
                     }
 
-<<<<<<< HEAD
                     if (!writeLen)
                         spi.writeToSocket(sock, msg, sockTimeout);
                     else
                         writeToSocketWithLength(msg, sock, sockTimeout);
-=======
-                    spi.writeToSocket(
-                        sock,
-                        msg,
-                        sockTimeout);
->>>>>>> 1214d7e7
 
                     msg = null;
 
@@ -1840,10 +1831,7 @@
 
             joinCnt++;
 
-<<<<<<< HEAD
-            final JoinResult joinRes = joinTopology(false, spi.joinTimeout);
-=======
-            T2<SocketStream, Boolean> joinRes;
+            final JoinResult joinRes;
             try {
                 joinRes = joinTopology(false, spi.joinTimeout);
             }
@@ -1852,7 +1840,6 @@
 
                 return;
             }
->>>>>>> 1214d7e7
 
             if (joinRes == null) {
                 if (join)
