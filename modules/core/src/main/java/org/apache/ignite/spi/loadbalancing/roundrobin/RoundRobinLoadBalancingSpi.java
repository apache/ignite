/*
 * Licensed to the Apache Software Foundation (ASF) under one or more
 * contributor license agreements.  See the NOTICE file distributed with
 * this work for additional information regarding copyright ownership.
 * The ASF licenses this file to You under the Apache License, Version 2.0
 * (the "License"); you may not use this file except in compliance with
 * the License.  You may obtain a copy of the License at
 *
 *      http://www.apache.org/licenses/LICENSE-2.0
 *
 * Unless required by applicable law or agreed to in writing, software
 * distributed under the License is distributed on an "AS IS" BASIS,
 * WITHOUT WARRANTIES OR CONDITIONS OF ANY KIND, either express or implied.
 * See the License for the specific language governing permissions and
 * limitations under the License.
 */

package org.apache.ignite.spi.loadbalancing.roundrobin;

import java.util.ArrayList;
import java.util.Collections;
import java.util.List;
import java.util.Map;
import java.util.UUID;
import org.apache.ignite.IgniteLogger;
import org.apache.ignite.cluster.ClusterNode;
import org.apache.ignite.compute.ComputeJob;
import org.apache.ignite.compute.ComputeTaskSession;
import org.apache.ignite.events.Event;
import org.apache.ignite.events.JobEvent;
import org.apache.ignite.events.TaskEvent;
import org.apache.ignite.internal.managers.eventstorage.GridLocalEventListener;
import org.apache.ignite.internal.util.typedef.internal.A;
import org.apache.ignite.internal.util.typedef.internal.S;
import org.apache.ignite.internal.util.typedef.internal.U;
import org.apache.ignite.lang.IgniteUuid;
import org.apache.ignite.resources.LoggerResource;
import org.apache.ignite.spi.IgniteSpiAdapter;
import org.apache.ignite.spi.IgniteSpiConfiguration;
import org.apache.ignite.spi.IgniteSpiContext;
import org.apache.ignite.spi.IgniteSpiException;
import org.apache.ignite.spi.IgniteSpiMBeanAdapter;
import org.apache.ignite.spi.IgniteSpiMultipleInstancesSupport;
import org.apache.ignite.spi.loadbalancing.LoadBalancingSpi;
import org.jetbrains.annotations.Nullable;
import org.jsr166.ConcurrentHashMap8;

import static org.apache.ignite.events.EventType.EVT_JOB_MAPPED;
import static org.apache.ignite.events.EventType.EVT_TASK_FAILED;
import static org.apache.ignite.events.EventType.EVT_TASK_FINISHED;

/**
 * This SPI iterates through nodes in round-robin fashion and pick the next
 * sequential node. Two modes of operation are supported: per-task and global
 * (see {@link #setPerTask(boolean)} configuration). Global mode is used be default.
 * <p>
 * When configured in per-task mode, implementation will pick a random node at the
 * beginning of every task execution and then sequentially iterate through all
 * nodes in topology starting from the picked node. For cases when split size
 * is equal to the number of nodes, this mode guarantees that all nodes will
 * participate in the split.
 * <p>
 * When configured in global mode, a single sequential queue of nodes is maintained for
 * all tasks and the next node in the queue is picked every time. In this mode (unlike in
 * {@code per-task} mode) it is possible that even if split size may be equal to the
 * number of nodes, some jobs within the same task will be assigned to the same node if
 * multiple tasks are executing concurrently.
 * <h1 class="header">Coding Example</h1>
 * If you are using {@link org.apache.ignite.compute.ComputeTaskSplitAdapter} then load balancing logic
 * is transparent to your code and is handled automatically by the adapter.
 * Here is an example of how your task will look:
 * <pre name="code" class="java">
 * public class MyFooBarTask extends ComputeTaskSplitAdapter&lt;Object, Object&gt; {
 *    &#64;Override
 *    protected Collection&lt;? extends ComputeJob&gt; split(int gridSize, Object arg) throws IgniteCheckedException {
 *        List&lt;MyFooBarJob&gt; jobs = new ArrayList&lt;MyFooBarJob&gt;(gridSize);
 *
 *        for (int i = 0; i &lt; gridSize; i++) {
 *            jobs.add(new MyFooBarJob(arg));
 *        }
 *
 *        // Node assignment via load balancer
 *        // happens automatically.
 *        return jobs;
 *    }
 *    ...
 * }
 * </pre>
 * If you need more fine-grained control over how some jobs within task get mapped to a node
 * and use affinity load balancing for some other jobs within task, then you should use
 * {@link org.apache.ignite.compute.ComputeTaskAdapter}. Here is an example of how your task will look. Note that in this
 * case we manually inject load balancer and use it to pick the best node. Doing it in
 * such way would allow user to map some jobs manually and for others use load balancer.
 * <pre name="code" class="java">
 * public class MyFooBarTask extends ComputeTaskAdapter&lt;String, String&gt; {
 *    // Inject load balancer.
 *    &#64;LoadBalancerResource
 *    ComputeLoadBalancer balancer;
 *
 *    // Map jobs to grid nodes.
 *    public Map&lt;? extends ComputeJob, ClusterNode&gt; map(List&lt;ClusterNode&gt; subgrid, String arg) throws IgniteCheckedException {
 *        Map&lt;MyFooBarJob, ClusterNode&gt; jobs = new HashMap&lt;MyFooBarJob, ClusterNode&gt;(subgrid.size());
 *
 *        // In more complex cases, you can actually do
 *        // more complicated assignments of jobs to nodes.
 *        for (int i = 0; i &lt; subgrid.size(); i++) {
 *            // Pick the next best balanced node for the job.
 *            jobs.put(new MyFooBarJob(arg), balancer.getBalancedNode())
 *        }
 *
 *        return jobs;
 *    }
 *
 *    // Aggregate results into one compound result.
 *    public String reduce(List&lt;ComputeJobResult&gt; results) throws IgniteCheckedException {
 *        // For the purpose of this example we simply
 *        // concatenate string representation of every
 *        // job result
 *        StringBuilder buf = new StringBuilder();
 *
 *        for (ComputeJobResult res : results) {
 *            // Append string representation of result
 *            // returned by every job.
 *            buf.append(res.getData().string());
 *        }
 *
 *        return buf.string();
 *    }
 * }
 * </pre>
 * <p>
 * <h1 class="header">Configuration</h1>
 * In order to use this load balancer, you should configure your grid instance
 * to use {@link RoundRobinLoadBalancingSpi} either from Spring XML file or
 * directly. The following configuration parameters are supported:
 * <h2 class="header">Mandatory</h2>
 * This SPI has no mandatory configuration parameters.
 * <h2 class="header">Optional</h2>
 * The following configuration parameters are optional:
 * <ul>
 * <li>
 *      Flag that indicates whether to use {@code per-task} or global
 *      round-robin modes described above (see {@link #setPerTask(boolean)}).
 * </li>
 * </ul>
 * Below is Java configuration example:
 * <pre name="code" class="java">
 * RoundRobinLoadBalancingSpi spi = new RoundRobinLoadBalancingSpi();
 *
 * // Configure SPI to use global round-robin mode.
 * spi.setPerTask(false);
 *
 * IgniteConfiguration cfg = new IgniteConfiguration();
 *
 * // Override default load balancing SPI.
 * cfg.setLoadBalancingSpi(spi);
 *
 * // Starts grid.
 * G.start(cfg);
 * </pre>
 * Here is how you can configure {@link RoundRobinLoadBalancingSpi} using Spring XML configuration:
 * <pre name="code" class="xml">
 * &lt;property name="loadBalancingSpi"&gt;
 *     &lt;bean class="org.apache.ignite.spi.loadBalancing.roundrobin.RoundRobinLoadBalancingSpi"&gt;
 *         &lt;!-- Set to global round-robin mode. --&gt;
 *         &lt;property name="perTask" value="false"/&gt;
 *     &lt;/bean&gt;
 * &lt;/property&gt;
 * </pre>
 * <p>
 * <img src="http://ignite.apache.org/images/spring-small.png">
 * <br>
 * For information about Spring framework visit <a href="http://www.springframework.org/">www.springframework.org</a>
 */
@IgniteSpiMultipleInstancesSupport(true)
public class RoundRobinLoadBalancingSpi extends IgniteSpiAdapter implements LoadBalancingSpi {
    /** Grid logger. */
    @LoggerResource
    private IgniteLogger log;

    /** */
    private RoundRobinGlobalLoadBalancer balancer;

    /** */
    private boolean isPerTask;

    /** */
    private final Map<IgniteUuid, RoundRobinPerTaskLoadBalancer> perTaskBalancers =
        new ConcurrentHashMap8<>();

    /** Event listener. */
    private final GridLocalEventListener lsnr = new GridLocalEventListener() {
        @Override public void onEvent(Event evt) {
            if (evt.type() == EVT_TASK_FAILED ||
                evt.type() == EVT_TASK_FINISHED)
                perTaskBalancers.remove(((TaskEvent)evt).taskSessionId());
            else if (evt.type() == EVT_JOB_MAPPED) {
                RoundRobinPerTaskLoadBalancer balancer =
                    perTaskBalancers.get(((JobEvent)evt).taskSessionId());

                if (balancer != null)
                    balancer.onMapped();
            }
        }
    };

    /**
     * See {@link #setPerTask(boolean)}.
     *
     * @return Configuration parameter indicating whether a new round robin order should
     *      be created for every task. Default is {@code false}.
     */
    public boolean isPerTask() {
        return isPerTask;
    }

    /**
     * Configuration parameter indicating whether a new round robin order should be
     * created for every task. If {@code true} then load balancer is guaranteed
     * to iterate through nodes sequentially for every task - so as long as number
     * of jobs is less than or equal to the number of nodes, jobs are guaranteed to
     * be assigned to unique nodes. If {@code false} then one round-robin order
     * will be maintained for all tasks, so when tasks execute concurrently, it
     * is possible for more than one job within task to be assigned to the same
     * node.
     * <p>
     * Default is {@code false}.
     *
     * @param isPerTask Configuration parameter indicating whether a new round robin order should
     *      be created for every task. Default is {@code false}.
     * @return {@code this} for chaining.
     */
    @IgniteSpiConfiguration(optional = true)
    public RoundRobinLoadBalancingSpi setPerTask(boolean isPerTask) {
        this.isPerTask = isPerTask;

        return this;
    }

    /** {@inheritDoc} */
    @Override public void spiStart(@Nullable String igniteInstanceName) throws IgniteSpiException {
        startStopwatch();

        if (log.isDebugEnabled())
            log.debug(configInfo("isPerTask", isPerTask));

<<<<<<< HEAD
        registerMBean(gridName, new RoundRobinLoadBalancingSpiMBeanImpl(this), RoundRobinLoadBalancingSpiMBean.class);
=======
        registerMBean(igniteInstanceName, this, RoundRobinLoadBalancingSpiMBean.class);
>>>>>>> 87477e08

        balancer = new RoundRobinGlobalLoadBalancer(log);

        // Ack ok start.
        if (log.isDebugEnabled())
            log.debug(startInfo());
    }

    /** {@inheritDoc} */
    @Override public void spiStop() throws IgniteSpiException {
        balancer = null;

        perTaskBalancers.clear();

        unregisterMBean();

        // Ack ok stop.
        if (log.isDebugEnabled())
            log.debug(stopInfo());
    }

    /** {@inheritDoc} */
    @Override protected void onContextInitialized0(IgniteSpiContext spiCtx) throws IgniteSpiException {
        if (!isPerTask)
            balancer.onContextInitialized(spiCtx);
        else {
            if (!getSpiContext().isEventRecordable(EVT_TASK_FAILED, EVT_TASK_FINISHED, EVT_JOB_MAPPED))
                throw new IgniteSpiException("Required event types are disabled: " +
                    U.gridEventName(EVT_TASK_FAILED) + ", " +
                    U.gridEventName(EVT_TASK_FINISHED) + ", " +
                    U.gridEventName(EVT_JOB_MAPPED));

            getSpiContext().addLocalEventListener(lsnr, EVT_TASK_FAILED, EVT_TASK_FINISHED, EVT_JOB_MAPPED);
        }
    }

    /** {@inheritDoc} */
    @Override protected void onContextDestroyed0() {
        if (!isPerTask) {
            if (balancer != null)
                balancer.onContextDestroyed();
        }
        else {
            IgniteSpiContext spiCtx = getSpiContext();

            if (spiCtx != null)
                spiCtx.removeLocalEventListener(lsnr);
        }
    }

    /** {@inheritDoc} */
    @Override public ClusterNode getBalancedNode(ComputeTaskSession ses, List<ClusterNode> top, ComputeJob job) {
        A.notNull(ses, "ses", top, "top");

        if (isPerTask) {
            // Note that every session operates from single thread which
            // allows us to use concurrent map and avoid synchronization.
            RoundRobinPerTaskLoadBalancer taskBalancer = perTaskBalancers.get(ses.getId());

            if (taskBalancer == null)
                perTaskBalancers.put(ses.getId(), taskBalancer = new RoundRobinPerTaskLoadBalancer());

            return taskBalancer.getBalancedNode(top);
        }

        return balancer.getBalancedNode(top);
    }

    /**
     * THIS METHOD IS USED ONLY FOR TESTING.
     *
     * @param ses Task session.
     * @return Internal list of nodes.
     */
    List<UUID> getNodeIds(ComputeTaskSession ses) {
        if (isPerTask) {
            RoundRobinPerTaskLoadBalancer balancer = perTaskBalancers.get(ses.getId());

            if (balancer == null)
                return Collections.emptyList();

            List<UUID> ids = new ArrayList<>();

            for (ClusterNode node : balancer.getNodes()) {
                ids.add(node.id());
            }

            return ids;
        }

        return balancer.getNodeIds();
    }

    /** {@inheritDoc} */
    @Override
    public RoundRobinLoadBalancingSpi setName(String name) {
        super.setName(name);

        return this;
    }

    /** {@inheritDoc} */
    @Override public String toString() {
        return S.toString(RoundRobinLoadBalancingSpi.class, this);
    }

    /**
     * MBean implementation for RoundRobinLoadBalancingSpi.
     */
    private class RoundRobinLoadBalancingSpiMBeanImpl extends IgniteSpiMBeanAdapter implements RoundRobinLoadBalancingSpiMBean {
        /** {@inheritDoc} */
        RoundRobinLoadBalancingSpiMBeanImpl(IgniteSpiAdapter spiAdapter) {
            super(spiAdapter);
        }

        /** {@inheritDoc} */
        @Override public boolean isPerTask() {
            return RoundRobinLoadBalancingSpi.this.isPerTask();
        }
    }
}<|MERGE_RESOLUTION|>--- conflicted
+++ resolved
@@ -244,11 +244,8 @@
         if (log.isDebugEnabled())
             log.debug(configInfo("isPerTask", isPerTask));
 
-<<<<<<< HEAD
-        registerMBean(gridName, new RoundRobinLoadBalancingSpiMBeanImpl(this), RoundRobinLoadBalancingSpiMBean.class);
-=======
-        registerMBean(igniteInstanceName, this, RoundRobinLoadBalancingSpiMBean.class);
->>>>>>> 87477e08
+        registerMBean(igniteInstanceName, new RoundRobinLoadBalancingSpiMBeanImpl(this),
+            RoundRobinLoadBalancingSpiMBean.class);
 
         balancer = new RoundRobinGlobalLoadBalancer(log);
 
