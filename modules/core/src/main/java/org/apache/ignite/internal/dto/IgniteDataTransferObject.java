--- conflicted
+++ resolved
@@ -56,12 +56,9 @@
     /** Version 6. */
     protected static final byte V6 = 6;
 
-<<<<<<< HEAD
-=======
     /** Version 7. */
     protected static final byte V7 = 7;
 
->>>>>>> 1e84d448
     /**
      * @param col Source collection.
      * @param <T> Collection type.
