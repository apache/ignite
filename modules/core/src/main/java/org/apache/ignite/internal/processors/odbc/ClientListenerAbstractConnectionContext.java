--- conflicted
+++ resolved
@@ -38,11 +38,7 @@
  * Base connection context.
  */
 public abstract class ClientListenerAbstractConnectionContext implements ClientListenerConnectionContext {
-<<<<<<< HEAD
-    /** */
-=======
     /** Transaciton id that mean no transaction. */
->>>>>>> db4930e1
     public static final int NONE_TX = 0;
 
     /** Kernal context. */
@@ -177,11 +173,7 @@
      *
      * @param txId Tx ID.
      */
-<<<<<<< HEAD
-    public abstract ClientTxContext txContext(int txId);
-=======
     public abstract @Nullable ClientTxContext txContext(int txId);
->>>>>>> db4930e1
 
     /**
      * Add new transaction context to connection.
