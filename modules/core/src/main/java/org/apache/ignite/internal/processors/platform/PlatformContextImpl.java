--- conflicted
+++ resolved
@@ -681,11 +681,7 @@
     }
 
     /** {@inheritDoc} */
-<<<<<<< HEAD
-    @Override public void onDoneAfterTopologyUnlock(GridDhtPartitionsExchangeFuture fut) {
-=======
     @Override public void onDoneBeforeTopologyUnlock(GridDhtPartitionsExchangeFuture fut) {
->>>>>>> 9cf06362
         AffinityTopologyVersion ver = fut.topologyVersion();
 
         if (ver != null) {
