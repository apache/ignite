/*
 * Licensed to the Apache Software Foundation (ASF) under one or more
 * contributor license agreements.  See the NOTICE file distributed with
 * this work for additional information regarding copyright ownership.
 * The ASF licenses this file to You under the Apache License, Version 2.0
 * (the "License"); you may not use this file except in compliance with
 * the License.  You may obtain a copy of the License at
 *
 *       http://www.apache.org/licenses/LICENSE-2.0
 *
 * Unless required by applicable law or agreed to in writing, software
 * distributed under the License is distributed on an "AS IS" BASIS,
 * WITHOUT WARRANTIES OR CONDITIONS OF ANY KIND, either express or implied.
 * See the License for the specific language governing permissions and
 * limitations under the License.
 */

package org.apache.ignite.internal.processors.cache.distributed.dht;

import java.util.ArrayList;
import java.util.Collections;
import java.util.HashMap;
import java.util.Iterator;
import java.util.List;
import java.util.Map;
import java.util.NoSuchElementException;
import java.util.Set;
import java.util.UUID;
import java.util.concurrent.ConcurrentHashMap;
import java.util.concurrent.ConcurrentMap;
import java.util.concurrent.atomic.AtomicIntegerFieldUpdater;
import org.apache.ignite.IgniteCheckedException;
import org.apache.ignite.IgniteLogger;
import org.apache.ignite.cluster.ClusterNode;
import org.apache.ignite.internal.IgniteInternalFuture;
import org.apache.ignite.internal.cluster.ClusterTopologyCheckedException;
import org.apache.ignite.internal.pagemem.wal.WALPointer;
import org.apache.ignite.internal.processors.affinity.AffinityTopologyVersion;
import org.apache.ignite.internal.processors.cache.CacheEntryInfoCollection;
import org.apache.ignite.internal.processors.cache.CacheEntryPredicate;
import org.apache.ignite.internal.processors.cache.CacheObject;
import org.apache.ignite.internal.processors.cache.GridCacheContext;
import org.apache.ignite.internal.processors.cache.GridCacheEntryInfo;
import org.apache.ignite.internal.processors.cache.GridCacheEntryRemovedException;
import org.apache.ignite.internal.processors.cache.GridCacheFutureAdapter;
import org.apache.ignite.internal.processors.cache.GridCacheMvccEntryInfo;
import org.apache.ignite.internal.processors.cache.GridCacheUpdateTxResult;
import org.apache.ignite.internal.processors.cache.KeyCacheObject;
import org.apache.ignite.internal.processors.cache.distributed.GridDistributedTxMapping;
import org.apache.ignite.internal.processors.cache.distributed.near.GridNearTxAbstractEnlistFuture;
import org.apache.ignite.internal.processors.cache.distributed.near.GridNearTxSelectForUpdateFuture;
import org.apache.ignite.internal.processors.cache.mvcc.MvccSnapshot;
import org.apache.ignite.internal.processors.cache.mvcc.MvccUtils;
import org.apache.ignite.internal.processors.cache.mvcc.txlog.TxState;
import org.apache.ignite.internal.processors.cache.persistence.CacheDataRowAdapter;
import org.apache.ignite.internal.processors.cache.query.IgniteQueryErrorCode;
import org.apache.ignite.internal.processors.cache.tree.mvcc.data.MvccDataRow;
import org.apache.ignite.internal.processors.cache.tree.mvcc.search.MvccLinkAwareSearchRow;
import org.apache.ignite.internal.processors.cache.version.GridCacheVersion;
import org.apache.ignite.internal.processors.query.EnlistOperation;
import org.apache.ignite.internal.processors.query.IgniteSQLException;
import org.apache.ignite.internal.processors.query.UpdateSourceIterator;
import org.apache.ignite.internal.processors.timeout.GridTimeoutObjectAdapter;
import org.apache.ignite.internal.transactions.IgniteTxTimeoutCheckedException;
import org.apache.ignite.internal.util.tostring.GridToStringExclude;
import org.apache.ignite.internal.util.typedef.CI1;
import org.apache.ignite.internal.util.typedef.F;
import org.apache.ignite.internal.util.typedef.internal.S;
import org.apache.ignite.internal.util.typedef.internal.U;
import org.apache.ignite.lang.IgniteBiTuple;
import org.apache.ignite.lang.IgniteInClosure;
import org.apache.ignite.lang.IgniteUuid;
import org.apache.ignite.plugin.extensions.communication.Message;
import org.jetbrains.annotations.NotNull;
import org.jetbrains.annotations.Nullable;

/**
 * Abstract future processing transaction enlisting and locking.
 */
public abstract class GridDhtTxAbstractEnlistFuture<T> extends GridCacheFutureAdapter<T>
    implements DhtLockFuture<T> {
    /** Done field updater. */
    private static final AtomicIntegerFieldUpdater<GridDhtTxAbstractEnlistFuture> DONE_UPD =
        AtomicIntegerFieldUpdater.newUpdater(GridDhtTxAbstractEnlistFuture.class, "done");

    /** SkipCntr field updater. */
    private static final AtomicIntegerFieldUpdater<GridDhtTxAbstractEnlistFuture> SKIP_UPD =
        AtomicIntegerFieldUpdater.newUpdater(GridDhtTxAbstractEnlistFuture.class, "skipCntr");

    /** Marker object. */
    private static final Object FINISHED = new Object();

    /** */
    private static final int BATCH_SIZE = 1024;

    /** In-flight batches per node limit. */
    private static final int BATCHES_PER_NODE = 5;

    /** */
    private static final int FIRST_BATCH_ID = 0;

    /** Future ID. */
    protected final IgniteUuid futId;

    /** Cache registry. */
    @GridToStringExclude
    protected final GridCacheContext<?, ?> cctx;

    /** Logger. */
    @GridToStringExclude
    protected final IgniteLogger log;

    /** Thread. */
    protected final long threadId;

    /** Future ID. */
    protected final IgniteUuid nearFutId;

    /** Future ID. */
    protected final int nearMiniId;

    /** Partitions. */
    protected final int[] parts;

    /** Transaction. */
    protected final GridDhtTxLocalAdapter tx;

    /** Lock version. */
    protected final GridCacheVersion lockVer;

    /** */
    protected final MvccSnapshot mvccSnapshot;

<<<<<<< HEAD
=======
    /** Processed entries count. */
    protected long cnt;

    /** New DHT nodes. */
    protected Set<UUID> newDhtNodes = Collections.newSetFromMap(new ConcurrentHashMap<>());

>>>>>>> 3a82d4aa
    /** Near node ID. */
    protected final UUID nearNodeId;

    /** Near lock version. */
    protected final GridCacheVersion nearLockVer;

    /** Filter. */
    private final CacheEntryPredicate filter;

    /** Timeout object. */
    @GridToStringExclude
    protected LockTimeoutObject timeoutObj;

    /** Lock timeout. */
    protected final long timeout;

    /** Query iterator */
    private UpdateSourceIterator<?> it;

    /** Row extracted from iterator but not yet used. */
    private Object peek;

    /** */
    @SuppressWarnings({"FieldCanBeLocal"})
    @GridToStringExclude
    private volatile int skipCntr;

    /** */
    @SuppressWarnings("unused")
    @GridToStringExclude
    private volatile int done;

    /** */
    @GridToStringExclude
    private int batchIdCntr;

    /** Batches for sending to remote nodes. */
    private Map<UUID, Batch> batches;

    /** Batches already sent to remotes, but their acks are not received yet. */
    private ConcurrentMap<UUID, ConcurrentMap<Integer, Batch>> pending;

    /** */
    private WALPointer walPtr;

    /** Do not send DHT requests to near node. */
    protected boolean skipNearNodeUpdates;

    /** There are keys belonging to backup partitions on near node. */
    protected boolean hasNearNodeUpdates;

    /** Moving partitions. */
    private Map<Integer, Boolean> movingParts;

    /**
     * @param nearNodeId Near node ID.
     * @param nearLockVer Near lock version.
     * @param mvccSnapshot Mvcc snapshot.
     * @param threadId Thread ID.
     * @param nearFutId Near future id.
     * @param nearMiniId Near mini future id.
     * @param parts Partitions.
     * @param tx Transaction.
     * @param timeout Lock acquisition timeout.
     * @param cctx Cache context.
     * @param filter Filter.
     */
    protected GridDhtTxAbstractEnlistFuture(UUID nearNodeId,
        GridCacheVersion nearLockVer,
        MvccSnapshot mvccSnapshot,
        long threadId,
        IgniteUuid nearFutId,
        int nearMiniId,
        @Nullable int[] parts,
        GridDhtTxLocalAdapter tx,
        long timeout,
        GridCacheContext<?, ?> cctx,
        @Nullable CacheEntryPredicate filter) {
        assert tx != null;
        assert timeout >= 0;
        assert nearNodeId != null;
        assert nearLockVer != null;
        assert threadId == tx.threadId();

        this.threadId = threadId;
        this.cctx = cctx;
        this.nearNodeId = nearNodeId;
        this.nearLockVer = nearLockVer;
        this.nearFutId = nearFutId;
        this.nearMiniId = nearMiniId;
        this.mvccSnapshot = mvccSnapshot;
        this.timeout = timeout;
        this.tx = tx;
        this.parts = parts;
        this.filter = filter;

        lockVer = tx.xidVersion();

        futId = IgniteUuid.randomUuid();

        log = cctx.logger(GridDhtTxAbstractEnlistFuture.class);
    }

    /**
     * Gets source to be updated iterator.
     *
     * @return iterator.
     * @throws IgniteCheckedException If failed.
     */
    protected abstract UpdateSourceIterator<?> createIterator() throws IgniteCheckedException;

    /**
     * Gets query result.
     *
     * @return Query result.
     */
    protected abstract T result0();

    /**
     * Gets need previous value flag.
     *
     * @return {@code True} if previous value is required.
     */
    public boolean needResult() {
        return false;
    }

    /**
     * Entry processed callback.
     *
     * @param key Entry key.
     * @param res Update result.
     */
    protected abstract void onEntryProcessed(KeyCacheObject key, GridCacheUpdateTxResult res);

    /**
     *
     */
    public void init() {
        if (timeout < 0) {
            // Time is out.
            onDone(timeoutException());

            return;
        }
        else if (timeout > 0)
            timeoutObj = new LockTimeoutObject();

        while(true) {
            IgniteInternalFuture<?> fut = tx.lockFut;

            if (fut == GridDhtTxLocalAdapter.ROLLBACK_FUT) {
                onDone(tx.timedOut() ? tx.timeoutException() : tx.rollbackException());

                return;
            }
            else if (fut != null) {
                // Wait for previous future.
                assert fut instanceof GridNearTxAbstractEnlistFuture
                    || fut instanceof GridDhtTxAbstractEnlistFuture
                    || fut instanceof CompoundLockFuture
                    || fut instanceof GridNearTxSelectForUpdateFuture : fut;

                // Terminate this future if parent future is terminated by rollback.
                if (!fut.isDone()) {
                    fut.listen(new IgniteInClosure<IgniteInternalFuture>() {
                        @Override public void apply(IgniteInternalFuture fut) {
                            if (fut.error() != null)
                                onDone(fut.error());
                        }
                    });
                }
                else if (fut.error() != null)
                    onDone(fut.error());

                break;
            }
            else if (tx.updateLockFuture(null, this))
                break;
        }

        boolean added = cctx.mvcc().addFuture(this, futId);

        if (isDone()) {
            cctx.mvcc().removeFuture(futId);

            return;
        }

        assert added;

        if (timeoutObj != null)
            cctx.time().addTimeoutObject(timeoutObj);

        try {
            checkPartitions(parts);

            UpdateSourceIterator<?> it = createIterator();

            if (!it.hasNext()) {
                U.close(it, log);

                onDone(result0());

                return;
            }

            if(!tx.implicitSingle())
                tx.addActiveCache(cctx, false);
            else // Nothing to do for single update.
                assert tx.txState().cacheIds().contains(cctx.cacheId()) && tx.txState().cacheIds().size() == 1;

            this.it = it;
        }
        catch (Throwable e) {
            onDone(e);

            if (e instanceof Error)
                throw (Error)e;

            return;
        }

        continueLoop(false);
    }

    /**
     * Clears lock future.
     */
    protected void clearLockFuture() {
        tx.clearLockFuture(this);
    }

    /**
     * Iterates over iterator, applies changes locally and sends it on backups.
     *
     * @param ignoreCntr {@code True} if need to ignore skip counter.
     */
    private void continueLoop(boolean ignoreCntr) {
        if (isDone() || (!ignoreCntr && (SKIP_UPD.getAndIncrement(this) != 0)))
            return;

        GridDhtCacheAdapter cache = cctx.dhtCache();
        EnlistOperation op = it.operation();
        AffinityTopologyVersion topVer = tx.topologyVersionSnapshot();

        try {
            while (true) {
                while (hasNext0()) {
                    Object cur = next0();

                    KeyCacheObject key = cctx.toCacheKeyObject(op.isDeleteOrLock() ? cur : ((IgniteBiTuple)cur).getKey());

                    if (!ensureFreeSlot(key)) {
                        // Can't advance further at the moment.
                        peek = cur;

                        it.beforeDetach();

                        break;
                    }

                    GridDhtCacheEntry entry = cache.entryExx(key);

                    if (log.isDebugEnabled())
                        log.debug("Adding entry: " + entry);

                    assert !entry.detached();

                    CacheObject val = op.isDeleteOrLock() ? null : cctx.toCacheObject(((IgniteBiTuple)cur).getValue());

                    tx.markQueryEnlisted(mvccSnapshot);

                    GridCacheUpdateTxResult res;

                    while (true) {
                        cctx.shared().database().checkpointReadLock();

                        try {
                            switch (op) {
                                case DELETE:
                                    res = entry.mvccRemove(
                                        tx,
                                        cctx.localNodeId(),
                                        topVer,
                                        mvccSnapshot,
                                        isMoving(key.partition()),
                                        filter,
                                        needResult());

                                    break;

                                case INSERT:
                                case UPSERT:
                                case UPDATE:
                                    res = entry.mvccSet(
                                        tx,
                                        cctx.localNodeId(),
                                        val,
                                        0,
                                        topVer,
                                        mvccSnapshot,
                                        op.cacheOperation(),
                                        isMoving(key.partition()),
                                        op.noCreate(),
                                        filter,
                                        needResult());

                                    break;

                                case LOCK:
                                    res = entry.mvccLock(
                                        tx,
                                        mvccSnapshot);

                                    break;

                                default:
                                    throw new IgniteSQLException("Cannot acquire lock for operation [op= " + op + "]" +
                                        "Operation is unsupported at the moment ", IgniteQueryErrorCode.UNSUPPORTED_OPERATION);
                            }

                            break;
                        }
                        catch (GridCacheEntryRemovedException ignored) {
                            entry = cache.entryExx(entry.key(), topVer);
                        }
                        finally {
                            cctx.shared().database().checkpointReadUnlock();
                        }
                    }

                    IgniteInternalFuture<GridCacheUpdateTxResult> updateFut = res.updateFuture();

                    if (updateFut != null) {
                        if (updateFut.isDone())
                            res = updateFut.get();
                        else {
                            CacheObject val0 = val;
                            GridDhtCacheEntry entry0 = entry;

                            it.beforeDetach();

                            updateFut.listen(new CI1<IgniteInternalFuture<GridCacheUpdateTxResult>>() {
                                @Override public void apply(IgniteInternalFuture<GridCacheUpdateTxResult> fut) {
                                    try {
                                        processEntry(entry0, op, fut.get(), val0);

                                        continueLoop(true);
                                    }
                                    catch (Throwable e) {
                                        onDone(e);
                                    }
                                }
                            });

                            // Can't move further. Exit loop without decrementing the counter.
                            return;
                        }
                    }

                    processEntry(entry, op, res, val);
                }

                if (!hasNext0()) {
                    if (walPtr != null && !cctx.tm().logTxRecords()) {
                        cctx.shared().wal().flush(walPtr, true);

                        walPtr = null; // Avoid additional flushing.
                    }

                    if (!F.isEmpty(batches)) {
                        // Flush incomplete batches.
                        // Need to skip batches for nodes where first request (contains tx info) is still in-flight.
                        // Otherwise, the regular enlist request (without tx info) may beat it to the primary node.
                        Iterator<Map.Entry<UUID, Batch>> it = batches.entrySet().iterator();

                        while (it.hasNext()) {
                            Map.Entry<UUID, Batch> e = it.next();

                            ConcurrentMap<Integer, Batch> pending0 =
                                pending == null ? null : pending.get(e.getKey());

                            if (pending0 == null || !pending0.containsKey(FIRST_BATCH_ID)) {
                                it.remove();

                                sendBatch(e.getValue());
                            }
                        }
                    }

                    if (noPendingRequests()) {
                        onDone(result0());

                        return;
                    }
                }

                if (SKIP_UPD.decrementAndGet(this) == 0)
                    break;

                skipCntr = 1;
            }
        }
        catch (Throwable e) {
            onDone(e);

            if (e instanceof Error)
                throw (Error)e;
        }
    }

    /** */
    private Object next0() {
        if (!hasNext0())
            throw new NoSuchElementException();

        Object cur;

        if ((cur = peek) != null)
            peek = null;
        else
            cur = it.next();

        return cur;
    }

    /** */
    private boolean hasNext0() {
        if (peek == null && !it.hasNext())
            peek = FINISHED;

        return peek != FINISHED;
    }

    /**
     * @return {@code True} if in-flight batches map is empty.
     */
    private boolean noPendingRequests() {
        if (F.isEmpty(pending))
            return true;

        for (ConcurrentMap<Integer, Batch> e : pending.values()) {
            if (!e.isEmpty())
                return false;
        }

        return true;
    }

    /**
     * @param entry Cache entry.
     * @param op Operation.
     * @param updRes Update result.
     * @param val New value.
     * @throws IgniteCheckedException If failed.
     */
    private void processEntry(GridDhtCacheEntry entry, EnlistOperation op,
        GridCacheUpdateTxResult updRes, CacheObject val) throws IgniteCheckedException {
        checkCompleted();

        assert updRes != null && updRes.updateFuture() == null;

        WALPointer ptr0 = updRes.loggedPointer();

        if (ptr0 != null)
            walPtr = ptr0;

        onEntryProcessed(entry.key(), updRes);

        if (!updRes.success())
            return;

        if (op != EnlistOperation.LOCK)
            addToBatch(entry.key(), val, updRes.mvccHistory(), entry.context().cacheId());
    }

    /**
     * Adds row to batch.
     * <b>IMPORTANT:</b> This method should be called from the critical section in {@link this.sendNextBatches()}
     *
     * @param key Key.
     * @param val Value.
     * @param hist History rows.
     */
    private void addToBatch(KeyCacheObject key, CacheObject val, List<MvccLinkAwareSearchRow> hist,
        int cacheId) throws IgniteCheckedException {
        List<ClusterNode> backups = backupNodes(key);

        int part = cctx.affinity().partition(key);

        tx.touchPartition(cacheId, part);

        if (F.isEmpty(backups))
            return;

        CacheEntryInfoCollection hist0 = null;

        for (ClusterNode node : backups) {
            assert !node.isLocal();

            boolean moving = isMoving(node, part);

            if (skipNearNodeUpdates && node.id().equals(nearNodeId) && !moving) {
                updateMappings(node);

                if (newRemoteTx(node))
                    addNewRemoteTxNode(node);

                hasNearNodeUpdates = true;

                continue;
            }

            Batch batch = null;

            if (batches == null)
                batches = new HashMap<>();
            else
                batch = batches.get(node.id());

            if (batch == null)
                batches.put(node.id(), batch = new Batch(node));

            if (moving && hist0 == null) {
                assert !F.isEmpty(hist);

                hist0 = fetchHistoryInfo(key, hist);
            }

            batch.add(key, moving ? hist0 : val);

            if (batch.size() == BATCH_SIZE) {
                assert batches != null;

                batches.remove(node.id());

                sendBatch(batch);
            }
        }
    }

    /**
     *
     * @param key Key.
     * @param hist History rows.
     * @return History entries.
     * @throws IgniteCheckedException, if failed.
     */
    private CacheEntryInfoCollection fetchHistoryInfo(KeyCacheObject key, List<MvccLinkAwareSearchRow> hist)
        throws IgniteCheckedException {
        List<GridCacheEntryInfo> res = new ArrayList<>();

        for (int i = 0; i < hist.size(); i++) {
            MvccLinkAwareSearchRow row0 = hist.get(i);

            MvccDataRow row = new MvccDataRow(cctx.group(),
                row0.hash(),
                row0.link(),
                key.partition(),
                CacheDataRowAdapter.RowData.NO_KEY,
                row0.mvccCoordinatorVersion(),
                row0.mvccCounter(),
                row0.mvccOperationCounter());

            GridCacheMvccEntryInfo entry = new GridCacheMvccEntryInfo();

            entry.version(row.version());
            entry.mvccVersion(row);
            entry.newMvccVersion(row);
            entry.value(row.value());
            entry.expireTime(row.expireTime());

            if (MvccUtils.compare(mvccSnapshot, row.mvccCoordinatorVersion(), row.mvccCounter()) != 0) {
                entry.mvccTxState(row.mvccTxState() != TxState.NA ? row.mvccTxState() :
                    MvccUtils.state(cctx, row.mvccCoordinatorVersion(), row.mvccCounter(), row.mvccOperationCounter()));
            }

            if (MvccUtils.compare(mvccSnapshot, row.newMvccCoordinatorVersion(), row.newMvccCounter()) != 0) {
                entry.newMvccTxState(row.newMvccTxState() != TxState.NA ? row.newMvccTxState() :
                    MvccUtils.state(cctx, row.newMvccCoordinatorVersion(), row.newMvccCounter(),
                    row.newMvccOperationCounter()));
            }

            res.add(entry);
        }

        return new CacheEntryInfoCollection(res);
    }

    /** */
    private boolean newRemoteTx(ClusterNode node) {
        Set<ClusterNode> nodes = tx.lockTransactionNodes();

        return nodes == null || !nodes.contains(node);
    }

    /**
     * Add new involved DHT node.
     *
     * @param node Node.
     */
    private void addNewRemoteTxNode(ClusterNode node) {
        tx.addLockTransactionNode(node);

        newDhtNodes.add(node.id());
    }

    /**
     * Checks if there free space in batches or free slot in in-flight batches is available for the given key.
     *
     * @param key Key.
     * @return {@code True} if there is possible to add this key to batch or send ready batch.
     */
    @SuppressWarnings("ForLoopReplaceableByForEach")
    private boolean ensureFreeSlot(KeyCacheObject key) {
        if (F.isEmpty(batches) || F.isEmpty(pending))
            return true;

        // Check possibility of adding to batch and sending.
        for (ClusterNode node : backupNodes(key)) {
            if (skipNearNodeUpdates && node.id().equals(nearNodeId) && !isMoving(node, key.partition()))
                continue;

            Batch batch = batches.get(node.id());

            // We can add key if batch is not full.
            if (batch == null || batch.size() < BATCH_SIZE - 1)
                continue;

            ConcurrentMap<Integer, Batch> pending0 = pending.get(node.id());

            assert pending0 == null || pending0.size() <= BATCHES_PER_NODE;

            if (pending0 != null && (pending0.containsKey(FIRST_BATCH_ID) || pending0.size() == BATCHES_PER_NODE))
                return false;
        }

        return true;
    }

    /**
     * Send batch request to remote data node.
     *
     * @param batch Batch.
     */
    private void sendBatch(Batch batch) throws IgniteCheckedException {
        assert batch != null && !batch.node().isLocal();

        ClusterNode node = batch.node();

        updateMappings(node);

        GridDhtTxQueryEnlistRequest req;

        if (newRemoteTx(node)) {
            addNewRemoteTxNode(node);

            // If this is a first request to this node, send full info.
            req = new GridDhtTxQueryFirstEnlistRequest(cctx.cacheId(),
                futId,
                cctx.localNodeId(),
                tx.topologyVersionSnapshot(),
                lockVer,
                mvccSnapshot,
                tx.remainingTime(),
                tx.taskNameHash(),
                nearNodeId,
                nearLockVer,
                it.operation(),
                FIRST_BATCH_ID,
                batch.keys(),
                batch.values()
            );
        }
        else {
            // Send only keys, values, LockVersion and batchId if this is not a first request to this backup.
            req = new GridDhtTxQueryEnlistRequest(cctx.cacheId(),
                futId,
                lockVer,
                it.operation(),
                ++batchIdCntr,
                mvccSnapshot.operationCounter(),
                batch.keys(),
                batch.values()
            );
        }

        ConcurrentMap<Integer, Batch> pending0 = null;

        if (pending == null)
            pending = new ConcurrentHashMap<>();
        else
            pending0 = pending.get(node.id());

        if (pending0 == null)
            pending.put(node.id(), pending0 = new ConcurrentHashMap<>());

        Batch prev = pending0.put(req.batchId(), batch);

        assert prev == null;

        cctx.io().send(node, req, cctx.ioPolicy());
    }

    /** */
    private synchronized void updateMappings(ClusterNode node) throws IgniteCheckedException {
        checkCompleted();

        Map<UUID, GridDistributedTxMapping> m = tx.dhtMap;

        GridDistributedTxMapping mapping = m.get(node.id());

        if (mapping == null)
            m.put(node.id(), mapping = new GridDistributedTxMapping(node));

        mapping.markQueryUpdate();
    }

    /**
     * @param key Key.
     * @return Backup nodes for the given key.
     */
    @NotNull private List<ClusterNode> backupNodes(KeyCacheObject key) {
        List<ClusterNode> dhtNodes = cctx.affinity().nodesByKey(key, tx.topologyVersion());

        assert !dhtNodes.isEmpty() && dhtNodes.get(0).id().equals(cctx.localNodeId()) :
            "localNode = " + cctx.localNodeId() + ", dhtNodes = " + dhtNodes;

        if (dhtNodes.size() == 1)
            return Collections.emptyList();

        return dhtNodes.subList(1, dhtNodes.size());
    }

    /**
     * Checks whether all the necessary partitions are in {@link GridDhtPartitionState#OWNING} state.
     *
     * @param parts Partitions.
     * @throws ClusterTopologyCheckedException If failed.
     */
    @SuppressWarnings("ForLoopReplaceableByForEach")
    private void checkPartitions(@Nullable int[] parts) throws ClusterTopologyCheckedException {
        if (cctx.isLocal() || !cctx.rebalanceEnabled())
            return;

        if (parts == null)
            parts = U.toIntArray(
                cctx.affinity()
                    .primaryPartitions(cctx.localNodeId(), tx.topologyVersionSnapshot()));

        GridDhtPartitionTopology top = cctx.topology();

        try {
            top.readLock();

            for (int i = 0; i < parts.length; i++) {
                GridDhtLocalPartition p = top.localPartition(parts[i]);

                if (p == null || p.state() != GridDhtPartitionState.OWNING)
                    throw new ClusterTopologyCheckedException("Cannot run update query. " +
                        "Node must own all the necessary partitions."); // TODO IGNITE-7185 Send retry instead.
            }
        }
        finally {
            top.readUnlock();
        }
    }

    /**
     * @param part Partition.
     * @return {@code true} if the given partition is rebalancing to any backup node.
     */
    private boolean isMoving(int part) {
        if (movingParts == null)
            movingParts = new HashMap<>();

        Boolean res = movingParts.get(part);

        if (res != null)
            return res;

        List<ClusterNode> dhtNodes = cctx.affinity().nodesByPartition(part, tx.topologyVersion());

        for (int i = 1; i < dhtNodes.size(); i++) {
            ClusterNode node = dhtNodes.get(i);
            if (isMoving(node, part)) {
                movingParts.put(part, Boolean.TRUE);

                return true;
            }
        }

        movingParts.put(part, Boolean.FALSE);

        return false;
    }

    /**
     * @param node Cluster node.
     * @param part Partition.
     * @return {@code true} if the given partition is rebalancing to the given node.
     */
    private boolean isMoving(ClusterNode node, int part) {
        GridDhtPartitionState partState = cctx.topology().partitionState(node.id(), part);

        return partState != GridDhtPartitionState.OWNING && partState != GridDhtPartitionState.EVICTED;
    }

    /** */
    private void checkCompleted() throws IgniteCheckedException {
        if (isDone())
            throw new IgniteCheckedException("Future is done.");
    }

    /**
     * Callback on backup response.
     *
     * @param nodeId Backup node.
     * @param res Response.
     */
    public void onResult(UUID nodeId, GridDhtTxQueryEnlistResponse res) {
        if (res.error() != null) {
            onDone(new IgniteCheckedException("Failed to update backup node: [localNodeId=" + cctx.localNodeId() +
                ", remoteNodeId=" + nodeId + ']', res.error()));

            return;
        }

        assert pending != null;

        ConcurrentMap<Integer, Batch> pending0 = pending.get(nodeId);

        assert pending0 != null;

        Batch rmv = pending0.remove(res.batchId());

        assert rmv != null;

        continueLoop(false);
    }

    /** {@inheritDoc} */
    @Override public boolean trackable() {
        return true;
    }

    /** {@inheritDoc} */
    @Override public void markNotTrackable() {
        // No-op.
    }

    /** {@inheritDoc} */
    @Override public IgniteUuid futureId() {
        return futId;
    }

    /** {@inheritDoc} */
    @Override public boolean onNodeLeft(UUID nodeId) {
        boolean backupLeft = false;

        Set<ClusterNode> nodes = tx.lockTransactionNodes();

        if (!F.isEmpty(nodes)) {
            for (ClusterNode node : nodes) {
                if (node.id().equals(nodeId)) {
                    backupLeft = true;

                    break;
                }
            }
        }

        return (backupLeft || nearNodeId.equals(nodeId)) && onDone(
            new ClusterTopologyCheckedException((backupLeft ? "Backup" : "Requesting") +
                " node left the grid [nodeId=" + nodeId + ']'));
    }

    /** {@inheritDoc} */
    @Override public boolean onDone(@Nullable T res, @Nullable Throwable err) {
        assert res != null || err != null;

        if (!DONE_UPD.compareAndSet(this, 0, 1))
            return false;

        if (err == null)
            clearLockFuture();

        // To prevent new remote transactions creation
        // after future is cancelled by rollback.
        synchronized (this) {
            boolean done = super.onDone(res, err);

            assert done;

            if (log.isDebugEnabled())
                log.debug("Completing future: " + this);

            // Clean up.
            cctx.mvcc().removeFuture(futId);

            if (timeoutObj != null)
                cctx.time().removeTimeoutObject(timeoutObj);

            U.close(it, log);

            return true;
        }
    }

    /** {@inheritDoc} */
    @Override public void onError(Throwable error) {
        onDone(error);
    }

    /**
     * @return Timeout exception.
     */
    @NotNull protected IgniteTxTimeoutCheckedException timeoutException() {
        return new IgniteTxTimeoutCheckedException("Failed to acquire lock within provided timeout for " +
            "transaction [timeout=" + timeout + ", tx=" + tx + ']');
    }

    /**
     * A batch of rows
     */
    private static class Batch {
        /** Node ID. */
        @GridToStringExclude
        private final ClusterNode node;

        /** */
        private List<KeyCacheObject> keys;

        /**
         * Values collection.
         * Items can be either {@link CacheObject} or preload entries collection {@link CacheEntryInfoCollection}.
         */
        private List<Message> vals;

        /**
         * @param node Cluster node.
         */
        private Batch(ClusterNode node) {
            this.node = node;
        }

        /**
         * @return Node.
         */
        public ClusterNode node() {
            return node;
        }

        /**
         * Adds a row to batch.
         *
         * @param key Key.
         * @param val Value or preload entries collection.
         */
        public void add(KeyCacheObject key, Message val) {
            assert val == null || val instanceof CacheObject || val instanceof CacheEntryInfoCollection;

            if (keys == null)
                keys = new ArrayList<>();

            keys.add(key);

            if (val != null) {
                if (vals == null)
                    vals = new ArrayList<>();

                vals.add(val);
            }

            assert (vals == null) || keys.size() == vals.size();
        }

        /**
         * @return number of rows.
         */
        public int size() {
            return keys == null ? 0 : keys.size();
        }

        /**
         * @return Collection of row keys.
         */
        public List<KeyCacheObject> keys() {
            return keys;
        }

        /**
         * @return Collection of row values.
         */
        public List<Message> values() {
            return vals;
        }
    }

    /**
     * Lock request timeout object.
     */
    protected class LockTimeoutObject extends GridTimeoutObjectAdapter {
        /**
         * Default constructor.
         */
        LockTimeoutObject() {
            super(timeout);
        }

        /** {@inheritDoc} */
        @Override public void onTimeout() {
            if (log.isDebugEnabled())
                log.debug("Timed out waiting for lock response: " + this);

            onDone(timeoutException());
        }

        /** {@inheritDoc} */
        @Override public String toString() {
            return S.toString(LockTimeoutObject.class, this);
        }
    }
}<|MERGE_RESOLUTION|>--- conflicted
+++ resolved
@@ -131,15 +131,9 @@
     /** */
     protected final MvccSnapshot mvccSnapshot;
 
-<<<<<<< HEAD
-=======
-    /** Processed entries count. */
-    protected long cnt;
-
     /** New DHT nodes. */
     protected Set<UUID> newDhtNodes = Collections.newSetFromMap(new ConcurrentHashMap<>());
 
->>>>>>> 3a82d4aa
     /** Near node ID. */
     protected final UUID nearNodeId;
 
