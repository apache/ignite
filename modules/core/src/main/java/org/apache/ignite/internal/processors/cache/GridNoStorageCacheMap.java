--- conflicted
+++ resolved
@@ -22,7 +22,6 @@
 import java.util.Set;
 import org.apache.ignite.internal.processors.affinity.AffinityTopologyVersion;
 import org.apache.ignite.internal.processors.cache.distributed.dht.GridDhtCacheEntry;
-import org.apache.ignite.internal.processors.cache.distributed.dht.GridDhtInvalidPartitionException;
 import org.jetbrains.annotations.Nullable;
 
 /**
@@ -35,15 +34,10 @@
     }
 
     /** {@inheritDoc} */
-<<<<<<< HEAD
-    @Override public GridCacheMapEntry putEntryIfObsoleteOrAbsent(GridCacheContext ctx, AffinityTopologyVersion topVer, KeyCacheObject key,
-        @Nullable CacheObject val, boolean create, boolean touch) {
-=======
-    @Override public GridCacheMapEntry putEntryIfObsoleteOrAbsent(AffinityTopologyVersion topVer,
+    @Override public GridCacheMapEntry putEntryIfObsoleteOrAbsent(GridCacheContext ctx, AffinityTopologyVersion topVer,
         KeyCacheObject key,
         boolean create,
         boolean touch) {
->>>>>>> 3762b0dd
         if (create)
             return new GridDhtCacheEntry(ctx, topVer, key);
         else
