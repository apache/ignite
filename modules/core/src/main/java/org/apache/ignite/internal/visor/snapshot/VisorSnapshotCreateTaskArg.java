--- conflicted
+++ resolved
@@ -57,15 +57,9 @@
      * @param sync Synchronous execution flag.
      * @param inc Incremental snapshot flag.
      */
-<<<<<<< HEAD
-    public VisorSnapshotCreateTaskArg(String snpName, String snpPath, boolean sync, boolean inc) {
+    public VisorSnapshotCreateTaskArg(String snpName, String snpPath, boolean sync, boolean inc, boolean onlyPrimary) {
         this.snpName = snpName;
         this.snpPath = snpPath;
-=======
-    public VisorSnapshotCreateTaskArg(String snpName, String snpPath, boolean sync, boolean inc, boolean onlyPrimary) {
-        super(snpName, snpPath);
-
->>>>>>> e2604672
         this.sync = sync;
         this.inc = inc;
         this.onlyPrimary = onlyPrimary;
