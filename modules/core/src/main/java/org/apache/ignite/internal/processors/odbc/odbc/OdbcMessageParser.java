/*
 * Licensed to the Apache Software Foundation (ASF) under one or more
 * contributor license agreements.  See the NOTICE file distributed with
 * this work for additional information regarding copyright ownership.
 * The ASF licenses this file to You under the Apache License, Version 2.0
 * (the "License"); you may not use this file except in compliance with
 * the License.  You may obtain a copy of the License at
 *
 *      http://www.apache.org/licenses/LICENSE-2.0
 *
 * Unless required by applicable law or agreed to in writing, software
 * distributed under the License is distributed on an "AS IS" BASIS,
 * WITHOUT WARRANTIES OR CONDITIONS OF ANY KIND, either express or implied.
 * See the License for the specific language governing permissions and
 * limitations under the License.
 */

package org.apache.ignite.internal.processors.odbc.odbc;

import org.apache.ignite.IgniteException;
import org.apache.ignite.internal.GridKernalContext;
import org.apache.ignite.internal.binary.BinaryReaderExImpl;
import org.apache.ignite.internal.binary.BinaryThreadLocalContext;
import org.apache.ignite.internal.binary.BinaryWriterExImpl;
import org.apache.ignite.internal.binary.GridBinaryMarshaller;
import org.apache.ignite.internal.binary.streams.BinaryHeapInputStream;
import org.apache.ignite.internal.binary.streams.BinaryHeapOutputStream;
import org.apache.ignite.internal.binary.streams.BinaryInputStream;
import org.apache.ignite.internal.processors.cache.binary.CacheObjectBinaryProcessorImpl;
import org.apache.ignite.internal.processors.odbc.SqlListenerAbstractMessageParser;

/**
 * JDBC message parser.
 */
public class OdbcMessageParser extends SqlListenerAbstractMessageParser {
    /** Marshaller. */
    private final GridBinaryMarshaller marsh;

    /**
     * @param ctx Context.
     */
    public OdbcMessageParser(GridKernalContext ctx) {
        super(ctx, new OdbcObjectReader(), new OdbcObjectWriter());

        if (ctx.cacheObjects() instanceof CacheObjectBinaryProcessorImpl) {
            CacheObjectBinaryProcessorImpl cacheObjProc = (CacheObjectBinaryProcessorImpl)ctx.cacheObjects();

            marsh = cacheObjProc.marshaller();
        }
        else {
            throw new IgniteException("ODBC can only be used with BinaryMarshaller (please set it " +
                "through IgniteConfiguration.setMarshaller())");
        }
    }

    /** {@inheritDoc} */
    @Override protected BinaryReaderExImpl createReader(byte[] msg) {
        BinaryInputStream stream = new BinaryHeapInputStream(msg);

        return new BinaryReaderExImpl(marsh.context(), stream, ctx.config().getClassLoader(), true);
    }

    /** {@inheritDoc} */
    @Override protected BinaryWriterExImpl createWriter(int cap) {
        return new BinaryWriterExImpl(marsh.context(), new BinaryHeapOutputStream(cap),
            BinaryThreadLocalContext.get().schemaHolder(), null);
    }
<<<<<<< HEAD


=======
>>>>>>> 6f1dc3ac
}<|MERGE_RESOLUTION|>--- conflicted
+++ resolved
@@ -65,9 +65,4 @@
         return new BinaryWriterExImpl(marsh.context(), new BinaryHeapOutputStream(cap),
             BinaryThreadLocalContext.get().schemaHolder(), null);
     }
-<<<<<<< HEAD
-
-
-=======
->>>>>>> 6f1dc3ac
 }