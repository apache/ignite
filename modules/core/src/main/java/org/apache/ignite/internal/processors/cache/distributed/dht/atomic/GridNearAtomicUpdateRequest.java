/*
 * Licensed to the Apache Software Foundation (ASF) under one or more
 * contributor license agreements.  See the NOTICE file distributed with
 * this work for additional information regarding copyright ownership.
 * The ASF licenses this file to You under the Apache License, Version 2.0
 * (the "License"); you may not use this file except in compliance with
 * the License.  You may obtain a copy of the License at
 *
 *      http://www.apache.org/licenses/LICENSE-2.0
 *
 * Unless required by applicable law or agreed to in writing, software
 * distributed under the License is distributed on an "AS IS" BASIS,
 * WITHOUT WARRANTIES OR CONDITIONS OF ANY KIND, either express or implied.
 * See the License for the specific language governing permissions and
 * limitations under the License.
 */

package org.apache.ignite.internal.processors.cache.distributed.dht.atomic;

import java.util.List;
import java.util.UUID;
import javax.cache.expiry.ExpiryPolicy;
import javax.cache.processor.EntryProcessor;
import org.apache.ignite.cache.CacheWriteSynchronizationMode;
import org.apache.ignite.internal.processors.affinity.AffinityTopologyVersion;
import org.apache.ignite.internal.processors.cache.CacheEntryPredicate;
import org.apache.ignite.internal.processors.cache.CacheObject;
import org.apache.ignite.internal.processors.cache.GridCacheOperation;
import org.apache.ignite.internal.processors.cache.KeyCacheObject;
import org.apache.ignite.internal.processors.cache.version.GridCacheVersion;
import org.jetbrains.annotations.Nullable;

/**
 *
 */
public interface GridNearAtomicUpdateRequest {
    /**
     * @return Mapped node ID.
     */
    public UUID nodeId();

    /**
     * @param nodeId Node ID.
     */
    public void nodeId(UUID nodeId);

    /**
     * @return Subject ID.
     */
    public UUID subjectId();

    /**
     * @return Task name hash.
     */
    public int taskNameHash();

    /**
     * @return Future version.
     */
    public GridCacheVersion futureVersion();

    /**
     * @return Flag indicating whether this is fast-map udpate.
     */
    public boolean fastMap();

    /**
     * @return Update version for fast-map request.
     */
    public GridCacheVersion updateVersion();

    /**
     * @return Topology locked flag.
     */
    public boolean topologyLocked();

    /**
     * @return {@code True} if request sent from client node.
     */
    public boolean clientRequest();

    /**
     * @return Cache write synchronization mode.
     */
    public CacheWriteSynchronizationMode writeSynchronizationMode();

    /**
     * @return Expiry policy.
     */
    public ExpiryPolicy expiry();

    /**
     * @return Return value flag.
     */
    public boolean returnValue();

    /**
     * @return Filter.
     */
    @Nullable public CacheEntryPredicate[] filter();

    /**
     * @return Skip write-through to a persistent storage.
     */
    public boolean skipStore();

    /**
     * @return Keep binary flag.
     */
    public boolean keepBinary();

    /**
     * @return Update operation.
     */
    public GridCacheOperation operation();

    /**
     * @return Optional arguments for entry processor.
     */
    @Nullable public Object[] invokeArguments();

    /**
     * @return Flag indicating whether this request contains primary keys.
     */
    public boolean hasPrimary();

    /**
     * @param res Response.
     * @return {@code True} if current response was {@code null}.
     */
    public boolean onResponse(GridNearAtomicUpdateResponse res);

    /**
     * @return Response.
     */
    @Nullable public GridNearAtomicUpdateResponse response();

    /**
     * @param key Key to add.
     * @param val Optional update value.
     * @param conflictTtl Conflict TTL (optional).
     * @param conflictExpireTime Conflict expire time (optional).
     * @param conflictVer Conflict version (optional).
     * @param primary If given key is primary on this mapping.
     */
    public void addUpdateEntry(KeyCacheObject key,
        @Nullable Object val,
        long conflictTtl,
        long conflictExpireTime,
        @Nullable GridCacheVersion conflictVer,
        boolean primary);

    /**
     * @return Keys for this update request.
     */
    public List<KeyCacheObject> keys();

    /**
     * @return Values for this update request.
     */
    public List<?> values();

    /**
     * @param idx Key index.
     * @return Value.
     */
    public CacheObject value(int idx);

    /**
     * @param idx Key index.
     * @return Entry processor.
     */
    public EntryProcessor<Object, Object, Object> entryProcessor(int idx);

    /**
     * @param idx Index to get.
     * @return Write value - either value, or transform closure.
     */
    public CacheObject writeValue(int idx);

    /**
     * @return Message ID.
     */
    public long messageId();

    /**
<<<<<<< HEAD
     * Gets topology version or -1 in case of topology version is not required for this message.
     *
=======
>>>>>>> 48af5a84
     * @return Topology version.
     */
    public AffinityTopologyVersion topologyVersion();

    /**
     * @return Conflict versions.
     */
    @Nullable public List<GridCacheVersion> conflictVersions();

    /**
     * @param idx Index.
     * @return Conflict version.
     */
    @Nullable public GridCacheVersion conflictVersion(int idx);

    /**
     * @param idx Index.
     * @return Conflict TTL.
     */
    public long conflictTtl(int idx);

    /**
     * @param idx Index.
     * @return Conflict expire time.
     */
    public long conflictExpireTime(int idx);

    /**
     * Cleanup values.
     *
     * @param clearKeys If {@code true} clears keys.
     */
    public void cleanup(boolean clearKeys);
}<|MERGE_RESOLUTION|>--- conflicted
+++ resolved
@@ -184,11 +184,6 @@
     public long messageId();
 
     /**
-<<<<<<< HEAD
-     * Gets topology version or -1 in case of topology version is not required for this message.
-     *
-=======
->>>>>>> 48af5a84
      * @return Topology version.
      */
     public AffinityTopologyVersion topologyVersion();
