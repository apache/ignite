/*
 * Licensed to the Apache Software Foundation (ASF) under one or more
 * contributor license agreements.  See the NOTICE file distributed with
 * this work for additional information regarding copyright ownership.
 * The ASF licenses this file to You under the Apache License, Version 2.0
 * (the "License"); you may not use this file except in compliance with
 * the License.  You may obtain a copy of the License at
 *
 *      http://www.apache.org/licenses/LICENSE-2.0
 *
 * Unless required by applicable law or agreed to in writing, software
 * distributed under the License is distributed on an "AS IS" BASIS,
 * WITHOUT WARRANTIES OR CONDITIONS OF ANY KIND, either express or implied.
 * See the License for the specific language governing permissions and
 * limitations under the License.
 */

package org.apache.ignite.internal.commandline.cache;

import java.util.Arrays;
import java.util.Collection;
import java.util.Collections;
import java.util.List;
import java.util.Map;
import java.util.Set;
<<<<<<< HEAD
import java.util.logging.Logger;
=======
import java.util.function.Consumer;
>>>>>>> 4285e784
import java.util.regex.Pattern;
import java.util.regex.PatternSyntaxException;
import org.apache.ignite.IgniteException;
import org.apache.ignite.internal.IgniteNodeAttributes;
import org.apache.ignite.internal.client.GridClient;
import org.apache.ignite.internal.client.GridClientConfiguration;
import org.apache.ignite.internal.client.GridClientException;
import org.apache.ignite.internal.client.GridClientNode;
import org.apache.ignite.internal.commandline.Command;
import org.apache.ignite.internal.commandline.CommandArgIterator;
import org.apache.ignite.internal.commandline.argument.CommandArgUtils;
import org.apache.ignite.internal.commandline.cache.argument.IdleVerifyCommandArg;
import org.apache.ignite.internal.processors.cache.verify.IdleVerifyResultV2;
import org.apache.ignite.internal.processors.cache.verify.PartitionHashRecord;
import org.apache.ignite.internal.processors.cache.verify.PartitionKey;
import org.apache.ignite.internal.processors.cache.verify.VerifyBackupPartitionsTaskV2;
import org.apache.ignite.internal.util.typedef.internal.SB;
import org.apache.ignite.internal.visor.verify.CacheFilterEnum;
import org.apache.ignite.internal.visor.verify.VisorIdleVerifyDumpTask;
import org.apache.ignite.internal.visor.verify.VisorIdleVerifyDumpTaskArg;
import org.apache.ignite.internal.visor.verify.VisorIdleVerifyTask;
import org.apache.ignite.internal.visor.verify.VisorIdleVerifyTaskArg;
import org.apache.ignite.internal.visor.verify.VisorIdleVerifyTaskResult;
import org.apache.ignite.internal.visor.verify.VisorIdleVerifyTaskV2;
import org.apache.ignite.lang.IgniteProductVersion;

import static java.lang.String.format;
import static org.apache.ignite.internal.commandline.CommandLogger.optional;
import static org.apache.ignite.internal.commandline.CommandLogger.or;
import static org.apache.ignite.internal.commandline.TaskExecutor.executeTask;
import static org.apache.ignite.internal.commandline.cache.CacheCommands.usageCache;
import static org.apache.ignite.internal.commandline.cache.CacheSubcommands.IDLE_VERIFY;
import static org.apache.ignite.internal.commandline.cache.argument.IdleVerifyCommandArg.CACHE_FILTER;
import static org.apache.ignite.internal.commandline.cache.argument.IdleVerifyCommandArg.CHECK_CRC;
import static org.apache.ignite.internal.commandline.cache.argument.IdleVerifyCommandArg.DUMP;
import static org.apache.ignite.internal.commandline.cache.argument.IdleVerifyCommandArg.EXCLUDE_CACHES;
import static org.apache.ignite.internal.commandline.cache.argument.IdleVerifyCommandArg.SKIP_ZEROS;

/**
 *
 */
public class IdleVerify implements Command<IdleVerify.Arguments> {
    /** {@inheritDoc} */
    @Override public void printUsage(Logger logger) {
        String CACHES = "cacheName1,...,cacheNameN";
        String description = "Verify counters and hash sums of primary and backup partitions for the specified " +
            "caches/cache groups on an idle cluster and print out the differences, if any. " +
            "Cache filtering options configure the set of caches that will be processed by idle_verify command. " +
            "Default value for the set of cache names (or cache group names) is all cache groups. Default value" +
            " for " + EXCLUDE_CACHES + " is empty set. " +
            "Default value for " + CACHE_FILTER + " is no filtering. Therefore, the set of all caches is sequently " +
            "filtered by cache name " +
            "regexps, by cache type and after all by exclude regexps.";

        usageCache(
            logger,
            IDLE_VERIFY,
            description,
            Collections.singletonMap(CHECK_CRC.toString(),
                "check the CRC-sum of pages stored on disk before verifying data " +
                    "consistency in partitions between primary and backup nodes."),
            optional(DUMP), optional(SKIP_ZEROS), optional(CHECK_CRC), optional(EXCLUDE_CACHES, CACHES),
                optional(CACHE_FILTER, or(CacheFilterEnum.values())), optional(CACHES));
    }

    /**
     * Container for command arguments.
     */
    public static class Arguments {
        /** Caches. */
        private Set<String> caches;

        /** Exclude caches or groups. */
        private Set<String> excludeCaches;

        /** Calculate partition hash and print into standard output. */
        private boolean dump;

        /** Skip zeros partitions. */
        private boolean skipZeros;

        /** Check CRC sum on idle verify. */
        private boolean idleCheckCrc;

        /** Cache filter. */
        private CacheFilterEnum cacheFilterEnum;

        /**
         *
         */
        public Arguments(Set<String> caches, Set<String> excludeCaches, boolean dump, boolean skipZeros,
            boolean idleCheckCrc,
            CacheFilterEnum cacheFilterEnum) {
            this.caches = caches;
            this.excludeCaches = excludeCaches;
            this.dump = dump;
            this.skipZeros = skipZeros;
            this.idleCheckCrc = idleCheckCrc;
            this.cacheFilterEnum = cacheFilterEnum;
        }

        /**
         * @return Gets filter of caches, which will by checked.
         */
        public CacheFilterEnum getCacheFilterEnum() {
            return cacheFilterEnum;
        }

        /**
         * @return Caches.
         */
        public Set<String> caches() {
            return caches;
        }

        /**
         * @return Exclude caches or groups.
         */
        public Set<String> excludeCaches() {
            return excludeCaches;
        }

        /**
         * @return Calculate partition hash and print into standard output.
         */
        public boolean dump() {
            return dump;
        }

        /**
         * @return Check page CRC sum on idle verify flag.
         */
        public boolean idleCheckCrc() {
            return idleCheckCrc;
        }

        /**
         * @return Skip zeros partitions(size == 0) in result.
         */
        public boolean isSkipZeros() {
            return skipZeros;
        }
    }

    /** Command parsed arguments. */
    private Arguments args;

    /** {@inheritDoc} */
    @Override public Arguments arg() {
        return args;
    }

    /** {@inheritDoc} */
    @Override public Object execute(GridClientConfiguration clientCfg, Logger logger) throws Exception {
        try (GridClient client = Command.startClient(clientCfg)) {
            Collection<GridClientNode> nodes = client.compute().nodes(GridClientNode::connectable);

            boolean idleVerifyV2 = true;

            for (GridClientNode node : nodes) {
                String nodeVerStr = node.attribute(IgniteNodeAttributes.ATTR_BUILD_VER);

                IgniteProductVersion nodeVer = IgniteProductVersion.fromString(nodeVerStr);

                if (nodeVer.compareTo(VerifyBackupPartitionsTaskV2.V2_SINCE_VER) < 0) {
                    idleVerifyV2 = false;

                    break;
                }
            }

            if (args.dump())
                cacheIdleVerifyDump(client, clientCfg, logger);
            else if (idleVerifyV2)
                cacheIdleVerifyV2(client, clientCfg);
            else
                legacyCacheIdleVerify(client, clientCfg, logger);
        }

        return null;
    }

    /** {@inheritDoc} */
    @Override public void parseArguments(CommandArgIterator argIter) {
        Set<String> cacheNames = null;
        boolean dump = false;
        boolean skipZeros = false;
        boolean idleCheckCrc = false;
        CacheFilterEnum cacheFilterEnum = CacheFilterEnum.DEFAULT;
        Set<String> excludeCaches = null;

        int idleVerifyArgsCnt = 5;

        while (argIter.hasNextSubArg() && idleVerifyArgsCnt-- > 0) {
            String nextArg = argIter.nextArg("");

            IdleVerifyCommandArg arg = CommandArgUtils.of(nextArg, IdleVerifyCommandArg.class);

            if (arg == null) {
                cacheNames = argIter.parseStringSet(nextArg);

                validateRegexes(cacheNames);
            }
            else {
                switch (arg) {
                    case DUMP:
                        dump = true;

                        break;

                    case SKIP_ZEROS:
                        skipZeros = true;

                        break;

                    case CHECK_CRC:
                        idleCheckCrc = true;

                        break;

                    case CACHE_FILTER:
                        String filter = argIter.nextArg("The cache filter should be specified. The following " +
                            "values can be used: " + Arrays.toString(CacheFilterEnum.values()) + '.');

                        cacheFilterEnum = CacheFilterEnum.valueOf(filter.toUpperCase());

                        break;

                    case EXCLUDE_CACHES:
                        excludeCaches = argIter.nextStringSet("caches, which will be excluded.");

                        validateRegexes(excludeCaches);

                        break;
                }
            }
        }

        args = new Arguments(cacheNames, excludeCaches, dump, skipZeros, idleCheckCrc, cacheFilterEnum);
    }

    /**
     * @param string To validate that given name is valed regex.
     */
    private void validateRegexes(Set<String> string) {
        string.forEach(s -> {
            try {
                Pattern.compile(s);
            }
            catch (PatternSyntaxException e) {
                throw new IgniteException(format("Invalid cache name regexp '%s': %s", s, e.getMessage()));
            }
        });
    }

    /**
     * @param client Client.
     * @param clientCfg Client configuration.
     */
    private void cacheIdleVerifyDump(
        GridClient client,
        GridClientConfiguration clientCfg,
        Logger logger
    ) throws GridClientException {
        VisorIdleVerifyDumpTaskArg arg = new VisorIdleVerifyDumpTaskArg(
            args.caches(),
            args.excludeCaches(),
            args.isSkipZeros(),
            args.getCacheFilterEnum(),
            args.idleCheckCrc()
        );

        String path = executeTask(client, VisorIdleVerifyDumpTask.class, arg, clientCfg);

<<<<<<< HEAD
        logger.info("VisorIdleVerifyDumpTask successfully written output to '" + path + "'");
=======
        logParsedArgs(arg, logger::log);

        logger.log("VisorIdleVerifyDumpTask successfully written output to '" + path + "'");
>>>>>>> 4285e784
    }

    /**
     * @param client Client.
     * @param clientCfg Client configuration.
     */
    private void cacheIdleVerifyV2(
        GridClient client,
        GridClientConfiguration clientCfg
    ) throws GridClientException {
        VisorIdleVerifyTaskArg taskArg = new VisorIdleVerifyTaskArg(
            args.caches(),
            args.excludeCaches(),
            args.isSkipZeros(),
            args.getCacheFilterEnum(),
            args.idleCheckCrc()
        );

        IdleVerifyResultV2 res = executeTask(client, VisorIdleVerifyTaskV2.class, taskArg, clientCfg);

        logParsedArgs(taskArg, System.out::print);

        res.print(System.out::print);
    }

    /**
     * Passes idle_verify parsed arguments to given log consumer.
     *
     * @param args idle_verify arguments.
     * @param logConsumer Logger.
     */
    public static void logParsedArgs(VisorIdleVerifyTaskArg args, Consumer<String> logConsumer) {
        SB options = new SB("idle_verify task was executed with the following args: ");

        options
            .a("caches=[")
            .a(args.caches() == null ? "" : String.join(", ", args.caches()))
            .a("], excluded=[")
            .a(args.excludeCaches() == null ? "" : String.join(", ", args.excludeCaches()))
            .a("]")
            .a(", cacheFilter=[")
            .a(args.cacheFilterEnum().toString())
            .a("]\n");

        logConsumer.accept(options.toString());
    }

    /**
     * @param client Client.
     * @param clientCfg Client configuration.
     */
    private void legacyCacheIdleVerify(
        GridClient client,
        GridClientConfiguration clientCfg,
        Logger logger
    ) throws GridClientException {
        VisorIdleVerifyTaskResult res = executeTask(
            client,
            VisorIdleVerifyTask.class,
            new VisorIdleVerifyTaskArg(
                args.caches(),
                args.excludeCaches(),
                args.isSkipZeros(),
                args.getCacheFilterEnum(),
                args.idleCheckCrc()
            ),
            clientCfg);

        Map<PartitionKey, List<PartitionHashRecord>> conflicts = res.getConflicts();

        if (conflicts.isEmpty()) {
            logger.info("idle_verify check has finished, no conflicts have been found.");
            logger.info("");
        }
        else {
            logger.info("idle_verify check has finished, found " + conflicts.size() + " conflict partitions.");
            logger.info("");

            for (Map.Entry<PartitionKey, List<PartitionHashRecord>> entry : conflicts.entrySet()) {
                logger.info("Conflict partition: " + entry.getKey());

                logger.info("Partition instances: " + entry.getValue());
            }
        }
    }

    /** {@inheritDoc} */
    @Override public String name() {
        return IDLE_VERIFY.text().toUpperCase();
    }
}<|MERGE_RESOLUTION|>--- conflicted
+++ resolved
@@ -23,11 +23,8 @@
 import java.util.List;
 import java.util.Map;
 import java.util.Set;
-<<<<<<< HEAD
+import java.util.function.Consumer;
 import java.util.logging.Logger;
-=======
-import java.util.function.Consumer;
->>>>>>> 4285e784
 import java.util.regex.Pattern;
 import java.util.regex.PatternSyntaxException;
 import org.apache.ignite.IgniteException;
@@ -302,13 +299,8 @@
 
         String path = executeTask(client, VisorIdleVerifyDumpTask.class, arg, clientCfg);
 
-<<<<<<< HEAD
         logger.info("VisorIdleVerifyDumpTask successfully written output to '" + path + "'");
-=======
-        logParsedArgs(arg, logger::log);
-
-        logger.log("VisorIdleVerifyDumpTask successfully written output to '" + path + "'");
->>>>>>> 4285e784
+        logParsedArgs(arg, logger::info);
     }
 
     /**
