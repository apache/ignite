--- conflicted
+++ resolved
@@ -44,55 +44,35 @@
     /**
      * @return Protocol version.
      */
-<<<<<<< HEAD
-    public OdbcProtocolVersion getVersion() {
-=======
     public OdbcProtocolVersion version() {
->>>>>>> 00902afb
         return ver;
     }
 
     /**
      * @return Distributed joins flag.
      */
-<<<<<<< HEAD
-    public boolean isDistributedJoins() {
-=======
     public boolean distributedJoins() {
->>>>>>> 00902afb
         return distributedJoins;
     }
 
     /**
      * @param distributedJoins Distributed joins flag.
      */
-<<<<<<< HEAD
-    public void setDistributedJoins(boolean distributedJoins) {
-=======
     public void distributedJoins(boolean distributedJoins) {
->>>>>>> 00902afb
         this.distributedJoins = distributedJoins;
     }
 
     /**
      * @return Enforce join order flag.
      */
-<<<<<<< HEAD
-    public boolean isEnforceJoinOrder() {
-=======
     public boolean enforceJoinOrder() {
->>>>>>> 00902afb
         return enforceJoinOrder;
     }
 
     /**
      * @param enforceJoinOrder Enforce join order flag.
      */
-<<<<<<< HEAD
-    public void setEnforceJoinOrder(boolean enforceJoinOrder) {
-=======
     public void enforceJoinOrder(boolean enforceJoinOrder) {
->>>>>>> 00902afb
         this.enforceJoinOrder = enforceJoinOrder;
     }
 
