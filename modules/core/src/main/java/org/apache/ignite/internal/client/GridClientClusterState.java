--- conflicted
+++ resolved
@@ -32,7 +32,6 @@
     public boolean active() throws GridClientException;
 
     /**
-<<<<<<< HEAD
      * @return {@code True} if the cluster is in read-only mode and {@code False} otherwise.
      * @throws GridClientException If request current cluster read-only mode failed.
      */
@@ -45,12 +44,12 @@
      * @throws GridClientException If change of read-only mode is failed.
      */
     public void readOnly(boolean readOnly) throws GridClientException;
-=======
+
+    /**
      * Get the cluster name.
      *
      * @return The name of the cluster.
      * @throws GridClientException If the request to get the cluster name failed.
      * */
     String clusterName() throws GridClientException;
->>>>>>> 041578bb
 }