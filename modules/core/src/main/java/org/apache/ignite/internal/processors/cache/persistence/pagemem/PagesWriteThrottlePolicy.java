/*
 * Licensed to the Apache Software Foundation (ASF) under one or more
 * contributor license agreements.  See the NOTICE file distributed with
 * this work for additional information regarding copyright ownership.
 * The ASF licenses this file to You under the Apache License, Version 2.0
 * (the "License"); you may not use this file except in compliance with
 * the License.  You may obtain a copy of the License at
 *
 *      http://www.apache.org/licenses/LICENSE-2.0
 *
 * Unless required by applicable law or agreed to in writing, software
 * distributed under the License is distributed on an "AS IS" BASIS,
 * WITHOUT WARRANTIES OR CONDITIONS OF ANY KIND, either express or implied.
 * See the License for the specific language governing permissions and
 * limitations under the License.
 */

package org.apache.ignite.internal.processors.cache.persistence.pagemem;

import java.util.concurrent.TimeUnit;
import org.apache.ignite.IgniteSystemProperties;

import static org.apache.ignite.IgniteSystemProperties.IGNITE_THROTTLE_LOG_THRESHOLD;

/**
 * Throttling policy, encapsulates logic of delaying write operations.
 * <p>
 * There are two resources that get (or might get) consumed when writing:
 * <ul>
 *     <li>
 *         <b>Checkpoint Buffer</b> where a page is placed when, being under checkpoint, it gets written
 *     </li>
 *     <li>
 *         <b>Clean pages</b> which get dirtied when writes occur
 *     </li>
 * </ul>
 * Both resources are limited in size. Both are freed when checkpoint finishes. This means that, if writers
 * write too fast, they can consume any of these two resources before we have a chance to finish a checkpoint.
 * If this happens, the cluster fails or stalls.
 * <p>
 * Write throttling solves this problem by slowing down the writers to a rate at which they do not exhaust
 * any of the two resources.
 * <p>
 * An alternative to just slowing down is to wait in a loop till the resource we're after gets freed, and
 * only then allow the write to happen. The problem with this approach is that we cannot wait in a loop/sleep
 * under a write lock, so the logic would be a lot more complicated. Maybe in the future we'll follow this path,
 * but for now, a simpler approach of just throttling is used (see below).
 * <p>
 * If we just slow writers down by throttling their writes, AND we have enough Checkpoint Buffer and pages in
 * segments to take some load bursts, we are fine. Under such assumptions, it does not matter whether we throttle
 * a writer thread before acquiring write lock or after it gets released; in the current implementation, this
 * happens after write lock gets released (because it was considered simpler to implement).
 * <p>
 * The actual throttling happens when a page gets marked dirty by calling {@link #onMarkDirty(boolean)}.
 * <p>
 * There are two additional methods for interfacing with other parts of the system:
 * <ul>
 *     <li>{@link #wakeupThrottledThreads()} which wakes up the threads currently being throttled; in the current
 *     implementation, it is called  when Checkpoint Buffer utilization falls below 1/2.</li>
 *     <li>{@link #isCpBufferOverflowThresholdExceeded()} which is called by a checkpointer to see whether the Checkpoint Buffer is
 *     in a danger zone and, if yes, it starts to prioritize writing pages from the Checkpoint Buffer over
 *     pages from the normal checkpoint sequence.</li>
 * </ul>
 */
public interface PagesWriteThrottlePolicy {
    /** @see IgniteSystemProperties#IGNITE_THROTTLE_LOG_THRESHOLD */
    static int DFLT_THROTTLE_LOG_THRESHOLD = 10;

    /** Max park time. */
<<<<<<< HEAD
    public long LOGGING_THRESHOLD = TimeUnit.SECONDS.toNanos(
        IgniteSystemProperties.getInteger(IGNITE_THROTTLE_LOG_THRESHOLD, DFLT_THROTTLE_LOG_THRESHOLD));
=======
    long LOGGING_THRESHOLD = TimeUnit.SECONDS.toNanos(
        IgniteSystemProperties.getInteger(IGNITE_THROTTLE_LOG_THRESHOLD, DFLT_THROTTLE_LOG_THRESHOLD));

    /** Checkpoint buffer fullfill upper bound. */
    float CP_BUF_FILL_THRESHOLD = 2f / 3;
>>>>>>> 9cf06362

    /**
     * Callback to apply throttling delay.
     * @param isPageInCheckpoint flag indicating if current page is in scope of current checkpoint.
     */
    void onMarkDirty(boolean isPageInCheckpoint);

    /**
     * Callback to wakeup throttled threads. Invoked when the Checkpoint Buffer use drops below a certain
     * threshold.
     */
    void wakeupThrottledThreads();

    /**
     * Callback to notify throttling policy checkpoint was started.
     */
    void onBeginCheckpoint();

    /**
     * Callback to notify throttling policy checkpoint was finished.
     */
    void onFinishCheckpoint();

    /**
     * Whether Checkpoint Buffer is currently close to exhaustion.
     *
     * @return {@code true} if measures like throttling to protect Checkpoint Buffer should be applied,
     * and {@code false} otherwise.
     */
    boolean isCpBufferOverflowThresholdExceeded();
}<|MERGE_RESOLUTION|>--- conflicted
+++ resolved
@@ -67,16 +67,11 @@
     static int DFLT_THROTTLE_LOG_THRESHOLD = 10;
 
     /** Max park time. */
-<<<<<<< HEAD
-    public long LOGGING_THRESHOLD = TimeUnit.SECONDS.toNanos(
-        IgniteSystemProperties.getInteger(IGNITE_THROTTLE_LOG_THRESHOLD, DFLT_THROTTLE_LOG_THRESHOLD));
-=======
     long LOGGING_THRESHOLD = TimeUnit.SECONDS.toNanos(
         IgniteSystemProperties.getInteger(IGNITE_THROTTLE_LOG_THRESHOLD, DFLT_THROTTLE_LOG_THRESHOLD));
 
     /** Checkpoint buffer fullfill upper bound. */
     float CP_BUF_FILL_THRESHOLD = 2f / 3;
->>>>>>> 9cf06362
 
     /**
      * Callback to apply throttling delay.
