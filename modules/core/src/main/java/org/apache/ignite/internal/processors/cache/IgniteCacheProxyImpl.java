/*
 * Licensed to the Apache Software Foundation (ASF) under one or more
 * contributor license agreements.  See the NOTICE file distributed with
 * this work for additional information regarding copyright ownership.
 * The ASF licenses this file to You under the Apache License, Version 2.0
 * (the "License"); you may not use this file except in compliance with
 * the License.  You may obtain a copy of the License at
 *
 *      http://www.apache.org/licenses/LICENSE-2.0
 *
 * Unless required by applicable law or agreed to in writing, software
 * distributed under the License is distributed on an "AS IS" BASIS,
 * WITHOUT WARRANTIES OR CONDITIONS OF ANY KIND, either express or implied.
 * See the License for the specific language governing permissions and
 * limitations under the License.
 */

package org.apache.ignite.internal.processors.cache;

import java.io.Externalizable;
import java.io.IOException;
import java.io.ObjectInput;
import java.io.ObjectOutput;
import java.util.Collection;
import java.util.Collections;
import java.util.Date;
import java.util.Iterator;
import java.util.List;
import java.util.Map;
import java.util.NoSuchElementException;
import java.util.Set;
import java.util.Spliterator;
import java.util.Spliterators;
import java.util.UUID;
import java.util.concurrent.CountDownLatch;
import java.util.concurrent.TimeUnit;
import java.util.concurrent.atomic.AtomicReference;
import java.util.concurrent.locks.Lock;
import javax.cache.Cache;
import javax.cache.CacheException;
import javax.cache.configuration.CacheEntryListenerConfiguration;
import javax.cache.configuration.Configuration;
import javax.cache.configuration.Factory;
import javax.cache.event.CacheEntryUpdatedListener;
import javax.cache.expiry.ExpiryPolicy;
import javax.cache.integration.CompletionListener;
import javax.cache.processor.EntryProcessor;
import javax.cache.processor.EntryProcessorException;
import javax.cache.processor.EntryProcessorResult;
import org.apache.ignite.IgniteCache;
import org.apache.ignite.IgniteCacheRestartingException;
import org.apache.ignite.IgniteCheckedException;
import org.apache.ignite.IgniteException;
import org.apache.ignite.cache.CacheEntry;
import org.apache.ignite.cache.CacheEntryEventSerializableFilter;
import org.apache.ignite.cache.CacheEntryProcessor;
import org.apache.ignite.cache.CacheManager;
import org.apache.ignite.cache.CacheMetrics;
import org.apache.ignite.cache.CachePeekMode;
import org.apache.ignite.cache.query.AbstractContinuousQuery;
import org.apache.ignite.cache.query.ContinuousQuery;
import org.apache.ignite.cache.query.ContinuousQueryWithTransformer;
import org.apache.ignite.cache.query.ContinuousQueryWithTransformer.EventListener;
import org.apache.ignite.cache.query.FieldsQueryCursor;
import org.apache.ignite.cache.query.Query;
import org.apache.ignite.cache.query.QueryCursor;
import org.apache.ignite.cache.query.QueryDetailMetrics;
import org.apache.ignite.cache.query.QueryMetrics;
import org.apache.ignite.cache.query.ScanQuery;
import org.apache.ignite.cache.query.SpiQuery;
import org.apache.ignite.cache.query.SqlFieldsQuery;
import org.apache.ignite.cache.query.SqlQuery;
import org.apache.ignite.cache.query.TextQuery;
import org.apache.ignite.cluster.ClusterGroup;
import org.apache.ignite.cluster.ClusterNode;
import org.apache.ignite.configuration.CacheConfiguration;
import org.apache.ignite.internal.AsyncSupportAdapter;
import org.apache.ignite.internal.IgniteEx;
import org.apache.ignite.internal.IgniteInternalFuture;
import org.apache.ignite.internal.processors.affinity.AffinityTopologyVersion;
import org.apache.ignite.internal.processors.cache.mvcc.MvccUtils;
import org.apache.ignite.internal.processors.cache.query.CacheQuery;
import org.apache.ignite.internal.processors.cache.query.CacheQueryFuture;
import org.apache.ignite.internal.processors.cache.query.GridCacheQueryType;
import org.apache.ignite.internal.processors.cache.query.QueryCursorEx;
import org.apache.ignite.internal.processors.query.GridQueryFieldMetadata;
import org.apache.ignite.internal.processors.query.QueryUtils;
import org.apache.ignite.internal.util.GridCloseableIteratorAdapter;
import org.apache.ignite.internal.util.GridEmptyIterator;
import org.apache.ignite.internal.util.future.GridFutureAdapter;
import org.apache.ignite.internal.util.future.IgniteFinishedFutureImpl;
import org.apache.ignite.internal.util.future.IgniteFutureImpl;
import org.apache.ignite.internal.util.lang.GridCloseableIterator;
import org.apache.ignite.internal.util.lang.GridClosureException;
import org.apache.ignite.internal.util.lang.IgniteOutClosureX;
import org.apache.ignite.internal.util.tostring.GridToStringExclude;
import org.apache.ignite.internal.util.tostring.GridToStringInclude;
import org.apache.ignite.internal.util.typedef.CI1;
import org.apache.ignite.internal.util.typedef.CX1;
import org.apache.ignite.internal.util.typedef.X;
import org.apache.ignite.internal.util.typedef.internal.A;
import org.apache.ignite.internal.util.typedef.internal.CU;
import org.apache.ignite.internal.util.typedef.internal.S;
import org.apache.ignite.internal.util.typedef.internal.U;
import org.apache.ignite.lang.IgniteBiPredicate;
import org.apache.ignite.lang.IgniteClosure;
import org.apache.ignite.lang.IgniteFuture;
import org.apache.ignite.lang.IgniteProductVersion;
import org.apache.ignite.mxbean.CacheMetricsMXBean;
import org.apache.ignite.plugin.security.SecurityPermission;
import org.jetbrains.annotations.NotNull;
import org.jetbrains.annotations.Nullable;

/**
 * Cache proxy implementation.
 */
@SuppressWarnings("unchecked")
public class IgniteCacheProxyImpl<K, V> extends AsyncSupportAdapter<IgniteCache<K, V>>
    implements IgniteCacheProxy<K, V> {
    /** */
    private static final long serialVersionUID = 0L;

    /**
     * Ignite version that introduce {@link ContinuousQueryWithTransformer} feature.
     */
    private static final IgniteProductVersion CONT_QRY_WITH_TRANSFORMER_SINCE =
        IgniteProductVersion.fromString("2.5.0");

    /** Cache name. */
    private String cacheName;

    /** Context. */
    private volatile GridCacheContext<K, V> ctx;

    /** Old context. */
    private transient volatile GridCacheContext<K, V> oldContext;

    /** Delegate. */
    @GridToStringInclude
    private volatile IgniteInternalCache<K, V> delegate;

    /** Cached proxy wrapper. */
    private volatile IgniteCacheProxy<K, V> cachedProxy;

    /** */
    @GridToStringExclude
    private CacheManager cacheMgr;

    /** Future indicates that cache is under restarting. */
    private final AtomicReference<RestartFuture> restartFut;

    /** Flag indicates that proxy is closed. */
    private volatile boolean closed;

    /** Proxy initialization latch used for await final completion after proxy created, as an example,
     * a proxy may be created but the exchange is not completed and if we try to perform some cache
     * the operation we get last finished exchange future (need for validation)
     * for the previous version but not for current.
     */
    private final CountDownLatch initLatch = new CountDownLatch(1);

    /**
     * Empty constructor required for {@link Externalizable}.
     */
    public IgniteCacheProxyImpl() {
        restartFut = new AtomicReference<>(null);
    }

    /**
     * @param ctx Context.
     * @param delegate Delegate.
     * @param async Async support flag.
     */
    public IgniteCacheProxyImpl(
            @NotNull GridCacheContext<K, V> ctx,
            @NotNull IgniteInternalCache<K, V> delegate,
            boolean async
    ) {
        this(ctx, delegate, new AtomicReference<>(null), async);
    }

    /**
     * @param ctx Context.
     * @param delegate Delegate.
     * @param async Async support flag.
     */
    private IgniteCacheProxyImpl(
        @NotNull GridCacheContext<K, V> ctx,
        @NotNull IgniteInternalCache<K, V> delegate,
        @NotNull AtomicReference<RestartFuture> restartFut,
        boolean async
    ) {
        super(async);

        assert ctx != null;
        assert delegate != null;

        cacheName = ctx.name();

        assert cacheName.equals(delegate.name()) : "ctx.name=" + cacheName + ", delegate.name=" + delegate.name();

        this.ctx = ctx;
        this.delegate = delegate;

        this.restartFut = restartFut;
    }

    /**
     *
     * @return Init latch.
     */
    public CountDownLatch getInitLatch() {
        return initLatch;
    }

    /**
     * @return Context.
     */
    @Override public GridCacheContext<K, V> context() {
        return getContextSafe();
    }

    /**
     * @return Context or throw restart exception.
     */
    private GridCacheContext<K, V> getContextSafe() {
        while (true) {
            GridCacheContext<K, V> ctx = this.ctx;

            if (ctx == null) {
                checkRestart();

                if (Thread.currentThread().isInterrupted())
                    throw new IgniteException(new InterruptedException());
            }
            else
                return ctx;
        }
    }

    /**
     * @return Delegate or throw restart exception.
     */
    private IgniteInternalCache<K, V> getDelegateSafe() {
        while (true) {
            IgniteInternalCache<K, V> delegate = this.delegate;

            if (delegate == null) {
                checkRestart();

                if (Thread.currentThread().isInterrupted())
                    throw new IgniteException(new InterruptedException());
            }
            else
                return delegate;
        }
    }

    /**
     * @return Context.
     */
    public GridCacheContext<K, V> context0() {
        GridCacheContext<K, V> ctx = this.ctx;

        if (ctx == null) {
            synchronized (this) {
                ctx = this.ctx;

                if (ctx == null) {
                    GridCacheContext<K, V> context = oldContext;

                    assert context != null;

                    return context;
                }
            }
        }

        return ctx;
    }

    /** {@inheritDoc} */
    @Override public IgniteCacheProxy<K, V> cacheNoGate() {
        return new GatewayProtectedCacheProxy<>(this, new CacheOperationContext(), false);
    }

    /**
     * @return Default cached proxy wrapper {@link GatewayProtectedCacheProxy}.
     */
    public IgniteCacheProxy<K, V> gatewayWrapper() {
        if (cachedProxy != null)
            return cachedProxy;

        cachedProxy = new GatewayProtectedCacheProxy<>(this, new CacheOperationContext(), true);

        return cachedProxy;
    }

    /** {@inheritDoc} */
    @Override public CacheMetrics metrics() {
        GridCacheContext<K, V> ctx = getContextSafe();

        return ctx.cache().clusterMetrics();
    }

    /** {@inheritDoc} */
    @Override public CacheMetrics metrics(ClusterGroup grp) {
        GridCacheContext<K, V> ctx = getContextSafe();

        return ctx.cache().clusterMetrics(grp);
    }

    /** {@inheritDoc} */
    @Override public CacheMetrics localMetrics() {
        GridCacheContext<K, V> ctx = getContextSafe();

        return ctx.cache().localMetrics();
    }

    /** {@inheritDoc} */
    @Override public CacheMetricsMXBean mxBean() {
        GridCacheContext<K, V> ctx = getContextSafe();

        return ctx.cache().clusterMxBean();
    }

    /** {@inheritDoc} */
    @Override public CacheMetricsMXBean localMxBean() {
        GridCacheContext<K, V> ctx = getContextSafe();

        return ctx.cache().localMxBean();
    }

    /** {@inheritDoc} */
    @Override public <C extends Configuration<K, V>> C getConfiguration(Class<C> clazz) {
        GridCacheContext<K, V> ctx = getContextSafe();

        CacheConfiguration cfg = ctx.config();

        if (!clazz.isAssignableFrom(cfg.getClass()))
            throw new IllegalArgumentException();

        return clazz.cast(cfg);
    }

    /** {@inheritDoc} */
    @Override public IgniteCache<K, V> withExpiryPolicy(ExpiryPolicy plc) {
        throw new UnsupportedOperationException();
    }

    /** {@inheritDoc} */
    @Override public IgniteCache<K, V> withSkipStore() {
        throw new UnsupportedOperationException();
    }

    /** {@inheritDoc} */
    @Override public <K1, V1> IgniteCache<K1, V1> withKeepBinary() {
        throw new UnsupportedOperationException();
    }

    /** {@inheritDoc} */
    @Override public IgniteCache<K, V> withNoRetries() {
        throw new UnsupportedOperationException();
    }

    /** {@inheritDoc} */
    @Override public IgniteCache<K, V> withPartitionRecover() {
        throw new UnsupportedOperationException();
    }

    /** {@inheritDoc} */
    @Override public IgniteCache<K, V> withReadRepair() {
        throw new UnsupportedOperationException();
    }

    /** {@inheritDoc} */
    @Override public void loadCache(@Nullable IgniteBiPredicate<K, V> p, @Nullable Object... args) {
        GridCacheContext<K, V> ctx = getContextSafe();

        try {
            if (isAsync()) {
                if (ctx.cache().isLocal())
                    setFuture(ctx.cache().localLoadCacheAsync(p, args));
                else
                    setFuture(ctx.cache().globalLoadCacheAsync(p, args));
            }
            else {
                if (ctx.cache().isLocal())
                    ctx.cache().localLoadCache(p, args);
                else
                    ctx.cache().globalLoadCache(p, args);
            }
        }
        catch (IgniteCheckedException | IgniteException e) {
            throw cacheException(e);
        }
    }

    /** {@inheritDoc} */
    @Override public IgniteFuture<Void> loadCacheAsync(@Nullable IgniteBiPredicate<K, V> p,
        @Nullable Object... args) throws CacheException {
        GridCacheContext<K, V> ctx = getContextSafe();

        try {
            if (ctx.cache().isLocal())
                return (IgniteFuture<Void>)createFuture(ctx.cache().localLoadCacheAsync(p, args));

            return (IgniteFuture<Void>)createFuture(ctx.cache().globalLoadCacheAsync(p, args));
        }
        catch (IgniteCheckedException | IgniteException e) {
            throw cacheException(e);
        }
   }

    /** {@inheritDoc} */
    @Override public void localLoadCache(@Nullable IgniteBiPredicate<K, V> p, @Nullable Object... args) {
        IgniteInternalCache<K, V> delegate = getDelegateSafe();

        try {
            if (isAsync())
                setFuture(delegate.localLoadCacheAsync(p, args));
            else
                delegate.localLoadCache(p, args);
        }
        catch (IgniteCheckedException | IgniteException e) {
            throw cacheException(e);
        }
    }

    /** {@inheritDoc} */
    @Override public IgniteFuture<Void> localLoadCacheAsync(@Nullable IgniteBiPredicate<K, V> p,
        @Nullable Object... args) throws CacheException {
        IgniteInternalCache<K, V> delegate = getDelegateSafe();

        return (IgniteFuture<Void>)createFuture(delegate.localLoadCacheAsync(p, args));
    }

    /** {@inheritDoc} */
    @Nullable @Override public V getAndPutIfAbsent(K key, V val) throws CacheException {
        IgniteInternalCache<K, V> delegate = getDelegateSafe();

        try {
            if (isAsync()) {
                setFuture(delegate.getAndPutIfAbsentAsync(key, val));

                return null;
            }
            else
                return delegate.getAndPutIfAbsent(key, val);
        }
        catch (IgniteCheckedException | IgniteException e) {
            throw cacheException(e);
        }
    }

    /** {@inheritDoc} */
    @Override public IgniteFuture<V> getAndPutIfAbsentAsync(K key, V val) throws CacheException {
        IgniteInternalCache<K, V> delegate = getDelegateSafe();

        return createFuture(delegate.getAndPutIfAbsentAsync(key, val));
    }

    /** {@inheritDoc} */
    @Override public Lock lock(K key) throws CacheException {
        return lockAll(Collections.singleton(key));
    }

    /** {@inheritDoc} */
    @Override public Lock lockAll(final Collection<? extends K> keys) {
        IgniteInternalCache<K, V> delegate = getDelegateSafe();
        GridCacheContext<K, V> ctx = getContextSafe();

        //TODO: IGNITE-9324: add explicit locks support.
        MvccUtils.verifyMvccOperationSupport(ctx, "Lock");

        return new CacheLockImpl<>(ctx.gate(), delegate, ctx.operationContextPerCall(), keys);
    }

    /** {@inheritDoc} */
    @Override public boolean isLocalLocked(K key, boolean byCurrThread) {
        IgniteInternalCache<K, V> delegate = getDelegateSafe();

        return byCurrThread ? delegate.isLockedByThread(key) : delegate.isLocked(key);
    }

    /**
     * @param scanQry ScanQry.
     * @param transformer Transformer
     * @param grp Optional cluster group.
     * @return Cursor.
     * @throws IgniteCheckedException If failed.
     */
    @SuppressWarnings("unchecked")
    private <T, R> QueryCursor<R> query(
        final ScanQuery scanQry,
        @Nullable final IgniteClosure<T, R> transformer,
        @Nullable ClusterGroup grp
    ) throws IgniteCheckedException {
        GridCacheContext<K, V> ctx = getContextSafe();

        CacheOperationContext opCtxCall = ctx.operationContextPerCall();

        boolean isKeepBinary = opCtxCall != null && opCtxCall.isKeepBinary();

        IgniteBiPredicate<K, V> p = scanQry.getFilter();

        final CacheQuery<R> qry = ctx.queries().createScanQuery(
            p, transformer, scanQry.getPartition(), isKeepBinary, scanQry.isLocal(), null);

        if (scanQry.getPageSize() > 0)
            qry.pageSize(scanQry.getPageSize());

        if (grp != null)
            qry.projection(grp);

        final GridCloseableIterator<R> iter = ctx.kernalContext().query().executeQuery(GridCacheQueryType.SCAN,
            cacheName, ctx, new IgniteOutClosureX<GridCloseableIterator<R>>() {
                @Override public GridCloseableIterator<R> applyx() throws IgniteCheckedException {
                    return qry.executeScanQuery();
                }
            }, true);

        return new QueryCursorImpl<>(iter);
    }

    /**
     * @param query Query.
     * @param grp Optional cluster group.
     * @return Cursor.
     * @throws IgniteCheckedException If failed.
     */
    @SuppressWarnings("unchecked")
    private QueryCursor<Cache.Entry<K, V>> query(final Query query, @Nullable ClusterGroup grp)
        throws IgniteCheckedException {
        GridCacheContext<K, V> ctx = getContextSafe();

        final CacheQuery qry;

        CacheOperationContext opCtxCall = ctx.operationContextPerCall();

        boolean isKeepBinary = opCtxCall != null && opCtxCall.isKeepBinary();

        final CacheQueryFuture fut;

        if (query instanceof TextQuery) {
            TextQuery q = (TextQuery)query;

            qry = ctx.queries().createFullTextQuery(q.getType(), q.getText(), q.getLimit(), isKeepBinary);

            if (grp != null)
                qry.projection(grp);

            fut = ctx.kernalContext().query().executeQuery(GridCacheQueryType.TEXT, q.getText(), ctx,
                new IgniteOutClosureX<CacheQueryFuture<Map.Entry<K, V>>>() {
                    @Override public CacheQueryFuture<Map.Entry<K, V>> applyx() {
                        return qry.execute();
                    }
                }, false);
        }
        else if (query instanceof SpiQuery) {
            qry = ctx.queries().createSpiQuery(isKeepBinary);

            if (grp != null)
                qry.projection(grp);

            fut = ctx.kernalContext().query().executeQuery(GridCacheQueryType.SPI, query.getClass().getSimpleName(),
                ctx, new IgniteOutClosureX<CacheQueryFuture<Map.Entry<K, V>>>() {
                    @Override public CacheQueryFuture<Map.Entry<K, V>> applyx() {
                        return qry.execute(((SpiQuery)query).getArgs());
                    }
                }, false);
        }
        else {
            if (query instanceof SqlFieldsQuery)
                throw new CacheException("Use methods 'queryFields' and 'localQueryFields' for " +
                    SqlFieldsQuery.class.getSimpleName() + ".");

            throw new CacheException("Unsupported query type: " + query);
        }

        return new QueryCursorImpl<>(new GridCloseableIteratorAdapter<Entry<K, V>>() {
            /** */
            private Cache.Entry<K, V> cur;

            @Override protected Entry<K, V> onNext() throws IgniteCheckedException {
                if (!onHasNext())
                    throw new NoSuchElementException();

                Cache.Entry<K, V> e = cur;

                cur = null;

                return e;
            }

            @Override protected boolean onHasNext() throws IgniteCheckedException {
                if (cur != null)
                    return true;

                Object next = fut.next();

                // Workaround a bug: if IndexingSpi is configured future represents Iterator<Cache.Entry>
                // instead of Iterator<Map.Entry> due to IndexingSpi interface.
                if (next == null)
                    return false;

                if (next instanceof Cache.Entry)
                    cur = (Cache.Entry)next;
                else {
                    Map.Entry e = (Map.Entry)next;

                    cur = new CacheEntryImpl(e.getKey(), e.getValue());
                }

                return true;
            }

            @Override protected void onClose() throws IgniteCheckedException {
                fut.cancel();
            }
        });
    }

    /**
     * @param loc Enforce local.
     * @return Local node cluster group.
     */
    private ClusterGroup projection(boolean loc) {
        GridCacheContext<K, V> ctx = getContextSafe();

        if (loc || ctx.isLocal())
            return ctx.kernalContext().grid().cluster().forLocal();

        return null;
    }

    /**
     * Executes continuous query.
     *
     * @param qry Query.
     * @param loc Local flag.
     * @param keepBinary Keep binary flag.
     * @return Initial iteration cursor.
     */
    @SuppressWarnings("unchecked")
    private QueryCursor<Cache.Entry<K, V>> queryContinuous(AbstractContinuousQuery qry, boolean loc, boolean keepBinary) {
        GridCacheContext<K, V> ctx = getContextSafe();

        assert qry instanceof ContinuousQuery || qry instanceof ContinuousQueryWithTransformer;

        if (qry.getInitialQuery() instanceof ContinuousQuery ||
            qry.getInitialQuery() instanceof ContinuousQueryWithTransformer) {
            throw new IgniteException("Initial predicate for continuous query can't be an instance of another " +
                "continuous query. Use SCAN or SQL query for initial iteration.");
        }

        CacheEntryUpdatedListener locLsnr = null;

        EventListener locTransLsnr = null;

        CacheEntryEventSerializableFilter rmtFilter = null;

        Factory<? extends IgniteClosure> rmtTransFactory = null;

        if (qry instanceof ContinuousQuery) {
            ContinuousQuery<K, V> qry0 = (ContinuousQuery<K, V>)qry;

            if (qry0.getLocalListener() == null &&
                qry0.getRemoteFilterFactory() == null &&
                qry0.getRemoteFilter() == null) {
                throw new IgniteException("LocalListener, RemoterFilter " +
                    "or RemoteFilterFactory must be specified for the query: " + qry);
            }

            if (qry0.getRemoteFilter() != null && qry0.getRemoteFilterFactory() != null)
                throw new IgniteException("Should be used either RemoterFilter or RemoteFilterFactory.");

            locLsnr = qry0.getLocalListener();

            rmtFilter = qry0.getRemoteFilter();
        }
        else {
            ContinuousQueryWithTransformer<K, V, ?> qry0 = (ContinuousQueryWithTransformer<K, V, ?>)qry;

            if (qry0.getLocalListener() == null && qry0.getRemoteFilterFactory() == null) {
                throw new IgniteException("LocalListener " +
                    "or RemoteFilterFactory must be specified for the query: " + qry);
            }

            if (qry0.getRemoteTransformerFactory() == null)
                throw new IgniteException("Mandatory RemoteTransformerFactory is not set for the query: " + qry);

            Collection<ClusterNode> nodes = context().grid().cluster().nodes();

            for (ClusterNode node : nodes) {
                if (node.version().compareTo(CONT_QRY_WITH_TRANSFORMER_SINCE) < 0) {
                    throw new IgniteException("Can't start ContinuousQueryWithTransformer, " +
                        "because some nodes in cluster doesn't support this feature: " + node);
                }
            }

            locTransLsnr = qry0.getLocalListener();

            rmtTransFactory = qry0.getRemoteTransformerFactory();
        }

        try {
            final UUID routineId = ctx.continuousQueries().executeQuery(
                locLsnr,
                locTransLsnr,
                rmtFilter,
                qry.getRemoteFilterFactory(),
                rmtTransFactory,
                qry.getPageSize(),
                qry.getTimeInterval(),
                qry.isAutoUnsubscribe(),
                loc,
                keepBinary,
                qry.isIncludeExpired());

            try {
                final QueryCursor<Cache.Entry<K, V>> cur =
                        qry.getInitialQuery() != null ? query(qry.getInitialQuery()) : null;

                return new QueryCursorEx<Entry<K, V>>() {
                    @Override public Iterator<Cache.Entry<K, V>> iterator() {
                        return cur != null ? cur.iterator() : new GridEmptyIterator<Cache.Entry<K, V>>();
                    }

                    @Override public List<Cache.Entry<K, V>> getAll() {
                        return cur != null ? cur.getAll() : Collections.<Cache.Entry<K, V>>emptyList();
                    }

<<<<<<< HEAD
                @Override public Spliterator<Entry<K, V>> spliterator() {
                    return cur != null ? cur.spliterator() : Spliterators.emptySpliterator();
                }

                @Override public void close() {
                    if (cur != null)
                        cur.close();
=======
                    @Override public void close() {
                        if (cur != null)
                            cur.close();
>>>>>>> f0ad15c3

                        try {
                            ctx.kernalContext().continuous().stopRoutine(routineId).get();
                        } catch (IgniteCheckedException e) {
                            throw U.convertException(e);
                        }
                    }

                    @Override public void getAll(Consumer<Entry<K, V>> c) {
                        // No-op.
                    }

                    @Override public List<GridQueryFieldMetadata> fieldsMeta() {
                        //noinspection rawtypes
                        return cur instanceof QueryCursorEx ? ((QueryCursorEx)cur).fieldsMeta() : null;
                    }
                };
            } catch (Throwable t) {
                // Initial query failed: stop the routine.
                ctx.kernalContext().continuous().stopRoutine(routineId).get();

                throw t;
            }
        }
        catch (IgniteCheckedException e) {
            throw U.convertException(e);
        }
    }

    /** {@inheritDoc} */
    @SuppressWarnings("unchecked")
    @Override public FieldsQueryCursor<List<?>> query(SqlFieldsQuery qry) {
        return (FieldsQueryCursor<List<?>>)query((Query)qry);
    }

    /** {@inheritDoc} */
    @Override public List<FieldsQueryCursor<List<?>>> queryMultipleStatements(SqlFieldsQuery qry) {
        GridCacheContext<K, V> ctx = getContextSafe();

        A.notNull(qry, "qry");
        try {
            ctx.checkSecurity(SecurityPermission.CACHE_READ);

            validate(qry);

            convertToBinary(qry);

            CacheOperationContext opCtxCall = ctx.operationContextPerCall();

            boolean keepBinary = opCtxCall != null && opCtxCall.isKeepBinary();

            return ctx.kernalContext().query().querySqlFields(ctx, qry, null, keepBinary, false);
        }
        catch (Exception e) {
            if (e instanceof CacheException)
                throw (CacheException)e;

            throw new CacheException(e);
        }
    }

    /** {@inheritDoc} */
    @Override public <R> QueryCursor<R> query(Query<R> qry) {
        GridCacheContext<K, V> ctx = getContextSafe();

        A.notNull(qry, "qry");
        try {
            ctx.checkSecurity(SecurityPermission.CACHE_READ);

            validate(qry);

            convertToBinary(qry);

            CacheOperationContext opCtxCall = ctx.operationContextPerCall();

            boolean keepBinary = opCtxCall != null && opCtxCall.isKeepBinary();

            if (qry instanceof ContinuousQuery || qry instanceof ContinuousQueryWithTransformer)
                return (QueryCursor<R>)queryContinuous((AbstractContinuousQuery)qry, qry.isLocal(), keepBinary);

            if (qry instanceof SqlQuery)
                return (QueryCursor<R>)ctx.kernalContext().query().querySql(ctx, (SqlQuery)qry, keepBinary);

            if (qry instanceof SqlFieldsQuery)
                return (FieldsQueryCursor<R>)ctx.kernalContext().query().querySqlFields(ctx, (SqlFieldsQuery)qry,
                    null, keepBinary, true).get(0);

            if (qry instanceof ScanQuery)
                return query((ScanQuery)qry, null, projection(qry.isLocal()));

            return (QueryCursor<R>)query(qry, projection(qry.isLocal()));
        }
        catch (IgniteCheckedException e) {
            throw cacheException(e);
        }
        catch (Exception e) {
            if (e instanceof CacheException)
                throw (CacheException)e;

            throw new CacheException(e.getMessage(), e);
        }
    }

    /** {@inheritDoc} */
    @Override public <T, R> QueryCursor<R> query(Query<T> qry, IgniteClosure<T, R> transformer) {
        GridCacheContext<K, V> ctx = getContextSafe();

        A.notNull(qry, "qry");
        A.notNull(transformer, "transformer");

        if (!(qry instanceof ScanQuery))
            throw new UnsupportedOperationException("Transformers are supported only for SCAN queries.");

        try {
            ctx.checkSecurity(SecurityPermission.CACHE_READ);

            validate(qry);

            return query((ScanQuery<K, V>)qry, transformer, projection(qry.isLocal()));
        }
        catch (Exception e) {
            if (e instanceof CacheException)
                throw (CacheException)e;

            throw new CacheException(e);
        }
    }

    /**
     * Convert query arguments to BinaryObjects if binary marshaller used.
     *
     * @param qry Query.
     */
    private void convertToBinary(final Query qry) {
        GridCacheContext<K, V> ctx = getContextSafe();

        if (ctx.binaryMarshaller()) {
            if (qry instanceof SqlQuery) {
                final SqlQuery sqlQry = (SqlQuery) qry;

                convertToBinary(sqlQry.getArgs());
            }
            else if (qry instanceof SpiQuery) {
                final SpiQuery spiQry = (SpiQuery) qry;

                convertToBinary(spiQry.getArgs());
            }
            else if (qry instanceof SqlFieldsQuery) {
                final SqlFieldsQuery fieldsQry = (SqlFieldsQuery) qry;

                convertToBinary(fieldsQry.getArgs());
            }
        }
    }

    /**
     * Converts query arguments to BinaryObjects if binary marshaller used.
     *
     * @param args Arguments.
     */
    private void convertToBinary(final Object[] args) {
        if (args == null)
            return;

        GridCacheContext<K, V> ctx = getContextSafe();

        for (int i = 0; i < args.length; i++)
            args[i] = ctx.cacheObjects().binary().toBinary(args[i]);
    }

    /**
     * Checks query.
     *
     * @param qry Query
     * @throws CacheException If query indexing disabled for sql query.
     */
    private void validate(Query qry) {
        GridCacheContext<K, V> ctx = getContextSafe();

        if (!QueryUtils.isEnabled(ctx.config()) && !(qry instanceof ScanQuery) &&
            !(qry instanceof ContinuousQuery) && !(qry instanceof ContinuousQueryWithTransformer) &&
            !(qry instanceof SpiQuery) && !(qry instanceof SqlQuery) && !(qry instanceof SqlFieldsQuery))
            throw new CacheException("Indexing is disabled for cache: " + cacheName +
                    ". Use setIndexedTypes or setTypeMetadata methods on CacheConfiguration to enable.");

        if (!ctx.kernalContext().query().moduleEnabled() &&
            (qry instanceof SqlQuery || qry instanceof SqlFieldsQuery || qry instanceof TextQuery))
            throw new CacheException("Failed to execute query. Add module 'ignite-indexing' to the classpath " +
                    "of all Ignite nodes.");
    }

    /** {@inheritDoc} */
    @Override public Iterable<Cache.Entry<K, V>> localEntries(CachePeekMode... peekModes) throws CacheException {
        IgniteInternalCache<K, V> delegate = getDelegateSafe();

        try {
            return delegate.localEntries(peekModes);
        }
        catch (IgniteCheckedException | IgniteException e) {
            throw cacheException(e);
        }
    }

    /** {@inheritDoc} */
    @Override public QueryMetrics queryMetrics() {
        IgniteInternalCache<K, V> delegate = getDelegateSafe();

        return delegate.context().queries().metrics();
    }

    /** {@inheritDoc} */
    @Override public void resetQueryMetrics() {
        IgniteInternalCache<K, V> delegate = getDelegateSafe();

        delegate.context().queries().resetMetrics();
    }

    /** {@inheritDoc} */
    @Override public Collection<? extends QueryDetailMetrics> queryDetailMetrics() {
        IgniteInternalCache<K, V> delegate = getDelegateSafe();

        return delegate.context().queries().detailMetrics();
    }

    /** {@inheritDoc} */
    @Override public void resetQueryDetailMetrics() {
        IgniteInternalCache<K, V> delegate = getDelegateSafe();

        delegate.context().queries().resetDetailMetrics();
    }

    /** {@inheritDoc} */
    @Override public void localEvict(Collection<? extends K> keys) {
        IgniteInternalCache<K, V> delegate = getDelegateSafe();

        delegate.evictAll(keys);
    }

    /** {@inheritDoc} */
    @Nullable @Override public V localPeek(K key, CachePeekMode... peekModes) {
        IgniteInternalCache<K, V> delegate = getDelegateSafe();

        try {
            return delegate.localPeek(key, peekModes);
        }
        catch (IgniteException | IgniteCheckedException e) {
            throw cacheException(e);
        }
    }

    /** {@inheritDoc} */
    @Override public int size(CachePeekMode... peekModes) throws CacheException {
        IgniteInternalCache<K, V> delegate = getDelegateSafe();

        try {
            if (isAsync()) {
                setFuture(delegate.sizeAsync(peekModes));

                return 0;
            }
            else
                return delegate.size(peekModes);
        }
        catch (IgniteCheckedException | IgniteException e) {
            throw cacheException(e);
        }
    }

    /** {@inheritDoc} */
    @Override public IgniteFuture<Integer> sizeAsync(CachePeekMode... peekModes) throws CacheException {
        IgniteInternalCache<K, V> delegate = getDelegateSafe();

        return createFuture(delegate.sizeAsync(peekModes));
    }

    /** {@inheritDoc} */
    @Override public long sizeLong(CachePeekMode... peekModes) throws CacheException {
        IgniteInternalCache<K, V> delegate = getDelegateSafe();

        try {
            if (isAsync()) {
                setFuture(delegate.sizeLongAsync(peekModes));

                return 0;
            }
            else
                return delegate.sizeLong(peekModes);
        }
        catch (IgniteCheckedException | IgniteException e) {
            throw cacheException(e);
        }
    }

    /** {@inheritDoc} */
    @Override public IgniteFuture<Long> sizeLongAsync(CachePeekMode... peekModes) throws CacheException {
        IgniteInternalCache<K, V> delegate = getDelegateSafe();

        return createFuture(delegate.sizeLongAsync(peekModes));
    }

    /** {@inheritDoc} */
    @Override public long sizeLong(int part, CachePeekMode... peekModes) throws CacheException {
        IgniteInternalCache<K, V> delegate = getDelegateSafe();

        try {
            if (isAsync()) {
                setFuture(delegate.sizeLongAsync(part, peekModes));

                return 0;
            }
            else
                return delegate.sizeLong(part, peekModes);
        }
        catch (IgniteCheckedException | IgniteException e) {
            throw cacheException(e);
        }
    }

    /** {@inheritDoc} */
    @Override public IgniteFuture<Long> sizeLongAsync(int part, CachePeekMode... peekModes) throws CacheException {
        IgniteInternalCache<K, V> delegate = getDelegateSafe();

        return createFuture(delegate.sizeLongAsync(part, peekModes));
    }

    /** {@inheritDoc} */
    @Override public int localSize(CachePeekMode... peekModes) {
        IgniteInternalCache<K, V> delegate = getDelegateSafe();

        try {
            return delegate.localSize(peekModes);
        }
        catch (IgniteCheckedException | IgniteException e) {
            throw cacheException(e);
        }
    }

    /** {@inheritDoc} */
    @Override public long localSizeLong(CachePeekMode... peekModes) {
        IgniteInternalCache<K, V> delegate = getDelegateSafe();

        try {
            return delegate.localSizeLong(peekModes);
        }
        catch (IgniteCheckedException | IgniteException e) {
            throw cacheException(e);
        }
    }

    /** {@inheritDoc} */
    @Override public long localSizeLong(int part, CachePeekMode... peekModes) {
        IgniteInternalCache<K, V> delegate = getDelegateSafe();

        try {
            return delegate.localSizeLong(part, peekModes);
        }
        catch (IgniteCheckedException | IgniteException e) {
            throw cacheException(e);
        }
    }

    /** {@inheritDoc} */
    @Override public V get(K key) {
        IgniteInternalCache<K, V> delegate = getDelegateSafe();

        try {
            if (isAsync()) {
                setFuture(delegate.getAsync(key));

                return null;
            }
            else
                return delegate.get(key);
        }
        catch (IgniteCheckedException | IgniteException e) {
            throw cacheException(e);
        }
    }

    /** {@inheritDoc} */
    @Override public IgniteFuture<V> getAsync(K key) {
        IgniteInternalCache<K, V> delegate = getDelegateSafe();

        return createFuture(delegate.getAsync(key));
    }

    /** {@inheritDoc} */
    @Override public CacheEntry<K, V> getEntry(K key) {
        IgniteInternalCache<K, V> delegate = getDelegateSafe();

        try {
            if (isAsync()) {
                setFuture(delegate.getEntryAsync(key));

                return null;
            }
            else
                return delegate.getEntry(key);
        }
        catch (IgniteCheckedException | IgniteException e) {
            throw cacheException(e);
        }
    }

    /** {@inheritDoc} */
    @Override public IgniteFuture<CacheEntry<K, V>> getEntryAsync(K key) {
        IgniteInternalCache<K, V> delegate = getDelegateSafe();

        return createFuture(delegate.getEntryAsync(key));
    }

    /** {@inheritDoc} */
    @Override public Map<K, V> getAll(Set<? extends K> keys) {
        IgniteInternalCache<K, V> delegate = getDelegateSafe();

        try {
            if (isAsync()) {
                setFuture(delegate.getAllAsync(keys));

                return null;
            }
            else
                return delegate.getAll(keys);
        }
        catch (IgniteCheckedException | IgniteException e) {
            throw cacheException(e);
        }
    }

    /** {@inheritDoc} */
    @Override public IgniteFuture<Map<K, V>> getAllAsync(Set<? extends K> keys) {
        IgniteInternalCache<K, V> delegate = getDelegateSafe();

        return createFuture(delegate.getAllAsync(keys));
    }

    /** {@inheritDoc} */
    @Override public Collection<CacheEntry<K, V>> getEntries(Set<? extends K> keys) {
        IgniteInternalCache<K, V> delegate = getDelegateSafe();

        try {
            if (isAsync()) {
                setFuture(delegate.getEntriesAsync(keys));

                return null;
            }
            else
                return delegate.getEntries(keys);
        }
        catch (IgniteCheckedException | IgniteException e) {
            throw cacheException(e);
        }
    }

    /** {@inheritDoc} */
    @Override public IgniteFuture<Collection<CacheEntry<K, V>>> getEntriesAsync(Set<? extends K> keys) {
        IgniteInternalCache<K, V> delegate = getDelegateSafe();

        return createFuture(delegate.getEntriesAsync(keys));
    }

    /** {@inheritDoc} */
    @Override public Map<K, V> getAllOutTx(Set<? extends K> keys) {
        IgniteInternalCache<K, V> delegate = getDelegateSafe();

        try {
            if (isAsync()) {
                setFuture(delegate.getAllOutTxAsync(keys));

                return null;
            }
            else
                return delegate.getAllOutTx(keys);
        }
        catch (IgniteCheckedException | IgniteException e) {
            throw cacheException(e);
        }
    }

    /** {@inheritDoc} */
    @Override public IgniteFuture<Map<K, V>> getAllOutTxAsync(Set<? extends K> keys) {
        IgniteInternalCache<K, V> delegate = getDelegateSafe();

        return createFuture(delegate.getAllOutTxAsync(keys));
    }

    /**
     * @param keys Keys.
     * @return Values map.
     */
    public Map<K, V> getAll(Collection<? extends K> keys) {
        IgniteInternalCache<K, V> delegate = getDelegateSafe();

        try {
            if (isAsync()) {
                setFuture(delegate.getAllAsync(keys));

                return null;
            }
            else
                return delegate.getAll(keys);
        }
        catch (IgniteCheckedException | IgniteException e) {
            throw cacheException(e);
        }
    }

    /** {@inheritDoc} */
    @Override public boolean containsKey(K key) {
        IgniteInternalCache<K, V> delegate = getDelegateSafe();

        if (isAsync()) {
            setFuture(delegate.containsKeyAsync(key));

            return false;
        }
        else
            return delegate.containsKey(key);
    }

    /** {@inheritDoc} */
    @Override public IgniteFuture<Boolean> containsKeyAsync(K key) {
        IgniteInternalCache<K, V> delegate = getDelegateSafe();

        return createFuture(delegate.containsKeyAsync(key));
    }

    /** {@inheritDoc} */
    @Override public boolean containsKeys(Set<? extends K> keys) {
        IgniteInternalCache<K, V> delegate = getDelegateSafe();

        if (isAsync()) {
            setFuture(delegate.containsKeysAsync(keys));

            return false;
        }
        else
            return delegate.containsKeys(keys);
    }

    /** {@inheritDoc} */
    @Override public IgniteFuture<Boolean> containsKeysAsync(Set<? extends K> keys) {
        IgniteInternalCache<K, V> delegate = getDelegateSafe();

        return createFuture(delegate.containsKeysAsync(keys));
    }

    /** {@inheritDoc} */
    @Override public void loadAll(
        Set<? extends K> keys,
        boolean replaceExisting,
        @Nullable final CompletionListener completionLsnr
    ) {
        GridCacheContext<K, V> ctx = getContextSafe();

        IgniteInternalFuture<?> fut = ctx.cache().loadAll(keys, replaceExisting);

        if (completionLsnr != null) {
            fut.listen(new CI1<IgniteInternalFuture<?>>() {
                @Override public void apply(IgniteInternalFuture<?> fut) {
                    try {
                        fut.get();

                        completionLsnr.onCompletion();
                    }
                    catch (IgniteCheckedException e) {
                        completionLsnr.onException(cacheException(e));
                    }
                }
            });
        }
    }

    /** {@inheritDoc} */
    @Override public void put(K key, V val) {
        IgniteInternalCache<K, V> delegate = getDelegateSafe();

        try {
            if (isAsync())
                setFuture(putAsync0(key, val));
            else
                delegate.put(key, val);
        }
        catch (IgniteCheckedException | IgniteException e) {
            throw cacheException(e);
        }
    }

    /** {@inheritDoc} */
    @Override public IgniteFuture<Void> putAsync(K key, V val) {
        return createFuture(putAsync0(key, val));
    }

    /**
     * Put async internal operation implementation.
     *
     * @param key Key.
     * @param val Value.
     * @return Internal future.
     */
    private IgniteInternalFuture<Void> putAsync0(K key, V val) {
        IgniteInternalCache<K, V> delegate = getDelegateSafe();

        IgniteInternalFuture<Boolean> fut = delegate.putAsync(key, val);

        return fut.chain(new CX1<IgniteInternalFuture<Boolean>, Void>() {
            @Override public Void applyx(IgniteInternalFuture<Boolean> fut1) throws IgniteCheckedException {
                try {
                    fut1.get();
                }
                catch (RuntimeException e) {
                    throw new GridClosureException(e);
                }

                return null;
            }
        });
    }

    /** {@inheritDoc} */
    @Override public V getAndPut(K key, V val) {
        IgniteInternalCache<K, V> delegate = getDelegateSafe();

        try {
            if (isAsync()) {
                setFuture(delegate.getAndPutAsync(key, val));

                return null;
            }
            else
                return delegate.getAndPut(key, val);
        }
        catch (IgniteCheckedException | IgniteException e) {
            throw cacheException(e);
        }
    }

    /** {@inheritDoc} */
    @Override public IgniteFuture<V> getAndPutAsync(K key, V val) {
        IgniteInternalCache<K, V> delegate = getDelegateSafe();

        return createFuture(delegate.getAndPutAsync(key, val));
    }

    /** {@inheritDoc} */
    @Override public void putAll(Map<? extends K, ? extends V> map) {
        IgniteInternalCache<K, V> delegate = getDelegateSafe();

        try {
            if (isAsync())
                setFuture(delegate.putAllAsync(map));
            else
                delegate.putAll(map);
        }
        catch (IgniteCheckedException | IgniteException e) {
            throw cacheException(e);
        }
    }

    /** {@inheritDoc} */
    @Override public IgniteFuture<Void> putAllAsync(Map<? extends K, ? extends V> map) {
        IgniteInternalCache<K, V> delegate = getDelegateSafe();

        return (IgniteFuture<Void>)createFuture(delegate.putAllAsync(map));
    }

    /** {@inheritDoc} */
    @Override public boolean putIfAbsent(K key, V val) {
        IgniteInternalCache<K, V> delegate = getDelegateSafe();

        try {
            if (isAsync()) {
                setFuture(delegate.putIfAbsentAsync(key, val));

                return false;
            }
            else
                return delegate.putIfAbsent(key, val);
        }
        catch (IgniteCheckedException | IgniteException e) {
            throw cacheException(e);
        }
    }

    /** {@inheritDoc} */
    @Override public IgniteFuture<Boolean> putIfAbsentAsync(K key, V val) {
        IgniteInternalCache<K, V> delegate = getDelegateSafe();

        return createFuture(delegate.putIfAbsentAsync(key, val));
    }

    /** {@inheritDoc} */
    @Override public boolean remove(K key) {
        IgniteInternalCache<K, V> delegate = getDelegateSafe();

        try {
            if (isAsync()) {
                setFuture(delegate.removeAsync(key));

                return false;
            }
            else
                return delegate.remove(key);
        }
        catch (IgniteCheckedException | IgniteException e) {
            throw cacheException(e);
        }
    }

    /** {@inheritDoc} */
    @Override public IgniteFuture<Boolean> removeAsync(K key) {
        IgniteInternalCache<K, V> delegate = getDelegateSafe();

        return createFuture(delegate.removeAsync(key));
    }

    /** {@inheritDoc} */
    @Override public boolean remove(K key, V oldVal) {
        IgniteInternalCache<K, V> delegate = getDelegateSafe();

        try {
            if (isAsync()) {
                setFuture(delegate.removeAsync(key, oldVal));

                return false;
            }
            else
                return delegate.remove(key, oldVal);
        }
        catch (IgniteCheckedException | IgniteException e) {
            throw cacheException(e);
        }
    }

    /** {@inheritDoc} */
    @Override public IgniteFuture<Boolean> removeAsync(K key, V oldVal) {
        IgniteInternalCache<K, V> delegate = getDelegateSafe();

        return createFuture(delegate.removeAsync(key, oldVal));
    }

    /** {@inheritDoc} */
    @Override public V getAndRemove(K key) {
        IgniteInternalCache<K, V> delegate = getDelegateSafe();

        try {
            if (isAsync()) {
                setFuture(delegate.getAndRemoveAsync(key));

                return null;
            }
            else
                return delegate.getAndRemove(key);
        }
        catch (IgniteCheckedException | IgniteException e) {
            throw cacheException(e);
        }
    }

    /** {@inheritDoc} */
    @Override public IgniteFuture<V> getAndRemoveAsync(K key) {
        IgniteInternalCache<K, V> delegate = getDelegateSafe();

        return createFuture(delegate.getAndRemoveAsync(key));
    }

    /** {@inheritDoc} */
    @Override public boolean replace(K key, V oldVal, V newVal) {
        IgniteInternalCache<K, V> delegate = getDelegateSafe();

        try {
            if (isAsync()) {
                setFuture(delegate.replaceAsync(key, oldVal, newVal));

                return false;
            }
            else
                return delegate.replace(key, oldVal, newVal);
        }
        catch (IgniteCheckedException | IgniteException e) {
            throw cacheException(e);
        }
    }

    /** {@inheritDoc} */
    @Override public IgniteFuture<Boolean> replaceAsync(K key, V oldVal, V newVal) {
        IgniteInternalCache<K, V> delegate = getDelegateSafe();

        return createFuture(delegate.replaceAsync(key, oldVal, newVal));
    }

    /** {@inheritDoc} */
    @Override public boolean replace(K key, V val) {
        IgniteInternalCache<K, V> delegate = getDelegateSafe();

        try {
            if (isAsync()) {
                setFuture(delegate.replaceAsync(key, val));

                return false;
            }
            else
                return delegate.replace(key, val);
        }
        catch (IgniteCheckedException | IgniteException e) {
            throw cacheException(e);
        }
    }

    /** {@inheritDoc} */
    @Override public IgniteFuture<Boolean> replaceAsync(K key, V val) {
        IgniteInternalCache<K, V> delegate = getDelegateSafe();

        return createFuture(delegate.replaceAsync(key, val));
    }

    /** {@inheritDoc} */
    @Override public V getAndReplace(K key, V val) {
        IgniteInternalCache<K, V> delegate = getDelegateSafe();

        try {
            if (isAsync()) {
                setFuture(delegate.getAndReplaceAsync(key, val));

                return null;
            }
            else
                return delegate.getAndReplace(key, val);
        }
        catch (IgniteCheckedException | IgniteException e) {
            throw cacheException(e);
        }
    }

    /** {@inheritDoc} */
    @Override public IgniteFuture<V> getAndReplaceAsync(K key, V val) {
        IgniteInternalCache<K, V> delegate = getDelegateSafe();

        return createFuture(delegate.getAndReplaceAsync(key, val));
    }

    /** {@inheritDoc} */
    @Override public void removeAll(Set<? extends K> keys) {
        IgniteInternalCache<K, V> delegate = getDelegateSafe();

        try {
            if (isAsync())
                setFuture(delegate.removeAllAsync(keys));
            else
                delegate.removeAll(keys);
        }
        catch (IgniteCheckedException | IgniteException e) {
            throw cacheException(e);
        }
    }

    /** {@inheritDoc} */
    @Override public IgniteFuture<Void> removeAllAsync(Set<? extends K> keys) {
        IgniteInternalCache<K, V> delegate = getDelegateSafe();

        return (IgniteFuture<Void>)createFuture(delegate.removeAllAsync(keys));
    }

    /** {@inheritDoc} */
    @Override public void removeAll() {
        IgniteInternalCache<K, V> delegate = getDelegateSafe();

        try {
            if (isAsync())
                setFuture(delegate.removeAllAsync());
            else
                delegate.removeAll();
        }
        catch (IgniteCheckedException | IgniteException e) {
            throw cacheException(e);
        }
    }

    /** {@inheritDoc} */
    @Override public IgniteFuture<Void> removeAllAsync() {
        IgniteInternalCache<K, V> delegate = getDelegateSafe();

        return (IgniteFuture<Void>)createFuture(delegate.removeAllAsync());
    }

    /** {@inheritDoc} */
    @Override public void clear(K key) {
        IgniteInternalCache<K, V> delegate = getDelegateSafe();

        try {
            if (isAsync())
                setFuture(delegate.clearAsync(key));
            else
                delegate.clear(key);
        }
        catch (IgniteCheckedException | IgniteException e) {
            throw cacheException(e);
        }
    }

    /** {@inheritDoc} */
    @Override public IgniteFuture<Void> clearAsync(K key) {
        IgniteInternalCache<K, V> delegate = getDelegateSafe();

        return (IgniteFuture<Void>)createFuture(delegate.clearAsync(key));
    }

    /** {@inheritDoc} */
    @Override public void clearAll(Set<? extends K> keys) {
        IgniteInternalCache<K, V> delegate = getDelegateSafe();

        try {
            if (isAsync())
                setFuture(delegate.clearAllAsync(keys));
            else
                delegate.clearAll(keys);
        }
        catch (IgniteCheckedException | IgniteException e) {
            throw cacheException(e);
        }
    }

    /** {@inheritDoc} */
    @Override public IgniteFuture<Void> clearAllAsync(Set<? extends K> keys) {
        IgniteInternalCache<K, V> delegate = getDelegateSafe();

        return (IgniteFuture<Void>)createFuture(delegate.clearAllAsync(keys));
    }

    /** {@inheritDoc} */
    @Override public void clear() {
        IgniteInternalCache<K, V> delegate = getDelegateSafe();

        try {
            if (isAsync())
                setFuture(delegate.clearAsync());
            else
                delegate.clear();
        }
        catch (IgniteCheckedException | IgniteException e) {
            throw cacheException(e);
        }
    }

    /** {@inheritDoc} */
    @Override public IgniteFuture<Void> clearAsync() {
        IgniteInternalCache<K, V> delegate = getDelegateSafe();

        return (IgniteFuture<Void>)createFuture(delegate.clearAsync());
    }

    /** {@inheritDoc} */
    @Override public void localClear(K key) {
        IgniteInternalCache<K, V> delegate = getDelegateSafe();

        delegate.clearLocally(key);
    }

    /** {@inheritDoc} */
    @Override public void localClearAll(Set<? extends K> keys) {
        IgniteInternalCache<K, V> delegate = getDelegateSafe();

        for (K key : keys)
            delegate.clearLocally(key);
    }

    /** {@inheritDoc} */
    @Override public <T> T invoke(K key, EntryProcessor<K, V, T> entryProcessor, Object... args)
        throws EntryProcessorException {
        IgniteInternalCache<K, V> delegate = getDelegateSafe();

        try {
            if (isAsync()) {
                setFuture(invokeAsync0(key, entryProcessor, args));

                return null;
            }
            else {
                EntryProcessorResult<T> res = delegate.invoke(key, entryProcessor, args);

                return res != null ? res.get() : null;
            }
        }
        catch (IgniteCheckedException | IgniteException e) {
            throw cacheException(e);
        }
    }

    /** {@inheritDoc} */
    @Override public <T> IgniteFuture<T> invokeAsync(K key, EntryProcessor<K, V, T> entryProcessor,
        Object... args) {
        return createFuture(invokeAsync0(key, entryProcessor, args));
    }

    /**
     * Invoke async operation internal implementation.
     *
     * @param key Key.
     * @param entryProcessor Processor.
     * @param args Arguments.
     * @return Internal future.
     */
    private <T> IgniteInternalFuture<T> invokeAsync0(K key, EntryProcessor<K, V, T> entryProcessor, Object[] args) {
        IgniteInternalCache<K, V> delegate = getDelegateSafe();

        IgniteInternalFuture<EntryProcessorResult<T>> fut = delegate.invokeAsync(key, entryProcessor, args);

        return fut.chain(new CX1<IgniteInternalFuture<EntryProcessorResult<T>>, T>() {
            @Override public T applyx(IgniteInternalFuture<EntryProcessorResult<T>> fut1)
                throws IgniteCheckedException {
                try {
                    return fut1.get().get();
                }
                catch (RuntimeException e) {
                    throw new GridClosureException(e);
                }
            }
        });
    }


    /** {@inheritDoc} */
    @Override public <T> T invoke(K key, CacheEntryProcessor<K, V, T> entryProcessor, Object... args)
        throws EntryProcessorException {
        return invoke(key, (EntryProcessor<K, V, T>)entryProcessor, args);
    }

    /** {@inheritDoc} */
    @Override public <T> IgniteFuture<T> invokeAsync(K key, CacheEntryProcessor<K, V, T> entryProcessor,
        Object... args) {
        return invokeAsync(key, (EntryProcessor<K, V, T>)entryProcessor, args);
    }

    /**
     * @param topVer Locked topology version.
     * @param key Key.
     * @param entryProcessor Entry processor.
     * @param args Arguments.
     * @return Invoke result.
     */
    public <T> T invoke(@Nullable AffinityTopologyVersion topVer,
        K key,
        EntryProcessor<K, V, T> entryProcessor,
        Object... args
    ) {
        IgniteInternalCache<K, V> delegate = getDelegateSafe();

        try {
            if (isAsync())
                throw new UnsupportedOperationException();
            else {
                EntryProcessorResult<T> res = delegate.invoke(topVer, key, entryProcessor, args);

                return res != null ? res.get() : null;
            }
        }
        catch (IgniteCheckedException | IgniteException e) {
            throw cacheException(e);
        }
    }

    /** {@inheritDoc} */
    @Override public <T> Map<K, EntryProcessorResult<T>> invokeAll(Set<? extends K> keys,
        EntryProcessor<K, V, T> entryProcessor,
        Object... args
    ) {
        IgniteInternalCache<K, V> delegate = getDelegateSafe();

        try {
            if (isAsync()) {
                setFuture(delegate.invokeAllAsync(keys, entryProcessor, args));

                return null;
            }
            else
                return delegate.invokeAll(keys, entryProcessor, args);
        }
        catch (IgniteCheckedException | IgniteException e) {
            throw cacheException(e);
        }
    }

    /** {@inheritDoc} */
    @Override public <T> IgniteFuture<Map<K, EntryProcessorResult<T>>> invokeAllAsync(Set<? extends K> keys,
        EntryProcessor<K, V, T> entryProcessor, Object... args) {
        IgniteInternalCache<K, V> delegate = getDelegateSafe();

        return createFuture(delegate.invokeAllAsync(keys, entryProcessor, args));
    }

    /** {@inheritDoc} */
    @Override public <T> Map<K, EntryProcessorResult<T>> invokeAll(
        Set<? extends K> keys,
        CacheEntryProcessor<K, V, T> entryProcessor,
        Object... args
    ) {
        IgniteInternalCache<K, V> delegate = getDelegateSafe();

        try {
            if (isAsync()) {
                setFuture(delegate.invokeAllAsync(keys, entryProcessor, args));

                return null;
            }
            else
                return delegate.invokeAll(keys, entryProcessor, args);
        }
        catch (IgniteCheckedException | IgniteException e) {
            throw cacheException(e);
        }
    }

    /** {@inheritDoc} */
    @Override public <T> IgniteFuture<Map<K, EntryProcessorResult<T>>> invokeAllAsync(Set<? extends K> keys,
        CacheEntryProcessor<K, V, T> entryProcessor, Object... args) {
        IgniteInternalCache<K, V> delegate = getDelegateSafe();

        return createFuture(delegate.invokeAllAsync(keys, entryProcessor, args));
    }

    /** {@inheritDoc} */
    @Override public <T> Map<K, EntryProcessorResult<T>> invokeAll(
        Map<? extends K, ? extends EntryProcessor<K, V, T>> map,
        Object... args) {
        IgniteInternalCache<K, V> delegate = getDelegateSafe();

        try {
            if (isAsync()) {
                setFuture(delegate.invokeAllAsync(map, args));

                return null;
            }
            else
                return delegate.invokeAll(map, args);
        }
        catch (IgniteCheckedException | IgniteException e) {
            throw cacheException(e);
        }
    }

    /** {@inheritDoc} */
    @Override public <T> IgniteFuture<Map<K, EntryProcessorResult<T>>> invokeAllAsync(
        Map<? extends K, ? extends EntryProcessor<K, V, T>> map, Object... args) {
        IgniteInternalCache<K, V> delegate = getDelegateSafe();

        return createFuture(delegate.invokeAllAsync(map, args));
    }

    /** {@inheritDoc} */
    @Override public String getName() {
        return cacheName;
    }

    /** {@inheritDoc} */
    @Override public CacheManager getCacheManager() {
        return cacheMgr;
    }

    /**
     * @param cacheMgr Cache manager.
     */
    public void setCacheManager(CacheManager cacheMgr) {
        this.cacheMgr = cacheMgr;
    }

    /** {@inheritDoc} */
    @Override public void destroy() {
        destroyAsync().get();
    }

    /** {@inheritDoc} */
    @Override public IgniteFuture<?> destroyAsync() {
        GridCacheContext<K, V> ctx = getContextSafe();

        return new IgniteFutureImpl<>(ctx.kernalContext().cache().dynamicDestroyCache(cacheName, false, true, false, null));
    }

    /** {@inheritDoc} */
    @Override public void close() {
        closeAsync().get();
    }

    /** {@inheritDoc} */
    @Override public IgniteFuture<?> closeAsync() {
        GridCacheContext<K, V> ctx = getContextSafe();

        return new IgniteFutureImpl<>(ctx.kernalContext().cache().dynamicCloseCache(cacheName));
    }

    /** {@inheritDoc} */
    @Override public boolean isClosed() {
        GridCacheContext<K, V> ctx = getContextSafe();

        return ctx.kernalContext().cache().context().closed(ctx);
    }

    /** {@inheritDoc} */
    @Override public <T> T unwrap(Class<T> clazz) {
        if (clazz.isAssignableFrom(getClass()))
            return (T)this;
        else if (clazz.isAssignableFrom(IgniteEx.class)) {
            GridCacheContext<K, V> ctx = getContextSafe();

            return (T)ctx.grid();
        }

        throw new IllegalArgumentException("Unwrapping to class is not supported: " + clazz);
    }

    /** {@inheritDoc} */
    @Override public void registerCacheEntryListener(CacheEntryListenerConfiguration<K, V> lsnrCfg) {
        GridCacheContext<K, V> ctx = getContextSafe();

        try {
            CacheOperationContext opCtx = ctx.operationContextPerCall();

            ctx.continuousQueries().executeJCacheQuery(lsnrCfg, false, opCtx != null && opCtx.isKeepBinary());
        }
        catch (IgniteCheckedException | IgniteException e) {
            throw cacheException(e);
        }
    }

    /** {@inheritDoc} */
    @Override public void deregisterCacheEntryListener(CacheEntryListenerConfiguration<K, V> lsnrCfg) {
        GridCacheContext<K, V> ctx = getContextSafe();

        try {
            ctx.continuousQueries().cancelJCacheQuery(lsnrCfg);
        }
        catch (IgniteCheckedException | IgniteException e) {
            throw cacheException(e);
        }
    }

    /** {@inheritDoc} */
    @Override public Iterator<Cache.Entry<K, V>> iterator() {
        GridCacheContext<K, V> ctx = getContextSafe();

        try {
            return ctx.cache().igniteIterator();
        }
        catch (IgniteCheckedException | IgniteException e) {
            throw cacheException(e);
        }
    }

    /** {@inheritDoc} */
    @Override protected IgniteCache<K, V> createAsyncInstance() {
        GridCacheContext<K, V> ctx = getContextSafe();
        IgniteInternalCache<K, V> delegate = getDelegateSafe();

        return new IgniteCacheProxyImpl<K, V>(
                ctx,
                delegate,
                true
        );
    }

    /**
     * Creates projection that will operate with binary objects.
     * <p> Projection returned by this method will force cache not to deserialize binary objects,
     * so keys and values will be returned from cache API methods without changes.
     * Therefore, signature of the projection can contain only following types:
     * <ul>
     *     <li>{@code BinaryObject} for binary classes</li>
     *     <li>All primitives (byte, int, ...) and there boxed versions (Byte, Integer, ...)</li>
     *     <li>Arrays of primitives (byte[], int[], ...)</li>
     *     <li>{@link String} and array of {@link String}s</li>
     *     <li>{@link UUID} and array of {@link UUID}s</li>
     *     <li>{@link Date} and array of {@link Date}s</li>
     *     <li>{@link java.sql.Timestamp} and array of {@link java.sql.Timestamp}s</li>
     *     <li>Enums and array of enums</li>
     *     <li> Maps, collections and array of objects (but objects inside them will still be converted if they are binary) </li>
     * </ul>
     * <p> For example, if you use {@link Integer} as a key and {@code Value} class as a value (which will be
     * stored in binary format), you should acquire following projection to avoid deserialization:
     * <pre>
     * IgniteInternalCache<Integer, GridBinaryObject> prj = cache.keepBinary();
     *
     * // Value is not deserialized and returned in binary format.
     * GridBinaryObject po = prj.get(1);
     * </pre>
     * <p> Note that this method makes sense only if cache is working in binary mode ({@code
     * CacheConfiguration#isBinaryEnabled()} returns {@code true}. If not, this method is no-op and will return
     * current projection.
     *
     * @return Projection for binary objects.
     */
    @Override public <K1, V1> IgniteCache<K1, V1> keepBinary() {
        throw new UnsupportedOperationException();
    }

    /**
     * @param dataCenterId Data center ID.
     * @return Projection for data center id.
     */
    @Override public IgniteCache<K, V> withDataCenterId(byte dataCenterId) {
        throw new UnsupportedOperationException();
    }

    /**
     * @return Cache with skip store enabled.
     */
    @Override public IgniteCache<K, V> skipStore() {
        throw new UnsupportedOperationException();
    }

    /** {@inheritDoc} */
    @Override public IgniteCache<K, V> withAllowAtomicOpsInTx() {
        throw new UnsupportedOperationException();
    }

    /**
     * Method converts exception to IgniteCacheRestartingException in case of cache restarting
     * or to CacheException in other cases.
     *
     * @param e {@code IgniteCheckedException} or {@code IgniteException}.
     * @return Cache exception.
     */
    private RuntimeException cacheException(Exception e) {
        GridFutureAdapter<Void> restartFut = this.restartFut.get();

        if (X.hasCause(e, IgniteCacheRestartingException.class)) {
            IgniteCacheRestartingException restartingException = X.cause(e, IgniteCacheRestartingException.class);

            if (restartingException.restartFuture() == null) {
                if (restartFut == null)
                    restartFut = suspend();

                assert restartFut != null;

                throw new IgniteCacheRestartingException(new IgniteFutureImpl<>(restartFut), cacheName);
            }
            else
                throw restartingException;
        }

        if (restartFut != null) {
            if (X.hasCause(e, CacheStoppedException.class) || X.hasSuppressed(e, CacheStoppedException.class))
                throw new IgniteCacheRestartingException(new IgniteFutureImpl<>(restartFut), "Cache is restarting: " +
                        cacheName, e);
        }

        if (e instanceof IgniteException && X.hasCause(e, CacheException.class))
            e = X.cause(e, CacheException.class);

        if (e instanceof IgniteCheckedException)
            return CU.convertToCacheException((IgniteCheckedException) e);

        if (X.hasCause(e, CacheStoppedException.class))
            return CU.convertToCacheException(X.cause(e, CacheStoppedException.class));

        if (e instanceof RuntimeException)
            return (RuntimeException) e;

        throw new IllegalStateException("Unknown exception", e);
    }

    /**
     * @param fut Future for async operation.
     */
    private <R> void setFuture(IgniteInternalFuture<R> fut) {
        curFut.set(createFuture(fut));
    }

    /** {@inheritDoc} */
    @Override protected <R> IgniteFuture<R> createFuture(IgniteInternalFuture<R> fut) {
        return new IgniteCacheFutureImpl<>(fut);
    }

    /**
     * @return Internal proxy.
     */
    @Override public GridCacheProxyImpl<K, V> internalProxy() {
        GridCacheContext<K, V> ctx = getContextSafe();
        IgniteInternalCache<K, V> delegate = getDelegateSafe();

        return new GridCacheProxyImpl<>(ctx, delegate, ctx.operationContextPerCall());
    }

    /**
     * @return {@code True} if proxy was closed.
     */
    @Override public boolean isProxyClosed() {
        return closed;
    }

    /**
     * Closes this proxy instance.
     */
    @Override public void closeProxy() {
        closed = true;
    }

    /** {@inheritDoc} */
    @Override public Collection<Integer> lostPartitions() {
        IgniteInternalCache<K, V> delegate = getDelegateSafe();

        return delegate.lostPartitions();
    }

    /** {@inheritDoc} */
    @Override public void enableStatistics(boolean enabled) {
        GridCacheContext<K, V> ctx = getContextSafe();

        try {
            ctx.kernalContext().cache().enableStatistics(Collections.singleton(getName()), enabled);
        }
        catch (IgniteCheckedException e) {
            throw cacheException(e);
        }
    }

    /** {@inheritDoc} */
    @Override public void clearStatistics() {
        GridCacheContext<K, V> ctx = getContextSafe();

        try {
            ctx.kernalContext().cache().clearStatistics(Collections.singleton(getName()));
        }
        catch (IgniteCheckedException e) {
            throw cacheException(e);
        }
    }

    /** {@inheritDoc} */
    @Override public void preloadPartition(int part) {
        IgniteInternalCache<K, V> delegate = getDelegateSafe();

        try {
            delegate.preloadPartition(part);
        }
        catch (IgniteCheckedException e) {
            throw cacheException(e);
        }
    }

    /** {@inheritDoc} */
    @Override public IgniteFuture<Void> preloadPartitionAsync(int part) {
        IgniteInternalCache<K, V> delegate = getDelegateSafe();

        try {
            return (IgniteFuture<Void>)createFuture(delegate.preloadPartitionAsync(part));
        }
        catch (IgniteCheckedException e) {
            throw cacheException(e);
        }
    }

    /** {@inheritDoc} */
    @Override public boolean localPreloadPartition(int part) {
        IgniteInternalCache<K, V> delegate = getDelegateSafe();

        try {
            return delegate.localPreloadPartition(part);
        }
        catch (IgniteCheckedException e) {
            throw cacheException(e);
        }
    }

    /** {@inheritDoc} */
    @Override public void writeExternal(ObjectOutput out) throws IOException {
        out.writeObject(ctx);

        out.writeObject(delegate);
    }

    /** {@inheritDoc} */
    @Override public void readExternal(ObjectInput in) throws IOException, ClassNotFoundException {
        ctx = (GridCacheContext<K, V>)in.readObject();

        delegate = (IgniteInternalCache<K, V>)in.readObject();

        cacheName = ctx.name();

        assert cacheName.equals(delegate.name()) : "ctx.name=" + cacheName + ", delegate.name=" + delegate.name();
    }

    /** {@inheritDoc} */
    @Override public IgniteFuture<Boolean> rebalance() {
        GridCacheContext<K, V> ctx = getContextSafe();

        return new IgniteFutureImpl<>(ctx.preloader().forceRebalance());
    }

    /** {@inheritDoc} */
    @Override public IgniteFuture<?> indexReadyFuture() {
        GridCacheContext<K, V> ctx = getContextSafe();

        IgniteInternalFuture fut = ctx.shared().kernalContext().query().indexRebuildFuture(ctx.cacheId());

        if (fut == null)
            return new IgniteFinishedFutureImpl<>();

        return new IgniteFutureImpl<>(fut);
    }

    /**
     * Throws {@code IgniteCacheRestartingException} if proxy is restarting.
     */
    public void checkRestart() {
       checkRestart(false);
    }

    /**
     * Throws {@code IgniteCacheRestartingException} if proxy is restarting.
     */
    public void checkRestart(boolean noWait) {
        RestartFuture currentFut = restartFut.get();

        if (currentFut != null) {
            try {
                if (!noWait) {
                    currentFut.get(1, TimeUnit.SECONDS);

                    return;
                }
            }
            catch (IgniteCheckedException ignore) {
                //do nothing
            }

            throw new IgniteCacheRestartingException(new IgniteFutureImpl<>(currentFut), cacheName);
        }
    }

    /**
     * @return True if proxy is restarting, false in other case.
     */
    public boolean isRestarting() {
        return restartFut.get() != null;
    }

    /**
     * Suspend this cache proxy.
     * To make cache proxy active again, it's needed to restart it.
     */
    public RestartFuture suspend() {
        while (true) {
            RestartFuture curFut = this.restartFut.get();

            if (curFut == null) {
                RestartFuture restartFut = new RestartFuture(cacheName);

                if (this.restartFut.compareAndSet(null, restartFut)) {
                    synchronized (this) {
                        if (!restartFut.isDone()) {
                            if (oldContext == null) {
                                oldContext = ctx;
                                delegate = null;
                                ctx = null;
                            }
                        }
                    }

                    return restartFut;
                }
            }
            else
                return curFut;
        }
    }

    /**
     * @param fut Finish restart future.
     */
    public void registrateFutureRestart(GridFutureAdapter<?> fut) {
        RestartFuture currentFut = restartFut.get();

        if (currentFut != null)
            currentFut.addRestartFinishedFuture(fut);
    }

    /**
     * If proxy is already being restarted, returns future to wait on, else restarts this cache proxy.
     *
     * @param cache To use for restart proxy.
     */
    public void opportunisticRestart(IgniteInternalCache<K, V> cache) {
        RestartFuture restartFut = new RestartFuture(cacheName);

        while (true) {
            if (this.restartFut.compareAndSet(null, restartFut)) {
                onRestarted(cache.context(), cache.context().cache());

                return;
            }

            GridFutureAdapter<Void> curFut = this.restartFut.get();

            if (curFut != null) {
                try {
                    curFut.get();
                }
                catch (IgniteCheckedException ignore) {
                    // Do notrhing.
                }

                return;
            }
        }
    }

    /**
     * Mark this proxy as restarted.
     *
     * @param ctx New cache context.
     * @param delegate New delegate.
     */
    public void onRestarted(GridCacheContext ctx, IgniteInternalCache delegate) {
        RestartFuture restartFut = this.restartFut.get();

        assert restartFut != null;

        synchronized (this) {
            this.restartFut.compareAndSet(restartFut, null);

            this.ctx = ctx;
            oldContext = null;
            this.delegate = delegate;

            restartFut.onDone();
        }

        assert delegate == null || cacheName.equals(delegate.name()) && cacheName.equals(ctx.name()) :
                "ctx.name=" + ctx.name() + ", delegate.name=" + delegate.name() + ", cacheName=" + cacheName;
    }

    /**
     *
     */
    private class RestartFuture extends GridFutureAdapter<Void> {
        /** */
        private final String name;

        /** */
        private volatile GridFutureAdapter<?> restartFinishFut;

        /** */
        private RestartFuture(String name) {
            this.name = name;
        }

        /**
         *
         */
        void checkRestartOrAwait() {
            GridFutureAdapter<?> fut = restartFinishFut;

            if (fut != null) {
                try {
                    fut.get();
                }
                catch (IgniteCheckedException e) {
                    throw U.convertException(e);
                }

                return;
            }

            throw new IgniteCacheRestartingException(
                new IgniteFutureImpl<>(this),
                "Cache is restarting: " + name
            );
        }

        /**
         *
         */
        void addRestartFinishedFuture(GridFutureAdapter<?> fut) {
            restartFinishFut = fut;
        }
    }

    /** {@inheritDoc} */
    @Override public String toString() {
        return S.toString(IgniteCacheProxyImpl.class, this);
    }
}<|MERGE_RESOLUTION|>--- conflicted
+++ resolved
@@ -731,7 +731,6 @@
                         return cur != null ? cur.getAll() : Collections.<Cache.Entry<K, V>>emptyList();
                     }
 
-<<<<<<< HEAD
                 @Override public Spliterator<Entry<K, V>> spliterator() {
                     return cur != null ? cur.spliterator() : Spliterators.emptySpliterator();
                 }
@@ -739,11 +738,6 @@
                 @Override public void close() {
                     if (cur != null)
                         cur.close();
-=======
-                    @Override public void close() {
-                        if (cur != null)
-                            cur.close();
->>>>>>> f0ad15c3
 
                         try {
                             ctx.kernalContext().continuous().stopRoutine(routineId).get();
