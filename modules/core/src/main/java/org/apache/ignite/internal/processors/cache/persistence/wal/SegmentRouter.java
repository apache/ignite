--- conflicted
+++ resolved
@@ -89,7 +89,6 @@
     }
 
     /**
-<<<<<<< HEAD
      * @return {@code true} If archive folder exists.
      */
     public boolean hasArchive() {
@@ -108,7 +107,9 @@
      */
     public File getWalArchiveDir() {
         return walArchiveDir;
-=======
+    }
+
+    /**
      * Returns {@code true} if archiver is enabled.
      */
     private boolean isArchiverEnabled() {
@@ -116,6 +117,5 @@
             return !walArchiveDir.equals(walWorkDir);
 
         return !new File(dsCfg.getWalArchivePath()).equals(new File(dsCfg.getWalPath()));
->>>>>>> b87bea84
     }
 }