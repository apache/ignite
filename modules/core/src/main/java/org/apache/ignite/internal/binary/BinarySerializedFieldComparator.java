/*
 * Licensed to the Apache Software Foundation (ASF) under one or more
 * contributor license agreements.  See the NOTICE file distributed with
 * this work for additional information regarding copyright ownership.
 * The ASF licenses this file to You under the Apache License, Version 2.0
 * (the "License"); you may not use this file except in compliance with
 * the License.  You may obtain a copy of the License at
 *
 *      http://www.apache.org/licenses/LICENSE-2.0
 *
 * Unless required by applicable law or agreed to in writing, software
 * distributed under the License is distributed on an "AS IS" BASIS,
 * WITHOUT WARRANTIES OR CONDITIONS OF ANY KIND, either express or implied.
 * See the License for the specific language governing permissions and
 * limitations under the License.
 */

package org.apache.ignite.internal.binary;

import java.util.Arrays;
import org.apache.ignite.internal.util.offheap.unsafe.GridUnsafeMemory;
import org.apache.ignite.internal.util.typedef.F;
import org.jetbrains.annotations.Nullable;

/**
 * Compares fiels in serialized form when possible.
 */
public class BinarySerializedFieldComparator {
    /** Position: not found. */
    private static final int POS_NOT_FOUND = -1;

    /** Original object. */
    private final BinaryObjectExImpl obj;

    /** Pointer to data (onheap). */
    private final byte[] arr;

    /** Pointer to data (offheap). */
    private final long ptr;

    /** Object start offset. */
    private final int startOff;

    /** Order base. */
    private final int orderBase;

    /** Order multiplier. */
    private final int orderMultiplier;

    /** Field offset length. */
    private final int fieldOffLen;

    /** Current field order. */
    private int curFieldOrder;

    /** Current field offset. */
    private int curFieldPos;

    /**
     * Constructor.
     *
     * @param obj Original object.
     * @param arr Array.
     * @param ptr Pointer.
     * @param startOff Start offset.
     * @param orderBase Order base.
     * @param orderMultiplier Order multiplier.
     * @param fieldOffLen Field offset length.
     */
    public BinarySerializedFieldComparator(BinaryObjectExImpl obj, byte[] arr, long ptr, int startOff, int orderBase,
        int orderMultiplier, int fieldOffLen) {
        assert arr != null && ptr == 0L || arr == null && ptr != 0L;

        this.obj = obj;
        this.arr = arr;
        this.ptr = ptr;
        this.startOff = startOff;
        this.orderBase = orderBase;
        this.orderMultiplier = orderMultiplier;
        this.fieldOffLen = fieldOffLen;
    }

    /**
     * Locate the field.
     *
     * @param order Field order.
     */
    public void findField(int order) {
        curFieldOrder = order;

        if (order == BinarySchema.ORDER_NOT_FOUND)
            curFieldPos = POS_NOT_FOUND;
        else {
            int pos = orderBase + order * orderMultiplier;

            if (fieldOffLen == BinaryUtils.OFFSET_1) {
                byte val = offheap() ? BinaryPrimitives.readByte(ptr, pos) : BinaryPrimitives.readByte(arr, pos);

                curFieldPos = startOff + ((int)val & 0xFF);
            }
            else if (fieldOffLen == BinaryUtils.OFFSET_2) {
                short val = offheap() ? BinaryPrimitives.readShort(ptr, pos) : BinaryPrimitives.readShort(arr, pos);

                curFieldPos = startOff + ((int)val & 0xFFFF);
            }
            else {
                int val = offheap() ? BinaryPrimitives.readInt(ptr, pos) : BinaryPrimitives.readInt(arr, pos);

                curFieldPos = startOff + val;
            }
        }
    }

    /**
     * Get field type.
     *
     * @return Field type.
     */
    private byte fieldType() {
        if (curFieldPos == POS_NOT_FOUND)
            return GridBinaryMarshaller.NULL;
        else
            return offheap() ?
                BinaryPrimitives.readByte(ptr, curFieldPos) : BinaryPrimitives.readByte(arr, curFieldPos);
    }

    /**
     * @return Whether this is offheap object.
     */
    private boolean offheap() {
        return ptr != 0L;
    }

    /**
     * Get current field.
     *
     * @return Current field.
     */
    private Object currentField() {
        return obj.fieldByOrder(curFieldOrder);
    }

    /**
     * Read byte value.
     *
     * @param off Offset.
     * @return Value.
     */
    private byte readByte(int off) {
        if (offheap())
            return BinaryPrimitives.readByte(ptr, curFieldPos + off);
        else
            return arr[curFieldPos + off];
    }

    /**
     * Read short value.
     *
     * @param off Offset.
     * @return Value.
     */
    private short readShort(int off) {
        if (offheap())
            return BinaryPrimitives.readShort(ptr, curFieldPos + off);
        else
            return BinaryPrimitives.readShort(arr, curFieldPos + off);
    }

    /**
     * Read int value.
     *
     * @param off Offset.
     * @return Value.
     */
    private int readInt(int off) {
        if (offheap())
            return BinaryPrimitives.readInt(ptr, curFieldPos + off);
        else
            return BinaryPrimitives.readInt(arr, curFieldPos + off);
    }

    /**
     * Read long value.
     *
     * @param off Offset.
     * @return Value.
     */
    private long readLong(int off) {
        if (offheap())
            return BinaryPrimitives.readLong(ptr, curFieldPos + off);
        else
            return BinaryPrimitives.readLong(arr, curFieldPos + off);
    }

    /**
     * Compare fields.
     *
     * @param c1 First comparer.
     * @param c2 Second comparer.
     * @return {@code True} if both fields are equal.
     */
    public static boolean equals(BinarySerializedFieldComparator c1, BinarySerializedFieldComparator c2) {
        // Compare field types.
        byte typ = c1.fieldType();

        if (typ != c2.fieldType())
            return false;

        // Switch by type and compare.
        switch (typ) {
            case GridBinaryMarshaller.BYTE:
            case GridBinaryMarshaller.BOOLEAN:
                return c1.readByte(1) == c2.readByte(1);

            case GridBinaryMarshaller.SHORT:
            case GridBinaryMarshaller.CHAR:
                return c1.readShort(1) == c2.readShort(1);

            case GridBinaryMarshaller.INT:
            case GridBinaryMarshaller.FLOAT:
                return c1.readInt(1) == c2.readInt(1);

            case GridBinaryMarshaller.LONG:
            case GridBinaryMarshaller.DOUBLE:
            case GridBinaryMarshaller.DATE:
                return c1.readLong(1) == c2.readLong(1);

            case GridBinaryMarshaller.TIMESTAMP:
                return c1.readLong(1) == c2.readLong(1) && c1.readInt(1 + 8) == c2.readInt(1 + 8);

            case GridBinaryMarshaller.TIME:
                return c1.readLong(1) == c2.readLong(1);

            case GridBinaryMarshaller.UUID:
                return c1.readLong(1) == c2.readLong(1) && c1.readLong(1 + 8) == c2.readLong(1 + 8);

            case GridBinaryMarshaller.STRING:
                return compareByteArrays(c1, c2, 1);

            case GridBinaryMarshaller.DECIMAL:
                return c1.readInt(1) == c2.readInt(1) && compareByteArrays(c1, c2, 5);

            case GridBinaryMarshaller.NULL:
                return true;

            default:
                Object val1 = c1.currentField();
                Object val2 = c2.currentField();

                return isArray(val1) ? compareArrays(val1, val2) : F.eq(val1, val2);
        }
    }

    /**
     * Compare arrays.
     *
     * @param val1 Value 1.
     * @param val2 Value 2.
     * @return Result.
     */
    private static boolean compareArrays(Object val1, Object val2) {
        if (val1.getClass() == val2.getClass()) {
            if (val1 instanceof byte[])
                return Arrays.equals((byte[])val1, (byte[])val2);
            else if (val1 instanceof boolean[])
                return Arrays.equals((boolean[])val1, (boolean[])val2);
            else if (val1 instanceof short[])
                return Arrays.equals((short[])val1, (short[])val2);
            else if (val1 instanceof char[])
                return Arrays.equals((char[])val1, (char[])val2);
            else if (val1 instanceof int[])
                return Arrays.equals((int[])val1, (int[])val2);
            else if (val1 instanceof long[])
                return Arrays.equals((long[])val1, (long[])val2);
            else if (val1 instanceof float[])
                return Arrays.equals((float[])val1, (float[])val2);
            else if (val1 instanceof double[])
                return Arrays.equals((double[])val1, (double[])val2);
            else if (val1 instanceof BinaryArray) {
                BinaryArray arr1 = (BinaryArray)val1;
                BinaryArray arr2 = (BinaryArray)val2;

                return arr1.componentTypeId() == arr2.componentTypeId()
                    && Arrays.deepEquals(arr1.array(), arr2.array());
            }
            else
                return Arrays.deepEquals((Object[])val1, (Object[])val2);
        }

        return false;
    }

    /**
     * @param field Field.
     * @return {@code True} if field is array.
     */
    private static boolean isArray(@Nullable Object field) {
<<<<<<< HEAD
        return field != null && (field.getClass().isArray() || BinaryArray.class.isAssignableFrom(field.getClass()));
=======
        return field != null && (field.getClass().isArray() || field instanceof BinaryArray);
>>>>>>> 914c5dd1
    }

    /**
     * Compare byte arrays.
     *
     * @param c1 Comparer 1.
     * @param c2 Comparer 2.
     * @param off Offset (where length is located).
     * @return {@code True} if equal.
     */
    private static boolean compareByteArrays(BinarySerializedFieldComparator c1, BinarySerializedFieldComparator c2,
                                             int off) {
        int len = c1.readInt(off);

        if (len != c2.readInt(off))
            return false;
        else {
            off += 4;

            if (c1.offheap()) {
                if (c2.offheap())
                    // Case 1: both offheap.
                    return GridUnsafeMemory.compare(c1.curFieldPos + c1.ptr + off, c2.curFieldPos + c2.ptr + off, len);
            }
            else {
                if (!c2.offheap()) {
                    // Case 2: both onheap.
                    for (int i = 0; i < len; i++) {
                        if (c1.arr[c1.curFieldPos + off + i] != c2.arr[c2.curFieldPos + off + i])
                            return false;
                    }

                    return true;
                }
                else {
                    // Swap.
                    BinarySerializedFieldComparator tmp = c1;
                    c1 = c2;
                    c2 = tmp;
                }
            }

            // Case 3: offheap vs onheap.
            assert c1.offheap() && !c2.offheap();

            for (int i = 0; i < len; i++) {
                if (BinaryPrimitives.readByte(c1.ptr, c1.curFieldPos + off + i) != c2.arr[c2.curFieldPos + off + i])
                    return false;
            }

            return true;
        }
    }
}<|MERGE_RESOLUTION|>--- conflicted
+++ resolved
@@ -295,11 +295,7 @@
      * @return {@code True} if field is array.
      */
     private static boolean isArray(@Nullable Object field) {
-<<<<<<< HEAD
-        return field != null && (field.getClass().isArray() || BinaryArray.class.isAssignableFrom(field.getClass()));
-=======
         return field != null && (field.getClass().isArray() || field instanceof BinaryArray);
->>>>>>> 914c5dd1
     }
 
     /**
