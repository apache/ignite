/*
 * Licensed to the Apache Software Foundation (ASF) under one or more
 * contributor license agreements.  See the NOTICE file distributed with
 * this work for additional information regarding copyright ownership.
 * The ASF licenses this file to You under the Apache License, Version 2.0
 * (the "License"); you may not use this file except in compliance with
 * the License.  You may obtain a copy of the License at
 *
 *      http://www.apache.org/licenses/LICENSE-2.0
 *
 * Unless required by applicable law or agreed to in writing, software
 * distributed under the License is distributed on an "AS IS" BASIS,
 * WITHOUT WARRANTIES OR CONDITIONS OF ANY KIND, either express or implied.
 * See the License for the specific language governing permissions and
 * limitations under the License.
 */

package org.apache.ignite.internal.processors.cache.persistence.wal.serializer;

import java.io.IOException;
import java.nio.ByteBuffer;
import java.util.ArrayList;
import java.util.Collection;
import java.util.Map;
import org.apache.ignite.IgniteCheckedException;
import org.apache.ignite.internal.pagemem.wal.record.MvccTxRecord;
import org.apache.ignite.internal.pagemem.wal.record.TxRecord;
import org.apache.ignite.internal.processors.cache.mvcc.MvccVersion;
import org.apache.ignite.internal.processors.cache.mvcc.MvccVersionImpl;
import org.apache.ignite.internal.processors.cache.persistence.tree.io.CacheVersionIO;
import org.apache.ignite.internal.processors.cache.persistence.wal.ByteBufferBackedDataInput;
import org.apache.ignite.internal.processors.cache.version.GridCacheVersion;
import org.apache.ignite.internal.util.typedef.internal.U;
import org.apache.ignite.transactions.TransactionState;

/**
 * {@link TxRecord} WAL serializer.
 */
public class TxRecordSerializer {
    /** Mvcc version record size. */
    static final int MVCC_VERSION_SIZE = 8 + 8 + 4;

    /**
<<<<<<< HEAD
     * Reads {@link MvccVersion} from given input.
=======
     * Reads mvcc version.
>>>>>>> 0adc7d5b
     *
     * @param in Data input to read from.
     * @return Mvcc version.
     */
<<<<<<< HEAD
    public MvccVersion readMvccVersion(ByteBufferBackedDataInput in) throws IOException {
=======
    static MvccVersion readMvccVersion(ByteBufferBackedDataInput in) throws IOException {
>>>>>>> 0adc7d5b
        in.ensure(MVCC_VERSION_SIZE);

        long coordVer = in.readLong();
        long cntr = in.readLong();
        int opCntr = in.readInt();

        return new MvccVersionImpl(coordVer, cntr, opCntr);
    }

    /**
<<<<<<< HEAD
     * Writes {@link MvccVersion} to given buffer.
=======
     * Writes Mvcc version.
>>>>>>> 0adc7d5b
     *
     * @param buf Buffer to write.
     * @param mvccVer Mvcc version.
     */
<<<<<<< HEAD
    public void putMvccVersion(ByteBuffer buf, MvccVersion mvccVer) {
=======
    static void putMvccVersion(ByteBuffer buf, MvccVersion mvccVer) {
>>>>>>> 0adc7d5b
        buf.putLong(mvccVer.coordinatorVersion());
        buf.putLong(mvccVer.counter());

        buf.putInt(mvccVer.operationCounter());
    }

    /**
     * Writes {@link TxRecord} to given buffer.
     *
     * @param rec TxRecord.
     * @param buf Byte buffer.
     * @throws IgniteCheckedException In case of fail.
     */
    public void writeTx(TxRecord rec, ByteBuffer buf) throws IgniteCheckedException {
        buf.put((byte)rec.state().ordinal());
        RecordV1Serializer.putVersion(buf, rec.nearXidVersion(), true);
        RecordV1Serializer.putVersion(buf, rec.writeVersion(), true);

        Map<Short, Collection<Short>> participatingNodes = rec.participatingNodes();

        if (participatingNodes != null && !participatingNodes.isEmpty()) {
            buf.putInt(participatingNodes.size());

            for (Map.Entry<Short, Collection<Short>> e : participatingNodes.entrySet()) {
                buf.putShort(e.getKey());

                Collection<Short> backupNodes = e.getValue();

                buf.putInt(backupNodes.size());

                for (short backupNode : backupNodes)
                    buf.putShort(backupNode);
            }
        }
        else
            buf.putInt(0); // Put zero size of participating nodes.

        buf.putLong(rec.timestamp());
    }

    /**
     * Reads {@link TxRecord} from given input.
     *
     * @param in Input
     * @return TxRecord.
     * @throws IOException In case of fail.
     * @throws IgniteCheckedException In case of fail.
     */
    public TxRecord readTx(ByteBufferBackedDataInput in) throws IOException, IgniteCheckedException {
        byte txState = in.readByte();
        TransactionState state = TransactionState.fromOrdinal(txState);

        GridCacheVersion nearXidVer = RecordV1Serializer.readVersion(in, true);
        GridCacheVersion writeVer = RecordV1Serializer.readVersion(in, true);

        int participatingNodesSize = in.readInt();

        Map<Short, Collection<Short>> participatingNodes = U.newHashMap(participatingNodesSize);

        for (int i = 0; i < participatingNodesSize; i++) {
            short primaryNode = in.readShort();

            int backupNodesSize = in.readInt();

            Collection<Short> backupNodes = new ArrayList<>(backupNodesSize);

            for (int j = 0; j < backupNodesSize; j++) {
                short backupNode = in.readShort();

                backupNodes.add(backupNode);
            }

            participatingNodes.put(primaryNode, backupNodes);
        }

        long ts = in.readLong();

        return new TxRecord(state, nearXidVer, writeVer, participatingNodes, ts);
    }

    /**
     * Returns size of marshalled {@link TxRecord} in bytes.
     *
     * @param rec TxRecord.
     * @return Size of TxRecord in bytes.
     * @throws IgniteCheckedException In case of fail.
     */
    public int sizeTx(TxRecord rec) throws IgniteCheckedException {
        int size = 0;

        size += /* transaction state. */ 1;
        size += CacheVersionIO.size(rec.nearXidVersion(), true);
        size += CacheVersionIO.size(rec.writeVersion(), true);

        size += /* primary nodes count. */ 4;

        Map<Short, Collection<Short>> participatingNodes = rec.participatingNodes();

        if (participatingNodes != null && !participatingNodes.isEmpty()) {
            for (Collection<Short> backupNodes : participatingNodes.values()) {
                size += /* Compact ID. */ 2;

                size += /* size of backup nodes. */ 4;

                size += /* Compact ID. */ 2 * backupNodes.size();
            }
        }

        size += /* Timestamp */ 8;

        return size;
    }

    /**
     * Reads {@link MvccTxRecord} from given input.
     *
     * @param in Input
     * @return MvccTxRecord.
     * @throws IOException In case of fail.
     * @throws IgniteCheckedException In case of fail.
     */
    public MvccTxRecord readMvccTx(ByteBufferBackedDataInput in) throws IOException, IgniteCheckedException {
        byte txState = in.readByte();
        TransactionState state = TransactionState.fromOrdinal(txState);

        GridCacheVersion nearXidVer = RecordV1Serializer.readVersion(in, true);
        GridCacheVersion writeVer = RecordV1Serializer.readVersion(in, true);
        MvccVersion mvccVer = readMvccVersion(in);

        int participatingNodesSize = in.readInt();

        Map<Short, Collection<Short>> participatingNodes = U.newHashMap(participatingNodesSize);

        for (int i = 0; i < participatingNodesSize; i++) {
            short primaryNode = in.readShort();

            int backupNodesSize = in.readInt();

            Collection<Short> backupNodes = new ArrayList<>(backupNodesSize);

            for (int j = 0; j < backupNodesSize; j++) {
                short backupNode = in.readShort();

                backupNodes.add(backupNode);
            }

            participatingNodes.put(primaryNode, backupNodes);
        }

        long ts = in.readLong();

        return new MvccTxRecord(state, nearXidVer, writeVer, participatingNodes, mvccVer, ts);
    }

    /**
     * Writes {@link MvccTxRecord} to given buffer.
     *
     * @param rec MvccTxRecord.
     * @param buf Byte buffer.
     * @throws IgniteCheckedException In case of fail.
     */
    public void writeMvccTx(MvccTxRecord rec, ByteBuffer buf) throws IgniteCheckedException {
        buf.put((byte)rec.state().ordinal());

        RecordV1Serializer.putVersion(buf, rec.nearXidVersion(), true);
        RecordV1Serializer.putVersion(buf, rec.writeVersion(), true);
        putMvccVersion(buf, rec.mvccVersion());

        Map<Short, Collection<Short>> participatingNodes = rec.participatingNodes();

        if (participatingNodes != null && !participatingNodes.isEmpty()) {
            buf.putInt(participatingNodes.size());

            for (Map.Entry<Short, Collection<Short>> e : participatingNodes.entrySet()) {
                buf.putShort(e.getKey());

                Collection<Short> backupNodes = e.getValue();

                buf.putInt(backupNodes.size());

                for (short backupNode : backupNodes)
                    buf.putShort(backupNode);
            }
        }
        else
            buf.putInt(0); // Put zero size of participating nodes.

        buf.putLong(rec.timestamp());
    }


    /**
     * Returns size of marshalled {@link TxRecord} in bytes.
     *
     * @param rec TxRecord.
     * @return Size of TxRecord in bytes.
     * @throws IgniteCheckedException In case of fail.
     */
    public int sizeMvccTx(MvccTxRecord rec) throws IgniteCheckedException {
       return sizeTx(rec) + MVCC_VERSION_SIZE;
    }
}<|MERGE_RESOLUTION|>--- conflicted
+++ resolved
@@ -41,20 +41,12 @@
     static final int MVCC_VERSION_SIZE = 8 + 8 + 4;
 
     /**
-<<<<<<< HEAD
      * Reads {@link MvccVersion} from given input.
-=======
-     * Reads mvcc version.
->>>>>>> 0adc7d5b
      *
      * @param in Data input to read from.
      * @return Mvcc version.
      */
-<<<<<<< HEAD
     public MvccVersion readMvccVersion(ByteBufferBackedDataInput in) throws IOException {
-=======
-    static MvccVersion readMvccVersion(ByteBufferBackedDataInput in) throws IOException {
->>>>>>> 0adc7d5b
         in.ensure(MVCC_VERSION_SIZE);
 
         long coordVer = in.readLong();
@@ -65,20 +57,12 @@
     }
 
     /**
-<<<<<<< HEAD
      * Writes {@link MvccVersion} to given buffer.
-=======
-     * Writes Mvcc version.
->>>>>>> 0adc7d5b
      *
      * @param buf Buffer to write.
      * @param mvccVer Mvcc version.
      */
-<<<<<<< HEAD
     public void putMvccVersion(ByteBuffer buf, MvccVersion mvccVer) {
-=======
-    static void putMvccVersion(ByteBuffer buf, MvccVersion mvccVer) {
->>>>>>> 0adc7d5b
         buf.putLong(mvccVer.coordinatorVersion());
         buf.putLong(mvccVer.counter());
 
@@ -90,9 +74,8 @@
      *
      * @param rec TxRecord.
      * @param buf Byte buffer.
-     * @throws IgniteCheckedException In case of fail.
-     */
-    public void writeTx(TxRecord rec, ByteBuffer buf) throws IgniteCheckedException {
+     */
+    public void writeTx(TxRecord rec, ByteBuffer buf) {
         buf.put((byte)rec.state().ordinal());
         RecordV1Serializer.putVersion(buf, rec.nearXidVersion(), true);
         RecordV1Serializer.putVersion(buf, rec.writeVersion(), true);
@@ -125,9 +108,8 @@
      * @param in Input
      * @return TxRecord.
      * @throws IOException In case of fail.
-     * @throws IgniteCheckedException In case of fail.
-     */
-    public TxRecord readTx(ByteBufferBackedDataInput in) throws IOException, IgniteCheckedException {
+     */
+    public TxRecord readTx(ByteBufferBackedDataInput in) throws IOException {
         byte txState = in.readByte();
         TransactionState state = TransactionState.fromOrdinal(txState);
 
@@ -158,6 +140,115 @@
 
         return new TxRecord(state, nearXidVer, writeVer, participatingNodes, ts);
     }
+
+    /**
+     * Returns size of marshalled {@link TxRecord} in bytes.
+     *
+     * @param rec TxRecord.
+     * @return Size of TxRecord in bytes.
+     */
+    public int sizeTx(TxRecord rec) {
+        int size = 0;
+
+        size += /* transaction state. */ 1;
+        size += CacheVersionIO.size(rec.nearXidVersion(), true);
+        size += CacheVersionIO.size(rec.writeVersion(), true);
+
+        size += /* primary nodes count. */ 4;
+
+        Map<Short, Collection<Short>> participatingNodes = rec.participatingNodes();
+
+        if (participatingNodes != null && !participatingNodes.isEmpty()) {
+            for (Collection<Short> backupNodes : participatingNodes.values()) {
+                size += /* Compact ID. */ 2;
+
+                size += /* size of backup nodes. */ 4;
+
+                size += /* Compact ID. */ 2 * backupNodes.size();
+            }
+        }
+
+        size += /* Timestamp */ 8;
+
+        return size;
+    }
+
+    /**
+     * Reads {@link MvccTxRecord} from given input.
+     *
+     * @param in Input
+     * @return MvccTxRecord.
+     * @throws IOException In case of fail.
+     */
+    public MvccTxRecord readMvccTx(ByteBufferBackedDataInput in) throws IOException {
+        byte txState = in.readByte();
+        TransactionState state = TransactionState.fromOrdinal(txState);
+
+        GridCacheVersion nearXidVer = RecordV1Serializer.readVersion(in, true);
+        GridCacheVersion writeVer = RecordV1Serializer.readVersion(in, true);
+        MvccVersion mvccVer = readMvccVersion(in);
+
+        int participatingNodesSize = in.readInt();
+
+        Map<Short, Collection<Short>> participatingNodes = U.newHashMap(participatingNodesSize);
+
+        for (int i = 0; i < participatingNodesSize; i++) {
+            short primaryNode = in.readShort();
+
+            int backupNodesSize = in.readInt();
+
+            Collection<Short> backupNodes = new ArrayList<>(backupNodesSize);
+
+            for (int j = 0; j < backupNodesSize; j++) {
+                short backupNode = in.readShort();
+
+                backupNodes.add(backupNode);
+            }
+
+            participatingNodes.put(primaryNode, backupNodes);
+        }
+
+        long ts = in.readLong();
+
+        return new MvccTxRecord(state, nearXidVer, writeVer, participatingNodes, mvccVer, ts);
+    }
+
+    /**
+     * Writes {@link MvccTxRecord} to given buffer.
+     *
+     * @param rec MvccTxRecord.
+     * @param buf Byte buffer.
+     * @throws IgniteCheckedException In case of fail.
+     */
+    public void writeMvccTx(MvccTxRecord rec, ByteBuffer buf) throws IgniteCheckedException {
+        buf.put((byte)rec.state().ordinal());
+
+        RecordV1Serializer.putVersion(buf, rec.nearXidVersion(), true);
+        RecordV1Serializer.putVersion(buf, rec.writeVersion(), true);
+        putMvccVersion(buf, rec.mvccVersion());
+
+        Map<Short, Collection<Short>> participatingNodes = rec.participatingNodes();
+
+        if (participatingNodes != null && !participatingNodes.isEmpty()) {
+            buf.putInt(participatingNodes.size());
+
+            for (Map.Entry<Short, Collection<Short>> e : participatingNodes.entrySet()) {
+                buf.putShort(e.getKey());
+
+                Collection<Short> backupNodes = e.getValue();
+
+                buf.putInt(backupNodes.size());
+
+                for (short backupNode : backupNodes)
+                    buf.putShort(backupNode);
+            }
+        }
+        else
+            buf.putInt(0); // Put zero size of participating nodes.
+
+        buf.putLong(rec.timestamp());
+    }
+
 
     /**
      * Returns size of marshalled {@link TxRecord} in bytes.
@@ -166,117 +257,6 @@
      * @return Size of TxRecord in bytes.
      * @throws IgniteCheckedException In case of fail.
      */
-    public int sizeTx(TxRecord rec) throws IgniteCheckedException {
-        int size = 0;
-
-        size += /* transaction state. */ 1;
-        size += CacheVersionIO.size(rec.nearXidVersion(), true);
-        size += CacheVersionIO.size(rec.writeVersion(), true);
-
-        size += /* primary nodes count. */ 4;
-
-        Map<Short, Collection<Short>> participatingNodes = rec.participatingNodes();
-
-        if (participatingNodes != null && !participatingNodes.isEmpty()) {
-            for (Collection<Short> backupNodes : participatingNodes.values()) {
-                size += /* Compact ID. */ 2;
-
-                size += /* size of backup nodes. */ 4;
-
-                size += /* Compact ID. */ 2 * backupNodes.size();
-            }
-        }
-
-        size += /* Timestamp */ 8;
-
-        return size;
-    }
-
-    /**
-     * Reads {@link MvccTxRecord} from given input.
-     *
-     * @param in Input
-     * @return MvccTxRecord.
-     * @throws IOException In case of fail.
-     * @throws IgniteCheckedException In case of fail.
-     */
-    public MvccTxRecord readMvccTx(ByteBufferBackedDataInput in) throws IOException, IgniteCheckedException {
-        byte txState = in.readByte();
-        TransactionState state = TransactionState.fromOrdinal(txState);
-
-        GridCacheVersion nearXidVer = RecordV1Serializer.readVersion(in, true);
-        GridCacheVersion writeVer = RecordV1Serializer.readVersion(in, true);
-        MvccVersion mvccVer = readMvccVersion(in);
-
-        int participatingNodesSize = in.readInt();
-
-        Map<Short, Collection<Short>> participatingNodes = U.newHashMap(participatingNodesSize);
-
-        for (int i = 0; i < participatingNodesSize; i++) {
-            short primaryNode = in.readShort();
-
-            int backupNodesSize = in.readInt();
-
-            Collection<Short> backupNodes = new ArrayList<>(backupNodesSize);
-
-            for (int j = 0; j < backupNodesSize; j++) {
-                short backupNode = in.readShort();
-
-                backupNodes.add(backupNode);
-            }
-
-            participatingNodes.put(primaryNode, backupNodes);
-        }
-
-        long ts = in.readLong();
-
-        return new MvccTxRecord(state, nearXidVer, writeVer, participatingNodes, mvccVer, ts);
-    }
-
-    /**
-     * Writes {@link MvccTxRecord} to given buffer.
-     *
-     * @param rec MvccTxRecord.
-     * @param buf Byte buffer.
-     * @throws IgniteCheckedException In case of fail.
-     */
-    public void writeMvccTx(MvccTxRecord rec, ByteBuffer buf) throws IgniteCheckedException {
-        buf.put((byte)rec.state().ordinal());
-
-        RecordV1Serializer.putVersion(buf, rec.nearXidVersion(), true);
-        RecordV1Serializer.putVersion(buf, rec.writeVersion(), true);
-        putMvccVersion(buf, rec.mvccVersion());
-
-        Map<Short, Collection<Short>> participatingNodes = rec.participatingNodes();
-
-        if (participatingNodes != null && !participatingNodes.isEmpty()) {
-            buf.putInt(participatingNodes.size());
-
-            for (Map.Entry<Short, Collection<Short>> e : participatingNodes.entrySet()) {
-                buf.putShort(e.getKey());
-
-                Collection<Short> backupNodes = e.getValue();
-
-                buf.putInt(backupNodes.size());
-
-                for (short backupNode : backupNodes)
-                    buf.putShort(backupNode);
-            }
-        }
-        else
-            buf.putInt(0); // Put zero size of participating nodes.
-
-        buf.putLong(rec.timestamp());
-    }
-
-
-    /**
-     * Returns size of marshalled {@link TxRecord} in bytes.
-     *
-     * @param rec TxRecord.
-     * @return Size of TxRecord in bytes.
-     * @throws IgniteCheckedException In case of fail.
-     */
     public int sizeMvccTx(MvccTxRecord rec) throws IgniteCheckedException {
        return sizeTx(rec) + MVCC_VERSION_SIZE;
     }
