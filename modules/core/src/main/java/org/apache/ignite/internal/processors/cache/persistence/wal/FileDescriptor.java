/*
 * Licensed to the Apache Software Foundation (ASF) under one or more
 * contributor license agreements.  See the NOTICE file distributed with
 * this work for additional information regarding copyright ownership.
 * The ASF licenses this file to You under the Apache License, Version 2.0
 * (the "License"); you may not use this file except in compliance with
 * the License.  You may obtain a copy of the License at
 *
 *      http://www.apache.org/licenses/LICENSE-2.0
 *
 * Unless required by applicable law or agreed to in writing, software
 * distributed under the License is distributed on an "AS IS" BASIS,
 * WITHOUT WARRANTIES OR CONDITIONS OF ANY KIND, either express or implied.
 * See the License for the specific language governing permissions and
 * limitations under the License.
 */

package org.apache.ignite.internal.processors.cache.persistence.wal;

import java.io.File;
import java.io.IOException;
import org.apache.ignite.internal.processors.cache.persistence.file.FileIO;
import org.apache.ignite.internal.processors.cache.persistence.file.FileIOFactory;
import org.apache.ignite.internal.processors.cache.persistence.file.FilePageStoreManager;
import org.apache.ignite.internal.processors.cache.persistence.file.UnzipFileIO;
import org.apache.ignite.internal.processors.cache.persistence.wal.io.SegmentIO;
<<<<<<< HEAD
import org.apache.ignite.internal.util.IgniteUtils;
=======
import org.apache.ignite.internal.util.typedef.internal.U;
>>>>>>> bf8373dc
import org.jetbrains.annotations.Nullable;

import static java.nio.file.StandardOpenOption.READ;
import static org.apache.ignite.internal.util.IgniteUtils.NUMBER_FILE_NAME_LENGTH;

/**
 * WAL file descriptor.
 */
public class FileDescriptor implements Comparable<FileDescriptor>, AbstractWalRecordsIterator.AbstractFileDescriptor {
    /** file extension of WAL segment. */
    private static final String WAL_SEGMENT_FILE_EXT = ".wal";

    /** File represented by this class. */
    protected final File file;

    /** Absolute WAL segment file index. */
    protected final long idx;

    /**
     * Creates file descriptor. Index is restored from file name.
     *
     * @param file WAL segment file.
     */
    public FileDescriptor(File file) {
        this(file, null);
    }

    /**
     *  Creates file descriptor.
     *
     * @param file WAL segment file.
     * @param idx Absolute WAL segment file index. For null value index is restored from file name.
     */
    public FileDescriptor(File file, @Nullable Long idx) {
        this.file = file;

        String fileName = file.getName();

        assert fileName.contains(WAL_SEGMENT_FILE_EXT);

<<<<<<< HEAD
        this.idx = idx == null ? Long.parseLong(fileName.substring(0, NUMBER_FILE_NAME_LENGTH)) : idx;
=======
        this.idx = idx == null ? U.fixedLengthFileNumber(fileName) : idx;
>>>>>>> bf8373dc
    }

    /**
     * Getting segment file name.
     *
     * @param idx Segment index.
     * @return Segment file name.
     */
    public static String fileName(long idx) {
<<<<<<< HEAD
        return IgniteUtils.fixedLengthNumberName(idx, WAL_SEGMENT_FILE_EXT);
=======
        return U.fixedLengthNumberName(idx, WAL_SEGMENT_FILE_EXT);
>>>>>>> bf8373dc
    }

    /** {@inheritDoc} */
    @Override public int compareTo(FileDescriptor o) {
        return Long.compare(idx, o.idx);
    }

    /** {@inheritDoc} */
    @Override public boolean equals(Object o) {
        if (this == o)
            return true;

        if (!(o instanceof FileDescriptor))
            return false;

        FileDescriptor that = (FileDescriptor)o;

        return idx == that.idx;
    }

    /** {@inheritDoc} */
    @Override public int hashCode() {
        return (int)(idx ^ (idx >>> 32));
    }

    /**
     * Return absolute WAL segment file index.
     *
     * @return Absolute WAL segment file index.
     */
    public long getIdx() {
        return idx;
    }

    /**
     * Return absolute pathname string of this file descriptor pathname.
     *
     * @return Absolute pathname string of this file descriptor pathname.
     */
    public String getAbsolutePath() {
        return file.getAbsolutePath();
    }

    /** {@inheritDoc} */
    @Override public boolean isCompressed() {
        return file.getName().endsWith(FilePageStoreManager.ZIP_SUFFIX);
    }

    /** {@inheritDoc} */
    @Override public File file() {
        return file;
    }

    /** {@inheritDoc} */
    @Override public long idx() {
        return idx;
    }

    /** {@inheritDoc} */
    @Override public SegmentIO toReadOnlyIO(FileIOFactory fileIOFactory) throws IOException {
        FileIO fileIO = isCompressed() ? new UnzipFileIO(file()) : fileIOFactory.create(file(), READ);

        return new SegmentIO(idx, fileIO);
    }

    /** {@inheritDoc} */
    @Override public String toString() {
        return getClass().getSimpleName() + " [file=" + (file == null ? null : file.getAbsolutePath()) + ", idx=" + idx + ']';
    }
}<|MERGE_RESOLUTION|>--- conflicted
+++ resolved
@@ -24,15 +24,10 @@
 import org.apache.ignite.internal.processors.cache.persistence.file.FilePageStoreManager;
 import org.apache.ignite.internal.processors.cache.persistence.file.UnzipFileIO;
 import org.apache.ignite.internal.processors.cache.persistence.wal.io.SegmentIO;
-<<<<<<< HEAD
-import org.apache.ignite.internal.util.IgniteUtils;
-=======
 import org.apache.ignite.internal.util.typedef.internal.U;
->>>>>>> bf8373dc
 import org.jetbrains.annotations.Nullable;
 
 import static java.nio.file.StandardOpenOption.READ;
-import static org.apache.ignite.internal.util.IgniteUtils.NUMBER_FILE_NAME_LENGTH;
 
 /**
  * WAL file descriptor.
@@ -69,11 +64,7 @@
 
         assert fileName.contains(WAL_SEGMENT_FILE_EXT);
 
-<<<<<<< HEAD
-        this.idx = idx == null ? Long.parseLong(fileName.substring(0, NUMBER_FILE_NAME_LENGTH)) : idx;
-=======
         this.idx = idx == null ? U.fixedLengthFileNumber(fileName) : idx;
->>>>>>> bf8373dc
     }
 
     /**
@@ -83,11 +74,7 @@
      * @return Segment file name.
      */
     public static String fileName(long idx) {
-<<<<<<< HEAD
-        return IgniteUtils.fixedLengthNumberName(idx, WAL_SEGMENT_FILE_EXT);
-=======
         return U.fixedLengthNumberName(idx, WAL_SEGMENT_FILE_EXT);
->>>>>>> bf8373dc
     }
 
     /** {@inheritDoc} */
