--- conflicted
+++ resolved
@@ -81,16 +81,6 @@
     }
 
     /** {@inheritDoc} */
-<<<<<<< HEAD
-    @Override public long getSize() {
-        return memPlcCfg.getSize();
-=======
-    @Override public int getSize() {
-        return (int) (memPlcCfg.getMaxSize() / (1024 * 1024));
->>>>>>> eac6762b
-    }
-
-    /** {@inheritDoc} */
     @Override public String getSwapFilePath() {
         return memPlcCfg.getSwapFilePath();
     }
