--- conflicted
+++ resolved
@@ -237,11 +237,6 @@
                 .sendQueueLimit(cfg.getSendQueueLimit())
                 .filters(filters)
                 .directMode(false)
-<<<<<<< HEAD
-                .workerListener(ctx.workersRegistry())
-                .idlenessHandler(ctx.workersRegistry())
-=======
->>>>>>> 1988484c
                 .build();
 
             srv.idleTimeout(cfg.getIdleTimeout());
