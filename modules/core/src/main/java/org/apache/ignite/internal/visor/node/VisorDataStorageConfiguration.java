--- conflicted
+++ resolved
@@ -116,11 +116,7 @@
     /** Time interval (in milliseconds) for rate-based metrics. */
     private long metricsRateTimeInterval;
 
-<<<<<<< HEAD
-    /** Time interval (in milliseconds) for running auto archiving for incompletely WAL segment. */
-=======
     /** Time interval of inactivity (in milliseconds) for running auto archiving for incompletely WAL segment. */
->>>>>>> 5f485a16
     private long walAutoArchiveAfterInactivity;
 
     /** Time interval (in milliseconds) for running auto archiving for incompletely WAL segment. */
@@ -440,7 +436,6 @@
         out.writeInt(metricsSubIntervalCount);
         out.writeLong(metricsRateTimeInterval);
         out.writeLong(walAutoArchiveAfterInactivity);
-        out.writeLong(walForceArchiveTimeout);
         out.writeBoolean(writeThrottlingEnabled);
         out.writeInt(walBufSize);
         out.writeBoolean(walCompactionEnabled);
@@ -477,7 +472,6 @@
         metricsSubIntervalCount = in.readInt();
         metricsRateTimeInterval = in.readLong();
         walAutoArchiveAfterInactivity = in.readLong();
-        walForceArchiveTimeout = in.readLong();
         writeThrottlingEnabled = in.readBoolean();
 
         if (protoVer > V1) {
