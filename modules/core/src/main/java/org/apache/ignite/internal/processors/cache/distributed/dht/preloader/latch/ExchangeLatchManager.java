--- conflicted
+++ resolved
@@ -48,7 +48,6 @@
 import org.apache.ignite.internal.util.tostring.GridToStringExclude;
 import org.apache.ignite.internal.util.tostring.GridToStringInclude;
 import org.apache.ignite.internal.util.typedef.internal.S;
-import org.apache.ignite.lang.IgniteProductVersion;
 import org.jetbrains.annotations.Nullable;
 
 import static org.apache.ignite.events.EventType.EVT_NODE_FAILED;
@@ -59,17 +58,6 @@
  * Class is responsible to create and manage instances of distributed latches {@link Latch}.
  */
 public class ExchangeLatchManager {
-<<<<<<< HEAD
-    /** Version since latch management is available. */
-    private static final IgniteProductVersion VERSION_SINCE = IgniteProductVersion.fromString("2.5.0");
-=======
-    /**
-     * Exchange latch V2 protocol introduces following optimization: Joining nodes are explicitly excluded from possible
-     * latch participants.
-     */
-    public static final IgniteProductVersion PROTOCOL_V2_VERSION_SINCE = IgniteProductVersion.fromString("2.5.3");
->>>>>>> a415970c
-
     /** Logger. */
     private final IgniteLogger log;
 
@@ -301,9 +289,7 @@
      * @return Collection of alive server nodes with latch functionality.
      */
     private Collection<ClusterNode> getLatchParticipants(AffinityTopologyVersion topVer) {
-        List<ClusterNode> participantNodes = new ArrayList<>(aliveNodesForTopologyVer(topVer));
-
-        return excludeJoinedNodes(participantNodes, topVer);
+        return excludeJoinedNodes(new ArrayList<>(aliveNodesForTopologyVer(topVer)), topVer);
     }
 
     /**
