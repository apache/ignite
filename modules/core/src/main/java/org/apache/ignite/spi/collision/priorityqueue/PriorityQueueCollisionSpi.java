--- conflicted
+++ resolved
@@ -676,25 +676,6 @@
     }
 
     /**
-<<<<<<< HEAD
-     * Comparator for by priority comparison of collision contexts.
-     */
-    private class PriorityGridCollisionJobContextComparator implements Comparator<GridCollisionJobContextWrapper>, Serializable {
-        /** */
-        private static final long serialVersionUID = 0L;
-
-        /** {@inheritDoc} */
-        @Override public int compare(GridCollisionJobContextWrapper o1, GridCollisionJobContextWrapper o2) {
-            int p1 = getJobPriority(o1.getContext());
-            int p2 = getJobPriority(o2.getContext());
-
-            return p1 < p2 ? 1 : p1 == p2 ? 0 : -1;
-        }
-    }
-
-    /**
-=======
->>>>>>> 9cf06362
      * Wrapper class to keep original collision context position.
      */
     private static class GridCollisionJobContextWrapper {
