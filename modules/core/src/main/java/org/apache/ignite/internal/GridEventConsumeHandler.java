/*
 * Licensed to the Apache Software Foundation (ASF) under one or more
 * contributor license agreements.  See the NOTICE file distributed with
 * this work for additional information regarding copyright ownership.
 * The ASF licenses this file to You under the Apache License, Version 2.0
 * (the "License"); you may not use this file except in compliance with
 * the License.  You may obtain a copy of the License at
 *
 *      http://www.apache.org/licenses/LICENSE-2.0
 *
 * Unless required by applicable law or agreed to in writing, software
 * distributed under the License is distributed on an "AS IS" BASIS,
 * WITHOUT WARRANTIES OR CONDITIONS OF ANY KIND, either express or implied.
 * See the License for the specific language governing permissions and
 * limitations under the License.
 */

package org.apache.ignite.internal;

import java.io.Externalizable;
import java.io.IOException;
import java.io.ObjectInput;
import java.io.ObjectOutput;
import java.util.Collection;
import java.util.Collections;
import java.util.LinkedList;
import java.util.Map;
import java.util.Queue;
import java.util.UUID;
import org.apache.ignite.IgniteCheckedException;
import org.apache.ignite.cluster.ClusterNode;
import org.apache.ignite.events.CacheEvent;
import org.apache.ignite.events.Event;
import org.apache.ignite.internal.cluster.ClusterTopologyCheckedException;
import org.apache.ignite.internal.managers.deployment.GridDeployment;
import org.apache.ignite.internal.managers.deployment.GridDeploymentInfo;
import org.apache.ignite.internal.managers.deployment.GridDeploymentInfoBean;
import org.apache.ignite.internal.managers.deployment.P2PClassLoadingIssues;
import org.apache.ignite.internal.managers.eventstorage.GridLocalEventListener;
import org.apache.ignite.internal.processors.affinity.AffinityTopologyVersion;
import org.apache.ignite.internal.processors.cache.GridCacheAdapter;
import org.apache.ignite.internal.processors.cache.GridCacheDeployable;
import org.apache.ignite.internal.processors.cache.GridCacheDeploymentManager;
import org.apache.ignite.internal.processors.continuous.GridContinuousBatch;
import org.apache.ignite.internal.processors.continuous.GridContinuousBatchAdapter;
import org.apache.ignite.internal.processors.continuous.GridContinuousHandler;
import org.apache.ignite.internal.processors.platform.PlatformEventFilterListener;
import org.apache.ignite.internal.util.future.GridFinishedFuture;
import org.apache.ignite.internal.util.future.GridFutureAdapter;
import org.apache.ignite.internal.util.typedef.F;
import org.apache.ignite.internal.util.typedef.P2;
import org.apache.ignite.internal.util.typedef.T2;
import org.apache.ignite.internal.util.typedef.T3;
import org.apache.ignite.internal.util.typedef.internal.U;
import org.apache.ignite.lang.IgniteBiPredicate;
import org.apache.ignite.lang.IgnitePredicate;
import org.apache.ignite.marshaller.Marshaller;
import org.jetbrains.annotations.Nullable;

import static org.apache.ignite.events.EventType.EVTS_ALL;

/**
 * Continuous routine handler for remote event listening.
 */
class GridEventConsumeHandler implements GridContinuousHandler {
    /** */
    private static final long serialVersionUID = 0L;

    /** Default callback. */
    private static final IgniteBiPredicate<UUID, Event> DFLT_CALLBACK = new P2<UUID, Event>() {
        @Override public boolean apply(UUID uuid, Event e) {
            return true;
        }
    };

    /** Local callback. */
    private IgniteBiPredicate<UUID, Event> cb;

    /** Filter. */
    private IgnitePredicate<Event> filter;

    /** Serialized filter. */
    private byte[] filterBytes;

    /** Deployment class name. */
    private String clsName;

    /** Deployment info. */
    private GridDeploymentInfo depInfo;

    /** Types. */
    private int[] types;

    /** Listener. */
    private GridLocalEventListener lsnr;

    /** P2P unmarshalling future. */
    private IgniteInternalFuture<Void> p2pUnmarshalFut = new GridFinishedFuture<>();

    /**
     * Required by {@link Externalizable}.
     */
    public GridEventConsumeHandler() {
        // No-op.
    }

    /**
     * @param cb Local callback.
     * @param filter Filter.
     * @param types Types.
     */
    GridEventConsumeHandler(@Nullable IgniteBiPredicate<UUID, Event> cb, @Nullable IgnitePredicate<Event> filter,
        @Nullable int[] types) {
        this.cb = cb == null ? DFLT_CALLBACK : cb;
        this.filter = filter;
        this.types = types;
    }

    /** {@inheritDoc} */
    @Override public boolean isEvents() {
        return true;
    }

    /** {@inheritDoc} */
    @Override public boolean isMessaging() {
        return false;
    }

    /** {@inheritDoc} */
    @Override public boolean isQuery() {
        return false;
    }

    /** {@inheritDoc} */
    @Override public boolean keepBinary() {
        return false;
    }

    /** {@inheritDoc} */
    @Override public String cacheName() {
        throw new IllegalStateException();
    }

    /** {@inheritDoc} */
    @Override public void updateCounters(AffinityTopologyVersion topVer, Map<UUID, Map<Integer, T2<Long, Long>>> cntrsPerNode,
        Map<Integer, T2<Long, Long>> cntrs) {
        // No-op.
    }

    /** {@inheritDoc} */
    @Override public Map<Integer, T2<Long, Long>> updateCounters() {
        return Collections.emptyMap();
    }

    /**
     * Performs remote filter initialization.
     *
     * @param filter Remote filter.
     * @param ctx Kernal context.
     * @throws IgniteCheckedException In case if initialization failed.
     */
    private void initFilter(IgnitePredicate<Event> filter, GridKernalContext ctx) throws IgniteCheckedException {
        if (filter != null)
            ctx.resource().injectGeneric(filter);

        if (filter instanceof PlatformEventFilterListener)
            ((PlatformEventFilterListener)filter).initialize(ctx);
    }

    /** {@inheritDoc} */
    @Override public RegisterStatus register(final UUID nodeId, final UUID routineId, final GridKernalContext ctx)
        throws IgniteCheckedException {
        assert nodeId != null;
        assert routineId != null;
        assert ctx != null;

        if (cb != null)
            ctx.resource().injectGeneric(cb);

        final boolean loc = nodeId.equals(ctx.localNodeId());

        lsnr = new GridLocalEventListener() {
            /** node ID, routine ID, event */
            private final Queue<T3<UUID, UUID, Event>> notificationQueue = new LinkedList<>();

            private boolean notificationInProgress;

            @Override public void onEvent(Event evt) {
                if (filterDropsEvent(evt))
                    return;

                if (loc) {
                    if (!cb.apply(nodeId, evt))
                        ctx.continuous().stopRoutine(routineId);
                }
                else {
                    if (ctx.discovery().node(nodeId) == null)
                        return;

                    synchronized (notificationQueue) {
                        notificationQueue.add(new T3<>(nodeId, routineId, evt));

                        if (!notificationInProgress) {
                            ctx.pools().getSystemExecutorService().execute(new Runnable() {
                                @Override public void run() {
                                    if (!ctx.continuous().lockStopping())
                                        return;

                                    try {
                                        while (true) {
                                            T3<UUID, UUID, Event> t3;

                                            synchronized (notificationQueue) {
                                                t3 = notificationQueue.poll();

                                                if (t3 == null) {
                                                    notificationInProgress = false;

                                                    return;
                                                }
                                            }

                                            try {
                                                Event evt = t3.get3();

                                                EventWrapper wrapper = new EventWrapper(evt);

                                                if (evt instanceof CacheEvent) {
                                                    String cacheName = ((CacheEvent)evt).cacheName();

                                                    ClusterNode node = ctx.discovery().node(t3.get1());

                                                    if (node == null)
                                                        continue;
<<<<<<< HEAD
=======

                                                    if (ctx.config().isPeerClassLoadingEnabled() &&
                                                        ctx.discovery().cacheNode(node, cacheName)) {
                                                        GridCacheAdapter cache = ctx.cache().internalCache(cacheName);

                                                        if (cache != null && cache.context().deploymentEnabled()) {
                                                            wrapper.p2pMarshal(ctx.marshaller());

                                                            wrapper.cacheName = cacheName;

                                                            cache.context().deploy().prepare(wrapper);
                                                        }
                                                    }
>>>>>>> 1db1d3e9
                                                }

                                                ctx.continuous().addNotification(t3.get1(), t3.get2(), wrapper, null,
                                                    false, false);
                                            }
                                            catch (ClusterTopologyCheckedException ignored) {
                                                // No-op.
                                            }
                                            catch (Throwable e) {
                                                U.error(ctx.log(GridEventConsumeHandler.class),
                                                    "Failed to send event notification to node: " + nodeId, e);
                                            }
                                        }
                                    }
                                    finally {
                                        ctx.continuous().unlockStopping();
                                    }
                                }
                            });

                            notificationInProgress = true;
                        }
                    }
                }
            }
        };

        if (F.isEmpty(types))
            types = EVTS_ALL;

        p2pUnmarshalFut.listen(() -> {
            if (p2pUnmarshalFut.error() == null) {
                try {
                    initFilter(filter, ctx);
                }
                catch (IgniteCheckedException e) {
                    throw F.wrap(e);
                }

                ctx.event().addLocalEventListener(lsnr, types);
            }
        });

        return RegisterStatus.REGISTERED;
    }

    /**
     * Returns {@code true} if there is a filter and this filter filters the given event out.
     *
     * @param evt event to check
     * @return {@code true} if there is a filter and this filter filters the given event out
     */
    private boolean filterDropsEvent(Event evt) {
        try {
            return filter != null && !filter.apply(evt);
        }
        catch (NoClassDefFoundError e) {
            // Filter might be installed using P2P class loading, so let's be careful and avoid a NCDFE from getting
            // to a Failure Handler.

            P2PClassLoadingIssues.rethrowDisarmedP2PClassLoadingFailure(e);
            return true;
        }
    }

    /** {@inheritDoc} */
    @Override public void unregister(UUID routineId, GridKernalContext ctx) {
        assert routineId != null;
        assert ctx != null;

        if (lsnr != null)
            ctx.event().removeLocalEventListener(lsnr, types);

        RuntimeException err = null;

        try {
            if (filter instanceof PlatformEventFilterListener)
                ((PlatformEventFilterListener)filter).onClose();
        }
        catch (RuntimeException ex) {
            err = ex;
        }

        try {
            if (cb instanceof PlatformEventFilterListener)
                ((PlatformEventFilterListener)cb).onClose();
        }
        catch (RuntimeException ex) {
            if (err == null)
                err = ex;
        }

        if (err != null)
            throw err;
    }

    /**
     * @param nodeId Node ID.
     * @param objs Notification objects.
     */
    @Override public void notifyCallback(UUID nodeId, UUID routineId, Collection<?> objs, GridKernalContext ctx) {
        assert nodeId != null;
        assert routineId != null;
        assert objs != null;
        assert ctx != null;

        for (Object obj : objs) {
            assert obj instanceof EventWrapper;

            EventWrapper wrapper = (EventWrapper)obj;

            if (wrapper.bytes != null) {
                assert ctx.config().isPeerClassLoadingEnabled();

                GridCacheAdapter cache = ctx.cache().internalCache(wrapper.cacheName);

                ClassLoader ldr = null;

                try {
                    if (cache != null) {
                        GridCacheDeploymentManager depMgr = cache.context().deploy();

                        GridDeploymentInfo depInfo = wrapper.depInfo;

                        if (depInfo != null) {
                            depMgr.p2pContext(
                                nodeId,
                                depInfo.classLoaderId(),
                                depInfo.userVersion(),
                                depInfo.deployMode(),
                                depInfo.participants()
                            );
                        }

                        ldr = depMgr.globalLoader();
                    }
                    else {
                        U.warn(ctx.log(getClass()), "Received cache event for cache that is not configured locally " +
                            "when peer class loading is enabled: " + wrapper.cacheName + ". Will try to unmarshal " +
                            "with default class loader.");
                    }

                    wrapper.p2pUnmarshal(ctx.marshaller(), U.resolveClassLoader(ldr, ctx.config()));
                }
                catch (IgniteCheckedException e) {
                    U.error(ctx.log(getClass()), "Failed to unmarshal event.", e);
                }
            }

            if (!cb.apply(nodeId, wrapper.evt)) {
                ctx.continuous().stopRoutine(routineId);

                break;
            }
        }
    }

    /** {@inheritDoc} */
    @Override public void p2pMarshal(GridKernalContext ctx) throws IgniteCheckedException {
        assert ctx != null;
        assert ctx.config().isPeerClassLoadingEnabled();

        if (filter != null) {
            Class cls = U.detectClass(filter);

            clsName = cls.getName();

            GridDeployment dep = ctx.deploy().deploy(cls, U.detectClassLoader(cls));

            if (dep == null)
                throw new IgniteDeploymentCheckedException("Failed to deploy event filter: " + filter);

            depInfo = new GridDeploymentInfoBean(dep);

            filterBytes = U.marshal(ctx.marshaller(), filter);
        }
    }

    /** {@inheritDoc} */
    @Override public void p2pUnmarshal(UUID nodeId, GridKernalContext ctx) throws IgniteCheckedException {
        assert nodeId != null;
        assert ctx != null;
        assert ctx.config().isPeerClassLoadingEnabled();

        if (filterBytes != null) {
            try {
                GridDeployment dep = ctx.deploy().getGlobalDeployment(depInfo.deployMode(), clsName, clsName,
                    depInfo.userVersion(), nodeId, depInfo.classLoaderId(), depInfo.participants(), null);

                if (dep == null)
                    throw new IgniteDeploymentCheckedException("Failed to obtain deployment for class: " + clsName);

                filter = U.unmarshal(ctx, filterBytes, U.resolveClassLoader(dep.classLoader(), ctx.config()));

                ((GridFutureAdapter)p2pUnmarshalFut).onDone();
            }
            catch (IgniteCheckedException e) {
                ((GridFutureAdapter)p2pUnmarshalFut).onDone(e);

                throw e;
            }
            catch (ExceptionInInitializerError e) {
                ((GridFutureAdapter)p2pUnmarshalFut).onDone(e);

                throw new IgniteCheckedException("Failed to unmarshal deployable object.", e);
            }
        }
    }

    /** {@inheritDoc} */
    @Override public GridContinuousBatch createBatch() {
        return new GridContinuousBatchAdapter();
    }

    /** {@inheritDoc} */
    @Override public void onClientDisconnected() {
        // No-op.
    }

    /** {@inheritDoc} */
    @Override public void onBatchAcknowledged(UUID routineId, GridContinuousBatch batch, GridKernalContext ctx) {
        // No-op.
    }

    /** {@inheritDoc} */
    @Nullable @Override public Object orderedTopic() {
        return null;
    }

    /** {@inheritDoc} */
    @Override public GridContinuousHandler clone() {
        try {
            return (GridContinuousHandler)super.clone();
        }
        catch (CloneNotSupportedException e) {
            throw new IllegalStateException(e);
        }
    }

    /** {@inheritDoc} */
    @Override public void writeExternal(ObjectOutput out) throws IOException {
        boolean b = filterBytes != null;

        out.writeBoolean(b);

        if (b) {
            U.writeByteArray(out, filterBytes);
            U.writeString(out, clsName);
            out.writeObject(depInfo);
        }
        else
            out.writeObject(filter);

        out.writeObject(types);
    }

    /** {@inheritDoc} */
    @Override public void readExternal(ObjectInput in) throws IOException, ClassNotFoundException {
        boolean b = in.readBoolean();

        if (b) {
            p2pUnmarshalFut = new GridFutureAdapter<>();
            filterBytes = U.readByteArray(in);
            clsName = U.readString(in);
            depInfo = (GridDeploymentInfo)in.readObject();
        }
        else
            filter = (IgnitePredicate<Event>)in.readObject();

        types = (int[])in.readObject();
    }

    /**
     * Event wrapper.
     */
    private static class EventWrapper implements GridCacheDeployable, Externalizable {
        /** */
        private static final long serialVersionUID = 0L;

        /** Event. */
        private Event evt;

        /** Serialized event. */
        private byte[] bytes;

        /** Cache name (for cache events only). */
        private String cacheName;

        /** Deployment info. */
        private GridDeploymentInfo depInfo;

        /**
         * Required by {@link Externalizable}.
         */
        public EventWrapper() {
            // No-op.
        }

        /**
         * @param evt Event.
         */
        EventWrapper(Event evt) {
            assert evt != null;

            this.evt = evt;
        }

        /**
         * @param marsh Marshaller.
         * @throws IgniteCheckedException In case of error.
         */
        void p2pMarshal(Marshaller marsh) throws IgniteCheckedException {
            assert marsh != null;

            bytes = U.marshal(marsh, evt);
        }

        /**
         * @param marsh Marshaller.
         * @param ldr Class loader.
         * @throws IgniteCheckedException In case of error.
         */
        void p2pUnmarshal(Marshaller marsh, @Nullable ClassLoader ldr) throws IgniteCheckedException {
            assert marsh != null;

            assert evt == null;
            assert bytes != null;

            evt = U.unmarshal(marsh, bytes, ldr);
        }

        /** {@inheritDoc} */
        @Override public void prepare(GridDeploymentInfo depInfo) {
            assert evt instanceof CacheEvent;

            this.depInfo = depInfo;
        }

        /** {@inheritDoc} */
        @Override public GridDeploymentInfo deployInfo() {
            return depInfo;
        }

        /** {@inheritDoc} */
        @Override public void writeExternal(ObjectOutput out) throws IOException {
            boolean b = bytes != null;

            out.writeBoolean(b);

            if (b) {
                U.writeByteArray(out, bytes);
                U.writeString(out, cacheName);
                out.writeObject(depInfo);
            }
            else
                out.writeObject(evt);
        }

        /** {@inheritDoc} */
        @Override public void readExternal(ObjectInput in) throws IOException, ClassNotFoundException {
            boolean b = in.readBoolean();

            if (b) {
                bytes = U.readByteArray(in);
                cacheName = U.readString(in);
                depInfo = (GridDeploymentInfo)in.readObject();
            }
            else
                evt = (Event)in.readObject();
        }
    }
}<|MERGE_RESOLUTION|>--- conflicted
+++ resolved
@@ -226,28 +226,10 @@
                                                 EventWrapper wrapper = new EventWrapper(evt);
 
                                                 if (evt instanceof CacheEvent) {
-                                                    String cacheName = ((CacheEvent)evt).cacheName();
-
                                                     ClusterNode node = ctx.discovery().node(t3.get1());
 
                                                     if (node == null)
                                                         continue;
-<<<<<<< HEAD
-=======
-
-                                                    if (ctx.config().isPeerClassLoadingEnabled() &&
-                                                        ctx.discovery().cacheNode(node, cacheName)) {
-                                                        GridCacheAdapter cache = ctx.cache().internalCache(cacheName);
-
-                                                        if (cache != null && cache.context().deploymentEnabled()) {
-                                                            wrapper.p2pMarshal(ctx.marshaller());
-
-                                                            wrapper.cacheName = cacheName;
-
-                                                            cache.context().deploy().prepare(wrapper);
-                                                        }
-                                                    }
->>>>>>> 1db1d3e9
                                                 }
 
                                                 ctx.continuous().addNotification(t3.get1(), t3.get2(), wrapper, null,
