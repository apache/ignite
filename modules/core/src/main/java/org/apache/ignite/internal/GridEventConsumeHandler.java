/*
 * Licensed to the Apache Software Foundation (ASF) under one or more
 * contributor license agreements.  See the NOTICE file distributed with
 * this work for additional information regarding copyright ownership.
 * The ASF licenses this file to You under the Apache License, Version 2.0
 * (the "License"); you may not use this file except in compliance with
 * the License.  You may obtain a copy of the License at
 *
 *      http://www.apache.org/licenses/LICENSE-2.0
 *
 * Unless required by applicable law or agreed to in writing, software
 * distributed under the License is distributed on an "AS IS" BASIS,
 * WITHOUT WARRANTIES OR CONDITIONS OF ANY KIND, either express or implied.
 * See the License for the specific language governing permissions and
 * limitations under the License.
 */

package org.apache.ignite.internal;

import java.io.Externalizable;
import java.io.IOException;
import java.io.ObjectInput;
import java.io.ObjectOutput;
import java.util.Collection;
import java.util.Collections;
import java.util.LinkedList;
import java.util.Map;
import java.util.Queue;
import java.util.UUID;
import org.apache.ignite.IgniteCheckedException;
import org.apache.ignite.cluster.ClusterNode;
import org.apache.ignite.events.CacheEvent;
import org.apache.ignite.events.Event;
import org.apache.ignite.internal.cluster.ClusterTopologyCheckedException;
import org.apache.ignite.internal.managers.deployment.GridDeployment;
import org.apache.ignite.internal.managers.deployment.GridDeploymentInfo;
import org.apache.ignite.internal.managers.deployment.GridDeploymentInfoBean;
import org.apache.ignite.internal.managers.eventstorage.GridLocalEventListener;
import org.apache.ignite.internal.processors.affinity.AffinityTopologyVersion;
import org.apache.ignite.internal.processors.cache.GridCacheAdapter;
import org.apache.ignite.internal.processors.cache.GridCacheContext;
import org.apache.ignite.internal.processors.cache.GridCacheDeployable;
import org.apache.ignite.internal.processors.cache.GridCacheDeploymentManager;
import org.apache.ignite.internal.processors.continuous.GridContinuousBatch;
import org.apache.ignite.internal.processors.continuous.GridContinuousBatchAdapter;
import org.apache.ignite.internal.processors.continuous.GridContinuousHandler;
import org.apache.ignite.internal.processors.platform.PlatformEventFilterListener;
import org.apache.ignite.internal.util.future.GridFinishedFuture;
import org.apache.ignite.internal.util.future.GridFutureAdapter;
import org.apache.ignite.internal.util.typedef.F;
import org.apache.ignite.internal.util.typedef.P2;
import org.apache.ignite.internal.util.typedef.T2;
import org.apache.ignite.internal.util.typedef.T3;
import org.apache.ignite.internal.util.typedef.internal.U;
import org.apache.ignite.lang.IgniteBiPredicate;
import org.apache.ignite.lang.IgnitePredicate;
import org.apache.ignite.marshaller.Marshaller;
import org.jetbrains.annotations.Nullable;

import static org.apache.ignite.events.EventType.EVTS_ALL;

/**
 * Continuous routine handler for remote event listening.
 */
class GridEventConsumeHandler implements GridContinuousHandler {
    /** */
    private static final long serialVersionUID = 0L;

    /** Default callback. */
    private static final IgniteBiPredicate<UUID,Event> DFLT_CALLBACK = new P2<UUID, Event>() {
        @Override public boolean apply(UUID uuid, Event e) {
            return true;
        }
    };

    /** Local callback. */
    private IgniteBiPredicate<UUID, Event> cb;

    /** Filter. */
    private IgnitePredicate<Event> filter;

    /** Serialized filter. */
    private byte[] filterBytes;

    /** Deployment class name. */
    private String clsName;

    /** Deployment info. */
    private GridDeploymentInfo depInfo;

    /** Types. */
    private int[] types;

    /** Listener. */
    private GridLocalEventListener lsnr;

    /** P2P unmarshalling future. */
    private IgniteInternalFuture<Void> p2pUnmarshalFut = new GridFinishedFuture<>();

    /**
     * Required by {@link Externalizable}.
     */
    public GridEventConsumeHandler() {
        // No-op.
    }

    /**
     * @param cb Local callback.
     * @param filter Filter.
     * @param types Types.
     */
    GridEventConsumeHandler(@Nullable IgniteBiPredicate<UUID, Event> cb, @Nullable IgnitePredicate<Event> filter,
        @Nullable int[] types) {
        this.cb = cb == null ? DFLT_CALLBACK : cb;
        this.filter = filter;
        this.types = types;
    }

    /** {@inheritDoc} */
    @Override public boolean isEvents() {
        return true;
    }

    /** {@inheritDoc} */
    @Override public boolean isMessaging() {
        return false;
    }

    /** {@inheritDoc} */
    @Override public boolean isQuery() {
        return false;
    }

    /** {@inheritDoc} */
    @Override public boolean keepBinary() {
        return false;
    }

    /** {@inheritDoc} */
    @Override public String cacheName() {
        throw new IllegalStateException();
    }

    /** {@inheritDoc} */
    @Override public void updateCounters(AffinityTopologyVersion topVer, Map<UUID, Map<Integer, T2<Long, Long>>> cntrsPerNode,
        Map<Integer, T2<Long, Long>> cntrs) {
        // No-op.
    }

    /** {@inheritDoc} */
    @Override public Map<Integer, T2<Long, Long>> updateCounters() {
        return Collections.emptyMap();
    }

    /**
     * Performs remote filter initialization.
     *
     * @param filter Remote filter.
     * @param ctx Kernal context.
     * @throws IgniteCheckedException In case if initialization failed.
     */
    private void initFilter(IgnitePredicate<Event> filter, GridKernalContext ctx) throws IgniteCheckedException {
        if (filter != null)
            ctx.resource().injectGeneric(filter);

        if (filter instanceof PlatformEventFilterListener)
            ((PlatformEventFilterListener)filter).initialize(ctx);
    }

    /** {@inheritDoc} */
    @Override public RegisterStatus register(final UUID nodeId, final UUID routineId, final GridKernalContext ctx)
        throws IgniteCheckedException {
        assert nodeId != null;
        assert routineId != null;
        assert ctx != null;

        if (cb != null)
            ctx.resource().injectGeneric(cb);

        final boolean loc = nodeId.equals(ctx.localNodeId());

        lsnr = new GridLocalEventListener() {
            /** node ID, routine ID, event */
            private final Queue<T3<UUID, UUID, Event>> notificationQueue = new LinkedList<>();

            private boolean notificationInProgress;

            @Override public void onEvent(Event evt) {
                if (filter != null && !filter.apply(evt))
                    return;

                if (loc) {
                    if (!cb.apply(nodeId, evt))
                        ctx.continuous().stopRoutine(routineId);
                }
                else {
                    if (ctx.discovery().node(nodeId) == null)
                        return;

                    synchronized (notificationQueue) {
                        notificationQueue.add(new T3<>(nodeId, routineId, evt));

                        if (!notificationInProgress) {
                            ctx.getSystemExecutorService().execute(new Runnable() {
                                @Override public void run() {
                                    if (!ctx.continuous().lockStopping())
                                        return;

                                    try {
                                        while (true) {
                                            T3<UUID, UUID, Event> t3;

                                            synchronized (notificationQueue) {
                                                t3 = notificationQueue.poll();

                                                if (t3 == null) {
                                                    notificationInProgress = false;

                                                    return;
                                                }
                                            }

                                            try {
                                                Event evt = t3.get3();

                                                EventWrapper wrapper = new EventWrapper(evt);

                                                if (evt instanceof CacheEvent) {
                                                    String cacheName = ((CacheEvent)evt).cacheName();

                                                    ClusterNode node = ctx.discovery().node(t3.get1());

                                                    if (node == null)
                                                        continue;

                                                    if (ctx.config().isPeerClassLoadingEnabled()) {
                                                        GridCacheContext cctx =
                                                            ctx.cache().internalCache(cacheName).context();

                                                        if (cctx.deploymentEnabled() &&
                                                            ctx.discovery().cacheNode(node, cacheName)) {
                                                            wrapper.p2pMarshal(ctx.config().getMarshaller());

                                                            wrapper.cacheName = cacheName;

                                                            cctx.deploy().prepare(wrapper);
                                                        }
                                                    }
                                                }

                                                ctx.continuous().addNotification(t3.get1(), t3.get2(), wrapper, null,
                                                    false, false);
                                            }
                                            catch (ClusterTopologyCheckedException ignored) {
                                                // No-op.
                                            }
                                            catch (Throwable e) {
                                                U.error(ctx.log(GridEventConsumeHandler.class),
                                                    "Failed to send event notification to node: " + nodeId, e);
                                            }
                                        }
                                    }
                                    finally {
                                        ctx.continuous().unlockStopping();
                                    }
                                }
                            });

                            notificationInProgress = true;
                        }
                    }
                }
            }
        };

        if (F.isEmpty(types))
            types = EVTS_ALL;

        p2pUnmarshalFut.listen((fut) -> {
            if (fut.error() == null) {
                try {
                    initFilter(filter, ctx);
                }
                catch (IgniteCheckedException e) {
                    throw F.wrap(e);
                }

                ctx.event().addLocalEventListener(lsnr, types);
            }
        });

        return RegisterStatus.REGISTERED;
    }

    /** {@inheritDoc} */
    @Override public void unregister(UUID routineId, GridKernalContext ctx) {
        assert routineId != null;
        assert ctx != null;

        if (lsnr != null)
            ctx.event().removeLocalEventListener(lsnr, types);

        RuntimeException err = null;

        try {
            if (filter instanceof PlatformEventFilterListener)
                ((PlatformEventFilterListener)filter).onClose();
        }
        catch (RuntimeException ex) {
            err = ex;
        }

        try {
            if (cb instanceof PlatformEventFilterListener)
                ((PlatformEventFilterListener)cb).onClose();
        }
        catch (RuntimeException ex) {
            if (err == null)
                err = ex;
        }

        if (err != null)
            throw err;
    }

    /**
     * @param nodeId Node ID.
     * @param objs Notification objects.
     */
    @Override public void notifyCallback(UUID nodeId, UUID routineId, Collection<?> objs, GridKernalContext ctx) {
        assert nodeId != null;
        assert routineId != null;
        assert objs != null;
        assert ctx != null;

        for (Object obj : objs) {
            assert obj instanceof EventWrapper;

            EventWrapper wrapper = (EventWrapper)obj;

            if (wrapper.bytes != null) {
                assert ctx.config().isPeerClassLoadingEnabled();

                GridCacheAdapter cache = ctx.cache().internalCache(wrapper.cacheName);

                ClassLoader ldr = null;

                try {
                    if (cache != null) {
                        GridCacheDeploymentManager depMgr = cache.context().deploy();

                        GridDeploymentInfo depInfo = wrapper.depInfo;

                        if (depInfo != null) {
                            depMgr.p2pContext(
                                nodeId,
                                depInfo.classLoaderId(),
                                depInfo.userVersion(),
                                depInfo.deployMode(),
                                depInfo.participants()
                            );
                        }

                        ldr = depMgr.globalLoader();
                    }
                    else {
                        U.warn(ctx.log(getClass()), "Received cache event for cache that is not configured locally " +
                            "when peer class loading is enabled: " + wrapper.cacheName + ". Will try to unmarshal " +
                            "with default class loader.");
                    }

                    wrapper.p2pUnmarshal(ctx.config().getMarshaller(), U.resolveClassLoader(ldr, ctx.config()));
                }
                catch (IgniteCheckedException e) {
                    U.error(ctx.log(getClass()), "Failed to unmarshal event.", e);
                }
            }

            if (!cb.apply(nodeId, wrapper.evt)) {
                ctx.continuous().stopRoutine(routineId);

                break;
            }
        }
    }

    /** {@inheritDoc} */
    @Override public void p2pMarshal(GridKernalContext ctx) throws IgniteCheckedException {
        assert ctx != null;
        assert ctx.config().isPeerClassLoadingEnabled();

        if (filter != null) {
            Class cls = U.detectClass(filter);

            clsName = cls.getName();

            GridDeployment dep = ctx.deploy().deploy(cls, U.detectClassLoader(cls));

            if (dep == null)
                throw new IgniteDeploymentCheckedException("Failed to deploy event filter: " + filter);

            depInfo = new GridDeploymentInfoBean(dep);

            filterBytes = U.marshal(ctx.config().getMarshaller(), filter);
        }
    }

    /** {@inheritDoc} */
    @Override public void p2pUnmarshal(UUID nodeId, GridKernalContext ctx) throws IgniteCheckedException {
        assert nodeId != null;
        assert ctx != null;
        assert ctx.config().isPeerClassLoadingEnabled();

        if (filterBytes != null) {
            try {
                GridDeployment dep = ctx.deploy().getGlobalDeployment(depInfo.deployMode(), clsName, clsName,
                    depInfo.userVersion(), nodeId, depInfo.classLoaderId(), depInfo.participants(), null);

                if (dep == null)
                    throw new IgniteDeploymentCheckedException("Failed to obtain deployment for class: " + clsName);
<<<<<<< HEAD

                filter = U.unmarshal(ctx, filterBytes, U.resolveClassLoader(dep.classLoader(), ctx.config()));

=======

                filter = U.unmarshal(ctx, filterBytes, U.resolveClassLoader(dep.classLoader(), ctx.config()));

>>>>>>> 1e84d448
                ((GridFutureAdapter)p2pUnmarshalFut).onDone();
            }
            catch (IgniteCheckedException e) {
                ((GridFutureAdapter)p2pUnmarshalFut).onDone(e);

                throw e;
            }
        }
    }

    /** {@inheritDoc} */
    @Override public GridContinuousBatch createBatch() {
        return new GridContinuousBatchAdapter();
    }

    /** {@inheritDoc} */
    @Override public void onClientDisconnected() {
        // No-op.
    }

    /** {@inheritDoc} */
    @Override public void onBatchAcknowledged(UUID routineId, GridContinuousBatch batch, GridKernalContext ctx) {
        // No-op.
    }

    /** {@inheritDoc} */
    @Override public void onNodeLeft() {
        // No-op.
    }

    /** {@inheritDoc} */
    @Nullable @Override public Object orderedTopic() {
        return null;
    }

    /** {@inheritDoc} */
    @Override public GridContinuousHandler clone() {
        try {
            return (GridContinuousHandler)super.clone();
        }
        catch (CloneNotSupportedException e) {
            throw new IllegalStateException(e);
        }
    }

    /** {@inheritDoc} */
    @Override public void writeExternal(ObjectOutput out) throws IOException {
        boolean b = filterBytes != null;

        out.writeBoolean(b);

        if (b) {
            U.writeByteArray(out, filterBytes);
            U.writeString(out, clsName);
            out.writeObject(depInfo);
        }
        else
            out.writeObject(filter);

        out.writeObject(types);
    }

    /** {@inheritDoc} */
    @Override public void readExternal(ObjectInput in) throws IOException, ClassNotFoundException {
        boolean b = in.readBoolean();

        if (b) {
            p2pUnmarshalFut = new GridFutureAdapter<>();
            filterBytes = U.readByteArray(in);
            clsName = U.readString(in);
            depInfo = (GridDeploymentInfo)in.readObject();
        }
        else
            filter = (IgnitePredicate<Event>)in.readObject();

        types = (int[])in.readObject();
    }

    /**
     * Event wrapper.
     */
    private static class EventWrapper implements GridCacheDeployable, Externalizable {
        /** */
        private static final long serialVersionUID = 0L;

        /** Event. */
        private Event evt;

        /** Serialized event. */
        private byte[] bytes;

        /** Cache name (for cache events only). */
        private String cacheName;

        /** Deployment info. */
        private GridDeploymentInfo depInfo;

        /**
         * Required by {@link Externalizable}.
         */
        public EventWrapper() {
            // No-op.
        }

        /**
         * @param evt Event.
         */
        EventWrapper(Event evt) {
            assert evt != null;

            this.evt = evt;
        }

        /**
         * @param marsh Marshaller.
         * @throws IgniteCheckedException In case of error.
         */
        void p2pMarshal(Marshaller marsh) throws IgniteCheckedException {
            assert marsh != null;

            bytes = U.marshal(marsh, evt);
        }

        /**
         * @param marsh Marshaller.
         * @param ldr Class loader.
         * @throws IgniteCheckedException In case of error.
         */
        void p2pUnmarshal(Marshaller marsh, @Nullable ClassLoader ldr) throws IgniteCheckedException {
            assert marsh != null;

            assert evt == null;
            assert bytes != null;

            evt = U.unmarshal(marsh, bytes, ldr);
        }

        /** {@inheritDoc} */
        @Override public void prepare(GridDeploymentInfo depInfo) {
            assert evt instanceof CacheEvent;

            this.depInfo = depInfo;
        }

        /** {@inheritDoc} */
        @Override public GridDeploymentInfo deployInfo() {
            return depInfo;
        }

        /** {@inheritDoc} */
        @Override public void writeExternal(ObjectOutput out) throws IOException {
            boolean b = bytes != null;

            out.writeBoolean(b);

            if (b) {
                U.writeByteArray(out, bytes);
                U.writeString(out, cacheName);
                out.writeObject(depInfo);
            }
            else
                out.writeObject(evt);
        }

        /** {@inheritDoc} */
        @Override public void readExternal(ObjectInput in) throws IOException, ClassNotFoundException {
            boolean b = in.readBoolean();

            if (b) {
                bytes = U.readByteArray(in);
                cacheName = U.readString(in);
                depInfo = (GridDeploymentInfo)in.readObject();
            }
            else
                evt = (Event)in.readObject();
        }
    }
}<|MERGE_RESOLUTION|>--- conflicted
+++ resolved
@@ -418,15 +418,9 @@
 
                 if (dep == null)
                     throw new IgniteDeploymentCheckedException("Failed to obtain deployment for class: " + clsName);
-<<<<<<< HEAD
 
                 filter = U.unmarshal(ctx, filterBytes, U.resolveClassLoader(dep.classLoader(), ctx.config()));
 
-=======
-
-                filter = U.unmarshal(ctx, filterBytes, U.resolveClassLoader(dep.classLoader(), ctx.config()));
-
->>>>>>> 1e84d448
                 ((GridFutureAdapter)p2pUnmarshalFut).onDone();
             }
             catch (IgniteCheckedException e) {
