/*
 * Licensed to the Apache Software Foundation (ASF) under one or more
 * contributor license agreements.  See the NOTICE file distributed with
 * this work for additional information regarding copyright ownership.
 * The ASF licenses this file to You under the Apache License, Version 2.0
 * (the "License"); you may not use this file except in compliance with
 * the License.  You may obtain a copy of the License at
 *
 *      http://www.apache.org/licenses/LICENSE-2.0
 *
 * Unless required by applicable law or agreed to in writing, software
 * distributed under the License is distributed on an "AS IS" BASIS,
 * WITHOUT WARRANTIES OR CONDITIONS OF ANY KIND, either express or implied.
 * See the License for the specific language governing permissions and
 * limitations under the License.
 */

package org.apache.ignite.internal.sql.command;

import org.apache.ignite.IgniteCheckedException;
import org.apache.ignite.internal.processors.bulkload.BulkLoadCsvFormat;
import org.apache.ignite.internal.processors.bulkload.BulkLoadFormat;
import org.apache.ignite.internal.processors.bulkload.BulkLoadAckClientParameters;
import org.apache.ignite.internal.sql.SqlKeyword;
import org.apache.ignite.internal.sql.SqlLexer;
import org.apache.ignite.internal.sql.SqlLexerTokenType;
import org.apache.ignite.internal.util.typedef.internal.S;

import java.nio.charset.Charset;
import java.nio.charset.IllegalCharsetNameException;
import java.nio.charset.UnsupportedCharsetException;
import java.util.ArrayList;
import java.util.List;

import static org.apache.ignite.internal.sql.SqlParserUtils.error;
import static org.apache.ignite.internal.sql.SqlParserUtils.parseIdentifier;
import static org.apache.ignite.internal.sql.SqlParserUtils.parseInt;
import static org.apache.ignite.internal.sql.SqlParserUtils.parseQualifiedIdentifier;
import static org.apache.ignite.internal.sql.SqlParserUtils.skipCommaOrRightParenthesis;
import static org.apache.ignite.internal.sql.SqlParserUtils.skipIfMatches;
import static org.apache.ignite.internal.sql.SqlParserUtils.skipIfMatchesKeyword;

/**
 * A parser for a COPY command (called 'bulk load' in the code, since word 'copy' is too generic).
 */
public class SqlBulkLoadCommand implements SqlCommand {
    /** Local file name to send from client to server. */
    private String locFileName;

    /** Schema name + table name. */
    private SqlQualifiedName tblQName;

    /** User-specified list of columns. */
    private List<String> cols;

    /** File format. */
    private BulkLoadFormat inputFormat;

    /** Batch size (size of portion of a file sent in each sub-request). */
    private Integer batchSize;

    /**
     * Parses the command.
     *
     * @param lex The lexer.
     * @return The parsed command object.
     */
    @Override public SqlCommand parse(SqlLexer lex) {
        skipIfMatchesKeyword(lex, SqlKeyword.FROM); // COPY keyword is already parsed

        parseFileName(lex);

        parseTableName(lex);

        parseColumns(lex);

        parseFormat(lex);

        parseParameters(lex);

        return this;
    }

    /**
     * Parses the file name.
     *
     * @param lex The lexer.
     */
    private void parseFileName(SqlLexer lex) {
        locFileName = parseIdentifier(lex);
    }

    /**
     * Parses the schema and table names.
     *
     * @param lex The lexer.
     */
    private void parseTableName(SqlLexer lex) {
        skipIfMatchesKeyword(lex, SqlKeyword.INTO);

        tblQName = parseQualifiedIdentifier(lex);
    }

    /**
     * Parses the list of columns.
     *
     * @param lex The lexer.
     */
    private void parseColumns(SqlLexer lex) {
        skipIfMatches(lex, SqlLexerTokenType.PARENTHESIS_LEFT);

        cols = new ArrayList<>();

        do {
            cols.add(parseColumn(lex));
        }
        while (!skipCommaOrRightParenthesis(lex));
    }

    /**
     * Parses column clause.
     *
     * @param lex The lexer.
     * @return The column name.
     */
    private String parseColumn(SqlLexer lex) {
        return parseIdentifier(lex);
    }

    /**
     * Parses the format clause.
     *
     * @param lex The lexer.
     */
    private void parseFormat(SqlLexer lex) {
        skipIfMatchesKeyword(lex, SqlKeyword.FORMAT);

        String name = parseIdentifier(lex);

        try {
<<<<<<< HEAD
            BulkLoadFormat fmt = BulkLoadFormat.createFormatFor(name);

            switch (fmt.name()) {
                case BulkLoadCsvFormat.NAME:
                    parseCsvOptions(lex, (BulkLoadCsvFormat) fmt);

                    break;

                default:
                    throw new IllegalArgumentException();
            }
=======
            BulkLoadCsvFormat fmt = (BulkLoadCsvFormat) BulkLoadFormat.createFormatFor(name);

            // IGNITE-7537 will introduce user-defined values
            fmt.lineSeparator(BulkLoadCsvFormat.DEFAULT_LINE_SEPARATOR);
            fmt.fieldSeparator(BulkLoadCsvFormat.DEFAULT_FIELD_SEPARATOR);
            fmt.quoteChars(BulkLoadCsvFormat.DEFAULT_QUOTE_CHARS);
            fmt.commentChars(BulkLoadCsvFormat.DEFAULT_COMMENT_CHARS);
            fmt.escapeChars(BulkLoadCsvFormat.DEFAULT_ESCAPE_CHARS);
>>>>>>> 12da1f25

            inputFormat = fmt;
        }
        catch (IgniteCheckedException e) {
            throw error(lex, "Unknown format name: " + name + ". Currently supported formats are: "
                + BulkLoadFormat.formatNames());
        }
    }

    /**
     * Parses CSV format options.
     *
     * @param lex The lexer.
     * @param format CSV format object to configure.
     */
    private void parseCsvOptions(SqlLexer lex, BulkLoadCsvFormat format) {
        while (lex.lookAhead().tokenType() == SqlLexerTokenType.DEFAULT) {
            switch (lex.lookAhead().token()) {
                case SqlKeyword.CHARSET: {
                    lex.shift();

                    String charsetName = parseIdentifier(lex);

                    try {
                        format.inputCharset(Charset.forName(charsetName));
                    }
                    catch (IllegalCharsetNameException e) {
                        throw error(lex, "Unknown charset name: '" + charsetName + "'");
                    }
                    catch (UnsupportedCharsetException e) {
                        throw error(lex, "Charset is not supported: '" + charsetName + "'");
                    }
                }

                default:
                    return;
            }
        }
    }

    /**
     * Parses the optional parameters.
     *
     * @param lex The lexer.
     */
    private void parseParameters(SqlLexer lex) {
        while (lex.lookAhead().tokenType() == SqlLexerTokenType.DEFAULT) {
            switch (lex.lookAhead().token()) {
                case SqlKeyword.BATCH_SIZE:
                    lex.shift();

                    int sz = parseInt(lex);

                    if (!BulkLoadAckClientParameters.isValidBatchSize(sz))
                        throw error(lex, BulkLoadAckClientParameters.batchSizeErrorMsg(sz));

                    batchSize = sz;

                    break;

                default:
                    return;
            }
        }
    }

    /**
     * Returns the schemaName.
     *
     * @return schemaName.
     */
    public String schemaName() {
        return tblQName.schemaName();
    }

    /** {@inheritDoc} */
    @Override public void schemaName(String schemaName) {
        this.tblQName.schemaName(schemaName);
    }

    /**
     * Returns the table name.
     *
     * @return The table name
     */
    public String tableName() {
        return tblQName.name();
    }

    /**
     * Sets the table name
     *
     * @param tblName The table name.
     */
    public void tableName(String tblName) {
        this.tblQName.name(tblName);
    }

    /**
     * Returns the local file name.
     *
     * @return The local file name.
     */
    public String localFileName() {
        return locFileName;
    }

    /**
     * Sets the local file name.
     *
     * @param locFileName The local file name.
     */
    public void localFileName(String locFileName) {
        this.locFileName = locFileName;
    }

    /**
     * Returns the list of columns.
     *
     * @return The list of columns.
     */
    public List<String> columns() {
        return cols;
    }

    /**
     * Returns the input file format.
     *
     * @return The input file format.
     */
    public BulkLoadFormat inputFormat() {
        return inputFormat;
    }

    /**
     * Returns the batch size.
     *
     * @return The batch size.
     */
    public Integer batchSize() {
        return batchSize;
    }

    /**
     * Sets the batch size.
     *
     * @param batchSize The batch size.
     */
    public void batchSize(int batchSize) {
        this.batchSize = batchSize;
    }

    /** {@inheritDoc} */
    @Override public String toString() {
        return S.toString(SqlBulkLoadCommand.class, this);
    }
}<|MERGE_RESOLUTION|>--- conflicted
+++ resolved
@@ -138,20 +138,17 @@
         String name = parseIdentifier(lex);
 
         try {
-<<<<<<< HEAD
-            BulkLoadFormat fmt = BulkLoadFormat.createFormatFor(name);
+            BulkLoadCsvFormat fmt = (BulkLoadCsvFormat) BulkLoadFormat.createFormatFor(name);
 
             switch (fmt.name()) {
                 case BulkLoadCsvFormat.NAME:
-                    parseCsvOptions(lex, (BulkLoadCsvFormat) fmt);
+                    parseCsvOptions(lex, fmt);
 
                     break;
 
                 default:
                     throw new IllegalArgumentException();
             }
-=======
-            BulkLoadCsvFormat fmt = (BulkLoadCsvFormat) BulkLoadFormat.createFormatFor(name);
 
             // IGNITE-7537 will introduce user-defined values
             fmt.lineSeparator(BulkLoadCsvFormat.DEFAULT_LINE_SEPARATOR);
@@ -159,7 +156,6 @@
             fmt.quoteChars(BulkLoadCsvFormat.DEFAULT_QUOTE_CHARS);
             fmt.commentChars(BulkLoadCsvFormat.DEFAULT_COMMENT_CHARS);
             fmt.escapeChars(BulkLoadCsvFormat.DEFAULT_ESCAPE_CHARS);
->>>>>>> 12da1f25
 
             inputFormat = fmt;
         }
