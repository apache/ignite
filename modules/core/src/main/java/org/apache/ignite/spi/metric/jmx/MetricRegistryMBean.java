<<<<<<< HEAD
/*
 * Licensed to the Apache Software Foundation (ASF) under one or more
 * contributor license agreements.  See the NOTICE file distributed with
 * this work for additional information regarding copyright ownership.
 * The ASF licenses this file to You under the Apache License, Version 2.0
 * (the "License"); you may not use this file except in compliance with
 * the License.  You may obtain a copy of the License at
 *
 *      http://www.apache.org/licenses/LICENSE-2.0
 *
 * Unless required by applicable law or agreed to in writing, software
 * distributed under the License is distributed on an "AS IS" BASIS,
 * WITHOUT WARRANTIES OR CONDITIONS OF ANY KIND, either express or implied.
 * See the License for the specific language governing permissions and
 * limitations under the License.
 */

package org.apache.ignite.spi.metric.jmx;

import java.util.ArrayList;
import java.util.Iterator;
import java.util.List;
import javax.management.MBeanAttributeInfo;
import javax.management.MBeanInfo;
import org.apache.ignite.internal.processors.metric.impl.MetricUtils;
import org.apache.ignite.spi.metric.BooleanMetric;
import org.apache.ignite.spi.metric.DoubleMetric;
import org.apache.ignite.spi.metric.HistogramMetric;
import org.apache.ignite.spi.metric.IntMetric;
import org.apache.ignite.spi.metric.LongMetric;
import org.apache.ignite.spi.metric.Metric;
import org.apache.ignite.spi.metric.ObjectMetric;
import org.apache.ignite.spi.metric.ReadOnlyMetricManager;
import org.apache.ignite.spi.metric.ReadOnlyMetricRegistry;

import static java.util.Arrays.binarySearch;
import static org.apache.ignite.internal.processors.metric.impl.MetricUtils.HISTOGRAM_NAME_DIVIDER;
import static org.apache.ignite.internal.processors.metric.impl.MetricUtils.INF;
import static org.apache.ignite.internal.processors.metric.impl.MetricUtils.histogramBucketNames;

/**
 * MBean for exporting values of metric registry.
 */
public class MetricRegistryMBean extends ReadOnlyDynamicMBean {
    /** Metric registry. */
    ReadOnlyMetricRegistry mreg;

    /**
     * @param mreg Metric registry.
     */
    public MetricRegistryMBean(ReadOnlyMetricRegistry mreg) {
        this.mreg = mreg;
    }

    /** {@inheritDoc} */
    @Override public Object getAttribute(String attribute) {
        if (attribute.equals("MBeanInfo"))
            return getMBeanInfo();

        Metric metric = mreg.findMetric(attribute);

        if (metric == null)
            return searchHistogram(attribute, mreg);

        if (metric instanceof BooleanMetric)
            return ((BooleanMetric)metric).value();
        else if (metric instanceof DoubleMetric)
            return ((DoubleMetric)metric).value();
        else if (metric instanceof IntMetric)
            return ((IntMetric)metric).value();
        else if (metric instanceof LongMetric)
            return ((LongMetric)metric).value();
        else if (metric instanceof ObjectMetric)
            return ((ObjectMetric)metric).value();

        throw new IllegalArgumentException("Unknown metric class. " + metric.getClass());
    }

    /** {@inheritDoc} */
    @Override public MBeanInfo getMBeanInfo() {
        Iterator<Metric> iter = mreg.iterator();

        List<MBeanAttributeInfo> attributes = new ArrayList<>();

        iter.forEachRemaining(metric -> {
            if (metric instanceof HistogramMetric) {
                String[] names = histogramBucketNames((HistogramMetric)metric);

                assert names.length == ((HistogramMetric)metric).value().length;

                for (String name : names) {
                    String n = name.substring(mreg.name().length() + 1);

                    attributes.add(new MBeanAttributeInfo(
                        n,
                        Long.class.getName(),
                        metric.description() != null ? metric.description() : n,
                        true,
                        false,
                        false));
                }
            }
            else {
                attributes.add(new MBeanAttributeInfo(
                    metric.name().substring(mreg.name().length() + 1),
                    metricClass(metric),
                    metric.description() != null ? metric.description() : metric.name(),
                    true,
                    false,
                    false));
            }

        });

        return new MBeanInfo(
            ReadOnlyMetricManager.class.getName(),
            mreg.name(),
            attributes.toArray(new MBeanAttributeInfo[attributes.size()]),
            null,
            null,
            null);
    }

    /**
     * @param metric Metric.
     * @return Class of metric value.
     */
    private String metricClass(Metric metric) {
        if (metric instanceof BooleanMetric)
            return Boolean.class.getName();
        else if (metric instanceof DoubleMetric)
            return Double.class.getName();
        else if (metric instanceof IntMetric)
            return Integer.class.getName();
        else if (metric instanceof LongMetric)
            return Long.class.getName();
        else if (metric instanceof ObjectMetric)
            return ((ObjectMetric)metric).type().getName();

        throw new IllegalArgumentException("Unknown metric class. " + metric.getClass());
    }

    /**
     * Parse attribute name for a histogram and search it's value.
     *
     * @param name Attribute name.
     * @param mreg Metric registry to search histogram in.
     * @return Specific bucket value or {@code null} if not found.
     * @see MetricUtils#histogramBucketNames(HistogramMetric)
     */
    public static Long searchHistogram(String name, ReadOnlyMetricRegistry mreg) {
        int highBoundIdx;

        boolean isInf = name.endsWith(INF);

        if (isInf)
            highBoundIdx = name.length() - 4;
        else {
            highBoundIdx = name.lastIndexOf(HISTOGRAM_NAME_DIVIDER);

            if (highBoundIdx == -1)
                return null;
        }

        int lowBoundIdx = name.lastIndexOf(HISTOGRAM_NAME_DIVIDER, highBoundIdx - 1);

        if (lowBoundIdx == -1)
            return null;

        Metric m = mreg.findMetric(name.substring(0, lowBoundIdx));

        if (!(m instanceof HistogramMetric))
            return null;

        HistogramMetric h = (HistogramMetric)m;

        long[] bounds = h.bounds();
        long[] values = h.value();

        long lowBound;

        try {
            lowBound = Long.parseLong(name.substring(lowBoundIdx + 1, highBoundIdx));
        }
        catch (NumberFormatException e) {
            return null;
        }

        if (isInf) {
            if (bounds[bounds.length - 1] == lowBound)
                return values[values.length - 1];

            return null;
        }

        long highBound;

        try {
            highBound = Long.parseLong(name.substring(highBoundIdx + 1));
        }
        catch (NumberFormatException e) {
            return null;
        }

        int idx = binarySearch(bounds, highBound);

        if (idx < 0)
            return null;

        if ((idx == 0 && lowBound != 0) || (idx != 0 && bounds[idx - 1] != lowBound))
            return null;

        return values[idx];
    }
}
=======
/*
 * Licensed to the Apache Software Foundation (ASF) under one or more
 * contributor license agreements.  See the NOTICE file distributed with
 * this work for additional information regarding copyright ownership.
 * The ASF licenses this file to You under the Apache License, Version 2.0
 * (the "License"); you may not use this file except in compliance with
 * the License.  You may obtain a copy of the License at
 *
 *      http://www.apache.org/licenses/LICENSE-2.0
 *
 * Unless required by applicable law or agreed to in writing, software
 * distributed under the License is distributed on an "AS IS" BASIS,
 * WITHOUT WARRANTIES OR CONDITIONS OF ANY KIND, either express or implied.
 * See the License for the specific language governing permissions and
 * limitations under the License.
 */

package org.apache.ignite.spi.metric.jmx;

import java.util.ArrayList;
import java.util.Iterator;
import java.util.List;
import javax.management.MBeanAttributeInfo;
import javax.management.MBeanInfo;
import org.apache.ignite.internal.processors.metric.impl.MetricUtils;
import org.apache.ignite.spi.metric.BooleanMetric;
import org.apache.ignite.spi.metric.DoubleMetric;
import org.apache.ignite.spi.metric.HistogramMetric;
import org.apache.ignite.spi.metric.IntMetric;
import org.apache.ignite.spi.metric.LongMetric;
import org.apache.ignite.spi.metric.Metric;
import org.apache.ignite.spi.metric.ObjectMetric;
import org.apache.ignite.spi.metric.ReadOnlyMetricManager;
import org.apache.ignite.spi.metric.ReadOnlyMetricRegistry;

import static java.util.Arrays.binarySearch;
import static org.apache.ignite.internal.processors.metric.impl.MetricUtils.HISTOGRAM_NAME_DIVIDER;
import static org.apache.ignite.internal.processors.metric.impl.MetricUtils.INF;
import static org.apache.ignite.internal.processors.metric.impl.MetricUtils.histogramBucketNames;

/**
 * MBean for exporting values of metric registry.
 */
public class MetricRegistryMBean extends ReadOnlyDynamicMBean {
    /** Metric registry. */
    ReadOnlyMetricRegistry mreg;

    /**
     * @param mreg Metric registry.
     */
    public MetricRegistryMBean(ReadOnlyMetricRegistry mreg) {
        this.mreg = mreg;
    }

    /** {@inheritDoc} */
    @Override public Object getAttribute(String attr) {
        if (attr.equals("MBeanInfo"))
            return getMBeanInfo();

        Metric metric = mreg.findMetric(attr);

        if (metric == null)
            return searchHistogram(attr, mreg);

        if (metric instanceof BooleanMetric)
            return ((BooleanMetric)metric).value();
        else if (metric instanceof DoubleMetric)
            return ((DoubleMetric)metric).value();
        else if (metric instanceof IntMetric)
            return ((IntMetric)metric).value();
        else if (metric instanceof LongMetric)
            return ((LongMetric)metric).value();
        else if (metric instanceof ObjectMetric)
            return ((ObjectMetric)metric).value();

        throw new IllegalArgumentException("Unknown metric class. " + metric.getClass());
    }

    /** {@inheritDoc} */
    @Override public MBeanInfo getMBeanInfo() {
        Iterator<Metric> iter = mreg.iterator();

        List<MBeanAttributeInfo> attrs = new ArrayList<>();

        iter.forEachRemaining(metric -> {
            if (metric instanceof HistogramMetric) {
                String[] names = histogramBucketNames((HistogramMetric)metric);

                assert names.length == ((HistogramMetric)metric).value().length;

                for (String name : names) {
                    String n = name.substring(mreg.name().length() + 1);

                    attrs.add(new MBeanAttributeInfo(
                        n,
                        Long.class.getName(),
                        metric.description() != null ? metric.description() : n,
                        true,
                        false,
                        false));
                }
            }
            else {
                attrs.add(new MBeanAttributeInfo(
                    metric.name().substring(mreg.name().length() + 1),
                    metricClass(metric),
                    metric.description() != null ? metric.description() : metric.name(),
                    true,
                    false,
                    false));
            }

        });

        return new MBeanInfo(
            ReadOnlyMetricManager.class.getName(),
            mreg.name(),
            attrs.toArray(new MBeanAttributeInfo[attrs.size()]),
            null,
            null,
            null);
    }

    /**
     * @param metric Metric.
     * @return Class of metric value.
     */
    private String metricClass(Metric metric) {
        if (metric instanceof BooleanMetric)
            return Boolean.class.getName();
        else if (metric instanceof DoubleMetric)
            return Double.class.getName();
        else if (metric instanceof IntMetric)
            return Integer.class.getName();
        else if (metric instanceof LongMetric)
            return Long.class.getName();
        else if (metric instanceof ObjectMetric)
            return ((ObjectMetric)metric).type().getName();

        throw new IllegalArgumentException("Unknown metric class. " + metric.getClass());
    }

    /**
     * Parse attribute name for a histogram and search it's value.
     *
     * @param name Attribute name.
     * @param mreg Metric registry to search histogram in.
     * @return Specific bucket value or {@code null} if not found.
     * @see MetricUtils#histogramBucketNames(HistogramMetric)
     */
    public static Long searchHistogram(String name, ReadOnlyMetricRegistry mreg) {
        int highBoundIdx;

        boolean isInf = name.endsWith(INF);

        if (isInf)
            highBoundIdx = name.length() - 4;
        else {
            highBoundIdx = name.lastIndexOf(HISTOGRAM_NAME_DIVIDER);

            if (highBoundIdx == -1)
                return null;
        }

        int lowBoundIdx = name.lastIndexOf(HISTOGRAM_NAME_DIVIDER, highBoundIdx - 1);

        if (lowBoundIdx == -1)
            return null;

        Metric m = mreg.findMetric(name.substring(0, lowBoundIdx));

        if (!(m instanceof HistogramMetric))
            return null;

        HistogramMetric h = (HistogramMetric)m;

        long[] bounds = h.bounds();
        long[] values = h.value();

        long lowBound;

        try {
            lowBound = Long.parseLong(name.substring(lowBoundIdx + 1, highBoundIdx));
        }
        catch (NumberFormatException e) {
            return null;
        }

        if (isInf) {
            if (bounds[bounds.length - 1] == lowBound)
                return values[values.length - 1];

            return null;
        }

        long highBound;

        try {
            highBound = Long.parseLong(name.substring(highBoundIdx + 1));
        }
        catch (NumberFormatException e) {
            return null;
        }

        int idx = binarySearch(bounds, highBound);

        if (idx < 0)
            return null;

        if ((idx == 0 && lowBound != 0) || (idx != 0 && bounds[idx - 1] != lowBound))
            return null;

        return values[idx];
    }
}
>>>>>>> 123127a3
<|MERGE_RESOLUTION|>--- conflicted
+++ resolved
@@ -1,220 +1,3 @@
-<<<<<<< HEAD
-/*
- * Licensed to the Apache Software Foundation (ASF) under one or more
- * contributor license agreements.  See the NOTICE file distributed with
- * this work for additional information regarding copyright ownership.
- * The ASF licenses this file to You under the Apache License, Version 2.0
- * (the "License"); you may not use this file except in compliance with
- * the License.  You may obtain a copy of the License at
- *
- *      http://www.apache.org/licenses/LICENSE-2.0
- *
- * Unless required by applicable law or agreed to in writing, software
- * distributed under the License is distributed on an "AS IS" BASIS,
- * WITHOUT WARRANTIES OR CONDITIONS OF ANY KIND, either express or implied.
- * See the License for the specific language governing permissions and
- * limitations under the License.
- */
-
-package org.apache.ignite.spi.metric.jmx;
-
-import java.util.ArrayList;
-import java.util.Iterator;
-import java.util.List;
-import javax.management.MBeanAttributeInfo;
-import javax.management.MBeanInfo;
-import org.apache.ignite.internal.processors.metric.impl.MetricUtils;
-import org.apache.ignite.spi.metric.BooleanMetric;
-import org.apache.ignite.spi.metric.DoubleMetric;
-import org.apache.ignite.spi.metric.HistogramMetric;
-import org.apache.ignite.spi.metric.IntMetric;
-import org.apache.ignite.spi.metric.LongMetric;
-import org.apache.ignite.spi.metric.Metric;
-import org.apache.ignite.spi.metric.ObjectMetric;
-import org.apache.ignite.spi.metric.ReadOnlyMetricManager;
-import org.apache.ignite.spi.metric.ReadOnlyMetricRegistry;
-
-import static java.util.Arrays.binarySearch;
-import static org.apache.ignite.internal.processors.metric.impl.MetricUtils.HISTOGRAM_NAME_DIVIDER;
-import static org.apache.ignite.internal.processors.metric.impl.MetricUtils.INF;
-import static org.apache.ignite.internal.processors.metric.impl.MetricUtils.histogramBucketNames;
-
-/**
- * MBean for exporting values of metric registry.
- */
-public class MetricRegistryMBean extends ReadOnlyDynamicMBean {
-    /** Metric registry. */
-    ReadOnlyMetricRegistry mreg;
-
-    /**
-     * @param mreg Metric registry.
-     */
-    public MetricRegistryMBean(ReadOnlyMetricRegistry mreg) {
-        this.mreg = mreg;
-    }
-
-    /** {@inheritDoc} */
-    @Override public Object getAttribute(String attribute) {
-        if (attribute.equals("MBeanInfo"))
-            return getMBeanInfo();
-
-        Metric metric = mreg.findMetric(attribute);
-
-        if (metric == null)
-            return searchHistogram(attribute, mreg);
-
-        if (metric instanceof BooleanMetric)
-            return ((BooleanMetric)metric).value();
-        else if (metric instanceof DoubleMetric)
-            return ((DoubleMetric)metric).value();
-        else if (metric instanceof IntMetric)
-            return ((IntMetric)metric).value();
-        else if (metric instanceof LongMetric)
-            return ((LongMetric)metric).value();
-        else if (metric instanceof ObjectMetric)
-            return ((ObjectMetric)metric).value();
-
-        throw new IllegalArgumentException("Unknown metric class. " + metric.getClass());
-    }
-
-    /** {@inheritDoc} */
-    @Override public MBeanInfo getMBeanInfo() {
-        Iterator<Metric> iter = mreg.iterator();
-
-        List<MBeanAttributeInfo> attributes = new ArrayList<>();
-
-        iter.forEachRemaining(metric -> {
-            if (metric instanceof HistogramMetric) {
-                String[] names = histogramBucketNames((HistogramMetric)metric);
-
-                assert names.length == ((HistogramMetric)metric).value().length;
-
-                for (String name : names) {
-                    String n = name.substring(mreg.name().length() + 1);
-
-                    attributes.add(new MBeanAttributeInfo(
-                        n,
-                        Long.class.getName(),
-                        metric.description() != null ? metric.description() : n,
-                        true,
-                        false,
-                        false));
-                }
-            }
-            else {
-                attributes.add(new MBeanAttributeInfo(
-                    metric.name().substring(mreg.name().length() + 1),
-                    metricClass(metric),
-                    metric.description() != null ? metric.description() : metric.name(),
-                    true,
-                    false,
-                    false));
-            }
-
-        });
-
-        return new MBeanInfo(
-            ReadOnlyMetricManager.class.getName(),
-            mreg.name(),
-            attributes.toArray(new MBeanAttributeInfo[attributes.size()]),
-            null,
-            null,
-            null);
-    }
-
-    /**
-     * @param metric Metric.
-     * @return Class of metric value.
-     */
-    private String metricClass(Metric metric) {
-        if (metric instanceof BooleanMetric)
-            return Boolean.class.getName();
-        else if (metric instanceof DoubleMetric)
-            return Double.class.getName();
-        else if (metric instanceof IntMetric)
-            return Integer.class.getName();
-        else if (metric instanceof LongMetric)
-            return Long.class.getName();
-        else if (metric instanceof ObjectMetric)
-            return ((ObjectMetric)metric).type().getName();
-
-        throw new IllegalArgumentException("Unknown metric class. " + metric.getClass());
-    }
-
-    /**
-     * Parse attribute name for a histogram and search it's value.
-     *
-     * @param name Attribute name.
-     * @param mreg Metric registry to search histogram in.
-     * @return Specific bucket value or {@code null} if not found.
-     * @see MetricUtils#histogramBucketNames(HistogramMetric)
-     */
-    public static Long searchHistogram(String name, ReadOnlyMetricRegistry mreg) {
-        int highBoundIdx;
-
-        boolean isInf = name.endsWith(INF);
-
-        if (isInf)
-            highBoundIdx = name.length() - 4;
-        else {
-            highBoundIdx = name.lastIndexOf(HISTOGRAM_NAME_DIVIDER);
-
-            if (highBoundIdx == -1)
-                return null;
-        }
-
-        int lowBoundIdx = name.lastIndexOf(HISTOGRAM_NAME_DIVIDER, highBoundIdx - 1);
-
-        if (lowBoundIdx == -1)
-            return null;
-
-        Metric m = mreg.findMetric(name.substring(0, lowBoundIdx));
-
-        if (!(m instanceof HistogramMetric))
-            return null;
-
-        HistogramMetric h = (HistogramMetric)m;
-
-        long[] bounds = h.bounds();
-        long[] values = h.value();
-
-        long lowBound;
-
-        try {
-            lowBound = Long.parseLong(name.substring(lowBoundIdx + 1, highBoundIdx));
-        }
-        catch (NumberFormatException e) {
-            return null;
-        }
-
-        if (isInf) {
-            if (bounds[bounds.length - 1] == lowBound)
-                return values[values.length - 1];
-
-            return null;
-        }
-
-        long highBound;
-
-        try {
-            highBound = Long.parseLong(name.substring(highBoundIdx + 1));
-        }
-        catch (NumberFormatException e) {
-            return null;
-        }
-
-        int idx = binarySearch(bounds, highBound);
-
-        if (idx < 0)
-            return null;
-
-        if ((idx == 0 && lowBound != 0) || (idx != 0 && bounds[idx - 1] != lowBound))
-            return null;
-
-        return values[idx];
-    }
-}
-=======
 /*
  * Licensed to the Apache Software Foundation (ASF) under one or more
  * contributor license agreements.  See the NOTICE file distributed with
@@ -429,5 +212,4 @@
 
         return values[idx];
     }
-}
->>>>>>> 123127a3
+}