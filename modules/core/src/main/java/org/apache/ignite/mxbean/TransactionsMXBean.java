/*
 * Licensed to the Apache Software Foundation (ASF) under one or more
 * contributor license agreements.  See the NOTICE file distributed with
 * this work for additional information regarding copyright ownership.
 * The ASF licenses this file to You under the Apache License, Version 2.0
 * (the "License"); you may not use this file except in compliance with
 * the License.  You may obtain a copy of the License at
 *
 *      http://www.apache.org/licenses/LICENSE-2.0
 *
 * Unless required by applicable law or agreed to in writing, software
 * distributed under the License is distributed on an "AS IS" BASIS,
 * WITHOUT WARRANTIES OR CONDITIONS OF ANY KIND, either express or implied.
 * See the License for the specific language governing permissions and
 * limitations under the License.
 */

package org.apache.ignite.mxbean;

import org.apache.ignite.configuration.TransactionConfiguration;
import org.apache.ignite.spi.systemview.view.TransactionView;

/**
 * Transactions MXBean interface.
 */
@MXBeanDescription("MBean that provides access to Ignite transactions.")
public interface TransactionsMXBean {
    /**
     * @param minDuration Minimum duration.
     * @param minSize Minimum size.
     * @param prj Projection.
     * @param consistentIds Consistent ids.
     * @param xid Xid.
     * @param lbRegex Label regex.
     * @param limit Limit.
     * @param order Order.
     * @param detailed Detailed.
     * @param kill Kill.
     */
    @MXBeanDescription("Returns or kills transactions matching the filter conditions.")
    public String getActiveTransactions(
        @MXBeanParameter(name = "minDuration", description = "Minimum duration (seconds).")
            Long minDuration,
        @MXBeanParameter(name = "minSize", description = "Minimum size.")
            Integer minSize,
        @MXBeanParameter(name = "prj", description = "Projection (servers|clients).")
            String prj,
        @MXBeanParameter(name = "consistentIds", description = "Consistent ids (separated by comma).")
            String consistentIds,
        @MXBeanParameter(name = "xid", description = "Transaction XID.")
            String xid,
        @MXBeanParameter(name = "lbRegex", description = "Label regexp.")
            String lbRegex,
        @MXBeanParameter(name = "limit", description = "Limit a number of transactions collected on each node.")
            Integer limit,
        @MXBeanParameter(name = "order", description = "Order by DURATION|SIZE.")
            String order,
        @MXBeanParameter(name = "detailed", description = "Show detailed description, otherwise only count.")
            boolean detailed,
        @MXBeanParameter(name = "kill", description = "Kill matching transactions (be careful).")
            boolean kill
    );

    /**
     * Kills transactions by the xid.
     *
     * @param xid Transaction xid.
     * @see TransactionView#xid()
     */
    @MXBeanDescription("Kills transactions by the xid.")
    public void cancel(
<<<<<<< HEAD
        @MXBeanParameter(name = "xid", description = "Transaction XID.")
        String xid
=======
        @MXBeanParameter(name = "xid", description = "Transaction XID.") String xid
>>>>>>> 3f0f818b
    );

    /**
     * Gets transaction timeout on partition map exchange.
     * <p>
     * @see TransactionConfiguration#getTxTimeoutOnPartitionMapExchange
     *
     * @return Transaction timeout on partition map exchange in milliseconds.
     */
    @MXBeanDescription("Returns transaction timeout on partition map exchange in milliseconds.")
    public long getTxTimeoutOnPartitionMapExchange();

    /**
     * Sets transaction timeout on partition map exchange.
     * <p>
     * If not set, default value is {@link TransactionConfiguration#TX_TIMEOUT_ON_PARTITION_MAP_EXCHANGE} which means
     * transactions will never be rolled back on partition map exchange.
     * <p>
     * @see TransactionConfiguration#setTxTimeoutOnPartitionMapExchange
     *
     * @param timeout Transaction timeout on partition map exchange in milliseconds.
     */
    @MXBeanDescription("Sets transaction timeout on partition map exchange in milliseconds.")
    public void setTxTimeoutOnPartitionMapExchange(
        @MXBeanParameter(name = "timeout",
            description = "Transaction timeout on partition map exchange in milliseconds.") long timeout
    );

    /**
     * Shows if dump requests from local node to near node are allowed, when long running transaction
     * is found. If allowed, the compute request to near node will be made to get thread dump of transaction
     * owner thread.
     *
     * @return <code>true</code> if allowed, <code>false</code> otherwise.
     */
    @MXBeanDescription(
        "Shows if dump requests from local node to near node are allowed, " +
        "when long running transaction  is found. If allowed, the compute request to near " +
        "node will be made to get thread dump of transaction owner thread."
    )
    public boolean getTxOwnerDumpRequestsAllowed();

    /**
     * Sets if dump requests from local node to near node are allowed, when long running transaction
     * is found. If allowed, the compute request to near node will be made to get thread dump of transaction
     * owner thread.
     *
     * @param allowed whether to allow
     */
    @MXBeanDescription(
        "Shows if dump requests from local node to near node are allowed, " +
        "when long running transaction  is found. If allowed, the compute request to near " +
        "node will be made to get thread dump of transaction owner thread."
    )
    public void setTxOwnerDumpRequestsAllowed(
        @MXBeanParameter(name = "allowed", description = "Whether to allow.") boolean allowed
    );

    /**
     * Returns threshold timeout in milliseconds for long transactions, if transaction exceeds it,
     * it will be dumped in log with information about how much time did
     * it spent in system time (time while aquiring locks, preparing, commiting, etc.)
     * and user time (time when client node runs some code while holding transaction).
     * Returns 0 if not set. No transactions are dumped in log if this parameter is not set.
     *
     * @return Threshold.
     */
    @MXBeanDescription(
        "Returns threshold timeout in milliseconds for long transactions, if transaction exceeds it, " +
        "it will be dumped in log with information about how much time did " +
        "it spent in system time (time while aquiring locks, preparing, commiting, etc.)" +
        "and user time (time when client node runs some code while holding transaction). " +
        "Returns 0 if not set. No transactions are dumped in log if this parameter is not set."
    )
    public long getLongTransactionTimeDumpThreshold();

    /**
     * Sets threshold timeout in milliseconds for long transactions, if transaction exceeds it,
     * it will be dumped in log with information about how much time did
     * it spent in system time (time while aquiring locks, preparing, commiting, etc.)
     * and user time (time when client node runs some code while holding transaction).
     * Can be set to 0 - no transactions will be dumped in log in this case.
     *
     * @param threshold Threshold.
     */
    @MXBeanDescription(
        "Sets threshold timeout in milliseconds for long transactions, if transaction exceeds it, " +
        "it will be dumped in log with information about how much time did " +
        "it spent in system time (time while aquiring locks, preparing, commiting, etc.) " +
        "and user time (time when client node runs some code while holding transaction). " +
        "Can be set to 0 - no transactions will be dumped in log in this case."
    )
    public void setLongTransactionTimeDumpThreshold(
        @MXBeanParameter(name = "threshold", description = "Threshold timeout.") long threshold
    );

    /**
     * Returns the coefficient for samples of completed transactions that will be dumped in log.
     *
     * @return Coefficient current value.
     */
    @MXBeanDescription(
        "Returns the coefficient for samples of completed transactions that will be dumped in log."
    )
    public double getTransactionTimeDumpSamplesCoefficient();

    /**
     * Sets the coefficient for samples of completed transactions that will be dumped in log.
     *
     * @param coefficient Coefficient.
     */
    @MXBeanDescription(
        "Sets the coefficient for samples of completed transactions that will be dumped in log."
    )
    public void setTransactionTimeDumpSamplesCoefficient(
        @MXBeanParameter(name = "coefficient", description = "Samples coefficient.") double coefficient
    );

    /**
     * Returns the limit of samples of completed transactions that will be dumped in log per second,
     * if {@link #getTransactionTimeDumpSamplesCoefficient} is above <code>0.0</code>.
     * Must be integer value greater than <code>0</code>.
     *
     * @return Limit value.
     */
    @MXBeanDescription(
        "Returns the limit of samples of completed transactions that will be dumped in log per second, " +
        "if {@link #getTransactionTimeDumpSamplesCoefficient} is above <code>0.0</code>. " +
        "Must be integer value greater than <code>0</code>."
    )
    public int getTransactionTimeDumpSamplesPerSecondLimit();

    /**
     * Sets the limit of samples of completed transactions that will be dumped in log per second,
     * if {@link #getTransactionTimeDumpSamplesCoefficient} is above <code>0.0</code>.
     * Must be integer value greater than <code>0</code>.
     *
     * @param limit Limit value.
     */
    @MXBeanDescription(
        "Sets the limit of samples of completed transactions that will be dumped in log per second, " +
        "if {@link #getTransactionTimeDumpSamplesCoefficient} is above <code>0.0</code>. " +
        "Must be integer value greater than <code>0</code>."
    )
    public void setTransactionTimeDumpSamplesPerSecondLimit(
        @MXBeanParameter(name = "limit", description = "Samples per second limit.") int limit
    );

    /**
     * Setting a timeout (in millis) for printing long-running transactions as
     * well as transactions that cannot receive locks for all their keys for a
     * long time. Set less than or equal {@code 0} to disable.
     *
     * @param timeout Timeout.
     */
    @MXBeanDescription(
        "Setting a timeout (in millis) for printing long-running transactions as well as transactions that cannot " +
            "receive locks for all their keys for a long time. Set less than or equal {@code 0} to disable."
    )
    void setLongOperationsDumpTimeout(
        @MXBeanParameter(name = "timeout", description = "Long operations dump timeout.") long timeout
    );

    /**
     * Returns a timeout (in millis) for printing long-running transactions as
     * well as transactions that cannot receive locks for all their keys for a
     * long time. Returns {@code 0} or less if not set.
     *
     * @return Timeout.
     */
    @MXBeanDescription(
        "Returns a timeout (in millis) for printing long-running transactions as well as transactions that cannot " +
            "receive locks for all their keys for a long time. Returns {@code 0} or less if not set."
    )
    long getLongOperationsDumpTimeout();
}<|MERGE_RESOLUTION|>--- conflicted
+++ resolved
@@ -69,12 +69,7 @@
      */
     @MXBeanDescription("Kills transactions by the xid.")
     public void cancel(
-<<<<<<< HEAD
-        @MXBeanParameter(name = "xid", description = "Transaction XID.")
-        String xid
-=======
         @MXBeanParameter(name = "xid", description = "Transaction XID.") String xid
->>>>>>> 3f0f818b
     );
 
     /**
