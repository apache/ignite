/*
 * Licensed to the Apache Software Foundation (ASF) under one or more
 * contributor license agreements.  See the NOTICE file distributed with
 * this work for additional information regarding copyright ownership.
 * The ASF licenses this file to You under the Apache License, Version 2.0
 * (the "License"); you may not use this file except in compliance with
 * the License.  You may obtain a copy of the License at
 *
 *      http://www.apache.org/licenses/LICENSE-2.0
 *
 * Unless required by applicable law or agreed to in writing, software
 * distributed under the License is distributed on an "AS IS" BASIS,
 * WITHOUT WARRANTIES OR CONDITIONS OF ANY KIND, either express or implied.
 * See the License for the specific language governing permissions and
 * limitations under the License.
 */

package org.apache.ignite.mxbean;

import org.apache.ignite.configuration.TransactionConfiguration;
import org.apache.ignite.spi.systemview.view.TransactionView;

/**
 * Transactions MXBean interface.
 */
@MXBeanDescription("MBean that provides access to Ignite transactions.")
public interface TransactionsMXBean {
    /**
     * @param minDuration Minimum duration.
     * @param minSize Minimum size.
     * @param prj Projection.
     * @param consistentIds Consistent ids.
     * @param xid Xid.
     * @param lbRegex Label regex.
     * @param limit Limit.
     * @param order Order.
     * @param detailed Detailed.
     * @param kill Kill.
     */
    @MXBeanDescription("Returns or kills transactions matching the filter conditions.")
    public String getActiveTransactions(
        @MXBeanParameter(name = "minDuration", description = "Minimum duration (seconds).")
            Long minDuration,
        @MXBeanParameter(name = "minSize", description = "Minimum size.")
            Integer minSize,
        @MXBeanParameter(name = "prj", description = "Projection (servers|clients).")
            String prj,
        @MXBeanParameter(name = "consistentIds", description = "Consistent ids (separated by comma).")
            String consistentIds,
        @MXBeanParameter(name = "xid", description = "Transaction XID.")
            String xid,
        @MXBeanParameter(name = "lbRegex", description = "Label regexp.")
            String lbRegex,
        @MXBeanParameter(name = "limit", description = "Limit a number of transactions collected on each node.")
            Integer limit,
        @MXBeanParameter(name = "order", description = "Order by DURATION|SIZE.")
            String order,
        @MXBeanParameter(name = "detailed", description = "Show detailed description, otherwise only count.")
            boolean detailed,
        @MXBeanParameter(name = "kill", description = "Kill matching transactions (be careful).")
            boolean kill
    );
<<<<<<< HEAD
=======

    /**
     * Kills transactions by the xid.
     *
     * @param xid Transaction xid.
     * @see TransactionView#xid()
     */
    @MXBeanDescription("Kills transactions by the xid.")
    public void cancel(
        @MXBeanParameter(name = "xid", description = "Transaction XID.") String xid
    );
>>>>>>> 1e84d448

    /**
     * Gets transaction timeout on partition map exchange.
     * <p>
     * @see TransactionConfiguration#getTxTimeoutOnPartitionMapExchange
     *
     * @return Transaction timeout on partition map exchange in milliseconds.
     */
    @MXBeanDescription("Returns transaction timeout on partition map exchange in milliseconds.")
    public long getTxTimeoutOnPartitionMapExchange();

    /**
     * Sets transaction timeout on partition map exchange.
     * <p>
     * If not set, default value is {@link TransactionConfiguration#TX_TIMEOUT_ON_PARTITION_MAP_EXCHANGE} which means
     * transactions will never be rolled back on partition map exchange.
     * <p>
     * @see TransactionConfiguration#setTxTimeoutOnPartitionMapExchange
     *
     * @param timeout Transaction timeout on partition map exchange in milliseconds.
     */
    @MXBeanDescription("Sets transaction timeout on partition map exchange in milliseconds.")
    public void setTxTimeoutOnPartitionMapExchange(
        @MXBeanParameter(name = "timeout",
            description = "Transaction timeout on partition map exchange in milliseconds.") long timeout
    );

    /**
     * Shows if dump requests from local node to near node are allowed, when long running transaction
     * is found. If allowed, the compute request to near node will be made to get thread dump of transaction
     * owner thread.
     *
     * @return <code>true</code> if allowed, <code>false</code> otherwise.
     */
    @MXBeanDescription(
        "Shows if dump requests from local node to near node are allowed, " +
        "when long running transaction  is found. If allowed, the compute request to near " +
        "node will be made to get thread dump of transaction owner thread."
    )
    public boolean getTxOwnerDumpRequestsAllowed();

    /**
     * Sets if dump requests from local node to near node are allowed, when long running transaction
     * is found. If allowed, the compute request to near node will be made to get thread dump of transaction
     * owner thread.
     *
     * @param allowed whether to allow
     */
    @MXBeanDescription(
        "Shows if dump requests from local node to near node are allowed, " +
        "when long running transaction  is found. If allowed, the compute request to near " +
        "node will be made to get thread dump of transaction owner thread."
    )
    public void setTxOwnerDumpRequestsAllowed(
        @MXBeanParameter(name = "allowed", description = "Whether to allow.") boolean allowed
    );

    /**
     * Returns threshold timeout in milliseconds for long transactions, if transaction exceeds it,
     * it will be dumped in log with information about how much time did
     * it spent in system time (time while aquiring locks, preparing, commiting, etc.)
     * and user time (time when client node runs some code while holding transaction).
     * Returns 0 if not set. No transactions are dumped in log if this parameter is not set.
     *
     * @return Threshold.
     */
    @MXBeanDescription(
        "Returns threshold timeout in milliseconds for long transactions, if transaction exceeds it, " +
        "it will be dumped in log with information about how much time did " +
        "it spent in system time (time while aquiring locks, preparing, commiting, etc.)" +
        "and user time (time when client node runs some code while holding transaction). " +
        "Returns 0 if not set. No transactions are dumped in log if this parameter is not set."
    )
    public long getLongTransactionTimeDumpThreshold();

    /**
     * Sets threshold timeout in milliseconds for long transactions, if transaction exceeds it,
     * it will be dumped in log with information about how much time did
     * it spent in system time (time while aquiring locks, preparing, commiting, etc.)
     * and user time (time when client node runs some code while holding transaction).
     * Can be set to 0 - no transactions will be dumped in log in this case.
     *
     * @param threshold Threshold.
     */
    @MXBeanDescription(
        "Sets threshold timeout in milliseconds for long transactions, if transaction exceeds it, " +
        "it will be dumped in log with information about how much time did " +
        "it spent in system time (time while aquiring locks, preparing, commiting, etc.) " +
        "and user time (time when client node runs some code while holding transaction). " +
        "Can be set to 0 - no transactions will be dumped in log in this case."
    )
    public void setLongTransactionTimeDumpThreshold(
        @MXBeanParameter(name = "threshold", description = "Threshold timeout.") long threshold
    );

    /**
     * Returns the coefficient for samples of completed transactions that will be dumped in log.
     *
     * @return Coefficient current value.
     */
    @MXBeanDescription(
        "Returns the coefficient for samples of completed transactions that will be dumped in log."
    )
    public double getTransactionTimeDumpSamplesCoefficient();

    /**
     * Sets the coefficient for samples of completed transactions that will be dumped in log.
     *
     * @param coefficient Coefficient.
     */
    @MXBeanDescription(
        "Sets the coefficient for samples of completed transactions that will be dumped in log."
<<<<<<< HEAD
    )
    public void setTransactionTimeDumpSamplesCoefficient(
        @MXBeanParameter(name = "coefficient", description = "Samples coefficient.") double coefficient
    );

    /**
     * Returns the limit of samples of completed transactions that will be dumped in log per second,
     * if {@link #getTransactionTimeDumpSamplesCoefficient} is above <code>0.0</code>.
     * Must be integer value greater than <code>0</code>.
     *
     * @return Limit value.
     */
    @MXBeanDescription(
        "Returns the limit of samples of completed transactions that will be dumped in log per second, " +
        "if {@link #getTransactionTimeDumpSamplesCoefficient} is above <code>0.0</code>. " +
        "Must be integer value greater than <code>0</code>."
    )
    public int getTransactionTimeDumpSamplesPerSecondLimit();

    /**
     * Sets the limit of samples of completed transactions that will be dumped in log per second,
     * if {@link #getTransactionTimeDumpSamplesCoefficient} is above <code>0.0</code>.
     * Must be integer value greater than <code>0</code>.
     *
     * @param limit Limit value.
     */
    @MXBeanDescription(
        "Sets the limit of samples of completed transactions that will be dumped in log per second, " +
        "if {@link #getTransactionTimeDumpSamplesCoefficient} is above <code>0.0</code>. " +
        "Must be integer value greater than <code>0</code>."
    )
    public void setTransactionTimeDumpSamplesPerSecondLimit(
        @MXBeanParameter(name = "limit", description = "Samples per second limit.") int limit
    );

    /**
     * Setting a timeout (in millis) for printing long-running transactions as
     * well as transactions that cannot receive locks for all their keys for a
     * long time. Set less than or equal {@code 0} to disable.
     *
     * @param timeout Timeout.
     */
    @MXBeanDescription(
        "Setting a timeout (in millis) for printing long-running transactions as well as transactions that cannot " +
            "receive locks for all their keys for a long time. Set less than or equal {@code 0} to disable."
    )
    void setLongOperationsDumpTimeout(
        @MXBeanParameter(name = "timeout", description = "Long operations dump timeout.") long timeout
    );

    /**
     * Returns a timeout (in millis) for printing long-running transactions as
     * well as transactions that cannot receive locks for all their keys for a
     * long time. Returns {@code 0} or less if not set.
     *
     * @return Timeout.
     */
    @MXBeanDescription(
        "Returns a timeout (in millis) for printing long-running transactions as well as transactions that cannot " +
            "receive locks for all their keys for a long time. Returns {@code 0} or less if not set."
    )
    long getLongOperationsDumpTimeout();
=======
    )
    public void setTransactionTimeDumpSamplesCoefficient(
        @MXBeanParameter(name = "coefficient", description = "Samples coefficient.") double coefficient
    );

    /**
     * Returns the limit of samples of completed transactions that will be dumped in log per second,
     * if {@link #getTransactionTimeDumpSamplesCoefficient} is above <code>0.0</code>.
     * Must be integer value greater than <code>0</code>.
     *
     * @return Limit value.
     */
    @MXBeanDescription(
        "Returns the limit of samples of completed transactions that will be dumped in log per second, " +
        "if {@link #getTransactionTimeDumpSamplesCoefficient} is above <code>0.0</code>. " +
        "Must be integer value greater than <code>0</code>."
    )
    public int getTransactionTimeDumpSamplesPerSecondLimit();

    /**
     * Sets the limit of samples of completed transactions that will be dumped in log per second,
     * if {@link #getTransactionTimeDumpSamplesCoefficient} is above <code>0.0</code>.
     * Must be integer value greater than <code>0</code>.
     *
     * @param limit Limit value.
     */
    @MXBeanDescription(
        "Sets the limit of samples of completed transactions that will be dumped in log per second, " +
        "if {@link #getTransactionTimeDumpSamplesCoefficient} is above <code>0.0</code>. " +
        "Must be integer value greater than <code>0</code>."
    )
    public void setTransactionTimeDumpSamplesPerSecondLimit(
        @MXBeanParameter(name = "limit", description = "Samples per second limit.") int limit
    );

    /**
     * Setting a timeout (in millis) for printing long-running transactions as
     * well as transactions that cannot receive locks for all their keys for a
     * long time. Set less than or equal {@code 0} to disable.
     *
     * @param timeout Timeout.
     */
    @MXBeanDescription(
        "Setting a timeout (in millis) for printing long-running transactions as well as transactions that cannot " +
            "receive locks for all their keys for a long time. Set less than or equal {@code 0} to disable."
    )
    void setLongOperationsDumpTimeout(
        @MXBeanParameter(name = "timeout", description = "Long operations dump timeout.") long timeout
    );

    /**
     * Returns a timeout (in millis) for printing long-running transactions as
     * well as transactions that cannot receive locks for all their keys for a
     * long time. Returns {@code 0} or less if not set.
     *
     * @return Timeout.
     */
    @MXBeanDescription(
        "Returns a timeout (in millis) for printing long-running transactions as well as transactions that cannot " +
            "receive locks for all their keys for a long time. Returns {@code 0} or less if not set."
    )
    long getLongOperationsDumpTimeout();

    /**
     * Set timeout interval for tx key contention analysis.
     * @param timeout Interval in millis.
     */
    @MXBeanParametersNames("timeout")
    @MXBeanDescription("Timeout interval (in millis) for printing tx key contention queue size info. Each transaction " +
        "besides OPTIMISTIC SERIALIZABLE capture locks on all enlisted keys, for some reasons per key lock queue may " +
        "rise. This property sets the interval during which keys and appropriate queue size statistics has been " +
        "collected.")
    void setTxKeyCollisionsInterval(int timeout);

    /**
     * @return Current interval in millis.
     */
    @MXBeanDescription("Returns a timeout (in millis) for printing tx key contention queue size info. Each transaction " +
        "besides OPTIMISTIC SERIALIZABLE capture locks on all enlisted keys, for some reasons per key lock queue may " +
        "rise. Returns the interval during which keys and appropriate queue size statistics has been " +
        "collected.")
    int getTxKeyCollisionsInterval();
>>>>>>> 1e84d448
}<|MERGE_RESOLUTION|>--- conflicted
+++ resolved
@@ -60,8 +60,6 @@
         @MXBeanParameter(name = "kill", description = "Kill matching transactions (be careful).")
             boolean kill
     );
-<<<<<<< HEAD
-=======
 
     /**
      * Kills transactions by the xid.
@@ -73,7 +71,6 @@
     public void cancel(
         @MXBeanParameter(name = "xid", description = "Transaction XID.") String xid
     );
->>>>>>> 1e84d448
 
     /**
      * Gets transaction timeout on partition map exchange.
@@ -186,70 +183,6 @@
      */
     @MXBeanDescription(
         "Sets the coefficient for samples of completed transactions that will be dumped in log."
-<<<<<<< HEAD
-    )
-    public void setTransactionTimeDumpSamplesCoefficient(
-        @MXBeanParameter(name = "coefficient", description = "Samples coefficient.") double coefficient
-    );
-
-    /**
-     * Returns the limit of samples of completed transactions that will be dumped in log per second,
-     * if {@link #getTransactionTimeDumpSamplesCoefficient} is above <code>0.0</code>.
-     * Must be integer value greater than <code>0</code>.
-     *
-     * @return Limit value.
-     */
-    @MXBeanDescription(
-        "Returns the limit of samples of completed transactions that will be dumped in log per second, " +
-        "if {@link #getTransactionTimeDumpSamplesCoefficient} is above <code>0.0</code>. " +
-        "Must be integer value greater than <code>0</code>."
-    )
-    public int getTransactionTimeDumpSamplesPerSecondLimit();
-
-    /**
-     * Sets the limit of samples of completed transactions that will be dumped in log per second,
-     * if {@link #getTransactionTimeDumpSamplesCoefficient} is above <code>0.0</code>.
-     * Must be integer value greater than <code>0</code>.
-     *
-     * @param limit Limit value.
-     */
-    @MXBeanDescription(
-        "Sets the limit of samples of completed transactions that will be dumped in log per second, " +
-        "if {@link #getTransactionTimeDumpSamplesCoefficient} is above <code>0.0</code>. " +
-        "Must be integer value greater than <code>0</code>."
-    )
-    public void setTransactionTimeDumpSamplesPerSecondLimit(
-        @MXBeanParameter(name = "limit", description = "Samples per second limit.") int limit
-    );
-
-    /**
-     * Setting a timeout (in millis) for printing long-running transactions as
-     * well as transactions that cannot receive locks for all their keys for a
-     * long time. Set less than or equal {@code 0} to disable.
-     *
-     * @param timeout Timeout.
-     */
-    @MXBeanDescription(
-        "Setting a timeout (in millis) for printing long-running transactions as well as transactions that cannot " +
-            "receive locks for all their keys for a long time. Set less than or equal {@code 0} to disable."
-    )
-    void setLongOperationsDumpTimeout(
-        @MXBeanParameter(name = "timeout", description = "Long operations dump timeout.") long timeout
-    );
-
-    /**
-     * Returns a timeout (in millis) for printing long-running transactions as
-     * well as transactions that cannot receive locks for all their keys for a
-     * long time. Returns {@code 0} or less if not set.
-     *
-     * @return Timeout.
-     */
-    @MXBeanDescription(
-        "Returns a timeout (in millis) for printing long-running transactions as well as transactions that cannot " +
-            "receive locks for all their keys for a long time. Returns {@code 0} or less if not set."
-    )
-    long getLongOperationsDumpTimeout();
-=======
     )
     public void setTransactionTimeDumpSamplesCoefficient(
         @MXBeanParameter(name = "coefficient", description = "Samples coefficient.") double coefficient
@@ -332,5 +265,4 @@
         "rise. Returns the interval during which keys and appropriate queue size statistics has been " +
         "collected.")
     int getTxKeyCollisionsInterval();
->>>>>>> 1e84d448
 }