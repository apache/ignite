--- conflicted
+++ resolved
@@ -214,10 +214,6 @@
     public IgniteFuture<Collection<ClusterStartNodeResult>> startNodesAsync(File file, boolean restart, int timeout,
         int maxConn) throws IgniteException;
 
-<<<<<<< HEAD
-
-=======
->>>>>>> 83fc01e6
     /**
      * Starts one or more nodes on remote host(s).
      * <p>
@@ -418,10 +414,6 @@
     public IgniteFuture<Collection<ClusterStartNodeResult>> startNodesAsync(Collection<Map<String, Object>> hosts,
         @Nullable Map<String, Object> dflts, boolean restart, int timeout, int maxConn) throws IgniteException;
 
-<<<<<<< HEAD
-
-=======
->>>>>>> 83fc01e6
     /**
      * Stops nodes satisfying optional set of predicates.
      * <p>
