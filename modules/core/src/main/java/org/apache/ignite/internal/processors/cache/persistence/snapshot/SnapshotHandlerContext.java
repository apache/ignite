--- conflicted
+++ resolved
@@ -38,13 +38,8 @@
     /** Local node. */
     private final ClusterNode locNode;
 
-<<<<<<< HEAD
-    /** Current snapshot creation future. {@code Null} if operation is not snapshot creation. */
-    @Nullable private SnapshotFutureTask createSnpFut;
-=======
     /** Warning flag of concurrent inconsistent-by-nature streamer updates. */
     private final boolean streamerWrn;
->>>>>>> 30540738
 
     /**
      * @param metadata Snapshot metadata.
@@ -54,33 +49,13 @@
      * @param snpDir The full path to the snapshot files.
      * @param streamerWrn {@code True} if concurrent streaming updates occured during snapshot operation.
      */
-<<<<<<< HEAD
-    public SnapshotHandlerContext(SnapshotMetadata metadata, @Nullable Collection<String> grps, ClusterNode locNode, File snpDir) {
-        this(metadata, grps, null, locNode, snpDir);
-    }
-
-    /**
-     * @param metadata Snapshot metadata.
-     * @param grps The names of the cache groups on which the operation is performed.
-     * @param createSnpFut Current snapshot creation future. {@code Null} if operation is not creation.
-     * @param locNode Local node.
-     * @param snpDir The full path to the snapshot files.
-     */
-    public SnapshotHandlerContext(SnapshotMetadata metadata, @Nullable Collection<String> grps,
-        @Nullable SnapshotFutureTask createSnpFut, ClusterNode locNode, File snpDir) {
-=======
     public SnapshotHandlerContext(SnapshotMetadata metadata, @Nullable Collection<String> grps, ClusterNode locNode,
         File snpDir, boolean streamerWrn) {
->>>>>>> 30540738
         this.metadata = metadata;
         this.grps = grps;
         this.locNode = locNode;
         this.snpDir = snpDir;
-<<<<<<< HEAD
-        this.createSnpFut = createSnpFut;
-=======
         this.streamerWrn = streamerWrn;
->>>>>>> 30540738
     }
 
     /**
@@ -113,16 +88,9 @@
     }
 
     /**
-<<<<<<< HEAD
-     * @return Current snapshot creation future. {@code Null} if operation is not creation.
-     */
-    public SnapshotFutureTask createSnpFut() {
-        return createSnpFut;
-=======
      * @return {@code True} if concurrent streaming updates occured during snapshot operation. {@code False} otherwise.
      */
     public boolean streamerWarning() {
         return streamerWrn;
->>>>>>> 30540738
     }
 }