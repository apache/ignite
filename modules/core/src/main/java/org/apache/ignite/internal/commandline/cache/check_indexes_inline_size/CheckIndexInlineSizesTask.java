--- conflicted
+++ resolved
@@ -86,17 +86,12 @@
         }
 
         /** {@inheritDoc} */
-<<<<<<< HEAD
-        @Override protected CheckIndexInlineSizesResult run(@Nullable Void arg) throws IgniteException {
-            Map<String, Integer> idxNameToInlineSize = ignite.context().query().secondaryIndexesInlineSize();
-=======
         @Override protected CheckIndexInlineSizesResult run(@Nullable NoArg arg) throws IgniteException {
             Map<String, Integer> indexNameToInlineSize = ignite.context().query().secondaryIndexesInlineSize();
->>>>>>> e70b66c5
 
             CheckIndexInlineSizesResult res = new CheckIndexInlineSizesResult();
 
-            res.addResult(ignite.localNode().id(), idxNameToInlineSize);
+            res.addResult(ignite.localNode().id(), indexNameToInlineSize);
 
             return res;
         }
