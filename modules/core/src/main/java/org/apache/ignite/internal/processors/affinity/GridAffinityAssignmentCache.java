/*
 * Licensed to the Apache Software Foundation (ASF) under one or more
 * contributor license agreements.  See the NOTICE file distributed with
 * this work for additional information regarding copyright ownership.
 * The ASF licenses this file to You under the Apache License, Version 2.0
 * (the "License"); you may not use this file except in compliance with
 * the License.  You may obtain a copy of the License at
 *
 *      http://www.apache.org/licenses/LICENSE-2.0
 *
 * Unless required by applicable law or agreed to in writing, software
 * distributed under the License is distributed on an "AS IS" BASIS,
 * WITHOUT WARRANTIES OR CONDITIONS OF ANY KIND, either express or implied.
 * See the License for the specific language governing permissions and
 * limitations under the License.
 */

package org.apache.ignite.internal.processors.affinity;

import java.util.ArrayList;
import java.util.Collection;
import java.util.Collections;
import java.util.HashMap;
import java.util.Iterator;
import java.util.List;
import java.util.Map;
import java.util.Set;
import java.util.UUID;
import java.util.concurrent.ConcurrentMap;
import java.util.concurrent.ConcurrentNavigableMap;
import java.util.concurrent.ConcurrentSkipListMap;
import java.util.concurrent.atomic.AtomicInteger;
import java.util.concurrent.atomic.AtomicReference;
import org.apache.ignite.IgniteCheckedException;
import org.apache.ignite.IgniteException;
import org.apache.ignite.IgniteLogger;
import org.apache.ignite.IgniteSystemProperties;
import org.apache.ignite.cache.affinity.AffinityCentralizedFunction;
import org.apache.ignite.cache.affinity.AffinityFunction;
import org.apache.ignite.cluster.ClusterNode;
import org.apache.ignite.events.DiscoveryEvent;
import org.apache.ignite.internal.GridKernalContext;
import org.apache.ignite.internal.IgniteInternalFuture;
import org.apache.ignite.internal.cluster.NodeOrderComparator;
import org.apache.ignite.internal.managers.discovery.DiscoCache;
import org.apache.ignite.internal.processors.cache.ExchangeDiscoveryEvents;
import org.apache.ignite.internal.processors.cluster.BaselineTopology;
import org.apache.ignite.internal.util.future.GridFutureAdapter;
import org.apache.ignite.internal.util.typedef.F;
import org.apache.ignite.internal.util.typedef.internal.CU;
import org.apache.ignite.internal.util.typedef.internal.S;
import org.apache.ignite.internal.util.typedef.internal.SB;
import org.apache.ignite.internal.util.typedef.internal.U;
import org.apache.ignite.lang.IgnitePredicate;
import org.jetbrains.annotations.Nullable;

import static org.apache.ignite.IgniteSystemProperties.IGNITE_AFFINITY_HISTORY_SIZE;
import static org.apache.ignite.IgniteSystemProperties.IGNITE_PART_DISTRIBUTION_WARN_THRESHOLD;
import static org.apache.ignite.IgniteSystemProperties.getFloat;
import static org.apache.ignite.IgniteSystemProperties.getInteger;
import static org.apache.ignite.cache.CacheMode.PARTITIONED;
import static org.apache.ignite.internal.events.DiscoveryCustomEvent.EVT_DISCOVERY_CUSTOM_EVT;

/**
 * Affinity cached function.
 */
public class GridAffinityAssignmentCache {
    /** Cleanup history size. */
    private final int MAX_HIST_SIZE = getInteger(IGNITE_AFFINITY_HISTORY_SIZE, 500);

    /** Partition distribution. */
    private final float partDistribution = getFloat(IGNITE_PART_DISTRIBUTION_WARN_THRESHOLD, 50f);

    /** Group name if specified or cache name. */
    private final String cacheOrGrpName;

    /** Group ID. */
    private final int grpId;

    /** Number of backups. */
    private final int backups;

    /** Affinity function. */
    private final AffinityFunction aff;

    /** */
    private final IgnitePredicate<ClusterNode> nodeFilter;

    /** Partitions count. */
    private final int partsCnt;

    /** Affinity calculation results cache: topology version => partition => nodes. */
    private final ConcurrentNavigableMap<AffinityTopologyVersion, HistoryAffinityAssignment> affCache;

    /** */
    private volatile IdealAffinityAssignment idealAssignment;

    /** */
    private BaselineTopology baselineTopology;

    /** */
    private IdealAffinityAssignment baselineAssignment;

    /** Cache item corresponding to the head topology version. */
    private final AtomicReference<GridAffinityAssignmentV2> head;

    /** Ready futures. */
    private final ConcurrentMap<AffinityTopologyVersion, AffinityReadyFuture> readyFuts = new ConcurrentSkipListMap<>();

    /** Log. */
    private final IgniteLogger log;

    /** */
    private final GridKernalContext ctx;

    /** */
    private final boolean locCache;

    /** */
    private final boolean persistentCache;

    /** Node stop flag. */
    private volatile IgniteCheckedException stopErr;

    /** Full history size. */
    private final AtomicInteger fullHistSize = new AtomicInteger();

    /** */
    private final Object similarAffKey;

    /**
     * Constructs affinity cached calculations.
     *
     * @param ctx Kernal context.
     * @param cacheOrGrpName Cache or cache group name.
     * @param grpId Group ID.
     * @param aff Affinity function.
     * @param nodeFilter Node filter.
     * @param backups Number of backups.
     * @param locCache Local cache flag.
     */
    public GridAffinityAssignmentCache(GridKernalContext ctx,
        String cacheOrGrpName,
        int grpId,
        AffinityFunction aff,
        IgnitePredicate<ClusterNode> nodeFilter,
        int backups,
        boolean locCache,
        boolean persistentCache)
    {
        assert ctx != null;
        assert aff != null;
        assert nodeFilter != null;
        assert grpId != 0;

        this.ctx = ctx;
        this.aff = aff;
        this.nodeFilter = nodeFilter;
        this.cacheOrGrpName = cacheOrGrpName;
        this.grpId = grpId;
        this.backups = backups;
        this.locCache = locCache;
        this.persistentCache = persistentCache;

        log = ctx.log(GridAffinityAssignmentCache.class);

        partsCnt = aff.partitions();
        affCache = new ConcurrentSkipListMap<>();
        head = new AtomicReference<>(new GridAffinityAssignmentV2(AffinityTopologyVersion.NONE));

        similarAffKey = ctx.affinity().similaryAffinityKey(aff, nodeFilter, backups, partsCnt);

        assert similarAffKey != null;
    }

    /**
     * @return Key to find caches with similar affinity.
     */
    public Object similarAffinityKey() {
        return similarAffKey;
    }

    /**
     * @return Group name if it is specified, otherwise cache name.
     */
    public String cacheOrGroupName() {
        return cacheOrGrpName;
    }

    /**
     * @return Cache group ID.
     */
    public int groupId() {
        return grpId;
    }

    /**
     * Initializes affinity with given topology version and assignment.
     *
     * @param topVer Topology version.
     * @param affAssignment Affinity assignment for topology version.
     */
    public GridAffinityAssignment initialize(AffinityTopologyVersion topVer, List<List<ClusterNode>> affAssignment) {
        assert topVer.compareTo(lastVersion()) >= 0 : "[topVer = " + topVer + ", last=" + lastVersion() + ']';

        assert idealAssignment != null;

<<<<<<< HEAD
        GridAffinityAssignment assignment = new GridAffinityAssignment(topVer, affAssignment, idealAssignment.assignment());

        return set(topVer, assignment);
    }

    /**
     * Adds assignment with given version to affinity cache and completes pending affinity ready futures
     * with version less or equal than given.
     *
     * @param topVer Affinity assignment topology version.
     * @param assignment Calculated assignment.
     * @return Calculated assignment.
     */
    private GridAffinityAssignment set(AffinityTopologyVersion topVer, GridAffinityAssignment assignment) {
        HistoryAffinityAssignment hAff = affCache.put(topVer, new HistoryAffinityAssignment(assignment));
=======
        GridAffinityAssignmentV2 assignment = new GridAffinityAssignmentV2(topVer, affAssignment, idealAssignment);

        HistoryAffinityAssignment hAff = affCache.put(topVer, new HistoryAffinityAssignment(assignment, backups));
>>>>>>> 1dbf57bc

        head.set(assignment);

        for (Map.Entry<AffinityTopologyVersion, AffinityReadyFuture> entry : readyFuts.entrySet()) {
            if (entry.getKey().compareTo(topVer) <= 0) {
                if (log.isDebugEnabled())
                    log.debug("Completing topology ready future (initialized affinity) " +
                        "[locNodeId=" + ctx.localNodeId() + ", futVer=" + entry.getKey() + ", topVer=" + topVer + ']');

                entry.getValue().onDone(topVer);
            }
        }

        // In case if value was replaced there is no sense to clean the history.
        if (hAff == null)
            onHistoryAdded();

        if (log.isTraceEnabled()) {
            log.trace("New affinity assignment [grp=" + cacheOrGrpName
                + ", topVer=" + topVer
                + ", aff=" + fold(assignment.assignment()) + "]");
        }

        return assignment;
    }

    /**
     * @param assignment Assignment.
     */
    public void idealAssignment(AffinityTopologyVersion topVer, List<List<ClusterNode>> assignment) {
        this.idealAssignment = IdealAffinityAssignment.create(topVer, assignment);
    }

    /**
     * @param assignment Assignment.
     */
    public void idealAssignment(IdealAffinityAssignment assignment) {
        this.idealAssignment = assignment;
    }

    /**
     *
     */
    public @Nullable IdealAffinityAssignment idealAffinityAssignment() {
        return idealAssignment;
    }

    /**
     * @return Assignment.
     */
    public @Nullable List<List<ClusterNode>> idealAssignment() {
        return idealAssignment != null ? idealAssignment.assignment() : null;
    }

    /**
     * @return {@code True} if affinity function has {@link AffinityCentralizedFunction} annotation.
     */
    public boolean centralizedAffinityFunction() {
        return U.hasAnnotation(aff, AffinityCentralizedFunction.class);
    }

    /**
     * Kernal stop callback.
     *
     * @param err Error.
     */
    public void cancelFutures(IgniteCheckedException err) {
        stopErr = err;

        for (AffinityReadyFuture fut : readyFuts.values())
            fut.onDone(err);
    }

    /**
     *
     */
    public void onReconnected() {
        idealAssignment = null;

        affCache.clear();

        fullHistSize.set(0);

        head.set(new GridAffinityAssignmentV2(AffinityTopologyVersion.NONE));

        stopErr = null;
    }

    /**
     * Calculates ideal assignment for given topology version and events happened since last calculation.
     *
     * @param topVer Topology version to calculate affinity cache for.
     * @param events Discovery events that caused this topology version change.
     * @param discoCache Discovery cache.
     * @return Ideal affinity assignment.
     */
    public IdealAffinityAssignment calculate(
        AffinityTopologyVersion topVer,
        @Nullable ExchangeDiscoveryEvents events,
        @Nullable DiscoCache discoCache
    ) {
        if (log.isDebugEnabled())
            log.debug("Calculating ideal affinity [topVer=" + topVer + ", locNodeId=" + ctx.localNodeId() +
                ", discoEvts=" + events + ']');

        IdealAffinityAssignment prevAssignment = idealAssignment;

        // Already calculated.
        if (prevAssignment.topologyVersion().equals(topVer))
            return prevAssignment;

        // Resolve nodes snapshot for specified topology version.
        List<ClusterNode> sorted;

        if (!locCache) {
            sorted = new ArrayList<>(discoCache.cacheGroupAffinityNodes(groupId()));

            Collections.sort(sorted, NodeOrderComparator.getInstance());
        }
        else
            sorted = Collections.singletonList(ctx.discovery().localNode());

        boolean hasBaseline = false;
        boolean changedBaseline = false;

        if (discoCache != null) {
            hasBaseline = discoCache.state().baselineTopology() != null && persistentCache;

            changedBaseline = !hasBaseline ? baselineTopology != null :
                !discoCache.state().baselineTopology().equals(baselineTopology);
        }

        IdealAffinityAssignment assignment;

        if (prevAssignment != null && events != null) {
            /* Skip affinity calculation only when all nodes triggered exchange
               don't belong to affinity for current group (client node or filtered by nodeFilter). */
            boolean skipCalculation = true;

            for (DiscoveryEvent event : events.events()) {
                boolean affinityNode = CU.affinityNode(event.eventNode(), nodeFilter);

                if (affinityNode || event.type() == EVT_DISCOVERY_CUSTOM_EVT) {
                    skipCalculation = false;

                    break;
                }
            }

            if (skipCalculation)
                assignment = prevAssignment;
            else if (hasBaseline && !changedBaseline) {
                if (baselineAssignment == null) {
                    List<ClusterNode> baselineAffinityNodes = discoCache.state().baselineTopology()
                        .createBaselineView(sorted, nodeFilter);

                    List<List<ClusterNode>> calculated = aff.assignPartitions(new GridAffinityFunctionContextImpl(
                        baselineAffinityNodes, prevAssignment != null ? prevAssignment.assignment() : null,
                        events.lastEvent(), topVer, backups));

                    baselineAssignment = IdealAffinityAssignment.create(topVer, baselineAffinityNodes, calculated);
                }

                assignment = IdealAffinityAssignment.createWithPreservedPrimaries(
                    topVer,
                    baselineAssignmentWithoutOfflineNodes(topVer),
                    baselineAssignment
                );
            }
            else if (hasBaseline && changedBaseline) {
                List<ClusterNode> baselineAffinityNodes = discoCache.state().baselineTopology()
                    .createBaselineView(sorted, nodeFilter);

                List<List<ClusterNode>> calculated = aff.assignPartitions(new GridAffinityFunctionContextImpl(
                    baselineAffinityNodes, prevAssignment != null ? prevAssignment.assignment() : null,
                    events.lastEvent(), topVer, backups));

                baselineAssignment = IdealAffinityAssignment.create(topVer, baselineAffinityNodes, calculated);

                assignment = IdealAffinityAssignment.createWithPreservedPrimaries(
                    topVer,
                    baselineAssignmentWithoutOfflineNodes(topVer),
                    baselineAssignment
                );
            }
            else {
                List<List<ClusterNode>> calculated = aff.assignPartitions(new GridAffinityFunctionContextImpl(sorted,
                    prevAssignment != null ? prevAssignment.assignment() : null,
                    events.lastEvent(), topVer, backups));

                assignment = IdealAffinityAssignment.create(topVer, sorted, calculated);
            }
        }
        else {
            DiscoveryEvent event = null;

            if (events != null)
                event = events.lastEvent();

            if (hasBaseline) {
                List<ClusterNode> baselineAffinityNodes = discoCache.state().baselineTopology()
                    .createBaselineView(sorted, nodeFilter);

                List<List<ClusterNode>> calculated = aff.assignPartitions(new GridAffinityFunctionContextImpl(
                    baselineAffinityNodes, prevAssignment != null ? prevAssignment.assignment() : null,
                    event, topVer, backups));

                baselineAssignment = IdealAffinityAssignment.create(topVer, baselineAffinityNodes, calculated);

                assignment = IdealAffinityAssignment.createWithPreservedPrimaries(
                    topVer,
                    baselineAssignmentWithoutOfflineNodes(topVer),
                    baselineAssignment
                );
            }
            else {
                List<List<ClusterNode>> calculated = aff.assignPartitions(new GridAffinityFunctionContextImpl(sorted,
                    prevAssignment != null ? prevAssignment.assignment() : null,
                    event, topVer, backups));

                assignment = IdealAffinityAssignment.create(topVer, sorted, calculated);
            }
        }

        assert assignment != null;

        idealAssignment = assignment;

        if (ctx.cache().cacheMode(cacheOrGrpName) == PARTITIONED && !ctx.clientNode())
            printDistributionIfThresholdExceeded(assignment.assignment(), sorted.size());

        if (hasBaseline) {
            baselineTopology = discoCache.state().baselineTopology();
            assert baselineAssignment != null;
        }
        else {
            baselineTopology = null;
            baselineAssignment = null;
        }

        if (locCache)
            initialize(topVer, assignment.assignment());

        return assignment;
    }

    /**
     * @param topVer Topology version.
     * @return Baseline assignment with filtered out offline nodes.
     */
    private List<List<ClusterNode>> baselineAssignmentWithoutOfflineNodes(AffinityTopologyVersion topVer) {
        Map<Object, ClusterNode> alives = new HashMap<>();

        for (ClusterNode node : ctx.discovery().nodes(topVer)) {
            if (!node.isClient() && !node.isDaemon())
                alives.put(node.consistentId(), node);
        }

        List<List<ClusterNode>> assignment = baselineAssignment.assignment();

        List<List<ClusterNode>> result = new ArrayList<>(assignment.size());

        for (int p = 0; p < assignment.size(); p++) {
            List<ClusterNode> baselineMapping = assignment.get(p);
            List<ClusterNode> currentMapping = null;

            for (ClusterNode node : baselineMapping) {
                ClusterNode aliveNode = alives.get(node.consistentId());

                if (aliveNode != null) {
                    if (currentMapping == null)
                        currentMapping = new ArrayList<>();

                    currentMapping.add(aliveNode);
                }
            }

            result.add(p, currentMapping != null ? currentMapping : Collections.<ClusterNode>emptyList());
        }

        return result;
    }

    /**
     * Calculates and logs partitions distribution if threshold of uneven distribution {@link #partDistribution} is exceeded.
     *
     * @param assignments Assignments to calculate partitions distribution.
     * @param nodes Affinity nodes number.
     * @see IgniteSystemProperties#IGNITE_PART_DISTRIBUTION_WARN_THRESHOLD
     */
    private void printDistributionIfThresholdExceeded(List<List<ClusterNode>> assignments, int nodes) {
        int locPrimaryCnt = 0;
        int locBackupCnt = 0;

        for (List<ClusterNode> assignment : assignments) {
            for (int i = 0; i < assignment.size(); i++) {
                ClusterNode node = assignment.get(i);

                if (node.isLocal()) {
                    if (i == 0)
                        locPrimaryCnt++;
                    else
                        locBackupCnt++;
                }
            }
        }

        float expCnt = (float)partsCnt / nodes;

        float deltaPrimary = Math.abs(1 - (float)locPrimaryCnt / expCnt) * 100;
        float deltaBackup = Math.abs(1 - (float)locBackupCnt / (expCnt * backups)) * 100;

        if (deltaPrimary > partDistribution || deltaBackup > partDistribution) {
            log.info(String.format("Local node affinity assignment distribution is not ideal " +
                    "[cache=%s, expectedPrimary=%.2f, actualPrimary=%d, " +
                    "expectedBackups=%.2f, actualBackups=%d, warningThreshold=%.2f%%]",
                cacheOrGrpName, expCnt, locPrimaryCnt,
                expCnt * backups, locBackupCnt, partDistribution));
        }
    }

    /**
     * Copies previous affinity assignment when discovery event does not cause affinity assignment changes
     * (e.g. client node joins on leaves).
     *
     * @param evt Event.
     * @param topVer Topology version.
     */
    public void clientEventTopologyChange(DiscoveryEvent evt, AffinityTopologyVersion topVer) {
        assert topVer.compareTo(lastVersion()) >= 0 : "[topVer = " + topVer + ", last=" + lastVersion() + ']';

        GridAffinityAssignmentV2 aff = head.get();

        assert evt.type() == EVT_DISCOVERY_CUSTOM_EVT || aff.primaryPartitions(evt.eventNode().id()).isEmpty() : evt;

        assert evt.type() == EVT_DISCOVERY_CUSTOM_EVT || aff.backupPartitions(evt.eventNode().id()).isEmpty() : evt;

        GridAffinityAssignmentV2 assignmentCpy = new GridAffinityAssignmentV2(topVer, aff);

        HistoryAffinityAssignment hAff = affCache.put(topVer, new HistoryAffinityAssignment(assignmentCpy, backups));

        head.set(assignmentCpy);

        for (Map.Entry<AffinityTopologyVersion, AffinityReadyFuture> entry : readyFuts.entrySet()) {
            if (entry.getKey().compareTo(topVer) <= 0) {
                if (log.isDebugEnabled())
                    log.debug("Completing topology ready future (use previous affinity) " +
                        "[locNodeId=" + ctx.localNodeId() + ", futVer=" + entry.getKey() + ", topVer=" + topVer + ']');

                entry.getValue().onDone(topVer);
            }
        }

        // In case if value was replaced there is no sense to clean the history.
        if (hAff == null)
            onHistoryAdded();
    }

    /**
     * @return Last calculated affinity version.
     */
    public AffinityTopologyVersion lastVersion() {
        return head.get().topologyVersion();
    }

    /**
     * @param topVer Topology version.
     * @return Affinity assignment.
     */
    public List<List<ClusterNode>> assignments(AffinityTopologyVersion topVer) {
        AffinityAssignment aff = cachedAffinity(topVer);

        return aff.assignment();
    }
    /**
     * @param topVer Topology version.
     * @return Affinity assignment.
     */
    public List<List<ClusterNode>> readyAssignments(AffinityTopologyVersion topVer) {
        AffinityAssignment aff = readyAffinity(topVer);

        assert aff != null : "No ready affinity [grp=" + cacheOrGrpName + ", ver=" + topVer + ']';

        return aff.assignment();
    }

    /**
     * Gets future that will be completed after topology with version {@code topVer} is calculated.
     *
     * @param topVer Topology version to await for.
     * @return Future that will be completed after affinity for topology version {@code topVer} is calculated.
     */
    @Nullable public IgniteInternalFuture<AffinityTopologyVersion> readyFuture(AffinityTopologyVersion topVer) {
        GridAffinityAssignmentV2 aff = head.get();

        if (aff.topologyVersion().compareTo(topVer) >= 0) {
            if (log.isDebugEnabled())
                log.debug("Returning finished future for readyFuture [head=" + aff.topologyVersion() +
                    ", topVer=" + topVer + ']');

            return null;
        }

        GridFutureAdapter<AffinityTopologyVersion> fut = F.addIfAbsent(readyFuts, topVer,
            new AffinityReadyFuture(topVer));

        aff = head.get();

        if (aff.topologyVersion().compareTo(topVer) >= 0) {
            if (log.isDebugEnabled())
                log.debug("Completing topology ready future right away [head=" + aff.topologyVersion() +
                    ", topVer=" + topVer + ']');

            fut.onDone(aff.topologyVersion());
        }
        else if (stopErr != null)
            fut.onDone(stopErr);

        return fut;
    }

    /**
     * @return Partition count.
     */
    public int partitions() {
        return partsCnt;
    }

    /**
     * Gets affinity nodes for specified partition.
     *
     * @param part Partition.
     * @param topVer Topology version.
     * @return Affinity nodes.
     */
    public List<ClusterNode> nodes(int part, AffinityTopologyVersion topVer) {
        // Resolve cached affinity nodes.
        return cachedAffinity(topVer).get(part);
    }

    /**
     * Get primary partitions for specified node ID.
     *
     * @param nodeId Node ID to get primary partitions for.
     * @param topVer Topology version.
     * @return Primary partitions for specified node ID.
     */
    public Set<Integer> primaryPartitions(UUID nodeId, AffinityTopologyVersion topVer) {
        return cachedAffinity(topVer).primaryPartitions(nodeId);
    }

    /**
     * Get backup partitions for specified node ID.
     *
     * @param nodeId Node ID to get backup partitions for.
     * @param topVer Topology version.
     * @return Backup partitions for specified node ID.
     */
    public Set<Integer> backupPartitions(UUID nodeId, AffinityTopologyVersion topVer) {
        return cachedAffinity(topVer).backupPartitions(nodeId);
    }

    /**
     * Dumps debug information.
     *
     * @return {@code True} if there are pending futures.
     */
    public boolean dumpDebugInfo() {
        if (!readyFuts.isEmpty()) {
            U.warn(log, "First 3 pending affinity ready futures [grp=" + cacheOrGrpName +
                ", total=" + readyFuts.size() +
                ", lastVer=" + lastVersion() + "]:");

            int cnt = 0;

            for (AffinityReadyFuture fut : readyFuts.values()) {
                U.warn(log, ">>> " + fut);

                if (++cnt == 3)
                    break;
            }

            return true;
        }

        return false;
    }

    /**
     * @param topVer Topology version.
     * @return Assignment.
     */
    public AffinityAssignment readyAffinity(AffinityTopologyVersion topVer) {
        AffinityAssignment cache = head.get();

        if (!cache.topologyVersion().equals(topVer)) {
            cache = affCache.get(topVer);

            if (cache == null) {
                throw new IllegalStateException("Affinity for topology version is " +
                    "not initialized [locNode=" + ctx.discovery().localNode().id() +
                    ", grp=" + cacheOrGrpName +
                    ", topVer=" + topVer +
                    ", head=" + head.get().topologyVersion() +
                    ", history=" + affCache.keySet() +
                    ']');
            }
        }

        return cache;
    }

    /**
     * Get cached affinity for specified topology version.
     *
     * @param topVer Topology version.
     * @return Cached affinity.
     */
    public AffinityAssignment cachedAffinity(AffinityTopologyVersion topVer) {
        AffinityTopologyVersion lastAffChangeTopVer =
            ctx.cache().context().exchange().lastAffinityChangedTopologyVersion(topVer);

        return cachedAffinity(topVer, lastAffChangeTopVer);
    }

    /**
     * Get cached affinity for specified topology version.
     *
     * @param topVer Topology version.
     * @return Cached affinity.
     */
    public AffinityAssignment cachedAffinity(AffinityTopologyVersion topVer, AffinityTopologyVersion lastAffChangeTopVer) {
        if (topVer.equals(AffinityTopologyVersion.NONE))
            topVer = lastAffChangeTopVer = lastVersion();
        else {
            if (lastAffChangeTopVer.equals(AffinityTopologyVersion.NONE))
                lastAffChangeTopVer = topVer;

            awaitTopologyVersion(lastAffChangeTopVer);
        }

        assert topVer.topologyVersion() >= 0 : topVer;

        AffinityAssignment cache = head.get();

        if (!(cache.topologyVersion().compareTo(lastAffChangeTopVer) >= 0 &&
            cache.topologyVersion().compareTo(topVer) <= 0)) {

            Map.Entry<AffinityTopologyVersion, HistoryAffinityAssignment> e = affCache.ceilingEntry(lastAffChangeTopVer);

            if (e != null)
                cache = e.getValue();

            if (cache == null || cache.topologyVersion().compareTo(topVer) > 0) {
                throw new IllegalStateException("Getting affinity for topology version earlier than affinity is " +
                    "calculated [locNode=" + ctx.discovery().localNode() +
                    ", grp=" + cacheOrGrpName +
                    ", topVer=" + topVer +
                    ", head=" + head.get().topologyVersion() +
                    ", history=" + affCache.keySet() +
                    ']');
            }
        }

        assert cache.topologyVersion().compareTo(lastAffChangeTopVer) >= 0 &&
            cache.topologyVersion().compareTo(topVer) <= 0 : "Invalid cached affinity: [cache=" + cache + ", topVer=" + topVer + ", lastAffChangedTopVer=" + lastAffChangeTopVer + "]";

        return cache;
    }

    /**
     * @param part Partition.
     * @param startVer Start version.
     * @param endVer End version.
     * @return {@code True} if primary changed or required affinity version not found in history.
     */
    public boolean primaryChanged(int part, AffinityTopologyVersion startVer, AffinityTopologyVersion endVer) {
        AffinityAssignment aff = affCache.get(startVer);

        if (aff == null)
            return false;

        List<ClusterNode> nodes = aff.get(part);

        if (nodes.isEmpty())
            return true;

        ClusterNode primary = nodes.get(0);

        for (AffinityAssignment assignment : affCache.tailMap(startVer, false).values()) {
            List<ClusterNode> nodes0 = assignment.assignment().get(part);

            if (nodes0.isEmpty())
                return true;

            if (!nodes0.get(0).equals(primary))
                return true;

            if (assignment.topologyVersion().equals(endVer))
                return false;
        }

        return true;
    }

    /**
     * @param aff Affinity cache.
     */
    public void init(GridAffinityAssignmentCache aff) {
        assert aff.lastVersion().compareTo(lastVersion()) >= 0;
        assert aff.idealAssignment() != null;

        idealAssignment(aff.lastVersion(), aff.idealAssignment());

        AffinityAssignment assign = aff.cachedAffinity(aff.lastVersion());

        initialize(aff.lastVersion(), assign.assignment());
    }

    /**
     * @param topVer Topology version to wait.
     */
    private void awaitTopologyVersion(AffinityTopologyVersion topVer) {
        GridAffinityAssignmentV2 aff = head.get();

        if (aff.topologyVersion().compareTo(topVer) >= 0)
            return;

        try {
            if (log.isDebugEnabled())
                log.debug("Will wait for topology version [locNodeId=" + ctx.localNodeId() +
                ", topVer=" + topVer + ']');

            IgniteInternalFuture<AffinityTopologyVersion> fut = readyFuture(topVer);

            if (fut != null) {
                Thread curTh = Thread.currentThread();

                String threadName = curTh.getName();

                try {
                    curTh.setName(threadName + " (waiting " + topVer + ")");

                    fut.get();
                }
                finally {
                    curTh.setName(threadName);
                }
            }
        }
        catch (IgniteCheckedException e) {
            throw new IgniteException("Failed to wait for affinity ready future for topology version: " + topVer,
                e);
        }
    }

    /**
     * Cleaning the affinity history.
     */
    private void onHistoryAdded() {
        if (fullHistSize.incrementAndGet() > MAX_HIST_SIZE) {
            Iterator<HistoryAffinityAssignment> it = affCache.values().iterator();

            int rmvCnt = MAX_HIST_SIZE / 2;

            AffinityTopologyVersion topVerRmv = null;

            while (it.hasNext() && rmvCnt > 0) {
                AffinityAssignment aff0 = it.next();

                it.remove();

                rmvCnt--;

                fullHistSize.decrementAndGet();

                topVerRmv = aff0.topologyVersion();
            }

            topVerRmv = it.hasNext() ? it.next().topologyVersion() : topVerRmv;

            ctx.affinity().removeCachedAffinity(topVerRmv);
        }
    }

    /**
     * @return All initialized versions.
     */
    public Collection<AffinityTopologyVersion> cachedVersions() {
        return affCache.keySet();
    }

    /**
     * @param affAssignment Affinity assignment.
     * @return String representation of given {@code affAssignment}.
     */
    private static String fold(List<List<ClusterNode>> affAssignment) {
        SB sb = new SB();

        for (int p = 0; p < affAssignment.size(); p++) {
            sb.a("Part [");
            sb.a("id=" + p + ", ");

            SB partOwners = new SB();

            List<ClusterNode> affOwners = affAssignment.get(p);

            for (ClusterNode node : affOwners) {
                partOwners.a(node.consistentId());
                partOwners.a(' ');
            }

            sb.a("owners=[");
            sb.a(partOwners);
            sb.a(']');

            sb.a("] ");
        }

        return sb.toString();
    }

    /**
     * Affinity ready future. Will remove itself from ready futures map.
     */
    private class AffinityReadyFuture extends GridFutureAdapter<AffinityTopologyVersion> {
        /** */
        private AffinityTopologyVersion reqTopVer;

        /**
         *
         * @param reqTopVer Required topology version.
         */
        private AffinityReadyFuture(AffinityTopologyVersion reqTopVer) {
            this.reqTopVer = reqTopVer;
        }

        /** {@inheritDoc} */
        @Override public boolean onDone(AffinityTopologyVersion res, @Nullable Throwable err) {
            assert res != null || err != null;

            boolean done = super.onDone(res, err);

            if (done)
                readyFuts.remove(reqTopVer, this);

            return done;
        }

        /** {@inheritDoc} */
        @Override public String toString() {
            return S.toString(AffinityReadyFuture.class, this);
        }
    }
}<|MERGE_RESOLUTION|>--- conflicted
+++ resolved
@@ -205,8 +205,7 @@
 
         assert idealAssignment != null;
 
-<<<<<<< HEAD
-        GridAffinityAssignment assignment = new GridAffinityAssignment(topVer, affAssignment, idealAssignment.assignment());
+        GridAffinityAssignmentV2 assignment = new GridAffinityAssignmentV2(topVer, affAssignment, idealAssignment.assignment());
 
         return set(topVer, assignment);
     }
@@ -220,12 +219,7 @@
      * @return Calculated assignment.
      */
     private GridAffinityAssignment set(AffinityTopologyVersion topVer, GridAffinityAssignment assignment) {
-        HistoryAffinityAssignment hAff = affCache.put(topVer, new HistoryAffinityAssignment(assignment));
-=======
-        GridAffinityAssignmentV2 assignment = new GridAffinityAssignmentV2(topVer, affAssignment, idealAssignment);
-
         HistoryAffinityAssignment hAff = affCache.put(topVer, new HistoryAffinityAssignment(assignment, backups));
->>>>>>> 1dbf57bc
 
         head.set(assignment);
 
