/*
 * Licensed to the Apache Software Foundation (ASF) under one or more
 * contributor license agreements.  See the NOTICE file distributed with
 * this work for additional information regarding copyright ownership.
 * The ASF licenses this file to You under the Apache License, Version 2.0
 * (the "License"); you may not use this file except in compliance with
 * the License.  You may obtain a copy of the License at
 *
 *      http://www.apache.org/licenses/LICENSE-2.0
 *
 * Unless required by applicable law or agreed to in writing, software
 * distributed under the License is distributed on an "AS IS" BASIS,
 * WITHOUT WARRANTIES OR CONDITIONS OF ANY KIND, either express or implied.
 * See the License for the specific language governing permissions and
 * limitations under the License.
 */

package org.apache.ignite.internal.processors.cache;

import java.io.Serializable;
import org.apache.ignite.cache.CacheAtomicityMode;
import org.apache.ignite.cache.CacheMode;
import org.apache.ignite.cache.CacheRebalanceMode;
import org.apache.ignite.cache.CacheWriteSynchronizationMode;
import org.apache.ignite.cache.affinity.AffinityFunction;
import org.apache.ignite.cache.affinity.rendezvous.RendezvousAffinityFunction;
import org.apache.ignite.configuration.CacheConfiguration;
import org.apache.ignite.configuration.NearCacheConfiguration;
import org.apache.ignite.configuration.TransactionConfiguration;
import org.apache.ignite.internal.util.typedef.internal.S;
import org.jetbrains.annotations.Nullable;

import static org.apache.ignite.cache.CacheMode.LOCAL;
import static org.apache.ignite.configuration.CacheConfiguration.DFLT_CACHE_ATOMICITY_MODE;
import static org.apache.ignite.configuration.CacheConfiguration.DFLT_CACHE_MODE;

/**
 * Cache attributes.
 * <p>
 * This class contains information on a single cache configured on some node.
 */
public class GridCacheAttributes implements Serializable {
    /** */
    private static final long serialVersionUID = 0L;

    /** Cache configuration. */
    private CacheConfiguration ccfg;

    /**
     * @param cfg Cache configuration.
     *
     */
    public GridCacheAttributes(CacheConfiguration cfg) {
        ccfg = cfg;
    }

    /**
     * @return Cache group name.
     */
    public String groupName() {
        return ccfg.getGroupName();
    }

    /**
     * @return Cache configuration.
     */
    public CacheConfiguration configuration() {
        return ccfg;
    }

    /**
     * @return Cache name.
     */
    public String cacheName() {
        return ccfg.getName();
    }

    /**
     * @return Query parallelism.
     */
    public int qryParallelism() { return ccfg.getQueryParallelism(); }

    /**
     * @return Cache mode.
     */
    public CacheMode cacheMode() {
        CacheMode cacheMode = ccfg.getCacheMode();

        return cacheMode != null ? cacheMode : DFLT_CACHE_MODE;
    }

    /**
     * @return Cache atomicity mode.
     */
    public CacheAtomicityMode atomicityMode() {
        CacheAtomicityMode atomicityMode = ccfg.getAtomicityMode();

        return atomicityMode != null ? atomicityMode : DFLT_CACHE_ATOMICITY_MODE;
    }

    /**
     * @return {@code True} if near cache is enabled.
     */
    public boolean nearCacheEnabled() {
        return cacheMode() != LOCAL && ccfg.getNearConfiguration() != null;
    }

    /**
     * @return Preload mode.
     */
    public CacheRebalanceMode cacheRebalanceMode() {
        return ccfg.getRebalanceMode();
    }

    /**
     * @return Affinity class name.
     */
    public String cacheAffinityClassName() {
        return className(ccfg.getAffinity());
    }

    /**
     * @return Affinity mapper class name.
     */
    public String cacheAffinityMapperClassName() {
        return className(ccfg.getAffinityMapper());
    }

    /**
     * @return Affinity include neighbors.
     */
    public boolean affinityIncludeNeighbors() {
        AffinityFunction aff = ccfg.getAffinity();

        return aff instanceof RendezvousAffinityFunction
            && !((RendezvousAffinityFunction)aff).isExcludeNeighbors();
    }

    /**
     * @return Affinity key backups.
     */
    public int affinityKeyBackups() {
        return ccfg.getBackups();
    }

    /**
     * @return Affinity partitions count.
     */
    public int affinityPartitionsCount() {
        return ccfg.getAffinity().partitions();
    }

    /**
     * @return Eviction filter class name.
     *
     * @deprecated Use {@link #evictionFilterFactoryClassName()} instead.
     */
    public String evictionFilterClassName() {
        return className(ccfg.getEvictionFilter());
    }

    /**
     * @return Eviction filter factory class name.
     */
    public String evictionFilterFactoryClassName() {
        return className(ccfg.getEvictionFilterFactory());
    }

    /**
     * @return Eviction policy class name.
     *
     * @deprecated Use evictionPolicyFactoryClassName() instead.
     */
    @Deprecated
    public String evictionPolicyClassName() {
        return className(ccfg.getEvictionPolicy());
    }

    /**
     * @return Eviction policy factory class name.
     */
    public String evictionPolicyFactoryClassName() {
        return className(ccfg.getEvictionPolicyFactory());
    }

    /**
     * @return Near eviction policy class name.
     *
     * @deprecated Use nearEvictionPolicyFactoryClassName() instead.
     */
    public String nearEvictionPolicyClassName() {
        NearCacheConfiguration nearCfg = ccfg.getNearConfiguration();

        if (nearCfg == null)
            return null;

        return className(nearCfg.getNearEvictionPolicy());
    }

    /**
     * @return Near eviction policy factory class name.
     */
    public String nearEvictionPolicyFactoryClassName() {
        return className(ccfg.getEvictionPolicyFactory());
    }

    /**
     * @return Store class name.
     */
    public String storeFactoryClassName() {
        return className(ccfg.getCacheStoreFactory());
    }

    /**
     * @return Transaction manager lookup class name.
     * @deprecated Transaction manager lookup must be configured in 
     *  {@link TransactionConfiguration#getTxManagerLookupClassName()}.
     */
    @Deprecated
    public String transactionManagerLookupClassName() {
        return ccfg.getTransactionManagerLookupClassName();
    }

    /**
     * @return Default lock timeout.
     */
    public long defaultLockTimeout() {
        return ccfg.getDefaultLockTimeout();
    }

    /**
     * @return Preload batch size.
     */
    public int rebalanceBatchSize() {
        return ccfg.getRebalanceBatchSize();
    }

    /**
     * @return Rebalance delay.
     */
    public long rebalanceDelay() {
        return ccfg.getRebalanceDelay();
    }

    /**
     * @return Rebalance prefetch count.
     */
    public long rebalanceBatchesPrefetchCount() {
        return ccfg.getRebalanceBatchesPrefetchCount();
    }

    /**
     * @return Rebalance order.
     */
    public int rebalanceOrder() {
        return ccfg.getRebalanceOrder();
    }

    /**
     * @return Rebalance throttle.
     */
    public long rebalanceThrottle() {
        return ccfg.getRebalanceThrottle();
    }

    /**
     * @return Rebalance timeout.
     */
    public long rebalanceTimeout() {
        return ccfg.getRebalanceTimeout();
    }

    /**
     * @return Synchronization mode.
     */
    public CacheWriteSynchronizationMode writeSynchronization() {
        return ccfg.getWriteSynchronizationMode();
    }

    /**
     * @return Flag indicating whether read-through behaviour is enabled.
     */
    public boolean readThrough() {
        return ccfg.isReadThrough();
    }

    /**
     * @return Flag indicating whether read-through behaviour is enabled.
     */
    public boolean writeThrough() {
        return ccfg.isWriteThrough();
    }

    /**
     * @return Flag indicating whether old value is loaded from store for cache operation.
     */
    public boolean loadPreviousValue() {
        return ccfg.isLoadPreviousValue();
    }

    /**
     * @return Flag indicating whether Ignite should use write-behind behaviour for the cache store.
     */
    public boolean writeBehindEnabled() {
        return ccfg.isWriteBehindEnabled();
    }

    /**
     * @return Maximum size of write-behind cache.
     */
    public int writeBehindFlushSize() {
        return ccfg.getWriteBehindFlushSize();
    }

    /**
     * @return Write-behind flush frequency in milliseconds.
     */
    public long writeBehindFlushFrequency() {
        return ccfg.getWriteBehindFlushFrequency();
    }

    /**
     * @return Flush thread count for write-behind cache store.
     */
    public int writeBehindFlushThreadCount() {
        return ccfg.getWriteBehindFlushThreadCount();
    }

    /**
     * @return Maximum batch size for write-behind cache store.
     */
    public int writeBehindBatchSize() {
        return ccfg.getWriteBehindBatchSize();
    }

    /**
     * @return Write coalescing flag.
     */
    public boolean writeBehindCoalescing() {
        return ccfg.getWriteBehindCoalescing();
    }

    /**
     * @return Interceptor class name.
     */
    public String interceptorClassName() {
        return className(ccfg.getInterceptor());
    }

    /**
     * @return Node filter class name.
     */
    String nodeFilterClassName() {
        return className(ccfg.getNodeFilter());
    }

    /**
     * @return Topology validator class name.
     *
     * @deprecated Use {@link #topologyValidatorFactoryClassName()} instead.
     */
    String topologyValidatorClassName() {
        return className(ccfg.getTopologyValidator());
    }

    /**
<<<<<<< HEAD
     * @return Topology validator factory class name.
     */
    String topologyValidatorFactoryClassName() {
        return className(ccfg.getTopologyValidatorFactory());
=======
     * @return Is cache encryption enabled.
     */
    public boolean isEncryptionEnabled() {
        return ccfg.isEncryptionEnabled();
>>>>>>> 7319b110
    }

    /**
     * @param obj Object to get class of.
     * @return Class name or {@code null}.
     */
    @Nullable private static String className(@Nullable Object obj) {
        return obj != null ? obj.getClass().getName() : null;
    }

    /** {@inheritDoc} */
    @Override public String toString() {
        return S.toString(GridCacheAttributes.class, this);
    }
}<|MERGE_RESOLUTION|>--- conflicted
+++ resolved
@@ -364,17 +364,17 @@
     }
 
     /**
-<<<<<<< HEAD
+     * @return Is cache encryption enabled.
+     */
+    public boolean isEncryptionEnabled() {
+        return ccfg.isEncryptionEnabled();
+    }
+
+    /**
      * @return Topology validator factory class name.
      */
     String topologyValidatorFactoryClassName() {
         return className(ccfg.getTopologyValidatorFactory());
-=======
-     * @return Is cache encryption enabled.
-     */
-    public boolean isEncryptionEnabled() {
-        return ccfg.isEncryptionEnabled();
->>>>>>> 7319b110
     }
 
     /**
