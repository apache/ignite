--- conflicted
+++ resolved
@@ -542,13 +542,8 @@
                             info.version(),
                             cctx.mvccEnabled() ? ((MvccVersionAware)info).mvccVersion() : null,
                             cctx.mvccEnabled() ? ((MvccUpdateVersionAware)info).newMvccVersion() : null,
-<<<<<<< HEAD
-                            TxState.NA,
-                            TxState.NA,
-=======
                             cctx.mvccEnabled() ? ((MvccVersionAware)entry).mvccTxState() : TxState.NA,
                             cctx.mvccEnabled() ? ((MvccUpdateVersionAware)entry).newMvccTxState() : TxState.NA,
->>>>>>> 02a67f42
                             info.ttl(),
                             info.expireTime(),
                             true,
