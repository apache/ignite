/*
 * Licensed to the Apache Software Foundation (ASF) under one or more
 * contributor license agreements.  See the NOTICE file distributed with
 * this work for additional information regarding copyright ownership.
 * The ASF licenses this file to You under the Apache License, Version 2.0
 * (the "License"); you may not use this file except in compliance with
 * the License.  You may obtain a copy of the License at
 *
 *      http://www.apache.org/licenses/LICENSE-2.0
 *
 * Unless required by applicable law or agreed to in writing, software
 * distributed under the License is distributed on an "AS IS" BASIS,
 * WITHOUT WARRANTIES OR CONDITIONS OF ANY KIND, either express or implied.
 * See the License for the specific language governing permissions and
 * limitations under the License.
 */

package org.apache.ignite.logger.java;

import java.io.File;
import java.io.IOException;
import java.util.UUID;
import java.util.logging.FileHandler;
import java.util.logging.LogManager;
import java.util.logging.LogRecord;
import java.util.logging.StreamHandler;
import org.apache.ignite.IgniteCheckedException;
import org.apache.ignite.internal.util.typedef.F;
import org.apache.ignite.internal.util.typedef.internal.S;
import org.apache.ignite.internal.util.typedef.internal.U;
import org.jetbrains.annotations.Nullable;

/**
 * File logging handler which skips all the messages until node ID is set.
 */
public final class JavaLoggerFileHandler extends StreamHandler {
    /** Log manager. */
    private static final LogManager manager = LogManager.getLogManager();

    /** Handler delegate. */
    private volatile FileHandler delegate;

    /** {@inheritDoc} */
    @SuppressWarnings("NonSynchronizedMethodOverridesSynchronizedMethod")
    @Override public void publish(LogRecord record) {
        FileHandler delegate0 = delegate;

        if (delegate0 != null)
            delegate0.publish(record);
    }

    /** {@inheritDoc} */
    @SuppressWarnings("NonSynchronizedMethodOverridesSynchronizedMethod")
    @Override public void flush() {
        FileHandler delegate0 = delegate;

        if (delegate0 != null)
            delegate0.flush();
    }

    /** {@inheritDoc} */
    @SuppressWarnings("NonSynchronizedMethodOverridesSynchronizedMethod")
    @Override public void close() throws SecurityException {
        FileHandler delegate0 = delegate;

        if (delegate0 != null)
            delegate0.close();
    }

    /** {@inheritDoc} */
    @Override public boolean isLoggable(LogRecord record) {
        FileHandler delegate0 = delegate;

        return delegate0 != null && delegate0.isLoggable(record);
    }

    /**
     * Sets Node id and instantiates {@link FileHandler} delegate.
     *
     * @param nodeId Node id.
     */
    public void nodeId(UUID nodeId, String workDir) throws IgniteCheckedException, IOException {
<<<<<<< HEAD
        postfix(U.id8(nodeId), workDir);
    }

    /**
     * Sets Postfix and instantiates {@link FileHandler} delegate.
     *
     * @param postfix Postfix.
     */
    public void postfix(String postfix, String workDir) throws IgniteCheckedException, IOException {
=======
        nodeId(null, nodeId, workDir);
    }

    /**
     * Sets Node id and instantiates {@link FileHandler} delegate.
     *
     * @param app Application name.
     * @param nodeId Node id.
     */
    public void nodeId(@Nullable String app, UUID nodeId, String workDir) throws IgniteCheckedException, IOException {
>>>>>>> 5f485a16
        if (delegate != null)
            return;

        String clsName = getClass().getName();

        String ptrn = manager.getProperty(clsName + ".pattern");

        if (ptrn == null)
            ptrn = "%{app}-%{id8}.%g.log";

        String fileName = ptrn
            .replace("%{app}", app != null ? app : "ignite")
            .replace("%{id8}", U.id8(nodeId));

<<<<<<< HEAD
        ptrn = new File(logDirectory(workDir), ptrn.replace("%{id8}", postfix)).getAbsolutePath();
=======
        ptrn = new File(logDirectory(workDir), fileName).getAbsolutePath();
>>>>>>> 5f485a16

        int limit = getIntProperty(clsName + ".limit", 0);

        if (limit < 0)
            limit = 0;

        int cnt = getIntProperty(clsName + ".count", 1);

        if (cnt <= 0)
            cnt = 1;

        boolean append = getBooleanProperty(clsName + ".append", false);

        FileHandler delegate0;

        synchronized (this) {
            if (delegate != null)
                return;

            delegate = delegate0 = new FileHandler(ptrn, limit, cnt, append);
        }

        delegate0.setLevel(getLevel());
        delegate0.setFormatter(getFormatter());
        delegate0.setEncoding(getEncoding());
        delegate0.setFilter(getFilter());
        delegate0.setErrorManager(getErrorManager());
    }

    /**
     * Returns current log file.
     *
     * @return Pattern or {@code null} if node id has not been set yet.
     */
    @Nullable public String fileName() {
        return JavaLogger.fileName(delegate);
    }

    /**
     * Resolves logging directory.
     *
     * @param workDir Work directory.
     * @return Logging directory.
     */
    public static File logDirectory(String workDir) throws IgniteCheckedException {
        return !F.isEmpty(U.IGNITE_LOG_DIR) ? new File(U.IGNITE_LOG_DIR) :
            U.resolveWorkDirectory(workDir, "log", false);
    }

    /**
     * Returns integer property from logging configuration.
     *
     * @param name Property name.
     * @param dfltVal Default value.
     * @return Parsed property value if it is set and valid or default value otherwise.
     */
    private int getIntProperty(String name, int dfltVal) {
        String val = manager.getProperty(name);

        if (val == null)
            return dfltVal;

        try {
            return Integer.parseInt(val.trim());
        }
        catch (Exception ex) {
            ex.printStackTrace();

            return dfltVal;
        }
    }

    /**
     * Returns boolean property from logging configuration.
     *
     * @param name Property name.
     * @param dfltVal Default value.
     * @return Parsed property value if it is set and valid or default value otherwise.
     */
    @SuppressWarnings("SimplifiableIfStatement")
    private boolean getBooleanProperty(String name, boolean dfltVal) {
        String val = manager.getProperty(name);

        if (val == null)
            return dfltVal;

        val = val.toLowerCase();

        if ("true".equals(val) || "1".equals(val))
            return true;

        if ("false".equals(val) || "0".equals(val))
            return false;

        return dfltVal;
    }

    /** {@inheritDoc} */
    @Override public String toString() {
        return S.toString(JavaLoggerFileHandler.class, this);
    }
}<|MERGE_RESOLUTION|>--- conflicted
+++ resolved
@@ -80,17 +80,6 @@
      * @param nodeId Node id.
      */
     public void nodeId(UUID nodeId, String workDir) throws IgniteCheckedException, IOException {
-<<<<<<< HEAD
-        postfix(U.id8(nodeId), workDir);
-    }
-
-    /**
-     * Sets Postfix and instantiates {@link FileHandler} delegate.
-     *
-     * @param postfix Postfix.
-     */
-    public void postfix(String postfix, String workDir) throws IgniteCheckedException, IOException {
-=======
         nodeId(null, nodeId, workDir);
     }
 
@@ -101,7 +90,6 @@
      * @param nodeId Node id.
      */
     public void nodeId(@Nullable String app, UUID nodeId, String workDir) throws IgniteCheckedException, IOException {
->>>>>>> 5f485a16
         if (delegate != null)
             return;
 
@@ -116,11 +104,7 @@
             .replace("%{app}", app != null ? app : "ignite")
             .replace("%{id8}", U.id8(nodeId));
 
-<<<<<<< HEAD
-        ptrn = new File(logDirectory(workDir), ptrn.replace("%{id8}", postfix)).getAbsolutePath();
-=======
         ptrn = new File(logDirectory(workDir), fileName).getAbsolutePath();
->>>>>>> 5f485a16
 
         int limit = getIntProperty(clsName + ".limit", 0);
 
