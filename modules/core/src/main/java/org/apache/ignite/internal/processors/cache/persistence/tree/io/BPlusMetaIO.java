/*
 * Licensed to the Apache Software Foundation (ASF) under one or more
 * contributor license agreements.  See the NOTICE file distributed with
 * this work for additional information regarding copyright ownership.
 * The ASF licenses this file to You under the Apache License, Version 2.0
 * (the "License"); you may not use this file except in compliance with
 * the License.  You may obtain a copy of the License at
 *
 *      http://www.apache.org/licenses/LICENSE-2.0
 *
 * Unless required by applicable law or agreed to in writing, software
 * distributed under the License is distributed on an "AS IS" BASIS,
 * WITHOUT WARRANTIES OR CONDITIONS OF ANY KIND, either express or implied.
 * See the License for the specific language governing permissions and
 * limitations under the License.
 */

package org.apache.ignite.internal.processors.cache.persistence.tree.io;

import org.apache.ignite.IgniteCheckedException;
import org.apache.ignite.IgniteException;
import org.apache.ignite.internal.IgniteVersionUtils;
import org.apache.ignite.internal.pagemem.PageUtils;
import org.apache.ignite.internal.util.GridStringBuilder;
import org.apache.ignite.lang.IgniteProductVersion;

/**
 * IO routines for B+Tree meta pages.
 */
public class BPlusMetaIO extends PageIO {
    /** */
    public static final IOVersions<BPlusMetaIO> VERSIONS = new IOVersions<>(
        new BPlusMetaIO(1),
        new BPlusMetaIO(2),

        // Unwrapped PK & inline POJO
        new BPlusMetaIO(3),

        // Add feature flags.
        new BPlusMetaIO(4)
    );

    /** */
    private static final int LVLS_OFFSET = COMMON_HEADER_END;

    /** */
    private static final int INLINE_SIZE_OFFSET = LVLS_OFFSET + 1;

    /** */
    private static final int FLAGS_OFFSET = INLINE_SIZE_OFFSET + 2;

    /** */
    private static final int CREATED_VER_OFFSET = FLAGS_OFFSET + 8;

    /** */
    private static final int REFS_OFFSET = CREATED_VER_OFFSET + IgniteProductVersion.SIZE_IN_BYTES;
<<<<<<< HEAD

    /** */
    private static final long FLAG_UNWRAPPED_PK = 1L;

    /** */
    private static final long FLAG_INLINE_OBJECT_SUPPORTED = 2L;

    /** */
    public static final long DEFAULT_FLAGS = FLAG_UNWRAPPED_PK | FLAG_INLINE_OBJECT_SUPPORTED ;

    /** */
=======

    /** */
    private static final long FLAG_UNWRAPPED_PK = 1L;

    /** */
    private static final long FLAG_INLINE_OBJECT_SUPPORTED = 2L;

    /** */
    private static final long FLAG_INLINE_OBJECT_HASH = 4L;

    /** */
    public static final long DEFAULT_FLAGS = FLAG_UNWRAPPED_PK | FLAG_INLINE_OBJECT_SUPPORTED | FLAG_INLINE_OBJECT_HASH;

    /** */
>>>>>>> 1e84d448
    private final int refsOff;

    /**
     * @param ver Page format version.
     */
    private BPlusMetaIO(int ver) {
        super(T_BPLUS_META, ver);

        switch (ver) {
            case 1:
                refsOff = LVLS_OFFSET + 1;
                break;

            case 2:
                refsOff = INLINE_SIZE_OFFSET + 2;
                break;

            case 3:
                refsOff = INLINE_SIZE_OFFSET + 2;
                break;

            case 4:
                refsOff = REFS_OFFSET;
                break;

            default:
                throw new IgniteException("invalid IO version: " + ver);
        }
    }

    /**
     * @param pageAdrr Page address.
     * @param rootId Root page ID.
     * @param pageSize Page size.
     */
    public void initRoot(long pageAdrr, long rootId, int pageSize) {
        setLevelsCount(pageAdrr, 1, pageSize);
        setFirstPageId(pageAdrr, 0, rootId);
    }

    /**
     * @param pageAddr Page address.
     * @return Number of levels in this tree.
     */
    public int getLevelsCount(long pageAddr) {
        return Byte.toUnsignedInt(PageUtils.getByte(pageAddr, LVLS_OFFSET));
    }

    /**
     * @param pageAddr Page address.
     * @param pageSize Page size.
     * @return Max levels possible for this page size.
     */
    private int getMaxLevels(long pageAddr, int pageSize) {
        return (pageSize - refsOff) / 8;
    }

    /**
     * @param pageAddr Page address.
     * @param lvls Number of levels in this tree.
     * @param pageSize Page size.
     */
    private void setLevelsCount(long pageAddr, int lvls, int pageSize) {
        assert lvls >= 0 && lvls <= getMaxLevels(pageAddr, pageSize) : lvls;

        PageUtils.putByte(pageAddr, LVLS_OFFSET, (byte)lvls);

        assert getLevelsCount(pageAddr) == lvls;
    }

    /**
     * @param lvl Level.
     * @return Offset for page reference.
     */
    private int offset(int lvl) {
        return lvl * 8 + refsOff;
    }

    /**
     * @param pageAddr Page address.
     * @param lvl Level.
     * @return First page ID at that level.
     */
    public long getFirstPageId(long pageAddr, int lvl) {
        return PageUtils.getLong(pageAddr, offset(lvl));
    }

    /**
     * @param pageAddr Page address.
     * @param lvl    Level.
     * @param pageId Page ID.
     */
    private void setFirstPageId(long pageAddr, int lvl, long pageId) {
        assert lvl >= 0 && lvl < getLevelsCount(pageAddr) : lvl;

        PageUtils.putLong(pageAddr, offset(lvl), pageId);

        assert getFirstPageId(pageAddr, lvl) == pageId;
    }

    /**
     * @param pageAddr Page address.
     * @return Root level.
     */
    public int getRootLevel(long pageAddr) {
        int lvls = getLevelsCount(pageAddr); // The highest level page is root.

        assert lvls > 0 : lvls;

        return lvls - 1;
    }

    /**
     * @param pageAddr Page address.
     * @param rootPageId New root page ID.
     * @param pageSize Page size.
     */
    public void addRoot(long pageAddr, long rootPageId, int pageSize) {
        int lvl = getLevelsCount(pageAddr);

        setLevelsCount(pageAddr, lvl + 1, pageSize);
        setFirstPageId(pageAddr, lvl, rootPageId);
    }

    /**
     * @param pageAddr Page address.
     * @param pageSize Page size.
     */
    public void cutRoot(long pageAddr, int pageSize) {
        int lvl = getRootLevel(pageAddr);

        setLevelsCount(pageAddr, lvl, pageSize); // Decrease tree height.
    }

    /**
     * @param pageAddr Page address.
     * @param size Offset size.
     */
    public void setInlineSize(long pageAddr, int size) {
        if (getVersion() > 1)
            PageUtils.putShort(pageAddr, INLINE_SIZE_OFFSET, (short)size);
    }

    /**
     * @param pageAddr Page address.
     * @return Inline size.
     */
    public int getInlineSize(long pageAddr) {
        return getVersion() > 1 ? PageUtils.getShort(pageAddr, INLINE_SIZE_OFFSET) : 0;
    }

    /**
     * @return {@code true} In case use unwrapped PK.
     */
    public boolean unwrappedPk(long pageAddr) {
        return supportFlags() && (flags(pageAddr) & FLAG_UNWRAPPED_PK) != 0L || getVersion() == 3;
    }

    /**
     * @param pageAddr Page address.
     * @return {@code true} In case inline object is supported by the tree.
     */
    public boolean inlineObjectSupported(long pageAddr) {
        assert supportFlags();

        return (flags(pageAddr) & FLAG_INLINE_OBJECT_SUPPORTED) != 0L;
    }

    /**
<<<<<<< HEAD
=======
     * Whether Java objects should be inlined as hash or as bytes array.
     *
     * @param pageAddr Page address.
     */
    public boolean inlineObjectHash(long pageAddr) {
        assert supportFlags();

        return (flags(pageAddr) & FLAG_INLINE_OBJECT_HASH) != 0L;
    }

    /**
>>>>>>> 1e84d448
     * @return {@code true} If flags are supported.
     */
    public boolean supportFlags() {
        return getVersion() > 3;
    }

    /**
     * @param pageAddr Page address.
     * @param flags Flags.
     * @param createdVer The version of the product that creates the page (b+tree).
     */
    public void initFlagsAndVersion(long pageAddr, long flags, IgniteProductVersion createdVer) {
        PageUtils.putLong(pageAddr, FLAGS_OFFSET, flags);

        setCreatedVersion(pageAddr, createdVer);
    }

    /**
     * @param pageAddr Page address.
     * @param curVer Ignite current version.
     */
    public void setCreatedVersion(long pageAddr, IgniteProductVersion curVer) {
        assert curVer != null;

        PageUtils.putByte(pageAddr, CREATED_VER_OFFSET, curVer.major());
        PageUtils.putByte(pageAddr, CREATED_VER_OFFSET + 1, curVer.minor());
        PageUtils.putByte(pageAddr, CREATED_VER_OFFSET + 2, curVer.maintenance());
        PageUtils.putLong(pageAddr, CREATED_VER_OFFSET + 3, curVer.revisionTimestamp());
        PageUtils.putBytes(pageAddr, CREATED_VER_OFFSET + 11, curVer.revisionHash());
    }

    /**
     * @param pageAddr Page address.
     * @return The version of product that creates the page.
     */
    public IgniteProductVersion createdVersion(long pageAddr) {
        if (getVersion() < 4)
            return null;

        return new IgniteProductVersion(
            PageUtils.getByte(pageAddr, CREATED_VER_OFFSET),
            PageUtils.getByte(pageAddr, CREATED_VER_OFFSET + 1),
            PageUtils.getByte(pageAddr, CREATED_VER_OFFSET + 2),
            PageUtils.getLong(pageAddr, CREATED_VER_OFFSET + 3),
            PageUtils.getBytes(pageAddr, CREATED_VER_OFFSET + 11, IgniteProductVersion.REV_HASH_SIZE));
    }

    /**
     * @param pageAddr Page address.
     * @return Long with flags.
     */
    private long flags(long pageAddr) {
        assert supportFlags();

        return PageUtils.getLong(pageAddr, FLAGS_OFFSET);
    }

    /**
     * @param pageAddr Page address.
     * @param unwrappedPk unwrapped primary key of this tree flag.
     * @param inlineObjSupported inline POJO by created tree flag.
     */
    public void setFlags(long pageAddr, boolean unwrappedPk, boolean inlineObjSupported) {
        assert supportFlags();

        long flags = unwrappedPk ? FLAG_UNWRAPPED_PK : 0;
        flags |= inlineObjSupported ? FLAG_INLINE_OBJECT_SUPPORTED : 0;

        PageUtils.putLong(pageAddr, FLAGS_OFFSET, flags);
    }

    /** {@inheritDoc} */
    @Override protected void printPage(long addr, int pageSize, GridStringBuilder sb) throws IgniteCheckedException {
        sb.a("BPlusMeta [\n\tlevelsCnt=").a(getLevelsCount(addr))
            .a(",\n\trootLvl=").a(getRootLevel(addr))
            .a(",\n\tinlineSize=").a(getInlineSize(addr))
            .a("\n]");
            //TODO print firstPageIds by level
    }

    /**
     * @param pageAddr Page address.
     * @param inlineObjSupported Supports inline object flag.
     * @param unwrappedPk Unwrap PK flag.
     * @param pageSize Page size.
     */
    public static void upgradePageVersion(long pageAddr, boolean inlineObjSupported, boolean unwrappedPk, int pageSize) {
        BPlusMetaIO ioPrev = VERSIONS.forPage(pageAddr);

        long[] lvls = new long[ioPrev.getLevelsCount(pageAddr)];

        for (int i = 0; i < lvls.length; ++i)
            lvls[i] = ioPrev.getFirstPageId(pageAddr, i);

        int inlineSize = ioPrev.getInlineSize(pageAddr);

        BPlusMetaIO ioNew = VERSIONS.latest();

        setVersion(pageAddr, VERSIONS.latest().getVersion());

        ioNew.setLevelsCount(pageAddr, lvls.length, pageSize);

        for (int i = 0; i < lvls.length; ++i)
            ioNew.setFirstPageId(pageAddr, i, lvls[i]);

        ioNew.setInlineSize(pageAddr, inlineSize);
        ioNew.setCreatedVersion(pageAddr, IgniteVersionUtils.VER);
        ioNew.setFlags(pageAddr, unwrappedPk, inlineObjSupported);
    }
}<|MERGE_RESOLUTION|>--- conflicted
+++ resolved
@@ -54,7 +54,6 @@
 
     /** */
     private static final int REFS_OFFSET = CREATED_VER_OFFSET + IgniteProductVersion.SIZE_IN_BYTES;
-<<<<<<< HEAD
 
     /** */
     private static final long FLAG_UNWRAPPED_PK = 1L;
@@ -63,25 +62,12 @@
     private static final long FLAG_INLINE_OBJECT_SUPPORTED = 2L;
 
     /** */
-    public static final long DEFAULT_FLAGS = FLAG_UNWRAPPED_PK | FLAG_INLINE_OBJECT_SUPPORTED ;
-
-    /** */
-=======
-
-    /** */
-    private static final long FLAG_UNWRAPPED_PK = 1L;
-
-    /** */
-    private static final long FLAG_INLINE_OBJECT_SUPPORTED = 2L;
-
-    /** */
     private static final long FLAG_INLINE_OBJECT_HASH = 4L;
 
     /** */
     public static final long DEFAULT_FLAGS = FLAG_UNWRAPPED_PK | FLAG_INLINE_OBJECT_SUPPORTED | FLAG_INLINE_OBJECT_HASH;
 
     /** */
->>>>>>> 1e84d448
     private final int refsOff;
 
     /**
@@ -251,8 +237,6 @@
     }
 
     /**
-<<<<<<< HEAD
-=======
      * Whether Java objects should be inlined as hash or as bytes array.
      *
      * @param pageAddr Page address.
@@ -264,7 +248,6 @@
     }
 
     /**
->>>>>>> 1e84d448
      * @return {@code true} If flags are supported.
      */
     public boolean supportFlags() {
