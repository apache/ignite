--- conflicted
+++ resolved
@@ -22,10 +22,8 @@
 import org.apache.ignite.configuration.CacheConfiguration;
 import org.apache.ignite.failure.FailureContext;
 import org.apache.ignite.internal.IgniteInterruptedCheckedException;
-<<<<<<< HEAD
+import org.apache.ignite.internal.util.typedef.X;
 import org.apache.ignite.internal.NodeStoppingException;
-=======
->>>>>>> efc6b965
 import org.apache.ignite.internal.util.typedef.X;
 import org.apache.ignite.internal.util.typedef.internal.U;
 import org.apache.ignite.internal.util.worker.GridWorker;
@@ -168,17 +166,13 @@
                 }
             }
             catch (Throwable t) {
-<<<<<<< HEAD
                 if (X.hasCause(t, NodeStoppingException.class)) {
                     isCancelled = true; // Treat node stopping as valid worker cancellation.
 
                     return;
                 }
 
-                if (!(t instanceof IgniteInterruptedCheckedException))
-=======
-                if (!(X.hasCause(t, IgniteInterruptedCheckedException.class, InterruptedException.class)))
->>>>>>> efc6b965
+                if (!(t instanceof IgniteInterruptedCheckedException || t instanceof InterruptedException))
                     err = t;
 
                 throw t;
