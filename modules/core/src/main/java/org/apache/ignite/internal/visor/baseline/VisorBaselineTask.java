/*
 * Licensed to the Apache Software Foundation (ASF) under one or more
 * contributor license agreements.  See the NOTICE file distributed with
 * this work for additional information regarding copyright ownership.
 * The ASF licenses this file to You under the Apache License, Version 2.0
 * (the "License"); you may not use this file except in compliance with
 * the License.  You may obtain a copy of the License at
 *
 *      http://www.apache.org/licenses/LICENSE-2.0
 *
 * Unless required by applicable law or agreed to in writing, software
 * distributed under the License is distributed on an "AS IS" BASIS,
 * WITHOUT WARRANTIES OR CONDITIONS OF ANY KIND, either express or implied.
 * See the License for the specific language governing permissions and
 * limitations under the License.
 */

package org.apache.ignite.internal.visor.baseline;

import java.util.ArrayList;
import java.util.Collection;
import java.util.Collections;
import java.util.HashMap;
import java.util.List;
import java.util.Map;
import org.apache.ignite.IgniteCheckedException;
import org.apache.ignite.IgniteException;
import org.apache.ignite.cluster.BaselineNode;
import org.apache.ignite.cluster.ClusterNode;
import org.apache.ignite.internal.cluster.DistributedBaselineConfiguration;
import org.apache.ignite.internal.cluster.DetachedClusterNode;
import org.apache.ignite.internal.cluster.IgniteClusterEx;
import org.apache.ignite.internal.processors.cluster.baseline.autoadjust.BaselineAutoAdjustStatistic;
import org.apache.ignite.internal.processors.task.GridInternal;
import org.apache.ignite.internal.processors.task.GridVisorManagementTask;
import org.apache.ignite.internal.util.typedef.F;
import org.apache.ignite.internal.util.typedef.internal.S;
import org.apache.ignite.internal.util.typedef.internal.U;
import org.apache.ignite.internal.visor.VisorJob;
import org.apache.ignite.internal.visor.VisorOneNodeTask;
import org.jetbrains.annotations.Nullable;

/**
 * Task that will collect information about baseline topology and can change its state.
 */
@GridInternal
@GridVisorManagementTask
public class VisorBaselineTask extends VisorOneNodeTask<VisorBaselineTaskArg, VisorBaselineTaskResult> {
    /** */
    private static final long serialVersionUID = 0L;

    /** {@inheritDoc} */
    @Override protected VisorBaselineJob job(VisorBaselineTaskArg arg) {
        return new VisorBaselineJob(arg, debug);
    }

    /**
     * Job that will collect baseline topology information.
     */
    private static class VisorBaselineJob extends VisorJob<VisorBaselineTaskArg, VisorBaselineTaskResult> {
        /** */
        private static final long serialVersionUID = 0L;

        /**
         * @param arg Formal job argument.
         * @param debug Debug flag.
         */
        private VisorBaselineJob(VisorBaselineTaskArg arg, boolean debug) {
            super(arg, debug);
        }

        /**
         * Collect baseline and server nodes.
         *
         * @return Baseline descriptor.
         */
        private VisorBaselineTaskResult collect() {
            IgniteClusterEx cluster = ignite.cluster();

            Collection<? extends BaselineNode> baseline = cluster.currentBaselineTopology();

            Collection<? extends BaselineNode> srvrs = cluster.forServers().nodes();

            VisorBaselineAutoAdjustSettings autoAdjustSettings = new VisorBaselineAutoAdjustSettings(
                cluster.isBaselineAutoAdjustEnabled(),
                cluster.baselineAutoAdjustTimeout()
            );

            BaselineAutoAdjustStatistic adjustStatistic = ignite.context().cluster().baselineAutoAdjustStatistic();

            return new VisorBaselineTaskResult(
                ignite.cluster().active(),
                cluster.topologyVersion(),
                F.isEmpty(baseline) ? null : baseline,
                srvrs,
                autoAdjustSettings,
                adjustStatistic.getBaselineAdjustTimeout(),
                adjustStatistic.getTaskState() == BaselineAutoAdjustStatistic.TaskState.IN_PROGRESS
            );
        }

        /**
         * Set new baseline.
         *
         * @param baselineTop Collection of baseline node.
         * @return Baseline descriptor.
         */
        private VisorBaselineTaskResult set0(Collection<BaselineNode> baselineTop) {
            ignite.cluster().setBaselineTopology(baselineTop);

            return collect();
        }

        /**
         * @return Current baseline.
         */
        private Map<String, BaselineNode> currentBaseLine() {
            Map<String, BaselineNode> nodes = new HashMap<>();

            Collection<BaselineNode> baseline = ignite.cluster().currentBaselineTopology();

            if (!F.isEmpty(baseline)) {
                for (BaselineNode node : baseline)
                    nodes.put(node.consistentId().toString(), node);
            }

            return nodes;
        }

        /**
         * @return Current server nodes.
         */
        private Map<String, BaselineNode> currentServers() {
            Map<String, BaselineNode> nodes = new HashMap<>();

            for (ClusterNode node : ignite.cluster().forServers().nodes())
                nodes.put(node.consistentId().toString(), node);

            return nodes;
        }

        /**
         * Set new baseline.
         *
         * @param consistentIds Collection of consistent IDs to set.
         * @return New baseline.
         */
        private VisorBaselineTaskResult set(List<String> consistentIds) {
            Map<String, BaselineNode> srvrs = currentServers();

            Collection<BaselineNode> baselineTop = new ArrayList<>();

            for (String consistentId : consistentIds) {
                BaselineNode node = srvrs.get(consistentId);

                if (node != null)
                    baselineTop.add(node);
                else
                    baselineTop.add(new DetachedClusterNode(consistentId, null));
            }

            return set0(baselineTop);
        }

        /**
         * Add new nodes to baseline.
         *
         * @param consistentIds Collection of consistent IDs to add.
         * @return New baseline.
         */
        private VisorBaselineTaskResult add(List<String> consistentIds) {
            Map<String, BaselineNode> baseline = currentBaseLine();
            Map<String, BaselineNode> srvrs = currentServers();

            for (String consistentId : consistentIds) {
                BaselineNode node = srvrs.get(consistentId);

                if (node == null)
                    throw new IllegalStateException("Node not found for consistent ID: " + consistentId);

                baseline.put(consistentId, node);
            }

            return set0(baseline.values());
        }

        /**
         * Remove nodes from baseline.
         *
         * @param consistentIds Collection of consistent IDs to remove.
         * @return New baseline.
         */
        private VisorBaselineTaskResult remove(List<String> consistentIds) {
            Map<String, BaselineNode> baseline = currentBaseLine();

            if (F.isEmpty(baseline))
                return set0(Collections.emptyList());

            for (String consistentId : consistentIds) {
                BaselineNode node = baseline.remove(consistentId);

                if (node == null)
                    throw new IllegalStateException("Node not found for consistent ID: " + consistentId);
            }

            return set0(baseline.values());
        }

        /**
         * Set baseline by topology version.
         *
         * @param targetVer Target topology version.
         * @return New baseline.
         */
        private VisorBaselineTaskResult version(long targetVer) {
            IgniteClusterEx cluster = ignite.cluster();

            if (targetVer > cluster.topologyVersion())
                throw new IllegalArgumentException("Topology version is ahead of time: " + targetVer);

            cluster.setBaselineTopology(targetVer);

            return collect();
        }

        /**
         * Update baseline autoAdjustment settings.
         *
         * @param settings Baseline autoAdjustment settings.
         * @return New baseline.
         */
        private VisorBaselineTaskResult updateAutoAdjustmentSettings(VisorBaselineAutoAdjustSettings settings) {
            if (settings.isEnabled())
                ignite.cluster().baselineAutoAdjustTimeout(settings.getSoftTimeout());

<<<<<<< HEAD
            try {
                if (settings.getSoftTimeout() != null)
                    baselineConfiguration.updateBaselineAutoAdjustTimeoutAsync(settings.getSoftTimeout()).get();

                if (settings.getEnabled() != null)
                    baselineConfiguration.updateBaselineAutoAdjustEnabledAsync(settings.getEnabled()).get();
            }
            catch (IgniteCheckedException e) {
                throw U.convertException(e);
            }
=======
            ignite.cluster().baselineAutoAdjustEnabled(settings.isEnabled());
>>>>>>> df15ae18

            return collect();
        }

        /** {@inheritDoc} */
        @Override protected VisorBaselineTaskResult run(@Nullable VisorBaselineTaskArg arg) throws IgniteException {
            switch (arg.getOperation()) {
                case ADD:
                    return add(arg.getConsistentIds());

                case REMOVE:
                    return remove(arg.getConsistentIds());

                case SET:
                    return set(arg.getConsistentIds());

                case VERSION:
                    return version(arg.getTopologyVersion());

                case AUTOADJUST:
                    return updateAutoAdjustmentSettings(arg.getAutoAdjustSettings());

                default:
                    return collect();
            }
        }

        /** {@inheritDoc} */
        @Override public String toString() {
            return S.toString(VisorBaselineJob.class, this);
        }
    }
}<|MERGE_RESOLUTION|>--- conflicted
+++ resolved
@@ -230,23 +230,11 @@
          * @return New baseline.
          */
         private VisorBaselineTaskResult updateAutoAdjustmentSettings(VisorBaselineAutoAdjustSettings settings) {
-            if (settings.isEnabled())
+            if (settings.getSoftTimeout() != null)
                 ignite.cluster().baselineAutoAdjustTimeout(settings.getSoftTimeout());
 
-<<<<<<< HEAD
-            try {
-                if (settings.getSoftTimeout() != null)
-                    baselineConfiguration.updateBaselineAutoAdjustTimeoutAsync(settings.getSoftTimeout()).get();
-
-                if (settings.getEnabled() != null)
-                    baselineConfiguration.updateBaselineAutoAdjustEnabledAsync(settings.getEnabled()).get();
-            }
-            catch (IgniteCheckedException e) {
-                throw U.convertException(e);
-            }
-=======
-            ignite.cluster().baselineAutoAdjustEnabled(settings.isEnabled());
->>>>>>> df15ae18
+            if (settings.getEnabled() != null)
+                ignite.cluster().baselineAutoAdjustEnabled(settings.getEnabled());
 
             return collect();
         }
