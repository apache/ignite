/*
 * Licensed to the Apache Software Foundation (ASF) under one or more
 * contributor license agreements.  See the NOTICE file distributed with
 * this work for additional information regarding copyright ownership.
 * The ASF licenses this file to You under the Apache License, Version 2.0
 * (the "License"); you may not use this file except in compliance with
 * the License.  You may obtain a copy of the License at
 *
 *      http://www.apache.org/licenses/LICENSE-2.0
 *
 * Unless required by applicable law or agreed to in writing, software
 * distributed under the License is distributed on an "AS IS" BASIS,
 * WITHOUT WARRANTIES OR CONDITIONS OF ANY KIND, either express or implied.
 * See the License for the specific language governing permissions and
 * limitations under the License.
 */

package org.apache.ignite.internal.processors.query;

import java.util.Map;
import org.apache.ignite.IgniteCheckedException;

/**
 * Value descriptor which allows to extract fields from value object of given type.
 */
public interface GridQueryTypeDescriptor {
    /**
     * Gets type name which uniquely identifies this type.
     *
     * @return Type name which uniquely identifies this type.
     */
    public String name();

    /**
     * Gets table name for type.
     *
     * @return Table name.
     */
    public String tableName();

    /**
     * Gets mapping from field name to its type.
     *
     * @return Fields that can be indexed, participate in queries and can be queried using method.
     */
    public Map<String, Class<?>> fields();

    /**
     * Gets field value for given key and value.
     *
     * @param field Field name.
     * @param key Key.
     * @param val Value.
     * @return Value for given field.
     * @throws IgniteCheckedException If failed.
     */
    public <T> T value(String field, Object key, Object val) throws IgniteCheckedException;

    /**
     * Sets field value for given key and value.
     *
     * @param field Field name.
     * @param key Key.
     * @param val Value.
     * @param propVal Value for given field.
     * @throws IgniteCheckedException If failed.
     */
    public void setValue(String field, Object key, Object val, Object propVal) throws IgniteCheckedException;

    /**
     * @param name Property name.
     * @return Property.
     */
    public GridQueryProperty property(String name);

    /**
     * Gets indexes for this type.
     *
     * @return Indexes for this type.
     */
    public Map<String, GridQueryIndexDescriptor> indexes();

    /**
     * Gets value class.
     *
     * @return Value class.
     */
    public Class<?> valueClass();

    /**
     * Gets key class.
     *
     * @return Key class.
     */
    public Class<?> keyClass();

    /**
     * Gets key type name.
     *
     * @return Key type name.
     */
    public String keyTypeName();

    /**
     * Gets value type name.
     *
     * @return Value type name.
     */
    public String valueTypeName();

    /**
     * Returns {@code true} if string representation of value should be indexed as text.
     *
     * @return If string representation of value should be full-text indexed.
     */
    public boolean valueTextIndex();

    /**
     * Returns affinity key field name or {@code null} for default.
     *
     * @return Affinity key.
     */
    public String affinityKey();

    /**
<<<<<<< HEAD
     * Gets key field name.
     * @return Key field name.
     */
    public String keyFieldName();

    /**
     * Gets value field name.
     * @return value field name.
     */
    public String valueFieldName();

    /**
     * Gets version field name.
     * @return value field name.
     */
    public String versionFieldName();
=======
     * @return BinaryObject's type ID if indexed value is BinaryObject, otherwise value class' hash code.
     */
    public int typeId();
>>>>>>> d02f8276
}<|MERGE_RESOLUTION|>--- conflicted
+++ resolved
@@ -123,7 +123,11 @@
     public String affinityKey();
 
     /**
-<<<<<<< HEAD
+     * @return BinaryObject's type ID if indexed value is BinaryObject, otherwise value class' hash code.
+     */
+    public int typeId();
+
+    /**
      * Gets key field name.
      * @return Key field name.
      */
@@ -140,9 +144,4 @@
      * @return value field name.
      */
     public String versionFieldName();
-=======
-     * @return BinaryObject's type ID if indexed value is BinaryObject, otherwise value class' hash code.
-     */
-    public int typeId();
->>>>>>> d02f8276
 }