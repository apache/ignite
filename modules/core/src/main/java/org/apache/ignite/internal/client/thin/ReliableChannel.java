--- conflicted
+++ resolved
@@ -21,7 +21,7 @@
 import java.util.ArrayList;
 import java.util.Arrays;
 import java.util.Collection;
-import java.util.Collections;
+import java.util.HashMap;
 import java.util.HashSet;
 import java.util.List;
 import java.util.Map;
@@ -36,12 +36,8 @@
 import java.util.concurrent.ThreadFactory;
 import java.util.concurrent.TimeUnit;
 import java.util.concurrent.atomic.AtomicBoolean;
-<<<<<<< HEAD
 import java.util.concurrent.locks.ReadWriteLock;
 import java.util.concurrent.locks.ReentrantReadWriteLock;
-=======
-import java.util.concurrent.atomic.AtomicInteger;
->>>>>>> d18a8f36
 import java.util.function.Consumer;
 import java.util.function.Function;
 import java.util.stream.Collectors;
@@ -57,6 +53,7 @@
 import org.apache.ignite.configuration.ClientConnectorConfiguration;
 import org.apache.ignite.internal.util.HostAndPortRange;
 import org.apache.ignite.internal.util.typedef.F;
+import org.apache.ignite.internal.util.typedef.T2;
 import org.apache.ignite.internal.util.typedef.internal.U;
 import org.jetbrains.annotations.NotNull;
 
@@ -120,22 +117,19 @@
     private volatile long finishChannelsReInit;
 
     /** Affinity map update is in progress. */
-    private final AtomicBoolean affUpdateInProgress = new AtomicBoolean();
+    private final AtomicBoolean affinityUpdateInProgress = new AtomicBoolean();
 
     /** Channel is closed. */
     private volatile boolean closed;
 
     /** Fail (disconnect) listeners. */
     private final ArrayList<Runnable> chFailLsnrs = new ArrayList<>();
-<<<<<<< HEAD
 
     /** Guard channels and curChIdx together. */
     private final ReadWriteLock curChannelsGuard = new ReentrantReadWriteLock();
 
     /** Cache addresses returned by {@code ThinClientAddressFinder}. */
     private volatile String[] prevHostAddrs;
-=======
->>>>>>> d18a8f36
 
     /**
      * Constructor.
@@ -195,7 +189,7 @@
     ) throws ClientException, ClientError {
         return applyOnDefaultChannel(channel ->
             channel.service(op, payloadWriter, payloadReader)
-        );
+        ).getKey();
     }
 
     /**
@@ -208,10 +202,8 @@
     ) throws ClientException, ClientError {
         CompletableFuture<T> fut = new CompletableFuture<>();
 
-        ClientChannel ch = channel();
-
-        ch.serviceAsync(op, payloadWriter, payloadReader).handle((res, err) ->
-                handleServiceAsync(op, payloadWriter, payloadReader, fut, null, null, ch, res, err));
+        // Use the only one attempt to avoid blocking async method.
+        handleServiceAsync(fut, op, payloadWriter, payloadReader, 1, null);
 
         return new IgniteClientFutureImpl<>(fut);
     }
@@ -219,56 +211,68 @@
     /**
      * Handles serviceAsync results and retries as needed.
      */
-    private <T> Object handleServiceAsync(ClientOperation op,
-                                          Consumer<PayloadOutputChannel> payloadWriter,
-                                          Function<PayloadInputChannel, T> payloadReader,
-                                          CompletableFuture<T> fut,
-                                          ClientConnectionException failure,
-                                          AtomicInteger chIdx,
-                                          ClientChannel ch,
-                                          T res,
-                                          Throwable err) {
-        if (err == null) {
-            fut.complete(res);
-            return null;
-        }
-
-        if (err instanceof ClientConnectionException) {
-            onChannelFailure(ch);
-
-            if (failure == null)
-                failure = (ClientConnectionException) err;
-            else
-                failure.addSuppressed(err);
-
-            if (chIdx == null)
-                chIdx = new AtomicInteger();
-
-            while (chIdx.incrementAndGet() < channels.length) {
-                try {
-                    ch = channel();
-
-                    ClientConnectionException failure0 = failure;
-                    AtomicInteger chIdx0 = chIdx;
-                    ClientChannel ch0 = ch;
-
-                    ch.serviceAsync(op, payloadWriter, payloadReader).handle((res2, err2) ->
-                            handleServiceAsync(op, payloadWriter, payloadReader, fut, failure0, chIdx0, ch0, res2, err2));
-
+    private <T> void handleServiceAsync(final CompletableFuture<T> fut,
+                                        ClientOperation op,
+                                        Consumer<PayloadOutputChannel> payloadWriter,
+                                        Function<PayloadInputChannel, T> payloadReader,
+                                        int attemptsLimit,
+                                        ClientConnectionException failure) {
+        T2<ClientChannel, Integer> chAndAttempts;
+
+        try {
+            chAndAttempts = applyOnDefaultChannel(channel -> channel, attemptsLimit);
+
+        } catch (Throwable ex) {
+            fut.completeExceptionally(ex);
+            return;
+        }
+
+        ClientChannel ch = chAndAttempts.getKey();
+
+        ch
+            .serviceAsync(op, payloadWriter, payloadReader)
+            .handle((res, err) -> {
+                if (err == null) {
+                    fut.complete(res);
                     return null;
-                } catch (ClientConnectionException e) {
-                    onChannelFailure(ch);
-                    failure.addSuppressed(e);
                 }
-            }
-        }
-
-        if (failure != null)
-            fut.completeExceptionally(failure);
-        else
-            fut.completeExceptionally(err instanceof ClientException ? err : new ClientException(err));
-
-        return null;
+
+                ClientConnectionException failure0 = failure;
+
+                if (err instanceof ClientConnectionException) {
+                    try {
+                        // Will try to reinit channels if topology changed.
+                        onChannelFailure(ch);
+                    }
+                    catch (Throwable ex) {
+                        fut.completeExceptionally(ex);
+                        return null;
+                    }
+
+                    if (failure0 == null)
+                        failure0 = (ClientConnectionException)err;
+                    else
+                        failure0.addSuppressed(err);
+
+                    int leftAttempts = attemptsLimit - chAndAttempts.getValue();
+
+                    // If it is a first retry then reset attempts (as for initialization we use only 1 attempt).
+                    if (failure == null)
+                        leftAttempts = getRetryLimit() - 1;
+
+                    if (leftAttempts > 0) {
+                        handleServiceAsync(fut, op, payloadWriter, payloadReader, leftAttempts, failure0);
+                        return null;
+                    }
+                }
+                else {
+                    fut.completeExceptionally(err instanceof ClientException ? err : new ClientException(err));
+                    return null;
+                }
+
+                fut.completeExceptionally(failure0);
+                return null;
+            });
     }
 
     /**
@@ -283,7 +287,7 @@
      * Send request without payload and handle response asynchronously.
      */
     public <T> IgniteClientFuture<T> serviceAsync(ClientOperation op, Function<PayloadInputChannel, T> payloadReader)
-            throws ClientException, ClientError {
+        throws ClientException, ClientError {
         return serviceAsync(op, null, payloadReader);
     }
 
@@ -313,7 +317,6 @@
         Consumer<PayloadOutputChannel> payloadWriter,
         Function<PayloadInputChannel, T> payloadReader
     ) throws ClientException, ClientError {
-<<<<<<< HEAD
         if (partitionAwarenessEnabled && affinityInfoIsUpToDate(cacheId)) {
             UUID affNodeId = affinityCtx.affinityNode(cacheId, key);
 
@@ -321,19 +324,6 @@
                 return applyOnNodeChannelWithFallback(affNodeId, channel ->
                     channel.service(op, payloadWriter, payloadReader)
                 );
-=======
-        ClientChannelHolder hld = getChannelHolder(cacheId, key);
-
-        if (hld != null) {
-            ClientChannel ch = null;
-
-            try {
-                ch = hld.getOrCreateChannel();
-
-                return ch.service(op, payloadWriter, payloadReader);
-            } catch (ClientConnectionException ignore) {
-                onChannelFailure(hld, ch);
->>>>>>> d18a8f36
             }
         }
 
@@ -350,42 +340,54 @@
         Consumer<PayloadOutputChannel> payloadWriter,
         Function<PayloadInputChannel, T> payloadReader
     ) throws ClientException, ClientError {
-        ClientChannelHolder hld = getChannelHolder(cacheId, key);
-
-        if (hld != null) {
-            ClientChannel ch = null;
-
-            try {
-                ch = hld.getOrCreateChannel();
-                ClientChannel ch0 = ch;
-
+        if (partitionAwarenessEnabled && affinityInfoIsUpToDate(cacheId)) {
+            UUID affNodeId = affinityCtx.affinityNode(cacheId, key);
+
+            if (affNodeId != null) {
                 CompletableFuture<T> fut = new CompletableFuture<>();
 
-                ch.serviceAsync(op, payloadWriter, payloadReader).handle((res, err) -> handleServiceAsync(
-                        op, payloadWriter, payloadReader, fut, null, null, ch0, res, err));
-
-                return new IgniteClientFutureImpl<>(fut);
-            } catch (ClientConnectionException ignore) {
-                onChannelFailure(hld, ch);
-            }
+                Object result = applyOnNodeChannel(affNodeId, channel ->
+                    channel
+                        .serviceAsync(op, payloadWriter, payloadReader)
+                        .handle((res, err) -> {
+                            if (err == null) {
+                                fut.complete(res);
+                                return null;
+                            }
+
+                            try {
+                                // Will try to reinit channels if topology changed.
+                                onChannelFailure(channel);
+                            }
+                            catch (Throwable ex) {
+                                fut.completeExceptionally(ex);
+                                return null;
+                            }
+
+                            if (err instanceof ClientConnectionException) {
+                                ClientConnectionException failure = (ClientConnectionException) err;
+                                int attemptsLimit = getRetryLimit() - 1;
+
+                                if (attemptsLimit == 0) {
+                                    fut.completeExceptionally(err);
+                                    return null;
+                                }
+
+                                handleServiceAsync(fut, op, payloadWriter, payloadReader, attemptsLimit, failure);
+                                return null;
+                            }
+
+                            fut.completeExceptionally(err);
+                            return null;
+                }));
+
+                if (result != null)
+                    return new IgniteClientFutureImpl<>(fut);
+            }
+
         }
 
         return serviceAsync(op, payloadWriter, payloadReader);
-    }
-
-    /**
-     * Gets the affinity channel holder.
-     */
-    private ClientChannelHolder getChannelHolder(int cacheId, Object key) {
-        if (partitionAwarenessEnabled && !nodeChannels.isEmpty() && affinityInfoIsUpToDate(cacheId)) {
-            UUID affinityNodeId = affinityCtx.affinityNode(cacheId, key);
-
-            if (affinityNodeId != null) {
-                return nodeChannels.get(affinityNodeId);
-            }
-        }
-
-        return null;
     }
 
     /**
@@ -432,7 +434,7 @@
      */
     private boolean affinityInfoIsUpToDate(int cacheId) {
         if (affinityCtx.affinityUpdateRequired(cacheId)) {
-            if (affUpdateInProgress.compareAndSet(false, true)) {
+            if (affinityUpdateInProgress.compareAndSet(false, true)) {
                 try {
                     ClientCacheAffinityContext.TopologyNodes lastTop = affinityCtx.lastTopology();
 
@@ -460,7 +462,7 @@
                     affinityCtx.reset(lastTop);
                 }
                 finally {
-                    affUpdateInProgress.set(false);
+                    affinityUpdateInProgress.set(false);
                 }
             }
 
@@ -473,9 +475,10 @@
     }
 
     /**
-     * @return host:port_range address lines parsed as {@link InetSocketAddress}.
-     */
-    private static Set<InetSocketAddress> parsedAddresses(String[] addrs) throws ClientException {
+     * @return host:port_range address lines parsed as {@link InetSocketAddress} as a key. Value is the amount of
+     * appearences of an address in {@code addrs} parameter.
+     */
+    private static Map<InetSocketAddress, Integer> parsedAddresses(String[] addrs) throws ClientException {
         if (F.isEmpty(addrs))
             throw new ClientException("Empty addresses");
 
@@ -500,7 +503,7 @@
                 .rangeClosed(r.portFrom(), r.portTo()).boxed()
                 .map(p -> InetSocketAddress.createUnresolved(r.host(), p))
             )
-            .collect(Collectors.toSet());
+            .collect(Collectors.toMap(a -> a, a -> 1, Integer::sum));
     }
 
     /**
@@ -526,6 +529,16 @@
     }
 
     /**
+     * On current channel failure.
+     */
+    private void onChannelFailure(ClientChannel ch) {
+        // There is nothing wrong if curChIdx was concurrently changed, since channel was closed by another thread
+        // when current index was changed and no other wrong channel will be closed by current thread because
+        // onChannelFailure checks channel binded to the holder before closing it.
+        onChannelFailure(channels.get(curChIdx), ch);
+    }
+
+    /**
      * On channel of the specified holder failure.
      */
     private void onChannelFailure(ClientChannelHolder hld, ClientChannel ch) {
@@ -605,7 +618,7 @@
         // Enable parallel threads to schedule new init of channel holders.
         scheduledChannelsReinit.set(false);
 
-        Set<InetSocketAddress> newAddrs = null;
+        Map<InetSocketAddress, Integer> newAddrs = null;
 
         if (clientCfg.getAddressesFinder() != null) {
             String[] hostAddrs = clientCfg.getAddressesFinder().getServerAddresses();
@@ -625,14 +638,15 @@
             return true;
         }
 
-        Map<InetSocketAddress, ClientChannelHolder> curAddrs = Collections.emptyMap();
-        Set<InetSocketAddress> allAddrs = new HashSet<>(newAddrs);
+        Map<InetSocketAddress, ClientChannelHolder> curAddrs = new HashMap<>();
+        Set<InetSocketAddress> allAddrs = new HashSet<>(newAddrs.keySet());
 
         if (holders != null) {
-            curAddrs = holders.stream()
-                .collect(Collectors.toMap(h -> h.chCfg.getAddress(), h -> h));
-
-            allAddrs.addAll(curAddrs.keySet());
+            for (int i = 0; i < holders.size(); i++) {
+                ClientChannelHolder h = holders.get(i);
+                curAddrs.put(h.chCfg.getAddress(), h);
+                allAddrs.add(h.chCfg.getAddress());
+            }
         }
 
         List<ClientChannelHolder> reinitHolders = new ArrayList<>();
@@ -650,7 +664,7 @@
                 return false;
 
             // Obsolete addr, to be removed.
-            if (!newAddrs.contains(addr)) {
+            if (!newAddrs.containsKey(addr)) {
                 curAddrs.get(addr).close();
 
                 continue;
@@ -659,14 +673,18 @@
             // Create new holders for new addrs.
             if (!curAddrs.containsKey(addr)) {
                 ClientChannelHolder hld = new ClientChannelHolder(new ClientChannelConfiguration(clientCfg, addr));
-                reinitHolders.add(hld);
+
+                for (int i = 0; i < newAddrs.get(addr); i++)
+                    reinitHolders.add(hld);
 
                 continue;
             }
 
             // This holder is up to date.
             ClientChannelHolder hld = curAddrs.get(addr);
-            reinitHolders.add(hld);
+            for (int i = 0; i < newAddrs.get(addr); i++)
+                reinitHolders.add(hld);
+
             if (hld == currDfltHolder)
                 dfltChannelIdx = reinitHolders.size() - 1;
         }
@@ -728,10 +746,8 @@
         return null;
     }
 
-    /**
-     * Apply specified {@code function} on any of available channel.
-     */
-    private <T> T applyOnDefaultChannel(Function<ClientChannel, T> function) {
+    /** */
+    private <T> T2<T, Integer> applyOnDefaultChannel(Function<ClientChannel, T> function) {
         List<ClientChannelHolder> holders = channels;
 
         if (holders == null)
@@ -742,6 +758,13 @@
         int attemptsLimit = clientCfg.getRetryLimit() > 0 ?
             Math.min(clientCfg.getRetryLimit(), size) : size;
 
+        return applyOnDefaultChannel(function, attemptsLimit);
+    }
+
+    /**
+     * Apply specified {@code function} on any of available channel.
+     */
+    private <T> T2<T, Integer> applyOnDefaultChannel(Function<ClientChannel, T> function, int attemptsLimit) {
         ClientConnectionException failure = null;
 
         for (int attempt = 0; attempt < attemptsLimit; attempt++) {
@@ -760,7 +783,7 @@
 
                 c = hld.getOrCreateChannel();
                 if (c != null)
-                    return function.apply(c);
+                    return new T2<>(function.apply(c), attempt + 1);
             }
             catch (ClientConnectionException e) {
                 if (failure == null)
@@ -782,6 +805,8 @@
     private <T> T applyOnNodeChannelWithFallback(UUID tryNodeId, Function<ClientChannel, T> function) {
         ClientChannelHolder hld = nodeChannels.get(tryNodeId);
 
+        int retryLimit = getRetryLimit();
+
         if (hld != null) {
             ClientChannel channel = null;
 
@@ -792,10 +817,22 @@
 
             } catch (ClientConnectionException e) {
                 onChannelFailure(hld, channel);
-            }
-        }
-
-        return applyOnDefaultChannel(function);
+
+                retryLimit -= 1;
+                if (retryLimit == 0)
+                    throw e;
+
+            }
+        }
+
+        return applyOnDefaultChannel(function, retryLimit).getKey();
+    }
+
+    /** Get retry limit. */
+    private int getRetryLimit() {
+        int size = channels.size();
+
+        return clientCfg.getRetryLimit() > 0 ? Math.min(clientCfg.getRetryLimit(), size) : size;
     }
 
     /**
@@ -923,6 +960,11 @@
         boolean isClosed() {
             return close;
         }
+
+        /** Get address of the channel. For test purposes. */
+        InetSocketAddress getAddress() {
+            return chCfg.getAddress();
+        }
     }
 
     /** Get holders reference. For test purposes. */
@@ -934,4 +976,9 @@
     Map<UUID, ClientChannelHolder> getNodeChannels() {
         return nodeChannels;
     }
+
+    /** Get scheduledChannelsReinit reference. For test purposes. */
+    AtomicBoolean getScheduledChannelsReinit() {
+        return scheduledChannelsReinit;
+    }
 }