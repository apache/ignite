--- conflicted
+++ resolved
@@ -154,11 +154,7 @@
         if (log.isDebugEnabled())
             log.debug(configInfo("cacheName", cacheName));
 
-<<<<<<< HEAD
-        registerMBean(gridName, new CacheCheckpointSpiMBeanImpl(this), CacheCheckpointSpiMBean.class);
-=======
-        registerMBean(igniteInstanceName, this, CacheCheckpointSpiMBean.class);
->>>>>>> 87477e08
+        registerMBean(igniteInstanceName, new CacheCheckpointSpiMBeanImpl(this), CacheCheckpointSpiMBean.class);
 
         if (log.isDebugEnabled())
             log.debug(startInfo());
