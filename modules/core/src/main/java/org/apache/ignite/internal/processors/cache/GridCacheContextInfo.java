--- conflicted
+++ resolved
@@ -52,22 +52,12 @@
      * @param cctx Cache context.
      * @param clientCache Client cache or not.
      */
-<<<<<<< HEAD
     public GridCacheContextInfo(GridCacheContext<K, V> cctx, boolean clientCache) {
         config = cctx.config();
-        dynamicDeploymentId = cctx.dynamicDeploymentId();
+        dynamicDeploymentId = null;
         groupId = cctx.groupId();
         cacheId = cctx.cacheId();
 
-=======
-    public GridCacheContextInfo(GridCacheContext<K, V> gridCacheContext, boolean clientCache) {
-        this.gridCacheContext = gridCacheContext;
-        this.ctx = gridCacheContext.kernalContext();
-        this.config = gridCacheContext.config();
-        this.dynamicDeploymentId = null;
-        this.groupId = gridCacheContext.groupId();
-        this.cacheId = gridCacheContext.cacheId();
->>>>>>> cde6caee
         this.clientCache = clientCache;
 
         this.cctx = cctx;
