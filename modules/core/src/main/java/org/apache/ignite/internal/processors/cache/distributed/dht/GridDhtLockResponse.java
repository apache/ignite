/*
 * Licensed to the Apache Software Foundation (ASF) under one or more
 * contributor license agreements.  See the NOTICE file distributed with
 * this work for additional information regarding copyright ownership.
 * The ASF licenses this file to You under the Apache License, Version 2.0
 * (the "License"); you may not use this file except in compliance with
 * the License.  You may obtain a copy of the License at
 *
 *      http://www.apache.org/licenses/LICENSE-2.0
 *
 * Unless required by applicable law or agreed to in writing, software
 * distributed under the License is distributed on an "AS IS" BASIS,
 * WITHOUT WARRANTIES OR CONDITIONS OF ANY KIND, either express or implied.
 * See the License for the specific language governing permissions and
 * limitations under the License.
 */

package org.apache.ignite.internal.processors.cache.distributed.dht;

import org.apache.ignite.*;
import org.apache.ignite.internal.*;
import org.apache.ignite.internal.processors.cache.*;
import org.apache.ignite.internal.processors.cache.distributed.*;
import org.apache.ignite.internal.processors.cache.transactions.*;
import org.apache.ignite.internal.processors.cache.version.*;
import org.apache.ignite.internal.util.*;
import org.apache.ignite.internal.util.tostring.*;
import org.apache.ignite.internal.util.typedef.internal.*;
import org.apache.ignite.lang.*;
import org.apache.ignite.plugin.extensions.communication.*;

import java.io.*;
import java.nio.*;
import java.util.*;

/**
 * DHT cache lock response.
 */
public class GridDhtLockResponse extends GridDistributedLockResponse {
    /** */
    private static final long serialVersionUID = 0L;

    /** Evicted readers. */
    @GridToStringInclude
    @GridDirectCollection(IgniteTxKey.class)
    private Collection<IgniteTxKey> nearEvicted;

    /** Mini ID. */
    private IgniteUuid miniId;

    /** Invalid partitions. */
    @GridToStringInclude
    @GridDirectCollection(int.class)
    private Collection<Integer> invalidParts = new GridLeanSet<>();

    /** Preload entries. */
    @GridDirectCollection(GridCacheEntryInfo.class)
    private List<GridCacheEntryInfo> preloadEntries;

    /**
     * Empty constructor (required by {@link Externalizable}).
     */
    public GridDhtLockResponse() {
        // No-op.
    }

    /**
     * @param lockVer Lock version.
     * @param futId Future ID.
     * @param miniId Mini future ID.
     * @param cnt Key count.
     */
    public GridDhtLockResponse(int cacheId, GridCacheVersion lockVer, IgniteUuid futId, IgniteUuid miniId, int cnt) {
        super(cacheId, lockVer, futId, cnt);

        assert miniId != null;

        this.miniId = miniId;
    }

    /**
     * @param lockVer Lock ID.
     * @param futId Future ID.
     * @param miniId Mini future ID.
     * @param err Error.
     */
    public GridDhtLockResponse(int cacheId, GridCacheVersion lockVer, IgniteUuid futId, IgniteUuid miniId, Throwable err) {
        super(cacheId, lockVer, futId, err);

        assert miniId != null;

        this.miniId = miniId;
    }

    /**
     * @return Evicted readers.
     */
    public Collection<IgniteTxKey> nearEvicted() {
        return nearEvicted;
    }

    /**
     * @param nearEvicted Evicted readers.
     */
    public void nearEvicted(Collection<IgniteTxKey> nearEvicted) {
        this.nearEvicted = nearEvicted;
    }

    /**
     * @return Mini future ID.
     */
    public IgniteUuid miniId() {
        return miniId;
    }

    /**
     * @param part Invalid partition.
     */
    public void addInvalidPartition(int part) {
        invalidParts.add(part);
    }

    /**
     * @return Invalid partitions.
     */
    public Collection<Integer> invalidPartitions() {
        return invalidParts;
    }

    /**
     * Adds preload entry to lock response.
     *
     * @param info Info to add.
     */
    public void addPreloadEntry(GridCacheEntryInfo info) {
        if (preloadEntries == null)
            preloadEntries = new ArrayList<>();

        preloadEntries.add(info);
    }

    /**
     * Gets preload entries returned from backup.
     *
     * @return Collection of preload entries.
     */
    public Collection<GridCacheEntryInfo> preloadEntries() {
        return preloadEntries == null ? Collections.<GridCacheEntryInfo>emptyList() : preloadEntries;
    }

    /** {@inheritDoc}
     * @param ctx*/
    @Override public void prepareMarshal(GridCacheSharedContext ctx) throws IgniteCheckedException {
        super.prepareMarshal(ctx);

        GridCacheContext cctx = ctx.cacheContext(cacheId);

        if (nearEvicted != null) {
            for (IgniteTxKey key : nearEvicted)
                key.prepareMarshal(cctx);
        }

        if (preloadEntries != null)
            marshalInfos(preloadEntries, cctx);
    }

    /** {@inheritDoc} */
    @Override public void finishUnmarshal(GridCacheSharedContext ctx, ClassLoader ldr) throws IgniteCheckedException {
        super.finishUnmarshal(ctx, ldr);

        GridCacheContext cctx = ctx.cacheContext(cacheId);

        if (nearEvicted != null) {
            for (IgniteTxKey key : nearEvicted)
                key.finishUnmarshal(cctx, ldr);
        }

        if (preloadEntries != null)
            unmarshalInfos(preloadEntries, ctx.cacheContext(cacheId), ldr);
    }

    /** {@inheritDoc} */
    @Override public boolean writeTo(ByteBuffer buf, MessageWriter writer) {
        writer.setBuffer(buf);

        if (!super.writeTo(buf, writer))
            return false;

        if (!writer.isHeaderWritten()) {
            if (!writer.writeHeader(directType(), fieldsCount()))
                return false;

            writer.onHeaderWritten();
        }

        switch (writer.state()) {
<<<<<<< HEAD
            case 9:
=======
            case 10:
>>>>>>> d9acbd1d
                if (!writer.writeCollection("invalidParts", invalidParts, MessageCollectionItemType.INT))
                    return false;

                writer.incrementState();

<<<<<<< HEAD
            case 10:
=======
            case 11:
>>>>>>> d9acbd1d
                if (!writer.writeIgniteUuid("miniId", miniId))
                    return false;

                writer.incrementState();

            case 12:
                if (!writer.writeCollection("nearEvicted", nearEvicted, MessageCollectionItemType.MSG))
                    return false;

                writer.incrementState();

            case 13:
                if (!writer.writeCollection("preloadEntries", preloadEntries, MessageCollectionItemType.MSG))
                    return false;

                writer.incrementState();

        }

        return true;
    }

    /** {@inheritDoc} */
    @Override public boolean readFrom(ByteBuffer buf, MessageReader reader) {
        reader.setBuffer(buf);

        if (!reader.beforeMessageRead())
            return false;

        if (!super.readFrom(buf, reader))
            return false;

        switch (reader.state()) {
<<<<<<< HEAD
            case 9:
=======
            case 10:
>>>>>>> d9acbd1d
                invalidParts = reader.readCollection("invalidParts", MessageCollectionItemType.INT);

                if (!reader.isLastRead())
                    return false;

                reader.incrementState();

<<<<<<< HEAD
            case 10:
=======
            case 11:
>>>>>>> d9acbd1d
                miniId = reader.readIgniteUuid("miniId");

                if (!reader.isLastRead())
                    return false;

                reader.incrementState();

            case 12:
                nearEvicted = reader.readCollection("nearEvicted", MessageCollectionItemType.MSG);

                if (!reader.isLastRead())
                    return false;

                reader.incrementState();

            case 13:
                preloadEntries = reader.readCollection("preloadEntries", MessageCollectionItemType.MSG);

                if (!reader.isLastRead())
                    return false;

                reader.incrementState();

        }

        return true;
    }

    /** {@inheritDoc} */
    @Override public byte directType() {
        return 31;
    }

    /** {@inheritDoc} */
    @Override public byte fieldsCount() {
<<<<<<< HEAD
        return 13;
=======
        return 14;
>>>>>>> d9acbd1d
    }

    /** {@inheritDoc} */
    @Override public String toString() {
        return S.toString(GridDhtLockResponse.class, this, super.toString());
    }
}<|MERGE_RESOLUTION|>--- conflicted
+++ resolved
@@ -194,21 +194,13 @@
         }
 
         switch (writer.state()) {
-<<<<<<< HEAD
             case 9:
-=======
+                if (!writer.writeCollection("invalidParts", invalidParts, MessageCollectionItemType.INT))
+                    return false;
+
+                writer.incrementState();
+
             case 10:
->>>>>>> d9acbd1d
-                if (!writer.writeCollection("invalidParts", invalidParts, MessageCollectionItemType.INT))
-                    return false;
-
-                writer.incrementState();
-
-<<<<<<< HEAD
-            case 10:
-=======
-            case 11:
->>>>>>> d9acbd1d
                 if (!writer.writeIgniteUuid("miniId", miniId))
                     return false;
 
@@ -242,23 +234,15 @@
             return false;
 
         switch (reader.state()) {
-<<<<<<< HEAD
             case 9:
-=======
+                invalidParts = reader.readCollection("invalidParts", MessageCollectionItemType.INT);
+
+                if (!reader.isLastRead())
+                    return false;
+
+                reader.incrementState();
+
             case 10:
->>>>>>> d9acbd1d
-                invalidParts = reader.readCollection("invalidParts", MessageCollectionItemType.INT);
-
-                if (!reader.isLastRead())
-                    return false;
-
-                reader.incrementState();
-
-<<<<<<< HEAD
-            case 10:
-=======
-            case 11:
->>>>>>> d9acbd1d
                 miniId = reader.readIgniteUuid("miniId");
 
                 if (!reader.isLastRead())
@@ -294,11 +278,7 @@
 
     /** {@inheritDoc} */
     @Override public byte fieldsCount() {
-<<<<<<< HEAD
         return 13;
-=======
-        return 14;
->>>>>>> d9acbd1d
     }
 
     /** {@inheritDoc} */
