/*
 * Licensed to the Apache Software Foundation (ASF) under one or more
 * contributor license agreements.  See the NOTICE file distributed with
 * this work for additional information regarding copyright ownership.
 * The ASF licenses this file to You under the Apache License, Version 2.0
 * (the "License"); you may not use this file except in compliance with
 * the License.  You may obtain a copy of the License at
 *
 *      http://www.apache.org/licenses/LICENSE-2.0
 *
 * Unless required by applicable law or agreed to in writing, software
 * distributed under the License is distributed on an "AS IS" BASIS,
 * WITHOUT WARRANTIES OR CONDITIONS OF ANY KIND, either express or implied.
 * See the License for the specific language governing permissions and
 * limitations under the License.
 */

package org.apache.ignite.internal.processors.cache.distributed.dht;

import java.io.Externalizable;
import java.nio.ByteBuffer;
import java.util.ArrayList;
import java.util.Collection;
import java.util.Collections;
import java.util.HashSet;
import java.util.List;
import org.apache.ignite.IgniteCheckedException;
import org.apache.ignite.internal.GridDirectCollection;
import org.apache.ignite.internal.processors.cache.GridCacheContext;
import org.apache.ignite.internal.processors.cache.GridCacheEntryInfo;
import org.apache.ignite.internal.processors.cache.GridCacheSharedContext;
import org.apache.ignite.internal.processors.cache.distributed.GridDistributedLockResponse;
import org.apache.ignite.internal.processors.cache.version.GridCacheVersion;
import org.apache.ignite.internal.util.tostring.GridToStringInclude;
import org.apache.ignite.internal.util.typedef.internal.S;
import org.apache.ignite.lang.IgniteUuid;
import org.apache.ignite.plugin.extensions.communication.MessageCollectionItemType;
import org.apache.ignite.plugin.extensions.communication.MessageReader;
import org.apache.ignite.plugin.extensions.communication.MessageWriter;

/**
 * DHT cache lock response.
 */
public class GridDhtLockResponse extends GridDistributedLockResponse {
    /** */
    private static final long serialVersionUID = 0L;

    /** Mini ID. */
    private IgniteUuid miniId;

    /** Invalid partitions. */
    @GridToStringInclude
    @GridDirectCollection(int.class)
    private Collection<Integer> invalidParts;

    /** Preload entries. */
    @GridDirectCollection(GridCacheEntryInfo.class)
    private List<GridCacheEntryInfo> preloadEntries;

    /**
     * Empty constructor (required by {@link Externalizable}).
     */
    public GridDhtLockResponse() {
        // No-op.
    }

    /**
     * @param lockVer Lock version.
     * @param futId Future ID.
     * @param miniId Mini future ID.
     * @param cnt Key count.
     * @param addDepInfo Deployment info.
     */
    public GridDhtLockResponse(int cacheId, GridCacheVersion lockVer, IgniteUuid futId, IgniteUuid miniId, int cnt,
        boolean addDepInfo) {
        super(cacheId, lockVer, futId, cnt, addDepInfo);

        assert miniId != null;

        this.miniId = miniId;
    }

    /**
     * @param lockVer Lock ID.
     * @param futId Future ID.
     * @param miniId Mini future ID.
     * @param err Error.
     * @param addDepInfo Deployment info.
     */
    public GridDhtLockResponse(int cacheId, GridCacheVersion lockVer, IgniteUuid futId, IgniteUuid miniId,
        Throwable err, boolean addDepInfo) {
        super(cacheId, lockVer, futId, err, addDepInfo);

        assert miniId != null;

        this.miniId = miniId;
    }

    /**
     * @return Mini future ID.
     */
    public IgniteUuid miniId() {
        return miniId;
    }

    /**
     * @param part Invalid partition.
     */
    public void addInvalidPartition(int part) {
        if (invalidParts == null)
            invalidParts = new HashSet<>();

        invalidParts.add(part);
    }

    /**
     * @return Invalid partitions.
     */
    public Collection<Integer> invalidPartitions() {
        return invalidParts == null ? Collections.emptySet() : invalidParts;
    }

    /**
     * Adds preload entry to lock response.
     *
     * @param info Info to add.
     */
    public void addPreloadEntry(GridCacheEntryInfo info) {
        if (preloadEntries == null)
            preloadEntries = new ArrayList<>();

        preloadEntries.add(info);
    }

    /**
     * Gets preload entries returned from backup.
     *
     * @return Collection of preload entries.
     */
    public Collection<GridCacheEntryInfo> preloadEntries() {
        return preloadEntries == null ? Collections.emptyList() : preloadEntries;
    }

    /** {@inheritDoc} */
    @Override public void prepareMarshal(GridCacheSharedContext<?, ?> ctx) throws IgniteCheckedException {
        super.prepareMarshal(ctx);

        GridCacheContext<?, ?> cctx = ctx.cacheContext(cacheId);
<<<<<<< HEAD

        if (nearEvicted != null) {
            for (IgniteTxKey key : nearEvicted)
                key.prepareMarshal(cctx);
        }
=======
>>>>>>> d7572ac7

        if (preloadEntries != null)
            marshalInfos(preloadEntries, cctx.shared(), cctx.cacheObjectContext());
    }

    /** {@inheritDoc} */
    @Override public void finishUnmarshal(GridCacheSharedContext<?, ?> ctx, ClassLoader ldr) throws IgniteCheckedException {
        super.finishUnmarshal(ctx, ldr);

<<<<<<< HEAD
        GridCacheContext<?, ?> cctx = ctx.cacheContext(cacheId);

        if (nearEvicted != null) {
            for (IgniteTxKey key : nearEvicted)
                key.finishUnmarshal(cctx, ldr);
        }

=======
>>>>>>> d7572ac7
        if (preloadEntries != null)
            unmarshalInfos(preloadEntries, ctx.cacheContext(cacheId), ldr);
    }

    /** {@inheritDoc} */
    @Override public boolean writeTo(ByteBuffer buf, MessageWriter writer) {
        writer.setBuffer(buf);

        if (!super.writeTo(buf, writer))
            return false;

        if (!writer.isHeaderWritten()) {
            if (!writer.writeHeader(directType(), fieldsCount()))
                return false;

            writer.onHeaderWritten();
        }

        switch (writer.state()) {
            case 11:
                if (!writer.writeCollection("invalidParts", invalidParts, MessageCollectionItemType.INT))
                    return false;

                writer.incrementState();

            case 12:
                if (!writer.writeIgniteUuid("miniId", miniId))
                    return false;

                writer.incrementState();

            case 13:
                if (!writer.writeCollection("preloadEntries", preloadEntries, MessageCollectionItemType.MSG))
                    return false;

                writer.incrementState();

        }

        return true;
    }

    /** {@inheritDoc} */
    @Override public boolean readFrom(ByteBuffer buf, MessageReader reader) {
        reader.setBuffer(buf);

        if (!reader.beforeMessageRead())
            return false;

        if (!super.readFrom(buf, reader))
            return false;

        switch (reader.state()) {
            case 11:
                invalidParts = reader.readCollection("invalidParts", MessageCollectionItemType.INT);

                if (!reader.isLastRead())
                    return false;

                reader.incrementState();

            case 12:
                miniId = reader.readIgniteUuid("miniId");

                if (!reader.isLastRead())
                    return false;

                reader.incrementState();

            case 13:
                preloadEntries = reader.readCollection("preloadEntries", MessageCollectionItemType.MSG);

                if (!reader.isLastRead())
                    return false;

                reader.incrementState();

        }

        return reader.afterMessageRead(GridDhtLockResponse.class);
    }

    /** {@inheritDoc} */
    @Override public short directType() {
        return 31;
    }

    /** {@inheritDoc} */
    @Override public byte fieldsCount() {
        return 14;
    }

    /** {@inheritDoc} */
    @Override public String toString() {
        return S.toString(GridDhtLockResponse.class, this, super.toString());
    }
}<|MERGE_RESOLUTION|>--- conflicted
+++ resolved
@@ -146,14 +146,6 @@
         super.prepareMarshal(ctx);
 
         GridCacheContext<?, ?> cctx = ctx.cacheContext(cacheId);
-<<<<<<< HEAD
-
-        if (nearEvicted != null) {
-            for (IgniteTxKey key : nearEvicted)
-                key.prepareMarshal(cctx);
-        }
-=======
->>>>>>> d7572ac7
 
         if (preloadEntries != null)
             marshalInfos(preloadEntries, cctx.shared(), cctx.cacheObjectContext());
@@ -163,16 +155,6 @@
     @Override public void finishUnmarshal(GridCacheSharedContext<?, ?> ctx, ClassLoader ldr) throws IgniteCheckedException {
         super.finishUnmarshal(ctx, ldr);
 
-<<<<<<< HEAD
-        GridCacheContext<?, ?> cctx = ctx.cacheContext(cacheId);
-
-        if (nearEvicted != null) {
-            for (IgniteTxKey key : nearEvicted)
-                key.finishUnmarshal(cctx, ldr);
-        }
-
-=======
->>>>>>> d7572ac7
         if (preloadEntries != null)
             unmarshalInfos(preloadEntries, ctx.cacheContext(cacheId), ldr);
     }
