--- conflicted
+++ resolved
@@ -62,16 +62,11 @@
     /** Version 2.8.0: added column nullability info. */
     public static final ClientListenerProtocolVersion VER_2_8_0 = ClientListenerProtocolVersion.create(2, 8, 0);
 
-<<<<<<< HEAD
-    /** Current version. */
-    private static final ClientListenerProtocolVersion CURRENT_VER = VER_2_8_0;
-=======
     /** Version 2.13.0: added ability to choose of query engine support. */
     public static final ClientListenerProtocolVersion VER_2_13_0 = ClientListenerProtocolVersion.create(2, 13, 0);
 
     /** Current version. */
     private static final ClientListenerProtocolVersion CURRENT_VER = VER_2_13_0;
->>>>>>> 9cf06362
 
     /** Supported versions. */
     private static final Set<ClientListenerProtocolVersion> SUPPORTED_VERS = new HashSet<>();
@@ -93,10 +88,7 @@
 
     static {
         SUPPORTED_VERS.add(CURRENT_VER);
-<<<<<<< HEAD
-=======
         SUPPORTED_VERS.add(VER_2_8_0);
->>>>>>> 9cf06362
         SUPPORTED_VERS.add(VER_2_7_0);
         SUPPORTED_VERS.add(VER_2_5_0);
         SUPPORTED_VERS.add(VER_2_3_0);
@@ -174,8 +166,6 @@
             nestedTxMode = NestedTxMode.fromByte(nestedTxModeVal);
         }
 
-<<<<<<< HEAD
-=======
         String qryEngine = null;
         if (ver.compareTo(VER_2_13_0) >= 0) {
             qryEngine = reader.readString();
@@ -199,7 +189,6 @@
             }
         }
 
->>>>>>> 9cf06362
         authenticate(ses, user, passwd);
 
         ClientListenerResponseSender sender = new ClientListenerResponseSender() {
@@ -216,11 +205,7 @@
         initClientDescriptor("odbc");
 
         handler = new OdbcRequestHandler(ctx, busyLock, sender, maxCursors, distributedJoins, enforceJoinOrder,
-<<<<<<< HEAD
-            replicatedOnly, collocated, lazy, skipReducerOnUpdate, nestedTxMode, ver, this);
-=======
             replicatedOnly, collocated, lazy, skipReducerOnUpdate, qryEngine, nestedTxMode, ver, this);
->>>>>>> 9cf06362
 
         parser = new OdbcMessageParser(ctx, ver);
 
