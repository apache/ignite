--- conflicted
+++ resolved
@@ -191,7 +191,7 @@
 
         authenticate(ses, user, passwd);
 
-        ClientListenerResponseSender snd = new ClientListenerResponseSender() {
+        ClientListenerResponseSender sender = new ClientListenerResponseSender() {
             @Override public void send(ClientListenerResponse resp) {
                 if (resp != null) {
                     if (log.isDebugEnabled())
@@ -204,13 +204,8 @@
 
         initClientDescriptor("odbc");
 
-<<<<<<< HEAD
-        handler = new OdbcRequestHandler(ctx, busyLock, snd, maxCursors, distributedJoins, enforceJoinOrder,
-            replicatedOnly, collocated, lazy, skipReducerOnUpdate, nestedTxMode, ver, this);
-=======
         handler = new OdbcRequestHandler(ctx, busyLock, sender, maxCursors, distributedJoins, enforceJoinOrder,
             replicatedOnly, collocated, lazy, skipReducerOnUpdate, qryEngine, nestedTxMode, ver, this);
->>>>>>> e70b66c5
 
         parser = new OdbcMessageParser(ctx, ver);
 
