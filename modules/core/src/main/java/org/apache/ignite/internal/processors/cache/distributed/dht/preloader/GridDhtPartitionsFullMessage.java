/*
 * Licensed to the Apache Software Foundation (ASF) under one or more
 * contributor license agreements.  See the NOTICE file distributed with
 * this work for additional information regarding copyright ownership.
 * The ASF licenses this file to You under the Apache License, Version 2.0
 * (the "License"); you may not use this file except in compliance with
 * the License.  You may obtain a copy of the License at
 *
 *      http://www.apache.org/licenses/LICENSE-2.0
 *
 * Unless required by applicable law or agreed to in writing, software
 * distributed under the License is distributed on an "AS IS" BASIS,
 * WITHOUT WARRANTIES OR CONDITIONS OF ANY KIND, either express or implied.
 * See the License for the specific language governing permissions and
 * limitations under the License.
 */

package org.apache.ignite.internal.processors.cache.distributed.dht.preloader;

import java.io.Externalizable;
import java.nio.ByteBuffer;
import java.util.ArrayList;
import java.util.Collection;
import java.util.Collections;
import java.util.HashMap;
import java.util.Iterator;
import java.util.Map;
import java.util.Set;
import java.util.UUID;
import java.util.stream.Collectors;
import java.util.stream.IntStream;
import org.apache.ignite.IgniteCheckedException;
import org.apache.ignite.IgniteException;
import org.apache.ignite.cluster.ClusterNode;
import org.apache.ignite.internal.GridDirectMap;
import org.apache.ignite.internal.GridDirectTransient;
import org.apache.ignite.internal.managers.communication.GridIoPolicy;
import org.apache.ignite.internal.managers.discovery.GridDiscoveryManager;
import org.apache.ignite.internal.processors.affinity.AffinityTopologyVersion;
import org.apache.ignite.internal.processors.cache.CacheAffinityChangeMessage;
import org.apache.ignite.internal.processors.cache.GridCacheSharedContext;
import org.apache.ignite.internal.processors.cache.distributed.dht.topology.GridDhtPartitionState;
import org.apache.ignite.internal.processors.cache.version.GridCacheVersion;
import org.apache.ignite.internal.util.lang.IgniteThrowableFunction;
import org.apache.ignite.internal.util.tostring.GridToStringExclude;
import org.apache.ignite.internal.util.tostring.GridToStringInclude;
import org.apache.ignite.internal.util.typedef.F;
import org.apache.ignite.internal.util.typedef.T2;
import org.apache.ignite.internal.util.typedef.internal.S;
import org.apache.ignite.internal.util.typedef.internal.U;
import org.apache.ignite.plugin.extensions.communication.MessageCollectionItemType;
import org.apache.ignite.plugin.extensions.communication.MessageReader;
import org.apache.ignite.plugin.extensions.communication.MessageWriter;
import org.jetbrains.annotations.NotNull;
import org.jetbrains.annotations.Nullable;

/**
 * Information about partitions of all nodes in topology. <br> Is sent by topology coordinator: when all {@link
 * GridDhtPartitionsSingleMessage}s were received. <br> May be also compacted as part of {@link
 * CacheAffinityChangeMessage} for node left or failed case.<br>
 */
public class GridDhtPartitionsFullMessage extends GridDhtPartitionsAbstractMessage {
    /** */
    private static final byte REBALANCED_FLAG_MASK = 0x01;

    /** */
    private static final long serialVersionUID = 0L;

    /** grpId -> FullMap */
    @GridToStringInclude
    @GridDirectTransient
    private Map<Integer, GridDhtPartitionFullMap> parts;

    /** */
    @GridDirectMap(keyType = Integer.class, valueType = Integer.class)
    private Map<Integer, Integer> dupPartsData;

    /** */
    private byte[] partsBytes;

    /** Partitions update counters. */
    @GridToStringInclude
    @GridDirectTransient
    private IgniteDhtPartitionCountersMap partCntrs;

    /** Serialized partitions counters. */
    private byte[] partCntrsBytes;

    /** Partitions update counters. */
    @GridToStringInclude
    @GridDirectTransient
    private IgniteDhtPartitionCountersMap2 partCntrs2;

    /** Serialized partitions counters. */
    private byte[] partCntrsBytes2;

    /** Partitions history suppliers. */
    @GridToStringInclude
    @GridDirectTransient
    private IgniteDhtPartitionHistorySuppliersMap partHistSuppliers;

    /** Serialized partitions history suppliers. */
    private byte[] partHistSuppliersBytes;

    /** Partitions that must be cleared and re-loaded. */
    @GridToStringInclude
    @GridDirectTransient
    private IgniteDhtPartitionsToReloadMap partsToReload;

    /** Serialized partitions that must be cleared and re-loaded. */
    private byte[] partsToReloadBytes;

    /** Serialized partitions sizes. */
    private byte[] partsSizesBytes;

    /** Topology version. */
    private AffinityTopologyVersion topVer;

    /** Exceptions. */
    @GridToStringInclude
    @GridDirectTransient
    private Map<UUID, Exception> errs;

    /**  */
    private byte[] errsBytes;

    /** */
    private AffinityTopologyVersion resTopVer;

    /** */
    @GridDirectMap(keyType = Integer.class, valueType = CacheGroupAffinityMessage.class)
    private Map<Integer, CacheGroupAffinityMessage> joinedNodeAff;

    /** */
    @GridDirectMap(keyType = Integer.class, valueType = CacheGroupAffinityMessage.class)
    private Map<Integer, CacheGroupAffinityMessage> idealAffDiff;

    /** */
    private byte flags;

<<<<<<< HEAD
=======
    /** */
    @GridDirectMap(keyType = Integer.class, valueType = int[].class)
    @GridToStringExclude
    private Map<Integer, int[]> lostParts;

>>>>>>> 1e84d448
    /**
     * Required by {@link Externalizable}.
     */
    public GridDhtPartitionsFullMessage() {
        // No-op.
    }

    /**
     * @param id Exchange ID.
     * @param lastVer Last version.
     * @param topVer Topology version. For messages not related to exchange may be {@link AffinityTopologyVersion#NONE}.
     * @param partHistSuppliers Suppliers.
     * @param partsToReload Partitions to reload.
     */
    public GridDhtPartitionsFullMessage(@Nullable GridDhtPartitionExchangeId id,
        @Nullable GridCacheVersion lastVer,
        @NotNull AffinityTopologyVersion topVer,
        @Nullable IgniteDhtPartitionHistorySuppliersMap partHistSuppliers,
        @Nullable IgniteDhtPartitionsToReloadMap partsToReload) {
        super(id, lastVer);

        assert id == null || topVer.equals(id.topologyVersion());

        this.topVer = topVer;
        this.partHistSuppliers = partHistSuppliers;
        this.partsToReload = partsToReload;
    }

    /** {@inheritDoc} */
    @Override void copyStateTo(GridDhtPartitionsAbstractMessage msg) {
        super.copyStateTo(msg);

        GridDhtPartitionsFullMessage cp = (GridDhtPartitionsFullMessage)msg;

        cp.parts = parts;
        cp.dupPartsData = dupPartsData;
        cp.partsBytes = partsBytes;
        cp.partCntrs = partCntrs;
        cp.partCntrsBytes = partCntrsBytes;
        cp.partCntrs2 = partCntrs2;
        cp.partCntrsBytes2 = partCntrsBytes2;
        cp.partHistSuppliers = partHistSuppliers;
        cp.partHistSuppliersBytes = partHistSuppliersBytes;
        cp.partsToReload = partsToReload;
        cp.partsToReloadBytes = partsToReloadBytes;
        cp.partsSizesBytes = partsSizesBytes;
        cp.topVer = topVer;
        cp.errs = errs;
        cp.errsBytes = errsBytes;
        cp.resTopVer = resTopVer;
        cp.joinedNodeAff = joinedNodeAff;
        cp.idealAffDiff = idealAffDiff;
        cp.flags = flags;
<<<<<<< HEAD
=======
        cp.lostParts = lostParts;
>>>>>>> 1e84d448
    }

    /**
     * @return Message copy.
     */
    GridDhtPartitionsFullMessage copy() {
        GridDhtPartitionsFullMessage cp = new GridDhtPartitionsFullMessage();

        copyStateTo(cp);

        return cp;
    }

    /**
     * @param resTopVer Result topology version.
     */
    public void resultTopologyVersion(AffinityTopologyVersion resTopVer) {
        this.resTopVer = resTopVer;
    }

    /**
     * @return Result topology version.
     */
    public AffinityTopologyVersion resultTopologyVersion() {
        return resTopVer;
    }

    /**
     * @return Caches affinity for joining nodes.
     */
    @Nullable public Map<Integer, CacheGroupAffinityMessage> joinedNodeAffinity() {
        return joinedNodeAff;
    }

    /**
     * @param joinedNodeAff Caches affinity for joining nodes.
     */
    GridDhtPartitionsFullMessage joinedNodeAffinity(Map<Integer, CacheGroupAffinityMessage> joinedNodeAff) {
        this.joinedNodeAff = joinedNodeAff;

        return this;
    }

    /**
     * @return Difference with ideal affinity.
     */
    @Nullable public Map<Integer, CacheGroupAffinityMessage> idealAffinityDiff() {
        return idealAffDiff;
    }

    /**
     * @param idealAffDiff Difference with ideal affinity.
     */
    void idealAffinityDiff(Map<Integer, CacheGroupAffinityMessage> idealAffDiff) {
        this.idealAffDiff = idealAffDiff;
    }

    /** {@inheritDoc} */
    @Override public int handlerId() {
        return 0;
    }

    /**
     * @return Local partitions.
     */
    public Map<Integer, GridDhtPartitionFullMap> partitions() {
        if (parts == null)
            parts = new HashMap<>();

        return parts;
    }

    /**
     * @param grpId Cache group ID.
     * @return {@code True} if message contains full map for given cache.
     */
    public boolean containsGroup(int grpId) {
        return parts != null && parts.containsKey(grpId);
    }

    /**
     * @param grpId Cache group ID.
     * @param fullMap Full partitions map.
     * @param dupDataCache Optional ID of cache with the same partition state map.
     */
    public void addFullPartitionsMap(int grpId, GridDhtPartitionFullMap fullMap, @Nullable Integer dupDataCache) {
        assert fullMap != null;

        if (parts == null)
            parts = new HashMap<>();

        if (!parts.containsKey(grpId)) {
            parts.put(grpId, fullMap);

            if (dupDataCache != null) {
                assert compressed();
                assert parts.containsKey(dupDataCache);

                if (dupPartsData == null)
                    dupPartsData = new HashMap<>();

                dupPartsData.put(grpId, dupDataCache);
            }
        }
    }

    /**
     * @param grpId Cache group ID.
     * @param cntrMap Partition update counters.
     */
    public void addPartitionUpdateCounters(int grpId, Map<Integer, T2<Long, Long>> cntrMap) {
        if (partCntrs == null)
            partCntrs = new IgniteDhtPartitionCountersMap();

        partCntrs.putIfAbsent(grpId, cntrMap);
    }

    /**
     * @param grpId Cache group ID.
     * @param cntrMap Partition update counters.
     */
    public void addPartitionUpdateCounters(int grpId, CachePartitionFullCountersMap cntrMap) {
        if (partCntrs2 == null)
            partCntrs2 = new IgniteDhtPartitionCountersMap2();

        partCntrs2.putIfAbsent(grpId, cntrMap);
    }

    /**
     * @param grpId Group id.
     * @param lostParts Lost parts.
     */
    public void addLostPartitions(int grpId, Collection<Integer> lostParts) {
        if (lostParts.isEmpty())
            return;

        if (this.lostParts == null)
            this.lostParts = new HashMap<>();

        this.lostParts.put(grpId, lostParts.stream().mapToInt(v -> v).toArray());
    }

    /**
     * @param grpId Group id.
     * @return Lost partitions for a group.
     */
    @Nullable public Set<Integer> lostPartitions(int grpId) {
        if (lostParts == null)
            return null;

        int[] parts = lostParts.get(grpId);

        if (parts == null)
            return Collections.emptySet();

        return IntStream.of(parts).boxed().collect(Collectors.toSet());
    }

    /**
     * @param grpId Cache group ID.
     * @param partsCnt Total cache partitions.
     * @return Partition update counters.
     */
    public CachePartitionFullCountersMap partitionUpdateCounters(int grpId, int partsCnt) {
        if (partCntrs2 != null)
            return partCntrs2.get(grpId);

        if (partCntrs == null)
            return null;

        Map<Integer, T2<Long, Long>> map = partCntrs.get(grpId);

        return map != null ? CachePartitionFullCountersMap.fromCountersMap(map, partsCnt) : null;
    }

    /**
     *
     */
    public IgniteDhtPartitionHistorySuppliersMap partitionHistorySuppliers() {
        if (partHistSuppliers == null)
            return IgniteDhtPartitionHistorySuppliersMap.empty();

        return partHistSuppliers;
    }

    /**
     *
     */
    public Set<Integer> partsToReload(UUID nodeId, int grpId) {
        if (partsToReload == null)
            return Collections.emptySet();

        return partsToReload.get(nodeId, grpId);
    }

    /**
     * Supplies partition sizes map for all cache groups.
     *
     * @param ctx Cache context.
     * @param partsSizes Partitions sizes map.
     */
    public void partitionSizes(GridCacheSharedContext ctx, Map<Integer, Map<Integer, Long>> partsSizes) {
        try {
            byte[] marshalled = U.marshal(ctx, partsSizes);

            if (compressed())
                marshalled = U.zip(marshalled, ctx.gridConfig().getNetworkCompressionLevel());

            partsSizesBytes = marshalled;
        }
        catch (IgniteCheckedException ex) {
            throw new IgniteException(ex);
        }
    }

    /**
     * Returns partition sizes map for all cache groups.
     *
     * @param ctx Cache context.
     * @return Partition sizes map (grpId, (partId, partSize)).
     */
    public Map<Integer, Map<Integer, Long>> partitionSizes(GridCacheSharedContext ctx) {
        if (partsSizesBytes == null)
            return Collections.emptyMap();

        try {
            return compressed()
                ? U.unmarshalZip(ctx.marshaller(), partsSizesBytes, ctx.deploy().globalLoader())
                : U.unmarshal(ctx, partsSizesBytes, ctx.deploy().globalLoader());
        }
        catch (IgniteCheckedException ex) {
            throw new IgniteException(ex);
        }
    }

    /**
     * @return Errors map.
     */
    @Nullable Map<UUID, Exception> getErrorsMap() {
        return errs;
    }

    /**
     * @param errs Errors map.
     */
    void setErrorsMap(Map<UUID, Exception> errs) {
        this.errs = new HashMap<>(errs);
    }

    /**
     * Rebalance finished.
     */
    public boolean rebalanced() {
        return (flags & REBALANCED_FLAG_MASK) != 0;
    }

    /**
     * @param rebalanced {@code True} if data is fully rebalanced.
     */
    public void rebalanced(boolean rebalanced) {
        flags = rebalanced ? (byte)(flags | REBALANCED_FLAG_MASK) : (byte)(flags & ~REBALANCED_FLAG_MASK);
    }

    /** {@inheritDoc} */
    @Override public void prepareMarshal(GridCacheSharedContext ctx) throws IgniteCheckedException {
        super.prepareMarshal(ctx);

        boolean marshal = (!F.isEmpty(parts) && partsBytes == null) ||
            (partCntrs != null && !partCntrs.empty() && partCntrsBytes == null) ||
            (partCntrs2 != null && !partCntrs2.empty() && partCntrsBytes2 == null) ||
            (partHistSuppliers != null && partHistSuppliersBytes == null) ||
            (partsToReload != null && partsToReloadBytes == null) ||
            (!F.isEmpty(errs) && errsBytes == null);

        if (marshal) {
            // Reserve at least 2 threads for system operations.
            int parallelismLvl = U.availableThreadCount(ctx.kernalContext(), GridIoPolicy.SYSTEM_POOL, 2);

            Collection<Object> objectsToMarshall = new ArrayList<>();

            if (!F.isEmpty(parts) && partsBytes == null)
                objectsToMarshall.add(parts);

            if (partCntrs != null && !partCntrs.empty() && partCntrsBytes == null)
                objectsToMarshall.add(partCntrs);

            if (partCntrs2 != null && !partCntrs2.empty() && partCntrsBytes2 == null)
                objectsToMarshall.add(partCntrs2);

            if (partHistSuppliers != null && partHistSuppliersBytes == null)
                objectsToMarshall.add(partHistSuppliers);

            if (partsToReload != null && partsToReloadBytes == null)
                objectsToMarshall.add(partsToReload);

            if (!F.isEmpty(errs) && errsBytes == null)
                objectsToMarshall.add(errs);

            Collection<byte[]> marshalled = U.doInParallel(
                parallelismLvl,
                ctx.kernalContext().getSystemExecutorService(),
                objectsToMarshall,
                new IgniteThrowableFunction<Object, byte[]>() {
                    @Override public byte[] apply(Object payload) throws IgniteCheckedException {
                        byte[] marshalled = U.marshal(ctx, payload);

                        if (compressed())
                            marshalled = U.zip(marshalled, ctx.gridConfig().getNetworkCompressionLevel());

                        return marshalled;
                    }
                });

            Iterator<byte[]> iterator = marshalled.iterator();

            if (!F.isEmpty(parts) && partsBytes == null)
                partsBytes = iterator.next();

            if (partCntrs != null && !partCntrs.empty() && partCntrsBytes == null)
                partCntrsBytes = iterator.next();

            if (partCntrs2 != null && !partCntrs2.empty() && partCntrsBytes2 == null)
                partCntrsBytes2 = iterator.next();

            if (partHistSuppliers != null && partHistSuppliersBytes == null)
                partHistSuppliersBytes = iterator.next();

            if (partsToReload != null && partsToReloadBytes == null)
                partsToReloadBytes = iterator.next();

            if (!F.isEmpty(errs) && errsBytes == null)
                errsBytes = iterator.next();
        }
    }

    /**
     * @return Topology version.
     */
    @Override public AffinityTopologyVersion topologyVersion() {
        return topVer;
    }

    /**
     * @param topVer Topology version.
     */
    public void topologyVersion(AffinityTopologyVersion topVer) {
        this.topVer = topVer;
    }

    /** {@inheritDoc} */
    @Override public void finishUnmarshal(GridCacheSharedContext ctx, ClassLoader ldr) throws IgniteCheckedException {
        super.finishUnmarshal(ctx, ldr);

        ClassLoader classLoader = U.resolveClassLoader(ldr, ctx.gridConfig());

        Collection<byte[]> objectsToUnmarshall = new ArrayList<>();

        // Reserve at least 2 threads for system operations.
        int parallelismLvl = U.availableThreadCount(ctx.kernalContext(), GridIoPolicy.SYSTEM_POOL, 2);

        if (partsBytes != null && parts == null)
            objectsToUnmarshall.add(partsBytes);

        if (partCntrsBytes != null && partCntrs == null)
            objectsToUnmarshall.add(partCntrsBytes);

        if (partCntrsBytes2 != null && partCntrs2 == null)
            objectsToUnmarshall.add(partCntrsBytes2);

        if (partHistSuppliersBytes != null && partHistSuppliers == null)
            objectsToUnmarshall.add(partHistSuppliersBytes);

        if (partsToReloadBytes != null && partsToReload == null)
            objectsToUnmarshall.add(partsToReloadBytes);

        if (errsBytes != null && errs == null)
            objectsToUnmarshall.add(errsBytes);

        Collection<Object> unmarshalled = U.doInParallel(
            parallelismLvl,
            ctx.kernalContext().getSystemExecutorService(),
            objectsToUnmarshall,
            new IgniteThrowableFunction<byte[], Object>() {
                @Override public Object apply(byte[] binary) throws IgniteCheckedException {
                    return compressed()
                        ? U.unmarshalZip(ctx.marshaller(), binary, classLoader)
                        : U.unmarshal(ctx, binary, classLoader);
                }
            }
        );

        Iterator<Object> iterator = unmarshalled.iterator();

        if (partsBytes != null && parts == null) {
            parts = (Map<Integer, GridDhtPartitionFullMap>)iterator.next();

            if (dupPartsData != null) {
                assert parts != null;

                for (Map.Entry<Integer, Integer> e : dupPartsData.entrySet()) {
                    GridDhtPartitionFullMap map1 = parts.get(e.getKey());
                    GridDhtPartitionFullMap map2 = parts.get(e.getValue());

                    assert map1 != null : e.getKey();
                    assert map2 != null : e.getValue();
                    assert map1.size() == map2.size();

                    for (Map.Entry<UUID, GridDhtPartitionMap> e0 : map2.entrySet()) {
                        GridDhtPartitionMap partMap1 = map1.get(e0.getKey());

                        assert partMap1 != null && partMap1.map().isEmpty() : partMap1;
                        assert !partMap1.hasMovingPartitions() : partMap1;

                        GridDhtPartitionMap partMap2 = e0.getValue();

                        assert partMap2 != null;

                        for (Map.Entry<Integer, GridDhtPartitionState> stateEntry : partMap2.entrySet())
                            partMap1.put(stateEntry.getKey(), stateEntry.getValue());
                    }
                }
            }
        }

        if (partCntrsBytes != null && partCntrs == null)
            partCntrs = (IgniteDhtPartitionCountersMap)iterator.next();

        if (partCntrsBytes2 != null && partCntrs2 == null)
            partCntrs2 = (IgniteDhtPartitionCountersMap2)iterator.next();

        if (partHistSuppliersBytes != null && partHistSuppliers == null)
            partHistSuppliers = (IgniteDhtPartitionHistorySuppliersMap)iterator.next();

        if (partsToReloadBytes != null && partsToReload == null)
            partsToReload = (IgniteDhtPartitionsToReloadMap)iterator.next();

        if (errsBytes != null && errs == null)
            errs = (Map<UUID, Exception>)iterator.next();

        if (parts == null)
            parts = new HashMap<>();

        if (partCntrs == null)
            partCntrs = new IgniteDhtPartitionCountersMap();

        if (partCntrs2 == null)
            partCntrs2 = new IgniteDhtPartitionCountersMap2();

        if (partHistSuppliers == null)
            partHistSuppliers = new IgniteDhtPartitionHistorySuppliersMap();

        if (partsToReload == null)
            partsToReload = new IgniteDhtPartitionsToReloadMap();

        if (errs == null)
            errs = new HashMap<>();
    }

    /** {@inheritDoc} */
    @Override public boolean writeTo(ByteBuffer buf, MessageWriter writer) {
        writer.setBuffer(buf);

        if (!super.writeTo(buf, writer))
            return false;

        if (!writer.isHeaderWritten()) {
            if (!writer.writeHeader(directType(), fieldsCount()))
                return false;

            writer.onHeaderWritten();
        }

        switch (writer.state()) {
            case 6:
                if (!writer.writeMap("dupPartsData", dupPartsData, MessageCollectionItemType.INT, MessageCollectionItemType.INT))
                    return false;

                writer.incrementState();

            case 7:
                if (!writer.writeByteArray("errsBytes", errsBytes))
                    return false;

                writer.incrementState();

            case 8:
                if (!writer.writeByte("flags", flags))
                    return false;

                writer.incrementState();

            case 9:
                if (!writer.writeMap("idealAffDiff", idealAffDiff, MessageCollectionItemType.INT, MessageCollectionItemType.MSG))
                    return false;

                writer.incrementState();

            case 10:
                if (!writer.writeMap("joinedNodeAff", joinedNodeAff, MessageCollectionItemType.INT, MessageCollectionItemType.MSG))
                    return false;

                writer.incrementState();

            case 11:
<<<<<<< HEAD
                if (!writer.writeByteArray("partCntrsBytes", partCntrsBytes))
=======
                if (!writer.writeMap("lostParts", lostParts, MessageCollectionItemType.INT, MessageCollectionItemType.INT_ARR))
>>>>>>> 1e84d448
                    return false;

                writer.incrementState();

            case 12:
<<<<<<< HEAD
                if (!writer.writeByteArray("partCntrsBytes2", partCntrsBytes2))
=======
                if (!writer.writeByteArray("partCntrsBytes", partCntrsBytes))
>>>>>>> 1e84d448
                    return false;

                writer.incrementState();

            case 13:
<<<<<<< HEAD
                if (!writer.writeByteArray("partHistSuppliersBytes", partHistSuppliersBytes))
=======
                if (!writer.writeByteArray("partCntrsBytes2", partCntrsBytes2))
>>>>>>> 1e84d448
                    return false;

                writer.incrementState();

            case 14:
<<<<<<< HEAD
                if (!writer.writeByteArray("partsBytes", partsBytes))
=======
                if (!writer.writeByteArray("partHistSuppliersBytes", partHistSuppliersBytes))
>>>>>>> 1e84d448
                    return false;

                writer.incrementState();

            case 15:
<<<<<<< HEAD
                if (!writer.writeByteArray("partsSizesBytes", partsSizesBytes))
=======
                if (!writer.writeByteArray("partsBytes", partsBytes))
>>>>>>> 1e84d448
                    return false;

                writer.incrementState();

            case 16:
<<<<<<< HEAD
                if (!writer.writeByteArray("partsToReloadBytes", partsToReloadBytes))
=======
                if (!writer.writeByteArray("partsSizesBytes", partsSizesBytes))
>>>>>>> 1e84d448
                    return false;

                writer.incrementState();

            case 17:
<<<<<<< HEAD
                if (!writer.writeAffinityTopologyVersion("resTopVer", resTopVer))
=======
                if (!writer.writeByteArray("partsToReloadBytes", partsToReloadBytes))
>>>>>>> 1e84d448
                    return false;

                writer.incrementState();

            case 18:
<<<<<<< HEAD
=======
                if (!writer.writeAffinityTopologyVersion("resTopVer", resTopVer))
                    return false;

                writer.incrementState();

            case 19:
>>>>>>> 1e84d448
                if (!writer.writeAffinityTopologyVersion("topVer", topVer))
                    return false;

                writer.incrementState();

        }

        return true;
    }

    /** {@inheritDoc} */
    @Override public boolean readFrom(ByteBuffer buf, MessageReader reader) {
        reader.setBuffer(buf);

        if (!reader.beforeMessageRead())
            return false;

        if (!super.readFrom(buf, reader))
            return false;

        switch (reader.state()) {
            case 6:
                dupPartsData = reader.readMap("dupPartsData", MessageCollectionItemType.INT, MessageCollectionItemType.INT, false);

                if (!reader.isLastRead())
                    return false;

                reader.incrementState();

            case 7:
                errsBytes = reader.readByteArray("errsBytes");

                if (!reader.isLastRead())
                    return false;

                reader.incrementState();

            case 8:
                flags = reader.readByte("flags");

                if (!reader.isLastRead())
                    return false;

                reader.incrementState();

            case 9:
                idealAffDiff = reader.readMap("idealAffDiff", MessageCollectionItemType.INT, MessageCollectionItemType.MSG, false);

                if (!reader.isLastRead())
                    return false;

                reader.incrementState();

            case 10:
                joinedNodeAff = reader.readMap("joinedNodeAff", MessageCollectionItemType.INT, MessageCollectionItemType.MSG, false);

                if (!reader.isLastRead())
                    return false;

                reader.incrementState();

            case 11:
<<<<<<< HEAD
                partCntrsBytes = reader.readByteArray("partCntrsBytes");
=======
                lostParts = reader.readMap("lostParts", MessageCollectionItemType.INT, MessageCollectionItemType.INT_ARR, false);
>>>>>>> 1e84d448

                if (!reader.isLastRead())
                    return false;

                reader.incrementState();

            case 12:
<<<<<<< HEAD
                partCntrsBytes2 = reader.readByteArray("partCntrsBytes2");
=======
                partCntrsBytes = reader.readByteArray("partCntrsBytes");
>>>>>>> 1e84d448

                if (!reader.isLastRead())
                    return false;

                reader.incrementState();

            case 13:
<<<<<<< HEAD
                partHistSuppliersBytes = reader.readByteArray("partHistSuppliersBytes");
=======
                partCntrsBytes2 = reader.readByteArray("partCntrsBytes2");
>>>>>>> 1e84d448

                if (!reader.isLastRead())
                    return false;

                reader.incrementState();

            case 14:
<<<<<<< HEAD
                partsBytes = reader.readByteArray("partsBytes");
=======
                partHistSuppliersBytes = reader.readByteArray("partHistSuppliersBytes");
>>>>>>> 1e84d448

                if (!reader.isLastRead())
                    return false;

                reader.incrementState();

            case 15:
<<<<<<< HEAD
                partsSizesBytes = reader.readByteArray("partsSizesBytes");
=======
                partsBytes = reader.readByteArray("partsBytes");
>>>>>>> 1e84d448

                if (!reader.isLastRead())
                    return false;

                reader.incrementState();

            case 16:
<<<<<<< HEAD
                partsToReloadBytes = reader.readByteArray("partsToReloadBytes");
=======
                partsSizesBytes = reader.readByteArray("partsSizesBytes");
>>>>>>> 1e84d448

                if (!reader.isLastRead())
                    return false;

                reader.incrementState();

            case 17:
<<<<<<< HEAD
                resTopVer = reader.readAffinityTopologyVersion("resTopVer");
=======
                partsToReloadBytes = reader.readByteArray("partsToReloadBytes");
>>>>>>> 1e84d448

                if (!reader.isLastRead())
                    return false;

                reader.incrementState();

            case 18:
<<<<<<< HEAD
=======
                resTopVer = reader.readAffinityTopologyVersion("resTopVer");

                if (!reader.isLastRead())
                    return false;

                reader.incrementState();

            case 19:
>>>>>>> 1e84d448
                topVer = reader.readAffinityTopologyVersion("topVer");

                if (!reader.isLastRead())
                    return false;

                reader.incrementState();

        }

        return reader.afterMessageRead(GridDhtPartitionsFullMessage.class);
    }

    /** {@inheritDoc} */
    @Override public short directType() {
        return 46;
    }

    /** {@inheritDoc} */
    @Override public byte fieldsCount() {
<<<<<<< HEAD
        return 19;
=======
        return 20;
>>>>>>> 1e84d448
    }

    /** {@inheritDoc} */
    @Override public String toString() {
        return S.toString(GridDhtPartitionsFullMessage.class, this, "partCnt", parts != null ? parts.size() : 0,
            "super", super.toString());
    }

    /**
     * Merges (replaces with newer) partitions map from given {@code other} full message.
     *
     * @param other Other full message.
     */
    public void merge(GridDhtPartitionsFullMessage other, GridDiscoveryManager discovery) {
        assert other.exchangeId() == null && exchangeId() == null :
            "Both current and merge full message must have exchangeId == null"
                + other.exchangeId() + "," + exchangeId();

        for (Map.Entry<Integer, GridDhtPartitionFullMap> groupAndMap : other.partitions().entrySet()) {
            int grpId = groupAndMap.getKey();
            GridDhtPartitionFullMap updMap = groupAndMap.getValue();

            GridDhtPartitionFullMap currMap = partitions().get(grpId);

            if (currMap == null)
                partitions().put(grpId, updMap);
            else {
                ClusterNode currentMapSentBy = discovery.node(currMap.nodeId());
                ClusterNode newMapSentBy = discovery.node(updMap.nodeId());

                if (newMapSentBy == null)
                    continue;

                if (currentMapSentBy == null || newMapSentBy.order() > currentMapSentBy.order() || updMap.compareTo(currMap) >= 0)
                    partitions().put(grpId, updMap);
            }
        }
    }

    /**
     * Cleans up resources to avoid excessive memory usage.
     */
    public void cleanUp() {
        partsBytes = null;
        partCntrs2 = null;
        partCntrsBytes = null;
        partCntrsBytes2 = null;
        partHistSuppliersBytes = null;
        partsToReloadBytes = null;
        partsSizesBytes = null;
        errsBytes = null;
    }
}<|MERGE_RESOLUTION|>--- conflicted
+++ resolved
@@ -138,14 +138,11 @@
     /** */
     private byte flags;
 
-<<<<<<< HEAD
-=======
     /** */
     @GridDirectMap(keyType = Integer.class, valueType = int[].class)
     @GridToStringExclude
     private Map<Integer, int[]> lostParts;
 
->>>>>>> 1e84d448
     /**
      * Required by {@link Externalizable}.
      */
@@ -199,10 +196,7 @@
         cp.joinedNodeAff = joinedNodeAff;
         cp.idealAffDiff = idealAffDiff;
         cp.flags = flags;
-<<<<<<< HEAD
-=======
         cp.lostParts = lostParts;
->>>>>>> 1e84d448
     }
 
     /**
@@ -707,85 +701,54 @@
                 writer.incrementState();
 
             case 11:
-<<<<<<< HEAD
+                if (!writer.writeMap("lostParts", lostParts, MessageCollectionItemType.INT, MessageCollectionItemType.INT_ARR))
+                    return false;
+
+                writer.incrementState();
+
+            case 12:
                 if (!writer.writeByteArray("partCntrsBytes", partCntrsBytes))
-=======
-                if (!writer.writeMap("lostParts", lostParts, MessageCollectionItemType.INT, MessageCollectionItemType.INT_ARR))
->>>>>>> 1e84d448
-                    return false;
-
-                writer.incrementState();
-
-            case 12:
-<<<<<<< HEAD
+                    return false;
+
+                writer.incrementState();
+
+            case 13:
                 if (!writer.writeByteArray("partCntrsBytes2", partCntrsBytes2))
-=======
-                if (!writer.writeByteArray("partCntrsBytes", partCntrsBytes))
->>>>>>> 1e84d448
-                    return false;
-
-                writer.incrementState();
-
-            case 13:
-<<<<<<< HEAD
+                    return false;
+
+                writer.incrementState();
+
+            case 14:
                 if (!writer.writeByteArray("partHistSuppliersBytes", partHistSuppliersBytes))
-=======
-                if (!writer.writeByteArray("partCntrsBytes2", partCntrsBytes2))
->>>>>>> 1e84d448
-                    return false;
-
-                writer.incrementState();
-
-            case 14:
-<<<<<<< HEAD
+                    return false;
+
+                writer.incrementState();
+
+            case 15:
                 if (!writer.writeByteArray("partsBytes", partsBytes))
-=======
-                if (!writer.writeByteArray("partHistSuppliersBytes", partHistSuppliersBytes))
->>>>>>> 1e84d448
-                    return false;
-
-                writer.incrementState();
-
-            case 15:
-<<<<<<< HEAD
+                    return false;
+
+                writer.incrementState();
+
+            case 16:
                 if (!writer.writeByteArray("partsSizesBytes", partsSizesBytes))
-=======
-                if (!writer.writeByteArray("partsBytes", partsBytes))
->>>>>>> 1e84d448
-                    return false;
-
-                writer.incrementState();
-
-            case 16:
-<<<<<<< HEAD
+                    return false;
+
+                writer.incrementState();
+
+            case 17:
                 if (!writer.writeByteArray("partsToReloadBytes", partsToReloadBytes))
-=======
-                if (!writer.writeByteArray("partsSizesBytes", partsSizesBytes))
->>>>>>> 1e84d448
-                    return false;
-
-                writer.incrementState();
-
-            case 17:
-<<<<<<< HEAD
+                    return false;
+
+                writer.incrementState();
+
+            case 18:
                 if (!writer.writeAffinityTopologyVersion("resTopVer", resTopVer))
-=======
-                if (!writer.writeByteArray("partsToReloadBytes", partsToReloadBytes))
->>>>>>> 1e84d448
-                    return false;
-
-                writer.incrementState();
-
-            case 18:
-<<<<<<< HEAD
-=======
-                if (!writer.writeAffinityTopologyVersion("resTopVer", resTopVer))
                     return false;
 
                 writer.incrementState();
 
             case 19:
->>>>>>> 1e84d448
                 if (!writer.writeAffinityTopologyVersion("topVer", topVer))
                     return false;
 
@@ -848,93 +811,63 @@
                 reader.incrementState();
 
             case 11:
-<<<<<<< HEAD
+                lostParts = reader.readMap("lostParts", MessageCollectionItemType.INT, MessageCollectionItemType.INT_ARR, false);
+
+                if (!reader.isLastRead())
+                    return false;
+
+                reader.incrementState();
+
+            case 12:
                 partCntrsBytes = reader.readByteArray("partCntrsBytes");
-=======
-                lostParts = reader.readMap("lostParts", MessageCollectionItemType.INT, MessageCollectionItemType.INT_ARR, false);
->>>>>>> 1e84d448
-
-                if (!reader.isLastRead())
-                    return false;
-
-                reader.incrementState();
-
-            case 12:
-<<<<<<< HEAD
+
+                if (!reader.isLastRead())
+                    return false;
+
+                reader.incrementState();
+
+            case 13:
                 partCntrsBytes2 = reader.readByteArray("partCntrsBytes2");
-=======
-                partCntrsBytes = reader.readByteArray("partCntrsBytes");
->>>>>>> 1e84d448
-
-                if (!reader.isLastRead())
-                    return false;
-
-                reader.incrementState();
-
-            case 13:
-<<<<<<< HEAD
+
+                if (!reader.isLastRead())
+                    return false;
+
+                reader.incrementState();
+
+            case 14:
                 partHistSuppliersBytes = reader.readByteArray("partHistSuppliersBytes");
-=======
-                partCntrsBytes2 = reader.readByteArray("partCntrsBytes2");
->>>>>>> 1e84d448
-
-                if (!reader.isLastRead())
-                    return false;
-
-                reader.incrementState();
-
-            case 14:
-<<<<<<< HEAD
+
+                if (!reader.isLastRead())
+                    return false;
+
+                reader.incrementState();
+
+            case 15:
                 partsBytes = reader.readByteArray("partsBytes");
-=======
-                partHistSuppliersBytes = reader.readByteArray("partHistSuppliersBytes");
->>>>>>> 1e84d448
-
-                if (!reader.isLastRead())
-                    return false;
-
-                reader.incrementState();
-
-            case 15:
-<<<<<<< HEAD
+
+                if (!reader.isLastRead())
+                    return false;
+
+                reader.incrementState();
+
+            case 16:
                 partsSizesBytes = reader.readByteArray("partsSizesBytes");
-=======
-                partsBytes = reader.readByteArray("partsBytes");
->>>>>>> 1e84d448
-
-                if (!reader.isLastRead())
-                    return false;
-
-                reader.incrementState();
-
-            case 16:
-<<<<<<< HEAD
+
+                if (!reader.isLastRead())
+                    return false;
+
+                reader.incrementState();
+
+            case 17:
                 partsToReloadBytes = reader.readByteArray("partsToReloadBytes");
-=======
-                partsSizesBytes = reader.readByteArray("partsSizesBytes");
->>>>>>> 1e84d448
-
-                if (!reader.isLastRead())
-                    return false;
-
-                reader.incrementState();
-
-            case 17:
-<<<<<<< HEAD
+
+                if (!reader.isLastRead())
+                    return false;
+
+                reader.incrementState();
+
+            case 18:
                 resTopVer = reader.readAffinityTopologyVersion("resTopVer");
-=======
-                partsToReloadBytes = reader.readByteArray("partsToReloadBytes");
->>>>>>> 1e84d448
-
-                if (!reader.isLastRead())
-                    return false;
-
-                reader.incrementState();
-
-            case 18:
-<<<<<<< HEAD
-=======
-                resTopVer = reader.readAffinityTopologyVersion("resTopVer");
 
                 if (!reader.isLastRead())
                     return false;
@@ -942,7 +875,6 @@
                 reader.incrementState();
 
             case 19:
->>>>>>> 1e84d448
                 topVer = reader.readAffinityTopologyVersion("topVer");
 
                 if (!reader.isLastRead())
@@ -962,11 +894,7 @@
 
     /** {@inheritDoc} */
     @Override public byte fieldsCount() {
-<<<<<<< HEAD
-        return 19;
-=======
         return 20;
->>>>>>> 1e84d448
     }
 
     /** {@inheritDoc} */
