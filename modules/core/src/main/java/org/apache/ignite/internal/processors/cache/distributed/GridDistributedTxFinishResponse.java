/*
 * Licensed to the Apache Software Foundation (ASF) under one or more
 * contributor license agreements.  See the NOTICE file distributed with
 * this work for additional information regarding copyright ownership.
 * The ASF licenses this file to You under the Apache License, Version 2.0
 * (the "License"); you may not use this file except in compliance with
 * the License.  You may obtain a copy of the License at
 *
 *      http://www.apache.org/licenses/LICENSE-2.0
 *
 * Unless required by applicable law or agreed to in writing, software
 * distributed under the License is distributed on an "AS IS" BASIS,
 * WITHOUT WARRANTIES OR CONDITIONS OF ANY KIND, either express or implied.
 * See the License for the specific language governing permissions and
 * limitations under the License.
 */

package org.apache.ignite.internal.processors.cache.distributed;

import java.nio.ByteBuffer;
import org.apache.ignite.IgniteLogger;
import org.apache.ignite.internal.Order;
import org.apache.ignite.internal.managers.communication.GridIoMessageFactory;
import org.apache.ignite.internal.processors.cache.GridCacheMessage;
import org.apache.ignite.internal.processors.cache.GridCacheSharedContext;
import org.apache.ignite.internal.processors.cache.version.GridCacheVersion;
import org.apache.ignite.internal.util.tostring.GridToStringBuilder;
import org.apache.ignite.internal.util.tostring.GridToStringExclude;
import org.apache.ignite.lang.IgniteUuid;
import org.apache.ignite.plugin.extensions.communication.MessageReader;
import org.apache.ignite.plugin.extensions.communication.MessageWriter;

/**
 * Transaction finish response.
 */
public class GridDistributedTxFinishResponse extends GridCacheMessage {
    /** */
    @GridToStringExclude
    @Order(3)
    private byte flags;

    /** Future ID. */
    @Order(value = 4, method = "futureId")
    private IgniteUuid futId;

    /** */
    @Order(value = 5, method = "partition")
    private int part;

    /** */
    @Order(6)
    private GridCacheVersion txId;

    /**
     * Empty constructor required by {@link GridIoMessageFactory}.
     */
    public GridDistributedTxFinishResponse() {
        /* No-op. */
    }

    /**
     * @param part Partition.
     * @param txId Transaction id.
     * @param futId Future ID.
     */
    public GridDistributedTxFinishResponse(int part, GridCacheVersion txId, IgniteUuid futId) {
        assert txId != null;
        assert futId != null;

        this.part = part;
        this.txId = txId;
        this.futId = futId;
    }

    /** {@inheritDoc} */
<<<<<<< HEAD
    @Override public int handlerId() {
        return 0;
    }

    /** {@inheritDoc} */
    @Override public boolean cacheGroupMessage() {
        return false;
    }

    /** */
    public GridCacheVersion txId() {
        return txId;
    }

    /** */
    public void txId(GridCacheVersion txId) {
        this.txId = txId;
    }

    /** */
    public void partition(int part) {
        this.part = part;
    }

    /** {@inheritDoc} */
=======
>>>>>>> 2fe5dbdd
    @Override public final int partition() {
        return part;
    }

    /** */
    public void flags(byte flags) {
        this.flags = flags;
    }

    /** */
    public byte flags() {
        return flags;
    }

    /**
     * Sets flag mask.
     *
     * @param flag Set or clear.
     * @param mask Mask.
     */
    protected final void setFlag(boolean flag, int mask) {
        flags = flag ? (byte)(flags | mask) : (byte)(flags & ~mask);
    }

    /**
     * Reags flag mask.
     *
     * @param mask Mask to read.
     * @return Flag value.
     */
    protected final boolean isFlag(int mask) {
        return (flags & mask) != 0;
    }

    /**
     *
     * @return Transaction id.
     */
    public GridCacheVersion xid() {
        return txId;
    }

    /** */
    public void futureId(IgniteUuid futId) {
        this.futId = futId;
    }

    /**
     * @return Future ID.
     */
    public IgniteUuid futureId() {
        return futId;
    }

    /** {@inheritDoc} */
    @Override public boolean addDeploymentInfo() {
        return false;
    }

    /** {@inheritDoc} */
    @Override public IgniteLogger messageLogger(GridCacheSharedContext<?, ?> ctx) {
        return ctx.txFinishMessageLogger();
    }

    // TODO: remove after IGNITE-26589
    /** {@inheritDoc} */
    @Override public boolean writeTo(ByteBuffer buf, MessageWriter writer) {
        writer.setBuffer(buf);

        if (!super.writeTo(buf, writer))
            return false;

        if (!writer.isHeaderWritten()) {
            if (!writer.writeHeader(directType()))
                return false;

            writer.onHeaderWritten();
        }

        switch (writer.state()) {
            case 3:
                if (!writer.writeByte(flags))
                    return false;

                writer.incrementState();

            case 4:
                if (!writer.writeIgniteUuid(futId))
                    return false;

                writer.incrementState();

            case 5:
                if (!writer.writeInt(part))
                    return false;

                writer.incrementState();

            case 6:
                if (!writer.writeMessage(txId))
                    return false;

                writer.incrementState();

        }

        return true;
    }

    // TODO: remove after IGNITE-26589
    /** {@inheritDoc} */
    @Override public boolean readFrom(ByteBuffer buf, MessageReader reader) {
        reader.setBuffer(buf);

        if (!super.readFrom(buf, reader))
            return false;

        switch (reader.state()) {
            case 3:
                flags = reader.readByte();

                if (!reader.isLastRead())
                    return false;

                reader.incrementState();

            case 4:
                futId = reader.readIgniteUuid();

                if (!reader.isLastRead())
                    return false;

                reader.incrementState();

            case 5:
                part = reader.readInt();

                if (!reader.isLastRead())
                    return false;

                reader.incrementState();

            case 6:
                txId = reader.readMessage();

                if (!reader.isLastRead())
                    return false;

                reader.incrementState();

        }

        return true;
    }

    /** {@inheritDoc} */
    @Override public short directType() {
        return 24;
    }

    /** {@inheritDoc} */
    @Override public String toString() {
        return GridToStringBuilder.toString(GridDistributedTxFinishResponse.class, this);
    }
}<|MERGE_RESOLUTION|>--- conflicted
+++ resolved
@@ -73,12 +73,6 @@
     }
 
     /** {@inheritDoc} */
-<<<<<<< HEAD
-    @Override public int handlerId() {
-        return 0;
-    }
-
-    /** {@inheritDoc} */
     @Override public boolean cacheGroupMessage() {
         return false;
     }
@@ -99,8 +93,6 @@
     }
 
     /** {@inheritDoc} */
-=======
->>>>>>> 2fe5dbdd
     @Override public final int partition() {
         return part;
     }
