/*
 * Licensed to the Apache Software Foundation (ASF) under one or more
 * contributor license agreements.  See the NOTICE file distributed with
 * this work for additional information regarding copyright ownership.
 * The ASF licenses this file to You under the Apache License, Version 2.0
 * (the "License"); you may not use this file except in compliance with
 * the License.  You may obtain a copy of the License at
 *
 *      http://www.apache.org/licenses/LICENSE-2.0
 *
 * Unless required by applicable law or agreed to in writing, software
 * distributed under the License is distributed on an "AS IS" BASIS,
 * WITHOUT WARRANTIES OR CONDITIONS OF ANY KIND, either express or implied.
 * See the License for the specific language governing permissions and
 * limitations under the License.
 */

package org.apache.ignite.internal.processors.cache.persistence.checkpoint;

import java.util.ArrayList;
import java.util.Collection;
import java.util.Collections;
import java.util.HashMap;
import java.util.Iterator;
import java.util.LinkedList;
import java.util.List;
import java.util.Map;
import java.util.NavigableMap;
import java.util.Set;
<<<<<<< HEAD
import java.util.concurrent.ConcurrentHashMap;
import java.util.concurrent.ConcurrentSkipListMap;
import java.util.function.Function;
=======
import java.util.UUID;
import java.util.concurrent.ConcurrentHashMap;
import java.util.concurrent.ConcurrentSkipListMap;
import java.util.function.Function;
import java.util.stream.Collectors;
>>>>>>> 9cf06362
import org.apache.ignite.IgniteCheckedException;
import org.apache.ignite.IgniteLogger;
import org.apache.ignite.IgniteSystemProperties;
import org.apache.ignite.configuration.DataStorageConfiguration;
import org.apache.ignite.configuration.WALMode;
import org.apache.ignite.internal.pagemem.wal.IgniteWriteAheadLogManager;
import org.apache.ignite.internal.pagemem.wal.record.CacheState;
<<<<<<< HEAD
=======
import org.apache.ignite.internal.processors.cache.persistence.checkpoint.CheckpointEntry.GroupState;
import org.apache.ignite.internal.processors.cache.persistence.checkpoint.EarliestCheckpointMapSnapshot.GroupStateSnapshot;
>>>>>>> 9cf06362
import org.apache.ignite.internal.processors.cache.persistence.partstate.GroupPartitionId;
import org.apache.ignite.internal.processors.cache.persistence.wal.WALPointer;
import org.apache.ignite.internal.util.lang.IgniteThrowableBiPredicate;
import org.apache.ignite.internal.util.typedef.F;
import org.apache.ignite.internal.util.typedef.T2;
import org.apache.ignite.internal.util.typedef.internal.U;
import org.apache.ignite.lang.IgniteBiTuple;
import org.jetbrains.annotations.Nullable;

import static org.apache.ignite.IgniteSystemProperties.IGNITE_PDS_MAX_CHECKPOINT_MEMORY_HISTORY_SIZE;

/**
 * Checkpoint history. Holds chronological ordered map with {@link CheckpointEntry CheckpointEntries}. Data is loaded
 * from corresponding checkpoint directory. This directory holds files for checkpoint start and end.
 */
public class CheckpointHistory {
    /** @see IgniteSystemProperties#IGNITE_PDS_MAX_CHECKPOINT_MEMORY_HISTORY_SIZE */
    public static final int DFLT_PDS_MAX_CHECKPOINT_MEMORY_HISTORY_SIZE = 100;

    /** Logger. */
    private final IgniteLogger log;

    /**
     * Maps checkpoint's timestamp (from CP file name) to CP entry. Using TS provides historical order of CP entries in
     * map ( first is oldest )
     */
    private final NavigableMap<Long, CheckpointEntry> histMap = new ConcurrentSkipListMap<>();

    /** The maximal number of checkpoints hold in memory. */
    private final int maxCpHistMemSize;

    /** Should WAL be truncated */
    private final boolean isWalTruncationEnabled;

    /** Map stores the earliest checkpoint for each partition from particular group. */
    private final Map<GroupPartitionId, CheckpointEntry> earliestCp = new ConcurrentHashMap<>();

    /** Write ahead log manager. */
    private final IgniteWriteAheadLogManager wal;

    /** Checking that checkpoint is applicable or not for given cache group. */
    private final IgniteThrowableBiPredicate</*Checkpoint timestamp*/Long, /*Group id*/Integer> checkpointInapplicable;

    /** It is available or not to reserve checkpoint(deletion protection). */
    private final boolean reservationDisabled;

    /**
     * Constructor.
     *
     * @param dsCfg Data storage configuration.
     * @param logFun Function for getting a logger.
     * @param wal WAL manager.
     * @param inapplicable Checkpoint inapplicable filter.
     */
    CheckpointHistory(
        DataStorageConfiguration dsCfg,
        Function<Class<?>, IgniteLogger> logFun,
        IgniteWriteAheadLogManager wal,
        IgniteThrowableBiPredicate<Long, Integer> inapplicable
    ) {
        this.log = logFun.apply(getClass());
        this.wal = wal;
        this.checkpointInapplicable = inapplicable;

        isWalTruncationEnabled = dsCfg.getMaxWalArchiveSize() != DataStorageConfiguration.UNLIMITED_WAL_ARCHIVE;

        maxCpHistMemSize = IgniteSystemProperties.getInteger(
            IGNITE_PDS_MAX_CHECKPOINT_MEMORY_HISTORY_SIZE,
            DFLT_PDS_MAX_CHECKPOINT_MEMORY_HISTORY_SIZE
        );

        reservationDisabled = dsCfg.getWalMode() == WALMode.NONE;
    }

    /**
     * @param checkpoints Checkpoints.
     * @param snapshot Earliest checkpoint map snapshot.
     */
    public void initialize(
        List<CheckpointEntry> checkpoints,
        EarliestCheckpointMapSnapshot snapshot
    ) {
        for (CheckpointEntry e : checkpoints)
            histMap.put(e.timestamp(), e);

        for (Long timestamp : checkpoints(false)) {
            try {
                CheckpointEntry entry = entry(timestamp);

                UUID checkpointId = entry.checkpointId();

                Map<Integer, GroupState> groupStateMap = snapshot.groupState(checkpointId);

                // Ignore checkpoint that was present at the time of the snapshot and whose group
                // states map was not persisted (that means this checkpoint wasn't a part of earliestCp map)
                if (snapshot.checkpointWasPresent(checkpointId) && groupStateMap == null)
                    continue;

                if (groupStateMap != null)
                    entry.fillStore(groupStateMap);

                updateEarliestCpMap(entry, groupStateMap);
            }
            catch (IgniteCheckedException e) {
                U.warn(log, "Failed to process checkpoint, happened at " + U.format(timestamp) + '.', e);
            }
        }
    }

    /**
     * @param cpTs Checkpoint timestamp.
     * @return Initialized entry.
     * @throws IgniteCheckedException If failed to initialize entry.
     */
    private CheckpointEntry entry(Long cpTs) throws IgniteCheckedException {
        CheckpointEntry entry = histMap.get(cpTs);

        if (entry == null)
            throw new IgniteCheckedException("Checkpoint entry was removed: " + cpTs);

        return entry;
    }

    /**
     * @return First checkpoint entry if exists. Otherwise {@code null}.
     */
    private CheckpointEntry firstCheckpoint() {
        Map.Entry<Long, CheckpointEntry> entry = histMap.firstEntry();

        return entry != null ? entry.getValue() : null;
    }

    /**
     * @return Last checkpoint entry if exists.
     */
    @Nullable public CheckpointEntry lastCheckpoint() {
        Map.Entry<Long, CheckpointEntry> entry = histMap.lastEntry();

        return entry != null ? entry.getValue() : null;
    }

    /**
     * @return First checkpoint WAL pointer if exists. Otherwise {@code null}.
     */
    public WALPointer firstCheckpointPointer() {
        CheckpointEntry entry = firstCheckpoint();

        return entry != null ? entry.checkpointMark() : null;
    }

    /**
     * @return Collection of checkpoint timestamps.
     */
    public Collection<Long> checkpoints(boolean descending) {
        if (descending)
            return histMap.descendingKeySet();

        return histMap.keySet();
    }

    /**
     *
     */
    public Collection<Long> checkpoints() {
        return checkpoints(false);
    }

    /**
     * Adds checkpoint entry after the corresponding WAL record has been written to WAL. The checkpoint itself is not
     * finished yet.
     *
     * @param entry Entry to add.
     * @param cacheStates Cache states map.
     */
    public void addCheckpoint(CheckpointEntry entry, Map<Integer, CacheState> cacheStates) {
        addCpCacheStatesToEarliestCpMap(entry, cacheStates);

        histMap.put(entry.timestamp(), entry);
    }

    /**
     * Update map which stored the earliest checkpoint each partitions for groups.
     *
     * @param entry Checkpoint entry.
     * @param groupStateMapFromSnapshot Group state map from the snapshot.
     */
    private void updateEarliestCpMap(
        CheckpointEntry entry,
        @Nullable Map<Integer, GroupState> groupStateMapFromSnapshot
    ) {
        try {
<<<<<<< HEAD
            Map<Integer, CheckpointEntry.GroupState> states = entry.groupState(wal);
=======
            Map<Integer, GroupState> states = groupStateMapFromSnapshot != null ?
                groupStateMapFromSnapshot : entry.groupState(wal);
>>>>>>> 9cf06362

            Iterator<Map.Entry<GroupPartitionId, CheckpointEntry>> iter = earliestCp.entrySet().iterator();

            while (iter.hasNext()) {
                Map.Entry<GroupPartitionId, CheckpointEntry> grpPartCp = iter.next();

                int grpId = grpPartCp.getKey().getGroupId();

                if (!isCheckpointApplicableForGroup(grpId, entry)) {
                    iter.remove();

                    continue;
                }

                int part = grpPartCp.getKey().getPartitionId();

                int pIdx = states.get(grpId).indexByPartition(part);

                if (pIdx < 0)
                    iter.remove();
            }

            addCpGroupStatesToEarliestCpMap(entry, states);
        }
        catch (IgniteCheckedException ex) {
            U.warn(log, "Failed to process checkpoint: " + entry, ex);

            earliestCp.clear();
        }
    }

    /**
     * Removes last checkpoint in history from the earliest checkpoints map by group id and returns the latest
     * checkpoint in the history.
     *
     * @param grpId Group id.
     * @return Latest checkpoint in the history.
     */
    public CheckpointEntry removeFromEarliestCheckpoints(Integer grpId) {
        synchronized (earliestCp) {
            CheckpointEntry lastCp = lastCheckpoint();

            earliestCp.keySet().removeIf(grpPart -> grpId.equals(grpPart.getGroupId()));

            return lastCp;
        }
    }

    /**
     * Add last checkpoint to map of the earliest checkpoints.
     *
     * @param entry Checkpoint entry.
     * @param cacheStates Cache states map.
     */
    private void addCpCacheStatesToEarliestCpMap(CheckpointEntry entry, Map<Integer, CacheState> cacheStates) {
        for (Integer grpId : cacheStates.keySet()) {
            CacheState cacheState = cacheStates.get(grpId);
<<<<<<< HEAD

            for (int pIdx = 0; pIdx < cacheState.size(); pIdx++) {
                int part = cacheState.partitionByIndex(pIdx);

                GroupPartitionId grpPartKey = new GroupPartitionId(grpId, part);

=======

            for (int pIdx = 0; pIdx < cacheState.size(); pIdx++) {
                int part = cacheState.partitionByIndex(pIdx);

                GroupPartitionId grpPartKey = new GroupPartitionId(grpId, part);

>>>>>>> 9cf06362
                addPartitionToEarliestCheckpoints(grpPartKey, entry);
            }
        }
    }

    /**
     * Add last checkpoint to map of the earliest checkpoints.
     *
     * @param entry Checkpoint entry.
     * @param cacheGrpStates Group states map.
     */
    private void addCpGroupStatesToEarliestCpMap(
        CheckpointEntry entry,
<<<<<<< HEAD
        Map<Integer, CheckpointEntry.GroupState> cacheGrpStates
    ) {
        for (Integer grpId : cacheGrpStates.keySet()) {
            CheckpointEntry.GroupState grpState = cacheGrpStates.get(grpId);
=======
        Map<Integer, GroupState> cacheGrpStates
    ) {
        for (Integer grpId : cacheGrpStates.keySet()) {
            GroupState grpState = cacheGrpStates.get(grpId);
>>>>>>> 9cf06362

            for (int pIdx = 0; pIdx < grpState.size(); pIdx++) {
                int part = grpState.getPartitionByIndex(pIdx);

                GroupPartitionId grpPartKey = new GroupPartitionId(grpId, part);

                addPartitionToEarliestCheckpoints(grpPartKey, entry);
            }
        }
    }

    /**
     * Add entry to earliest checkpoint map. Ignore is such key is already present.
     *
     * @param grpPartKey Key that consists of cache group id and partition index.
     * @param entry Checkpoint entry.
     */
    private void addPartitionToEarliestCheckpoints(GroupPartitionId grpPartKey, CheckpointEntry entry) {
        if (!earliestCp.containsKey(grpPartKey))
            earliestCp.put(grpPartKey, entry);
    }

    /**
     * @return {@code true} if there is space for next checkpoint.
     */
    public boolean hasSpace() {
        return isWalTruncationEnabled || histMap.size() + 1 <= maxCpHistMemSize;
    }

    /**
     * Clears checkpoint history after WAL truncation.
     *
     * @param highBound Upper bound.
     * @return List of checkpoint entries removed from history.
     */
    public List<CheckpointEntry> onWalTruncated(WALPointer highBound) {
        List<CheckpointEntry> removed = new ArrayList<>();

        for (CheckpointEntry cpEntry : histMap.values()) {
            WALPointer cpPnt = cpEntry.checkpointMark();

            if (highBound.compareTo(cpPnt) <= 0)
                break;

            if (!removeCheckpoint(cpEntry))
                break;

            removed.add(cpEntry);
        }

        return removed;
    }

    /**
     * Removes checkpoints from history.
     *
     * @return List of checkpoint entries removed from history.
     */
    public List<CheckpointEntry> removeCheckpoints(int countToRemove) {
        if (countToRemove == 0)
            return Collections.emptyList();

        List<CheckpointEntry> removed = new ArrayList<>();
<<<<<<< HEAD

        for (Iterator<Map.Entry<Long, CheckpointEntry>> iterator = histMap.entrySet().iterator();
             iterator.hasNext() && removed.size() < countToRemove; ) {
            Map.Entry<Long, CheckpointEntry> entry = iterator.next();

=======

        for (Iterator<Map.Entry<Long, CheckpointEntry>> iterator = histMap.entrySet().iterator();
             iterator.hasNext() && removed.size() < countToRemove; ) {
            Map.Entry<Long, CheckpointEntry> entry = iterator.next();

>>>>>>> 9cf06362
            CheckpointEntry checkpoint = entry.getValue();

            if (!removeCheckpoint(checkpoint))
                break;

            removed.add(checkpoint);
        }

        return removed;
    }

    /**
     * Remove checkpoint from history
     *
     * @param checkpoint Checkpoint to be removed
     * @return Whether checkpoint was removed from history
     */
    private boolean removeCheckpoint(CheckpointEntry checkpoint) {
        if (wal.reserved(checkpoint.checkpointMark())) {
            U.warn(log, "Could not clear historyMap due to WAL reservation on cp: " + checkpoint +
                ", history map size is " + histMap.size());

            return false;
        }

        synchronized (earliestCp) {
            CheckpointEntry deletedCpEntry = histMap.remove(checkpoint.timestamp());

            CheckpointEntry oldestCpInHistory = firstCheckpoint();

            for (Map.Entry<GroupPartitionId, CheckpointEntry> grpPartPerCp : earliestCp.entrySet()) {
                if (grpPartPerCp.getValue() == deletedCpEntry)
                    grpPartPerCp.setValue(oldestCpInHistory);
            }
        }

        return true;
    }

    /**
     * Logs and clears checkpoint history after checkpoint finish.
     *
     * @param chp Finished checkpoint.
     * @return List of checkpoints removed from history.
     */
    public List<CheckpointEntry> onCheckpointFinished(Checkpoint chp) {
        chp.walSegsCoveredRange(calculateWalSegmentsCovered());

        return removeCheckpoints(isWalTruncationEnabled ? 0 : histMap.size() - maxCpHistMemSize);
    }

    /**
     * Calculates indexes of WAL segments covered by last checkpoint.
     *
     * @return list of indexes or empty list if there are no checkpoints.
     */
    private IgniteBiTuple<Long, Long> calculateWalSegmentsCovered() {
        IgniteBiTuple<Long, Long> tup = new IgniteBiTuple<>(-1L, -1L);

        Map.Entry<Long, CheckpointEntry> lastEntry = histMap.lastEntry();

        if (lastEntry == null)
            return tup;

        Map.Entry<Long, CheckpointEntry> previousEntry = histMap.lowerEntry(lastEntry.getKey());

        WALPointer lastWALPointer = lastEntry.getValue().checkpointMark();

        long lastIdx = lastWALPointer.index();
        long prevIdx = 0;

        if (previousEntry != null)
            prevIdx = previousEntry.getValue().checkpointMark().index();

        tup.set1(prevIdx);
        tup.set2(lastIdx - 1);

        return tup;
    }

    /**
     * Search the earliest WAL pointer for particular group, matching by counter for partitions.
     *
     * @param grpId Group id.
     * @param partsCounter Partition mapped to update counter.
     * @param margin Margin pointer.
     * @return Earliest WAL pointer for group specified.
     */
    @Nullable public WALPointer searchEarliestWalPointer(
        int grpId,
        Map<Integer, Long> partsCounter,
        long margin
    ) throws IgniteCheckedException {
        if (F.isEmpty(partsCounter))
            return null;

        Map<Integer, Long> modifiedPartsCounter = new HashMap<>(partsCounter);

        WALPointer minPtr = null;

        LinkedList<WalPointerCandidate> historyPointerCandidate = new LinkedList<>();

        for (Long cpTs : checkpoints(true)) {
            CheckpointEntry cpEntry = entry(cpTs);

            minPtr = getMinimalPointer(partsCounter, margin, minPtr, historyPointerCandidate, cpEntry);

            Iterator<Map.Entry<Integer, Long>> iter = modifiedPartsCounter.entrySet().iterator();

            WALPointer ptr = cpEntry.checkpointMark();

            if (!wal.reserved(ptr)) {
                throw new IgniteCheckedException("WAL pointer appropriate to the checkpoint was not reserved " +
                    "[cp=(" + cpEntry.checkpointId() + ", " + U.format(cpEntry.timestamp())
                    + "), ptr=" + ptr + ']');
            }

            while (iter.hasNext()) {
                Map.Entry<Integer, Long> entry = iter.next();

                Long foundCntr = cpEntry.partitionCounter(wal, grpId, entry.getKey());

                if (foundCntr != null && foundCntr <= entry.getValue()) {
                    iter.remove();

                    if (ptr == null) {
                        throw new IgniteCheckedException("Could not find start pointer for partition [part="
                            + entry.getKey() + ", partCntrSince=" + entry.getValue() + "]");
                    }

                    if (foundCntr + margin > entry.getValue()) {
                        historyPointerCandidate.add(new WalPointerCandidate(grpId, entry.getKey(), entry.getValue(), ptr,
                            foundCntr));

                        continue;
                    }

                    partsCounter.put(entry.getKey(), entry.getValue() - margin);

                    if (minPtr == null || ptr.compareTo(minPtr) < 0)
                        minPtr = ptr;
                }
            }

            if (F.isEmpty(modifiedPartsCounter))
                break;
        }

        if (!F.isEmpty(modifiedPartsCounter)) {
            Map.Entry<Integer, Long> entry = modifiedPartsCounter.entrySet().iterator().next();

            throw new IgniteCheckedException("Could not find start pointer for partition [part="
                + entry.getKey() + ", partCntrSince=" + entry.getValue() + "]");
        }

        minPtr = getMinimalPointer(partsCounter, margin, minPtr, historyPointerCandidate, null);

<<<<<<< HEAD
=======
        return minPtr;
    }

    /**
     * Finds a minimal WAL pointer.
     *
     * @param partsCounter Partition mapped to update counter.
     * @param margin Margin pointer.
     * @param minPtr Minimal WAL pointer which was determined before.
     * @param historyPointerCandidate Collection of candidates for a historical WAL pointer.
     * @param cpEntry Checkpoint entry.
     * @return Minimal WAL pointer.
     */
    private WALPointer getMinimalPointer(
        Map<Integer, Long> partsCounter,
        long margin,
        WALPointer minPtr,
        LinkedList<WalPointerCandidate> historyPointerCandidate,
        CheckpointEntry cpEntry
    ) {
        while (!F.isEmpty(historyPointerCandidate)) {
            WALPointer ptr = historyPointerCandidate.poll()
                .choose(cpEntry, margin, partsCounter);

            if (minPtr == null || ptr.compareTo(minPtr) < 0)
                minPtr = ptr;
        }

>>>>>>> 9cf06362
        return minPtr;
    }

    /**
<<<<<<< HEAD
     * Finds a minimal WAL pointer.
     *
     * @param partsCounter Partition mapped to update counter.
     * @param margin Margin pointer.
     * @param minPtr Minimal WAL pointer which was determined before.
     * @param historyPointerCandidate Collection of candidates for a historical WAL pointer.
     * @param cpEntry Checkpoint entry.
     * @return Minimal WAL pointer.
     */
    private WALPointer getMinimalPointer(
        Map<Integer, Long> partsCounter,
        long margin,
        WALPointer minPtr,
        LinkedList<WalPointerCandidate> historyPointerCandidate,
        CheckpointEntry cpEntry
    ) {
        while (!F.isEmpty(historyPointerCandidate)) {
            WALPointer ptr = historyPointerCandidate.poll()
                .choose(cpEntry, margin, partsCounter);

            if (minPtr == null || ptr.compareTo(minPtr) < 0)
                minPtr = ptr;
        }

        return minPtr;
    }

    /**
=======
>>>>>>> 9cf06362
     * The class is used for get a pointer with a specific margin.
     * This stores the nearest pointer which covering a partition counter.
     * It is able to choose between other pointer and this.
     */
    private class WalPointerCandidate {
        /** Group id. */
        private final int grpId;

        /** Partition id. */
        private final int part;

        /** Partition counter. */
        private final long partContr;

        /** WAL pointer. */
        private final WALPointer walPntr;

        /** Partition counter at the moment of WAL pointer. */
        private final long walPntrCntr;

        /**
         * @param grpId Group id.
         * @param part Partition id.
         * @param partContr Partition counter.
         * @param walPntr WAL pointer.
         * @param walPntrCntr Counter of WAL pointer.
         */
        public WalPointerCandidate(int grpId, int part, long partContr, WALPointer walPntr, long walPntrCntr) {
            this.grpId = grpId;
            this.part = part;
            this.partContr = partContr;
            this.walPntr = walPntr;
            this.walPntrCntr = walPntrCntr;
        }

        /**
         * Make a choice between stored WAL pointer and other, getting from checkpoint, with a specific margin.
         * Updates counter in collection from parameters.
         *
         * @param cpEntry Checkpoint entry.
         * @param margin Margin.
         * @param partCntsForUpdate Collection of partition id by counter.
         * @return Chosen WAL pointer.
         */
        public WALPointer choose(
            CheckpointEntry cpEntry,
            long margin,
            Map<Integer, Long> partCntsForUpdate
        ) {
            Long foundCntr = null;

            try {
                foundCntr = cpEntry == null ? null : cpEntry.partitionCounter(wal, grpId, part);
            }
            catch (IgniteCheckedException e) {
                log.warning("Checkpoint cannot be chosen because counter is unavailable [grpId=" + grpId
                    + ", part=" + part
                    + ", cp=(" + cpEntry.checkpointId() + ", " + U.format(cpEntry.timestamp()) + ")]", e);
            }

            if (foundCntr == null || foundCntr == walPntrCntr) {
                partCntsForUpdate.put(part, walPntrCntr);

                return walPntr;
            }

            partCntsForUpdate.put(part, Math.max(foundCntr, partContr - margin));

            return cpEntry.checkpointMark();
        }
    }

    /**
     * Tries to search for a WAL pointer for the given partition counter start.
     *
     * @param searchCntrMap Search map contains (Group Id, partition, counter).
     * @return Map of group-partition on checkpoint entry or empty map if nothing found.
     */
    public Map<GroupPartitionId, CheckpointEntry> searchCheckpointEntry(
        Map<T2<Integer, Integer>, Long> searchCntrMap
    ) {
        if (F.isEmpty(searchCntrMap))
            return Collections.emptyMap();

        Map<T2<Integer, Integer>, Long> modifiedSearchMap = new HashMap<>(searchCntrMap);

        Map<GroupPartitionId, CheckpointEntry> res = new HashMap<>();

        for (Long cpTs : checkpoints(true)) {
            try {
                CheckpointEntry cpEntry = entry(cpTs);

                Iterator<Map.Entry<T2<Integer, Integer>, Long>> iter = modifiedSearchMap.entrySet().iterator();

                while (iter.hasNext()) {
                    Map.Entry<T2<Integer, Integer>, Long> entry = iter.next();

                    Long foundCntr = cpEntry.partitionCounter(wal, entry.getKey().get1(), entry.getKey().get2());

                    if (foundCntr != null && foundCntr <= entry.getValue()) {
                        iter.remove();

                        res.put(new GroupPartitionId(entry.getKey().get1(), entry.getKey().get2()), cpEntry);
                    }
                }

                if (F.isEmpty(modifiedSearchMap))
                    return res;
            }
            catch (IgniteCheckedException e) {
                log.warning("Checkpoint data is unavailable in WAL [cpTs=" + U.format(cpTs) + ']', e);

                break;
            }
        }

        if (!F.isEmpty(modifiedSearchMap))
            return Collections.emptyMap();

        return res;
    }

    /**
     * Finds and reserves earliest valid checkpoint for each of given groups and partitions.
     *
     * @param groupsAndPartitions Groups and partitions to find and reserve earliest valid checkpoint.
     * @return Checkpoint history reult: Map (groupId, Reason (the reason why reservation cannot be made deeper): Map
     * (partitionId, earliest valid checkpoint to history search)) and reserved checkpoint.
     */
    public CheckpointHistoryResult searchAndReserveCheckpoints(
        final Map<Integer, Set<Integer>> groupsAndPartitions
    ) {
        if (F.isEmpty(groupsAndPartitions) || reservationDisabled)
            return new CheckpointHistoryResult(Collections.emptyMap(), null);

        final Map<Integer, T2<ReservationReason, Map<Integer, CheckpointEntry>>> res = new HashMap<>();

        CheckpointEntry oldestCpForReservation = null;

        synchronized (earliestCp) {
            CheckpointEntry oldestHistCpEntry = firstCheckpoint();

            for (Integer grpId : groupsAndPartitions.keySet()) {
                CheckpointEntry oldestGrpCpEntry = null;

                for (Integer part : groupsAndPartitions.get(grpId)) {
                    CheckpointEntry cpEntry = earliestCp.get(new GroupPartitionId(grpId, part));

                    if (cpEntry == null)
                        continue;

                    if (oldestCpForReservation == null || oldestCpForReservation.timestamp() > cpEntry.timestamp())
                        oldestCpForReservation = cpEntry;

                    if (oldestGrpCpEntry == null || oldestGrpCpEntry.timestamp() > cpEntry.timestamp())
                        oldestGrpCpEntry = cpEntry;

                    res.computeIfAbsent(grpId, partCpMap ->
                        new T2<>(ReservationReason.NO_MORE_HISTORY, new HashMap<>()))
                        .get2().put(part, cpEntry);
                }

                if (oldestGrpCpEntry == null || oldestGrpCpEntry != oldestHistCpEntry)
                    res.computeIfAbsent(grpId, (partCpMap) ->
                        new T2<>(ReservationReason.CHECKPOINT_NOT_APPLICABLE, null))
                        .set1(ReservationReason.CHECKPOINT_NOT_APPLICABLE);
            }
        }

        if (oldestCpForReservation != null) {
            if (!wal.reserve(oldestCpForReservation.checkpointMark())) {
                log.warning("Could not reserve cp " + oldestCpForReservation.checkpointMark());

                for (Map.Entry<Integer, T2<ReservationReason, Map<Integer, CheckpointEntry>>> entry : res.entrySet())
                    entry.setValue(new T2<>(ReservationReason.WAL_RESERVATION_ERROR, null));

                oldestCpForReservation = null;
            }
        }

        return new CheckpointHistoryResult(res, oldestCpForReservation);
    }

    /**
     * Checkpoint is not applicable when: 1) WAL was disabled somewhere after given checkpoint. 2) Checkpoint doesn't
     * contain specified {@code grpId}.
     *
     * @param grpId Group ID.
     * @param cp Checkpoint.
     */
    public boolean isCheckpointApplicableForGroup(int grpId, CheckpointEntry cp) throws IgniteCheckedException {
        return !checkpointInapplicable.test(cp.timestamp(), grpId) && cp.groupState(wal).containsKey(grpId);
    }
<<<<<<< HEAD

=======

    /**
     * Creates a snapshot of {@link #earliestCp} map.
     * Guarded by checkpoint read lock.
     *
     * @return Snapshot of a map.
     */
    public EarliestCheckpointMapSnapshot earliestCheckpointsMapSnapshot() {
        Map<UUID, Map<Integer, GroupStateSnapshot>> data = new HashMap<>();

        synchronized (earliestCp) {
            Collection<CheckpointEntry> values = earliestCp.values();

            for (CheckpointEntry cp : values) {
                UUID checkpointId = cp.checkpointId();

                if (data.containsKey(checkpointId))
                    continue;

                Map<Integer, GroupState> map = cp.groupStates();

                if (map != null) {
                    Map<Integer, GroupStateSnapshot> groupStates = new HashMap<>();

                    map.forEach((k, v) ->
                        groupStates.put(k, new GroupStateSnapshot(
                            v.partitionIds(),
                            v.partitionCounters(),
                            v.size()
                        ))
                    );

                    data.put(checkpointId, groupStates);
                }
            }
        }

        Set<UUID> ids = histMap.values().stream().map(CheckpointEntry::checkpointId).collect(Collectors.toSet());

        return new EarliestCheckpointMapSnapshot(ids, data);
    }

>>>>>>> 9cf06362
    /**
     * Clear all cached data.
     */
    void clear() {
        histMap.clear();
        earliestCp.clear();
    }
}<|MERGE_RESOLUTION|>--- conflicted
+++ resolved
@@ -27,17 +27,11 @@
 import java.util.Map;
 import java.util.NavigableMap;
 import java.util.Set;
-<<<<<<< HEAD
-import java.util.concurrent.ConcurrentHashMap;
-import java.util.concurrent.ConcurrentSkipListMap;
-import java.util.function.Function;
-=======
 import java.util.UUID;
 import java.util.concurrent.ConcurrentHashMap;
 import java.util.concurrent.ConcurrentSkipListMap;
 import java.util.function.Function;
 import java.util.stream.Collectors;
->>>>>>> 9cf06362
 import org.apache.ignite.IgniteCheckedException;
 import org.apache.ignite.IgniteLogger;
 import org.apache.ignite.IgniteSystemProperties;
@@ -45,11 +39,8 @@
 import org.apache.ignite.configuration.WALMode;
 import org.apache.ignite.internal.pagemem.wal.IgniteWriteAheadLogManager;
 import org.apache.ignite.internal.pagemem.wal.record.CacheState;
-<<<<<<< HEAD
-=======
 import org.apache.ignite.internal.processors.cache.persistence.checkpoint.CheckpointEntry.GroupState;
 import org.apache.ignite.internal.processors.cache.persistence.checkpoint.EarliestCheckpointMapSnapshot.GroupStateSnapshot;
->>>>>>> 9cf06362
 import org.apache.ignite.internal.processors.cache.persistence.partstate.GroupPartitionId;
 import org.apache.ignite.internal.processors.cache.persistence.wal.WALPointer;
 import org.apache.ignite.internal.util.lang.IgniteThrowableBiPredicate;
@@ -241,12 +232,8 @@
         @Nullable Map<Integer, GroupState> groupStateMapFromSnapshot
     ) {
         try {
-<<<<<<< HEAD
-            Map<Integer, CheckpointEntry.GroupState> states = entry.groupState(wal);
-=======
             Map<Integer, GroupState> states = groupStateMapFromSnapshot != null ?
                 groupStateMapFromSnapshot : entry.groupState(wal);
->>>>>>> 9cf06362
 
             Iterator<Map.Entry<GroupPartitionId, CheckpointEntry>> iter = earliestCp.entrySet().iterator();
 
@@ -304,21 +291,12 @@
     private void addCpCacheStatesToEarliestCpMap(CheckpointEntry entry, Map<Integer, CacheState> cacheStates) {
         for (Integer grpId : cacheStates.keySet()) {
             CacheState cacheState = cacheStates.get(grpId);
-<<<<<<< HEAD
 
             for (int pIdx = 0; pIdx < cacheState.size(); pIdx++) {
                 int part = cacheState.partitionByIndex(pIdx);
 
                 GroupPartitionId grpPartKey = new GroupPartitionId(grpId, part);
 
-=======
-
-            for (int pIdx = 0; pIdx < cacheState.size(); pIdx++) {
-                int part = cacheState.partitionByIndex(pIdx);
-
-                GroupPartitionId grpPartKey = new GroupPartitionId(grpId, part);
-
->>>>>>> 9cf06362
                 addPartitionToEarliestCheckpoints(grpPartKey, entry);
             }
         }
@@ -332,17 +310,10 @@
      */
     private void addCpGroupStatesToEarliestCpMap(
         CheckpointEntry entry,
-<<<<<<< HEAD
-        Map<Integer, CheckpointEntry.GroupState> cacheGrpStates
-    ) {
-        for (Integer grpId : cacheGrpStates.keySet()) {
-            CheckpointEntry.GroupState grpState = cacheGrpStates.get(grpId);
-=======
         Map<Integer, GroupState> cacheGrpStates
     ) {
         for (Integer grpId : cacheGrpStates.keySet()) {
             GroupState grpState = cacheGrpStates.get(grpId);
->>>>>>> 9cf06362
 
             for (int pIdx = 0; pIdx < grpState.size(); pIdx++) {
                 int part = grpState.getPartitionByIndex(pIdx);
@@ -406,19 +377,11 @@
             return Collections.emptyList();
 
         List<CheckpointEntry> removed = new ArrayList<>();
-<<<<<<< HEAD
 
         for (Iterator<Map.Entry<Long, CheckpointEntry>> iterator = histMap.entrySet().iterator();
              iterator.hasNext() && removed.size() < countToRemove; ) {
             Map.Entry<Long, CheckpointEntry> entry = iterator.next();
 
-=======
-
-        for (Iterator<Map.Entry<Long, CheckpointEntry>> iterator = histMap.entrySet().iterator();
-             iterator.hasNext() && removed.size() < countToRemove; ) {
-            Map.Entry<Long, CheckpointEntry> entry = iterator.next();
-
->>>>>>> 9cf06362
             CheckpointEntry checkpoint = entry.getValue();
 
             if (!removeCheckpoint(checkpoint))
@@ -576,8 +539,6 @@
 
         minPtr = getMinimalPointer(partsCounter, margin, minPtr, historyPointerCandidate, null);
 
-<<<<<<< HEAD
-=======
         return minPtr;
     }
 
@@ -606,42 +567,10 @@
                 minPtr = ptr;
         }
 
->>>>>>> 9cf06362
         return minPtr;
     }
 
     /**
-<<<<<<< HEAD
-     * Finds a minimal WAL pointer.
-     *
-     * @param partsCounter Partition mapped to update counter.
-     * @param margin Margin pointer.
-     * @param minPtr Minimal WAL pointer which was determined before.
-     * @param historyPointerCandidate Collection of candidates for a historical WAL pointer.
-     * @param cpEntry Checkpoint entry.
-     * @return Minimal WAL pointer.
-     */
-    private WALPointer getMinimalPointer(
-        Map<Integer, Long> partsCounter,
-        long margin,
-        WALPointer minPtr,
-        LinkedList<WalPointerCandidate> historyPointerCandidate,
-        CheckpointEntry cpEntry
-    ) {
-        while (!F.isEmpty(historyPointerCandidate)) {
-            WALPointer ptr = historyPointerCandidate.poll()
-                .choose(cpEntry, margin, partsCounter);
-
-            if (minPtr == null || ptr.compareTo(minPtr) < 0)
-                minPtr = ptr;
-        }
-
-        return minPtr;
-    }
-
-    /**
-=======
->>>>>>> 9cf06362
      * The class is used for get a pointer with a specific margin.
      * This stores the nearest pointer which covering a partition counter.
      * It is able to choose between other pointer and this.
@@ -835,9 +764,6 @@
     public boolean isCheckpointApplicableForGroup(int grpId, CheckpointEntry cp) throws IgniteCheckedException {
         return !checkpointInapplicable.test(cp.timestamp(), grpId) && cp.groupState(wal).containsKey(grpId);
     }
-<<<<<<< HEAD
-
-=======
 
     /**
      * Creates a snapshot of {@link #earliestCp} map.
@@ -880,7 +806,6 @@
         return new EarliestCheckpointMapSnapshot(ids, data);
     }
 
->>>>>>> 9cf06362
     /**
      * Clear all cached data.
      */
