--- conflicted
+++ resolved
@@ -293,14 +293,14 @@
 
             BinaryRawWriterEx outWriter = ctx.writer(out);
 
-<<<<<<< HEAD
+            // TODO: This
             PlatformUtils.writeError(err, outWriter);
-=======
+
+            // Or this?
             outWriter.writeString(err.getClass().getName());
             outWriter.writeString(err.getMessage());
             outWriter.writeString(X.getFullStackTrace(err));
 
->>>>>>> ae04efba
             PlatformUtils.writeErrorData(err, outWriter);
 
             out.synchronize();
