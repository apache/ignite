/*
 * Licensed to the Apache Software Foundation (ASF) under one or more
 * contributor license agreements.  See the NOTICE file distributed with
 * this work for additional information regarding copyright ownership.
 * The ASF licenses this file to You under the Apache License, Version 2.0
 * (the "License"); you may not use this file except in compliance with
 * the License.  You may obtain a copy of the License at
 *
 *      http://www.apache.org/licenses/LICENSE-2.0
 *
 * Unless required by applicable law or agreed to in writing, software
 * distributed under the License is distributed on an "AS IS" BASIS,
 * WITHOUT WARRANTIES OR CONDITIONS OF ANY KIND, either express or implied.
 * See the License for the specific language governing permissions and
 * limitations under the License.
 */

package org.apache.ignite.internal.processors.task;

/**
 * Defines keys for thread-local context in task processor.
 */
public enum GridTaskThreadContextKey {
    /** Task name. */
    TC_TASK_NAME,

    /** No failover flag. */
    TC_NO_FAILOVER,

    /** Projection for the task. */
    TC_SUBGRID,

    /** Timeout in milliseconds associated with the task. */
    TC_TIMEOUT,

    /** Security subject ID. */
    TC_SUBJ_ID,

<<<<<<< HEAD
    /** Name of the custom executor service. */
    TC_EXEC_NAME
=======
    /** IO manager policy. */
    TC_IO_POLICY
>>>>>>> 9bb48ee0
}<|MERGE_RESOLUTION|>--- conflicted
+++ resolved
@@ -36,11 +36,9 @@
     /** Security subject ID. */
     TC_SUBJ_ID,
 
-<<<<<<< HEAD
+    /** IO manager policy. */
+    TC_IO_POLICY,
+
     /** Name of the custom executor service. */
     TC_EXEC_NAME
-=======
-    /** IO manager policy. */
-    TC_IO_POLICY
->>>>>>> 9bb48ee0
 }