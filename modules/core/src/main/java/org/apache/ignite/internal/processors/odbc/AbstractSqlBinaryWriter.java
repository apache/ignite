--- conflicted
+++ resolved
@@ -48,22 +48,13 @@
 
     /** {@inheritDoc} */
     @Override public void writeObjectDetached(@Nullable Object obj) throws BinaryObjectException {
-<<<<<<< HEAD
-        System.out.println("+++ writePos=" + out().position());
         if (obj == null) {
             super.writeObjectDetached(obj);
-            System.out.println("+++ NULL");
-=======
-        if (obj == null) {
-            super.writeObjectDetached(obj);
->>>>>>> 0993cab4
 
             return;
         }
 
         Class<?> cls = obj.getClass();
-
-        System.out.println("+++ " + cls.getName());
 
         if (cls == Boolean.class)
             doWriteBoolean((Boolean)obj);
