--- conflicted
+++ resolved
@@ -37,7 +37,6 @@
 public class AsyncCheckpointer {
     /** Checkpoint runner thread name prefix. */
     public static final String CHECKPOINT_RUNNER = "checkpoint-runner";
-    private final LinkedBlockingQueue<Runnable> blockingQueue;
 
     /** Blocking queue. */
     private final LinkedBlockingQueue<Runnable> blockingQueue;
@@ -150,22 +149,9 @@
                 return true; // need to fill the pool
             }
 
-<<<<<<< HEAD
-                    if (blockingQueue.size() < 1) {
-                        if (log.isTraceEnabled())
-                            log.trace("Need to fill queue by computing tasks, fork now");
-
-                        return true; // need to fill the queue
-                    }
-
-                    if(runningWriters.get() < checkpointThreads / 2) {
-                        if (log.isTraceEnabled())
-                            log.trace("Need to give a priority to payload tasks, fork later");
-=======
             if (blockingQueue.size() < checkpointThreads) {
                 if (log.isTraceEnabled())
                     log.trace("Need to fill queue by computing tasks 1 for each thread, fork now");
->>>>>>> d3c5a490
 
                 return true; // need to fill the queue
             }
