--- conflicted
+++ resolved
@@ -1330,12 +1330,7 @@
                     U.clearClassFromClassCache(ctx.cache().context().deploy().globalLoader(), alias);
 
                 // Clear optimized marshaller's cache.
-<<<<<<< HEAD
-                if (ctx.marshaller() instanceof AbstractMarshaller)
-                    ((AbstractMarshaller)ctx.marshaller()).onUndeploy(ldr);
-=======
                 ctx.marshaller().onUndeploy(ldr);
->>>>>>> 1db1d3e9
 
                 clearSerializationCaches();
 
