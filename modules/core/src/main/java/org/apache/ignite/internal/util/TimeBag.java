/*
 * Licensed to the Apache Software Foundation (ASF) under one or more
 * contributor license agreements.  See the NOTICE file distributed with
 * this work for additional information regarding copyright ownership.
 * The ASF licenses this file to You under the Apache License, Version 2.0
 * (the "License"); you may not use this file except in compliance with
 * the License.  You may obtain a copy of the License at
 *
 *      http://www.apache.org/licenses/LICENSE-2.0
 *
 * Unless required by applicable law or agreed to in writing, software
 * distributed under the License is distributed on an "AS IS" BASIS,
 * WITHOUT WARRANTIES OR CONDITIONS OF ANY KIND, either express or implied.
 * See the License for the specific language governing permissions and
 * limitations under the License.
 */

package org.apache.ignite.internal.util;

import java.util.ArrayList;
import java.util.Collections;
import java.util.HashMap;
import java.util.List;
import java.util.Map;
import java.util.PriorityQueue;
import java.util.concurrent.ConcurrentHashMap;
import java.util.concurrent.TimeUnit;
import java.util.concurrent.locks.ReentrantReadWriteLock;
import org.jetbrains.annotations.NotNull;

/**
 * Utility class to measure and collect timings of some execution workflow.
 */
public class TimeBag {
    /** Initial global stage. */
    private final CompositeStage initStage;

    /** Lock. */
    private final ReentrantReadWriteLock lock;

    /** Global stopwatch. */
    private final IgniteStopwatch globalStopwatch;

    /** Measurement unit. */
    private final TimeUnit measurementUnit;

    /** List of global stages (guarded by {@code lock}). */
    private final List<CompositeStage> stages;

    /** List of current local stages separated by threads (guarded by {@code lock}). */
    private Map<String, List<Stage>> locStages;

    /** Last seen global stage by thread. */
    private final ThreadLocal<CompositeStage> tlLastSeenStage;

    /** Thread-local stopwatch. */
    private final ThreadLocal<IgniteStopwatch> tlStopwatch;

<<<<<<< HEAD
=======
    /** Record flag. */
    private final boolean record;

>>>>>>> 1e84d448
    /**
     * Default constructor.
     */
    public TimeBag(boolean record) {
        this(TimeUnit.MILLISECONDS, record);
    }

    /**
     * @param measurementUnit Measurement unit.
     */
    public TimeBag(TimeUnit measurementUnit, boolean record) {
        if (record) {
            initStage = new CompositeStage("", 0, new HashMap<>());
            lock = new ReentrantReadWriteLock();
            tlLastSeenStage = ThreadLocal.withInitial(() -> initStage);
            globalStopwatch = IgniteStopwatch.createStarted();
            tlStopwatch = ThreadLocal.withInitial(IgniteStopwatch::createUnstarted);
            stages = new ArrayList<>();
            locStages = new ConcurrentHashMap<>();

            stages.add(initStage);
        }
        else {
            initStage = null;
            lock = null;
            tlLastSeenStage = null;
            globalStopwatch = null;
            tlStopwatch = null;
            stages = null;
            locStages = null;
        }

        this.measurementUnit = measurementUnit;
        this.record = record;
    }

    /**
     *
     */
    private CompositeStage lastCompletedGlobalStage() {
        assert !stages.isEmpty() : "No stages :(";

        return stages.get(stages.size() - 1);
    }

    /**
     * @param description Description.
     */
    public void finishGlobalStage(String description) {
        if (!record)
            return;

        lock.writeLock().lock();

        try {
            stages.add(
                new CompositeStage(description, globalStopwatch.elapsed(measurementUnit), Collections.unmodifiableMap(locStages))
            );

            locStages = new ConcurrentHashMap<>();

            globalStopwatch.reset().start();
        }
        finally {
            lock.writeLock().unlock();
        }
    }

    /**
     * @param description Description.
     */
    public void finishLocalStage(String description) {
        if (!record)
            return;

        lock.readLock().lock();

        try {
            CompositeStage lastSeen = tlLastSeenStage.get();
            CompositeStage lastCompleted = lastCompletedGlobalStage();
            IgniteStopwatch localStopWatch = tlStopwatch.get();

            Stage stage;

            // We see this stage first time, get elapsed time from last completed global stage and start tracking local.
            if (lastSeen != lastCompleted) {
                stage = new Stage(description, globalStopwatch.elapsed(measurementUnit));

                tlLastSeenStage.set(lastCompleted);
            }
            else
                stage = new Stage(description, localStopWatch.elapsed(measurementUnit));

            localStopWatch.reset().start();

            // Associate local stage with current thread name.
            String threadName = Thread.currentThread().getName();

            locStages.computeIfAbsent(threadName, t -> new ArrayList<>()).add(stage);
        }
        finally {
            lock.readLock().unlock();
        }
    }

    /**
     * @return Short name of desired measurement unit.
     */
    private String measurementUnitShort() {
        switch (measurementUnit) {
            case MILLISECONDS:
                return "ms";
            case SECONDS:
                return "s";
            case NANOSECONDS:
                return "ns";
            case MICROSECONDS:
                return "mcs";
            case HOURS:
                return "h";
            case MINUTES:
                return "min";
            case DAYS:
                return "days";
            default:
                return "";
        }
    }

    /**
     * @return List of string representation of all stage timings.
     */
    public List<String> stagesTimings() {
        assert record;

        lock.readLock().lock();

        try {
            List<String> timings = new ArrayList<>();

            long totalTime = 0;

            // Skip initial stage.
            for (int i = 1; i < stages.size(); i++) {
                CompositeStage stage = stages.get(i);

                totalTime += stage.time();

                timings.add(stage.toString());
            }

            // Add last stage with summary time of all global stages.
            timings.add(new Stage("Total time", totalTime).toString());

            return timings;
        }
        finally {
            lock.readLock().unlock();
        }
    }

    /**
     * @param maxPerCompositeStage Max count of local stages to collect per composite stage.
     * @return List of string represenation of longest local stages per each composite stage.
     */
    public List<String> longestLocalStagesTimings(int maxPerCompositeStage) {
        assert record;

        lock.readLock().lock();

        try {
            List<String> timings = new ArrayList<>();

            for (int i = 1; i < stages.size(); i++) {
                CompositeStage stage = stages.get(i);

                if (!stage.localStages.isEmpty()) {
                    PriorityQueue<Stage> stagesByTime = new PriorityQueue<>();

                    for (Map.Entry<String, List<Stage>> threadAndStages : stage.localStages.entrySet()) {
                        for (Stage locStage : threadAndStages.getValue())
                            stagesByTime.add(locStage);
                    }

                    int stageCount = 0;
                    while (!stagesByTime.isEmpty() && stageCount < maxPerCompositeStage) {
                        stageCount++;

                        Stage locStage = stagesByTime.poll();

                        timings.add(locStage.toString() + " (parent=" + stage.description() + ")");
                    }
                }
            }

            return timings;
        }
        finally {
            lock.readLock().unlock();
        }
    }

    /**
     *
     */
    private class CompositeStage extends Stage {
        /** Local stages. */
        private final Map<String, List<Stage>> localStages;

        /**
         * @param description Description.
         * @param time Time.
         * @param localStages Local stages.
         */
        public CompositeStage(String description, long time, Map<String, List<Stage>> localStages) {
            super(description, time);

            this.localStages = localStages;
        }

        /**
         *
         */
        public Map<String, List<Stage>> localStages() {
            return localStages;
        }
    }

    /**
     *
     */
    private class Stage implements Comparable<Stage> {
        /** Description. */
        private final String description;

        /** Time. */
        private final long time;

        /**
         * @param description Description.
         * @param time Time.
         */
        public Stage(String description, long time) {
            this.description = description;
            this.time = time;
        }

        /**
         *
         */
        public String description() {
            return description;
        }

        /**
         *
         */
        public long time() {
            return time;
        }

        /** {@inheritDoc} */
        @Override public String toString() {
            StringBuilder sb = new StringBuilder();

            sb.append("stage=").append('"').append(description()).append('"');
            sb.append(' ').append('(').append(time()).append(' ').append(measurementUnitShort()).append(')');

            return sb.toString();
        }

        /** {@inheritDoc} */
        @Override public int compareTo(@NotNull TimeBag.Stage o) {
            if (o.time < time)
                return -1;
            if (o.time > time)
                return 1;
            return o.description.compareTo(description);
        }
    }
}<|MERGE_RESOLUTION|>--- conflicted
+++ resolved
@@ -56,12 +56,9 @@
     /** Thread-local stopwatch. */
     private final ThreadLocal<IgniteStopwatch> tlStopwatch;
 
-<<<<<<< HEAD
-=======
     /** Record flag. */
     private final boolean record;
 
->>>>>>> 1e84d448
     /**
      * Default constructor.
      */
