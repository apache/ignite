/*
 * Licensed to the Apache Software Foundation (ASF) under one or more
 * contributor license agreements.  See the NOTICE file distributed with
 * this work for additional information regarding copyright ownership.
 * The ASF licenses this file to You under the Apache License, Version 2.0
 * (the "License"); you may not use this file except in compliance with
 * the License.  You may obtain a copy of the License at
 *
 *      http://www.apache.org/licenses/LICENSE-2.0
 *
 * Unless required by applicable law or agreed to in writing, software
 * distributed under the License is distributed on an "AS IS" BASIS,
 * WITHOUT WARRANTIES OR CONDITIONS OF ANY KIND, either express or implied.
 * See the License for the specific language governing permissions and
 * limitations under the License.
 */

package org.apache.ignite.internal.pagemem.wal.record.delta;

import org.apache.ignite.IgniteCheckedException;
import org.apache.ignite.IgniteLogger;
import org.apache.ignite.internal.pagemem.PageMemory;
import org.apache.ignite.internal.processors.cache.persistence.freelist.io.PagesListNodeIO;
import org.apache.ignite.internal.processors.cache.persistence.tree.io.PageIO;
import org.apache.ignite.internal.util.tostring.GridToStringExclude;
import org.apache.ignite.internal.util.typedef.internal.S;
import org.apache.ignite.internal.util.typedef.internal.U;
import org.jetbrains.annotations.Nullable;

/**
 *
 */
public class PagesListInitNewPageRecord extends InitNewPageRecord {
    /** */
    @GridToStringExclude
    private final long prevPageId;

    /** */
    @GridToStringExclude
    private final long addDataPageId;

    /**
     * @param grpId Cache group ID.
     * @param pageId Page ID.
     * @param ioType IO type.
     * @param ioVer IO version.
     * @param newPageId New page ID.
     * @param prevPageId Previous page ID.
     * @param addDataPageId Optional page ID to add.
     */
    public PagesListInitNewPageRecord(
        int grpId,
        long pageId,
        int ioType,
        int ioVer,
        long newPageId,
        long prevPageId,
        long addDataPageId
    ) {
        this(grpId, pageId, ioType, ioVer, newPageId, prevPageId, addDataPageId, null);
    }

    /**
     * @param grpId Cache group ID.
     * @param pageId Page ID.
<<<<<<< HEAD
=======
     * @param ioType IO type.
     * @param ioVer IO version.
     * @param newPageId New page ID.
>>>>>>> 3963797c
     * @param prevPageId Previous page ID.
     * @param addDataPageId Optional page ID to add.
     * @param log Logger for case data is invalid. Can be {@code null}, but is needed when processing existing storage.
     */
    public PagesListInitNewPageRecord(
        int grpId,
        long pageId,
        int ioType,
        int ioVer,
        long newPageId,
        long prevPageId,
        long addDataPageId,
        @Nullable IgniteLogger log
    ) {
        super(grpId, pageId, ioType, ioVer, newPageId, log);

        this.prevPageId = prevPageId;
        this.addDataPageId = addDataPageId;
    }

    /**
     * @return Previous page ID.
     */
    public long previousPageId() {
        return prevPageId;
    }

    /**
     * @return Page ID to add.
     */
    public long dataPageId() {
        return addDataPageId;
    }

    /** {@inheritDoc} */
    @Override public void applyDelta(PageMemory pageMem, long pageAddr) throws IgniteCheckedException {
        PagesListNodeIO io = PageIO.getPageIO(PageIO.T_PAGE_LIST_NODE, ioVer);

        io.initNewPage(pageAddr, pageId(), pageMem.realPageSize(groupId()));
        io.setPreviousId(pageAddr, prevPageId);

        if (addDataPageId != 0L) {
            int cnt = io.addPage(pageAddr, addDataPageId, pageMem.realPageSize(groupId()));

            assert cnt == 0 : cnt;
        }
    }

    /** {@inheritDoc} */
    @Override public RecordType type() {
        return RecordType.PAGES_LIST_INIT_NEW_PAGE;
    }

    /** {@inheritDoc} */
    @Override public String toString() {
        return S.toString(PagesListInitNewPageRecord.class, this,
            "prevPageId", U.hexLong(prevPageId),
            "addDataPageId", U.hexLong(addDataPageId),
            "super", super.toString()
        );
    }
}<|MERGE_RESOLUTION|>--- conflicted
+++ resolved
@@ -63,12 +63,9 @@
     /**
      * @param grpId Cache group ID.
      * @param pageId Page ID.
-<<<<<<< HEAD
-=======
      * @param ioType IO type.
      * @param ioVer IO version.
      * @param newPageId New page ID.
->>>>>>> 3963797c
      * @param prevPageId Previous page ID.
      * @param addDataPageId Optional page ID to add.
      * @param log Logger for case data is invalid. Can be {@code null}, but is needed when processing existing storage.
