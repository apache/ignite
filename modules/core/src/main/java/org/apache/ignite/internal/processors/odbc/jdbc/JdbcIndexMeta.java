/*
 * Licensed to the Apache Software Foundation (ASF) under one or more
 * contributor license agreements.  See the NOTICE file distributed with
 * this work for additional information regarding copyright ownership.
 * The ASF licenses this file to You under the Apache License, Version 2.0
 * (the "License"); you may not use this file except in compliance with
 * the License.  You may obtain a copy of the License at
 *
 *      http://www.apache.org/licenses/LICENSE-2.0
 *
 * Unless required by applicable law or agreed to in writing, software
 * distributed under the License is distributed on an "AS IS" BASIS,
 * WITHOUT WARRANTIES OR CONDITIONS OF ANY KIND, either express or implied.
 * See the License for the specific language governing permissions and
 * limitations under the License.
 */

package org.apache.ignite.internal.processors.odbc.jdbc;

import java.util.ArrayList;
import java.util.Collections;
import java.util.List;
import org.apache.ignite.binary.BinaryObjectException;
import org.apache.ignite.cache.QueryIndexType;
import org.apache.ignite.internal.binary.BinaryReaderExImpl;
import org.apache.ignite.internal.binary.BinaryWriterExImpl;
import org.apache.ignite.internal.processors.query.GridQueryIndexDescriptor;
import org.apache.ignite.internal.util.typedef.F;
import org.apache.ignite.internal.util.typedef.internal.S;

/**
 * JDBC index metadata.
 */
public class JdbcIndexMeta implements JdbcRawBinarylizable {
    /** Index schema name. */
    private String schemaName;

    /** Index table name. */
    private String tblName;

    /** Index name. */
    private String idxName;

    /** Index type. */
    private QueryIndexType type;

    /** Index fields */
    private List<String> fields;

    /** Index fields is ascending. */
    private List<Boolean> fieldsAsc;

    /**
     * Default constructor is used for binary serialization.
     */
    JdbcIndexMeta() {
        // No-op.
    }

    /**
     * @param schemaName Schema name.
     * @param tblName Table name.
     * @param idx Index info.
     */
    JdbcIndexMeta(String schemaName, String tblName, GridQueryIndexDescriptor idx) {
        assert tblName != null;
        assert idx != null;
        assert idx.fields() != null;

        this.schemaName = schemaName;
        this.tblName = tblName;

        idxName = idx.name();
        type = idx.type();
        fields = new ArrayList(idx.fields());

        fieldsAsc = new ArrayList<>(fields.size());

        for (int i = 0; i < fields.size(); ++i)
            fieldsAsc.add(!idx.descending(fields.get(i)));
    }

    /**
     * @return Schema name.
     */
    public String schemaName() {
        return schemaName;
    }

    /**
     * @return Table name.
     */
    public String tableName() {
        return tblName;
    }

    /**
     * @return Index name.
     */
    public String indexName() {
        return idxName;
    }

    /**
     * @return Index type.
     */
    public QueryIndexType type() {
        return type;
    }

    /**
     * @return Index fields
     */
    public List<String> fields() {
        return fields;
    }

    /**
     * @return Index fields is ascending.
     */
    public List<Boolean> fieldsAsc() {
        return fieldsAsc;
    }

    /** {@inheritDoc} */
    @Override public void writeBinary(BinaryWriterExImpl writer) throws BinaryObjectException {
        writer.writeString(schemaName);
        writer.writeString(tblName);
        writer.writeString(idxName);
        writer.writeByte((byte)type.ordinal());

        JdbcUtils.writeStringCollection(writer, fields);

        if (fieldsAsc == null)
            writer.writeInt(0);
        else {
            writer.writeInt(fieldsAsc.size());

            for (Boolean b : fieldsAsc)
                writer.writeBoolean(b.booleanValue());
        }
    }

    /** {@inheritDoc} */
    @Override public void readBinary(BinaryReaderExImpl reader) throws BinaryObjectException {
        schemaName = reader.readString();
        tblName = reader.readString();
        idxName = reader.readString();
        type = QueryIndexType.fromOrdinal(reader.readByte());
<<<<<<< HEAD

        fields = JdbcUtils.readStringList(reader);

        int size = reader.readInt();

        if (size > 0) {
            fieldsAsc = new ArrayList<>(size);

            for (int i = 0; i < size; ++i)
                fieldsAsc .add(reader.readBoolean());
        }
        else
            fieldsAsc = Collections.emptyList();

        assert fields.size() == fieldsAsc.size() : "Fields info is broken: [fields.length=" + fields.size() +
            ", fieldsAsc.length=" + fieldsAsc.size() + ']';
=======
        fields = reader.readStringArray();
        fieldsAsc = reader.readBooleanArray();
>>>>>>> a040892d
    }

    /** {@inheritDoc} */
    @Override public boolean equals(Object o) {
        if (this == o)
            return true;

        if (o == null || getClass() != o.getClass())
            return false;

        JdbcIndexMeta meta = (JdbcIndexMeta)o;

        return F.eq(schemaName, meta.schemaName) && F.eq(tblName, meta.tblName) && F.eq(idxName, meta.idxName);
    }

    /** {@inheritDoc} */
    @Override public int hashCode() {
        int result = schemaName != null ? schemaName.hashCode() : 0;

        result = 31 * result + tblName.hashCode();
        result = 31 * result + idxName.hashCode();

        return result;
    }

    /** {@inheritDoc} */
    @Override public String toString() {
        return S.toString(JdbcIndexMeta.class, this);
    }
}<|MERGE_RESOLUTION|>--- conflicted
+++ resolved
@@ -147,7 +147,6 @@
         tblName = reader.readString();
         idxName = reader.readString();
         type = QueryIndexType.fromOrdinal(reader.readByte());
-<<<<<<< HEAD
 
         fields = JdbcUtils.readStringList(reader);
 
@@ -161,13 +160,6 @@
         }
         else
             fieldsAsc = Collections.emptyList();
-
-        assert fields.size() == fieldsAsc.size() : "Fields info is broken: [fields.length=" + fields.size() +
-            ", fieldsAsc.length=" + fieldsAsc.size() + ']';
-=======
-        fields = reader.readStringArray();
-        fieldsAsc = reader.readBooleanArray();
->>>>>>> a040892d
     }
 
     /** {@inheritDoc} */
