/*
 * Licensed to the Apache Software Foundation (ASF) under one or more
 * contributor license agreements.  See the NOTICE file distributed with
 * this work for additional information regarding copyright ownership.
 * The ASF licenses this file to You under the Apache License, Version 2.0
 * (the "License"); you may not use this file except in compliance with
 * the License.  You may obtain a copy of the License at
 *
 *      http://www.apache.org/licenses/LICENSE-2.0
 *
 * Unless required by applicable law or agreed to in writing, software
 * distributed under the License is distributed on an "AS IS" BASIS,
 * WITHOUT WARRANTIES OR CONDITIONS OF ANY KIND, either express or implied.
 * See the License for the specific language governing permissions and
 * limitations under the License.
 */

package org.apache.ignite.internal.commandline.cache;

import java.util.Arrays;
import java.util.Map;
import java.util.logging.Logger;
import org.apache.ignite.internal.client.GridClientConfiguration;
import org.apache.ignite.internal.commandline.Command;
import org.apache.ignite.internal.commandline.CommandArgIterator;
import org.apache.ignite.internal.commandline.CommandLogger;
import org.apache.ignite.internal.util.typedef.F;

import static org.apache.ignite.internal.commandline.Command.usageParams;
import static org.apache.ignite.internal.commandline.CommandHandler.UTILITY_NAME;
import static org.apache.ignite.internal.commandline.CommandList.CACHE;
import static org.apache.ignite.internal.commandline.CommandLogger.DOUBLE_INDENT;
import static org.apache.ignite.internal.commandline.CommandLogger.INDENT;
import static org.apache.ignite.internal.commandline.CommandLogger.optional;
import static org.apache.ignite.internal.commandline.CommonArgParser.getCommonOptions;
import static org.apache.ignite.internal.commandline.cache.CacheSubcommands.CONTENTION;
import static org.apache.ignite.internal.commandline.cache.CacheSubcommands.FIND_AND_DELETE_GARBAGE;
import static org.apache.ignite.internal.commandline.cache.CacheSubcommands.HELP;
import static org.apache.ignite.internal.commandline.cache.CacheSubcommands.LIST;
import static org.apache.ignite.internal.commandline.cache.CacheSubcommands.VALIDATE_INDEXES;

/**
 * High-level "cache" command implementation.
 */
public class CacheCommands implements Command<CacheSubcommands> {
    /** */
    protected static final String NODE_ID = "nodeId";

    /** */
    protected static final String OP_NODE_ID = optional(NODE_ID);

    /** */
    private CacheSubcommands subcommand;

    /** {@inheritDoc} */
    @Override public void printUsage(Logger logger) {
        logger.info("");
        logger.info(INDENT + "View caches information in a cluster. For more details type:");
        logger.info(DOUBLE_INDENT + CommandLogger.join(" ", UTILITY_NAME, CACHE, HELP));
    }

    /** {@inheritDoc} */
    @Override public Object execute(GridClientConfiguration clientCfg, Logger logger) throws Exception {
        if (subcommand == CacheSubcommands.HELP) {
            printCacheHelp(logger);

            return null;
        }

        Command command = subcommand.subcommand();

        if (command == null)
            throw new IllegalStateException("Unknown command " + subcommand);

        return command.execute(clientCfg, logger);
    }

    /** {@inheritDoc} */
    @Override public void parseArguments(CommandArgIterator argIter) {
        if (!argIter.hasNextSubArg()) {
            throw new IllegalArgumentException("Arguments are expected for --cache subcommand, " +
                "run '--cache help' for more info.");
        }

        String str = argIter.nextArg("").toLowerCase();

        CacheSubcommands cmd = CacheSubcommands.of(str);

        if (cmd == null)
            cmd = CacheSubcommands.HELP;

        switch (cmd) {
            case HELP:
                break;

            case RESET_LOST_PARTITIONS:
            case LIST:
            case IDLE_VERIFY:
            case VALIDATE_INDEXES:
            case FIND_AND_DELETE_GARBAGE:
            case CONTENTION:
            case DISTRIBUTION:
            case CHECK_INDEX_INLINE_SIZES:
                cmd.subcommand().parseArguments(argIter);

                break;

            default:
                throw new IllegalArgumentException("Unknown --cache subcommand " + cmd);
        }

        if (argIter.hasNextSubArg())
            throw new IllegalArgumentException("Unexpected argument of --cache subcommand: " + argIter.peekNextArg());

        this.subcommand = cmd;
    }

    /** */
    private void printCacheHelp(Logger logger) {
        logger.info(INDENT + "The '" + CACHE + " subcommand' is used to get information about and perform actions" +
            " with caches. The command has the following syntax:");
        logger.info("");
        logger.info(INDENT + CommandLogger.join(" ", UTILITY_NAME, CommandLogger.join(" ", getCommonOptions())) + " " +
            CACHE + " [subcommand] <subcommand_parameters>");
        logger.info("");
        logger.info(INDENT + "The subcommands that take " + OP_NODE_ID + " as an argument ('" + LIST + "', '"
<<<<<<< HEAD
            + FIND_AND_DELETE_GARBAGE+ "', '" + CONTENTION + "' and '" + VALIDATE_INDEXES +
=======
            + FIND_AND_DELETE_GARBAGE + "', '" + CONTENTION + "' and '" + VALIDATE_INDEXES +
>>>>>>> 1e84d448
            "') will be executed on the given node or on all server nodes" +
            " if the option is not specified. Other commands will run on a random server node.");
        logger.info("");
        logger.info("");
        logger.info(INDENT + "Subcommands:");

        Arrays.stream(CacheCommandList.values()).forEach(c -> {
            if (c.subcommand() != null) c.subcommand().printUsage(logger);
        });

        logger.info("");
    }

    /**
     * Print cache command usage with default indention.
     *
     * @param logger Logger to use.
     * @param cmd Cache command.
     * @param description Command description.
     * @param paramsDesc Parameter desciptors.
     * @param args Cache command arguments.
     */
    protected static void usageCache(
        Logger logger,
        CacheSubcommands cmd,
        String description,
        Map<String, String> paramsDesc,
        String... args
    ) {
        logger.info("");
        logger.info(INDENT + CommandLogger.join(" ", CACHE, cmd, CommandLogger.join(" ", args)));
        logger.info(DOUBLE_INDENT + description);

        if (!F.isEmpty(paramsDesc)) {
            logger.info("");
            logger.info(DOUBLE_INDENT + "Parameters:");

            usageParams(paramsDesc, DOUBLE_INDENT + INDENT, logger);
        }
    }

    /** {@inheritDoc} */
    @Override public CacheSubcommands arg() {
        return subcommand;
    }

    /** {@inheritDoc} */
    @Override public String name() {
        return CACHE.toCommandName();
    }
}<|MERGE_RESOLUTION|>--- conflicted
+++ resolved
@@ -124,11 +124,7 @@
             CACHE + " [subcommand] <subcommand_parameters>");
         logger.info("");
         logger.info(INDENT + "The subcommands that take " + OP_NODE_ID + " as an argument ('" + LIST + "', '"
-<<<<<<< HEAD
-            + FIND_AND_DELETE_GARBAGE+ "', '" + CONTENTION + "' and '" + VALIDATE_INDEXES +
-=======
             + FIND_AND_DELETE_GARBAGE + "', '" + CONTENTION + "' and '" + VALIDATE_INDEXES +
->>>>>>> 1e84d448
             "') will be executed on the given node or on all server nodes" +
             " if the option is not specified. Other commands will run on a random server node.");
         logger.info("");
