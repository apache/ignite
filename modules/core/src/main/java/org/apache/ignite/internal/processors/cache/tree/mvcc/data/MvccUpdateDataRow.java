--- conflicted
+++ resolved
@@ -22,10 +22,8 @@
 import org.apache.ignite.IgniteCheckedException;
 import org.apache.ignite.internal.pagemem.wal.IgniteWriteAheadLogManager;
 import org.apache.ignite.internal.processors.cache.CacheEntryPredicate;
-<<<<<<< HEAD
 import org.apache.ignite.internal.processors.cache.CacheInvokeResult;
-=======
->>>>>>> 9ab8ebd7
+import org.apache.ignite.internal.processors.cache.CacheEntryPredicate;
 import org.apache.ignite.internal.processors.cache.CacheObject;
 import org.apache.ignite.internal.processors.cache.GridCacheContext;
 import org.apache.ignite.internal.processors.cache.GridCacheEntryEx;
@@ -142,12 +140,9 @@
     @GridToStringExclude
     private CacheEntryPredicate filter;
 
-<<<<<<< HEAD
     /** */
     private CacheInvokeResult invokeRes;
 
-=======
->>>>>>> 9ab8ebd7
     /**
      * @param cctx Cache context.
      * @param key Key.
@@ -502,7 +497,6 @@
 
     /**
      * @return Result type.
-<<<<<<< HEAD
      */
     @NotNull @Override public ResultType resultType() {
         return res == null ? defaultResult() : res;
@@ -513,18 +507,6 @@
      *
      * @return Result type.
      */
-=======
-     */
-    @NotNull @Override public ResultType resultType() {
-        return res == null ? defaultResult() : res;
-    }
-
-    /**
-     * Evaluate default result type.
-     *
-     * @return Result type.
-     */
->>>>>>> 9ab8ebd7
     @NotNull private ResultType defaultResult() {
         assert res == null;
 
