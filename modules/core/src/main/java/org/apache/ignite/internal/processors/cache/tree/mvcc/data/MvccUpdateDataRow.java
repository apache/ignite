--- conflicted
+++ resolved
@@ -100,13 +100,11 @@
     /** Whether tx has overridden it's own update. */
     private static final int OWN_VALUE_OVERRIDDEN = DELETED << 1;
 
-<<<<<<< HEAD
     /** Whether need to remember old value. */
     private static final int NEED_OLD = OWN_VALUE_OVERRIDDEN << 1;
-=======
+    //TODO one flag needed
     /** Force read full entry instead of header only.  */
     private static final int NEED_PREV_VALUE = OWN_VALUE_OVERRIDDEN << 1;
->>>>>>> 4da48e6f
 
     /** */
     @GridToStringExclude
@@ -170,15 +168,10 @@
         @Nullable CacheEntryPredicate filter,
         boolean primary,
         boolean lockOnly,
-<<<<<<< HEAD
         boolean needHist,
         boolean fastUpdate,
-        boolean needOldVal) {
-=======
-        boolean needHistory,
-        boolean fastUpdate,
+        boolean needOldVal,
         boolean needPrevValue) {
->>>>>>> 4da48e6f
         super(key,
             val,
             ver,
@@ -209,13 +202,11 @@
         if (fastUpdate)
             flags |= FAST_UPDATE;
 
-<<<<<<< HEAD
         if (needOldVal)
             flags |= NEED_OLD;
-=======
+
         if(needPrevValue)
             flags |= NEED_PREV_VALUE;
->>>>>>> 4da48e6f
 
         setFlags(flags);
     }
@@ -571,7 +562,7 @@
 
     /** {@inheritDoc} */
     @Override public CacheObject oldValue() {
-        return oldRow != null ? oldRow.value() : null;
+        return  null; //TODO!!!
     }
 
     /** {@inheritDoc} */
