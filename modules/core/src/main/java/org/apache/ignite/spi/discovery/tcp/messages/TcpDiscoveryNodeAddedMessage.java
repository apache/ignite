/*
 * Licensed to the Apache Software Foundation (ASF) under one or more
 * contributor license agreements.  See the NOTICE file distributed with
 * this work for additional information regarding copyright ownership.
 * The ASF licenses this file to You under the Apache License, Version 2.0
 * (the "License"); you may not use this file except in compliance with
 * the License.  You may obtain a copy of the License at
 *
 *      http://www.apache.org/licenses/LICENSE-2.0
 *
 * Unless required by applicable law or agreed to in writing, software
 * distributed under the License is distributed on an "AS IS" BASIS,
 * WITHOUT WARRANTIES OR CONDITIONS OF ANY KIND, either express or implied.
 * See the License for the specific language governing permissions and
 * limitations under the License.
 */

package org.apache.ignite.spi.discovery.tcp.messages;

import java.util.Arrays;
import java.util.Collection;
<<<<<<< HEAD
=======
import java.util.Iterator;
import java.util.LinkedHashMap;
>>>>>>> 79a16007
import java.util.Map;
import java.util.UUID;
import org.apache.ignite.cluster.ClusterNode;
import org.apache.ignite.internal.util.tostring.GridToStringInclude;
import org.apache.ignite.internal.util.typedef.internal.S;
import org.apache.ignite.lang.IgniteUuid;
import org.apache.ignite.spi.discovery.tcp.internal.DiscoveryDataContainer;
import org.apache.ignite.spi.discovery.tcp.internal.TcpDiscoveryNode;
import org.jetbrains.annotations.Nullable;

/**
 * Message telling nodes that new node should be added to topology.
 * When newly added node receives the message it connects to its next and finishes
 * join process.
 */
@TcpDiscoveryEnsureDelivery
@TcpDiscoveryRedirectToClient
public class TcpDiscoveryNodeAddedMessage extends TcpDiscoveryAbstractMessage {
    /** */
    private static final long serialVersionUID = 0L;

    /** Added node. */
    private final TcpDiscoveryNode node;
    private DiscoveryDataContainer dataContainer;

    /** Pending messages from previous node. */
    private Collection<TcpDiscoveryAbstractMessage> msgs;

    /** Discarded message ID. */
    private IgniteUuid discardMsgId;

    /** Discarded message ID. */
    private IgniteUuid discardCustomMsgId;

    /** Current topology. Initialized by coordinator. */
    @GridToStringInclude
    private Collection<TcpDiscoveryNode> top;

    /** */
    @GridToStringInclude
    private transient Collection<TcpDiscoveryNode> clientTop;

    /** Topology snapshots history. */
    private Map<Long, Collection<ClusterNode>> topHist;

    /** Start time of the first grid node. */
    private final long gridStartTime;

    /**
     * Constructor.
     *
     * @param creatorNodeId Creator node ID.
     * @param node Node to add to topology.
     * @param dataContainer container for collecting discovery data across the cluster.
     * @param gridStartTime Start time of the first grid node.
     */
    public TcpDiscoveryNodeAddedMessage(UUID creatorNodeId,
        TcpDiscoveryNode node,
        DiscoveryDataContainer dataContainer,
        long gridStartTime)
    {
        super(creatorNodeId);

        assert node != null;
        assert gridStartTime > 0;

        this.node = node;
        this.dataContainer = dataContainer;
        this.gridStartTime = gridStartTime;
    }

    /**
     * @param msg Message.
     */
    public TcpDiscoveryNodeAddedMessage(TcpDiscoveryNodeAddedMessage msg) {
        super(msg);

        this.node = msg.node;
        this.msgs = msg.msgs;
        this.discardMsgId = msg.discardMsgId;
        this.discardCustomMsgId = msg.discardCustomMsgId;
        this.top = msg.top;
        this.clientTop = msg.clientTop;
        this.topHist = msg.topHist;
        this.dataContainer = msg.dataContainer;
        this.gridStartTime = msg.gridStartTime;
    }

    /**
     * Gets newly added node.
     *
     * @return New node.
     */
    public TcpDiscoveryNode node() {
        return node;
    }

    /**
     * Gets pending messages sent to new node by its previous.
     *
     * @return Pending messages from previous node.
     */
    @Nullable public Collection<TcpDiscoveryAbstractMessage> messages() {
        return msgs;
    }

    /**
     * Gets discarded message ID.
     *
     * @return Discarded message ID.
     */
    @Nullable public IgniteUuid discardedMessageId() {
        return discardMsgId;
    }

    /**
     * Gets discarded custom message ID.
     *
     * @return Discarded message ID.
     */
    @Nullable public IgniteUuid discardedCustomMessageId() {
        return discardCustomMsgId;
    }

    /**
     * Sets pending messages to send to new node.
     *
     * @param msgs Pending messages to send to new node.
     * @param discardMsgId Discarded message ID.
     * @param discardCustomMsgId Discarded custom message ID.
     */
    public void messages(
        @Nullable Collection<TcpDiscoveryAbstractMessage> msgs,
        @Nullable IgniteUuid discardMsgId,
        @Nullable IgniteUuid discardCustomMsgId
    ) {
        this.msgs = msgs;
        this.discardMsgId = discardMsgId;
        this.discardCustomMsgId = discardCustomMsgId;
    }

    /**
     * Gets topology.
     *
     * @return Current topology.
     */
    @Nullable public Collection<TcpDiscoveryNode> topology() {
        return top;
    }

    /**
     * Sets topology.
     *
     * @param top Current topology.
     */
    public void topology(@Nullable Collection<TcpDiscoveryNode> top) {
        this.top = top;
    }

    /**
     * @param top Topology at the moment when client joined.
     */
    public void clientTopology(Collection<TcpDiscoveryNode> top) {
        assert top != null && !top.isEmpty() : top;

        this.clientTop = top;
    }

    /**
     * @return Topology at the moment when client joined.
     */
    public Collection<TcpDiscoveryNode> clientTopology() {
        return clientTop;
    }

    /**
     * Gets topology snapshots history.
     *
     * @return Map with topology snapshots history.
     */
    public Map<Long, Collection<ClusterNode>> topologyHistory() {
        return topHist;
    }

    /**
     * Sets topology snapshots history.
     *
     * @param topHist Map with topology snapshots history.
     */
    public void topologyHistory(@Nullable Map<Long, Collection<ClusterNode>> topHist) {
        this.topHist = topHist;
    }

<<<<<<< HEAD
    public DiscoveryDataContainer gridDiscoveryData() {
        return dataContainer;
=======
    /**
     * @return Discovery data from new node.
     */
    public Map<Integer, byte[]> newNodeDiscoveryData() {
        return newNodeDiscoData;
    }

    /**
     * @return Discovery data from old nodes.
     */
    public Map<UUID, Map<Integer, byte[]>> oldNodesDiscoveryData() {
        return oldNodesDiscoData;
    }

    /**
     * @param oldNodesDiscoData Discovery data from old nodes.
     */
    public void oldNodesDiscoveryData(Map<UUID, Map<Integer, byte[]>> oldNodesDiscoData) {
        this.oldNodesDiscoData = oldNodesDiscoData;
    }

    /**
     * @param nodeId Node ID.
     * @param discoData Discovery data to add.
     */
    public void addDiscoveryData(UUID nodeId, Map<Integer, byte[]> discoData) {
        // Old nodes disco data may be null if message
        // makes more than 1 pass due to stopping of the nodes in topology.
        if (oldNodesDiscoData != null) {
            for (Map.Entry<UUID, Map<Integer, byte[]>> existingDataEntry : oldNodesDiscoData.entrySet()) {
                Map<Integer, byte[]> existingData = existingDataEntry.getValue();

                Iterator<Map.Entry<Integer, byte[]>> it = discoData.entrySet().iterator();

                while (it.hasNext()) {
                    Map.Entry<Integer, byte[]> discoDataEntry = it.next();

                    byte[] curData = existingData.get(discoDataEntry.getKey());

                    if (Arrays.equals(curData, discoDataEntry.getValue()))
                        it.remove();
                }

                if (discoData.isEmpty())
                    break;
            }

            if (!discoData.isEmpty())
                oldNodesDiscoData.put(nodeId, discoData);
        }
>>>>>>> 79a16007
    }

    /**
     * Clears discovery data to minimize message size.
     */
    public void clearDiscoveryData() {
        dataContainer = null;
    }

    /**
     * @return First grid node start time.
     */
    public long gridStartTime() {
        return gridStartTime;
    }

    /** {@inheritDoc} */
    @Override public String toString() {
        return S.toString(TcpDiscoveryNodeAddedMessage.class, this, "super", super.toString());
    }
}<|MERGE_RESOLUTION|>--- conflicted
+++ resolved
@@ -19,11 +19,8 @@
 
 import java.util.Arrays;
 import java.util.Collection;
-<<<<<<< HEAD
-=======
 import java.util.Iterator;
 import java.util.LinkedHashMap;
->>>>>>> 79a16007
 import java.util.Map;
 import java.util.UUID;
 import org.apache.ignite.cluster.ClusterNode;
@@ -47,6 +44,8 @@
 
     /** Added node. */
     private final TcpDiscoveryNode node;
+
+    /** */
     private DiscoveryDataContainer dataContainer;
 
     /** Pending messages from previous node. */
@@ -217,61 +216,8 @@
         this.topHist = topHist;
     }
 
-<<<<<<< HEAD
     public DiscoveryDataContainer gridDiscoveryData() {
         return dataContainer;
-=======
-    /**
-     * @return Discovery data from new node.
-     */
-    public Map<Integer, byte[]> newNodeDiscoveryData() {
-        return newNodeDiscoData;
-    }
-
-    /**
-     * @return Discovery data from old nodes.
-     */
-    public Map<UUID, Map<Integer, byte[]>> oldNodesDiscoveryData() {
-        return oldNodesDiscoData;
-    }
-
-    /**
-     * @param oldNodesDiscoData Discovery data from old nodes.
-     */
-    public void oldNodesDiscoveryData(Map<UUID, Map<Integer, byte[]>> oldNodesDiscoData) {
-        this.oldNodesDiscoData = oldNodesDiscoData;
-    }
-
-    /**
-     * @param nodeId Node ID.
-     * @param discoData Discovery data to add.
-     */
-    public void addDiscoveryData(UUID nodeId, Map<Integer, byte[]> discoData) {
-        // Old nodes disco data may be null if message
-        // makes more than 1 pass due to stopping of the nodes in topology.
-        if (oldNodesDiscoData != null) {
-            for (Map.Entry<UUID, Map<Integer, byte[]>> existingDataEntry : oldNodesDiscoData.entrySet()) {
-                Map<Integer, byte[]> existingData = existingDataEntry.getValue();
-
-                Iterator<Map.Entry<Integer, byte[]>> it = discoData.entrySet().iterator();
-
-                while (it.hasNext()) {
-                    Map.Entry<Integer, byte[]> discoDataEntry = it.next();
-
-                    byte[] curData = existingData.get(discoDataEntry.getKey());
-
-                    if (Arrays.equals(curData, discoDataEntry.getValue()))
-                        it.remove();
-                }
-
-                if (discoData.isEmpty())
-                    break;
-            }
-
-            if (!discoData.isEmpty())
-                oldNodesDiscoData.put(nodeId, discoData);
-        }
->>>>>>> 79a16007
     }
 
     /**
