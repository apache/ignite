/*
 * Licensed to the Apache Software Foundation (ASF) under one or more
 * contributor license agreements.  See the NOTICE file distributed with
 * this work for additional information regarding copyright ownership.
 * The ASF licenses this file to You under the Apache License, Version 2.0
 * (the "License"); you may not use this file except in compliance with
 * the License.  You may obtain a copy of the License at
 *
 *      http://www.apache.org/licenses/LICENSE-2.0
 *
 * Unless required by applicable law or agreed to in writing, software
 * distributed under the License is distributed on an "AS IS" BASIS,
 * WITHOUT WARRANTIES OR CONDITIONS OF ANY KIND, either express or implied.
 * See the License for the specific language governing permissions and
 * limitations under the License.
 */

package org.apache.ignite.internal.processors.cache.distributed.dht;

import java.io.Externalizable;
import java.util.ArrayList;
import java.util.Collection;
import java.util.Collections;
import java.util.HashMap;
import java.util.LinkedList;
import java.util.List;
import java.util.ListIterator;
import java.util.Map;
import java.util.UUID;
import org.apache.ignite.IgniteCheckedException;
import org.apache.ignite.IgniteException;
import org.apache.ignite.cluster.ClusterNode;
import org.apache.ignite.cluster.ClusterTopologyException;
import org.apache.ignite.internal.IgniteInternalFuture;
import org.apache.ignite.internal.NodeStoppingException;
import org.apache.ignite.internal.cluster.ClusterTopologyCheckedException;
import org.apache.ignite.internal.processors.affinity.AffinityTopologyVersion;
import org.apache.ignite.internal.processors.cache.CacheEntryPredicate;
import org.apache.ignite.internal.processors.cache.CacheObject;
import org.apache.ignite.internal.processors.cache.CacheOperationContext;
import org.apache.ignite.internal.processors.cache.GridCacheConcurrentMap;
import org.apache.ignite.internal.processors.cache.GridCacheContext;
import org.apache.ignite.internal.processors.cache.GridCacheEntryEx;
import org.apache.ignite.internal.processors.cache.GridCacheEntryInfo;
import org.apache.ignite.internal.processors.cache.GridCacheEntryRemovedException;
import org.apache.ignite.internal.processors.cache.GridCacheLockTimeoutException;
import org.apache.ignite.internal.processors.cache.GridCacheMvccCandidate;
import org.apache.ignite.internal.processors.cache.GridCacheReturn;
import org.apache.ignite.internal.processors.cache.KeyCacheObject;
import org.apache.ignite.internal.processors.cache.distributed.GridDistributedCacheEntry;
import org.apache.ignite.internal.processors.cache.distributed.GridDistributedLockCancelledException;
import org.apache.ignite.internal.processors.cache.distributed.GridDistributedUnlockRequest;
import org.apache.ignite.internal.processors.cache.distributed.dht.preloader.GridDhtForceKeysRequest;
import org.apache.ignite.internal.processors.cache.distributed.dht.preloader.GridDhtForceKeysResponse;
import org.apache.ignite.internal.processors.cache.distributed.near.GridNearGetRequest;
import org.apache.ignite.internal.processors.cache.distributed.near.GridNearLockRequest;
import org.apache.ignite.internal.processors.cache.distributed.near.GridNearLockResponse;
import org.apache.ignite.internal.processors.cache.distributed.near.GridNearSingleGetRequest;
import org.apache.ignite.internal.processors.cache.distributed.near.GridNearTransactionalCache;
import org.apache.ignite.internal.processors.cache.distributed.near.GridNearTxQueryEnlistFuture;
import org.apache.ignite.internal.processors.cache.distributed.near.GridNearTxQueryEnlistRequest;
import org.apache.ignite.internal.processors.cache.distributed.near.GridNearTxQueryEnlistResponse;
import org.apache.ignite.internal.processors.cache.distributed.near.GridNearTxQueryResultsEnlistFuture;
import org.apache.ignite.internal.processors.cache.distributed.near.GridNearTxQueryResultsEnlistRequest;
import org.apache.ignite.internal.processors.cache.distributed.near.GridNearTxQueryResultsEnlistResponse;
import org.apache.ignite.internal.processors.cache.distributed.near.GridNearTxRemote;
import org.apache.ignite.internal.processors.cache.distributed.near.GridNearUnlockRequest;
import org.apache.ignite.internal.processors.cache.mvcc.MvccSnapshot;
import org.apache.ignite.internal.processors.cache.mvcc.MvccSnapshotWithoutTxs;
import org.apache.ignite.internal.processors.cache.transactions.IgniteTxEntry;
import org.apache.ignite.internal.processors.cache.transactions.IgniteTxKey;
import org.apache.ignite.internal.processors.cache.transactions.IgniteTxLocalEx;
import org.apache.ignite.internal.processors.cache.version.GridCacheVersion;
import org.apache.ignite.internal.transactions.IgniteTxRollbackCheckedException;
import org.apache.ignite.internal.transactions.IgniteTxTimeoutCheckedException;
import org.apache.ignite.internal.util.F0;
import org.apache.ignite.internal.util.GridLeanSet;
import org.apache.ignite.internal.util.future.GridFinishedFuture;
import org.apache.ignite.internal.util.lang.GridClosureException;
import org.apache.ignite.internal.util.lang.IgnitePair;
import org.apache.ignite.internal.util.typedef.C1;
import org.apache.ignite.internal.util.typedef.C2;
import org.apache.ignite.internal.util.typedef.CI1;
import org.apache.ignite.internal.util.typedef.CI2;
import org.apache.ignite.internal.util.typedef.F;
import org.apache.ignite.internal.util.typedef.X;
import org.apache.ignite.internal.util.typedef.internal.CU;
import org.apache.ignite.internal.util.typedef.internal.U;
<<<<<<< HEAD
import org.apache.ignite.lang.IgniteUuid;
=======
>>>>>>> 186b2d6f
import org.apache.ignite.thread.IgniteThread;
import org.apache.ignite.transactions.TransactionIsolation;
import org.jetbrains.annotations.Nullable;

import static org.apache.ignite.cache.CacheWriteSynchronizationMode.FULL_SYNC;
import static org.apache.ignite.internal.processors.cache.GridCacheOperation.NOOP;
import static org.apache.ignite.internal.processors.cache.GridCacheUtils.isNearEnabled;
import static org.apache.ignite.internal.processors.cache.mvcc.MvccUtils.MVCC_OP_COUNTER_NA;
import static org.apache.ignite.transactions.TransactionConcurrency.PESSIMISTIC;
import static org.apache.ignite.transactions.TransactionIsolation.REPEATABLE_READ;
import static org.apache.ignite.transactions.TransactionState.COMMITTING;

/**
 * Base class for transactional DHT caches.
 */
@SuppressWarnings("unchecked")
public abstract class GridDhtTransactionalCacheAdapter<K, V> extends GridDhtCacheAdapter<K, V> {
    /** */
    private static final long serialVersionUID = 0L;

    /**
     * Empty constructor required for {@link Externalizable}.
     */
    protected GridDhtTransactionalCacheAdapter() {
        // No-op.
    }

    /**
     * @param ctx Context.
     */
    protected GridDhtTransactionalCacheAdapter(GridCacheContext<K, V> ctx) {
        super(ctx);
    }

    /**
     * Constructor used for near-only cache.
     *
     * @param ctx Cache context.
     * @param map Cache map.
     */
    protected GridDhtTransactionalCacheAdapter(GridCacheContext<K, V> ctx, GridCacheConcurrentMap map) {
        super(ctx, map);
    }

    /** {@inheritDoc} */
    @Override public void start() throws IgniteCheckedException {
        super.start();

        ctx.io().addCacheHandler(ctx.cacheId(), GridNearGetRequest.class, new CI2<UUID, GridNearGetRequest>() {
            @Override public void apply(UUID nodeId, GridNearGetRequest req) {
                processNearGetRequest(nodeId, req);
            }
        });

        ctx.io().addCacheHandler(ctx.cacheId(), GridNearSingleGetRequest.class, new CI2<UUID, GridNearSingleGetRequest>() {
            @Override public void apply(UUID nodeId, GridNearSingleGetRequest req) {
                processNearSingleGetRequest(nodeId, req);
            }
        });

        ctx.io().addCacheHandler(ctx.cacheId(), GridNearLockRequest.class, new CI2<UUID, GridNearLockRequest>() {
            @Override public void apply(UUID nodeId, GridNearLockRequest req) {
                processNearLockRequest(nodeId, req);
            }
        });

        ctx.io().addCacheHandler(ctx.cacheId(), GridDhtLockRequest.class, new CI2<UUID, GridDhtLockRequest>() {
            @Override public void apply(UUID nodeId, GridDhtLockRequest req) {
                processDhtLockRequest(nodeId, req);
            }
        });

        ctx.io().addCacheHandler(ctx.cacheId(), GridDhtLockResponse.class, new CI2<UUID, GridDhtLockResponse>() {
            @Override public void apply(UUID nodeId, GridDhtLockResponse req) {
                processDhtLockResponse(nodeId, req);
            }
        });

        ctx.io().addCacheHandler(ctx.cacheId(), GridNearUnlockRequest.class, new CI2<UUID, GridNearUnlockRequest>() {
            @Override public void apply(UUID nodeId, GridNearUnlockRequest req) {
                processNearUnlockRequest(nodeId, req);
            }
        });

        ctx.io().addCacheHandler(ctx.cacheId(), GridDhtUnlockRequest.class, new CI2<UUID, GridDhtUnlockRequest>() {
            @Override public void apply(UUID nodeId, GridDhtUnlockRequest req) {
                processDhtUnlockRequest(nodeId, req);
            }
        });

        ctx.io().addCacheHandler(ctx.cacheId(), GridNearTxQueryEnlistRequest.class, new CI2<UUID, GridNearTxQueryEnlistRequest>() {
            @Override public void apply(UUID nodeId, GridNearTxQueryEnlistRequest req) {
                processNearTxQueryEnlistRequest(nodeId, req);
            }
        });

        ctx.io().addCacheHandler(ctx.cacheId(), GridNearTxQueryEnlistResponse.class, new CI2<UUID, GridNearTxQueryEnlistResponse>() {
            @Override public void apply(UUID nodeId, GridNearTxQueryEnlistResponse req) {
                processNearEnlistResponse(nodeId, req);
            }
        });

        ctx.io().addCacheHandler(ctx.cacheId(), GridDhtForceKeysRequest.class,
            new MessageHandler<GridDhtForceKeysRequest>() {
                @Override public void onMessage(ClusterNode node, GridDhtForceKeysRequest msg) {
                    processForceKeysRequest(node, msg);
                }
            });

        ctx.io().addCacheHandler(ctx.cacheId(), GridDhtForceKeysResponse.class,
            new MessageHandler<GridDhtForceKeysResponse>() {
                @Override public void onMessage(ClusterNode node, GridDhtForceKeysResponse msg) {
                    processForceKeyResponse(node, msg);
                }
            });

        ctx.io().addCacheHandler(ctx.cacheId(), GridNearTxQueryResultsEnlistRequest.class,
            new CI2<UUID, GridNearTxQueryResultsEnlistRequest>() {
                @Override public void apply(UUID nodeId, GridNearTxQueryResultsEnlistRequest req) {
                    processNearTxQueryResultsEnlistRequest(nodeId, req);
                }
            });

        ctx.io().addCacheHandler(ctx.cacheId(), GridNearTxQueryResultsEnlistResponse.class,
            new CI2<UUID, GridNearTxQueryResultsEnlistResponse>() {
                @Override public void apply(UUID nodeId, GridNearTxQueryResultsEnlistResponse req) {
                    processNearTxEnlistResponse(nodeId, req);
                }
            });

        ctx.io().addCacheHandler(ctx.cacheId(), GridDhtTxQueryEnlistRequest.class,
            new CI2<UUID, GridDhtTxQueryEnlistRequest>() {
                @Override public void apply(UUID nodeId, GridDhtTxQueryEnlistRequest msg) {
                    processDhtTxQueryEnlistRequest(nodeId, msg, false);
                }
            });

        ctx.io().addCacheHandler(ctx.cacheId(), GridDhtTxQueryFirstEnlistRequest.class,
            new CI2<UUID, GridDhtTxQueryEnlistRequest>() {
                @Override public void apply(UUID nodeId, GridDhtTxQueryEnlistRequest msg) {
                    processDhtTxQueryEnlistRequest(nodeId, msg, true);
                }
            });

        ctx.io().addCacheHandler(ctx.cacheId(), GridDhtTxQueryEnlistResponse.class,
            new CI2<UUID, GridDhtTxQueryEnlistResponse>() {
                @Override public void apply(UUID nodeId, GridDhtTxQueryEnlistResponse msg) {
                    processDhtTxQueryEnlistResponse(nodeId, msg);
                }
            });
    }

    /** {@inheritDoc} */
    @Override public abstract GridNearTransactionalCache<K, V> near();

    /**
     * @param nodeId Primary node ID.
     * @param req Request.
     * @param res Response.
     * @return Remote transaction.
     * @throws IgniteCheckedException If failed.
     * @throws GridDistributedLockCancelledException If lock has been cancelled.
     */
    @SuppressWarnings({"RedundantTypeArguments"})
    @Nullable private GridDhtTxRemote startRemoteTx(UUID nodeId,
        GridDhtLockRequest req,
        GridDhtLockResponse res)
        throws IgniteCheckedException, GridDistributedLockCancelledException {
        List<KeyCacheObject> keys = req.keys();
        GridDhtTxRemote tx = null;

        int size = F.size(keys);

        for (int i = 0; i < size; i++) {
            KeyCacheObject key = keys.get(i);

            if (key == null)
                continue;

            IgniteTxKey txKey = ctx.txKey(key);

            if (log.isDebugEnabled())
                log.debug("Unmarshalled key: " + key);

            GridDistributedCacheEntry entry = null;

            while (true) {
                try {
                    int part = ctx.affinity().partition(key);

                    GridDhtLocalPartition locPart = ctx.topology().localPartition(part, req.topologyVersion(),
                        false);

                    if (locPart == null || !locPart.reserve()) {
                        if (log.isDebugEnabled())
                            log.debug("Local partition for given key is already evicted (will add to invalid " +
                                "partition list) [key=" + key + ", part=" + part + ", locPart=" + locPart + ']');

                        res.addInvalidPartition(part);

                        // Invalidate key in near cache, if any.
                        if (isNearEnabled(cacheCfg))
                            obsoleteNearEntry(key);

                        break;
                    }

                    try {
                        // Handle implicit locks for pessimistic transactions.
                        if (req.inTx()) {
                            if (tx == null)
                                tx = ctx.tm().tx(req.version());

                            if (tx == null) {
                                tx = new GridDhtTxRemote(
                                    ctx.shared(),
                                    req.nodeId(),
                                    req.futureId(),
                                    nodeId,
                                    req.nearXidVersion(),
                                    req.topologyVersion(),
                                    req.version(),
                                    /*commitVer*/null,
                                    ctx.systemTx(),
                                    ctx.ioPolicy(),
                                    PESSIMISTIC,
                                    req.isolation(),
                                    req.isInvalidate(),
                                    req.timeout(),
                                    req.txSize(),
                                    req.subjectId(),
                                    req.taskNameHash(),
                                    !req.skipStore() && req.storeUsed());

                                tx = ctx.tm().onCreated(null, tx);

                                if (tx == null || !ctx.tm().onStarted(tx))
                                    throw new IgniteTxRollbackCheckedException("Failed to acquire lock (transaction " +
                                        "has been completed) [ver=" + req.version() + ", tx=" + tx + ']');
                            }

                            tx.addWrite(
                                ctx,
                                NOOP,
                                txKey,
                                null,
                                null,
                                req.accessTtl(),
                                req.skipStore(),
                                req.keepBinary());
                        }

                        entry = entryExx(key, req.topologyVersion());

                        // Add remote candidate before reordering.
                        entry.addRemote(
                            req.nodeId(),
                            nodeId,
                            req.threadId(),
                            req.version(),
                            tx != null,
                            tx != null && tx.implicitSingle(),
                            null
                        );

                        // Invalidate key in near cache, if any.
                        if (isNearEnabled(cacheCfg) && req.invalidateNearEntry(i))
                            invalidateNearEntry(key, req.version());

                        // Get entry info after candidate is added.
                        if (req.needPreloadKey(i)) {
                            entry.unswap();

                            GridCacheEntryInfo info = entry.info();

                            if (info != null && !info.isNew() && !info.isDeleted())
                                res.addPreloadEntry(info);
                        }

                        // Double-check in case if sender node left the grid.
                        if (ctx.discovery().node(req.nodeId()) == null) {
                            if (log.isDebugEnabled())
                                log.debug("Node requesting lock left grid (lock request will be ignored): " + req);

                            entry.removeLock(req.version());

                            if (tx != null) {
                                tx.clearEntry(txKey);

                                // If there is a concurrent salvage, there could be a case when tx is moved to
                                // COMMITTING state, but this lock is never acquired.
                                if (tx.state() == COMMITTING)
                                    tx.forceCommit();
                                else
                                    tx.rollbackRemoteTx();
                            }

                            return null;
                        }

                        // Entry is legit.
                        break;
                    }
                    finally {
                        locPart.release();
                    }
                }
                catch (GridDhtInvalidPartitionException e) {
                    if (log.isDebugEnabled())
                        log.debug("Received invalid partition exception [e=" + e + ", req=" + req + ']');

                    res.addInvalidPartition(e.partition());

                    // Invalidate key in near cache, if any.
                    if (isNearEnabled(cacheCfg))
                        obsoleteNearEntry(key);

                    if (tx != null) {
                        tx.clearEntry(txKey);

                        if (log.isDebugEnabled())
                            log.debug("Cleared invalid entry from remote transaction (will skip) [entry=" +
                                entry + ", tx=" + tx + ']');
                    }

                    break;
                }
                catch (GridCacheEntryRemovedException ignored) {
                    assert entry.obsoleteVersion() != null : "Obsolete flag not set on removed entry: " +
                        entry;

                    if (log.isDebugEnabled())
                        log.debug("Received entry removed exception (will retry on renewed entry): " + entry);

                    if (tx != null) {
                        tx.clearEntry(txKey);

                        if (log.isDebugEnabled())
                            log.debug("Cleared removed entry from remote transaction (will retry) [entry=" +
                                entry + ", tx=" + tx + ']');
                    }
                }
            }
        }

        if (tx != null && tx.empty()) {
            if (log.isDebugEnabled())
                log.debug("Rolling back remote DHT transaction because it is empty [req=" + req + ", res=" + res + ']');

            tx.rollbackRemoteTx();

            tx = null;
        }

        return tx;
    }

    /**
     * @param nodeId Node ID.
     * @param req Request.
     */
    private void processDhtLockRequest(final UUID nodeId, final GridDhtLockRequest req) {
        if (txLockMsgLog.isDebugEnabled()) {
            txLockMsgLog.debug("Received dht lock request [txId=" + req.nearXidVersion() +
                ", dhtTxId=" + req.version() +
                ", inTx=" + req.inTx() +
                ", node=" + nodeId + ']');
        }

        IgniteInternalFuture<Object> keyFut = F.isEmpty(req.keys()) ? null :
            ctx.group().preloader().request(ctx, req.keys(), req.topologyVersion());

        if (keyFut == null || keyFut.isDone()) {
            if (keyFut != null) {
                try {
                    keyFut.get();
                }
                catch (NodeStoppingException ignored) {
                    return;
                }
                catch (IgniteCheckedException e) {
                    onForceKeysError(nodeId, req, e);

                    return;
                }
            }

            processDhtLockRequest0(nodeId, req);
        }
        else {
            keyFut.listen(new CI1<IgniteInternalFuture<Object>>() {
                @Override public void apply(IgniteInternalFuture<Object> fut) {
                    try {
                        fut.get();
                    }
                    catch (NodeStoppingException ignored) {
                        return;
                    }
                    catch (IgniteCheckedException e) {
                        onForceKeysError(nodeId, req, e);

                        return;
                    }

                    processDhtLockRequest0(nodeId, req);
                }
            });
        }
    }

    /**
     * @param nodeId Node ID.
     * @param req Request.
     * @param e Error.
     */
    private void onForceKeysError(UUID nodeId, GridDhtLockRequest req, IgniteCheckedException e) {
        GridDhtLockResponse res = new GridDhtLockResponse(ctx.cacheId(),
            req.version(),
            req.futureId(),
            req.miniId(),
            e,
            ctx.deploymentEnabled());

        try {
            ctx.io().send(nodeId, res, ctx.ioPolicy());
        }
        catch (ClusterTopologyCheckedException ignored) {
            if (log.isDebugEnabled())
                log.debug("Failed to send lock reply to remote node because it left grid: " + nodeId);
        }
        catch (IgniteCheckedException ignored) {
            U.error(log, "Failed to send lock reply to node: " + nodeId, e);
        }
    }

    /**
     * @param nodeId Node ID.
     * @param req Request.
     */
    private void processDhtLockRequest0(UUID nodeId, GridDhtLockRequest req) {
        assert nodeId != null;
        assert req != null;
        assert !nodeId.equals(locNodeId);

        int cnt = F.size(req.keys());

        GridDhtLockResponse res;

        GridDhtTxRemote dhtTx = null;
        GridNearTxRemote nearTx = null;

        boolean fail = false;
        boolean cancelled = false;

        try {
            res = new GridDhtLockResponse(ctx.cacheId(), req.version(), req.futureId(), req.miniId(), cnt,
                ctx.deploymentEnabled());

            dhtTx = startRemoteTx(nodeId, req, res);
            nearTx = isNearEnabled(cacheCfg) ? near().startRemoteTx(nodeId, req) : null;

            if (nearTx != null && !nearTx.empty())
                res.nearEvicted(nearTx.evicted());
            else {
                if (!F.isEmpty(req.nearKeys())) {
                    Collection<IgniteTxKey> nearEvicted = new ArrayList<>(req.nearKeys().size());

                    nearEvicted.addAll(F.viewReadOnly(req.nearKeys(), new C1<KeyCacheObject, IgniteTxKey>() {
                        @Override public IgniteTxKey apply(KeyCacheObject k) {
                            return ctx.txKey(k);
                        }
                    }));

                    res.nearEvicted(nearEvicted);
                }
            }
        }
        catch (IgniteTxRollbackCheckedException e) {
            String err = "Failed processing DHT lock request (transaction has been completed): " + req;

            U.error(log, err, e);

            res = new GridDhtLockResponse(ctx.cacheId(), req.version(), req.futureId(), req.miniId(),
                new IgniteTxRollbackCheckedException(err, e), ctx.deploymentEnabled());

            fail = true;
        }
        catch (IgniteCheckedException e) {
            String err = "Failed processing DHT lock request: " + req;

            U.error(log, err, e);

            res = new GridDhtLockResponse(ctx.cacheId(),
                req.version(),
                req.futureId(),
                req.miniId(),
                new IgniteCheckedException(err, e), ctx.deploymentEnabled());

            fail = true;
        }
        catch (GridDistributedLockCancelledException ignored) {
            // Received lock request for cancelled lock.
            if (log.isDebugEnabled())
                log.debug("Received lock request for canceled lock (will ignore): " + req);

            res = null;

            fail = true;
            cancelled = true;
        }

        boolean releaseAll = false;

        if (res != null) {
            try {
                // Reply back to sender.
                ctx.io().send(nodeId, res, ctx.ioPolicy());

                if (txLockMsgLog.isDebugEnabled()) {
                    txLockMsgLog.debug("Sent dht lock response [txId=" + req.nearXidVersion() +
                        ", dhtTxId=" + req.version() +
                        ", inTx=" + req.inTx() +
                        ", node=" + nodeId + ']');
                }
            }
            catch (ClusterTopologyCheckedException ignored) {
                U.warn(txLockMsgLog, "Failed to send dht lock response, node failed [" +
                    "txId=" + req.nearXidVersion() +
                    ", dhtTxId=" + req.version() +
                    ", inTx=" + req.inTx() +
                    ", node=" + nodeId + ']');

                fail = true;
                releaseAll = true;
            }
            catch (IgniteCheckedException e) {
                U.error(txLockMsgLog, "Failed to send dht lock response (lock will not be acquired) " +
                    "txId=" + req.nearXidVersion() +
                    ", dhtTxId=" + req.version() +
                    ", inTx=" + req.inTx() +
                    ", node=" + nodeId + ']', e);

                fail = true;
            }
        }

        if (fail) {
            if (dhtTx != null)
                dhtTx.rollbackRemoteTx();

            if (nearTx != null) // Even though this should never happen, we leave this check for consistency.
                nearTx.rollbackRemoteTx();

            List<KeyCacheObject> keys = req.keys();

            if (keys != null) {
                for (KeyCacheObject key : keys) {
                    while (true) {
                        GridDistributedCacheEntry entry = peekExx(key);

                        try {
                            if (entry != null) {
                                // Release all locks because sender node left grid.
                                if (releaseAll)
                                    entry.removeExplicitNodeLocks(req.nodeId());
                                else
                                    entry.removeLock(req.version());
                            }

                            break;
                        }
                        catch (GridCacheEntryRemovedException ignore) {
                            if (log.isDebugEnabled())
                                log.debug("Attempted to remove lock on removed entity during during failure " +
                                    "handling for dht lock request (will retry): " + entry);
                        }
                    }
                }
            }

            if (releaseAll && !cancelled)
                U.warn(log, "Sender node left grid in the midst of lock acquisition (locks have been released).");
        }
    }

    /**
     * @param nodeId Node ID.
     * @param req Request.
     */
    private void processDhtUnlockRequest(UUID nodeId, GridDhtUnlockRequest req) {
        clearLocks(nodeId, req);

        if (isNearEnabled(cacheCfg))
            near().clearLocks(nodeId, req);
    }

    /**
     * @param nodeId Node ID.
     * @param req Request.
     */
    private void processNearTxQueryEnlistRequest(UUID nodeId, final GridNearTxQueryEnlistRequest req) {
        assert nodeId != null;
        assert req != null;

        ClusterNode nearNode = ctx.discovery().node(nodeId);

        GridDhtTxLocal tx;

        try {
            tx = initTxTopologyVersion(nodeId,
                nearNode,
                req.version(),
                req.futureId(),
                req.miniId(),
                req.firstClientRequest(),
                req.topologyVersion(),
                req.threadId(),
                req.txTimeout(),
                req.subjectId(),
                req.taskNameHash());
        }
        catch (IgniteCheckedException | IgniteException ex) {
            GridNearTxQueryEnlistResponse res = new GridNearTxQueryEnlistResponse(req.cacheId(),
                req.futureId(),
                req.miniId(),
                req.version(),
                ex);

            try {
                ctx.io().send(nearNode, res, ctx.ioPolicy());
            }
            catch (IgniteCheckedException e) {
                U.error(log, "Failed to send near enlist response [" +
                    "txId=" + req.version() +
                    ", node=" + nodeId +
                    ", res=" + res + ']', e);
            }

            return;
        }

        GridDhtTxQueryEnlistFuture fut = new GridDhtTxQueryEnlistFuture(
            nodeId,
            req.version(),
            req.mvccSnapshot(),
            req.threadId(),
            req.futureId(),
            req.miniId(),
            tx,
            req.cacheIds(),
            req.partitions(),
            req.schemaName(),
            req.query(),
            req.parameters(),
            req.flags(),
            req.pageSize(),
            req.timeout(),
            ctx);

        fut.listen(NearTxQueryEnlistResultHandler.instance());

        fut.init();
    }

    /**
     * @param nodeId Node ID.
     * @param res Response.
     */
    private void processNearEnlistResponse(UUID nodeId, final GridNearTxQueryEnlistResponse res) {
        GridNearTxQueryEnlistFuture fut = (GridNearTxQueryEnlistFuture)ctx.mvcc().versionedFuture(res.version(), res.futureId());

        if (fut != null)
            fut.onResult(nodeId, res);
    }

    /**
     * @param nodeId Node ID.
     * @param req Request.
     */
    private void processNearLockRequest(UUID nodeId, GridNearLockRequest req) {
        assert ctx.affinityNode();
        assert nodeId != null;
        assert req != null;

        if (txLockMsgLog.isDebugEnabled()) {
            txLockMsgLog.debug("Received near lock request [txId=" + req.version() +
                ", inTx=" + req.inTx() +
                ", node=" + nodeId + ']');
        }

        ClusterNode nearNode = ctx.discovery().node(nodeId);

        if (nearNode == null) {
            U.warn(txLockMsgLog, "Received near lock request from unknown node (will ignore) [txId=" + req.version() +
                ", inTx=" + req.inTx() +
                ", node=" + nodeId + ']');

            return;
        }

        processNearLockRequest0(nearNode, req);
    }

    /**
     * @param nearNode
     * @param req
     */
    private void processNearLockRequest0(ClusterNode nearNode, GridNearLockRequest req) {
        IgniteInternalFuture<?> f;

        if (req.firstClientRequest()) {
            for (;;) {
                if (waitForExchangeFuture(nearNode, req))
                    return;

                f = lockAllAsync(ctx, nearNode, req, null);

                if (f != null)
                    break;
            }
        }
        else
            f = lockAllAsync(ctx, nearNode, req, null);

        // Register listener just so we print out errors.
        // Exclude lock timeout and rollback exceptions since it's not a fatal exception.
        f.listen(CU.errorLogger(log, GridCacheLockTimeoutException.class,
            GridDistributedLockCancelledException.class, IgniteTxTimeoutCheckedException.class,
            IgniteTxRollbackCheckedException.class));
    }

    /**
     * @param node Node.
     * @param req Request.
     */
    private boolean waitForExchangeFuture(final ClusterNode node, final GridNearLockRequest req) {
        assert req.firstClientRequest() : req;

        GridDhtTopologyFuture topFut = ctx.shared().exchange().lastTopologyFuture();

        if (!topFut.isDone()) {
            Thread curThread = Thread.currentThread();

            if (curThread instanceof IgniteThread) {
                final IgniteThread thread = (IgniteThread)curThread;

                if (thread.cachePoolThread()) {
                    // Near transaction's finish on timeout will unlock topFut if it was held for too long,
                    // so need to listen with timeout. This is not true for optimistic transactions.
                    topFut.listen(new CI1<IgniteInternalFuture<AffinityTopologyVersion>>() {
                        @Override public void apply(IgniteInternalFuture<AffinityTopologyVersion> fut) {
                            ctx.kernalContext().closure().runLocalWithThreadPolicy(thread, new Runnable() {
                                @Override public void run() {
                                    try {
                                        processNearLockRequest0(node, req);
                                    }
                                    finally {
                                        ctx.io().onMessageProcessed(req);
                                    }
                                }
                            });
                        }
                    });

                    return true;
                }
            }

            try {
                topFut.get();
            }
            catch (IgniteCheckedException e) {
                U.error(log, "Topology future failed: " + e, e);
            }
        }

        return false;
    }

    /**
     * @param nodeId Node ID.
     * @param res Response.
     */
    private void processDhtLockResponse(UUID nodeId, GridDhtLockResponse res) {
        assert nodeId != null;
        assert res != null;
        GridDhtLockFuture fut = (GridDhtLockFuture)ctx.mvcc().<Boolean>versionedFuture(res.version(), res.futureId());

        if (fut == null) {
            if (txLockMsgLog.isDebugEnabled())
                txLockMsgLog.debug("Received dht lock response for unknown future [txId=null" +
                    ", dhtTxId=" + res.version() +
                    ", node=" + nodeId + ']');

            return;
        }
        else if (txLockMsgLog.isDebugEnabled()) {
            txLockMsgLog.debug("Received dht lock response [txId=" + fut.nearLockVersion() +
                ", dhtTxId=" + res.version() +
                ", node=" + nodeId + ']');
        }

        fut.onResult(nodeId, res);
    }

    /** {@inheritDoc} */
    @Override public IgniteInternalFuture<Boolean> lockAllAsync(
        @Nullable Collection<KeyCacheObject> keys,
        long timeout,
        IgniteTxLocalEx txx,
        boolean isInvalidate,
        boolean isRead,
        boolean retval,
        TransactionIsolation isolation,
        long createTtl,
        long accessTtl) {
        CacheOperationContext opCtx = ctx.operationContextPerCall();

        return lockAllAsyncInternal(
            keys,
            timeout,
            txx,
            isInvalidate,
            isRead,
            retval,
            isolation,
            createTtl,
            accessTtl,
            CU.empty0(),
            opCtx != null && opCtx.skipStore(),
            opCtx != null && opCtx.isKeepBinary());
    }

    /**
     * Acquires locks in partitioned cache.
     *
     * @param keys Keys to lock.
     * @param timeout Lock timeout.
     * @param txx Transaction.
     * @param isInvalidate Invalidate flag.
     * @param isRead Read flag.
     * @param retval Return value flag.
     * @param isolation Transaction isolation.
     * @param createTtl TTL for create operation.
     * @param accessTtl TTL for read operation.
     * @param filter Optional filter.
     * @param skipStore Skip store flag.
     * @return Lock future.
     */
    public GridDhtFuture<Boolean> lockAllAsyncInternal(@Nullable Collection<KeyCacheObject> keys,
        long timeout,
        IgniteTxLocalEx txx,
        boolean isInvalidate,
        boolean isRead,
        boolean retval,
        TransactionIsolation isolation,
        long createTtl,
        long accessTtl,
        CacheEntryPredicate[] filter,
        boolean skipStore,
        boolean keepBinary) {
        if (keys == null || keys.isEmpty())
            return new GridDhtFinishedFuture<>(true);

        GridDhtTxLocalAdapter tx = (GridDhtTxLocalAdapter)txx;

        assert tx != null;

        GridDhtLockFuture fut = new GridDhtLockFuture(
            ctx,
            tx.nearNodeId(),
            tx.nearXidVersion(),
            tx.topologyVersion(),
            keys.size(),
            isRead,
            retval,
            timeout,
            tx,
            tx.threadId(),
            createTtl,
            accessTtl,
            filter,
            skipStore,
            keepBinary);

        if (fut.isDone()) // Possible in case of cancellation or timeout or rollback.
            return fut;

        for (KeyCacheObject key : keys) {
            try {
                while (true) {
                    GridDhtCacheEntry entry = entryExx(key, tx.topologyVersion());

                    try {
                        fut.addEntry(entry);

                        // Possible in case of cancellation or time out or rollback.
                        if (fut.isDone())
                            return fut;

                        break;
                    }
                    catch (GridCacheEntryRemovedException ignore) {
                        if (log.isDebugEnabled())
                            log.debug("Got removed entry when adding lock (will retry): " + entry);
                    }
                    catch (GridDistributedLockCancelledException e) {
                        if (log.isDebugEnabled())
                            log.debug("Failed to add entry [err=" + e + ", entry=" + entry + ']');

                        return new GridDhtFinishedFuture<>(e);
                    }
                }
            }
            catch (GridDhtInvalidPartitionException e) {
                fut.addInvalidPartition(ctx, e.partition());

                if (log.isDebugEnabled())
                    log.debug("Added invalid partition to DHT lock future [part=" + e.partition() + ", fut=" +
                        fut + ']');
            }
        }

        if (!fut.isDone()) {
            ctx.mvcc().addFuture(fut);

            fut.map();
        }

        return fut;
    }

    /**
     * @param cacheCtx Cache context.
     * @param nearNode Near node.
     * @param req Request.
     * @param filter0 Filter.
     * @return Future.
     */
    public IgniteInternalFuture<GridNearLockResponse> lockAllAsync(
        final GridCacheContext<?, ?> cacheCtx,
        final ClusterNode nearNode,
        final GridNearLockRequest req,
        @Nullable final CacheEntryPredicate[] filter0) {
        final List<KeyCacheObject> keys = req.keys();

        CacheEntryPredicate[] filter = filter0;

        // Set message into thread context.
        GridDhtTxLocal tx = null;

        try {
            int cnt = keys.size();

            if (req.inTx()) {
                GridCacheVersion dhtVer = ctx.tm().mappedVersion(req.version());

                if (dhtVer != null)
                    tx = ctx.tm().tx(dhtVer);
            }

            final List<GridCacheEntryEx> entries = new ArrayList<>(cnt);

            // Unmarshal filter first.
            if (filter == null)
                filter = req.filter();

            GridDhtLockFuture fut = null;

            GridDhtPartitionTopology top = null;

            if (req.firstClientRequest()) {
                assert nearNode.isClient();

                top = topology();

                top.readLock();

                if (!top.topologyVersionFuture().isDone()) {
                    top.readUnlock();

                    return null;
                }
            }

            try {
                if (top != null && needRemap(req.topologyVersion(), top.readyTopologyVersion())) {
                    if (log.isDebugEnabled()) {
                        log.debug("Client topology version mismatch, need remap lock request [" +
                                "reqTopVer=" + req.topologyVersion() +
                                ", locTopVer=" + top.readyTopologyVersion() +
                                ", req=" + req + ']');
                    }

                    GridNearLockResponse res = sendClientLockRemapResponse(nearNode,
                        req,
                        top.lastTopologyChangeVersion());

                    return new GridFinishedFuture<>(res);
                }

                if (req.inTx()) {
                    if (tx == null) {
                        tx = new GridDhtTxLocal(
                            ctx.shared(),
                            req.topologyVersion(),
                            nearNode.id(),
                            req.version(),
                            req.futureId(),
                            req.miniId(),
                            req.threadId(),
                            /*implicitTx*/false,
                            /*implicitSingleTx*/false,
                            ctx.systemTx(),
                            false,
                            ctx.ioPolicy(),
                            PESSIMISTIC,
                            req.isolation(),
                            req.timeout(),
                            req.isInvalidate(),
                            !req.skipStore(),
                            false,
                            req.txSize(),
                            null,
                            req.subjectId(),
                            req.taskNameHash());

                        if (req.syncCommit())
                            tx.syncMode(FULL_SYNC);

                        tx = ctx.tm().onCreated(null, tx);

                        if (tx == null || !tx.init()) {
                            String msg = "Failed to acquire lock (transaction has been completed): " +
                                    req.version();

                            U.warn(log, msg);

                            if (tx != null)
                                tx.rollbackDhtLocal();

                            return new GridDhtFinishedFuture<>(new IgniteTxRollbackCheckedException(msg));
                        }

                        tx.topologyVersion(req.topologyVersion());
                    }
                }
                else {
                    fut = new GridDhtLockFuture(ctx,
                        nearNode.id(),
                        req.version(),
                        req.topologyVersion(),
                        cnt,
                        req.txRead(),
                        req.needReturnValue(),
                        req.timeout(),
                        tx,
                        req.threadId(),
                        req.createTtl(),
                        req.accessTtl(),
                        filter,
                        req.skipStore(),
                        req.keepBinary());

                    // Add before mapping.
                    if (!ctx.mvcc().addFuture(fut))
                        throw new IllegalStateException("Duplicate future ID: " + fut);
                }
            }
            finally {
                if (top != null)
                    top.readUnlock();
            }

            boolean timedOut = false;

            for (KeyCacheObject key : keys) {
                if (timedOut)
                    break;

                while (true) {
                    // Specify topology version to make sure containment is checked
                    // based on the requested version, not the latest.
                    GridDhtCacheEntry entry = entryExx(key, req.topologyVersion());

                    try {
                        if (fut != null) {
                            // This method will add local candidate.
                            // Entry cannot become obsolete after this method succeeded.
                            fut.addEntry(key == null ? null : entry);

                            if (fut.isDone()) {
                                timedOut = true;

                                break;
                            }
                        }

                        entries.add(entry);

                        break;
                    }
                    catch (GridCacheEntryRemovedException ignore) {
                        if (log.isDebugEnabled())
                            log.debug("Got removed entry when adding lock (will retry): " + entry);
                    }
                    catch (GridDistributedLockCancelledException e) {
                        if (log.isDebugEnabled())
                            log.debug("Got lock request for cancelled lock (will ignore): " +
                                entry);

                        fut.onError(e);

                        return new GridDhtFinishedFuture<>(e);
                    }
                }
            }

            // Handle implicit locks for pessimistic transactions.
            if (req.inTx()) {
                ctx.tm().txContext(tx);

                if (log.isDebugEnabled())
                    log.debug("Performing DHT lock [tx=" + tx + ", entries=" + entries + ']');

                IgniteInternalFuture<GridCacheReturn> txFut = tx.lockAllAsync(
                    cacheCtx,
                    entries,
                    req.messageId(),
                    req.txRead(),
                    req.needReturnValue(),
                    req.createTtl(),
                    req.accessTtl(),
                    req.skipStore(),
                    req.keepBinary(),
                    req.nearCache());

                final GridDhtTxLocal t = tx;

                return new GridDhtEmbeddedFuture(
                    txFut,
                    new C2<GridCacheReturn, Exception, IgniteInternalFuture<GridNearLockResponse>>() {
                        @Override public IgniteInternalFuture<GridNearLockResponse> apply(
                            GridCacheReturn o, Exception e) {
                            if (e != null)
                                e = U.unwrap(e);

                            // Transaction can be emptied by asynchronous rollback.
                            assert e != null || !t.empty();

                            // Create response while holding locks.
                            final GridNearLockResponse resp = createLockReply(nearNode,
                                entries,
                                req,
                                t,
                                t.xidVersion(),
                                e);

                            assert !t.implicit() : t;
                            assert !t.onePhaseCommit() : t;

                            sendLockReply(nearNode, t, req, resp);

                            return new GridFinishedFuture<>(resp);
                        }
                    }
                );
            }
            else {
                assert fut != null;

                // This will send remote messages.
                fut.map();

                final GridCacheVersion mappedVer = fut.version();

                return new GridDhtEmbeddedFuture<>(
                    new C2<Boolean, Exception, GridNearLockResponse>() {
                        @Override public GridNearLockResponse apply(Boolean b, Exception e) {
                            if (e != null)
                                e = U.unwrap(e);
                            else if (!b)
                                e = new GridCacheLockTimeoutException(req.version());

                            GridNearLockResponse res = createLockReply(nearNode,
                                entries,
                                req,
                                null,
                                mappedVer,
                                e);

                            sendLockReply(nearNode, null, req, res);

                            return res;
                        }
                    },
                    fut);
            }
        }
        catch (IgniteCheckedException | RuntimeException e) {
            String err = "Failed to unmarshal at least one of the keys for lock request message: " + req;

            U.error(log, err, e);

            if (tx != null) {
                try {
                    tx.rollbackDhtLocal();
                }
                catch (IgniteCheckedException ex) {
                    U.error(log, "Failed to rollback the transaction: " + tx, ex);
                }
            }

            try {
                GridNearLockResponse res = createLockReply(nearNode,
                    Collections.emptyList(),
                    req,
                    tx,
                    tx != null ? tx.xidVersion() : req.version(),
                    e);

                sendLockReply(nearNode, null, req, res);
            }
            catch (Exception ex) {
                U.error(log, "Failed to send response for request message: " + req, ex);
            }

            return new GridDhtFinishedFuture<>(
                new IgniteCheckedException(err, e));
        }
    }

    /**
     * @param nearNode Client node.
     * @param req Request.
     * @param topVer Remap version.
     * @return Response.
     */
    private GridNearLockResponse sendClientLockRemapResponse(ClusterNode nearNode,
        GridNearLockRequest req,
        AffinityTopologyVersion topVer) {
        assert topVer != null;

        GridNearLockResponse res = new GridNearLockResponse(
            ctx.cacheId(),
            req.version(),
            req.futureId(),
            req.miniId(),
            false,
            0,
            null,
            topVer,
            ctx.deploymentEnabled());

        try {
            ctx.io().send(nearNode, res, ctx.ioPolicy());
        }
        catch (ClusterTopologyCheckedException ignored) {
            if (log.isDebugEnabled())
                log.debug("Failed to send client lock remap response, client node failed " +
                    "[node=" + nearNode + ", req=" + req + ']');
        }
        catch (IgniteCheckedException e) {
            U.error(log, "Failed to send client lock remap response [node=" + nearNode + ", req=" + req + ']', e);
        }

        return res;
    }

    /**
     * @param nearNode Near node.
     * @param entries Entries.
     * @param req Lock request.
     * @param tx Transaction.
     * @param mappedVer Mapped version.
     * @param err Error.
     * @return Response.
     */
    private GridNearLockResponse createLockReply(
        ClusterNode nearNode,
        List<GridCacheEntryEx> entries,
        GridNearLockRequest req,
        @Nullable GridDhtTxLocalAdapter tx,
        GridCacheVersion mappedVer,
        Throwable err) {
        assert mappedVer != null;
        assert tx == null || tx.xidVersion().equals(mappedVer);

        try {
            // Send reply back to originating near node.
            GridNearLockResponse res = new GridNearLockResponse(ctx.cacheId(),
                req.version(),
                req.futureId(),
                req.miniId(),
                tx != null && tx.onePhaseCommit(),
                entries.size(),
                err,
                null,
                ctx.deploymentEnabled());

            if (err == null) {
                res.pending(localDhtPendingVersions(entries, mappedVer));

                // We have to add completed versions for cases when nearLocal and remote transactions
                // execute concurrently.
                IgnitePair<Collection<GridCacheVersion>> versPair = ctx.tm().versions(req.version());

                res.completedVersions(versPair.get1(), versPair.get2());

                int i = 0;

                for (ListIterator<GridCacheEntryEx> it = entries.listIterator(); it.hasNext();) {
                    GridCacheEntryEx e = it.next();

                    assert e != null;

                    while (true) {
                        try {
                            // Don't return anything for invalid partitions.
                            if (tx == null || !tx.isRollbackOnly()) {
                                GridCacheVersion dhtVer = req.dhtVersion(i);

                                GridCacheVersion ver = e.version();

                                boolean ret = req.returnValue(i) || dhtVer == null || !dhtVer.equals(ver);

                                CacheObject val = null;

                                if (ret) {
                                    val = e.innerGet(
                                        null,
                                        tx,
                                        /*read-through*/false,
                                        /*update-metrics*/true,
                                        /*event notification*/req.returnValue(i),
                                        CU.subjectId(tx, ctx.shared()),
                                        null,
                                        tx != null ? tx.resolveTaskName() : null,
                                        null,
                                        req.keepBinary(),
                                        null); // TODO IGNITE-7371
                                }

                                assert e.lockedBy(mappedVer) || ctx.mvcc().isRemoved(e.context(), mappedVer) :
                                    "Entry does not own lock for tx [locNodeId=" + ctx.localNodeId() +
                                        ", entry=" + e +
                                        ", mappedVer=" + mappedVer + ", ver=" + ver +
                                        ", tx=" + tx + ", req=" + req + ']';

                                boolean filterPassed = false;

                                if (tx != null && tx.onePhaseCommit()) {
                                    IgniteTxEntry writeEntry = tx.entry(ctx.txKey(e.key()));

                                    assert writeEntry != null :
                                        "Missing tx entry for locked cache entry: " + e;

                                    filterPassed = writeEntry.filtersPassed();
                                }

                                if (ret && val == null)
                                    val = e.valueBytes(null);

                                // We include values into response since they are required for local
                                // calls and won't be serialized. We are also including DHT version.
                                res.addValueBytes(
                                    ret ? val : null,
                                    filterPassed,
                                    ver,
                                    mappedVer);
                            }
                            else {
                                // We include values into response since they are required for local
                                // calls and won't be serialized. We are also including DHT version.
                                res.addValueBytes(null, false, e.version(), mappedVer);
                            }

                            break;
                        }
                        catch (GridCacheEntryRemovedException ignore) {
                            if (log.isDebugEnabled())
                                log.debug("Got removed entry when sending reply to DHT lock request " +
                                    "(will retry): " + e);

                            e = entryExx(e.key());

                            it.set(e);
                        }
                    }

                    i++;
                }
            }

            return res;
        }
        catch (IgniteCheckedException e) {
            U.error(log, "Failed to get value for lock reply message for node [node=" +
                U.toShortString(nearNode) + ", req=" + req + ']', e);

            return new GridNearLockResponse(ctx.cacheId(),
                req.version(),
                req.futureId(),
                req.miniId(),
                false,
                entries.size(),
                e,
                null,
                ctx.deploymentEnabled());
        }
    }

    /**
     * Send lock reply back to near node.
     *
     * @param nearNode Near node.
     * @param tx Transaction.
     * @param req Lock request.
     * @param res Lock response.
     */
    private void sendLockReply(
        ClusterNode nearNode,
        @Nullable GridDhtTxLocal tx,
        GridNearLockRequest req,
        GridNearLockResponse res
    ) {
        Throwable err = res.error();

        // Log error before sending reply.
        if (err != null && !(err instanceof GridCacheLockTimeoutException) &&
            !(err instanceof IgniteTxRollbackCheckedException) && !ctx.kernalContext().isStopping())
            U.error(log, "Failed to acquire lock for request: " + req, err);

        try {
            // TODO Async rollback
            // Don't send reply message to this node or if lock was cancelled or tx was rolled back asynchronously.
            if (!nearNode.id().equals(ctx.nodeId()) && !X.hasCause(err, GridDistributedLockCancelledException.class) &&
                !X.hasCause(err, IgniteTxRollbackCheckedException.class)) {
                ctx.io().send(nearNode, res, ctx.ioPolicy());

                if (txLockMsgLog.isDebugEnabled()) {
                    txLockMsgLog.debug("Sent near lock response [txId=" + req.version() +
                        ", inTx=" + req.inTx() +
                        ", node=" + nearNode.id() + ']');
                }
            }
            else {
                if (txLockMsgLog.isDebugEnabled() && !nearNode.id().equals(ctx.nodeId())) {
                    txLockMsgLog.debug("Skip send near lock response [txId=" + req.version() +
                        ", inTx=" + req.inTx() +
                        ", node=" + nearNode.id() +
                        ", err=" + err + ']');
                }
            }
        }
        catch (IgniteCheckedException e) {
            U.error(txLockMsgLog, "Failed to send near lock response (will rollback transaction) [" +
                "txId=" + req.version() +
                ", inTx=" + req.inTx() +
                ", node=" + nearNode.id() +
                ", res=" + res + ']', e);

            if (tx != null)
                try {
                    tx.rollbackDhtLocalAsync();
                }
                catch (Throwable e1) {
                    e.addSuppressed(e1);
                }

            // Convert to closure exception as this method is only called form closures.
            throw new GridClosureException(e);
        }
    }

    /**
     * Collects versions of pending candidates versions less then base.
     *
     * @param entries Tx entries to process.
     * @param baseVer Base version.
     * @return Collection of pending candidates versions.
     */
    private Collection<GridCacheVersion> localDhtPendingVersions(Iterable<GridCacheEntryEx> entries,
        GridCacheVersion baseVer) {
        Collection<GridCacheVersion> lessPending = new GridLeanSet<>(5);

        for (GridCacheEntryEx entry : entries) {
            // Since entries were collected before locks are added, some of them may become obsolete.
            while (true) {
                try {
                    for (GridCacheMvccCandidate cand : entry.localCandidates()) {
                        if (cand.version().isLess(baseVer))
                            lessPending.add(cand.version());
                    }

                    break; // While.
                }
                catch (GridCacheEntryRemovedException ignored) {
                    if (log.isDebugEnabled())
                        log.debug("Got removed entry is localDhtPendingVersions (will retry): " + entry);

                    entry = entryExx(entry.key());
                }
            }
        }

        return lessPending;
    }

    /**
     * @param nodeId Node ID.
     * @param req Request.
     */
    @SuppressWarnings({"RedundantTypeArguments"})
    private void clearLocks(UUID nodeId, GridDistributedUnlockRequest req) {
        assert nodeId != null;

        List<KeyCacheObject> keys = req.keys();

        if (keys != null) {
            for (KeyCacheObject key : keys) {
                while (true) {
                    GridDistributedCacheEntry entry = peekExx(key);

                    if (entry == null)
                        // Nothing to unlock.
                        break;

                    try {
                        entry.doneRemote(
                            req.version(),
                            req.version(),
                            null,
                            null,
                            null,
                            /*system invalidate*/false);

                        // Note that we don't reorder completed versions here,
                        // as there is no point to reorder relative to the version
                        // we are about to remove.
                        if (entry.removeLock(req.version())) {
                            if (log.isDebugEnabled())
                                log.debug("Removed lock [lockId=" + req.version() + ", key=" + key + ']');
                        }
                        else {
                            if (log.isDebugEnabled())
                                log.debug("Received unlock request for unknown candidate " +
                                    "(added to cancelled locks set): " + req);
                        }

                        entry.touch(ctx.affinity().affinityTopologyVersion());

                        break;
                    }
                    catch (GridCacheEntryRemovedException ignored) {
                        if (log.isDebugEnabled())
                            log.debug("Received remove lock request for removed entry (will retry) [entry=" +
                                entry + ", req=" + req + ']');
                    }
                }
            }
        }
    }

    /**
     * @param nodeId Sender ID.
     * @param req Request.
     */
    @SuppressWarnings({"RedundantTypeArguments", "TypeMayBeWeakened"})
    private void processNearUnlockRequest(UUID nodeId, GridNearUnlockRequest req) {
        assert ctx.affinityNode();
        assert nodeId != null;

        removeLocks(nodeId, req.version(), req.keys(), true);
    }

    /**
     * @param nodeId Sender node ID.
     * @param topVer Topology version.
     * @param cached Entry.
     * @param readers Readers for this entry.
     * @param dhtMap DHT map.
     * @param nearMap Near map.
     */
    private void map(UUID nodeId,
        AffinityTopologyVersion topVer,
        GridCacheEntryEx cached,
        Collection<UUID> readers,
        Map<ClusterNode, List<KeyCacheObject>> dhtMap,
        Map<ClusterNode, List<KeyCacheObject>> nearMap
    ) {
        List<ClusterNode> dhtNodes = ctx.dht().topology().nodes(cached.partition(), topVer);

        ClusterNode primary = dhtNodes.get(0);

        assert primary != null;

        if (!primary.id().equals(ctx.nodeId())) {
            if (log.isDebugEnabled())
                log.debug("Primary node mismatch for unlock [entry=" + cached + ", expected=" + ctx.nodeId() +
                    ", actual=" + U.toShortString(primary) + ']');

            return;
        }

        if (log.isDebugEnabled())
            log.debug("Mapping entry to DHT nodes [nodes=" + U.toShortString(dhtNodes) + ", entry=" + cached + ']');

        Collection<ClusterNode> nearNodes = null;

        if (!F.isEmpty(readers)) {
            nearNodes = ctx.discovery().nodes(readers, F0.not(F.idForNodeId(nodeId)));

            if (log.isDebugEnabled())
                log.debug("Mapping entry to near nodes [nodes=" + U.toShortString(nearNodes) + ", entry=" + cached +
                    ']');
        }
        else {
            if (log.isDebugEnabled())
                log.debug("Entry has no near readers: " + cached);
        }

        map(cached, F.view(dhtNodes, F.remoteNodes(ctx.nodeId())), dhtMap); // Exclude local node.
        map(cached, nearNodes, nearMap);
    }

    /**
     * @param entry Entry.
     * @param nodes Nodes.
     * @param map Map.
     */
    @SuppressWarnings({"MismatchedQueryAndUpdateOfCollection"})
    private void map(GridCacheEntryEx entry,
        @Nullable Iterable<? extends ClusterNode> nodes,
        Map<ClusterNode, List<KeyCacheObject>> map) {
        if (nodes != null) {
            for (ClusterNode n : nodes) {
                List<KeyCacheObject> keys = map.get(n);

                if (keys == null)
                    map.put(n, keys = new LinkedList<>());

                keys.add(entry.key());
            }
        }
    }

    /**
     * @param nodeId Node ID.
     * @param ver Version.
     * @param keys Keys.
     * @param unmap Flag for un-mapping version.
     */
    public void removeLocks(UUID nodeId, GridCacheVersion ver, Iterable<KeyCacheObject> keys, boolean unmap) {
        assert nodeId != null;
        assert ver != null;

        if (F.isEmpty(keys))
            return;

        // Remove mapped versions.
        GridCacheVersion dhtVer = unmap ? ctx.mvcc().unmapVersion(ver) : ver;

        ctx.mvcc().addRemoved(ctx, ver);

        Map<ClusterNode, List<KeyCacheObject>> dhtMap = new HashMap<>();
        Map<ClusterNode, List<KeyCacheObject>> nearMap = new HashMap<>();

        GridCacheVersion obsoleteVer = null;

        for (KeyCacheObject key : keys) {
            while (true) {
                boolean created = false;

                GridDhtCacheEntry entry = peekExx(key);

                if (entry == null) {
                    entry = entryExx(key);

                    created = true;
                }

                try {
                    GridCacheMvccCandidate cand = null;

                    if (dhtVer == null) {
                        cand = entry.localCandidateByNearVersion(ver, true);

                        if (cand != null)
                            dhtVer = cand.version();
                        else {
                            if (log.isDebugEnabled())
                                log.debug("Failed to locate lock candidate based on dht or near versions [nodeId=" +
                                    nodeId + ", ver=" + ver + ", unmap=" + unmap + ", keys=" + keys + ']');

                            entry.removeLock(ver);

                            if (created) {
                                if (obsoleteVer == null)
                                    obsoleteVer = ctx.versions().next();

                                if (entry.markObsolete(obsoleteVer))
                                    removeEntry(entry);
                            }

                            break;
                        }
                    }

                    if (cand == null)
                        cand = entry.candidate(dhtVer);

                    AffinityTopologyVersion topVer = cand == null
                        ? AffinityTopologyVersion.NONE
                        : cand.topologyVersion();

                    // Note that we obtain readers before lock is removed.
                    // Even in case if entry would be removed just after lock is removed,
                    // we must send release messages to backups and readers.
                    Collection<UUID> readers = entry.readers();

                    // Note that we don't reorder completed versions here,
                    // as there is no point to reorder relative to the version
                    // we are about to remove.
                    if (entry.removeLock(dhtVer)) {
                        // Map to backups and near readers.
                        map(nodeId, topVer, entry, readers, dhtMap, nearMap);

                        if (log.isDebugEnabled())
                            log.debug("Removed lock [lockId=" + ver + ", key=" + key + ']');
                    }
                    else if (log.isDebugEnabled())
                        log.debug("Received unlock request for unknown candidate " +
                            "(added to cancelled locks set) [ver=" + ver + ", entry=" + entry + ']');

                    if (created && entry.markObsolete(dhtVer))
                        removeEntry(entry);

                    entry.touch(topVer);

                    break;
                }
                catch (GridCacheEntryRemovedException ignored) {
                    if (log.isDebugEnabled())
                        log.debug("Received remove lock request for removed entry (will retry): " + entry);
                }
            }
        }

        IgnitePair<Collection<GridCacheVersion>> versPair = ctx.tm().versions(ver);

        Collection<GridCacheVersion> committed = versPair.get1();
        Collection<GridCacheVersion> rolledback = versPair.get2();

        // Backups.
        for (Map.Entry<ClusterNode, List<KeyCacheObject>> entry : dhtMap.entrySet()) {
            ClusterNode n = entry.getKey();

            List<KeyCacheObject> keyBytes = entry.getValue();

            GridDhtUnlockRequest req = new GridDhtUnlockRequest(ctx.cacheId(), keyBytes.size(),
                ctx.deploymentEnabled());

            req.version(dhtVer);

            try {
                for (KeyCacheObject key : keyBytes)
                    req.addKey(key, ctx);

                keyBytes = nearMap.get(n);

                if (keyBytes != null)
                    for (KeyCacheObject key : keyBytes)
                        req.addNearKey(key);

                req.completedVersions(committed, rolledback);

                ctx.io().send(n, req, ctx.ioPolicy());
            }
            catch (ClusterTopologyCheckedException ignore) {
                if (log.isDebugEnabled())
                    log.debug("Node left while sending unlock request: " + n);
            }
            catch (IgniteCheckedException e) {
                U.error(log, "Failed to send unlock request to node (will make best effort to complete): " + n, e);
            }
        }

        // Readers.
        for (Map.Entry<ClusterNode, List<KeyCacheObject>> entry : nearMap.entrySet()) {
            ClusterNode n = entry.getKey();

            if (!dhtMap.containsKey(n)) {
                List<KeyCacheObject> keyBytes = entry.getValue();

                GridDhtUnlockRequest req = new GridDhtUnlockRequest(ctx.cacheId(), keyBytes.size(),
                    ctx.deploymentEnabled());

                req.version(dhtVer);

                try {
                    for (KeyCacheObject key : keyBytes)
                        req.addNearKey(key);

                    req.completedVersions(committed, rolledback);

                    ctx.io().send(n, req, ctx.ioPolicy());
                }
                catch (ClusterTopologyCheckedException ignore) {
                    if (log.isDebugEnabled())
                        log.debug("Node left while sending unlock request: " + n);
                }
                catch (IgniteCheckedException e) {
                    U.error(log, "Failed to send unlock request to node (will make best effort to complete): " + n, e);
                }
            }
        }
    }

    /**
     * @param key Key
     * @param ver Version.
     * @throws IgniteCheckedException If invalidate failed.
     */
    private void invalidateNearEntry(KeyCacheObject key, GridCacheVersion ver) throws IgniteCheckedException {
        GridCacheEntryEx nearEntry = near().peekEx(key);

        if (nearEntry != null)
            nearEntry.invalidate(ver);
    }

    /**
     * @param key Key
     */
    private void obsoleteNearEntry(KeyCacheObject key) {
        GridCacheEntryEx nearEntry = near().peekEx(key);

        if (nearEntry != null)
            nearEntry.markObsolete(ctx.versions().next());
    }

    /**
     * @param nodeId Node ID.
     * @param req Request.
     */
    private void processNearTxQueryResultsEnlistRequest(UUID nodeId, final GridNearTxQueryResultsEnlistRequest req) {
        assert nodeId != null;
        assert req != null;

        ClusterNode nearNode = ctx.discovery().node(nodeId);

        GridDhtTxLocal tx;

        try {
            tx = initTxTopologyVersion(nodeId,
                nearNode,
                req.version(),
                req.futureId(),
                req.miniId(),
                req.firstClientRequest(),
                req.topologyVersion(),
                req.threadId(),
                req.txTimeout(),
                req.subjectId(),
                req.taskNameHash());
        }
        catch (IgniteCheckedException | IgniteException ex) {
            GridNearTxQueryResultsEnlistResponse res = new GridNearTxQueryResultsEnlistResponse(req.cacheId(),
                req.futureId(),
                req.miniId(),
                req.version(),
                ex);

            try {
                ctx.io().send(nearNode, res, ctx.ioPolicy());
            }
            catch (IgniteCheckedException e) {
                U.error(log, "Failed to send near enlist response [" +
                    "txId=" + req.version() +
                    ", node=" + nodeId +
                    ", res=" + res + ']', e);
            }

            return;
        }

        GridDhtTxQueryResultsEnlistFuture fut = new GridDhtTxQueryResultsEnlistFuture(
            nodeId,
            req.version(),
            req.mvccSnapshot(),
            req.threadId(),
            req.futureId(),
            req.miniId(),
            tx,
            req.timeout(),
            ctx,
            req.rows(),
            req.operation());

        fut.listen(NearTxQueryEnlistResultHandler.instance());

        fut.init();
    }

    /**
     * @param nodeId Near node id.
     * @param nearNode Near node.
     * @param nearLockVer Near lock version.
     * @param nearFutId Near future id.
     * @param nearMiniId Near mini-future id.
     * @param firstClientReq First client request flag.
     * @param topVer Topology version.
     * @param nearThreadId Near node thread id.
     * @param timeout Timeout.
     * @param txSubjectId Transaction subject id.
     * @param txTaskNameHash Transaction task name hash.
     * @return Transaction.
     */
    public GridDhtTxLocal initTxTopologyVersion(UUID nodeId,
        ClusterNode nearNode,
        GridCacheVersion nearLockVer,
        IgniteUuid nearFutId,
        int nearMiniId,
        boolean firstClientReq,
        AffinityTopologyVersion topVer,
        long nearThreadId,
        long timeout,
        UUID txSubjectId,
        int txTaskNameHash) throws IgniteException, IgniteCheckedException {

        assert ctx.affinityNode();

        if (txLockMsgLog.isDebugEnabled()) {
            txLockMsgLog.debug("Received near enlist request [txId=" + nearLockVer +
                ", node=" + nodeId + ']');
        }

        if (nearNode == null) {
            U.warn(txLockMsgLog, "Received near enlist request from unknown node (will ignore) [txId=" + nearLockVer +
                ", node=" + nodeId + ']');

            return null;
        }

        GridDhtTxLocal tx = null;

        GridCacheVersion dhtVer = ctx.tm().mappedVersion(nearLockVer);

        if (dhtVer != null)
            tx = ctx.tm().tx(dhtVer);

        GridDhtPartitionTopology top = null;

        if (tx == null) {
            if (firstClientReq) {
                assert CU.clientNode(nearNode);

                top = topology();

                top.readLock();

                GridDhtTopologyFuture topFut = top.topologyVersionFuture();

                if (!topFut.isDone() || !topFut.topologyVersion().equals(topVer)) {
                    // TODO IGNITE-7164 Wait for topology change, remap client TX in case affinity was changed.
                    top.readUnlock();

                    throw new ClusterTopologyException("Topology was changed. Please retry on stable topology.");
                }
            }

            try {
                tx = new GridDhtTxLocal(
                    ctx.shared(),
                    topVer,
                    nearNode.id(),
                    nearLockVer,
                    nearFutId,
                    nearMiniId,
                    nearThreadId,
                    false,
                    false,
                    ctx.systemTx(),
                    false,
                    ctx.ioPolicy(),
                    PESSIMISTIC,
                    REPEATABLE_READ,
                    timeout,
                    false,
                    false,
                    false,
                    -1,
                    null,
                    txSubjectId,
                    txTaskNameHash);

                // if (req.syncCommit())
                tx.syncMode(FULL_SYNC);

                tx = ctx.tm().onCreated(null, tx);

                if (tx == null || !tx.init()) {
                    String msg = "Failed to acquire lock (transaction has been completed): " +
                        nearLockVer;

                    U.warn(log, msg);

                    try {
                        if (tx != null)
                            tx.rollbackDhtLocal();
                    }
                    catch (IgniteCheckedException ex) {
                        U.error(log, "Failed to rollback the transaction: " + tx, ex);
                    }

                    throw new IgniteCheckedException(msg);
                }

                tx.topologyVersion(topVer);
            }
            finally {
                if (top != null)
                    top.readUnlock();
            }
        }

        ctx.tm().txContext(tx);

        return tx;
    }

    /**
     * @param nodeId Node ID.
     * @param res Response.
     */
    private void processNearTxEnlistResponse(UUID nodeId, final GridNearTxQueryResultsEnlistResponse res) {
        GridNearTxQueryResultsEnlistFuture fut = (GridNearTxQueryResultsEnlistFuture)
            ctx.mvcc().versionedFuture(res.version(), res.futureId());

        if (fut != null)
            fut.onResult(nodeId, res);
    }

    /**
     * @param primary Primary node.
     * @param req Request.
     * @param e Error.
     */
    private void onError(UUID primary, GridDhtTxQueryEnlistRequest req, Throwable e) {
        GridDhtTxQueryEnlistResponse res = new GridDhtTxQueryEnlistResponse(ctx.cacheId(),
            req.dhtFutureId(),
            req.batchId(),
            e);

        try {
            ctx.io().send(primary, res, ctx.ioPolicy());
        }
        catch (IgniteCheckedException ioEx) {
            U.error(log, "Failed to send DHT enlist reply to primary node [node: " + primary + ", req=" + req +
                ']', ioEx);
        }
    }

    /**
     * @param primary Primary node.
     * @param req Message.
     * @param first Flag if this is a first request in current operation.
     */
    private void processDhtTxQueryEnlistRequest(UUID primary, GridDhtTxQueryEnlistRequest req, boolean first) {
        try {
            assert req.version() != null && req.op() != null;

            GridDhtTxRemote tx = ctx.tm().tx(req.version());

            if (tx == null) {
                if (!first)
                    throw new IgniteCheckedException("Can not find a transaction for version [version="
                        + req.version() + ']');

                GridDhtTxQueryFirstEnlistRequest req0 = (GridDhtTxQueryFirstEnlistRequest)req;

                tx = new GridDhtTxRemote(ctx.shared(),
                    req0.nearNodeId(),
                    req0.dhtFutureId(),
                    primary,
                    req0.nearXidVersion(),
                    req0.topologyVersion(),
                    req0.version(),
                    null,
                    ctx.systemTx(),
                    ctx.ioPolicy(),
                    PESSIMISTIC,
                    REPEATABLE_READ,
                    false,
                    req0.timeout(),
                    -1,
                    req0.subjectId(),
                    req0.taskNameHash(),
                    false);

                tx.mvccSnapshot(new MvccSnapshotWithoutTxs(req0.coordinatorVersion(), req0.counter(),
                    MVCC_OP_COUNTER_NA, req0.cleanupVersion()));

                tx = ctx.tm().onCreated(null, tx);

                if (tx == null || !ctx.tm().onStarted(tx)) {
                    throw new IgniteTxRollbackCheckedException("Failed to update backup " +
                        "(transaction has been completed): " + req0.version());
                }
            }

            assert tx != null;

            MvccSnapshot s0 = tx.mvccSnapshot();

            MvccSnapshot snapshot = new MvccSnapshotWithoutTxs(s0.coordinatorVersion(), s0.counter(),
                req.operationCounter(), s0.cleanupVersion());

            tx.mvccEnlistBatch(ctx, req.op(), req.keys(), req.values(), snapshot, req.updateCounters());

            GridDhtTxQueryEnlistResponse res = new GridDhtTxQueryEnlistResponse(req.cacheId(),
                req.dhtFutureId(),
                req.batchId(),
                null);

            try {
                ctx.io().send(primary, res, ctx.ioPolicy());
            }
            catch (IgniteCheckedException ioEx) {
                U.error(log, "Failed to send DHT enlist reply to primary node [node: " + primary + ", req=" +
                    req + ']', ioEx);
            }
        }
        catch (IgniteCheckedException e) {
            onError(primary, req, e);
        }
    }

    /**
     * @param backup Backup node.
     * @param res Response message.
     */
    private void processDhtTxQueryEnlistResponse(UUID backup, GridDhtTxQueryEnlistResponse res) {
        GridDhtTxAbstractEnlistFuture fut = (GridDhtTxAbstractEnlistFuture)
            ctx.mvcc().future(res.futureId());

        if (fut == null) {
            U.warn(log, "Received dht enlist response for unknown future [futId=" + res.futureId() +
                ", batchId=" + res.batchId() +
                ", node=" + backup + ']');

            return;
        }

        fut.onResult(backup, res);
    }

}<|MERGE_RESOLUTION|>--- conflicted
+++ resolved
@@ -86,10 +86,7 @@
 import org.apache.ignite.internal.util.typedef.X;
 import org.apache.ignite.internal.util.typedef.internal.CU;
 import org.apache.ignite.internal.util.typedef.internal.U;
-<<<<<<< HEAD
 import org.apache.ignite.lang.IgniteUuid;
-=======
->>>>>>> 186b2d6f
 import org.apache.ignite.thread.IgniteThread;
 import org.apache.ignite.transactions.TransactionIsolation;
 import org.jetbrains.annotations.Nullable;
@@ -2045,7 +2042,7 @@
 
         if (tx == null) {
             if (firstClientReq) {
-                assert CU.clientNode(nearNode);
+                assert nearNode.isClient();
 
                 top = topology();
 
