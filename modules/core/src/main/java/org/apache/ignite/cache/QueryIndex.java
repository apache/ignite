--- conflicted
+++ resolved
@@ -247,27 +247,26 @@
         return this;
     }
 
-<<<<<<< HEAD
+    /**
+     * Gets inline size.
+     *
+     * @return inline size.
+     */
+    public int getInlineSize() {
+        return inlineSize;
+    }
+
+    /**
+     * Sets inline size.
+     *
+     * @param inlineSize Inline size.
+     */
+    public void setInlineSize(int inlineSize) {
+        this.inlineSize = inlineSize;
+    }
+
     /** {@inheritDoc} */
     @Override public String toString() {
         return S.toString(QueryIndex.class, this);
-=======
-    /**
-     * Gets inline size.
-     *
-     * @return inline size.
-     */
-    public int getInlineSize() {
-        return inlineSize;
-    }
-
-    /**
-     * Sets inline size.
-     *
-     * @param inlineSize Inline size.
-     */
-    public void setInlineSize(int inlineSize) {
-        this.inlineSize = inlineSize;
->>>>>>> 428f66d3
     }
 }