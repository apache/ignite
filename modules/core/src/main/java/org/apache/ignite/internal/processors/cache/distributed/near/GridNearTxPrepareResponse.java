--- conflicted
+++ resolved
@@ -300,13 +300,8 @@
 
                 writer.incrementState();
 
-<<<<<<< HEAD
-            case 9:
-                if (!writer.writeByteArray("filterFailedKeyBytes", filterFailedKeyBytes))
-=======
             case 11:
                 if (!writer.writeCollection("filterFailedKeys", filterFailedKeys, MessageCollectionItemType.MSG))
->>>>>>> 50fc5a9d
                     return false;
 
                 writer.incrementState();
@@ -329,36 +324,20 @@
 
                 writer.incrementState();
 
-<<<<<<< HEAD
-            case 13:
-                if (!writer.writeCollection("ownedValsBytes", ownedValsBytes, MessageCollectionItemType.BYTE_ARR))
-=======
             case 15:
                 if (!writer.writeCollection("ownedValKeys", ownedValKeys, MessageCollectionItemType.MSG))
->>>>>>> 50fc5a9d
-                    return false;
-
-                writer.incrementState();
-
-<<<<<<< HEAD
-            case 14:
-                if (!writer.writeByteArray("retValBytes", retValBytes))
-=======
+                    return false;
+
+                writer.incrementState();
+
             case 16:
                 if (!writer.writeCollection("ownedValVals", ownedValVals, MessageCollectionItemType.MSG))
                     return false;
 
                 writer.incrementState();
 
-            case 17:
-                if (!writer.writeCollection("pending", pending, MessageCollectionItemType.MSG))
-                    return false;
-
-                writer.incrementState();
-
             case 18:
                 if (!writer.writeMessage("retVal", retVal))
->>>>>>> 50fc5a9d
                     return false;
 
                 writer.incrementState();
@@ -387,13 +366,8 @@
 
                 reader.incrementState();
 
-<<<<<<< HEAD
-            case 9:
-                filterFailedKeyBytes = reader.readByteArray("filterFailedKeyBytes");
-=======
             case 11:
                 filterFailedKeys = reader.readCollection("filterFailedKeys", MessageCollectionItemType.MSG);
->>>>>>> 50fc5a9d
 
                 if (!reader.isLastRead())
                     return false;
@@ -424,23 +398,14 @@
 
                 reader.incrementState();
 
-<<<<<<< HEAD
-            case 13:
-                ownedValsBytes = reader.readCollection("ownedValsBytes", MessageCollectionItemType.BYTE_ARR);
-=======
             case 15:
                 ownedValKeys = reader.readCollection("ownedValKeys", MessageCollectionItemType.MSG);
->>>>>>> 50fc5a9d
-
-                if (!reader.isLastRead())
-                    return false;
-
-                reader.incrementState();
-
-<<<<<<< HEAD
-            case 14:
-                retValBytes = reader.readByteArray("retValBytes");
-=======
+
+                if (!reader.isLastRead())
+                    return false;
+
+                reader.incrementState();
+
             case 16:
                 ownedValVals = reader.readCollection("ownedValVals", MessageCollectionItemType.MSG);
 
@@ -449,17 +414,8 @@
 
                 reader.incrementState();
 
-            case 17:
-                pending = reader.readCollection("pending", MessageCollectionItemType.MSG);
-
-                if (!reader.isLastRead())
-                    return false;
-
-                reader.incrementState();
-
             case 18:
                 retVal = reader.readMessage("retVal");
->>>>>>> 50fc5a9d
 
                 if (!reader.isLastRead())
                     return false;
@@ -478,11 +434,7 @@
 
     /** {@inheritDoc} */
     @Override public byte fieldsCount() {
-<<<<<<< HEAD
-        return 15;
-=======
         return 19;
->>>>>>> 50fc5a9d
     }
 
     /** {@inheritDoc} */
