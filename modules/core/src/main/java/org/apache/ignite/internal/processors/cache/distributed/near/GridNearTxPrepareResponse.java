/*
 * Licensed to the Apache Software Foundation (ASF) under one or more
 * contributor license agreements.  See the NOTICE file distributed with
 * this work for additional information regarding copyright ownership.
 * The ASF licenses this file to You under the Apache License, Version 2.0
 * (the "License"); you may not use this file except in compliance with
 * the License.  You may obtain a copy of the License at
 *
 *      http://www.apache.org/licenses/LICENSE-2.0
 *
 * Unless required by applicable law or agreed to in writing, software
 * distributed under the License is distributed on an "AS IS" BASIS,
 * WITHOUT WARRANTIES OR CONDITIONS OF ANY KIND, either express or implied.
 * See the License for the specific language governing permissions and
 * limitations under the License.
 */

package org.apache.ignite.internal.processors.cache.distributed.near;

import org.apache.ignite.*;
import org.apache.ignite.internal.*;
import org.apache.ignite.internal.processors.affinity.*;
import org.apache.ignite.internal.processors.cache.*;
import org.apache.ignite.internal.processors.cache.distributed.*;
import org.apache.ignite.internal.processors.cache.transactions.*;
import org.apache.ignite.internal.processors.cache.version.*;
import org.apache.ignite.internal.util.tostring.*;
import org.apache.ignite.internal.util.typedef.internal.*;
import org.apache.ignite.lang.*;
import org.apache.ignite.plugin.extensions.communication.*;
import org.jetbrains.annotations.*;

import java.io.*;
import java.nio.*;
import java.util.*;

/**
 * Near cache prepare response.
 */
public class GridNearTxPrepareResponse extends GridDistributedTxPrepareResponse {
    /** */
    private static final long serialVersionUID = 0L;

    /** Future ID.  */
    private IgniteUuid futId;

    /** Mini future ID. */
    private IgniteUuid miniId;

    /** DHT version. */
    private GridCacheVersion dhtVer;

    /** Write version. */
    private GridCacheVersion writeVer;

    /** */
    @GridToStringInclude
    @GridDirectCollection(int.class)
    private Collection<Integer> invalidParts;

    /** Map of owned values to set on near node. */
    @GridToStringInclude
    @GridDirectTransient
    private Map<IgniteTxKey, CacheVersionedValue> ownedVals;

    /** OwnedVals' keys for marshalling. */
    @GridToStringExclude
    @GridDirectCollection(IgniteTxKey.class)
    private Collection<IgniteTxKey> ownedValKeys;

    /** OwnedVals' values for marshalling. */
    @GridToStringExclude
    @GridDirectCollection(CacheVersionedValue.class)
    private Collection<CacheVersionedValue> ownedValVals;

    /** Cache return value. */
    private GridCacheReturn retVal;

    /** Filter failed keys. */
    @GridDirectCollection(IgniteTxKey.class)
    private Collection<IgniteTxKey> filterFailedKeys;

    /** Not {@code null} if client node should remap transaction. */
    private AffinityTopologyVersion clientRemapVer;

    /**
     * Empty constructor required by {@link Externalizable}.
     */
    public GridNearTxPrepareResponse() {
        // No-op.
    }

    /**
     * @param xid Xid version.
     * @param futId Future ID.
     * @param miniId Mini future ID.
     * @param dhtVer DHT version.
     * @param writeVer Write version.
     * @param invalidParts Invalid partitions.
     * @param retVal Return value.
     * @param err Error.
     * @param clientRemapVer Not {@code null} if client node should remap transaction.
     */
    public GridNearTxPrepareResponse(
        GridCacheVersion xid,
        IgniteUuid futId,
        IgniteUuid miniId,
        GridCacheVersion dhtVer,
        GridCacheVersion writeVer,
        Collection<Integer> invalidParts,
        GridCacheReturn retVal,
        Throwable err,
        AffinityTopologyVersion clientRemapVer
    ) {
        super(xid, err);

        assert futId != null;
        assert miniId != null;
        assert dhtVer != null;

        this.futId = futId;
        this.miniId = miniId;
        this.dhtVer = dhtVer;
        this.writeVer = writeVer;
        this.invalidParts = invalidParts;
        this.retVal = retVal;
        this.clientRemapVer = clientRemapVer;
    }

    /**
     * @return {@code True} if client node should remap transaction.
     */
    @Nullable public AffinityTopologyVersion clientRemapVersion() {
        return clientRemapVer;
    }

    /**
     * @return Mini future ID.
     */
    public IgniteUuid miniId() {
        return miniId;
    }

    /**
     * @return Future ID.
     */
    public IgniteUuid futureId() {
        return futId;
    }

    /**
     * @return DHT version.
     */
    public GridCacheVersion dhtVersion() {
        return dhtVer;
    }

    /**
     * @return Write version.
     */
    public GridCacheVersion writeVersion() {
        return writeVer;
    }

    /**
     * Adds owned value.
     *
     * @param key Key.
     * @param ver DHT version.
     * @param val Value.
     */
    public void addOwnedValue(IgniteTxKey key, GridCacheVersion ver, CacheObject val) {
        if (val == null)
            return;

        if (ownedVals == null)
            ownedVals = new HashMap<>();

        CacheVersionedValue oVal = new CacheVersionedValue(val, ver);

        ownedVals.put(key, oVal);
    }

    /**
     * @return Owned values map.
     */
    public Map<IgniteTxKey, CacheVersionedValue> ownedValues() {
        return ownedVals == null ?
            Collections.<IgniteTxKey, CacheVersionedValue>emptyMap() :
            Collections.unmodifiableMap(ownedVals);
    }

    /**
     * @return Return value.
     */
    public GridCacheReturn returnValue() {
        return retVal;
    }

    /**
     * @param filterFailedKeys Collection of keys that did not pass the filter.
     */
    public void filterFailedKeys(Collection<IgniteTxKey> filterFailedKeys) {
        this.filterFailedKeys = filterFailedKeys;
    }

    /**
     * @return Collection of keys that did not pass the filter.
     */
    public Collection<IgniteTxKey> filterFailedKeys() {
        return filterFailedKeys == null ? Collections.<IgniteTxKey>emptyList() : filterFailedKeys;
    }

    /**
     * @param key Key.
     * @return {@code True} if response has owned value for given key.
     */
    public boolean hasOwnedValue(IgniteTxKey key) {
        return ownedVals != null && ownedVals.containsKey(key);
    }

    /**
     * @return Invalid partitions.
     */
    public Collection<Integer> invalidPartitions() {
        return invalidParts;
    }

    /** {@inheritDoc}
     * @param ctx*/
    @Override public void prepareMarshal(GridCacheSharedContext ctx) throws IgniteCheckedException {
        super.prepareMarshal(ctx);

        if (ownedVals != null) {
            ownedValKeys = ownedVals.keySet();

            ownedValVals = ownedVals.values();

            for (Map.Entry<IgniteTxKey, CacheVersionedValue> entry : ownedVals.entrySet()) {
                GridCacheContext cacheCtx = ctx.cacheContext(entry.getKey().cacheId());

                entry.getKey().prepareMarshal(cacheCtx);

                entry.getValue().prepareMarshal(cacheCtx.cacheObjectContext());
            }
        }

        if (retVal != null && retVal.cacheId() != 0) {
            GridCacheContext cctx = ctx.cacheContext(retVal.cacheId());

            assert cctx != null : retVal.cacheId();

            retVal.prepareMarshal(cctx);
        }

        if (filterFailedKeys != null) {
            for (IgniteTxKey key :filterFailedKeys) {
                GridCacheContext cctx = ctx.cacheContext(key.cacheId());

                key.prepareMarshal(cctx);
            }
        }
    }

    /** {@inheritDoc} */
    @Override public void finishUnmarshal(GridCacheSharedContext ctx, ClassLoader ldr) throws IgniteCheckedException {
        super.finishUnmarshal(ctx, ldr);

        if (ownedValKeys != null && ownedVals == null) {
            ownedVals = U.newHashMap(ownedValKeys.size());

            assert ownedValKeys.size() == ownedValVals.size();

            Iterator<IgniteTxKey> keyIter = ownedValKeys.iterator();

            Iterator<CacheVersionedValue> valIter = ownedValVals.iterator();

            while (keyIter.hasNext()) {
                IgniteTxKey key = keyIter.next();

                GridCacheContext cctx = ctx.cacheContext(key.cacheId());

                CacheVersionedValue val = valIter.next();

                key.finishUnmarshal(cctx, ldr);

                val.finishUnmarshal(cctx, ldr);

                ownedVals.put(key, val);
            }
        }

        if (retVal != null && retVal.cacheId() != 0) {
            GridCacheContext cctx = ctx.cacheContext(retVal.cacheId());

            assert cctx != null : retVal.cacheId();

            retVal.finishUnmarshal(cctx, ldr);
        }

        if (filterFailedKeys != null) {
            for (IgniteTxKey key :filterFailedKeys) {
                GridCacheContext cctx = ctx.cacheContext(key.cacheId());

                key.finishUnmarshal(cctx, ldr);
            }
        }
    }

    /** {@inheritDoc} */
    @Override public boolean writeTo(ByteBuffer buf, MessageWriter writer) {
        writer.setBuffer(buf);

        if (!super.writeTo(buf, writer))
            return false;

        if (!writer.isHeaderWritten()) {
            if (!writer.writeHeader(directType(), fieldsCount()))
                return false;

            writer.onHeaderWritten();
        }

        switch (writer.state()) {
            case 8:
<<<<<<< HEAD
=======
                if (!writer.writeMessage("clientRemapVer", clientRemapVer))
                    return false;

                writer.incrementState();

            case 9:
>>>>>>> d9acbd1d
                if (!writer.writeMessage("dhtVer", dhtVer))
                    return false;

                writer.incrementState();

            case 10:
                if (!writer.writeCollection("filterFailedKeys", filterFailedKeys, MessageCollectionItemType.MSG))
                    return false;

                writer.incrementState();

<<<<<<< HEAD
            case 10:
=======
            case 11:
>>>>>>> d9acbd1d
                if (!writer.writeIgniteUuid("futId", futId))
                    return false;

                writer.incrementState();

<<<<<<< HEAD
            case 11:
=======
            case 12:
>>>>>>> d9acbd1d
                if (!writer.writeCollection("invalidParts", invalidParts, MessageCollectionItemType.INT))
                    return false;

                writer.incrementState();

<<<<<<< HEAD
            case 12:
=======
            case 13:
>>>>>>> d9acbd1d
                if (!writer.writeIgniteUuid("miniId", miniId))
                    return false;

                writer.incrementState();

            case 14:
                if (!writer.writeCollection("ownedValKeys", ownedValKeys, MessageCollectionItemType.MSG))
                    return false;

                writer.incrementState();

            case 15:
                if (!writer.writeCollection("ownedValVals", ownedValVals, MessageCollectionItemType.MSG))
                    return false;

                writer.incrementState();

<<<<<<< HEAD
            case 18:
=======
            case 16:
                if (!writer.writeCollection("pending", pending, MessageCollectionItemType.MSG))
                    return false;

                writer.incrementState();

            case 17:
>>>>>>> d9acbd1d
                if (!writer.writeMessage("retVal", retVal))
                    return false;

                writer.incrementState();

            case 18:
                if (!writer.writeMessage("writeVer", writeVer))
                    return false;

                writer.incrementState();

        }

        return true;
    }

    /** {@inheritDoc} */
    @Override public boolean readFrom(ByteBuffer buf, MessageReader reader) {
        reader.setBuffer(buf);

        if (!reader.beforeMessageRead())
            return false;

        if (!super.readFrom(buf, reader))
            return false;

        switch (reader.state()) {
            case 8:
<<<<<<< HEAD
=======
                clientRemapVer = reader.readMessage("clientRemapVer");

                if (!reader.isLastRead())
                    return false;

                reader.incrementState();

            case 9:
>>>>>>> d9acbd1d
                dhtVer = reader.readMessage("dhtVer");

                if (!reader.isLastRead())
                    return false;

                reader.incrementState();

            case 10:
                filterFailedKeys = reader.readCollection("filterFailedKeys", MessageCollectionItemType.MSG);

                if (!reader.isLastRead())
                    return false;

                reader.incrementState();

<<<<<<< HEAD
            case 10:
=======
            case 11:
>>>>>>> d9acbd1d
                futId = reader.readIgniteUuid("futId");

                if (!reader.isLastRead())
                    return false;

                reader.incrementState();

<<<<<<< HEAD
            case 11:
=======
            case 12:
>>>>>>> d9acbd1d
                invalidParts = reader.readCollection("invalidParts", MessageCollectionItemType.INT);

                if (!reader.isLastRead())
                    return false;

                reader.incrementState();

<<<<<<< HEAD
            case 12:
=======
            case 13:
>>>>>>> d9acbd1d
                miniId = reader.readIgniteUuid("miniId");

                if (!reader.isLastRead())
                    return false;

                reader.incrementState();

            case 14:
                ownedValKeys = reader.readCollection("ownedValKeys", MessageCollectionItemType.MSG);

                if (!reader.isLastRead())
                    return false;

                reader.incrementState();

            case 15:
                ownedValVals = reader.readCollection("ownedValVals", MessageCollectionItemType.MSG);

                if (!reader.isLastRead())
                    return false;

                reader.incrementState();

<<<<<<< HEAD
            case 18:
=======
            case 16:
                pending = reader.readCollection("pending", MessageCollectionItemType.MSG);

                if (!reader.isLastRead())
                    return false;

                reader.incrementState();

            case 17:
>>>>>>> d9acbd1d
                retVal = reader.readMessage("retVal");

                if (!reader.isLastRead())
                    return false;

                reader.incrementState();

            case 18:
                writeVer = reader.readMessage("writeVer");

                if (!reader.isLastRead())
                    return false;

                reader.incrementState();

        }

        return true;
    }

    /** {@inheritDoc} */
    @Override public byte directType() {
        return 56;
    }

    /** {@inheritDoc} */
    @Override public byte fieldsCount() {
        return 19;
    }

    /** {@inheritDoc} */
    @Override public String toString() {
        return S.toString(GridNearTxPrepareResponse.class, this, "super", super.toString());
    }

}<|MERGE_RESOLUTION|>--- conflicted
+++ resolved
@@ -323,15 +323,12 @@
 
         switch (writer.state()) {
             case 8:
-<<<<<<< HEAD
-=======
                 if (!writer.writeMessage("clientRemapVer", clientRemapVer))
                     return false;
 
                 writer.incrementState();
 
             case 9:
->>>>>>> d9acbd1d
                 if (!writer.writeMessage("dhtVer", dhtVer))
                     return false;
 
@@ -343,31 +340,19 @@
 
                 writer.incrementState();
 
-<<<<<<< HEAD
-            case 10:
-=======
             case 11:
->>>>>>> d9acbd1d
                 if (!writer.writeIgniteUuid("futId", futId))
                     return false;
 
                 writer.incrementState();
 
-<<<<<<< HEAD
-            case 11:
-=======
             case 12:
->>>>>>> d9acbd1d
                 if (!writer.writeCollection("invalidParts", invalidParts, MessageCollectionItemType.INT))
                     return false;
 
                 writer.incrementState();
 
-<<<<<<< HEAD
-            case 12:
-=======
             case 13:
->>>>>>> d9acbd1d
                 if (!writer.writeIgniteUuid("miniId", miniId))
                     return false;
 
@@ -385,17 +370,7 @@
 
                 writer.incrementState();
 
-<<<<<<< HEAD
-            case 18:
-=======
             case 16:
-                if (!writer.writeCollection("pending", pending, MessageCollectionItemType.MSG))
-                    return false;
-
-                writer.incrementState();
-
-            case 17:
->>>>>>> d9acbd1d
                 if (!writer.writeMessage("retVal", retVal))
                     return false;
 
@@ -424,8 +399,6 @@
 
         switch (reader.state()) {
             case 8:
-<<<<<<< HEAD
-=======
                 clientRemapVer = reader.readMessage("clientRemapVer");
 
                 if (!reader.isLastRead())
@@ -434,7 +407,6 @@
                 reader.incrementState();
 
             case 9:
->>>>>>> d9acbd1d
                 dhtVer = reader.readMessage("dhtVer");
 
                 if (!reader.isLastRead())
@@ -450,11 +422,7 @@
 
                 reader.incrementState();
 
-<<<<<<< HEAD
-            case 10:
-=======
             case 11:
->>>>>>> d9acbd1d
                 futId = reader.readIgniteUuid("futId");
 
                 if (!reader.isLastRead())
@@ -462,11 +430,7 @@
 
                 reader.incrementState();
 
-<<<<<<< HEAD
-            case 11:
-=======
             case 12:
->>>>>>> d9acbd1d
                 invalidParts = reader.readCollection("invalidParts", MessageCollectionItemType.INT);
 
                 if (!reader.isLastRead())
@@ -474,11 +438,7 @@
 
                 reader.incrementState();
 
-<<<<<<< HEAD
-            case 12:
-=======
             case 13:
->>>>>>> d9acbd1d
                 miniId = reader.readIgniteUuid("miniId");
 
                 if (!reader.isLastRead())
@@ -502,19 +462,7 @@
 
                 reader.incrementState();
 
-<<<<<<< HEAD
-            case 18:
-=======
-            case 16:
-                pending = reader.readCollection("pending", MessageCollectionItemType.MSG);
-
-                if (!reader.isLastRead())
-                    return false;
-
-                reader.incrementState();
-
             case 17:
->>>>>>> d9acbd1d
                 retVal = reader.readMessage("retVal");
 
                 if (!reader.isLastRead())
