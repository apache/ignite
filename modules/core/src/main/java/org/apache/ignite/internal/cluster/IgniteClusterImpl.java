/*
 * Licensed to the Apache Software Foundation (ASF) under one or more
 * contributor license agreements.  See the NOTICE file distributed with
 * this work for additional information regarding copyright ownership.
 * The ASF licenses this file to You under the Apache License, Version 2.0
 * (the "License"); you may not use this file except in compliance with
 * the License.  You may obtain a copy of the License at
 *
 *      http://www.apache.org/licenses/LICENSE-2.0
 *
 * Unless required by applicable law or agreed to in writing, software
 * distributed under the License is distributed on an "AS IS" BASIS,
 * WITHOUT WARRANTIES OR CONDITIONS OF ANY KIND, either express or implied.
 * See the License for the specific language governing permissions and
 * limitations under the License.
 */

package org.apache.ignite.internal.cluster;

import java.io.Externalizable;
import java.io.File;
import java.io.IOException;
import java.io.ObjectInput;
import java.io.ObjectOutput;
import java.io.ObjectStreamException;
import java.net.InetAddress;
import java.net.UnknownHostException;
import java.util.ArrayList;
import java.util.Collection;
import java.util.Collections;
import java.util.HashMap;
import java.util.List;
import java.util.Map;
import java.util.Objects;
import java.util.Optional;
import java.util.Set;
import java.util.UUID;
import java.util.concurrent.ConcurrentLinkedQueue;
import java.util.concurrent.ConcurrentMap;
import java.util.concurrent.atomic.AtomicInteger;
import org.apache.ignite.IgniteCheckedException;
import org.apache.ignite.IgniteCluster;
import org.apache.ignite.IgniteException;
import org.apache.ignite.IgniteLogger;
import org.apache.ignite.ShutdownPolicy;
import org.apache.ignite.cluster.BaselineNode;
import org.apache.ignite.cluster.ClusterGroup;
import org.apache.ignite.cluster.ClusterGroupEmptyException;
import org.apache.ignite.cluster.ClusterNode;
import org.apache.ignite.cluster.ClusterStartNodeResult;
import org.apache.ignite.cluster.ClusterState;
import org.apache.ignite.configuration.IgniteConfiguration;
import org.apache.ignite.internal.GridKernalContext;
import org.apache.ignite.internal.IgniteComponentType;
import org.apache.ignite.internal.IgniteInternalFuture;
import org.apache.ignite.internal.managers.discovery.DiscoCache;
<<<<<<< HEAD
import org.apache.ignite.internal.processors.cache.CacheGroupDescriptor;
=======
import org.apache.ignite.internal.processors.cache.DynamicCacheDescriptor;
>>>>>>> a7417059
import org.apache.ignite.internal.processors.cluster.BaselineTopology;
import org.apache.ignite.internal.processors.cluster.baseline.autoadjust.BaselineAutoAdjustStatus;
import org.apache.ignite.internal.processors.configuration.distributed.DistributedEnumProperty;
import org.apache.ignite.internal.util.future.GridCompoundFuture;
import org.apache.ignite.internal.util.future.GridFinishedFuture;
import org.apache.ignite.internal.util.future.IgniteFutureImpl;
import org.apache.ignite.internal.util.nodestart.IgniteRemoteStartSpecification;
import org.apache.ignite.internal.util.nodestart.IgniteSshHelper;
import org.apache.ignite.internal.util.nodestart.StartNodeCallable;
import org.apache.ignite.internal.util.tostring.GridToStringExclude;
import org.apache.ignite.internal.util.typedef.CI1;
import org.apache.ignite.internal.util.typedef.F;
import org.apache.ignite.internal.util.typedef.internal.A;
import org.apache.ignite.internal.util.typedef.internal.CU;
import org.apache.ignite.internal.util.typedef.internal.SB;
import org.apache.ignite.internal.util.typedef.internal.U;
import org.apache.ignite.lang.IgniteBiTuple;
import org.apache.ignite.lang.IgniteFuture;
import org.apache.ignite.lang.IgnitePredicate;
import org.apache.ignite.lang.IgniteProductVersion;
import org.jetbrains.annotations.Nullable;

import static org.apache.ignite.cluster.ClusterState.ACTIVE;
import static org.apache.ignite.cluster.ClusterState.INACTIVE;
import static org.apache.ignite.internal.IgniteNodeAttributes.ATTR_IPS;
import static org.apache.ignite.internal.IgniteNodeAttributes.ATTR_MACS;
import static org.apache.ignite.internal.util.nodestart.IgniteNodeStartUtils.parseFile;
import static org.apache.ignite.internal.util.nodestart.IgniteNodeStartUtils.specifications;

/**
 *
 */
public class IgniteClusterImpl extends ClusterGroupAdapter implements IgniteClusterEx, Externalizable {
    /** */
    private static final long serialVersionUID = 0L;

    /** */
    private IgniteConfiguration cfg;

    /** Node local store. */
    @GridToStringExclude
    private ConcurrentMap nodeLoc;

    /** Client reconnect future. */
    private IgniteFuture<?> reconnecFut;

    /** Minimal IgniteProductVersion supporting BaselineTopology */
    private static final IgniteProductVersion MIN_BLT_SUPPORTING_VER = IgniteProductVersion.fromString("2.4.0");

    /** Unique ID of cluster. Generated on start, shared by all nodes. */
    private volatile UUID id;

    /** User-defined human-readable tag. Generated automatically on start, can be changed later. */
    private volatile String tag;

    /** Ignite logger. */
    private IgniteLogger log;

    /** Property for update policy of shutdown. */
    private DistributedEnumProperty<ShutdownPolicy> shutdown = new DistributedEnumProperty<>(
        "shutdown.policy",
        (ordinal) -> ordinal == null ? null : ShutdownPolicy.fromOrdinal(ordinal),
        (policy) -> policy == null ? null : policy.index(),
        ShutdownPolicy.class
    );

    /**
     * Required by {@link Externalizable}.
     */
    public IgniteClusterImpl() {
        // No-op.
    }

    /**
     * @param ctx Kernal context.
     */
    public IgniteClusterImpl(GridKernalContext ctx) {
        super(ctx, (IgnitePredicate<ClusterNode>)null);

        cfg = ctx.config();

        nodeLoc = new ClusterNodeLocalMapImpl(ctx);

        log = ctx.log(getClass());
    }

    /**
     * Invoke when metastorage ready to start component.
     */
    public void start() {
        ctx.internalSubscriptionProcessor().registerDistributedConfigurationListener(dispatcher -> {
            shutdown.addListener((name, oldVal, newVal) ->
                U.log(log, "Shutdown policy was updated [oldVal=" + oldVal + ", newVal=" + newVal + "]"));

            dispatcher.registerProperty(shutdown);
        });
    }

    /** {@inheritDoc} */
    @Override public ClusterGroup forLocal() {
        guard();

        try {
            return new ClusterGroupAdapter(ctx, Collections.singleton(ctx.discovery().localNode().id()));
        }
        finally {
            unguard();
        }
    }

    /** {@inheritDoc} */
    @Override public ClusterNode localNode() {
        guard();

        try {
            ClusterNode node = ctx.discovery().localNode();

            assert node != null;

            return node;
        }
        finally {
            unguard();
        }
    }

    /** {@inheritDoc} */
    @SuppressWarnings("unchecked")
    @Override public <K, V> ConcurrentMap<K, V> nodeLocalMap() {
        return nodeLoc;
    }

    /** {@inheritDoc} */
    @Override public boolean pingNode(UUID nodeId) {
        A.notNull(nodeId, "nodeId");

        guard();

        try {
            return ctx.discovery().pingNode(nodeId);
        }
        catch (IgniteCheckedException e) {
            throw U.convertException(e);
        }
        finally {
            unguard();
        }
    }

    /** {@inheritDoc} */
    @Override public long topologyVersion() {
        guard();

        try {
            return ctx.discovery().topologyVersion();
        }
        finally {
            unguard();
        }
    }

    /** {@inheritDoc} */
    @Override public Collection<ClusterNode> topology(long topVer) throws UnsupportedOperationException {
        guard();

        try {
            return ctx.discovery().topology(topVer);
        }
        finally {
            unguard();
        }
    }

    /** {@inheritDoc} */
    @Override public Collection<ClusterStartNodeResult> startNodes(File file,
        boolean restart,
        int timeout,
        int maxConn)
        throws IgniteException {
        try {
            return startNodesAsync0(file, restart, timeout, maxConn).get();
        }
        catch (IgniteCheckedException e) {
            throw U.convertException(e);
        }
    }

    /** {@inheritDoc} */
    @Override public IgniteFuture<Collection<ClusterStartNodeResult>> startNodesAsync(File file, boolean restart,
        int timeout, int maxConn) throws IgniteException {
        return new IgniteFutureImpl<>(startNodesAsync0(file, restart, timeout, maxConn));
    }

    /** {@inheritDoc} */
    @Override public Collection<ClusterStartNodeResult> startNodes(Collection<Map<String, Object>> hosts,
        @Nullable Map<String, Object> dflts,
        boolean restart,
        int timeout,
        int maxConn)
        throws IgniteException {
        try {
            return startNodesAsync0(hosts, dflts, restart, timeout, maxConn).get();
        }
        catch (IgniteCheckedException e) {
            throw U.convertException(e);
        }
    }

    /** {@inheritDoc} */
    @Override public IgniteFuture<Collection<ClusterStartNodeResult>> startNodesAsync(
        Collection<Map<String, Object>> hosts, @Nullable Map<String, Object> dflts,
        boolean restart, int timeout, int maxConn) throws IgniteException {
        return new IgniteFutureImpl<>(startNodesAsync0(hosts, dflts, restart, timeout, maxConn));
    }

    /** {@inheritDoc} */
    @Override public void stopNodes() throws IgniteException {
        guard();

        try {
            compute().execute(IgniteKillTask.class, false);
        }
        finally {
            unguard();
        }
    }

    /** {@inheritDoc} */
    @Override public void stopNodes(Collection<UUID> ids) throws IgniteException {
        guard();

        try {
            ctx.grid().compute(forNodeIds(ids)).execute(IgniteKillTask.class, false);
        }
        finally {
            unguard();
        }
    }

    /** {@inheritDoc} */
    @Override public void restartNodes() throws IgniteException {
        guard();

        try {
            compute().execute(IgniteKillTask.class, true);
        }
        finally {
            unguard();
        }
    }

    /** {@inheritDoc} */
    @Override public void restartNodes(Collection<UUID> ids) throws IgniteException {
        guard();

        try {
            ctx.grid().compute(forNodeIds(ids)).execute(IgniteKillTask.class, true);
        }
        finally {
            unguard();
        }
    }

    /** {@inheritDoc} */
    @Override public void resetMetrics() {
        guard();

        try {
            ctx.jobMetric().reset();
            ctx.io().resetMetrics();
            ctx.task().resetMetrics();
        }
        finally {
            unguard();
        }
    }

    /** {@inheritDoc} */
    @Override public boolean active() {
        guard();

        try {
            return ctx.state().publicApiActiveState(true);
        }
        finally {
            unguard();
        }
    }

    /** {@inheritDoc} */
    @Override public void active(boolean active) {
        guard();

        try {
            ctx.state().changeGlobalState(active ? ACTIVE : INACTIVE, true, serverNodes(), false).get();
        }
        catch (IgniteCheckedException e) {
            throw U.convertException(e);
        }
        finally {
            unguard();
        }
    }

    /** {@inheritDoc} */
    @Override public ClusterState state() {
        guard();

        try {
            return ctx.state().publicApiState(true);
        }
        finally {
            unguard();
        }
    }

    /** {@inheritDoc} */
    @Override public void state(ClusterState newState) throws IgniteException {
        guard();

        try {
            ctx.state().changeGlobalState(newState, true, serverNodes(), false).get();
        }
        catch (IgniteCheckedException e) {
            throw U.convertException(e);
        }
        finally {
            unguard();
        }
    }

    /** */
    private Collection<BaselineNode> serverNodes() {
        return new ArrayList<>(ctx.cluster().get().forServers().nodes());
    }

    /** {@inheritDoc} */
    @Nullable @Override public Collection<BaselineNode> currentBaselineTopology() {
        guard();

        try {
            BaselineTopology blt = ctx.state().clusterState().baselineTopology();

            return blt != null ? blt.currentBaseline() : null;
        }
        finally {
            unguard();
        }
    }

    /** {@inheritDoc} */
    @Override public void setBaselineTopology(Collection<? extends BaselineNode> baselineTop) {
        guard();

        try {
            validateBeforeBaselineChange(baselineTop);

            ctx.state().changeGlobalState(ACTIVE, false, baselineTop, true).get();
        }
        catch (IgniteCheckedException e) {
            throw U.convertException(e);
        }
        finally {
            unguard();
        }
    }

    /**
     * Sets baseline topology constructed from the cluster topology of the given version (the method succeeds only if
     * the cluster topology has not changed). All client and daemon nodes will be filtered out of the resulting
     * baseline.
     *
     * @param topVer Topology version to set.
     */
    public void triggerBaselineAutoAdjust(long topVer) {
        setBaselineTopology(topVer, true);
    }

    /**
     * Verifies all nodes in current cluster topology support BaselineTopology feature so compatibilityMode flag is
     * enabled to reset.
     *
     * @param discoCache
     */
    private void verifyBaselineTopologySupport(DiscoCache discoCache) {
        if (discoCache.minimumServerNodeVersion().compareTo(MIN_BLT_SUPPORTING_VER) < 0) {
            SB sb = new SB("Cluster contains nodes that don't support BaselineTopology: [");

            for (ClusterNode cn : discoCache.serverNodes()) {
                if (cn.version().compareTo(MIN_BLT_SUPPORTING_VER) < 0)
                    sb
                        .a("[")
                        .a(cn.consistentId())
                        .a(":")
                        .a(cn.version())
                        .a("], ");
            }

            sb.d(sb.length() - 2, sb.length());

            throw new IgniteException(sb.a("]").toString());
        }
    }

    /**
     * Executes validation checks of cluster state and BaselineTopology before changing BaselineTopology to new one.
     */
    private void validateBeforeBaselineChange(Collection<? extends BaselineNode> baselineTop) {
        verifyBaselineTopologySupport(ctx.discovery().discoCache());

        if (!ctx.state().clusterState().active())
            throw new IgniteException("Changing BaselineTopology on inactive cluster is not allowed.");

        if (baselineTop != null) {
            if (baselineTop.isEmpty())
                throw new IgniteException("BaselineTopology must contain at least one node.");

            List<BaselineNode> currBlT = Optional.ofNullable(ctx.state().clusterState().baselineTopology()).
                map(BaselineTopology::currentBaseline).orElse(Collections.emptyList());

            Collection<ClusterNode> srvrs = ctx.cluster().get().forServers().nodes();

            for (BaselineNode node : baselineTop) {
                Object consistentId = node.consistentId();

                if (currBlT.stream().noneMatch(
                    currBlTNode -> Objects.equals(currBlTNode.consistentId(), consistentId)) &&
                    srvrs.stream().noneMatch(
                        currServersNode -> Objects.equals(currServersNode.consistentId(), consistentId)))
                    throw new IgniteException("Check arguments. Node with consistent ID [" + consistentId +
                        "] not found in server nodes.");
            }

            Collection<Object> onlineNodes = onlineBaselineNodesRequestedForRemoval(baselineTop);

            if (onlineNodes != null) {
                if (!onlineNodes.isEmpty())
                    throw new IgniteException("Removing online nodes from BaselineTopology is not supported: " + onlineNodes);
            }
        }
    }

    /** */
    @Nullable private Collection<Object> onlineBaselineNodesRequestedForRemoval(
        Collection<? extends BaselineNode> newBlt) {
        BaselineTopology blt = ctx.state().clusterState().baselineTopology();
        Set<Object> bltConsIds;

        if (blt == null)
            return null;
        else
            bltConsIds = blt.consistentIds();

        ArrayList<Object> onlineNodesRequestedForRemoval = new ArrayList<>();

        Collection<Object> aliveNodesConsIds = getConsistentIds(ctx.discovery().aliveServerNodes());

        Collection<Object> newBltConsIds = getConsistentIds(newBlt);

        for (Object oldBltConsId : bltConsIds) {
            if (aliveNodesConsIds.contains(oldBltConsId)) {
                if (!newBltConsIds.contains(oldBltConsId))
                    onlineNodesRequestedForRemoval.add(oldBltConsId);
            }
        }

        return onlineNodesRequestedForRemoval;
    }

    /** */
    private Collection<Object> getConsistentIds(Collection<? extends BaselineNode> nodes) {
        ArrayList<Object> res = new ArrayList<>(nodes.size());

        for (BaselineNode n : nodes)
            res.add(n.consistentId());

        return res;
    }

    /** {@inheritDoc} */
    @Override public void setBaselineTopology(long topVer) {
        setBaselineTopology(topVer, false);
    }

    /**
     * Set baseline topology.
     *
     * @param topVer Topology version.
     * @param isBaselineAutoAdjust Whether this is an automatic update or not.
     */
    private void setBaselineTopology(long topVer, boolean isBaselineAutoAdjust) {
        guard();

        try {
            Collection<ClusterNode> top = topology(topVer);

            if (top == null)
                throw new IgniteException("Topology version does not exist: " + topVer);

            Collection<BaselineNode> target = new ArrayList<>(top.size());

            for (ClusterNode node : top) {
                if (!node.isClient() && !node.isDaemon())
                    target.add(node);
            }

            validateBeforeBaselineChange(target);

            ctx.state().changeGlobalState(ACTIVE, false, target, true, isBaselineAutoAdjust).get();
        }
        catch (IgniteCheckedException e) {
            throw U.convertException(e);
        }
        finally {
            unguard();
        }
    }

    /** {@inheritDoc} */
    @Override public ShutdownPolicy shutdownPolicy() {
        return shutdown.getOrDefault(ctx.config().getShutdownPolicy());
    }

    /** {@inheritDoc} */
    @Override public void shutdownPolicy(ShutdownPolicy shutdownPolicy) {
        try {
            shutdown.propagate(shutdownPolicy);
        }
        catch (IgniteCheckedException e) {
            U.warn(log, "Context is not initialized, the new policy was ignored: " + shutdownPolicy, e);
        }
    }

    /** {@inheritDoc} */
    @Override public void enableStatistics(Collection<String> caches, boolean enabled) {
        guard();

        try {
            ctx.cache().enableStatistics(caches, enabled);
        }
        catch (IgniteCheckedException e) {
            throw U.convertException(e);
        }
        finally {
            unguard();
        }
    }

    /** {@inheritDoc} */
    @Override public void clearStatistics(Collection<String> caches) {
        guard();

        try {
            ctx.cache().clearStatistics(caches);
        }
        catch (IgniteCheckedException e) {
            throw U.convertException(e);
        }
        finally {
            unguard();
        }
    }

    /** {@inheritDoc} */
    @Override public void setTxTimeoutOnPartitionMapExchange(long timeout) {
        guard();

        try {
            ctx.cache().context().tm().setTxTimeoutOnPartitionMapExchange(timeout);
        }
        catch (IgniteCheckedException e) {
            throw U.convertException(e);
        }
        finally {
            unguard();
        }
    }

    /** {@inheritDoc} */
    @Override public IgniteCluster withAsync() {
        return new IgniteClusterAsyncImpl(this);
    }

    /** {@inheritDoc} */
    @Override public boolean enableWal(String cacheName) throws IgniteException {
        return changeWalMode(cacheName, true);
    }

    /** {@inheritDoc} */
    @Override public boolean enableWal(Collection<String> cacheNames) throws IgniteException {
        return changeWalMode(cacheNames,true);
    }

    /** {@inheritDoc} */
    @Override public Map<String, Boolean> enableWal() throws IgniteException {
        return changeWalMode(true);
    }

    /** {@inheritDoc} */
    @Override public boolean disableWal(String cacheName) throws IgniteException {
        return changeWalMode(cacheName, false);
    }

    /** {@inheritDoc} */
    @Override public boolean disableWal(Collection<String> cacheNames) throws IgniteException {
        return changeWalMode(cacheNames,false);
    }

    /** {@inheritDoc} */
    @Override public Map<String, Boolean> disableWal() throws IgniteException {
        return changeWalMode(false);
    }

    /**
     * Change WAL mode.
     *
     * @param cacheName Cache name.
     * @param enabled Enabled flag.
     * @return {@code True} if WAL mode was changed as a result of this call.
     */
    private boolean changeWalMode(String cacheName, boolean enabled) {
        A.notNull(cacheName, "cacheName");

        return changeWalMode(Collections.singleton(cacheName),enabled);
    }

    /**
     * Change WAL mode.
     *
     * @param cacheNames Cache names.
     * @param enabled Enabled.
     * @return {@code True} if WAL mode was changed as a result of this call.
     */
    private boolean changeWalMode(Collection<String> cacheNames, boolean enabled) {
        A.notNull(cacheNames, "cacheNames");

        guard();

        try {
<<<<<<< HEAD
            return ctx.cache().changeWalMode(Collections.unmodifiableCollection(cacheNames), enabled).get();
=======
            return ctx.cache().context().walState().changeWalMode(Collections.singleton(cacheName), enabled).get();
>>>>>>> a7417059
        }
        catch (IgniteCheckedException e) {
            throw U.convertException(e);
        }
        finally {
            unguard();
        }
    }

    /**
     * Change WAL mode for all caches.
     *
     * @param enabled Enabled.
     */
    private Map<String, Boolean> changeWalMode(boolean enabled) {
        Map<String,Boolean> result = new HashMap<>();

        guard();

        try {
            Collection<CacheGroupDescriptor> cacheGrpDscs = ctx.cache().cacheGroupDescriptors().values();
            cacheGrpDscs.forEach(dsc -> {
                Set<String> cacheNames = dsc.caches().keySet();

                try {
                    Boolean b = ctx.cache().changeWalMode(Collections.unmodifiableCollection(cacheNames), enabled).get();
                    cacheNames.forEach(name->result.put(name,b));
                }
                catch (IgniteCheckedException e) {
                    throw U.convertException(e);
                }
            });
        }
        finally {
            unguard();
        }

        return result;
    }

    /** {@inheritDoc} */
    @Override public boolean isWalEnabled(String cacheName) throws IgniteException {
        guard();

        try {
            DynamicCacheDescriptor desc = ctx.cache().cacheDescriptor(cacheName);

            if (desc == null)
                throw new IgniteException("Cache not found: " + cacheName);

            return desc.groupDescriptor().walEnabled();
        }
        finally {
            unguard();
        }
    }

    /** {@inheritDoc} */
    @Override public UUID id() {
        return id;
    }

    /**
     * Not part of public API.
     * Enables ClusterProcessor to set ID in the following cases:
     * <ol>
     *     <li>For the first time on node startup.</li>
     *     <li>Set to null on client disconnect.</li>
     *     <li>Set to some not-null value on client reconnect.</li>
     * </ol>
     *
     * @param id ID to set.
     */
    public void setId(UUID id) {
        this.id = id;
    }

    /** {@inheritDoc} */
    @Override public String tag() {
        return tag;
    }

    /** {@inheritDoc} */
    @Override public void tag(String tag) throws IgniteCheckedException {
        if (tag == null)
            throw new IgniteCheckedException("Tag cannot be null.");

        if (tag.isEmpty())
            throw new IgniteCheckedException("Tag should not be empty.");

        if (tag.length() > MAX_TAG_LENGTH) {
            throw new IgniteCheckedException("Maximum tag length is exceeded, max length is " +
                MAX_TAG_LENGTH +
                " symbols, provided value has " +
                tag.length() +
                " symbols.");
        }

        if (!ctx.state().publicApiActiveState(true)) {
            throw new IgniteCheckedException(
                "Can not change cluster tag on inactive cluster. To activate the cluster call Ignite.active(true)."
            );
        }

        ctx.cluster().updateTag(tag);
    }

    /**
     * Not part of public API.
     * Enables ClusterProcessor to set tag in the following cases:
     * <ol>
     *     <li>For the first time on node startup.</li>
     *     <li>Set to null on client disconnect.</li>
     *     <li>Set to some not-null value on client reconnect.</li>
     * </ol>
     *
     * @param tag Tag to set.
     */
    public void setTag(@Nullable String tag) {
        this.tag = tag;
    }

    /** {@inheritDoc} */
    @Override public boolean isBaselineAutoAdjustEnabled() {
        return ctx.state().isBaselineAutoAdjustEnabled();
    }

    /** {@inheritDoc} */
    @Override public void baselineAutoAdjustEnabled(boolean baselineAutoAdjustEnabled) {
        baselineAutoAdjustEnabledAsync(baselineAutoAdjustEnabled).get();
    }

    /**
     * @param baselineAutoAdjustEnabled Value of manual baseline control or auto adjusting baseline. {@code True} If
     * cluster in auto-adjust. {@code False} If cluster in manuale.
     * @return Future for await operation completion.
     */
    public IgniteFuture<?> baselineAutoAdjustEnabledAsync(boolean baselineAutoAdjustEnabled) {
        guard();

        try {
            return ctx.state().baselineAutoAdjustEnabledAsync(baselineAutoAdjustEnabled);
        }
        finally {
            unguard();
        }
    }

    /** {@inheritDoc} */
    @Override public long baselineAutoAdjustTimeout() {
        return ctx.state().baselineAutoAdjustTimeout();
    }

    /** {@inheritDoc} */
    @Override public void baselineAutoAdjustTimeout(long baselineAutoAdjustTimeout) {
        baselineAutoAdjustTimeoutAsync(baselineAutoAdjustTimeout).get();
    }

    /**
     * @param baselineAutoAdjustTimeout Value of time which we would wait before the actual topology change since last
     * server topology change (node join/left/fail).
     * @return Future for await operation completion.
     */
    public IgniteFuture<?> baselineAutoAdjustTimeoutAsync(long baselineAutoAdjustTimeout) {
        A.ensure(baselineAutoAdjustTimeout >= 0, "timeout should be positive or zero");

        guard();

        try {
            return ctx.state().baselineAutoAdjustTimeoutAsync(baselineAutoAdjustTimeout);
        }
        finally {
            unguard();
        }
    }

    /** {@inheritDoc} */
    @Override public BaselineAutoAdjustStatus baselineAutoAdjustStatus() {
        return ctx.state().baselineAutoAdjustStatus();
    }

    /** {@inheritDoc} */
    @Override public boolean isAsync() {
        return false;
    }

    /** {@inheritDoc} */
    @Override public <R> IgniteFuture<R> future() {
        throw new IllegalStateException("Asynchronous mode is not enabled.");
    }

    /**
     * @param file Configuration file.
     * @param restart Whether to stop existing nodes.
     * @param timeout Connection timeout.
     * @param maxConn Number of parallel SSH connections to one host.
     * @return Future with results.
     * @see IgniteCluster#startNodes(java.io.File, boolean, int, int)
     */
    IgniteInternalFuture<Collection<ClusterStartNodeResult>> startNodesAsync0(File file,
        boolean restart,
        int timeout,
        int maxConn) {
        A.notNull(file, "file");
        A.ensure(file.exists(), "file doesn't exist.");
        A.ensure(file.isFile(), "file is a directory.");

        try {
            IgniteBiTuple<Collection<Map<String, Object>>, Map<String, Object>> t = parseFile(file);

            return startNodesAsync0(t.get1(), t.get2(), restart, timeout, maxConn);
        }
        catch (IgniteCheckedException e) {
            return new GridFinishedFuture<>(e);
        }
    }

    /**
     * @param hosts Startup parameters.
     * @param dflts Default values.
     * @param restart Whether to stop existing nodes
     * @param timeout Connection timeout in milliseconds.
     * @param maxConn Number of parallel SSH connections to one host.
     * @return Future with results.
     * @see IgniteCluster#startNodes(java.util.Collection, java.util.Map, boolean, int, int)
     */
    IgniteInternalFuture<Collection<ClusterStartNodeResult>> startNodesAsync0(
        Collection<Map<String, Object>> hosts,
        @Nullable Map<String, Object> dflts,
        boolean restart,
        int timeout,
        int maxConn) {
        A.notNull(hosts, "hosts");

        guard();

        try {
            IgniteSshHelper sshHelper = IgniteComponentType.SSH.create(false);

            Map<String, Collection<IgniteRemoteStartSpecification>> specsMap = specifications(hosts, dflts);

            Map<String, ConcurrentLinkedQueue<StartNodeCallable>> runMap = new HashMap<>();

            int nodeCallCnt = 0;

            for (String host : specsMap.keySet()) {
                InetAddress addr;

                try {
                    addr = InetAddress.getByName(host);
                }
                catch (UnknownHostException e) {
                    throw new IgniteCheckedException("Invalid host name: " + host, e);
                }

                Collection<? extends ClusterNode> neighbors = null;

                if (addr.isLoopbackAddress())
                    neighbors = neighbors();
                else {
                    for (Collection<ClusterNode> p : U.neighborhood(nodes()).values()) {
                        ClusterNode node = F.first(p);

                        if (node.<String>attribute(ATTR_IPS).contains(addr.getHostAddress())) {
                            neighbors = p;

                            break;
                        }
                    }
                }

                int startIdx = 1;

                if (neighbors != null) {
                    if (restart && !neighbors.isEmpty()) {
                        try {
                            ctx.grid().compute(forNodes(neighbors)).execute(IgniteKillTask.class, false);
                        }
                        catch (ClusterGroupEmptyException ignored) {
                            // No-op, nothing to restart.
                        }
                    }
                    else
                        startIdx = neighbors.size() + 1;
                }

                ConcurrentLinkedQueue<StartNodeCallable> nodeRuns = new ConcurrentLinkedQueue<>();

                runMap.put(host, nodeRuns);

                for (IgniteRemoteStartSpecification spec : specsMap.get(host)) {
                    assert spec.host().equals(host);

                    for (int i = startIdx; i <= spec.nodes(); i++) {
                        nodeRuns.add(sshHelper.nodeStartCallable(spec, timeout));

                        nodeCallCnt++;
                    }
                }
            }

            // If there is nothing to start, return finished future with empty result.
            if (nodeCallCnt == 0)
                return new GridFinishedFuture<Collection<ClusterStartNodeResult>>(
                    Collections.<ClusterStartNodeResult>emptyList());

            // Exceeding max line width for readability.
            GridCompoundFuture<ClusterStartNodeResult, Collection<ClusterStartNodeResult>> fut =
                new GridCompoundFuture<>(CU.<ClusterStartNodeResult>objectsReducer());

            AtomicInteger cnt = new AtomicInteger(nodeCallCnt);

            // Limit maximum simultaneous connection number per host.
            for (ConcurrentLinkedQueue<StartNodeCallable> queue : runMap.values()) {
                for (int i = 0; i < maxConn; i++) {
                    if (!runNextNodeCallable(queue, fut, cnt))
                        break;
                }
            }

            return fut;
        }
        catch (IgniteCheckedException e) {
            return new GridFinishedFuture<>(e);
        }
        finally {
            unguard();
        }
    }

    /**
     * Gets the all grid nodes that reside on the same physical computer as local grid node. Local grid node is
     * excluded. <p> Detection of the same physical computer is based on comparing set of network interface MACs. If two
     * nodes have the same set of MACs, Ignite considers these nodes running on the same physical computer.
     *
     * @return Grid nodes that reside on the same physical computer as local grid node.
     */
    private Collection<ClusterNode> neighbors() {
        Collection<ClusterNode> neighbors = new ArrayList<>(1);

        String macs = localNode().attribute(ATTR_MACS);

        assert macs != null;

        for (ClusterNode n : forOthers(localNode()).nodes()) {
            if (macs.equals(n.attribute(ATTR_MACS)))
                neighbors.add(n);
        }

        return neighbors;
    }

    /**
     * Runs next callable from host node start queue.
     *
     * @param queue Queue of tasks to poll from.
     * @param comp Compound future that comprise all started node tasks.
     * @param cnt Atomic counter to check if all futures are added to compound future.
     * @return {@code True} if task was started, {@code false} if queue was empty.
     */
    private boolean runNextNodeCallable(final ConcurrentLinkedQueue<StartNodeCallable> queue,
        final GridCompoundFuture<ClusterStartNodeResult, Collection<ClusterStartNodeResult>>
            comp,
        final AtomicInteger cnt) {
        StartNodeCallable call = queue.poll();

        if (call == null)
            return false;

        IgniteInternalFuture<ClusterStartNodeResult> fut = ctx.closure().callLocalSafe(call, true);

        comp.add(fut);

        if (cnt.decrementAndGet() == 0)
            comp.markInitialized();

        fut.listen(new CI1<IgniteInternalFuture<ClusterStartNodeResult>>() {
            @Override public void apply(IgniteInternalFuture<ClusterStartNodeResult> f) {
                runNextNodeCallable(queue, comp, cnt);
            }
        });

        return true;
    }

    /**
     * Clears node local map.
     */
    public void clearNodeMap() {
        nodeLoc.clear();
    }

    /**
     * @param reconnecFut Reconnect future.
     */
    public void clientReconnectFuture(IgniteFuture<?> reconnecFut) {
        this.reconnecFut = reconnecFut;
    }

    /** {@inheritDoc} */
    @Nullable @Override public IgniteFuture<?> clientReconnectFuture() {
        return reconnecFut;
    }

    /** {@inheritDoc} */
    @Override public void readExternal(ObjectInput in) throws IOException, ClassNotFoundException {
        ctx = (GridKernalContext)in.readObject();
    }

    /** {@inheritDoc} */
    @Override public void writeExternal(ObjectOutput out) throws IOException {
        out.writeObject(ctx);
    }

    /** {@inheritDoc} */
    @Override protected Object readResolve() throws ObjectStreamException {
        return ctx.grid().cluster();
    }

    /** {@inheritDoc} */
    @Override public String toString() {
        return "IgniteCluster [igniteInstanceName=" + ctx.igniteInstanceName() + ']';
    }
}<|MERGE_RESOLUTION|>--- conflicted
+++ resolved
@@ -54,11 +54,8 @@
 import org.apache.ignite.internal.IgniteComponentType;
 import org.apache.ignite.internal.IgniteInternalFuture;
 import org.apache.ignite.internal.managers.discovery.DiscoCache;
-<<<<<<< HEAD
 import org.apache.ignite.internal.processors.cache.CacheGroupDescriptor;
-=======
 import org.apache.ignite.internal.processors.cache.DynamicCacheDescriptor;
->>>>>>> a7417059
 import org.apache.ignite.internal.processors.cluster.BaselineTopology;
 import org.apache.ignite.internal.processors.cluster.baseline.autoadjust.BaselineAutoAdjustStatus;
 import org.apache.ignite.internal.processors.configuration.distributed.DistributedEnumProperty;
@@ -664,7 +661,7 @@
 
     /** {@inheritDoc} */
     @Override public boolean disableWal(Collection<String> cacheNames) throws IgniteException {
-        return changeWalMode(cacheNames,false);
+        return changeWalMode(cacheNames, false);
     }
 
     /** {@inheritDoc} */
@@ -676,20 +673,20 @@
      * Change WAL mode.
      *
      * @param cacheName Cache name.
-     * @param enabled Enabled flag.
+     * @param enabled Enabled.
      * @return {@code True} if WAL mode was changed as a result of this call.
      */
     private boolean changeWalMode(String cacheName, boolean enabled) {
         A.notNull(cacheName, "cacheName");
 
-        return changeWalMode(Collections.singleton(cacheName),enabled);
+        return changeWalMode(Collections.singleton(cacheName), enabled);
     }
 
     /**
      * Change WAL mode.
      *
      * @param cacheNames Cache names.
-     * @param enabled Enabled.
+     * @param enabled Enabled flag.
      * @return {@code True} if WAL mode was changed as a result of this call.
      */
     private boolean changeWalMode(Collection<String> cacheNames, boolean enabled) {
@@ -698,11 +695,7 @@
         guard();
 
         try {
-<<<<<<< HEAD
-            return ctx.cache().changeWalMode(Collections.unmodifiableCollection(cacheNames), enabled).get();
-=======
-            return ctx.cache().context().walState().changeWalMode(Collections.singleton(cacheName), enabled).get();
->>>>>>> a7417059
+            return ctx.cache().context().walState().changeWalMode(Collections.unmodifiableCollection(cacheNames), enabled).get();
         }
         catch (IgniteCheckedException e) {
             throw U.convertException(e);
@@ -728,8 +721,8 @@
                 Set<String> cacheNames = dsc.caches().keySet();
 
                 try {
-                    Boolean b = ctx.cache().changeWalMode(Collections.unmodifiableCollection(cacheNames), enabled).get();
-                    cacheNames.forEach(name->result.put(name,b));
+                    Boolean b = ctx.cache().context().walState().changeWalMode(Collections.unmodifiableCollection(cacheNames), enabled).get();
+                    cacheNames.forEach(name -> result.put(name,b));
                 }
                 catch (IgniteCheckedException e) {
                     throw U.convertException(e);
