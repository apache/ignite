/*
 * Licensed to the Apache Software Foundation (ASF) under one or more
 * contributor license agreements.  See the NOTICE file distributed with
 * this work for additional information regarding copyright ownership.
 * The ASF licenses this file to You under the Apache License, Version 2.0
 * (the "License"); you may not use this file except in compliance with
 * the License.  You may obtain a copy of the License at
 *
 *      http://www.apache.org/licenses/LICENSE-2.0
 *
 * Unless required by applicable law or agreed to in writing, software
 * distributed under the License is distributed on an "AS IS" BASIS,
 * WITHOUT WARRANTIES OR CONDITIONS OF ANY KIND, either express or implied.
 * See the License for the specific language governing permissions and
 * limitations under the License.
 */

package org.apache.ignite.internal.processors.cache.persistence.diagnostic.pagelocktracker;

import java.util.ArrayList;
import java.util.Collection;
import java.util.HashMap;
import java.util.HashSet;
import java.util.Iterator;
import java.util.List;
import java.util.Map;
import java.util.Set;
import java.util.concurrent.ConcurrentHashMap;
import java.util.concurrent.atomic.AtomicInteger;
import java.util.function.Consumer;
import java.util.stream.Collectors;
import org.apache.ignite.IgniteInterruptedException;
import org.apache.ignite.IgniteSystemProperties;
import org.apache.ignite.internal.processors.cache.persistence.tree.util.PageLockListener;
import org.apache.ignite.internal.util.typedef.F;
import org.apache.ignite.internal.util.worker.CycleThread;

import static org.apache.ignite.IgniteSystemProperties.IGNITE_PAGE_LOCK_TRACKER_CHECK_INTERVAL;
import static org.apache.ignite.IgniteSystemProperties.getInteger;
import static org.apache.ignite.internal.processors.cache.persistence.diagnostic.pagelocktracker.PageLockTrackerFactory.DEFAULT_CAPACITY;
import static org.apache.ignite.internal.processors.cache.persistence.diagnostic.pagelocktracker.PageLockTrackerFactory.DEFAULT_TYPE;

//TODO Fast local get thread local.
//TODO Dynamic enable/disable tracing.
//TODO Collect page content to dump. AG
/**
 *
 */
public class SharedPageLockTracker {
    /** */
    private static final long OVERHEAD_SIZE = 16 + (8 * 8) + (4 * 3);

    /** @see IgniteSystemProperties#IGNITE_PAGE_LOCK_TRACKER_CHECK_INTERVAL */
    public static final int DFLT_PAGE_LOCK_TRACKER_CHECK_INTERVAL = 60_000;

    /** */
    private final MemoryCalculator memCalc;

    /** */
    public final int threadLimits;

    /** */
    private final Map<Long, PageLockTracker<?>> threadStacks = new HashMap<>();

    /** */
    private final Map<Long, Thread> threadIdToThreadRef = new HashMap<>();

    /** */
    private final Map<String, Integer> structureNameToId = new ConcurrentHashMap<>();

    /** Thread for clean terminated threads from map. */
    private final TimeOutWorker timeOutWorker;

    /** */
    private Map<Long, PageLockThreadState> prevThreadsState = new HashMap<>();

    /** */
    private final AtomicInteger idGen = new AtomicInteger();

    /** */
    private final Consumer<Set<PageLockThreadState>> hangThreadsCallBack;

    /** */
    private final ThreadLocal<PageLockTracker<?>> lockTracker = ThreadLocal.withInitial(this::createTracker);

    /** */
    public SharedPageLockTracker() {
        this(ids -> {}, new MemoryCalculator());
    }

    /** */
    public SharedPageLockTracker(Consumer<Set<PageLockThreadState>> hangThreadsCallBack, MemoryCalculator memCalc) {
        this(
            1000,
            getInteger(IGNITE_PAGE_LOCK_TRACKER_CHECK_INTERVAL, DFLT_PAGE_LOCK_TRACKER_CHECK_INTERVAL),
            hangThreadsCallBack,
            memCalc
        );
    }

    /** */
    public SharedPageLockTracker(
        int threadLimits,
        int timeOutWorkerInterval,
        Consumer<Set<PageLockThreadState>> hangThreadsCallBack,
        MemoryCalculator memCalc
    ) {
        this.threadLimits = threadLimits;
        this.timeOutWorker = new TimeOutWorker(timeOutWorkerInterval);
        this.hangThreadsCallBack = hangThreadsCallBack;
        this.memCalc = memCalc;

        this.memCalc.onHeapAllocated(OVERHEAD_SIZE);
    }

    /**
     * Factory method for creating thread local {@link PageLockTracker}.
     *
     * @return PageLockTracer instance.
     */
    private PageLockTracker<?> createTracker() {
        Thread thread = Thread.currentThread();

        String name = "name=" + thread.getName();
        long threadId = thread.getId();

        PageLockTracker<?> tracker = PageLockTrackerFactory.create(
            DEFAULT_TYPE, DEFAULT_CAPACITY, name, memCalc
        );

        synchronized (this) {
            threadStacks.put(threadId, tracker);

            threadIdToThreadRef.put(threadId, thread);

            memCalc.onHeapAllocated(((8 + 16 + 8) + 8) * 2);

            if (threadIdToThreadRef.size() > threadLimits)
                cleanTerminatedThreads();
        }

        return tracker;
    }

    /** */
    public PageLockListener registerStructure(String structureName) {
        int structureId = structureNameToId.computeIfAbsent(structureName, name -> {
            // Size for the new (K,V) pair.
            memCalc.onHeapAllocated((name.getBytes().length + 16) + (8 + 16 + 4));

            return idGen.incrementAndGet();
        });

        // Size for the PageLockListener object.
        memCalc.onHeapAllocated(16 + 4 + 8);

        return new PageLockListener() {
            @Override public void onBeforeWriteLock(int cacheId, long pageId, long page) {
                lockTracker.get().onBeforeWriteLock(structureId, pageId, page);
            }

            @Override public void onWriteLock(int cacheId, long pageId, long page, long pageAddr) {
                lockTracker.get().onWriteLock(structureId, pageId, page, pageAddr);
            }

            @Override public void onWriteUnlock(int cacheId, long pageId, long page, long pageAddr) {
                lockTracker.get().onWriteUnlock(structureId, pageId, page, pageAddr);
            }

            @Override public void onBeforeReadLock(int cacheId, long pageId, long page) {
                lockTracker.get().onBeforeReadLock(structureId, pageId, page);
            }

            @Override public void onReadLock(int cacheId, long pageId, long page, long pageAddr) {
                lockTracker.get().onReadLock(structureId, pageId, page, pageAddr);
            }

            @Override public void onReadUnlock(int cacheId, long pageId, long page, long pageAddr) {
                lockTracker.get().onReadUnlock(structureId, pageId, page, pageAddr);
            }

            @Override public void close() {
                structureNameToId.remove(structureName);
            }
        };
    }

    /**
     * Creates dump.
     */
    public synchronized SharedPageLockTrackerDump dump() {
        Collection<PageLockTracker<?>> trackers = threadStacks.values();
        List<ThreadPageLockState> threadPageLockStates = new ArrayList<>(threadStacks.size());

        for (PageLockTracker<?> tracker : trackers) {
            boolean acquired = tracker.acquireSafePoint();

            //TODO
            assert acquired;
        }

        for (Map.Entry<Long, PageLockTracker<?>> entry : threadStacks.entrySet()) {
            Long threadId = entry.getKey();
            Thread thread = threadIdToThreadRef.get(threadId);

            PageLockTracker<? extends PageLockDump> tracker = entry.getValue();

            try {
                PageLockDump pageLockDump = tracker.dump();

                threadPageLockStates.add(
                    new ThreadPageLockState(
                        threadId,
                        thread.getName(),
                        thread.getState(),
                        pageLockDump,
                        tracker.invalidContext()
                    )
                );
            }
            finally {
                tracker.releaseSafePoint();
            }
        }

        Map<Integer, String> idToStructureName = structureNameToId.entrySet().stream()
            .collect(Collectors.toMap(Map.Entry::getValue, Map.Entry::getKey));

        // Get first thread dump time or current time is threadStates is empty.
        long time = !threadPageLockStates.isEmpty() ? threadPageLockStates.get(0).pageLockDump.time : System.currentTimeMillis();

        return new SharedPageLockTrackerDump(time, idToStructureName, threadPageLockStates);
    }

    /**
     *
     */
    private synchronized void cleanTerminatedThreads() {
        Iterator<Map.Entry<Long, Thread>> it = threadIdToThreadRef.entrySet().iterator();

        while (it.hasNext()) {
            Map.Entry<Long, Thread> entry = it.next();

            long threadId = entry.getKey();
            Thread thread = entry.getValue();

            if (thread.getState() == Thread.State.TERMINATED) {
                PageLockTracker<?> tracker = threadStacks.remove(threadId);

                if (tracker != null) {
                    memCalc.onHeapFree((8 + 16 + 8) + 8);

                    tracker.close();
                }

                it.remove();

                memCalc.onHeapFree((8 + 16 + 8) + 8);
            }
        }
    }

    /** */
    private Map<Long, PageLockThreadState> getThreadOperationState() {
        return threadStacks.entrySet().stream().collect(Collectors.toMap(
            Map.Entry::getKey,
            e -> {
                PageLockTracker<? extends PageLockDump> lt = e.getValue();

                return new PageLockThreadState(lt.operationsCounter(), lt.heldLocksNumber(), threadIdToThreadRef.get(e.getKey()));
            }
        ));
    }

    /** */
    private synchronized Set<PageLockThreadState> hangThreads() {
        Set<PageLockThreadState> hangsThreads = new HashSet<>();

<<<<<<< HEAD
        Map<Long, SharedPageLockTracker.State> curThreadsOperationState = getThreadOperationState();

        prevThreadsState.forEach((threadId, prevState) -> {
            State state = curThreadsOperationState.get(threadId);
=======
        Map<Long, PageLockThreadState> currentThreadsOperationState = getThreadOperationState();

        prevThreadsState.forEach((threadId, prevState) -> {
            PageLockThreadState state = currentThreadsOperationState.get(threadId);
>>>>>>> e70b66c5

            if (state == null)
                return;

            boolean threadHoldedLocks = state.heldLockCnt != 0;

            // If thread holds a lock and does not change state it may be hanged.
            if (prevState.equals(state) && threadHoldedLocks)
                hangsThreads.add(state);
        });

        prevThreadsState = curThreadsOperationState;

        return hangsThreads;
    }

    /** Starts background worker. */
    public void start() {
        timeOutWorker.setDaemon(true);

        timeOutWorker.start();
    }

    /** Stops background worker. */
    public void stop() {
        timeOutWorker.interrupt();

        try {
            timeOutWorker.join();
        }
        catch (InterruptedException e) {
            Thread.currentThread().interrupt();

            throw new IgniteInterruptedException(e);
        }
    }

    /**
     *
     */
    private class TimeOutWorker extends CycleThread {

        /**
         *
         */
        TimeOutWorker(long interval) {
            super("page-lock-tracker-timeout", interval);
        }

        /** {@inheritDoc} */
        @Override public void iteration() {
            cleanTerminatedThreads();

            if (hangThreadsCallBack != null) {
                Set<PageLockThreadState> threadIds = hangThreads();

                if (!F.isEmpty(threadIds))
                    hangThreadsCallBack.accept(threadIds);
            }
        }
    }
}<|MERGE_RESOLUTION|>--- conflicted
+++ resolved
@@ -276,17 +276,10 @@
     private synchronized Set<PageLockThreadState> hangThreads() {
         Set<PageLockThreadState> hangsThreads = new HashSet<>();
 
-<<<<<<< HEAD
-        Map<Long, SharedPageLockTracker.State> curThreadsOperationState = getThreadOperationState();
-
-        prevThreadsState.forEach((threadId, prevState) -> {
-            State state = curThreadsOperationState.get(threadId);
-=======
         Map<Long, PageLockThreadState> currentThreadsOperationState = getThreadOperationState();
 
         prevThreadsState.forEach((threadId, prevState) -> {
             PageLockThreadState state = currentThreadsOperationState.get(threadId);
->>>>>>> e70b66c5
 
             if (state == null)
                 return;
@@ -298,7 +291,7 @@
                 hangsThreads.add(state);
         });
 
-        prevThreadsState = curThreadsOperationState;
+        prevThreadsState = currentThreadsOperationState;
 
         return hangsThreads;
     }
