--- conflicted
+++ resolved
@@ -45,11 +45,7 @@
     private final boolean persistenceEnabled;
 
     /** Row cache cleaner. */
-<<<<<<< HEAD
-    private final GridQueryRowCacheCleaner rowCacheCleaner;
-=======
     private GridQueryRowCacheCleaner rowCacheCleaner;
->>>>>>> 8b1c1e78
 
     /**
      * @param grp Cache group.
@@ -66,8 +62,6 @@
         pageMem = grp.dataRegion().pageMemory();
 
         persistenceEnabled = grp.dataRegion().config().isPersistenceEnabled();
-
-        rowCacheCleaner = ctx.kernalContext().query().getIndexing().rowCacheCleaner(grp.groupId());
     }
 
     /**
@@ -77,12 +71,8 @@
     public void removeRow(long link) throws IgniteCheckedException {
         assert link != 0;
 
-<<<<<<< HEAD
-        rowCacheCleaner.remove(link);
-=======
         if (rowCacheCleaner != null)
             rowCacheCleaner.remove(link);
->>>>>>> 8b1c1e78
 
         if (!persistenceEnabled)
             freeList.removeDataRowByLink(link);
@@ -126,12 +116,8 @@
     public boolean updateRow(long link, CacheDataRow row) throws IgniteCheckedException {
         assert !persistenceEnabled || ctx.database().checkpointLockIsHeldByThread();
 
-<<<<<<< HEAD
-        rowCacheCleaner.remove(link);
-=======
         if (rowCacheCleaner != null)
             rowCacheCleaner.remove(link);
->>>>>>> 8b1c1e78
 
         return freeList.updateDataRow(link, row);
     }
