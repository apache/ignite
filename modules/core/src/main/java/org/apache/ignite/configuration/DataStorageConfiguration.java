/*
 * Licensed to the Apache Software Foundation (ASF) under one or more
 * contributor license agreements.  See the NOTICE file distributed with
 * this work for additional information regarding copyright ownership.
 * The ASF licenses this file to You under the Apache License, Version 2.0
 * (the "License"); you may not use this file except in compliance with
 * the License.  You may obtain a copy of the License at
 *
 *      http://www.apache.org/licenses/LICENSE-2.0
 *
 * Unless required by applicable law or agreed to in writing, software
 * distributed under the License is distributed on an "AS IS" BASIS,
 * WITHOUT WARRANTIES OR CONDITIONS OF ANY KIND, either express or implied.
 * See the License for the specific language governing permissions and
 * limitations under the License.
 */

package org.apache.ignite.configuration;

import java.io.Serializable;
import java.util.zip.Deflater;
import org.apache.ignite.IgniteSystemProperties;
import org.apache.ignite.internal.processors.cache.persistence.file.AsyncFileIOFactory;
import org.apache.ignite.internal.processors.cache.persistence.file.FileIOFactory;
import org.apache.ignite.internal.processors.cache.persistence.file.RandomAccessFileIOFactory;
import org.apache.ignite.internal.util.tostring.GridToStringInclude;
import org.apache.ignite.internal.util.typedef.internal.A;
import org.apache.ignite.internal.util.typedef.internal.S;
import org.apache.ignite.internal.util.typedef.internal.U;
import org.apache.ignite.mxbean.MetricsMxBean;
import org.jetbrains.annotations.Nullable;

import static org.apache.ignite.IgniteSystemProperties.IGNITE_DEFAULT_DATA_STORAGE_PAGE_SIZE;
import static org.apache.ignite.IgniteSystemProperties.IGNITE_USE_ASYNC_FILE_IO_FACTORY;

/**
 * A durable memory configuration for an Apache Ignite node. The durable memory is a manageable off-heap based memory
 * architecture that divides all expandable data regions into pages of fixed size
 * (see {@link DataStorageConfiguration#getPageSize()}). An individual page can store one or many cache key-value entries
 * that allows reusing the memory in the most efficient way and avoid memory fragmentation issues.
 * <p>
 * By default, the durable memory allocates a single expandable data region with default settings. All the caches that
 * will be configured in an application will be mapped to this data region by default, thus, all the cache data will
 * reside in that data region. Parameters of default data region can be changed by setting
 * {@link DataStorageConfiguration#setDefaultDataRegionConfiguration(DataRegionConfiguration)}.
 * Other data regions (except default) can be configured with
 * {@link DataStorageConfiguration#setDataRegionConfigurations(DataRegionConfiguration...)}.
 * <p>
 * Data region can be used in memory-only mode, or in persistent mode, when memory is used as a caching layer for disk.
 * Persistence for data region can be turned on with {@link DataRegionConfiguration#setPersistenceEnabled(boolean)}
 * flag. To learn more about data regions refer to {@link DataRegionConfiguration} documentation.
 * <p>Sample configuration below shows how to make 5 GB data regions the default one for Apache Ignite:</p>
 * <pre>
 *     {@code
 *
 *     <property name="dataStorageConfiguration">
 *         <bean class="org.apache.ignite.configuration.DataStorageConfiguration">
 *             <property name="systemCacheInitialSize" value="#{100L * 1024 * 1024}"/>
 *
 *             <property name="defaultDataRegionConfiguration">
 *                 <bean class="org.apache.ignite.configuration.DataRegionConfiguration">
 *                     <property name="name" value="default_data_region"/>
 *                     <property name="initialSize" value="#{5L * 1024 * 1024 * 1024}"/>
 *                 </bean>
 *             </property>
 *         </bean>
 *     </property>
 *     }
 * </pre>
 */
public class DataStorageConfiguration implements Serializable {
    /** */
    private static final long serialVersionUID = 0L;

    /** Value used for making WAL archive size unlimited */
    public static final long UNLIMITED_WAL_ARCHIVE = -1;

    /** Default data region start size (256 MB). */
    public static final long DFLT_DATA_REGION_INITIAL_SIZE = 256L * 1024 * 1024;

    /** Fraction of available memory to allocate for default DataRegion. */
    private static final double DFLT_DATA_REGION_FRACTION = 0.2;

    /** Default data region's size is 20% of physical memory available on current machine. */
    public static final long DFLT_DATA_REGION_MAX_SIZE = Math.max(
        (long)(DFLT_DATA_REGION_FRACTION * U.getTotalMemoryAvailable()),
        DFLT_DATA_REGION_INITIAL_SIZE);

    /** Default initial size of a memory chunk for the system cache (40 MB). */
    private static final long DFLT_SYS_REG_INIT_SIZE = 40L * 1024 * 1024;

    /** Default max size of a memory chunk for the system cache (100 MB). */
    private static final long DFLT_SYS_REG_MAX_SIZE = 100L * 1024 * 1024;

    /** Default memory page size. */
    public static final int DFLT_PAGE_SIZE = 4 * 1024;

    /** Max memory page size. */
    public static final int MAX_PAGE_SIZE = 16 * 1024;

    /** Min memory page size. */
    public static final int MIN_PAGE_SIZE = 1024;

    /** This name is assigned to default Dataregion if no user-defined default MemPlc is specified */
    public static final String DFLT_DATA_REG_DEFAULT_NAME = "default";

    /** */
    public static final int DFLT_CHECKPOINT_FREQ = 180000;

    /** Lock default wait time, 10 sec. */
    public static final int DFLT_LOCK_WAIT_TIME = 10 * 1000;

    /** */
    public static final boolean DFLT_METRICS_ENABLED = false;

    /** Default amount of sub intervals to calculate rate-based metric. */
    public static final int DFLT_SUB_INTERVALS = 5;

    /** Default length of interval over which rate-based metric is calculated. */
    public static final int DFLT_RATE_TIME_INTERVAL_MILLIS = 60_000;

    /** Default number of checkpoint threads. */
    public static final int DFLT_CHECKPOINT_THREADS = 4;

    /** Default checkpoint write order. */
    public static final CheckpointWriteOrder DFLT_CHECKPOINT_WRITE_ORDER = CheckpointWriteOrder.SEQUENTIAL;

    /** Default number of checkpoints to be kept in WAL after checkpoint is finished */
    public static final int DFLT_WAL_HISTORY_SIZE = 20;

    /** Default max size of WAL archive files, in bytes */
    public static final long DFLT_WAL_ARCHIVE_MAX_SIZE = 1024 * 1024 * 1024;

    /** */
    public static final int DFLT_WAL_SEGMENTS = 10;

    /** Default WAL file segment size, 64MBytes */
    public static final int DFLT_WAL_SEGMENT_SIZE = 64 * 1024 * 1024;

    /** Default wal mode. */
    public static final WALMode DFLT_WAL_MODE = WALMode.LOG_ONLY;

    /** Default thread local buffer size. */
    public static final int DFLT_TLB_SIZE = 128 * 1024;

    /** Default thread local buffer size. */
    public static final int DFLT_WAL_BUFF_SIZE = DFLT_WAL_SEGMENT_SIZE / 4;

    /** Default Wal flush frequency. */
    public static final int DFLT_WAL_FLUSH_FREQ = 2000;

    /** Default wal fsync delay. */
    public static final int DFLT_WAL_FSYNC_DELAY = 1000;

    /** Default wal record iterator buffer size. */
    public static final int DFLT_WAL_RECORD_ITERATOR_BUFFER_SIZE = 64 * 1024 * 1024;

    /** Default wal always write full pages. */
    public static final boolean DFLT_WAL_ALWAYS_WRITE_FULL_PAGES = false;

    /** Default wal directory. */
    public static final String DFLT_WAL_PATH = "db/wal";

    /** Default wal archive directory. */
    public static final String DFLT_WAL_ARCHIVE_PATH = "db/wal/archive";

    /** Default path (relative to working directory) of binary metadata folder */
    public static final String DFLT_BINARY_METADATA_PATH = "db/binary_meta";

    /** Default path (relative to working directory) of marshaller mappings folder */
    public static final String DFLT_MARSHALLER_PATH = "db/marshaller";

    /** Default write throttling enabled. */
    public static final boolean DFLT_WRITE_THROTTLING_ENABLED = false;

    /** Default wal compaction enabled. */
    public static final boolean DFLT_WAL_COMPACTION_ENABLED = false;

    /** Default wal compaction level. */
    public static final int DFLT_WAL_COMPACTION_LEVEL = Deflater.BEST_SPEED;

    /** Default defragmentation thread pool size. */
    public static final int DFLT_DEFRAGMENTATION_THREAD_POOL_SIZE = 4;

    /** Default compression algorithm for WAL page snapshot records. */
    public static final DiskPageCompression DFLT_WAL_PAGE_COMPRESSION = DiskPageCompression.DISABLED;

    /** @see IgniteSystemProperties#IGNITE_USE_ASYNC_FILE_IO_FACTORY */
    public static final boolean DFLT_USE_ASYNC_FILE_IO_FACTORY = true;

    /** Initial size of a memory chunk reserved for system cache. */
    private long sysRegionInitSize = DFLT_SYS_REG_INIT_SIZE;

    /** Maximum size of a memory chunk reserved for system cache. */
    private long sysRegionMaxSize = DFLT_SYS_REG_MAX_SIZE;

    /** Memory page size. */
    private int pageSize = IgniteSystemProperties.getInteger(
        IGNITE_DEFAULT_DATA_STORAGE_PAGE_SIZE, 0);

    /** Concurrency level. */
    private int concLvl;

    /** Configuration of default data region. */
    private DataRegionConfiguration dfltDataRegConf = new DataRegionConfiguration();

    /** Data regions. */
    @GridToStringInclude
    private DataRegionConfiguration[] dataRegions;

    /** Directory where index and partition files are stored. */
    private String storagePath;

    /** Checkpoint frequency. */
    private long checkpointFreq = DFLT_CHECKPOINT_FREQ;

    /** Lock wait time, in milliseconds. */
    private long lockWaitTime = DFLT_LOCK_WAIT_TIME;

    /** */
    private int checkpointThreads = DFLT_CHECKPOINT_THREADS;

    /** Checkpoint write order. */
    private CheckpointWriteOrder checkpointWriteOrder = DFLT_CHECKPOINT_WRITE_ORDER;

    /** Number of checkpoints to keep */
    private int walHistSize = DFLT_WAL_HISTORY_SIZE;

    /** Maximum size of wal archive folder, in bytes */
    private long maxWalArchiveSize = DFLT_WAL_ARCHIVE_MAX_SIZE;

    /** Number of work WAL segments. */
    private int walSegments = DFLT_WAL_SEGMENTS;

    /** Size of one WAL segment in bytes. 64 Mb is used by default.  Maximum value is 2Gb */
    private int walSegmentSize = DFLT_WAL_SEGMENT_SIZE;

    /** Directory where WAL is stored (work directory) */
    private String walPath = DFLT_WAL_PATH;

    /** WAL archive path. */
    private String walArchivePath = DFLT_WAL_ARCHIVE_PATH;

    /** Metrics enabled flag. */
    private boolean metricsEnabled = DFLT_METRICS_ENABLED;

    /** Wal mode. */
    private WALMode walMode = DFLT_WAL_MODE;

    /** WAl thread local buffer size. */
    private int walTlbSize = DFLT_TLB_SIZE;

    /** WAl buffer size. */
    private int walBuffSize;

    /** Wal flush frequency in milliseconds. */
    private long walFlushFreq = DFLT_WAL_FLUSH_FREQ;

    /** Wal fsync delay. */
    private long walFsyncDelay = DFLT_WAL_FSYNC_DELAY;

    /** Wal record iterator buffer size. */
    private int walRecordIterBuffSize = DFLT_WAL_RECORD_ITERATOR_BUFFER_SIZE;

    /** Always write full pages. */
    private boolean alwaysWriteFullPages = DFLT_WAL_ALWAYS_WRITE_FULL_PAGES;

    /** Factory to provide I/O interface for data storage files */
    private FileIOFactory fileIOFactory =
        IgniteSystemProperties.getBoolean(IGNITE_USE_ASYNC_FILE_IO_FACTORY, DFLT_USE_ASYNC_FILE_IO_FACTORY) ?
            new AsyncFileIOFactory() : new RandomAccessFileIOFactory();

    /**
     * Number of sub-intervals the whole {@link #setMetricsRateTimeInterval(long)} will be split into to calculate
     * rate-based metrics.
     * <p>
     * Setting it to a bigger value will result in more precise calculation and smaller drops of
     * rate-based metrics when next sub-interval has to be recycled but introduces bigger
     * calculation overhead.
     */
    private int metricsSubIntervalCnt = DFLT_SUB_INTERVALS;

    /** Time interval (in milliseconds) for rate-based metrics. */
    private long metricsRateTimeInterval = DFLT_RATE_TIME_INTERVAL_MILLIS;

    /**
     * Time interval (in milliseconds) for running auto archiving for incompletely WAL segment
     */
    private long walAutoArchiveAfterInactivity = -1;

    /** Time interval (in milliseconds) for force archiving of incompletely WAL segment. */
    private long walForceArchiveTimeout = -1;

    /**
     * If true, threads that generate dirty pages too fast during ongoing checkpoint will be throttled.
     */
    private boolean writeThrottlingEnabled = DFLT_WRITE_THROTTLING_ENABLED;

    /**
     * Flag to enable WAL compaction. If true, system filters and compresses WAL archive in background.
     * Compressed WAL archive gets automatically decompressed on demand.
     */
    private boolean walCompactionEnabled = DFLT_WAL_COMPACTION_ENABLED;

    /**
     * ZIP level to WAL compaction.
     *
     * @see java.util.zip.ZipOutputStream#setLevel(int)
     * @see java.util.zip.Deflater#BEST_SPEED
     * @see java.util.zip.Deflater#BEST_COMPRESSION
     */
    private int walCompactionLevel = DFLT_WAL_COMPACTION_LEVEL;

    /** Timeout for checkpoint read lock acquisition. */
    private Long checkpointReadLockTimeout;

    /** Compression algorithm for WAL page snapshot records. */
    private DiskPageCompression walPageCompression = DFLT_WAL_PAGE_COMPRESSION;

    /** Compression level for WAL page snapshot records. */
    private Integer walPageCompressionLevel;

    /** Default warm-up configuration. */
    @Nullable private WarmUpConfiguration dfltWarmUpCfg;

    /** Encryption configuration. */
    private EncryptionConfiguration encCfg = new EncryptionConfiguration();

    /** Maximum number of partitions which can be defragmented at the same time. */
    private int defragmentationThreadPoolSize = DFLT_DEFRAGMENTATION_THREAD_POOL_SIZE;

    /**
     * Creates valid durable memory configuration with all default values.
     */
    @SuppressWarnings("RedundantNoArgConstructor")
    public DataStorageConfiguration() {
    }

    /**
     * Initial size of a data region reserved for system cache.
     *
     * @return Size in bytes.
     */
    public long getSystemRegionInitialSize() {
        return sysRegionInitSize;
    }

    /**
     * Sets initial size of a data region reserved for system cache.
     *
     * Default value is {@link #DFLT_SYS_REG_INIT_SIZE}
     *
     * @param sysRegionInitSize Size in bytes.
     * @return {@code this} for chaining.
     */
    public DataStorageConfiguration setSystemRegionInitialSize(long sysRegionInitSize) {
        A.ensure(sysRegionInitSize > 0, "System region initial size can not be less zero.");

        this.sysRegionInitSize = sysRegionInitSize;

        return this;
    }

    /**
     * Maximum data region size reserved for system cache.
     *
     * @return Size in bytes.
     */
    public long getSystemRegionMaxSize() {
        return sysRegionMaxSize;
    }

    /**
     * Sets maximum data region size reserved for system cache. The total size should not be less than 10 MB
     * due to internal data structures overhead.
     *
     * Default value is {@link #DFLT_SYS_REG_MAX_SIZE}.
     *
     * @param sysRegionMaxSize Maximum size in bytes for system cache data region.
     * @return {@code this} for chaining.
     */
    public DataStorageConfiguration setSystemRegionMaxSize(long sysRegionMaxSize) {
        A.ensure(sysRegionMaxSize > 0, "System region max size can not be less zero.");

        this.sysRegionMaxSize = sysRegionMaxSize;

        return this;
    }

    /**
     * The page memory consists of one or more expandable data regions defined by {@link DataRegionConfiguration}.
     * Every data region is split on pages of fixed size that store actual cache entries.
     *
     * @return Page size in bytes.
     */
    public int getPageSize() {
        return pageSize;
    }

    /**
     * Changes the page size.
     *
     * @param pageSize Page size in bytes. Supported values are: {@code 1024}, {@code 2048}, {@code 4096}, {@code 8192}
     * and {@code 16384}. If value is not set (or zero), {@link #DFLT_PAGE_SIZE} ({@code 4096}) will be used.
     * @see #MIN_PAGE_SIZE
     * @see #MAX_PAGE_SIZE
     */
    public DataStorageConfiguration setPageSize(int pageSize) {
        if (pageSize != 0) {
            A.ensure(pageSize >= MIN_PAGE_SIZE && pageSize <= MAX_PAGE_SIZE,
                "Page size must be between 1kB and 16kB.");
            A.ensure(U.isPow2(pageSize), "Page size must be a power of 2.");
        }

        this.pageSize = pageSize;

        return this;
    }

    /**
     * Gets an array of all data regions configured. Apache Ignite will instantiate a dedicated data region per
     * region. An Apache Ignite cache can be mapped to a specific region with
     * {@link CacheConfiguration#setDataRegionName(String)} method.
     *
     * @return Array of configured data regions.
     */
    public DataRegionConfiguration[] getDataRegionConfigurations() {
        return dataRegions;
    }

    /**
     * Sets data regions configurations.
     *
     * @param dataRegionConfigurations Data regions configurations.
     */
    public DataStorageConfiguration setDataRegionConfigurations(DataRegionConfiguration... dataRegionConfigurations) {
        this.dataRegions = dataRegionConfigurations;

        return this;
    }

    /**
     * Returns the number of concurrent segments in Ignite internal page mapping tables.
     *
     * By default equals to the number of available CPUs.
     *
     * @return Mapping table concurrency level(always greater than 0).
     */
    public int getConcurrencyLevel() {
        return concLvl <= 0 ? Runtime.getRuntime().availableProcessors() : concLvl;
    }

    /**
     * Sets the number of concurrent segments in Ignite internal page mapping tables.
     *
     * If value is not positive, the number of available CPUs will be used.
     *
     * @param concLvl Mapping table concurrency level.
     */
    public DataStorageConfiguration setConcurrencyLevel(int concLvl) {
        this.concLvl = concLvl;

        return this;
    }

    /**
     * @return Configuration of default data region. All cache groups will reside in this data region by default.
     * For assigning a custom data region to cache group, use {@link CacheConfiguration#setDataRegionName(String)}.
     */
    public DataRegionConfiguration getDefaultDataRegionConfiguration() {
        return dfltDataRegConf;
    }

    /**
     * Overrides configuration of default data region which is created automatically.
     *
     * @param dfltDataRegConf Default data region configuration.
     */
    public DataStorageConfiguration setDefaultDataRegionConfiguration(DataRegionConfiguration dfltDataRegConf) {
        this.dfltDataRegConf = dfltDataRegConf;

        return this;
    }

    /**
     * Returns a path the root directory where the Persistent Store will persist data and indexes.
     */
    public String getStoragePath() {
        return storagePath;
    }

    /**
     * Sets a path to the root directory where the Persistent Store will persist data and indexes.
     * By default the Persistent Store's files are located under Ignite work directory.
     *
     * @param persistenceStorePath Persistence store path.
     */
    public DataStorageConfiguration setStoragePath(String persistenceStorePath) {
        this.storagePath = persistenceStorePath;

        return this;
    }

    /**
     * Gets checkpoint frequency.
     *
     * @return Checkpoint frequency in milliseconds.
     */
    public long getCheckpointFrequency() {
        return checkpointFreq <= 0 ? DFLT_CHECKPOINT_FREQ : checkpointFreq;
    }

    /**
     * Sets the checkpoint frequency which is a minimal interval when the dirty pages will be written
     * to the Persistent Store. If the rate is high, checkpoint will be triggered more frequently.
     *
     * If value is not positive, {@link #DFLT_CHECKPOINT_FREQ} will be used.
     *
     * @param checkpointFreq Checkpoint frequency in milliseconds.
     * @return {@code this} for chaining.
     */
    public DataStorageConfiguration setCheckpointFrequency(long checkpointFreq) {
        this.checkpointFreq = checkpointFreq;

        return this;
    }

    /**
     * Gets a number of threads to use for the checkpoint purposes.
     *
     * @return Number of checkpoint threads.
     */
    public int getCheckpointThreads() {
        return checkpointThreads;
    }

    /**
     * Sets a number of threads to use for the checkpoint purposes.
     *
     * @param checkpointThreads Number of checkpoint threads. Four threads are used by default.
     * @return {@code this} for chaining.
     */
    public DataStorageConfiguration setCheckpointThreads(int checkpointThreads) {
        this.checkpointThreads = checkpointThreads;

        return this;
    }

    /**
     * Timeout in milliseconds to wait when acquiring persistence store lock file before failing the local node.
     *
     * @return Lock wait time in milliseconds.
     */
    public long getLockWaitTime() {
        return lockWaitTime;
    }

    /**
     * Timeout in milliseconds to wait when acquiring persistence store lock file before failing the local node.
     *
     * @param lockWaitTime Lock wait time in milliseconds.
     * @return {@code this} for chaining.
     */
    public DataStorageConfiguration setLockWaitTime(long lockWaitTime) {
        this.lockWaitTime = lockWaitTime;

        return this;
    }

    /**
     * Gets a total number of checkpoints to keep in the WAL history.
     *
     * @return Number of checkpoints to keep in WAL after a checkpoint is finished.
     * @see DataStorageConfiguration#getMaxWalArchiveSize()
     * @deprecated Instead of walHistorySize use maxWalArchiveSize for manage of archive size.
     */
    @Deprecated
    public int getWalHistorySize() {
        return walHistSize <= 0 ? DFLT_WAL_HISTORY_SIZE : walHistSize;
    }

    /**
     * Sets a total number of checkpoints to keep in the WAL history.
     *
     * @param walHistSize Number of checkpoints to keep after a checkpoint is finished.
     * @return {@code this} for chaining.
     * @see DataStorageConfiguration#setMaxWalArchiveSize(long)
     * @deprecated Instead of walHistorySize use maxWalArchiveSize for manage of archive size.
     */
    @Deprecated
    public DataStorageConfiguration setWalHistorySize(int walHistSize) {
        this.walHistSize = walHistSize;

        return this;
    }

    /**
     * If WalHistorySize was set by user will use this parameter for compatibility.
     *
     * @return {@code true} if use WalHistorySize for compatibility.
     */
    public boolean isWalHistorySizeParameterUsed() {
        return getWalHistorySize() != DFLT_WAL_HISTORY_SIZE && getWalHistorySize() != Integer.MAX_VALUE;
    }

    /**
     * Gets a max allowed size(in bytes) of WAL archives.
     *
     * @return max size(in bytes) of WAL archive directory(greater than 0, or {@link #UNLIMITED_WAL_ARCHIVE} if
     * WAL archive size is unlimited).
     */
    public long getMaxWalArchiveSize() {
        return maxWalArchiveSize;
    }

    /**
     * Sets a max allowed size(in bytes) of WAL archives.
     *
     * If value is not positive or {@link #UNLIMITED_WAL_ARCHIVE}, {@link #DFLT_WAL_ARCHIVE_MAX_SIZE} will be used.
     *
     * @param walArchiveMaxSize max size(in bytes) of WAL archive directory.
     * @return {@code this} for chaining.
     */
    public DataStorageConfiguration setMaxWalArchiveSize(long walArchiveMaxSize) {
        if (walArchiveMaxSize != UNLIMITED_WAL_ARCHIVE)
            A.ensure(walArchiveMaxSize > 0, "Max WAL archive size can be only greater than 0 " +
                "or must be equal to " + UNLIMITED_WAL_ARCHIVE + " (to be unlimited)");

        this.maxWalArchiveSize = walArchiveMaxSize;

        return this;
    }

    /**
     * Gets a number of WAL segments to work with.
     *
     * @return Number of work WAL segments.
     */
    public int getWalSegments() {
        return walSegments <= 0 ? DFLT_WAL_SEGMENTS : walSegments;
    }

    /**
     * Sets a number of WAL segments to work with. For performance reasons,
     * the whole WAL is split into files of fixed length called segments.
     *
     * @param walSegments Number of WAL segments. Value must be greater than 1.
     * @return {@code this} for chaining.
     */
    public DataStorageConfiguration setWalSegments(int walSegments) {
        if (walSegments != 0)
            A.ensure(walSegments > 1, "Number of WAL segments must be greater than 1.");

        this.walSegments = walSegments;

        return this;
    }

    /**
     * Gets size(in bytes) of a WAL segment.
     *
     * @return WAL segment size(in bytes).
     */
    public int getWalSegmentSize() {
        return walSegmentSize == 0 ? DFLT_WAL_SEGMENT_SIZE : walSegmentSize;
    }

    /**
     * Sets size(in bytes) of a WAL segment.
     * If value is not set (or zero), {@link #DFLT_WAL_SEGMENT_SIZE} will be used.
     *
     * @param walSegmentSize WAL segment size(in bytes). Value must be between 512Kb and 2Gb.
     * @return {@code This} for chaining.
     */
    public DataStorageConfiguration setWalSegmentSize(int walSegmentSize) {
        if (walSegmentSize != 0)
            A.ensure(walSegmentSize >= 512 * 1024, "WAL segment size must be between 512Kb and 2Gb.");

        this.walSegmentSize = walSegmentSize;

        return this;
    }

    /**
     * Gets a path to the directory where WAL is stored.
     *
     * @return WAL persistence path, absolute or relative to Ignite work directory.
     */
    public String getWalPath() {
        return walPath;
    }

    /**
     * Sets a path to the directory where WAL is stored. If this path is relative, it will be resolved
     * relatively to Ignite work directory.
     *
     * @param walStorePath WAL persistence path, absolute or relative to Ignite work directory.
     * @return {@code this} for chaining.
     */
    public DataStorageConfiguration setWalPath(String walStorePath) {
        this.walPath = walStorePath;

        return this;
    }

    /**
     * Gets a path to the WAL archive directory.
     *
     * @return WAL archive directory.
     */
    public String getWalArchivePath() {
        return walArchivePath;
    }

    /**
     * Sets a path for the WAL archive directory. Every WAL segment will be fully copied to this directory before
     * it can be reused for WAL purposes.
     *
     * @param walArchivePath WAL archive directory.
     * @return {@code this} for chaining.
     */
    public DataStorageConfiguration setWalArchivePath(String walArchivePath) {
        this.walArchivePath = walArchivePath;

        return this;
    }

    /**
     * Gets flag indicating whether persistence metrics collection is enabled.
     * Default value is {@link #DFLT_METRICS_ENABLED}.
     *
     * @return Metrics enabled flag.
     */
    public boolean isMetricsEnabled() {
        return metricsEnabled;
    }

    /**
     * Sets flag indicating whether persistence metrics collection is enabled.
     *
     * @param metricsEnabled Metrics enabled flag.
     */
    public DataStorageConfiguration setMetricsEnabled(boolean metricsEnabled) {
        this.metricsEnabled = metricsEnabled;

        return this;
    }

    /**
     * Gets flag indicating whether write throttling is enabled.
     */
    public boolean isWriteThrottlingEnabled() {
        return writeThrottlingEnabled;
    }

    /**
     * Sets flag indicating whether write throttling is enabled.
     *
     * @param writeThrottlingEnabled Write throttling enabled flag.
     */
    public DataStorageConfiguration setWriteThrottlingEnabled(boolean writeThrottlingEnabled) {
        this.writeThrottlingEnabled = writeThrottlingEnabled;

        return this;
    }

    /**
     * Gets the length of the time interval for rate-based metrics. This interval defines a window over which
     * hits will be tracked. Default value is {@link #DFLT_RATE_TIME_INTERVAL_MILLIS}.
     *
     * @return Time interval in milliseconds.
     * @deprecated Use {@link MetricsMxBean#configureHitRateMetric(String, long)} instead.
     */
    @Deprecated
    public long getMetricsRateTimeInterval() {
        return metricsRateTimeInterval;
    }

    /**
     * Sets the length of the time interval for rate-based metrics. This interval defines a window over which
     * hits will be tracked.
     *
     * @param metricsRateTimeInterval Time interval in milliseconds.
     * @deprecated Use {@link MetricsMxBean#configureHitRateMetric(String, long)} instead.
     */
    @Deprecated
    public DataStorageConfiguration setMetricsRateTimeInterval(long metricsRateTimeInterval) {
        this.metricsRateTimeInterval = metricsRateTimeInterval;

        return this;
    }

    /**
     * Gets the number of sub-intervals to split the {@link #getMetricsRateTimeInterval()} into to track the update history.
     * Default value is {@link #DFLT_SUB_INTERVALS}.
     *
     * @return The number of sub-intervals for history tracking.
     * @deprecated Use {@link MetricsMxBean#configureHitRateMetric(String, long)} instead.
     */
    @Deprecated
    public int getMetricsSubIntervalCount() {
        return metricsSubIntervalCnt;
    }

    /**
     * Sets the number of sub-intervals to split the {@link #getMetricsRateTimeInterval()} into to track the update history.
     *
     * @param metricsSubIntervalCnt The number of sub-intervals for history tracking.
     * @deprecated Use {@link MetricsMxBean#configureHitRateMetric(String, long)} instead.
     */
    @Deprecated
    public DataStorageConfiguration setMetricsSubIntervalCount(int metricsSubIntervalCnt) {
        this.metricsSubIntervalCnt = metricsSubIntervalCnt;

        return this;
    }

    /**
     * Property that defines behavior of wal fsync.
     * Different type provides different guarantees for consistency. See {@link WALMode} for details.
     *
     * @return WAL mode.
     */
    public WALMode getWalMode() {
        return walMode == null ? DFLT_WAL_MODE : walMode;
    }

    /**
     * Sets property that defines behavior of wal fsync.
     * Different type provides different guarantees for consistency. See {@link WALMode} for details.
     *
     * @param walMode Wal mode.
     */
    public DataStorageConfiguration setWalMode(WALMode walMode) {
        if (walMode == WALMode.DEFAULT)
            walMode = WALMode.FSYNC;

        this.walMode = walMode;

        return this;
    }

    /**
     * Property for size of thread local buffer.
     * Each thread which write to wal have thread local buffer for serialize recode before write in wal.
     *
     * @return Thread local buffer size (in bytes).
     */
    public int getWalThreadLocalBufferSize() {
        return walTlbSize <= 0 ? DFLT_TLB_SIZE : walTlbSize;
    }

    /**
     * Sets size of thread local buffer.
     * Each thread which write to wal have thread local buffer for serialize recode before write in wal.
     *
     * @param walTlbSize Thread local buffer size (in bytes).
     */
    public DataStorageConfiguration setWalThreadLocalBufferSize(int walTlbSize) {
        this.walTlbSize = walTlbSize;

        return this;
    }

    /**
     * Property defines size(in bytes) of WAL buffer.
     * Each WAL record will be serialized to this buffer before write in WAL file.
     *
     * @return WAL buffer size(in bytes).
     */
    public int getWalBufferSize() {
        return walBuffSize <= 0 ? getWalSegmentSize() / 4 : walBuffSize;
    }

    /**
     * Property defines size(in bytes) of WAL buffer.
     * If value isn't positive it calculation will be based on {@link #getWalSegmentSize()}.
     *
     * @param walBuffSize WAL buffer size(in bytes).
     */
    public DataStorageConfiguration setWalBufferSize(int walBuffSize) {
        this.walBuffSize = walBuffSize;

        return this;
    }

    /**
     * This property define how often WAL will be fsync-ed in {@code BACKGROUND} mode. Ignored for
     * all other WAL modes.
     *
     * @return WAL flush frequency, in milliseconds.
     */
    public long getWalFlushFrequency() {
        return walFlushFreq;
    }

    /**
     * This property define how often WAL will be fsync-ed in {@code BACKGROUND} mode. Ignored for
     * all other WAL modes.
     *
     * @param walFlushFreq WAL flush frequency, in milliseconds.
     */
    public DataStorageConfiguration setWalFlushFrequency(long walFlushFreq) {
        this.walFlushFreq = walFlushFreq;

        return this;
    }

    /**
     * Property that allows to trade latency for throughput in {@link WALMode#FSYNC} mode.
     * It limits minimum time interval between WAL fsyncs. First thread that initiates WAL fsync will wait for
     * this number of nanoseconds, another threads will just wait fsync of first thread (similar to CyclicBarrier).
     * Total throughput should increase under load as total WAL fsync rate will be limited.
     */
    public long getWalFsyncDelayNanos() {
        return walFsyncDelay <= 0 ? DFLT_WAL_FSYNC_DELAY : walFsyncDelay;
    }

    /**
     * Sets property that allows to trade latency for throughput in {@link WALMode#FSYNC} mode.
     * It limits minimum time interval between WAL fsyncs. First thread that initiates WAL fsync will wait for
     * this number of nanoseconds, another threads will just wait fsync of first thread (similar to CyclicBarrier).
     * Total throughput should increase under load as total WAL fsync rate will be limited.
     *
     * @param walFsyncDelayNanos Wal fsync delay, in nanoseconds.
     */
    public DataStorageConfiguration setWalFsyncDelayNanos(long walFsyncDelayNanos) {
        walFsyncDelay = walFsyncDelayNanos;

        return this;
    }

    /**
     * Property define how many bytes iterator read from
     * disk (for one reading), during go ahead wal.
     *
     * @return Record iterator buffer size.
     */
    public int getWalRecordIteratorBufferSize() {
        return walRecordIterBuffSize <= 0 ? DFLT_WAL_RECORD_ITERATOR_BUFFER_SIZE : walRecordIterBuffSize;
    }

    /**
     * Sets property defining how many bytes iterator read from
     * disk (for one reading), during go ahead wal.
     *
     * @param walRecordIterBuffSize Wal record iterator buffer size.
     */
    public DataStorageConfiguration setWalRecordIteratorBufferSize(int walRecordIterBuffSize) {
        this.walRecordIterBuffSize = walRecordIterBuffSize;

        return this;
    }

    /**
     * Gets flag that enforces writing full page to WAL on every change (instead of delta record).
     * Can be used for debugging purposes: every version of page will be present in WAL.
     * Note that WAL will take several times more space in this mode.
     */
    public boolean isAlwaysWriteFullPages() {
        return alwaysWriteFullPages;
    }

    /**
     * Sets flag that enforces writing full page to WAL on every change (instead of delta record).
     * Can be used for debugging purposes: every version of page will be present in WAL.
     * Note that WAL will take several times more space in this mode.
     *
     * @param alwaysWriteFullPages Always write full pages flag.
     */
    public DataStorageConfiguration setAlwaysWriteFullPages(boolean alwaysWriteFullPages) {
        this.alwaysWriteFullPages = alwaysWriteFullPages;

        return this;
    }

    /**
     * Factory to provide implementation of FileIO interface
     * which is used for data storage files read/write operations
     *
     * @return File I/O factory
     */
    public FileIOFactory getFileIOFactory() {
        return fileIOFactory;
    }

    /**
     * Sets factory to provide implementation of FileIO interface
     * which is used for data storage files read/write operations
     *
     * @param fileIOFactory File I/O factory
     */
    public DataStorageConfiguration setFileIOFactory(FileIOFactory fileIOFactory) {
        this.fileIOFactory = fileIOFactory;

        return this;
    }

    /**
     * <b>Note:</b> setting this value with {@link WALMode#FSYNC} may generate file size overhead for WAL segments in case
     * grid is used rarely.
     *
     * @param walAutoArchiveAfterInactivity time in millis to run auto archiving segment (even if incomplete) after last
     * record logging. <br> Positive value enables incomplete segment archiving after timeout (inactivity). <br> Zero or
     * negative  value disables auto archiving.
     * @return current configuration instance for chaining
     */
    public DataStorageConfiguration setWalAutoArchiveAfterInactivity(long walAutoArchiveAfterInactivity) {
        this.walAutoArchiveAfterInactivity = walAutoArchiveAfterInactivity;

        return this;
    }

    /**
     * @return time in millis to run auto archiving WAL segment (even if incomplete) after last record log
     */
    public long getWalAutoArchiveAfterInactivity() {
        return walAutoArchiveAfterInactivity;
    }

    /**
     * @param walForceArchiveTimeout time in millis to run auto archiving segment (even if incomplete) after last
<<<<<<< HEAD
     * record logging. <br> Positive value enables incomplete segment archiving after timeout (inactivity). <br> Zero or
=======
     * record logging.<br> Positive value enables incomplete segment archiving after timeout (inactivity).<br> Zero or
>>>>>>> 426465bd
     * negative  value disables auto archiving.
     * @return current configuration instance for chaining
     */
    public DataStorageConfiguration setWalForceArchiveTimeout(long walForceArchiveTimeout) {
        this.walForceArchiveTimeout = walForceArchiveTimeout;

        return this;
    }

    /**
     * @return time in millis to run auto archiving WAL segment (even if incomplete) after last record log
     */
    public long getWalForceArchiveTimeout() {
        return walForceArchiveTimeout;
    }

    /**
     * This property defines order of writing pages to disk storage during checkpoint.
     *
     * @return Checkpoint write order.
     */
    public CheckpointWriteOrder getCheckpointWriteOrder() {
        return checkpointWriteOrder;
    }

    /**
     * This property defines order of writing pages to disk storage during checkpoint.
     *
     * @param checkpointWriteOrder Checkpoint write order.
     */
    public DataStorageConfiguration setCheckpointWriteOrder(CheckpointWriteOrder checkpointWriteOrder) {
        this.checkpointWriteOrder = checkpointWriteOrder;

        return this;
    }

    /**
     * @return Flag indicating whether WAL compaction is enabled.
     */
    public boolean isWalCompactionEnabled() {
        return walCompactionEnabled;
    }

    /**
     * Sets flag indicating whether WAL compaction is enabled.
     *
     * @param walCompactionEnabled Wal compaction enabled flag.
     */
    public DataStorageConfiguration setWalCompactionEnabled(boolean walCompactionEnabled) {
        this.walCompactionEnabled = walCompactionEnabled;

        return this;
    }

    /**
     * @return ZIP level to WAL compaction.
     */
    public int getWalCompactionLevel() {
        return walCompactionLevel;
    }

    /**
     * @param walCompactionLevel New ZIP level to WAL compaction.
     */
    public void setWalCompactionLevel(int walCompactionLevel) {
        this.walCompactionLevel = walCompactionLevel;
    }

    /**
     * Returns timeout for checkpoint read lock acquisition.
     *
     * @see #setCheckpointReadLockTimeout(long)
     * @return Returns timeout for checkpoint read lock acquisition in milliseconds.
     */
    public Long getCheckpointReadLockTimeout() {
        return checkpointReadLockTimeout;
    }

    /**
     * Sets timeout for checkpoint read lock acquisition.
     * <p>
     * When any thread cannot acquire checkpoint read lock in this time, then critical failure handler is being called.
     *
     * @param checkpointReadLockTimeout Timeout for checkpoint read lock acquisition in milliseconds.
     * @return {@code this} for chaining.
     */
    public DataStorageConfiguration setCheckpointReadLockTimeout(long checkpointReadLockTimeout) {
        this.checkpointReadLockTimeout = checkpointReadLockTimeout;

        return this;
    }

    /**
     * Gets compression algorithm for WAL page snapshot records.
     *
     * @return Page compression algorithm.
     */
    public DiskPageCompression getWalPageCompression() {
        return walPageCompression == null ? DFLT_WAL_PAGE_COMPRESSION : walPageCompression;
    }

    /**
     * Sets compression algorithm for WAL page snapshot records.
     *
     * @param walPageCompression Page compression algorithm.
     * @return {@code this} for chaining.
     */
    public DataStorageConfiguration setWalPageCompression(DiskPageCompression walPageCompression) {
        this.walPageCompression = walPageCompression;

        return this;
    }

    /**
     * Gets {@link #getWalPageCompression algorithm} specific WAL page compression level.
     *
     * @return WAL page snapshots compression level or {@code null} for default.
     */
    public Integer getWalPageCompressionLevel() {
        return walPageCompressionLevel;
    }

    /**
     * Sets {@link #setWalPageCompression algorithm} specific page compression level.
     *
     * @param walPageCompressionLevel Disk page compression level or {@code null} to use default.
     *      {@link DiskPageCompression#ZSTD Zstd}: from {@code -131072} to {@code 22} (default {@code 3}).
     *      {@link DiskPageCompression#LZ4 LZ4}: from {@code 0} to {@code 17} (default {@code 0}).
     * @return {@code this} for chaining.
     */
    public DataStorageConfiguration setWalPageCompressionLevel(Integer walPageCompressionLevel) {
        this.walPageCompressionLevel = walPageCompressionLevel;

        return this;
    }

    /**
     * Gets encryyption configuration.
     *
     * @return Encryption configuration.
     */
    public EncryptionConfiguration getEncryptionConfiguration() {
        return encCfg;
    }

    /**
     * Sets encryption configuration.
     *
     * @param encCfg Encryption configuration.
     * @return {@code this} for chaining.
     */
    public DataStorageConfiguration setEncryptionConfiguration(EncryptionConfiguration encCfg) {
        this.encCfg = encCfg;

        return this;
    }

    /**
     * Sets default warm-up configuration.
     *
     * @param dfltWarmUpCfg Default warm-up configuration. To assign a special
     *      warm-up configuration for a data region, use
     *      {@link DataRegionConfiguration#setWarmUpConfiguration}.
     * @return {@code this} for chaining.
     */
    public DataStorageConfiguration setDefaultWarmUpConfiguration(@Nullable WarmUpConfiguration dfltWarmUpCfg) {
        this.dfltWarmUpCfg = dfltWarmUpCfg;

        return this;
    }

    /**
     * Gets default warm-up configuration.
     *
     * @return Default warm-up configuration.
     */
    @Nullable public WarmUpConfiguration getDefaultWarmUpConfiguration() {
        return dfltWarmUpCfg;
    }

    /**
     * Sets maximum number of partitions which can be defragmented at the same time.
     *
     * @param defragmentationThreadPoolSize Maximum number of partitions which can be defragmented at the same time.
     *      Default is {@link DataStorageConfiguration#DFLT_DEFRAGMENTATION_THREAD_POOL_SIZE}.
     * @return {@code this} for chaining.
     */
    public DataStorageConfiguration setDefragmentationThreadPoolSize(int defragmentationThreadPoolSize) {
        A.ensure(defragmentationThreadPoolSize > 1, "Defragmentation thread pool size must be greater or equal to 1.");

        this.defragmentationThreadPoolSize = defragmentationThreadPoolSize;

        return this;
    }

    /**
     * Maximum number of partitions which can be defragmented at the same time.
     *
     * @return Thread pool size for defragmentation.
     */
    public int getDefragmentationThreadPoolSize() {
        return defragmentationThreadPoolSize;
    }

    /** {@inheritDoc} */
    @Override public String toString() {
        return S.toString(DataStorageConfiguration.class, this);
    }
}<|MERGE_RESOLUTION|>--- conflicted
+++ resolved
@@ -1020,11 +1020,7 @@
 
     /**
      * @param walForceArchiveTimeout time in millis to run auto archiving segment (even if incomplete) after last
-<<<<<<< HEAD
-     * record logging. <br> Positive value enables incomplete segment archiving after timeout (inactivity). <br> Zero or
-=======
      * record logging.<br> Positive value enables incomplete segment archiving after timeout (inactivity).<br> Zero or
->>>>>>> 426465bd
      * negative  value disables auto archiving.
      * @return current configuration instance for chaining
      */
