--- conflicted
+++ resolved
@@ -165,13 +165,8 @@
     /** Default wal archive directory. */
     public static final String DFLT_WAL_ARCHIVE_PATH = "db/wal/archive";
 
-<<<<<<< HEAD
-    /** Default CDC directory. */
-    public static final String DFLT_CDC_PATH = "db/wal/cdc";
-=======
     /** Default change data capture directory. */
     public static final String DFLT_WAL_CDC_PATH = "db/wal/cdc";
->>>>>>> 5f485a16
 
     /** Default path (relative to working directory) of binary metadata folder */
     public static final String DFLT_BINARY_METADATA_PATH = "db/binary_meta";
@@ -253,19 +248,11 @@
     /** WAL archive path. */
     private String walArchivePath = DFLT_WAL_ARCHIVE_PATH;
 
-<<<<<<< HEAD
-    /** CDC path. */
-    @IgniteExperimental
-    private String cdcPath = DFLT_CDC_PATH;
-
-    /** CDC enabled flag. */
-=======
     /** Change Data Capture path. */
     @IgniteExperimental
     private String cdcWalPath = DFLT_WAL_CDC_PATH;
 
     /** Change Data Capture enabled flag. */
->>>>>>> 5f485a16
     @IgniteExperimental
     private boolean cdcEnabled;
 
@@ -764,34 +751,20 @@
      * @return CDC directory.
      */
     @IgniteExperimental
-<<<<<<< HEAD
-    public String getCdcPath() {
-        return cdcPath;
-=======
     public String getCdcWalPath() {
         return cdcWalPath;
->>>>>>> 5f485a16
     }
 
     /**
      * Sets a path for the CDC directory.
      * Hard link to every WAL Archive segment will be created in it for CDC processing purpose.
      *
-<<<<<<< HEAD
-     * @param cdcPath CDC directory.
-     * @return {@code this} for chaining.
-     */
-    @IgniteExperimental
-    public DataStorageConfiguration setCdcPath(String cdcPath) {
-        this.cdcPath = cdcPath;
-=======
      * @param cdcWalPath CDC directory.
      * @return {@code this} for chaining.
      */
     @IgniteExperimental
     public DataStorageConfiguration setCdcWalPath(String cdcWalPath) {
         this.cdcWalPath = cdcWalPath;
->>>>>>> 5f485a16
 
         return this;
     }
