/*
 * Licensed to the Apache Software Foundation (ASF) under one or more
 * contributor license agreements.  See the NOTICE file distributed with
 * this work for additional information regarding copyright ownership.
 * The ASF licenses this file to You under the Apache License, Version 2.0
 * (the "License"); you may not use this file except in compliance with
 * the License.  You may obtain a copy of the License at
 *
 *      http://www.apache.org/licenses/LICENSE-2.0
 *
 * Unless required by applicable law or agreed to in writing, software
 * distributed under the License is distributed on an "AS IS" BASIS,
 * WITHOUT WARRANTIES OR CONDITIONS OF ANY KIND, either express or implied.
 * See the License for the specific language governing permissions and
 * limitations under the License.
 */

package org.apache.ignite.configuration;

import java.io.Serializable;
import java.util.zip.Deflater;
import org.apache.ignite.IgniteSystemProperties;
import org.apache.ignite.internal.processors.cache.persistence.file.AsyncFileIOFactory;
import org.apache.ignite.internal.processors.cache.persistence.file.FileIOFactory;
import org.apache.ignite.internal.processors.cache.persistence.file.RandomAccessFileIOFactory;
import org.apache.ignite.internal.util.tostring.GridToStringInclude;
import org.apache.ignite.internal.util.typedef.internal.A;
import org.apache.ignite.internal.util.typedef.internal.S;
import org.apache.ignite.internal.util.typedef.internal.U;
import org.apache.ignite.lang.IgniteExperimental;
import org.apache.ignite.mem.MemoryAllocator;
import org.apache.ignite.mxbean.MetricsMxBean;
import org.jetbrains.annotations.Nullable;

import static org.apache.ignite.IgniteSystemProperties.IGNITE_DEFAULT_DATA_STORAGE_PAGE_SIZE;
import static org.apache.ignite.IgniteSystemProperties.IGNITE_USE_ASYNC_FILE_IO_FACTORY;

/**
 * A durable memory configuration for an Apache Ignite node. The durable memory is a manageable off-heap based memory
 * architecture that divides all expandable data regions into pages of fixed size
 * (see {@link DataStorageConfiguration#getPageSize()}). An individual page can store one or many cache key-value entries
 * that allows reusing the memory in the most efficient way and avoid memory fragmentation issues.
 * <p>
 * By default, the durable memory allocates a single expandable data region with default settings. All the caches that
 * will be configured in an application will be mapped to this data region by default, thus, all the cache data will
 * reside in that data region. Parameters of default data region can be changed by setting
 * {@link DataStorageConfiguration#setDefaultDataRegionConfiguration(DataRegionConfiguration)}.
 * Other data regions (except default) can be configured with
 * {@link DataStorageConfiguration#setDataRegionConfigurations(DataRegionConfiguration...)}.
 * <p>
 * Data region can be used in memory-only mode, or in persistent mode, when memory is used as a caching layer for disk.
 * Persistence for data region can be turned on with {@link DataRegionConfiguration#setPersistenceEnabled(boolean)}
 * flag. To learn more about data regions refer to {@link DataRegionConfiguration} documentation.
 * <p>Sample configuration below shows how to make 5 GB data regions the default one for Apache Ignite:</p>
 * <pre>
 *     {@code
 *
 *     <property name="dataStorageConfiguration">
 *         <bean class="org.apache.ignite.configuration.DataStorageConfiguration">
 *             <property name="systemCacheInitialSize" value="#{100L * 1024 * 1024}"/>
 *
 *             <property name="defaultDataRegionConfiguration">
 *                 <bean class="org.apache.ignite.configuration.DataRegionConfiguration">
 *                     <property name="name" value="default_data_region"/>
 *                     <property name="initialSize" value="#{5L * 1024 * 1024 * 1024}"/>
 *                 </bean>
 *             </property>
 *         </bean>
 *     </property>
 *     }
 * </pre>
 */
public class DataStorageConfiguration implements Serializable {
    /** Serial version uid. */
    private static final long serialVersionUID = 0L;

    /** Value used for making WAL archive size unlimited. */
    public static final long UNLIMITED_WAL_ARCHIVE = -1;

    /** Default data region start size (256 MB). */
    public static final long DFLT_DATA_REGION_INITIAL_SIZE = 256L * 1024 * 1024;

    /** Fraction of available memory to allocate for default DataRegion. */
    private static final double DFLT_DATA_REGION_FRACTION = 0.2;

    /** Default data region's size is 20% of physical memory available on current machine. */
    public static final long DFLT_DATA_REGION_MAX_SIZE = Math.max(
        (long)(DFLT_DATA_REGION_FRACTION * U.getTotalMemoryAvailable()),
        DFLT_DATA_REGION_INITIAL_SIZE);

    /** Default memory page size. */
    public static final int DFLT_PAGE_SIZE = 4 * 1024;

    /** Max memory page size. */
    public static final int MAX_PAGE_SIZE = 16 * 1024;

    /** Min memory page size. */
    public static final int MIN_PAGE_SIZE = 1024;

    /** This name is assigned to default Dataregion if no user-defined default MemPlc is specified */
    public static final String DFLT_DATA_REG_DEFAULT_NAME = "default";

    /** */
    public static final int DFLT_CHECKPOINT_FREQ = 180000;

    /** Lock default wait time, 10 sec. */
    public static final int DFLT_LOCK_WAIT_TIME = 10 * 1000;

    /** @deprecated Will be removed in upcoming releases. */
    @Deprecated
    public static final boolean DFLT_METRICS_ENABLED = false;

    /** Default amount of sub intervals to calculate rate-based metric. */
    public static final int DFLT_SUB_INTERVALS = 5;

    /** Default length of interval over which rate-based metric is calculated. */
    public static final int DFLT_RATE_TIME_INTERVAL_MILLIS = 60_000;

    /** Default number of checkpoint threads. */
    public static final int DFLT_CHECKPOINT_THREADS = 4;

    /** Default checkpoint write order. */
    public static final CheckpointWriteOrder DFLT_CHECKPOINT_WRITE_ORDER = CheckpointWriteOrder.SEQUENTIAL;

    /** Default number of checkpoints to be kept in WAL after checkpoint is finished */
    public static final int DFLT_WAL_HISTORY_SIZE = 20;

    /** Default max size of WAL archive files, in bytes. */
    public static final long DFLT_WAL_ARCHIVE_MAX_SIZE = 1024 * 1024 * 1024;

    /** */
    public static final int DFLT_WAL_SEGMENTS = 10;

    /** Default WAL file segment size, 64MBytes */
    public static final int DFLT_WAL_SEGMENT_SIZE = 64 * 1024 * 1024;

    /** Default wal mode. */
    public static final WALMode DFLT_WAL_MODE = WALMode.LOG_ONLY;

    /** Default thread local buffer size. */
    public static final int DFLT_TLB_SIZE = 128 * 1024;

    /** Default thread local buffer size. */
    public static final int DFLT_WAL_BUFF_SIZE = DFLT_WAL_SEGMENT_SIZE / 4;

    /** Default Wal flush frequency. */
    public static final int DFLT_WAL_FLUSH_FREQ = 2000;

    /** Default wal fsync delay. */
    public static final int DFLT_WAL_FSYNC_DELAY = 1000;

    /** Default wal record iterator buffer size. */
    public static final int DFLT_WAL_RECORD_ITERATOR_BUFFER_SIZE = 64 * 1024 * 1024;

    /** Default wal always write full pages. */
    public static final boolean DFLT_WAL_ALWAYS_WRITE_FULL_PAGES = false;

    /** Default wal directory. */
    public static final String DFLT_WAL_PATH = "db/wal";

    /** Default wal archive directory. */
    public static final String DFLT_WAL_ARCHIVE_PATH = "db/wal/archive";

    /** Default change data capture directory. */
    public static final String DFLT_WAL_CDC_PATH = "db/wal/cdc";

    /** Default change data capture directory maximum size. */
    public static final long DFLT_CDC_WAL_DIRECTORY_MAX_SIZE = 0;

    /** Default write throttling enabled. */
    public static final boolean DFLT_WRITE_THROTTLING_ENABLED = false;

    /** Default wal compaction enabled. */
    public static final boolean DFLT_WAL_COMPACTION_ENABLED = false;

    /** Default wal compaction level. */
    public static final int DFLT_WAL_COMPACTION_LEVEL = Deflater.BEST_SPEED;

    /** Default defragmentation thread pool size. */
    public static final int DFLT_DEFRAGMENTATION_THREAD_POOL_SIZE = 4;

    /** Default compression algorithm for WAL page snapshot records. */
    public static final DiskPageCompression DFLT_WAL_PAGE_COMPRESSION = DiskPageCompression.DISABLED;

    /** @see IgniteSystemProperties#IGNITE_USE_ASYNC_FILE_IO_FACTORY */
    public static final boolean DFLT_USE_ASYNC_FILE_IO_FACTORY = true;

    /** Value used to indicate the use of half of the {@link #getMaxWalArchiveSize}. */
    public static final long HALF_MAX_WAL_ARCHIVE_SIZE = -1;

    /** Default value for {@link #writeRecoveryDataOnCheckpoint} property. */
    public static final boolean DFLT_WRITE_RECOVERY_DATA_ON_CP = false;

    /** Default compression algorithm for checkpoint recovery data. */
    public static final DiskPageCompression DFLT_CP_RECOVERY_DATA_COMRESSION = DiskPageCompression.SKIP_GARBAGE;

    /** Memory page size. */
    private int pageSize = IgniteSystemProperties.getInteger(
        IGNITE_DEFAULT_DATA_STORAGE_PAGE_SIZE, 0);

    /** Concurrency level. */
    private int concLvl;

    /** Configuration of default data region. */
    private SystemDataRegionConfiguration sysDataRegConf = new SystemDataRegionConfiguration();

    /** Configuration of default data region. */
    private DataRegionConfiguration dfltDataRegConf = new DataRegionConfiguration();

    /** Data regions. */
    @GridToStringInclude
    private DataRegionConfiguration[] dataRegions;

    /** Directory where index and partition files are stored. */
    private String storagePath;

    /** 
<<<<<<< HEAD
     * Additional directories where index and partition files are stored. 
     * @see CacheConfiguration#setStoragePath(String...)
=======
     * Additional directories where index and partition files are stored.
     * User may want to use dedicated storage for cache is server has several physical disks.
     * Spreading load across several disks can improve performance.
     *
     * @see CacheConfiguration#setStoragePath(String)
>>>>>>> f0c527b3
     */
    @IgniteExperimental
    private String[] extraStoragePathes;

    /** Checkpoint frequency. */
    private long checkpointFreq = DFLT_CHECKPOINT_FREQ;

    /** Lock wait time, in milliseconds. */
    private long lockWaitTime = DFLT_LOCK_WAIT_TIME;

    /** */
    private int checkpointThreads = DFLT_CHECKPOINT_THREADS;

    /** Checkpoint write order. */
    private CheckpointWriteOrder checkpointWriteOrder = DFLT_CHECKPOINT_WRITE_ORDER;

    /** Number of checkpoints to keep */
    private int walHistSize = DFLT_WAL_HISTORY_SIZE;

    /** Maximum size of wal archive folder, in bytes. */
    private long maxWalArchiveSize = DFLT_WAL_ARCHIVE_MAX_SIZE;

    /** Number of work WAL segments. */
    private int walSegments = DFLT_WAL_SEGMENTS;

    /** Size of one WAL segment in bytes. 64 Mb is used by default.  Maximum value is 2Gb */
    private int walSegmentSize = DFLT_WAL_SEGMENT_SIZE;

    /** Directory where WAL is stored (work directory) */
    private String walPath = DFLT_WAL_PATH;

    /** WAL archive path. */
    private String walArchivePath = DFLT_WAL_ARCHIVE_PATH;

    /** Change Data Capture path. */
    private String cdcWalPath = DFLT_WAL_CDC_PATH;

    /** Change Data Capture directory size limit. */
    private long cdcWalDirMaxSize = DFLT_CDC_WAL_DIRECTORY_MAX_SIZE;

    /**
     * Metrics enabled flag.
     * @deprecated Will be removed in upcoming releases.
     */
    @Deprecated
    private boolean metricsEnabled = DFLT_METRICS_ENABLED;

    /** Wal mode. */
    private WALMode walMode = DFLT_WAL_MODE;

    /** WAl thread local buffer size. */
    private int walTlbSize = DFLT_TLB_SIZE;

    /** WAl buffer size. */
    private int walBuffSize;

    /** Wal flush frequency in milliseconds. */
    private long walFlushFreq = DFLT_WAL_FLUSH_FREQ;

    /** Wal fsync delay. */
    private long walFsyncDelay = DFLT_WAL_FSYNC_DELAY;

    /** Wal record iterator buffer size. */
    private int walRecordIterBuffSize = DFLT_WAL_RECORD_ITERATOR_BUFFER_SIZE;

    /** Always write full pages. */
    private boolean alwaysWriteFullPages = DFLT_WAL_ALWAYS_WRITE_FULL_PAGES;

    /** Factory to provide I/O interface for data storage files */
    private FileIOFactory fileIOFactory =
        IgniteSystemProperties.getBoolean(IGNITE_USE_ASYNC_FILE_IO_FACTORY, DFLT_USE_ASYNC_FILE_IO_FACTORY) ?
            new AsyncFileIOFactory() : new RandomAccessFileIOFactory();

    /**
     * Number of sub-intervals the whole {@link #setMetricsRateTimeInterval(long)} will be split into to calculate
     * rate-based metrics.
     * <p>
     * Setting it to a bigger value will result in more precise calculation and smaller drops of
     * rate-based metrics when next sub-interval has to be recycled but introduces bigger
     * calculation overhead.
     */
    private int metricsSubIntervalCnt = DFLT_SUB_INTERVALS;

    /** Time interval (in milliseconds) for rate-based metrics. */
    private long metricsRateTimeInterval = DFLT_RATE_TIME_INTERVAL_MILLIS;

    /**
     * Time interval (in milliseconds) for running auto archiving for incompletely WAL segment
     */
    private long walAutoArchiveAfterInactivity = -1;

    /** Time interval (in milliseconds) after last log of data change for force archiving of incompletely WAL segment. */
    private long walForceArchiveTimeout = -1;

    /** If true, threads that generate dirty pages too fast during ongoing checkpoint will be throttled. */
    private boolean writeThrottlingEnabled = DFLT_WRITE_THROTTLING_ENABLED;

    /**
     * Flag to enable WAL compaction. If true, system filters and compresses WAL archive in background.
     * Compressed WAL archive gets automatically decompressed on demand.
     */
    private boolean walCompactionEnabled = DFLT_WAL_COMPACTION_ENABLED;

    /**
     * ZIP level to WAL compaction.
     *
     * @see java.util.zip.ZipOutputStream#setLevel(int)
     * @see java.util.zip.Deflater#BEST_SPEED
     * @see java.util.zip.Deflater#BEST_COMPRESSION
     */
    private int walCompactionLevel = DFLT_WAL_COMPACTION_LEVEL;

    /** Timeout for checkpoint read lock acquisition. */
    private Long checkpointReadLockTimeout;

    /** Compression algorithm for WAL page snapshot records. */
    private DiskPageCompression walPageCompression = DFLT_WAL_PAGE_COMPRESSION;

    /** Compression level for WAL page snapshot records. */
    private Integer walPageCompressionLevel;

    /** Default warm-up configuration. */
    @Nullable private WarmUpConfiguration dfltWarmUpCfg;

    /** Encryption configuration. */
    private EncryptionConfiguration encCfg = new EncryptionConfiguration();

    /** Maximum number of partitions which can be defragmented at the same time. */
    private int defragmentationThreadPoolSize = DFLT_DEFRAGMENTATION_THREAD_POOL_SIZE;

    /** Minimum size of wal archive folder, in bytes. */
    private long minWalArchiveSize = HALF_MAX_WAL_ARCHIVE_SIZE;

    /** Default memory allocator for all data regions. */
    @Nullable private MemoryAllocator memoryAllocator = null;

    /**
     * Mode for storing page recovery data.
     * If {@code true}, page recovery data will be written during checkpoint.
     * If {@code false}, WAL physical records will be used to store page recovery data.
     */
    private boolean writeRecoveryDataOnCheckpoint = DFLT_WRITE_RECOVERY_DATA_ON_CP;

    /** Compression algorithm for checkpoint recovery data. */
    private DiskPageCompression cpRecoveryDataCompression = DFLT_CP_RECOVERY_DATA_COMRESSION;

    /** Compression level for checkpoint recovery data. */
    private Integer cpRecoveryDataCompressionLevel;

    /**
     * Creates valid durable memory configuration with all default values.
     */
    @SuppressWarnings("RedundantNoArgConstructor")
    public DataStorageConfiguration() {
    }

    /**
     * Initial size of a data region reserved for system cache.
     *
     * @return Size in bytes.
     * @deprecated use {@link SystemDataRegionConfiguration#getInitialSize}.
     */
    @Deprecated
    public long getSystemRegionInitialSize() {
        if (sysDataRegConf == null)
            sysDataRegConf = new SystemDataRegionConfiguration();

        return sysDataRegConf.getInitialSize();
    }

    /**
     * Sets initial size of a data region reserved for system cache.
     *
     * @param sysRegionInitSize Size in bytes.
     * @return {@code this} for chaining.
     * @deprecated use {@link SystemDataRegionConfiguration#setInitialSize(long)}.
     */
    @Deprecated
    public DataStorageConfiguration setSystemRegionInitialSize(long sysRegionInitSize) {
        if (sysDataRegConf == null)
            sysDataRegConf = new SystemDataRegionConfiguration();

        sysDataRegConf.setInitialSize(sysRegionInitSize);

        return this;
    }

    /**
     * Maximum data region size reserved for system cache.
     *
     * @return Size in bytes.
     * @deprecated use {@link SystemDataRegionConfiguration#getMaxSize()}.
     */
    @Deprecated
    public long getSystemRegionMaxSize() {
        if (sysDataRegConf == null)
            sysDataRegConf = new SystemDataRegionConfiguration();

        return sysDataRegConf.getMaxSize();
    }

    /**
     * Sets maximum data region size reserved for system cache. The total size should not be less than 10 MB
     * due to internal data structures overhead.
     *
     * @param sysRegionMaxSize Maximum size in bytes for system cache data region.
     * @return {@code this} for chaining.
     * @deprecated use {@link SystemDataRegionConfiguration#setMaxSize(long)}.
     */
    @Deprecated
    public DataStorageConfiguration setSystemRegionMaxSize(long sysRegionMaxSize) {
        if (sysDataRegConf == null)
            sysDataRegConf = new SystemDataRegionConfiguration();

        sysDataRegConf.setMaxSize(sysRegionMaxSize);

        return this;
    }

    /**
     * The page memory consists of one or more expandable data regions defined by {@link DataRegionConfiguration}.
     * Every data region is split on pages of fixed size that store actual cache entries.
     *
     * @return Page size in bytes.
     */
    public int getPageSize() {
        return pageSize;
    }

    /**
     * Changes the page size.
     *
     * @param pageSize Page size in bytes. Supported values are: {@code 1024}, {@code 2048}, {@code 4096}, {@code 8192}
     * and {@code 16384}. If value is not set (or zero), {@link #DFLT_PAGE_SIZE} ({@code 4096}) will be used.
     * @return {@code this} for chaining.
     * @see #MIN_PAGE_SIZE
     * @see #MAX_PAGE_SIZE
     */
    public DataStorageConfiguration setPageSize(int pageSize) {
        if (pageSize != 0) {
            A.ensure(pageSize >= MIN_PAGE_SIZE && pageSize <= MAX_PAGE_SIZE,
                "Page size must be between 1kB and 16kB.");
            A.ensure(U.isPow2(pageSize), "Page size must be a power of 2.");
        }

        this.pageSize = pageSize;

        return this;
    }

    /**
     * Gets an array of all data regions configured. Apache Ignite will instantiate a dedicated data region per
     * region. An Apache Ignite cache can be mapped to a specific region with
     * {@link CacheConfiguration#setDataRegionName(String)} method.
     *
     * @return Array of configured data regions.
     */
    public DataRegionConfiguration[] getDataRegionConfigurations() {
        return dataRegions;
    }

    /**
     * Sets data regions configurations.
     *
     * @param dataRegionConfigurations Data regions configurations.
     * @return {@code this} for chaining.
     */
    public DataStorageConfiguration setDataRegionConfigurations(DataRegionConfiguration... dataRegionConfigurations) {
        this.dataRegions = dataRegionConfigurations;

        return this;
    }

    /**
     * Returns the number of concurrent segments in Ignite internal page mapping tables.
     *
     * By default equals to the number of available CPUs.
     *
     * @return Mapping table concurrency level(always greater than 0).
     */
    public int getConcurrencyLevel() {
        return concLvl <= 0 ? Runtime.getRuntime().availableProcessors() : concLvl;
    }

    /**
     * Sets the number of concurrent segments in Ignite internal page mapping tables.
     *
     * If value is not positive, the number of available CPUs will be used.
     *
     * @param concLvl Mapping table concurrency level.
     * @return {@code this} for chaining.
     */
    public DataStorageConfiguration setConcurrencyLevel(int concLvl) {
        this.concLvl = concLvl;

        return this;
    }

    /**
     * @return Configuration of default data region. All cache groups will reside in this data region by default.
     * For assigning a custom data region to cache group, use {@link CacheConfiguration#setDataRegionName(String)}.
     */
    public DataRegionConfiguration getDefaultDataRegionConfiguration() {
        return dfltDataRegConf;
    }

    /**
     * Overrides configuration of default data region which has been created automatically.
     *
     * @param dfltDataRegConf Default data region configuration.
     * @return {@code this} for chaining.
     */
    public DataStorageConfiguration setDefaultDataRegionConfiguration(DataRegionConfiguration dfltDataRegConf) {
        this.dfltDataRegConf = dfltDataRegConf;

        return this;
    }

    /**
     * Configuration of system data region.
     *
     * @return Configuration of system data region.
     */
    public SystemDataRegionConfiguration getSystemDataRegionConfiguration() {
        return sysDataRegConf;
    }

    /**
     * Overrides configuration of system data region which has been created automatically.
     *
     * @param sysDataRegConf System data region configuration.
     * @return {@code this} for chaining.
     */
    public DataStorageConfiguration setSystemDataRegionConfiguration(SystemDataRegionConfiguration sysDataRegConf) {
        this.sysDataRegConf = sysDataRegConf;

        return this;
    }

    /**
     * @return A path the root directory where the Persistent Store will persist data and indexes.
     */
    public String getStoragePath() {
        return storagePath;
    }

    /**
     * @return Additional directories where index and partition files are stored.
     */
    @IgniteExperimental
    public String[] getExtraStoragePathes() {
        return extraStoragePathes;
    }

    /**
     * Sets a path to the root directory where the Persistent Store will persist data and indexes.
     * By default, the Persistent Store's files are located under Ignite work directory.
     *
     * @param persistenceStorePath Persistence store path.
     * @return {@code this} for chaining.
     */
    @IgniteExperimental
    public DataStorageConfiguration setStoragePath(String persistenceStorePath) {
        this.storagePath = persistenceStorePath;

        return this;
    }

    /**
     * Sets a pathes to the root directories where the Persistent Store can persist data and indexes.
     * By default, {@link #getStoragePath()} used.
     *
     * @param extraStoragePathes Extra storage pathes where persistent data can be stored.
     * @return {@code this} for chaining.
     */
    public DataStorageConfiguration setExtraStoragePathes(String... extraStoragePathes) {
        this.extraStoragePathes = extraStoragePathes;

        return this;
    }

    /**
     * Gets checkpoint frequency.
     *
     * @return Checkpoint frequency in milliseconds.
     */
    public long getCheckpointFrequency() {
        return checkpointFreq <= 0 ? DFLT_CHECKPOINT_FREQ : checkpointFreq;
    }

    /**
     * Sets the checkpoint frequency which is a minimal interval when the dirty pages will be written
     * to the Persistent Store. Checkpoint will be triggered more frequently the lower the value you use.
     *
     * If value is not positive, {@link #DFLT_CHECKPOINT_FREQ} will be used.
     *
     * @param checkpointFreq Checkpoint frequency in milliseconds.
     * @return {@code this} for chaining.
     */
    public DataStorageConfiguration setCheckpointFrequency(long checkpointFreq) {
        this.checkpointFreq = checkpointFreq;

        return this;
    }

    /**
     * Gets a number of threads to use for the checkpoint purposes.
     *
     * @return Number of checkpoint threads.
     */
    public int getCheckpointThreads() {
        return checkpointThreads;
    }

    /**
     * Sets a number of threads to use for the checkpoint purposes.
     *
     * @param checkpointThreads Number of checkpoint threads. Four threads are used by default.
     * @return {@code this} for chaining.
     */
    public DataStorageConfiguration setCheckpointThreads(int checkpointThreads) {
        this.checkpointThreads = checkpointThreads;

        return this;
    }

    /**
     * Timeout in milliseconds to wait when acquiring persistence store lock file before failing the local node.
     *
     * @return Lock wait time in milliseconds.
     */
    public long getLockWaitTime() {
        return lockWaitTime;
    }

    /**
     * Timeout in milliseconds to wait when acquiring persistence store lock file before failing the local node.
     *
     * @param lockWaitTime Lock wait time in milliseconds.
     * @return {@code this} for chaining.
     */
    public DataStorageConfiguration setLockWaitTime(long lockWaitTime) {
        this.lockWaitTime = lockWaitTime;

        return this;
    }

    /**
     * Gets a total number of checkpoints to keep in the WAL history.
     *
     * @return Number of checkpoints to keep in WAL after a checkpoint is finished.
     * @see DataStorageConfiguration#getMaxWalArchiveSize()
     * @deprecated Instead of walHistorySize use maxWalArchiveSize for manage of archive size.
     */
    @Deprecated
    public int getWalHistorySize() {
        return walHistSize <= 0 ? DFLT_WAL_HISTORY_SIZE : walHistSize;
    }

    /**
     * Sets a total number of checkpoints to keep in the WAL history.
     *
     * @param walHistSize Number of checkpoints to keep after a checkpoint is finished.
     * @return {@code this} for chaining.
     * @see DataStorageConfiguration#setMaxWalArchiveSize(long)
     * @deprecated Instead of walHistorySize use maxWalArchiveSize for manage of archive size.
     */
    @Deprecated
    public DataStorageConfiguration setWalHistorySize(int walHistSize) {
        this.walHistSize = walHistSize;

        return this;
    }

    /**
     * If WalHistorySize was set by user will use this parameter for compatibility.
     *
     * @return {@code true} if use WalHistorySize for compatibility.
     */
    public boolean isWalHistorySizeParameterUsed() {
        return getWalHistorySize() != DFLT_WAL_HISTORY_SIZE && getWalHistorySize() != Integer.MAX_VALUE;
    }

    /**
     * Gets a max allowed size(in bytes) of WAL archives.
     *
     * @return max size(in bytes) of WAL archive directory(greater than 0, or {@link #UNLIMITED_WAL_ARCHIVE} if
     * WAL archive size is unlimited).
     */
    public long getMaxWalArchiveSize() {
        return maxWalArchiveSize;
    }

    /**
     * Sets a max allowed size(in bytes) of WAL archives.
     *
     * If value is not positive or {@link #UNLIMITED_WAL_ARCHIVE}, {@link #DFLT_WAL_ARCHIVE_MAX_SIZE} will be used.
     *
     * @param walArchiveMaxSize max size(in bytes) of WAL archive directory.
     * @return {@code this} for chaining.
     */
    public DataStorageConfiguration setMaxWalArchiveSize(long walArchiveMaxSize) {
        if (walArchiveMaxSize != UNLIMITED_WAL_ARCHIVE)
            A.ensure(walArchiveMaxSize > 0, "Max WAL archive size can be only greater than 0 " +
                "or must be equal to " + UNLIMITED_WAL_ARCHIVE + " (to be unlimited)");

        this.maxWalArchiveSize = walArchiveMaxSize;

        return this;
    }

    /**
     * Gets a number of WAL segments to work with.
     *
     * @return Number of work WAL segments.
     */
    public int getWalSegments() {
        return walSegments <= 0 ? DFLT_WAL_SEGMENTS : walSegments;
    }

    /**
     * Sets a number of WAL segments to work with. For performance reasons,
     * the whole WAL is split into files of fixed length called segments.
     *
     * @param walSegments Number of WAL segments. Value must be greater than 1.
     * @return {@code this} for chaining.
     */
    public DataStorageConfiguration setWalSegments(int walSegments) {
        if (walSegments != 0)
            A.ensure(walSegments > 1, "Number of WAL segments must be greater than 1.");

        this.walSegments = walSegments;

        return this;
    }

    /**
     * Gets size(in bytes) of a WAL segment.
     *
     * @return WAL segment size(in bytes).
     */
    public int getWalSegmentSize() {
        return walSegmentSize == 0 ? DFLT_WAL_SEGMENT_SIZE : walSegmentSize;
    }

    /**
     * Sets size(in bytes) of a WAL segment.
     * If value is not set (or zero), {@link #DFLT_WAL_SEGMENT_SIZE} will be used.
     *
     * @param walSegmentSize WAL segment size(in bytes). Value must be between 512Kb and 2Gb.
     * @return {@code This} for chaining.
     */
    public DataStorageConfiguration setWalSegmentSize(int walSegmentSize) {
        if (walSegmentSize != 0)
            A.ensure(walSegmentSize >= 512 * 1024, "WAL segment size must be between 512Kb and 2Gb.");

        this.walSegmentSize = walSegmentSize;

        return this;
    }

    /**
     * Gets a path to the directory where WAL is stored.
     *
     * @return WAL persistence path, absolute or relative to Ignite work directory.
     */
    public String getWalPath() {
        return walPath;
    }

    /**
     * Sets a path to the directory where WAL is stored. If this path is relative, it will be resolved
     * relatively to Ignite work directory.
     *
     * @param walStorePath WAL persistence path, absolute or relative to Ignite work directory.
     * @return {@code this} for chaining.
     */
    public DataStorageConfiguration setWalPath(String walStorePath) {
        A.notNull(walStorePath, "WAL");

        this.walPath = walStorePath;

        return this;
    }

    /**
     * Gets a path to the WAL archive directory.
     *
     * @return WAL archive directory.
     */
    public String getWalArchivePath() {
        return walArchivePath;
    }

    /**
     * Sets a path for the WAL archive directory. Every WAL segment will be fully copied to this directory before
     * it can be reused for WAL purposes.
     *
     * @param walArchivePath WAL archive directory.
     * @return {@code this} for chaining.
     */
    public DataStorageConfiguration setWalArchivePath(String walArchivePath) {
        A.notNull(walArchivePath, "WAL archive");

        this.walArchivePath = walArchivePath;

        return this;
    }

    /**
     * Gets a path to the CDC directory.
     * If this path is relative, it will be resolved relatively to Ignite work directory.
     *
     * @return CDC directory.
     */
    public String getCdcWalPath() {
        return cdcWalPath;
    }

    /**
     * Sets a path for the CDC directory.
     * Hard link to every WAL Archive segment will be created in it for CDC processing purpose.
     *
     * @param cdcWalPath CDC directory.
     * @return {@code this} for chaining.
     */
    public DataStorageConfiguration setCdcWalPath(String cdcWalPath) {
        A.notNull(cdcWalPath, "CDC WAL");

        this.cdcWalPath = cdcWalPath;

        return this;
    }

    /**
     * Sets the {@link #getCdcWalPath CDC directory} maximum size in bytes.
     *
     * @return CDC directory maximum size in bytes.
     */
    public long getCdcWalDirectoryMaxSize() {
        return cdcWalDirMaxSize;
    }

    /**
     * Sets the CDC directory maximum size in bytes. Zero or negative means no limit. Creation of segment CDC link
     * will be skipped when the total size of CDC files in the {@link #getCdcWalPath directory} exceeds the limit.
     * The CDC application will log an error due to a gap in wal files sequence. Note that cache changes will be lost.
     * Default is no limit.
     *
     * @param cdcWalDirMaxSize CDC directory maximum size in bytes.
     * @return {@code this} for chaining.
     */
    public DataStorageConfiguration setCdcWalDirectoryMaxSize(long cdcWalDirMaxSize) {
        this.cdcWalDirMaxSize = cdcWalDirMaxSize;

        return this;
    }

    /**
     * Gets flag indicating whether persistence metrics collection is enabled.
     * Default value is {@link #DFLT_METRICS_ENABLED}.
     *
     * @return Metrics enabled flag.
     * @deprecated Will be removed in upcoming releases.
     */
    @Deprecated
    public boolean isMetricsEnabled() {
        return metricsEnabled;
    }

    /**
     * Sets flag indicating whether persistence metrics collection is enabled.
     *
     * @param metricsEnabled Metrics enabled flag.
     * @return {@code this} for chaining.
     * @deprecated Will be removed in upcoming releases.
     */
    @Deprecated
    public DataStorageConfiguration setMetricsEnabled(boolean metricsEnabled) {
        this.metricsEnabled = metricsEnabled;

        return this;
    }

    /**
     * @return  Flag indicating whether write throttling is enabled.
     */
    public boolean isWriteThrottlingEnabled() {
        return writeThrottlingEnabled;
    }

    /**
     * Sets flag indicating whether write throttling is enabled.
     *
     * @param writeThrottlingEnabled Write throttling enabled flag.
     * @return {@code this} for chaining.
     */
    public DataStorageConfiguration setWriteThrottlingEnabled(boolean writeThrottlingEnabled) {
        this.writeThrottlingEnabled = writeThrottlingEnabled;

        return this;
    }

    /**
     * Gets the length of the time interval for rate-based metrics. This interval defines a window over which
     * hits will be tracked. Default value is {@link #DFLT_RATE_TIME_INTERVAL_MILLIS}.
     *
     * @return Time interval in milliseconds.
     * @deprecated Use {@link MetricsMxBean#configureHitRateMetric(String, long)} instead.
     */
    @Deprecated
    public long getMetricsRateTimeInterval() {
        return metricsRateTimeInterval;
    }

    /**
     * Sets the length of the time interval for rate-based metrics. This interval defines a window over which
     * hits will be tracked.
     *
     * @param metricsRateTimeInterval Time interval in milliseconds.
     * @return {@code this} for chaining.
     * @deprecated Use {@link MetricsMxBean#configureHitRateMetric(String, long)} instead.
     */
    @Deprecated
    public DataStorageConfiguration setMetricsRateTimeInterval(long metricsRateTimeInterval) {
        this.metricsRateTimeInterval = metricsRateTimeInterval;

        return this;
    }

    /**
     * Gets the number of sub-intervals to split the {@link #getMetricsRateTimeInterval()} into to track the update history.
     * Default value is {@link #DFLT_SUB_INTERVALS}.
     *
     * @return The number of sub-intervals for history tracking.
     * @deprecated Use {@link MetricsMxBean#configureHitRateMetric(String, long)} instead.
     */
    @Deprecated
    public int getMetricsSubIntervalCount() {
        return metricsSubIntervalCnt;
    }

    /**
     * Sets the number of sub-intervals to split the {@link #getMetricsRateTimeInterval()} into to track the update history.
     *
     * @param metricsSubIntervalCnt The number of sub-intervals for history tracking.
     * @return {@code this} for chaining.
     * @deprecated Use {@link MetricsMxBean#configureHitRateMetric(String, long)} instead.
     */
    @Deprecated
    public DataStorageConfiguration setMetricsSubIntervalCount(int metricsSubIntervalCnt) {
        this.metricsSubIntervalCnt = metricsSubIntervalCnt;

        return this;
    }

    /**
     * Property that defines behavior of wal fsync.
     * Different type provides different guarantees for consistency. See {@link WALMode} for details.
     *
     * @return WAL mode.
     */
    public WALMode getWalMode() {
        return walMode == null ? DFLT_WAL_MODE : walMode;
    }

    /**
     * Sets property that defines behavior of wal fsync.
     * Different type provides different guarantees for consistency. See {@link WALMode} for details.
     *
     * @param walMode Wal mode.
     * @return {@code this} for chaining.
     */
    public DataStorageConfiguration setWalMode(WALMode walMode) {
        if (walMode == WALMode.DEFAULT)
            walMode = WALMode.FSYNC;

        this.walMode = walMode;

        return this;
    }

    /**
     * Property for size of thread local buffer.
     * Each thread which write to wal have thread local buffer for serialize recode before write in wal.
     *
     * @return Thread local buffer size (in bytes).
     */
    public int getWalThreadLocalBufferSize() {
        return walTlbSize <= 0 ? DFLT_TLB_SIZE : walTlbSize;
    }

    /**
     * Sets size of thread local buffer.
     * Each thread which write to wal have thread local buffer for serialize recode before write in wal.
     *
     * @param walTlbSize Thread local buffer size (in bytes).
     * @return {@code this} for chaining.
     */
    public DataStorageConfiguration setWalThreadLocalBufferSize(int walTlbSize) {
        this.walTlbSize = walTlbSize;

        return this;
    }

    /**
     * Property defines size(in bytes) of WAL buffer.
     * Each WAL record will be serialized to this buffer before write in WAL file.
     *
     * @return WAL buffer size(in bytes).
     */
    public int getWalBufferSize() {
        return walBuffSize <= 0 ? getWalSegmentSize() / 4 : walBuffSize;
    }

    /**
     * Property defines size(in bytes) of WAL buffer.
     * If value isn't positive it calculation will be based on {@link #getWalSegmentSize()}.
     *
     * @param walBuffSize WAL buffer size(in bytes).
     * @return {@code this} for chaining.
     */
    public DataStorageConfiguration setWalBufferSize(int walBuffSize) {
        this.walBuffSize = walBuffSize;

        return this;
    }

    /**
     * This property define how often WAL will be fsync-ed in {@code BACKGROUND} mode. Ignored for
     * all other WAL modes.
     *
     * @return WAL flush frequency, in milliseconds.
     */
    public long getWalFlushFrequency() {
        return walFlushFreq;
    }

    /**
     * This property define how often WAL will be fsync-ed in {@code BACKGROUND} mode. Ignored for
     * all other WAL modes.
     *
     * @param walFlushFreq WAL flush frequency, in milliseconds.
     * @return {@code this} for chaining.
     */
    public DataStorageConfiguration setWalFlushFrequency(long walFlushFreq) {
        this.walFlushFreq = walFlushFreq;

        return this;
    }

    /**
     * @return Property that allows to trade latency for throughput in {@link WALMode#FSYNC} mode.
     * It limits minimum time interval between WAL fsyncs. First thread that initiates WAL fsync will wait for
     * this number of nanoseconds, another threads will just wait fsync of first thread (similar to CyclicBarrier).
     * Total throughput should increase under load as total WAL fsync rate will be limited.
     */
    public long getWalFsyncDelayNanos() {
        return walFsyncDelay <= 0 ? DFLT_WAL_FSYNC_DELAY : walFsyncDelay;
    }

    /**
     * Sets property that allows to trade latency for throughput in {@link WALMode#FSYNC} mode.
     * It limits minimum time interval between WAL fsyncs. First thread that initiates WAL fsync will wait for
     * this number of nanoseconds, another threads will just wait fsync of first thread (similar to CyclicBarrier).
     * Total throughput should increase under load as total WAL fsync rate will be limited.
     *
     * @param walFsyncDelayNanos Wal fsync delay, in nanoseconds.
     * @return {@code this} for chaining.
     */
    public DataStorageConfiguration setWalFsyncDelayNanos(long walFsyncDelayNanos) {
        walFsyncDelay = walFsyncDelayNanos;

        return this;
    }

    /**
     * Property define how many bytes iterator read from
     * disk (for one reading), during go ahead wal.
     *
     * @return Record iterator buffer size.
     */
    public int getWalRecordIteratorBufferSize() {
        return walRecordIterBuffSize <= 0 ? DFLT_WAL_RECORD_ITERATOR_BUFFER_SIZE : walRecordIterBuffSize;
    }

    /**
     * Sets property defining how many bytes iterator read from
     * disk (for one reading), during go ahead wal.
     *
     * @param walRecordIterBuffSize Wal record iterator buffer size.
     * @return {@code this} for chaining.
     */
    public DataStorageConfiguration setWalRecordIteratorBufferSize(int walRecordIterBuffSize) {
        this.walRecordIterBuffSize = walRecordIterBuffSize;

        return this;
    }

    /**
     * @return  Flag that enforces writing full page to WAL on every change (instead of delta record).
     * Can be used for debugging purposes: every version of page will be present in WAL.
     * Note that WAL will take several times more space in this mode.
     */
    public boolean isAlwaysWriteFullPages() {
        return alwaysWriteFullPages;
    }

    /**
     * Sets flag that enforces writing full page to WAL on every change (instead of delta record).
     * Can be used for debugging purposes: every version of page will be present in WAL.
     * Note that WAL will take several times more space in this mode.
     *
     * @param alwaysWriteFullPages Always write full pages flag.
     * @return {@code this} for chaining.
     */
    public DataStorageConfiguration setAlwaysWriteFullPages(boolean alwaysWriteFullPages) {
        this.alwaysWriteFullPages = alwaysWriteFullPages;

        return this;
    }

    /**
     * Factory to provide implementation of FileIO interface
     * which is used for data storage files read/write operations
     *
     * @return File I/O factory
     */
    public FileIOFactory getFileIOFactory() {
        return fileIOFactory;
    }

    /**
     * Sets factory to provide implementation of FileIO interface
     * which is used for data storage files read/write operations
     *
     * @param fileIOFactory File I/O factory
     * @return {@code this} for chaining.
     */
    public DataStorageConfiguration setFileIOFactory(FileIOFactory fileIOFactory) {
        this.fileIOFactory = fileIOFactory;

        return this;
    }

    /**
     * <b>Note:</b> setting this value with {@link WALMode#FSYNC} may generate file size overhead for WAL segments in case
     * grid is used rarely.
     *
     * @param walAutoArchiveAfterInactivity time in millis to run auto archiving segment (even if incomplete) after last
     * record logging. <br> Positive value enables incomplete segment archiving after timeout (inactivity). <br> Zero or
     * negative  value disables auto archiving.
     * @return current configuration instance for chaining
     */
    public DataStorageConfiguration setWalAutoArchiveAfterInactivity(long walAutoArchiveAfterInactivity) {
        this.walAutoArchiveAfterInactivity = walAutoArchiveAfterInactivity;

        return this;
    }

    /**
     * @return time in millis to run auto archiving WAL segment (even if incomplete) after last record log
     */
    public long getWalAutoArchiveAfterInactivity() {
        return walAutoArchiveAfterInactivity;
    }

    /**
     * @param walForceArchiveTimeout Time in millis after last data change logged to run segment auto archivation
     * (even if incomplete).<br> Positive value enables incomplete segment archivation after timeout.<br>
     * Zero or negative value disables forcefull auto archiving.
     * @return current configuration instance for chaining.
     */
    public DataStorageConfiguration setWalForceArchiveTimeout(long walForceArchiveTimeout) {
        this.walForceArchiveTimeout = walForceArchiveTimeout;

        return this;
    }

    /**
     * @return time interval (in milliseconds) after last log of data change
     * for force archiving of incompletely WAL segment.
     */
    public long getWalForceArchiveTimeout() {
        return walForceArchiveTimeout;
    }

    /**
     * This property defines order of writing pages to disk storage during checkpoint.
     *
     * @return Checkpoint write order.
     */
    public CheckpointWriteOrder getCheckpointWriteOrder() {
        return checkpointWriteOrder;
    }

    /**
     * This property defines order of writing pages to disk storage during checkpoint.
     *
     * @param checkpointWriteOrder Checkpoint write order.
     * @return {@code this} for chaining.
     */
    public DataStorageConfiguration setCheckpointWriteOrder(CheckpointWriteOrder checkpointWriteOrder) {
        this.checkpointWriteOrder = checkpointWriteOrder;

        return this;
    }

    /**
     * @return Flag indicating whether WAL compaction is enabled.
     */
    public boolean isWalCompactionEnabled() {
        return walCompactionEnabled;
    }

    /**
     * Sets flag indicating whether WAL compaction is enabled.
     *
     * @param walCompactionEnabled Wal compaction enabled flag.
     * @return {@code this} for chaining.
     */
    public DataStorageConfiguration setWalCompactionEnabled(boolean walCompactionEnabled) {
        this.walCompactionEnabled = walCompactionEnabled;

        return this;
    }

    /**
     * @return ZIP level to WAL compaction.
     */
    public int getWalCompactionLevel() {
        return walCompactionLevel;
    }

    /**
     * @param walCompactionLevel New ZIP level to WAL compaction.
     */
    public void setWalCompactionLevel(int walCompactionLevel) {
        this.walCompactionLevel = walCompactionLevel;
    }

    /**
     * Returns timeout for checkpoint read lock acquisition.
     *
     * @see #setCheckpointReadLockTimeout(long)
     * @return Returns timeout for checkpoint read lock acquisition in milliseconds.
     */
    public Long getCheckpointReadLockTimeout() {
        return checkpointReadLockTimeout;
    }

    /**
     * Sets timeout for checkpoint read lock acquisition.
     * <p>
     * When any thread cannot acquire checkpoint read lock in this time, then critical failure handler is being called.
     *
     * @param checkpointReadLockTimeout Timeout for checkpoint read lock acquisition in milliseconds.
     * @return {@code this} for chaining.
     */
    public DataStorageConfiguration setCheckpointReadLockTimeout(long checkpointReadLockTimeout) {
        this.checkpointReadLockTimeout = checkpointReadLockTimeout;

        return this;
    }

    /**
     * Gets compression algorithm for WAL page snapshot records.
     *
     * @return Page compression algorithm.
     */
    public DiskPageCompression getWalPageCompression() {
        return walPageCompression == null ? DFLT_WAL_PAGE_COMPRESSION : walPageCompression;
    }

    /**
     * Sets compression algorithm for WAL page snapshot records.
     *
     * @param walPageCompression Page compression algorithm.
     * @return {@code this} for chaining.
     */
    public DataStorageConfiguration setWalPageCompression(DiskPageCompression walPageCompression) {
        this.walPageCompression = walPageCompression;

        return this;
    }

    /**
     * Gets {@link #getWalPageCompression algorithm} specific WAL page compression level.
     *
     * @return WAL page snapshots compression level or {@code null} for default.
     */
    public Integer getWalPageCompressionLevel() {
        return walPageCompressionLevel;
    }

    /**
     * Sets {@link #setWalPageCompression algorithm} specific page compression level.
     *
     * @param walPageCompressionLevel Disk page compression level or {@code null} to use default.
     *      {@link DiskPageCompression#ZSTD Zstd}: from {@code -131072} to {@code 22} (default {@code 3}).
     *      {@link DiskPageCompression#LZ4 LZ4}: from {@code 0} to {@code 17} (default {@code 0}).
     * @return {@code this} for chaining.
     */
    public DataStorageConfiguration setWalPageCompressionLevel(Integer walPageCompressionLevel) {
        this.walPageCompressionLevel = walPageCompressionLevel;

        return this;
    }

    /**
     * Gets encryyption configuration.
     *
     * @return Encryption configuration.
     */
    public EncryptionConfiguration getEncryptionConfiguration() {
        return encCfg;
    }

    /**
     * Sets encryption configuration.
     *
     * @param encCfg Encryption configuration.
     * @return {@code this} for chaining.
     */
    public DataStorageConfiguration setEncryptionConfiguration(EncryptionConfiguration encCfg) {
        this.encCfg = encCfg;

        return this;
    }

    /**
     * Sets default warm-up configuration.
     *
     * @param dfltWarmUpCfg Default warm-up configuration. To assign a special
     *      warm-up configuration for a data region, use
     *      {@link DataRegionConfiguration#setWarmUpConfiguration}.
     * @return {@code this} for chaining.
     */
    public DataStorageConfiguration setDefaultWarmUpConfiguration(@Nullable WarmUpConfiguration dfltWarmUpCfg) {
        this.dfltWarmUpCfg = dfltWarmUpCfg;

        return this;
    }

    /**
     * Gets default warm-up configuration.
     *
     * @return Default warm-up configuration.
     */
    @Nullable public WarmUpConfiguration getDefaultWarmUpConfiguration() {
        return dfltWarmUpCfg;
    }

    /**
     * Sets maximum number of partitions which can be defragmented at the same time.
     *
     * @param defragmentationThreadPoolSize Maximum number of partitions which can be defragmented at the same time.
     *      Default is {@link DataStorageConfiguration#DFLT_DEFRAGMENTATION_THREAD_POOL_SIZE}.
     * @return {@code this} for chaining.
     */
    public DataStorageConfiguration setDefragmentationThreadPoolSize(int defragmentationThreadPoolSize) {
        A.ensure(defragmentationThreadPoolSize > 0, "Defragmentation thread pool size must be greater or equal to 1.");

        this.defragmentationThreadPoolSize = defragmentationThreadPoolSize;

        return this;
    }

    /**
     * Maximum number of partitions which can be defragmented at the same time.
     *
     * @return Thread pool size for defragmentation.
     */
    public int getDefragmentationThreadPoolSize() {
        return defragmentationThreadPoolSize;
    }

    /**
     * Gets a min allowed size(in bytes) of WAL archives.
     *
     * @return min size(in bytes) of WAL archive directory(greater than 0, or {@link #HALF_MAX_WAL_ARCHIVE_SIZE}).
     */
    public long getMinWalArchiveSize() {
        return minWalArchiveSize;
    }

    /**
     * Sets a min allowed size(in bytes) of WAL archives.
     *
     * If value is not positive, {@link #HALF_MAX_WAL_ARCHIVE_SIZE} will be used.
     *
     * @param walArchiveMinSize min size(in bytes) of WAL archive directory.
     * @return {@code this} for chaining.
     */
    public DataStorageConfiguration setMinWalArchiveSize(long walArchiveMinSize) {
        if (walArchiveMinSize != HALF_MAX_WAL_ARCHIVE_SIZE) {
            A.ensure(walArchiveMinSize > 0, "Min WAL archive size can be only greater than 0 " +
                "or must be equal to " + HALF_MAX_WAL_ARCHIVE_SIZE + " (to be half of max WAL archive size)");
        }

        this.minWalArchiveSize = walArchiveMinSize;

        return this;
    }

    /**
     * @return Memory allocator instance.
     */
    @Nullable public MemoryAllocator getMemoryAllocator() {
        return memoryAllocator;
    }

    /**
     * Sets default memory allocator for all memory regions. If not specified, default, based on {@code Unsafe}
     * allocator will be used. Allocator can be overrided for data region using
     * {@link DataRegionConfiguration#setMemoryAllocator(MemoryAllocator)}
     *
     * @param allocator Memory allocator instance.
     * @return {@code this} for chaining.
     */
    public DataStorageConfiguration setMemoryAllocator(MemoryAllocator allocator) {
        memoryAllocator = allocator;

        return this;
    }

    /**
     * @return Flag defining mode for storing page recovery data. If {@code true}, recovery data will be written
     * during checkpoint, if {@code false}, WAL physical records will be used to store recovery data.
     */
    public boolean isWriteRecoveryDataOnCheckpoint() {
        return writeRecoveryDataOnCheckpoint;
    }

    /**
     * Sets mode for storing page recovery data.
     *
     * @param writeRecoveryDataOnCheckpoint If {@code true}, page recovery data will be written during checkpoint,
     *        if {@code false}, WAL physical records will be used to store page recovery data.
     *        Default is {@link #DFLT_WRITE_RECOVERY_DATA_ON_CP}.
     * @return {@code this} for chaining.
     */
    public DataStorageConfiguration setWriteRecoveryDataOnCheckpoint(boolean writeRecoveryDataOnCheckpoint) {
        this.writeRecoveryDataOnCheckpoint = writeRecoveryDataOnCheckpoint;

        return this;
    }

    /**
     * Gets compression algorithm for checkpoint recovery data.
     *
     * @return Page compression algorithm.
     */
    public DiskPageCompression getCheckpointRecoveryDataCompression() {
        return cpRecoveryDataCompression == null ? DFLT_CP_RECOVERY_DATA_COMRESSION : cpRecoveryDataCompression;
    }

    /**
     * Sets compression algorithm for checkpoint recovery data.
     *
     * @param cpRecoveryDataCompression Compression algorithm.
     * @return {@code this} for chaining.
     */
    public DataStorageConfiguration setCheckpointRecoveryDataCompression(DiskPageCompression cpRecoveryDataCompression) {
        this.cpRecoveryDataCompression = cpRecoveryDataCompression;

        return this;
    }

    /**
     * Gets {@link #getCheckpointRecoveryDataCompression()} algorithm specific compression level.
     *
     * @return Checkpoint recovery data compression level or {@code null} for default.
     */
    public Integer getCheckpointRecoveryDataCompressionLevel() {
        return cpRecoveryDataCompressionLevel;
    }

    /**
     * Sets {@link #setCheckpointRecoveryDataCompression(DiskPageCompression)} algorithm specific compression level.
     *
     * @param cpRecoveryDataCompressionLevel Checkpoint recovery data compression level or {@code null} to use default.
     *      {@link DiskPageCompression#ZSTD Zstd}: from {@code -131072} to {@code 22} (default {@code 3}).
     *      {@link DiskPageCompression#LZ4 LZ4}: from {@code 0} to {@code 17} (default {@code 0}).
     * @return {@code this} for chaining.
     */
    public DataStorageConfiguration setCheckpointRecoveryDataCompressionLevel(Integer cpRecoveryDataCompressionLevel) {
        this.cpRecoveryDataCompressionLevel = cpRecoveryDataCompressionLevel;

        return this;
    }

    /** {@inheritDoc} */
    @Override public String toString() {
        return S.toString(DataStorageConfiguration.class, this);
    }
}<|MERGE_RESOLUTION|>--- conflicted
+++ resolved
@@ -215,16 +215,11 @@
     private String storagePath;
 
     /** 
-<<<<<<< HEAD
-     * Additional directories where index and partition files are stored. 
-     * @see CacheConfiguration#setStoragePath(String...)
-=======
      * Additional directories where index and partition files are stored.
      * User may want to use dedicated storage for cache is server has several physical disks.
      * Spreading load across several disks can improve performance.
      *
-     * @see CacheConfiguration#setStoragePath(String)
->>>>>>> f0c527b3
+     * @see CacheConfiguration#setStoragePath(String...)
      */
     @IgniteExperimental
     private String[] extraStoragePathes;
