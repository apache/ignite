--- conflicted
+++ resolved
@@ -368,11 +368,7 @@
 
     /** {@inheritDoc} */
     @Override public void start() throws IgniteCheckedException {
-<<<<<<< HEAD
-        ctx.io().addHandler(false, ctx.cacheId(), GridCacheTtlUpdateRequest.class, new CI2<UUID, GridCacheTtlUpdateRequest>() {
-=======
         ctx.io().addCacheHandler(ctx.cacheId(), GridCacheTtlUpdateRequest.class, new CI2<UUID, GridCacheTtlUpdateRequest>() {
->>>>>>> f270533b
             @Override public void apply(UUID nodeId, GridCacheTtlUpdateRequest req) {
                 processTtlUpdateRequest(req);
             }
@@ -386,24 +382,6 @@
         super.printMemoryStats();
 
         ctx.group().topology().printMemoryStats(1024);
-<<<<<<< HEAD
-    }
-
-    /**
-     * @return Cache map entry factory.
-     */
-    @Override protected GridCacheMapEntryFactory entryFactory() {
-        return new GridCacheMapEntryFactory() {
-            @Override public GridCacheMapEntry create(
-                GridCacheContext ctx,
-                AffinityTopologyVersion topVer,
-                KeyCacheObject key
-            ) {
-                return new GridDhtCacheEntry(ctx, topVer, key);
-            }
-        };
-=======
->>>>>>> f270533b
     }
 
     /**
