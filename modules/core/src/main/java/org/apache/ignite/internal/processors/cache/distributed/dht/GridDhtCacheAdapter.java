--- conflicted
+++ resolved
@@ -240,10 +240,6 @@
      */
     protected GridCacheMapEntryFactory entryFactory() {
         return new GridCacheMapEntryFactory() {
-<<<<<<< HEAD
-            /** {@inheritDoc} */
-=======
->>>>>>> 3be3d16b
             @Override public GridCacheMapEntry create(
                 GridCacheContext ctx,
                 AffinityTopologyVersion topVer,
@@ -587,10 +583,7 @@
 
         AffinityTopologyVersion topVer = ctx.affinity().affinityTopologyVersion();
 
-        for (GridDhtLocalPartition p : topology().localPartitions()) {
-            if (p == null)
-                continue;
-
+        for (GridDhtLocalPartition p : topology().currentLocalPartitions()) {
             if (p.primary(topVer))
                 sum += p.publicSize();
         }
@@ -1227,7 +1220,7 @@
         else {
             final AffinityTopologyVersion topVer = ctx.affinity().affinityTopologyVersion();
 
-            final Iterator<GridDhtLocalPartition> partIt = topology().localPartitions().iterator();
+            final Iterator<GridDhtLocalPartition> partIt = topology().currentLocalPartitions().iterator();
 
             Iterator<GridCacheMapEntry> it = new Iterator<GridCacheMapEntry>() {
                 private GridCacheMapEntry next;
@@ -1264,9 +1257,6 @@
                         if (curIt == null) {
                             while (partIt.hasNext()) {
                                 GridDhtLocalPartition part = partIt.next();
-
-                                if (part == null)
-                                    continue;
 
                                 if (primary == part.primary(topVer)) {
                                     curIt = part.entries().iterator();
