--- conflicted
+++ resolved
@@ -1018,14 +1018,6 @@
 
                     for (Map.Entry<KeyCacheObject, GridCacheVersion> e : entries.entrySet()) {
                         ClusterNode primaryNode = ctx.affinity().primaryByKey(e.getKey(), topVer);
-<<<<<<< HEAD
-
-                        if (primaryNode.isLocal()) {
-                            Collection<ClusterNode> nodes = ctx.affinity().backupsByKey(e.getKey(), topVer);
-
-                            for (Iterator<ClusterNode> nodesIter = nodes.iterator(); nodesIter.hasNext(); ) {
-                                ClusterNode node = nodesIter.next();
-=======
 
                         if (primaryNode.isLocal()) {
                             Collection<ClusterNode> nodes = ctx.affinity().backupsByKey(e.getKey(), topVer);
@@ -1038,7 +1030,6 @@
                                 if (srcNodeId != null && srcNodeId.equals(node.id()))
                                     continue;
 
->>>>>>> 9cf06362
                                 GridCacheTtlUpdateRequest req = reqMap.get(node);
 
                                 if (req == null) {
@@ -1051,13 +1042,10 @@
                             }
                         }
                         else {
-<<<<<<< HEAD
-=======
                             // There is no need to re-send ttl update requests if we are not on the primary node.
                             if (srcNodeId != null)
                                 continue;
 
->>>>>>> 9cf06362
                             GridCacheTtlUpdateRequest req = reqMap.get(primaryNode);
 
                             if (req == null) {
@@ -1112,102 +1100,11 @@
     }
 
     /**
-     * @param srcNodeId The Id of a node that sends original ttl request.
-     * @param incomingReq Original ttl request.
-     */
-    private void sendTtlUpdateRequest(UUID srcNodeId, GridCacheTtlUpdateRequest incomingReq) {
-        ctx.closures().runLocalSafe(new GridPlainRunnable() {
-            @SuppressWarnings({"ForLoopReplaceableByForEach"})
-            @Override public void run() {
-                Map<ClusterNode, GridCacheTtlUpdateRequest> reqMap = new HashMap<>();
-
-                for (int i = 0; i < incomingReq.keys().size(); i++) {
-                    KeyCacheObject key = incomingReq.keys().get(i);
-
-                    // It's only required to broadcast ttl update requests if we are on primary node for given key.
-                    if (!ctx.affinity().primaryByKey(key, incomingReq.topologyVersion()).isLocal())
-                        continue;
-
-                    Collection<ClusterNode> nodes = ctx.affinity().backupsByKey(key, incomingReq.topologyVersion());
-
-                    for (Iterator<ClusterNode> nodesIter = nodes.iterator(); nodesIter.hasNext(); ) {
-                        ClusterNode node = nodesIter.next();
-
-                        // There's no need to send and update ttl request to the node that send us the initial
-                        // ttl update request.
-                        if (node.id().equals(srcNodeId))
-                            continue;
-
-                        GridCacheTtlUpdateRequest req = reqMap.get(node);
-
-                        if (req == null) {
-                            reqMap.put(node, req = new GridCacheTtlUpdateRequest(ctx.cacheId(),
-                                incomingReq.topologyVersion(),
-                                incomingReq.ttl()));
-                        }
-
-                        req.addEntry(key, incomingReq.version(i));
-                    }
-
-                    GridDhtCacheEntry entry = ctx.dht().entryExx(key, incomingReq.topologyVersion());
-
-                    Collection<UUID> readers = null;
-
-                    try {
-                        readers = entry.readers();
-                    }
-                    catch (GridCacheEntryRemovedException e) {
-                        U.error(log, "Failed to send TTL update request.", e);
-                    }
-
-                    for (UUID reader : readers) {
-                        // There's no need to send and update ttl request to the node that send us the initial
-                        // ttl update request.
-                        if (reader.equals(srcNodeId))
-                            continue;
-
-                        ClusterNode node = ctx.node(reader);
-
-                        if (node != null) {
-                            GridCacheTtlUpdateRequest req = reqMap.get(node);
-
-                            if (req == null) {
-                                reqMap.put(node, req = new GridCacheTtlUpdateRequest(ctx.cacheId(),
-                                    incomingReq.topologyVersion(),
-                                    incomingReq.ttl()));
-                            }
-
-                            req.addNearEntry(key, incomingReq.version(i));
-                        }
-                    }
-                }
-
-                for (Map.Entry<ClusterNode, GridCacheTtlUpdateRequest> req : reqMap.entrySet()) {
-                    try {
-                        ctx.io().send(req.getKey(), req.getValue(), ctx.ioPolicy());
-                    }
-                    catch (IgniteCheckedException e) {
-                        if (e instanceof ClusterTopologyCheckedException) {
-                            if (log.isDebugEnabled())
-                                log.debug("Failed to send TTC update request, node left: " + req.getKey());
-                        }
-                        else
-                            U.error(log, "Failed to send TTL update request.", e);
-                    }
-                }
-            }
-        });
-    }
-
-    /**
      * @param req Request.
      */
     private void processTtlUpdateRequest(UUID srcNodeId, GridCacheTtlUpdateRequest req) {
-<<<<<<< HEAD
-=======
         final CacheExpiryPolicy expiryPlc = CacheExpiryPolicy.fromRemote(CU.TTL_NOT_CHANGED, req.ttl());
 
->>>>>>> 9cf06362
         if (req.keys() != null)
             updateTtl(this, req.keys(), req.versions(), expiryPlc);
 
@@ -1219,11 +1116,7 @@
             updateTtl(near, req.nearKeys(), req.nearVersions(), expiryPlc);
         }
 
-<<<<<<< HEAD
-        sendTtlUpdateRequest(srcNodeId, req);
-=======
         sendTtlUpdateRequest(expiryPlc, req.topologyVersion(), srcNodeId);
->>>>>>> 9cf06362
     }
 
     /**
