/*
 * Licensed to the Apache Software Foundation (ASF) under one or more
 * contributor license agreements.  See the NOTICE file distributed with
 * this work for additional information regarding copyright ownership.
 * The ASF licenses this file to You under the Apache License, Version 2.0
 * (the "License"); you may not use this file except in compliance with
 * the License.  You may obtain a copy of the License at
 *
 *      http://www.apache.org/licenses/LICENSE-2.0
 *
 * Unless required by applicable law or agreed to in writing, software
 * distributed under the License is distributed on an "AS IS" BASIS,
 * WITHOUT WARRANTIES OR CONDITIONS OF ANY KIND, either express or implied.
 * See the License for the specific language governing permissions and
 * limitations under the License.
 */

package org.apache.ignite.internal.processors.cache.distributed.dht;

import java.io.Externalizable;
import java.util.AbstractSet;
import java.util.Collection;
import java.util.Collections;
import java.util.HashMap;
import java.util.Iterator;
import java.util.List;
import java.util.Map;
import java.util.NoSuchElementException;
import java.util.Set;
import java.util.UUID;
import java.util.concurrent.ConcurrentMap;
import javax.cache.Cache;
import javax.cache.expiry.ExpiryPolicy;
import org.apache.ignite.IgniteCheckedException;
import org.apache.ignite.IgniteException;
import org.apache.ignite.cluster.ClusterNode;
import org.apache.ignite.internal.IgniteInternalFuture;
import org.apache.ignite.internal.cluster.ClusterTopologyCheckedException;
import org.apache.ignite.internal.processors.affinity.AffinityTopologyVersion;
import org.apache.ignite.internal.processors.cache.CacheObject;
import org.apache.ignite.internal.processors.cache.CacheOperationContext;
import org.apache.ignite.internal.processors.cache.CachePeekModes;
import org.apache.ignite.internal.processors.cache.GridCacheAdapter;
import org.apache.ignite.internal.processors.cache.GridCacheClearAllRunnable;
import org.apache.ignite.internal.processors.cache.GridCacheConcurrentMap;
import org.apache.ignite.internal.processors.cache.GridCacheContext;
import org.apache.ignite.internal.processors.cache.GridCacheEntryEx;
import org.apache.ignite.internal.processors.cache.GridCacheEntryInfo;
import org.apache.ignite.internal.processors.cache.GridCacheEntryRemovedException;
import org.apache.ignite.internal.processors.cache.GridCacheMapEntry;
import org.apache.ignite.internal.processors.cache.GridCacheMapEntryFactory;
import org.apache.ignite.internal.processors.cache.GridCachePreloader;
import org.apache.ignite.internal.processors.cache.IgniteCacheExpiryPolicy;
import org.apache.ignite.internal.processors.cache.KeyCacheObject;
import org.apache.ignite.internal.processors.cache.distributed.GridCacheTtlUpdateRequest;
import org.apache.ignite.internal.processors.cache.distributed.GridDistributedCacheAdapter;
import org.apache.ignite.internal.processors.cache.distributed.GridDistributedCacheEntry;
import org.apache.ignite.internal.processors.cache.distributed.dht.colocated.GridDhtDetachedCacheEntry;
import org.apache.ignite.internal.processors.cache.distributed.dht.preloader.GridDhtPreloader;
import org.apache.ignite.internal.processors.cache.distributed.near.CacheVersionedValue;
import org.apache.ignite.internal.processors.cache.distributed.near.GridNearCacheAdapter;
import org.apache.ignite.internal.processors.cache.distributed.near.GridNearGetRequest;
import org.apache.ignite.internal.processors.cache.distributed.near.GridNearGetResponse;
import org.apache.ignite.internal.processors.cache.distributed.near.GridNearSingleGetRequest;
import org.apache.ignite.internal.processors.cache.distributed.near.GridNearSingleGetResponse;
import org.apache.ignite.internal.processors.cache.version.GridCacheVersion;
import org.apache.ignite.internal.processors.platform.cache.PlatformCacheEntryFilter;
import org.apache.ignite.internal.util.future.GridCompoundFuture;
import org.apache.ignite.internal.util.future.GridFutureAdapter;
import org.apache.ignite.internal.util.lang.GridIteratorAdapter;
import org.apache.ignite.internal.util.typedef.CI1;
import org.apache.ignite.internal.util.typedef.CI2;
import org.apache.ignite.internal.util.typedef.CI3;
import org.apache.ignite.internal.util.typedef.F;
import org.apache.ignite.internal.util.typedef.T2;
import org.apache.ignite.internal.util.typedef.internal.CU;
import org.apache.ignite.internal.util.typedef.internal.S;
import org.apache.ignite.internal.util.typedef.internal.U;
import org.apache.ignite.lang.IgniteBiPredicate;
import org.apache.ignite.lang.IgniteBiTuple;
import org.apache.ignite.lang.IgniteUuid;
import org.apache.ignite.plugin.extensions.communication.Message;
import org.jetbrains.annotations.NotNull;
import org.jetbrains.annotations.Nullable;
import org.jsr166.ConcurrentHashMap8;

import static org.apache.ignite.internal.processors.dr.GridDrType.DR_LOAD;
import static org.apache.ignite.internal.processors.dr.GridDrType.DR_NONE;

/**
 * DHT cache adapter.
 */
public abstract class GridDhtCacheAdapter<K, V> extends GridDistributedCacheAdapter<K, V> {
    /** */
    private static final long serialVersionUID = 0L;

    /** Topology. */
    private GridDhtPartitionTopologyImpl top;

    /** Preloader. */
    protected GridCachePreloader preldr;

    /** Multi tx future holder. */
    private ThreadLocal<IgniteBiTuple<IgniteUuid, GridDhtTopologyFuture>> multiTxHolder = new ThreadLocal<>();

    /** Multi tx futures. */
    private ConcurrentMap<IgniteUuid, MultiUpdateFuture> multiTxFuts = new ConcurrentHashMap8<>();

    /**
     * Empty constructor required for {@link Externalizable}.
     */
    protected GridDhtCacheAdapter() {
        // No-op.
    }

    /**
     * @param nodeId Sender node ID.
     * @param res Near get response.
     */
    protected final void processNearGetResponse(UUID nodeId, GridNearGetResponse res) {
        if (log.isDebugEnabled())
            log.debug("Processing near get response [nodeId=" + nodeId + ", res=" + res + ']');

        CacheGetFuture fut = (CacheGetFuture)ctx.mvcc().future(res.futureId());

        if (fut == null) {
            if (log.isDebugEnabled())
                log.debug("Failed to find future for get response [sender=" + nodeId + ", res=" + res + ']');

            return;
        }

        fut.onResult(nodeId, res);
    }

    /**
     * @param nodeId Sender node ID.
     * @param res Near get response.
     */
    protected void processNearSingleGetResponse(UUID nodeId, GridNearSingleGetResponse res) {
        if (log.isDebugEnabled())
            log.debug("Processing near get response [nodeId=" + nodeId + ", res=" + res + ']');

        GridPartitionedSingleGetFuture fut = (GridPartitionedSingleGetFuture)ctx.mvcc()
            .future(new IgniteUuid(IgniteUuid.VM_ID, res.futureId()));

        if (fut == null) {
            if (log.isDebugEnabled())
                log.debug("Failed to find future for get response [sender=" + nodeId + ", res=" + res + ']');

            return;
        }

        fut.onResult(nodeId, res);
    }

    /**
     * @param ctx Context.
     */
    protected GridDhtCacheAdapter(GridCacheContext<K, V> ctx) {
        this(ctx, new GridCachePartitionedConcurrentMap(ctx));
    }

    /**
     * Constructor used for near-only cache.
     *
     * @param ctx Cache context.
     * @param map Cache map.
     */
    protected GridDhtCacheAdapter(GridCacheContext<K, V> ctx, GridCacheConcurrentMap map) {
        super(ctx, map);
    }

    /** {@inheritDoc} */
    @Override protected void init() {
        super.init();

        top = new GridDhtPartitionTopologyImpl(ctx, entryFactory());
    }

    /** {@inheritDoc} */
    @Override public void start() throws IgniteCheckedException {
        super.start();

        ctx.io().addHandler(ctx.cacheId(), GridCacheTtlUpdateRequest.class, new CI2<UUID, GridCacheTtlUpdateRequest>() {
            @Override public void apply(UUID nodeId, GridCacheTtlUpdateRequest req) {
                processTtlUpdateRequest(req);
            }
        });
    }

    /** {@inheritDoc} */
    @Override public void stop() {
        super.stop();

        if (preldr != null)
            preldr.stop();

        // Clean up to help GC.
        preldr = null;
        top = null;
    }

    /** {@inheritDoc} */
    @Override public void onReconnected() {
        super.onReconnected();

        ctx.affinity().onReconnected();

        top.onReconnected();

        if (preldr != null)
            preldr.onReconnected();
    }

    /** {@inheritDoc} */
    @Override public void onKernalStart() throws IgniteCheckedException {
        super.onKernalStart();

        preldr.onKernalStart();
    }

    /** {@inheritDoc} */
    @Override public void onKernalStop() {
        super.onKernalStop();

        if (preldr != null)
            preldr.onKernalStop();
    }

    /** {@inheritDoc} */
    @Override public void printMemoryStats() {
        super.printMemoryStats();

        top.printMemoryStats(1024);
    }

    /**
     * @return Cache map entry factory.
     */
    protected GridCacheMapEntryFactory entryFactory() {
        return new GridCacheMapEntryFactory() {
<<<<<<< HEAD
            /** {@inheritDoc} */
=======
>>>>>>> 7e61197f
            @Override public GridCacheMapEntry create(
                GridCacheContext ctx,
                AffinityTopologyVersion topVer,
                KeyCacheObject key,
                int hash,
                CacheObject val
            ) {
                if (ctx.useOffheapEntry())
                    return new GridDhtOffHeapCacheEntry(ctx, topVer, key, hash, val);

                return new GridDhtCacheEntry(ctx, topVer, key, hash, val);
            }
        };
    }

    /**
     * @return Near cache.
     */
    public abstract GridNearCacheAdapter<K, V> near();

    /**
     * @return Partition topology.
     */
    public GridDhtPartitionTopology topology() {
        return top;
    }

    /** {@inheritDoc} */
    @Override public GridCachePreloader preloader() {
        return preldr;
    }

    /**
     * @return DHT preloader.
     */
    public GridDhtPreloader dhtPreloader() {
        assert preldr instanceof GridDhtPreloader;

        return (GridDhtPreloader)preldr;
    }

    /**
     * @return Topology version future registered for multi-update.
     */
    @Nullable public GridDhtTopologyFuture multiUpdateTopologyFuture() {
        IgniteBiTuple<IgniteUuid, GridDhtTopologyFuture> tup = multiTxHolder.get();

        return tup == null ? null : tup.get2();
    }

    /**
     * Starts multi-update lock. Will wait for topology future is ready.
     *
     * @return Topology version.
     * @throws IgniteCheckedException If failed.
     */
    public AffinityTopologyVersion beginMultiUpdate() throws IgniteCheckedException {
        IgniteBiTuple<IgniteUuid, GridDhtTopologyFuture> tup = multiTxHolder.get();

        if (tup != null)
            throw new IgniteCheckedException("Nested multi-update locks are not supported");

        top.readLock();

        GridDhtTopologyFuture topFut;

        AffinityTopologyVersion topVer;

        try {
            // While we are holding read lock, register lock future for partition release future.
            IgniteUuid lockId = IgniteUuid.fromUuid(ctx.localNodeId());

            topVer = top.topologyVersion();

            MultiUpdateFuture fut = new MultiUpdateFuture(topVer);

            MultiUpdateFuture old = multiTxFuts.putIfAbsent(lockId, fut);

            assert old == null;

            topFut = top.topologyVersionFuture();

            multiTxHolder.set(F.t(lockId, topFut));
        }
        finally {
            top.readUnlock();
        }

        topFut.get();

        return topVer;
    }

    /**
     * Ends multi-update lock.
     *
     * @throws IgniteCheckedException If failed.
     */
    public void endMultiUpdate() throws IgniteCheckedException {
        IgniteBiTuple<IgniteUuid, GridDhtTopologyFuture> tup = multiTxHolder.get();

        if (tup == null)
            throw new IgniteCheckedException("Multi-update was not started or released twice.");

        top.readLock();

        try {
            IgniteUuid lockId = tup.get1();

            MultiUpdateFuture multiFut = multiTxFuts.remove(lockId);

            multiTxHolder.set(null);

            // Finish future.
            multiFut.onDone(lockId);
        }
        finally {
            top.readUnlock();
        }
    }

    /**
     * Creates multi update finish future. Will return {@code null} if no multi-update locks are found.
     *
     * @param topVer Topology version.
     * @return Finish future.
     */
    @Nullable public IgniteInternalFuture<?> multiUpdateFinishFuture(AffinityTopologyVersion topVer) {
        GridCompoundFuture<IgniteUuid, Object> fut = null;

        for (MultiUpdateFuture multiFut : multiTxFuts.values()) {
            if (multiFut.topologyVersion().compareTo(topVer) <= 0) {
                if (fut == null)
                    fut = new GridCompoundFuture<>();

                fut.add(multiFut);
            }
        }

        if (fut != null)
            fut.markInitialized();

        return fut;
    }

    /**
     * @param key Key.
     * @return DHT entry.
     */
    @Nullable public GridDhtCacheEntry peekExx(KeyCacheObject key) {
        return (GridDhtCacheEntry)peekEx(key);
    }

    /**
     * {@inheritDoc}
     *
     * @throws GridDhtInvalidPartitionException If partition for the key is no longer valid.
     */
    @Override public GridCacheEntryEx entryEx(KeyCacheObject key, boolean touch)
        throws GridDhtInvalidPartitionException {
        return super.entryEx(key, touch);
    }

    /**
     * {@inheritDoc}
     *
     * @throws GridDhtInvalidPartitionException If partition for the key is no longer valid.
     */
    @Override public GridCacheEntryEx entryEx(KeyCacheObject key,
        AffinityTopologyVersion topVer) throws GridDhtInvalidPartitionException {
        return super.entryEx(key, topVer);
    }

    /**
     * @param key Key.
     * @return DHT entry.
     * @throws GridDhtInvalidPartitionException If partition for the key is no longer valid.
     */
    public GridDhtCacheEntry entryExx(KeyCacheObject key) throws GridDhtInvalidPartitionException {
        return (GridDhtCacheEntry)entryEx(key);
    }

    /**
     * @param key Key.
     * @param topVer Topology version.
     * @return DHT entry.
     * @throws GridDhtInvalidPartitionException If partition for the key is no longer valid.
     */
    public GridDhtCacheEntry entryExx(KeyCacheObject key,
        AffinityTopologyVersion topVer) throws GridDhtInvalidPartitionException {
        return (GridDhtCacheEntry)entryEx(key, topVer);
    }

    /**
     * @param key Key for which entry should be returned.
     * @return Cache entry.
     */
    protected GridDistributedCacheEntry createEntry(KeyCacheObject key) {
        return new GridDhtDetachedCacheEntry(ctx, key, key.hashCode(), null, null, 0);
    }

    /** {@inheritDoc} */
    @Override public void localLoad(Collection<? extends K> keys, final ExpiryPolicy plc)
        throws IgniteCheckedException {
        if (ctx.store().isLocal()) {
            super.localLoad(keys, plc);

            return;
        }

        // Version for all loaded entries.
        final GridCacheVersion ver0 = ctx.shared().versions().nextForLoad(topology().topologyVersion());

        final boolean replicate = ctx.isDrEnabled();

        final AffinityTopologyVersion topVer = ctx.affinity().affinityTopologyVersion();

        final ExpiryPolicy plc0 = plc != null ? plc : ctx.expiry();

        Collection<KeyCacheObject> keys0 = ctx.cacheKeysView(keys);

        ctx.store().loadAll(null, keys0, new CI2<KeyCacheObject, Object>() {
            @Override public void apply(KeyCacheObject key, Object val) {
                loadEntry(key, val, ver0, null, topVer, replicate, plc0);
            }
        });
    }

    /** {@inheritDoc} */
    @Override public void localLoadCache(final IgniteBiPredicate<K, V> p, Object[] args) throws IgniteCheckedException {
        if (ctx.store().isLocal()) {
            super.localLoadCache(p, args);

            return;
        }

        // Version for all loaded entries.
        final GridCacheVersion ver0 = ctx.shared().versions().nextForLoad(topology().topologyVersion());

        final boolean replicate = ctx.isDrEnabled();

        final AffinityTopologyVersion topVer = ctx.affinity().affinityTopologyVersion();

        CacheOperationContext opCtx = ctx.operationContextPerCall();

        ExpiryPolicy plc0 = opCtx != null ? opCtx.expiry() : null;

        final ExpiryPolicy plc = plc0 != null ? plc0 : ctx.expiry();

        if (p != null)
            ctx.kernalContext().resource().injectGeneric(p);

        try {
            ctx.store().loadCache(new CI3<KeyCacheObject, Object, GridCacheVersion>() {
                @Override public void apply(KeyCacheObject key, Object val, @Nullable GridCacheVersion ver) {
                    assert ver == null;

                    loadEntry(key, val, ver0, p, topVer, replicate, plc);
                }
            }, args);

        }
        finally {
            if (p instanceof PlatformCacheEntryFilter)
                ((PlatformCacheEntryFilter)p).onClose();
        }
    }

    /**
     * @param key Key.
     * @param val Value.
     * @param ver Cache version.
     * @param p Optional predicate.
     * @param topVer Topology version.
     * @param replicate Replication flag.
     * @param plc Expiry policy.
     */
    private void loadEntry(KeyCacheObject key,
        Object val,
        GridCacheVersion ver,
        @Nullable IgniteBiPredicate<K, V> p,
        AffinityTopologyVersion topVer,
        boolean replicate,
        @Nullable ExpiryPolicy plc) {
        if (p != null && !p.apply(key.<K>value(ctx.cacheObjectContext(), false), (V)val))
            return;

        try {
            GridDhtLocalPartition part = top.localPartition(ctx.affinity().partition(key),
                AffinityTopologyVersion.NONE, true);

            // Reserve to make sure that partition does not get unloaded.
            if (part.reserve()) {
                GridCacheEntryEx entry = null;

                try {
                    long ttl = CU.ttlForLoad(plc);

                    if (ttl == CU.TTL_ZERO)
                        return;

                    CacheObject cacheVal = ctx.toCacheObject(val);

                    entry = entryEx(key, false);

                    entry.initialValue(cacheVal, ver, ttl, CU.EXPIRE_TIME_CALCULATE, false, topVer,
                        replicate ? DR_LOAD : DR_NONE);
                }
                catch (IgniteCheckedException e) {
                    throw new IgniteException("Failed to put cache value: " + entry, e);
                }
                catch (GridCacheEntryRemovedException ignore) {
                    if (log.isDebugEnabled())
                        log.debug("Got removed entry during loadCache (will ignore): " + entry);
                }
                finally {
                    if (entry != null)
                        entry.context().evicts().touch(entry, topVer);

                    part.release();
                }
            }
            else if (log.isDebugEnabled())
                log.debug("Will node load entry into cache (partition is invalid): " + part);
        }
        catch (GridDhtInvalidPartitionException e) {
            if (log.isDebugEnabled())
                log.debug("Ignoring entry for partition that does not belong [key=" + key + ", val=" + val +
                    ", err=" + e + ']');
        }
    }

    /** {@inheritDoc} */
    @Override public int primarySize() {
        return (int)primarySizeLong();
    }

    /** {@inheritDoc} */
    @Override public long primarySizeLong() {
        long sum = 0;

        AffinityTopologyVersion topVer = ctx.affinity().affinityTopologyVersion();

        for (GridDhtLocalPartition p : topology().currentLocalPartitions()) {
            if (p == null)
                continue;

            if (p.primary(topVer))
                sum += p.publicSize();
        }

        return sum;
    }

    /**
     * This method is used internally. Use
     * {@link #getDhtAsync(UUID, long, Map, boolean, AffinityTopologyVersion, UUID, int, IgniteCacheExpiryPolicy, boolean)}
     * method instead to retrieve DHT value.
     *
     * @param keys {@inheritDoc}
     * @param forcePrimary {@inheritDoc}
     * @param skipTx {@inheritDoc}
     * @param needVer Need version.
     * @return {@inheritDoc}
     */
    @Override public IgniteInternalFuture<Map<K, V>> getAllAsync(
        @Nullable Collection<? extends K> keys,
        boolean forcePrimary,
        boolean skipTx,
        @Nullable UUID subjId,
        String taskName,
        boolean deserializeBinary,
        boolean skipVals,
        boolean canRemap,
        boolean needVer
    ) {
        CacheOperationContext opCtx = ctx.operationContextPerCall();

        return getAllAsync(keys,
            opCtx == null || !opCtx.skipStore(),
            /*don't check local tx. */false,
            subjId,
            taskName,
            deserializeBinary,
            forcePrimary,
            null,
            skipVals,
            canRemap,
            needVer);
    }

    /**
     * @param keys Keys to get
     * @param readThrough Read through flag.
     * @param subjId Subject ID.
     * @param taskName Task name.
     * @param expiry Expiry policy.
     * @param skipVals Skip values flag.
     * @param canRemap Can remap flag.
     * @return Get future.
     */
    IgniteInternalFuture<Map<KeyCacheObject, T2<CacheObject, GridCacheVersion>>> getDhtAllAsync(
        Collection<KeyCacheObject> keys,
        boolean readThrough,
        @Nullable UUID subjId,
        String taskName,
        @Nullable IgniteCacheExpiryPolicy expiry,
        boolean skipVals,
        boolean canRemap
    ) {
        return getAllAsync0(keys,
            readThrough,
            /*don't check local tx. */false,
            subjId,
            taskName,
            false,
            expiry,
            skipVals,
            /*keep cache objects*/true,
            canRemap,
            /*need version*/true);
    }

    /**
     * @param reader Reader node ID.
     * @param msgId Message ID.
     * @param keys Keys to get.
     * @param readThrough Read through flag.
     * @param topVer Topology version.
     * @param subjId Subject ID.
     * @param taskNameHash Task name hash code.
     * @param expiry Expiry policy.
     * @param skipVals Skip values flag.
     * @return DHT future.
     */
    public GridDhtFuture<Collection<GridCacheEntryInfo>> getDhtAsync(UUID reader,
        long msgId,
        Map<KeyCacheObject, Boolean> keys,
        boolean readThrough,
        AffinityTopologyVersion topVer,
        @Nullable UUID subjId,
        int taskNameHash,
        @Nullable IgniteCacheExpiryPolicy expiry,
        boolean skipVals
    ) {
        GridDhtGetFuture<K, V> fut = new GridDhtGetFuture<>(ctx,
            msgId,
            reader,
            keys,
            readThrough,
            /*tx*/null,
            topVer,
            subjId,
            taskNameHash,
            expiry,
            skipVals);

        fut.init();

        return fut;
    }

    /**
     * @param nodeId Node ID.
     * @param msgId Message ID.
     * @param key Key.
     * @param addRdr Add reader flag.
     * @param readThrough Read through flag.
     * @param topVer Topology version flag.
     * @param subjId Subject ID.
     * @param taskNameHash Task name hash.
     * @param expiry Expiry.
     * @param skipVals Skip vals flag.
     * @return Future for the operation.
     */
    private IgniteInternalFuture<GridCacheEntryInfo> getDhtSingleAsync(
        UUID nodeId,
        long msgId,
        KeyCacheObject key,
        boolean addRdr,
        boolean readThrough,
        AffinityTopologyVersion topVer,
        @Nullable UUID subjId,
        int taskNameHash,
        @Nullable IgniteCacheExpiryPolicy expiry,
        boolean skipVals
    ) {
        GridDhtGetSingleFuture<K, V> fut = new GridDhtGetSingleFuture<>(
            ctx,
            msgId,
            nodeId,
            key,
            addRdr,
            readThrough,
            /*tx*/null,
            topVer,
            subjId,
            taskNameHash,
            expiry,
            skipVals);

        fut.init();

        return fut;
    }

    /**
     * @param nodeId Node ID.
     * @param req Get request.
     */
    protected void processNearSingleGetRequest(final UUID nodeId, final GridNearSingleGetRequest req) {
        assert ctx.affinityNode();

        final CacheExpiryPolicy expiryPlc = CacheExpiryPolicy.forAccess(req.accessTtl());

        IgniteInternalFuture<GridCacheEntryInfo> fut =
            getDhtSingleAsync(
                nodeId,
                req.messageId(),
                req.key(),
                req.addReader(),
                req.readThrough(),
                req.topologyVersion(),
                req.subjectId(),
                req.taskNameHash(),
                expiryPlc,
                req.skipValues());

        fut.listen(new CI1<IgniteInternalFuture<GridCacheEntryInfo>>() {
            @Override public void apply(IgniteInternalFuture<GridCacheEntryInfo> f) {
                GridNearSingleGetResponse res;

                GridDhtFuture<GridCacheEntryInfo> fut = (GridDhtFuture<GridCacheEntryInfo>)f;

                try {
                    GridCacheEntryInfo info = fut.get();

                    if (F.isEmpty(fut.invalidPartitions())) {
                        Message res0 = null;

                        if (info != null) {
                            if (req.needEntryInfo()) {
                                info.key(null);

                                res0 = info;
                            }
                            else if (req.needVersion())
                                res0 = new CacheVersionedValue(info.value(), info.version());
                            else
                                res0 = info.value();
                        }

                        res = new GridNearSingleGetResponse(ctx.cacheId(),
                            req.futureId(),
                            req.topologyVersion(),
                            res0,
                            false,
                            req.addDeploymentInfo());

                        if (info != null && req.skipValues())
                            res.setContainsValue();
                    }
                    else {
                        AffinityTopologyVersion topVer = ctx.shared().exchange().readyAffinityVersion();

                        assert topVer.compareTo(req.topologyVersion()) >= 0 : "Wrong ready topology version for " +
                            "invalid partitions response [topVer=" + topVer + ", req=" + req + ']';

                        res = new GridNearSingleGetResponse(ctx.cacheId(),
                            req.futureId(),
                            topVer,
                            null,
                            true,
                            req.addDeploymentInfo());
                    }
                }
                catch (IgniteCheckedException e) {
                    U.error(log, "Failed processing get request: " + req, e);

                    res = new GridNearSingleGetResponse(ctx.cacheId(),
                        req.futureId(),
                        req.topologyVersion(),
                        null,
                        false,
                        req.addDeploymentInfo());

                    res.error(e);
                }

                try {
                    ctx.io().send(nodeId, res, ctx.ioPolicy());
                }
                catch (IgniteCheckedException e) {
                    U.error(log, "Failed to send get response to node (is node still alive?) [nodeId=" + nodeId +
                        ",req=" + req + ", res=" + res + ']', e);
                }

                sendTtlUpdateRequest(expiryPlc);
            }
        });
    }

    /**
     * @param nodeId Node ID.
     * @param req Get request.
     */
    protected void processNearGetRequest(final UUID nodeId, final GridNearGetRequest req) {
        assert ctx.affinityNode();
        assert !req.reload() : req;

        long ttl = req.accessTtl();

        final CacheExpiryPolicy expiryPlc = CacheExpiryPolicy.forAccess(ttl);

        IgniteInternalFuture<Collection<GridCacheEntryInfo>> fut =
            getDhtAsync(nodeId,
                req.messageId(),
                req.keys(),
                req.readThrough(),
                req.topologyVersion(),
                req.subjectId(),
                req.taskNameHash(),
                expiryPlc,
                req.skipValues());

        fut.listen(new CI1<IgniteInternalFuture<Collection<GridCacheEntryInfo>>>() {
            @Override public void apply(IgniteInternalFuture<Collection<GridCacheEntryInfo>> f) {
                GridNearGetResponse res = new GridNearGetResponse(ctx.cacheId(),
                    req.futureId(),
                    req.miniId(),
                    req.version(),
                    req.deployInfo() != null);

                GridDhtFuture<Collection<GridCacheEntryInfo>> fut =
                    (GridDhtFuture<Collection<GridCacheEntryInfo>>)f;

                try {
                    Collection<GridCacheEntryInfo> entries = fut.get();

                    res.entries(entries);
                }
                catch (IgniteCheckedException e) {
                    U.error(log, "Failed processing get request: " + req, e);

                    res.error(e);
                }

                if (!F.isEmpty(fut.invalidPartitions()))
                    res.invalidPartitions(fut.invalidPartitions(), ctx.shared().exchange().readyAffinityVersion());
                else
                    res.invalidPartitions(fut.invalidPartitions(), req.topologyVersion());

                try {
                    ctx.io().send(nodeId, res, ctx.ioPolicy());
                }
                catch (IgniteCheckedException e) {
                    U.error(log, "Failed to send get response to node (is node still alive?) [nodeId=" + nodeId +
                        ",req=" + req + ", res=" + res + ']', e);
                }

                sendTtlUpdateRequest(expiryPlc);
            }
        });
    }

    /**
     * @param expiryPlc Expiry policy.
     */
    public void sendTtlUpdateRequest(@Nullable final IgniteCacheExpiryPolicy expiryPlc) {
        if (expiryPlc != null && expiryPlc.entries() != null) {
            ctx.closures().runLocalSafe(new Runnable() {
                @SuppressWarnings({"unchecked", "ForLoopReplaceableByForEach"})
                @Override public void run() {
                    Map<KeyCacheObject, GridCacheVersion> entries = expiryPlc.entries();

                    assert entries != null && !entries.isEmpty();

                    Map<ClusterNode, GridCacheTtlUpdateRequest> reqMap = new HashMap<>();

                    AffinityTopologyVersion topVer = ctx.shared().exchange().readyAffinityVersion();

                    for (Map.Entry<KeyCacheObject, GridCacheVersion> e : entries.entrySet()) {
                        List<ClusterNode> nodes = ctx.affinity().nodes(e.getKey(), topVer);

                        for (int i = 0; i < nodes.size(); i++) {
                            ClusterNode node = nodes.get(i);

                            if (!node.isLocal()) {
                                GridCacheTtlUpdateRequest req = reqMap.get(node);

                                if (req == null) {
                                    reqMap.put(node, req = new GridCacheTtlUpdateRequest(ctx.cacheId(),
                                        topVer,
                                        expiryPlc.forAccess()));
                                }

                                req.addEntry(e.getKey(), e.getValue());
                            }
                        }
                    }

                    Map<UUID, Collection<IgniteBiTuple<KeyCacheObject, GridCacheVersion>>> rdrs = expiryPlc.readers();

                    if (rdrs != null) {
                        assert !rdrs.isEmpty();

                        for (Map.Entry<UUID, Collection<IgniteBiTuple<KeyCacheObject, GridCacheVersion>>> e : rdrs.entrySet()) {
                            ClusterNode node = ctx.node(e.getKey());

                            if (node != null) {
                                GridCacheTtlUpdateRequest req = reqMap.get(node);

                                if (req == null) {
                                    reqMap.put(node, req = new GridCacheTtlUpdateRequest(ctx.cacheId(),
                                        topVer,
                                        expiryPlc.forAccess()));
                                }

                                for (IgniteBiTuple<KeyCacheObject, GridCacheVersion> t : e.getValue())
                                    req.addNearEntry(t.get1(), t.get2());
                            }
                        }
                    }

                    for (Map.Entry<ClusterNode, GridCacheTtlUpdateRequest> req : reqMap.entrySet()) {
                        try {
                            ctx.io().send(req.getKey(), req.getValue(), ctx.ioPolicy());
                        }
                        catch (IgniteCheckedException e) {
                            if (e instanceof ClusterTopologyCheckedException) {
                                if (log.isDebugEnabled())
                                    log.debug("Failed to send TTC update request, node left: " + req.getKey());
                            }
                            else
                                U.error(log, "Failed to send TTL update request.", e);
                        }
                    }
                }
            });
        }
    }

    /**
     * @param req Request.
     */
    private void processTtlUpdateRequest(GridCacheTtlUpdateRequest req) {
        if (req.keys() != null)
            updateTtl(this, req.keys(), req.versions(), req.ttl());

        if (req.nearKeys() != null) {
            GridNearCacheAdapter<K, V> near = near();

            assert near != null;

            updateTtl(near, req.nearKeys(), req.nearVersions(), req.ttl());
        }
    }

    /**
     * @param cache Cache.
     * @param keys Entries keys.
     * @param vers Entries versions.
     * @param ttl TTL.
     */
    private void updateTtl(GridCacheAdapter<K, V> cache,
        List<KeyCacheObject> keys,
        List<GridCacheVersion> vers,
        long ttl) {
        assert !F.isEmpty(keys);
        assert keys.size() == vers.size();

        int size = keys.size();

        boolean swap = cache.context().isSwapOrOffheapEnabled();

        for (int i = 0; i < size; i++) {
            try {
                GridCacheEntryEx entry = null;

                try {
                    while (true) {
                        try {
                            if (swap) {
                                entry = cache.entryEx(keys.get(i));

                                entry.unswap(false);
                            }
                            else
                                entry = cache.peekEx(keys.get(i));

                            if (entry != null)
                                entry.updateTtl(vers.get(i), ttl);

                            break;
                        }
                        catch (GridCacheEntryRemovedException ignore) {
                            // Retry
                            if (log.isDebugEnabled())
                                log.debug("Got removed entry: " + entry);
                        }
                        catch (GridDhtInvalidPartitionException e) {
                            if (log.isDebugEnabled())
                                log.debug("Got GridDhtInvalidPartitionException: " + e);

                            break;
                        }
                    }
                }
                finally {
                    if (entry != null)
                        cache.context().evicts().touch(entry, AffinityTopologyVersion.NONE);
                }
            }
            catch (IgniteCheckedException e) {
                log.error("Failed to unswap entry.", e);
            }
        }
    }

    /** {@inheritDoc} */
    @Override public void unlockAll(Collection<? extends K> keys) {
        assert false;
    }

    /** {@inheritDoc} */
    @Override public Set<Cache.Entry<K, V>> entrySet(int part) {
        return new PartitionEntrySet(part);
    }

    /** {@inheritDoc} */
    @Override public String toString() {
        return S.toString(GridDhtCacheAdapter.class, this, super.toString());
    }

    /**
     *
     */
    private class PartitionEntrySet extends AbstractSet<Cache.Entry<K, V>> {
        /** */
        private int partId;

        /**
         * @param partId Partition id.
         */
        private PartitionEntrySet(int partId) {
            this.partId = partId;
        }

        /** {@inheritDoc} */
        @NotNull @Override public Iterator<Cache.Entry<K, V>> iterator() {
            final GridDhtLocalPartition part = ctx.topology().localPartition(partId,
                ctx.discovery().topologyVersionEx(), false);

            Iterator<GridCacheMapEntry> partIt = part == null ? null : part.entries().iterator();

            return new PartitionEntryIterator(partIt);
        }

        /** {@inheritDoc} */
        @Override public boolean remove(Object o) {
            if (!(o instanceof Cache.Entry))
                return false;

            Cache.Entry<K, V> entry = (Cache.Entry<K, V>)o;

            K key = entry.getKey();
            V val = entry.getValue();

            if (val == null)
                return false;

            try {
                // Cannot use remove(key, val) since we may be in DHT cache and should go through near.
                return GridDhtCacheAdapter.this.remove(key, val);
            }
            catch (IgniteCheckedException e) {
                throw new IgniteException(e);
            }
        }

        /** {@inheritDoc} */
        @Override public boolean removeAll(Collection<?> c) {
            boolean rmv = false;

            for (Object o : c)
                rmv |= remove(o);

            return rmv;
        }

        /** {@inheritDoc} */
        @Override public boolean contains(Object o) {
            if (!(o instanceof Cache.Entry))
                return false;

            Cache.Entry<K, V> entry = (Cache.Entry<K, V>)o;

            try {
                return partId == ctx.affinity().partition(entry.getKey()) &&
                    F.eq(entry.getValue(), localPeek(entry.getKey(), CachePeekModes.ONHEAP_ONLY, null));
            }
            catch (IgniteCheckedException e) {
                throw new IgniteException(e);
            }
        }

        /** {@inheritDoc} */
        @Override public int size() {
            GridDhtLocalPartition part = ctx.topology().localPartition(partId,
                ctx.discovery().topologyVersionEx(), false);

            return part != null ? part.publicSize() : 0;
        }

        /** {@inheritDoc} */
        @Override public String toString() {
            return S.toString(PartitionEntrySet.class, this, "super", super.toString());
        }
    }

    /** {@inheritDoc} */
    @Override public List<GridCacheClearAllRunnable<K, V>> splitClearLocally(boolean srv, boolean near,
        boolean readers) {
        return ctx.affinityNode() ? super.splitClearLocally(srv, near, readers) :
            Collections.<GridCacheClearAllRunnable<K, V>>emptyList();
    }

    /** {@inheritDoc} */
    @Override public void onDeferredDelete(GridCacheEntryEx entry, GridCacheVersion ver) {
        assert entry.isDht();

        GridDhtLocalPartition part = topology().localPartition(entry.partition(), AffinityTopologyVersion.NONE,
            false);

        if (part != null) {
            try {
                part.onDeferredDelete(entry.key(), ver);
            }
            catch (IgniteCheckedException e) {
                U.error(log, "Failed to enqueue deleted entry [key=" + entry.key() + ", ver=" + ver + ']', e);
            }
        }
    }

    /**
     * @param expVer Expected topology version.
     * @param curVer Current topology version.
     * @return {@code True} if cache affinity changed and operation should be remapped.
     */
    protected final boolean needRemap(AffinityTopologyVersion expVer, AffinityTopologyVersion curVer) {
        if (expVer.equals(curVer))
            return false;

        Collection<ClusterNode> cacheNodes0 = ctx.discovery().cacheAffinityNodes(ctx.name(), expVer);
        Collection<ClusterNode> cacheNodes1 = ctx.discovery().cacheAffinityNodes(ctx.name(), curVer);

        if (!cacheNodes0.equals(cacheNodes1) || ctx.affinity().affinityTopologyVersion().compareTo(curVer) < 0)
            return true;

        try {
            List<List<ClusterNode>> aff1 = ctx.affinity().assignments(expVer);
            List<List<ClusterNode>> aff2 = ctx.affinity().assignments(curVer);

            return !aff1.equals(aff2);
        }
        catch (IllegalStateException e) {
            return true;
        }
    }

    /**
     * @param primary If {@code true} includes primary entries.
     * @param backup If {@code true} includes backup entries.
     * @return Local entries iterator.
     */
    public Iterator<Cache.Entry<K, V>> localEntriesIterator(final boolean primary, final boolean backup) {
        assert primary || backup;

        if (primary && backup)
            return iterator(entries().iterator(), !ctx.keepBinary());
        else {
            final AffinityTopologyVersion topVer = ctx.affinity().affinityTopologyVersion();

            final Iterator<GridDhtLocalPartition> partIt = topology().currentLocalPartitions().iterator();

            Iterator<GridCacheMapEntry> it = new Iterator<GridCacheMapEntry>() {
                private GridCacheMapEntry next;

                private Iterator<GridCacheMapEntry> curIt;

                {
                    advance();
                }

                @Override public boolean hasNext() {
                    return next != null;
                }

                @Override public GridCacheMapEntry next() {
                    if (next == null)
                        throw new NoSuchElementException();

                    GridCacheMapEntry e = next;

                    advance();

                    return e;
                }

                @Override public void remove() {
                    throw new UnsupportedOperationException();
                }

                private void advance() {
                    next = null;

                    do {
                        if (curIt == null) {
                            while (partIt.hasNext()) {
                                GridDhtLocalPartition part = partIt.next();

                                if (part == null)
                                    continue;

                                if (primary == part.primary(topVer)) {
                                    curIt = part.entries().iterator();

                                    break;
                                }
                            }
                        }

                        if (curIt != null) {
                            if (curIt.hasNext()) {
                                next = curIt.next();

                                break;
                            }
                            else
                                curIt = null;
                        }
                    }
                    while (partIt.hasNext());
                }
            };

            return iterator(it, !ctx.keepBinary());
        }
    }

    /**
     * Complex partition iterator for both partition and swap iteration.
     */
    private class PartitionEntryIterator extends GridIteratorAdapter<Cache.Entry<K, V>> {
        /** */
        private static final long serialVersionUID = 0L;

        /** Next entry. */
        private Cache.Entry<K, V> entry;

        /** Last seen entry to support remove. */
        private Cache.Entry<K, V> last;

        /** Partition iterator. */
        private final Iterator<GridCacheMapEntry> partIt;

        /**
         * @param partIt Partition iterator.
         */
        private PartitionEntryIterator(@Nullable Iterator<GridCacheMapEntry> partIt) {
            this.partIt = partIt;

            advance();
        }

        /** {@inheritDoc} */
        @Override public boolean hasNextX() {
            return entry != null;
        }

        /** {@inheritDoc} */
        @Override public Cache.Entry<K, V> nextX() throws IgniteCheckedException {
            if (!hasNext())
                throw new NoSuchElementException();

            last = entry;

            advance();

            return last;
        }

        /** {@inheritDoc} */
        @Override public void removeX() throws IgniteCheckedException {
            if (last == null)
                throw new IllegalStateException();

            ctx.grid().cache(ctx.name()).remove(last.getKey(), last.getValue());
        }

        /**
         *
         */
        private void advance() {
            if (partIt != null) {
                while (partIt.hasNext()) {
                    GridCacheEntryEx next = partIt.next();

                    if (next instanceof GridCacheMapEntry && (!((GridCacheMapEntry)next).visitable(CU.empty0())))
                        continue;

                    entry = next.wrapLazyValue();

                    return;
                }
            }

            entry = null;
        }
    }

    /**
     * Multi update future.
     */
    @SuppressWarnings("TypeMayBeWeakened")
    private static class MultiUpdateFuture extends GridFutureAdapter<IgniteUuid> {
        /** */
        private static final long serialVersionUID = 0L;

        /** Topology version. */
        private AffinityTopologyVersion topVer;

        /**
         * @param topVer Topology version.
         */
        private MultiUpdateFuture(@NotNull AffinityTopologyVersion topVer) {
            this.topVer = topVer;
        }

        /**
         * @return Topology version.
         */
        private AffinityTopologyVersion topologyVersion() {
            return topVer;
        }
    }
}<|MERGE_RESOLUTION|>--- conflicted
+++ resolved
@@ -240,10 +240,6 @@
      */
     protected GridCacheMapEntryFactory entryFactory() {
         return new GridCacheMapEntryFactory() {
-<<<<<<< HEAD
-            /** {@inheritDoc} */
-=======
->>>>>>> 7e61197f
             @Override public GridCacheMapEntry create(
                 GridCacheContext ctx,
                 AffinityTopologyVersion topVer,
@@ -588,9 +584,6 @@
         AffinityTopologyVersion topVer = ctx.affinity().affinityTopologyVersion();
 
         for (GridDhtLocalPartition p : topology().currentLocalPartitions()) {
-            if (p == null)
-                continue;
-
             if (p.primary(topVer))
                 sum += p.publicSize();
         }
@@ -1265,9 +1258,6 @@
                             while (partIt.hasNext()) {
                                 GridDhtLocalPartition part = partIt.next();
 
-                                if (part == null)
-                                    continue;
-
                                 if (primary == part.primary(topVer)) {
                                     curIt = part.entries().iterator();
 
