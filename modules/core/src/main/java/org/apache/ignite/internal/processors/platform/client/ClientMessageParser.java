/*
 * Licensed to the Apache Software Foundation (ASF) under one or more
 * contributor license agreements.  See the NOTICE file distributed with
 * this work for additional information regarding copyright ownership.
 * The ASF licenses this file to You under the Apache License, Version 2.0
 * (the "License"); you may not use this file except in compliance with
 * the License.  You may obtain a copy of the License at
 *
 *      http://www.apache.org/licenses/LICENSE-2.0
 *
 * Unless required by applicable law or agreed to in writing, software
 * distributed under the License is distributed on an "AS IS" BASIS,
 * WITHOUT WARRANTIES OR CONDITIONS OF ANY KIND, either express or implied.
 * See the License for the specific language governing permissions and
 * limitations under the License.
 */

package org.apache.ignite.internal.processors.platform.client;

import org.apache.ignite.internal.binary.BinaryRawWriterEx;
import org.apache.ignite.internal.binary.BinaryReaderExImpl;
import org.apache.ignite.internal.binary.GridBinaryMarshaller;
import org.apache.ignite.internal.binary.streams.BinaryHeapInputStream;
import org.apache.ignite.internal.binary.streams.BinaryHeapOutputStream;
import org.apache.ignite.internal.binary.streams.BinaryInputStream;
import org.apache.ignite.internal.processors.cache.binary.CacheObjectBinaryProcessorImpl;
import org.apache.ignite.internal.processors.odbc.ClientListenerMessageParser;
import org.apache.ignite.internal.processors.odbc.ClientListenerRequest;
import org.apache.ignite.internal.processors.odbc.ClientListenerResponse;
import org.apache.ignite.internal.processors.platform.client.binary.ClientBinaryTypeGetRequest;
import org.apache.ignite.internal.processors.platform.client.binary.ClientBinaryTypeNameGetRequest;
import org.apache.ignite.internal.processors.platform.client.binary.ClientBinaryTypeNamePutRequest;
import org.apache.ignite.internal.processors.platform.client.binary.ClientBinaryTypePutRequest;
import org.apache.ignite.internal.processors.platform.client.cache.ClientCacheClearKeyRequest;
import org.apache.ignite.internal.processors.platform.client.cache.ClientCacheClearKeysRequest;
import org.apache.ignite.internal.processors.platform.client.cache.ClientCacheClearRequest;
import org.apache.ignite.internal.processors.platform.client.cache.ClientCacheContainsKeyRequest;
import org.apache.ignite.internal.processors.platform.client.cache.ClientCacheContainsKeysRequest;
import org.apache.ignite.internal.processors.platform.client.cache.ClientCacheCreateWithConfigurationRequest;
import org.apache.ignite.internal.processors.platform.client.cache.ClientCacheCreateWithNameRequest;
import org.apache.ignite.internal.processors.platform.client.cache.ClientCacheDestroyRequest;
import org.apache.ignite.internal.processors.platform.client.cache.ClientCacheGetAllRequest;
import org.apache.ignite.internal.processors.platform.client.cache.ClientCacheGetAndPutIfAbsentRequest;
import org.apache.ignite.internal.processors.platform.client.cache.ClientCacheGetAndPutRequest;
import org.apache.ignite.internal.processors.platform.client.cache.ClientCacheGetAndRemoveRequest;
import org.apache.ignite.internal.processors.platform.client.cache.ClientCacheGetAndReplaceRequest;
import org.apache.ignite.internal.processors.platform.client.cache.ClientCacheGetConfigurationRequest;
import org.apache.ignite.internal.processors.platform.client.cache.ClientCacheGetNamesRequest;
import org.apache.ignite.internal.processors.platform.client.cache.ClientCacheGetOrCreateWithConfigurationRequest;
import org.apache.ignite.internal.processors.platform.client.cache.ClientCacheGetOrCreateWithNameRequest;
import org.apache.ignite.internal.processors.platform.client.cache.ClientCacheGetRequest;
import org.apache.ignite.internal.processors.platform.client.cache.ClientCacheGetSizeRequest;
import org.apache.ignite.internal.processors.platform.client.cache.ClientCacheLocalPeekRequest;
import org.apache.ignite.internal.processors.platform.client.cache.ClientCacheNodePartitionsRequest;
import org.apache.ignite.internal.processors.platform.client.cache.ClientCachePartitionsRequest;
import org.apache.ignite.internal.processors.platform.client.cache.ClientCachePutAllRequest;
import org.apache.ignite.internal.processors.platform.client.cache.ClientCachePutIfAbsentRequest;
import org.apache.ignite.internal.processors.platform.client.cache.ClientCachePutRequest;
import org.apache.ignite.internal.processors.platform.client.cache.ClientCacheQueryNextPageRequest;
import org.apache.ignite.internal.processors.platform.client.cache.ClientCacheRemoveAllRequest;
import org.apache.ignite.internal.processors.platform.client.cache.ClientCacheRemoveIfEqualsRequest;
import org.apache.ignite.internal.processors.platform.client.cache.ClientCacheRemoveKeyRequest;
import org.apache.ignite.internal.processors.platform.client.cache.ClientCacheRemoveKeysRequest;
import org.apache.ignite.internal.processors.platform.client.cache.ClientCacheReplaceIfEqualsRequest;
import org.apache.ignite.internal.processors.platform.client.cache.ClientCacheReplaceRequest;
import org.apache.ignite.internal.processors.platform.client.cache.ClientCacheScanQueryRequest;
import org.apache.ignite.internal.processors.platform.client.cache.ClientCacheSqlFieldsQueryRequest;
import org.apache.ignite.internal.processors.platform.client.cache.ClientCacheSqlQueryRequest;
<<<<<<< HEAD
import org.apache.ignite.internal.processors.platform.client.tx.ClientTxEndRequest;
import org.apache.ignite.internal.processors.platform.client.tx.ClientTxStartRequest;
import org.apache.ignite.internal.processors.platform.client.cluster.ClientClusterChangeStateRequest;
import org.apache.ignite.internal.processors.platform.client.cluster.ClientClusterIsActiveRequest;
import org.apache.ignite.internal.processors.platform.client.cluster.ClientClusterWalChangeStateRequest;
import org.apache.ignite.internal.processors.platform.client.cluster.ClientClusterWalGetStateRequest;
import org.apache.ignite.internal.processors.platform.client.cluster.ClientClusterGroupGetNodeIdsRequest;
import org.apache.ignite.internal.processors.platform.client.cluster.ClientClusterGroupGetNodesDetailsRequest;
=======
import org.apache.ignite.internal.processors.platform.client.cluster.ClientClusterChangeStateRequest;
import org.apache.ignite.internal.processors.platform.client.cluster.ClientClusterGetStateRequest;
import org.apache.ignite.internal.processors.platform.client.cluster.ClientClusterGroupGetNodeIdsRequest;
import org.apache.ignite.internal.processors.platform.client.cluster.ClientClusterGroupGetNodesDetailsRequest;
import org.apache.ignite.internal.processors.platform.client.cluster.ClientClusterGroupGetNodesEndpointsRequest;
import org.apache.ignite.internal.processors.platform.client.cluster.ClientClusterWalChangeStateRequest;
import org.apache.ignite.internal.processors.platform.client.cluster.ClientClusterWalGetStateRequest;
import org.apache.ignite.internal.processors.platform.client.compute.ClientExecuteTaskRequest;
import org.apache.ignite.internal.processors.platform.client.service.ClientServiceInvokeRequest;
import org.apache.ignite.internal.processors.platform.client.tx.ClientTxEndRequest;
import org.apache.ignite.internal.processors.platform.client.tx.ClientTxStartRequest;
>>>>>>> 1e84d448

/**
 * Thin client message parser.
 */
public class ClientMessageParser implements ClientListenerMessageParser {
    /* General-purpose operations. */
    /** */
    private static final short OP_RESOURCE_CLOSE = 0;

    /* Cache operations */
    /** */
    private static final short OP_CACHE_GET = 1000;

    /** */
    private static final short OP_CACHE_PUT = 1001;

    /** */
    private static final short OP_CACHE_PUT_IF_ABSENT = 1002;

    /** */
    private static final short OP_CACHE_GET_ALL = 1003;

    /** */
    private static final short OP_CACHE_PUT_ALL = 1004;

    /** */
    private static final short OP_CACHE_GET_AND_PUT = 1005;

    /** */
    private static final short OP_CACHE_GET_AND_REPLACE = 1006;

    /** */
    private static final short OP_CACHE_GET_AND_REMOVE = 1007;

    /** */
    private static final short OP_CACHE_GET_AND_PUT_IF_ABSENT = 1008;

    /** */
    private static final short OP_CACHE_REPLACE = 1009;

    /** */
    private static final short OP_CACHE_REPLACE_IF_EQUALS = 1010;

    /** */
    private static final short OP_CACHE_CONTAINS_KEY = 1011;

    /** */
    private static final short OP_CACHE_CONTAINS_KEYS = 1012;

    /** */
    private static final short OP_CACHE_CLEAR = 1013;

    /** */
    private static final short OP_CACHE_CLEAR_KEY = 1014;

    /** */
    private static final short OP_CACHE_CLEAR_KEYS = 1015;

    /** */
    private static final short OP_CACHE_REMOVE_KEY = 1016;

    /** */
    private static final short OP_CACHE_REMOVE_IF_EQUALS = 1017;

    /** */
    private static final short OP_CACHE_REMOVE_KEYS = 1018;

    /** */
    private static final short OP_CACHE_REMOVE_ALL = 1019;

    /** */
    private static final short OP_CACHE_GET_SIZE = 1020;

    /** */
    private static final short OP_CACHE_LOCAL_PEEK = 1021;

    /* Cache create / destroy, configuration. */
    /** */
    private static final short OP_CACHE_GET_NAMES = 1050;

    /** */
    private static final short OP_CACHE_CREATE_WITH_NAME = 1051;

    /** */
    private static final short OP_CACHE_GET_OR_CREATE_WITH_NAME = 1052;

    /** */
    private static final short OP_CACHE_CREATE_WITH_CONFIGURATION = 1053;

    /** */
    private static final short OP_CACHE_GET_OR_CREATE_WITH_CONFIGURATION = 1054;

    /** */
    private static final short OP_CACHE_GET_CONFIGURATION = 1055;

    /** */
    private static final short OP_CACHE_DESTROY = 1056;

    /* Cache service info. */

    /** Deprecated since 1.3.0. Replaced by OP_CACHE_PARTITIONS. */
    private static final short OP_CACHE_NODE_PARTITIONS = 1100;

    /** */
    private static final short OP_CACHE_PARTITIONS = 1101;

    /* Query operations. */
    /** */
    private static final short OP_QUERY_SCAN = 2000;

    /** */
    private static final short OP_QUERY_SCAN_CURSOR_GET_PAGE = 2001;

    /** */
    private static final short OP_QUERY_SQL = 2002;

    /** */
    private static final short OP_QUERY_SQL_CURSOR_GET_PAGE = 2003;

    /** */
    private static final short OP_QUERY_SQL_FIELDS = 2004;

    /** */
    private static final short OP_QUERY_SQL_FIELDS_CURSOR_GET_PAGE = 2005;

    /* Binary metadata operations. */
    /** */
    private static final short OP_BINARY_TYPE_NAME_GET = 3000;

    /** */
    private static final short OP_BINARY_TYPE_NAME_PUT = 3001;

    /** */
    private static final short OP_BINARY_TYPE_GET = 3002;

    /** */
    private static final short OP_BINARY_TYPE_PUT = 3003;

    /** Start new transaction. */
    private static final short OP_TX_START = 4000;

    /** Commit transaction. */
    private static final short OP_TX_END = 4001;

    /* Cluster operations. */
    /** */
<<<<<<< HEAD
    private static final short OP_CLUSTER_IS_ACTIVE = 5000;
=======
    private static final short OP_CLUSTER_GET_STATE = 5000;
>>>>>>> 1e84d448

    /** */
    private static final short OP_CLUSTER_CHANGE_STATE = 5001;

    /** */
    private static final short OP_CLUSTER_CHANGE_WAL_STATE = 5002;

    /** */
    private static final short OP_CLUSTER_GET_WAL_STATE = 5003;

    /** */
    private static final short OP_CLUSTER_GROUP_GET_NODE_IDS = 5100;

    /** */
    private static final short OP_CLUSTER_GROUP_GET_NODE_INFO = 5101;

<<<<<<< HEAD
=======
    /** */
    private static final short OP_CLUSTER_GROUP_GET_NODE_ENDPOINTS = 5102;

    /* Compute operations. */
    /** */
    private static final short OP_COMPUTE_TASK_EXECUTE = 6000;

    /** */
    public static final short OP_COMPUTE_TASK_FINISHED = 6001;

    /** Service invocation. */
    private static final short OP_SERVICE_INVOKE = 7000;

>>>>>>> 1e84d448
    /** Marshaller. */
    private final GridBinaryMarshaller marsh;

    /** Client connection context */
    private final ClientConnectionContext ctx;

    /** Client protocol context */
    private final ClientProtocolContext protocolCtx;

    /**
     * @param ctx Client connection context.
     */
    ClientMessageParser(ClientConnectionContext ctx, ClientProtocolContext protocolCtx) {
        assert ctx != null;
        assert protocolCtx != null;

        this.ctx = ctx;
        this.protocolCtx = protocolCtx;

        CacheObjectBinaryProcessorImpl cacheObjProc = (CacheObjectBinaryProcessorImpl)ctx.kernalContext().cacheObjects();
        marsh = cacheObjProc.marshaller();
    }

    /** {@inheritDoc} */
    @Override public ClientListenerRequest decode(byte[] msg) {
        assert msg != null;

        BinaryInputStream inStream = new BinaryHeapInputStream(msg);

        // skipHdrCheck must be true (we have 103 op code).
        BinaryReaderExImpl reader = new BinaryReaderExImpl(marsh.context(), inStream,
                null, null, true, true);

        return decode(reader);
    }

    /**
     * Decodes the request.
     *
     * @param reader Reader.
     * @return Request.
     */
    public ClientListenerRequest decode(BinaryReaderExImpl reader) {
        short opCode = reader.readShort();

        switch (opCode) {
            case OP_CACHE_GET:
                return new ClientCacheGetRequest(reader);

            case OP_BINARY_TYPE_NAME_GET:
                return new ClientBinaryTypeNameGetRequest(reader);

            case OP_BINARY_TYPE_GET:
                return new ClientBinaryTypeGetRequest(reader);

            case OP_CACHE_PUT:
                return new ClientCachePutRequest(reader);

            case OP_BINARY_TYPE_NAME_PUT:
                return new ClientBinaryTypeNamePutRequest(reader);

            case OP_BINARY_TYPE_PUT:
                return new ClientBinaryTypePutRequest(reader);

            case OP_QUERY_SCAN:
                return new ClientCacheScanQueryRequest(reader);

            case OP_QUERY_SCAN_CURSOR_GET_PAGE:

            case OP_QUERY_SQL_CURSOR_GET_PAGE:
                return new ClientCacheQueryNextPageRequest(reader);

            case OP_RESOURCE_CLOSE:
                return new ClientResourceCloseRequest(reader);

            case OP_CACHE_CONTAINS_KEY:
                return new ClientCacheContainsKeyRequest(reader);

            case OP_CACHE_CONTAINS_KEYS:
                return new ClientCacheContainsKeysRequest(reader);

            case OP_CACHE_GET_ALL:
                return new ClientCacheGetAllRequest(reader);

            case OP_CACHE_GET_AND_PUT:
                return new ClientCacheGetAndPutRequest(reader);

            case OP_CACHE_GET_AND_REPLACE:
                return new ClientCacheGetAndReplaceRequest(reader);

            case OP_CACHE_GET_AND_REMOVE:
                return new ClientCacheGetAndRemoveRequest(reader);

            case OP_CACHE_PUT_IF_ABSENT:
                return new ClientCachePutIfAbsentRequest(reader);

            case OP_CACHE_GET_AND_PUT_IF_ABSENT:
                return new ClientCacheGetAndPutIfAbsentRequest(reader);

            case OP_CACHE_REPLACE:
                return new ClientCacheReplaceRequest(reader);

            case OP_CACHE_REPLACE_IF_EQUALS:
                return new ClientCacheReplaceIfEqualsRequest(reader);

            case OP_CACHE_PUT_ALL:
                return new ClientCachePutAllRequest(reader);

            case OP_CACHE_CLEAR:
                return new ClientCacheClearRequest(reader);

            case OP_CACHE_CLEAR_KEY:
                return new ClientCacheClearKeyRequest(reader);

            case OP_CACHE_CLEAR_KEYS:
                return new ClientCacheClearKeysRequest(reader);

            case OP_CACHE_REMOVE_KEY:
                return new ClientCacheRemoveKeyRequest(reader);

            case OP_CACHE_REMOVE_IF_EQUALS:
                return new ClientCacheRemoveIfEqualsRequest(reader);

            case OP_CACHE_GET_SIZE:
                return new ClientCacheGetSizeRequest(reader);

            case OP_CACHE_REMOVE_KEYS:
                return new ClientCacheRemoveKeysRequest(reader);

            case OP_CACHE_LOCAL_PEEK:
                return new ClientCacheLocalPeekRequest(reader);

            case OP_CACHE_REMOVE_ALL:
                return new ClientCacheRemoveAllRequest(reader);

            case OP_CACHE_CREATE_WITH_NAME:
                return new ClientCacheCreateWithNameRequest(reader);

            case OP_CACHE_GET_OR_CREATE_WITH_NAME:
                return new ClientCacheGetOrCreateWithNameRequest(reader);

            case OP_CACHE_DESTROY:
                return new ClientCacheDestroyRequest(reader);

            case OP_CACHE_NODE_PARTITIONS:
                return new ClientCacheNodePartitionsRequest(reader);

            case OP_CACHE_PARTITIONS:
                return new ClientCachePartitionsRequest(reader);

            case OP_CACHE_GET_NAMES:
                return new ClientCacheGetNamesRequest(reader);

            case OP_CACHE_GET_CONFIGURATION:
                return new ClientCacheGetConfigurationRequest(reader, protocolCtx);

            case OP_CACHE_CREATE_WITH_CONFIGURATION:
                return new ClientCacheCreateWithConfigurationRequest(reader, protocolCtx);

            case OP_CACHE_GET_OR_CREATE_WITH_CONFIGURATION:
                return new ClientCacheGetOrCreateWithConfigurationRequest(reader, protocolCtx);

            case OP_QUERY_SQL:
                return new ClientCacheSqlQueryRequest(reader);

            case OP_QUERY_SQL_FIELDS:
                return new ClientCacheSqlFieldsQueryRequest(reader);

            case OP_QUERY_SQL_FIELDS_CURSOR_GET_PAGE:
                return new ClientCacheQueryNextPageRequest(reader);

            case OP_TX_START:
                return new ClientTxStartRequest(reader);

            case OP_TX_END:
                return new ClientTxEndRequest(reader);

<<<<<<< HEAD
            case OP_CLUSTER_IS_ACTIVE:
                return new ClientClusterIsActiveRequest(reader);
=======
            case OP_CLUSTER_GET_STATE:
                return new ClientClusterGetStateRequest(reader);
>>>>>>> 1e84d448

            case OP_CLUSTER_CHANGE_STATE:
                return new ClientClusterChangeStateRequest(reader);

            case OP_CLUSTER_CHANGE_WAL_STATE:
                return new ClientClusterWalChangeStateRequest(reader);

            case OP_CLUSTER_GET_WAL_STATE:
                return new ClientClusterWalGetStateRequest(reader);

            case OP_CLUSTER_GROUP_GET_NODE_IDS:
                return new ClientClusterGroupGetNodeIdsRequest(reader);

            case OP_CLUSTER_GROUP_GET_NODE_INFO:
                return new ClientClusterGroupGetNodesDetailsRequest(reader);
<<<<<<< HEAD
=======

            case OP_CLUSTER_GROUP_GET_NODE_ENDPOINTS:
                return new ClientClusterGroupGetNodesEndpointsRequest(reader);

            case OP_COMPUTE_TASK_EXECUTE:
                return new ClientExecuteTaskRequest(reader);

            case OP_SERVICE_INVOKE:
                return new ClientServiceInvokeRequest(reader);
>>>>>>> 1e84d448
        }

        return new ClientRawRequest(reader.readLong(), ClientStatus.INVALID_OP_CODE,
            "Invalid request op code: " + opCode);
    }

    /** {@inheritDoc} */
    @Override public byte[] encode(ClientListenerResponse resp) {
        assert resp != null;

        BinaryHeapOutputStream outStream = new BinaryHeapOutputStream(32);

        BinaryRawWriterEx writer = marsh.writer(outStream);

        assert resp instanceof ClientOutgoingMessage : "Unexpected response type: " + resp.getClass();

        ((ClientOutgoingMessage)resp).encode(ctx, writer);

        return outStream.arrayCopy();
    }

    /** {@inheritDoc} */
    @Override public int decodeCommandType(byte[] msg) {
        assert msg != null;

        BinaryInputStream inStream = new BinaryHeapInputStream(msg);

        return inStream.readShort();
    }

    /** {@inheritDoc} */
    @Override public long decodeRequestId(byte[] msg) {
        return 0;
    }
}<|MERGE_RESOLUTION|>--- conflicted
+++ resolved
@@ -66,16 +66,6 @@
 import org.apache.ignite.internal.processors.platform.client.cache.ClientCacheScanQueryRequest;
 import org.apache.ignite.internal.processors.platform.client.cache.ClientCacheSqlFieldsQueryRequest;
 import org.apache.ignite.internal.processors.platform.client.cache.ClientCacheSqlQueryRequest;
-<<<<<<< HEAD
-import org.apache.ignite.internal.processors.platform.client.tx.ClientTxEndRequest;
-import org.apache.ignite.internal.processors.platform.client.tx.ClientTxStartRequest;
-import org.apache.ignite.internal.processors.platform.client.cluster.ClientClusterChangeStateRequest;
-import org.apache.ignite.internal.processors.platform.client.cluster.ClientClusterIsActiveRequest;
-import org.apache.ignite.internal.processors.platform.client.cluster.ClientClusterWalChangeStateRequest;
-import org.apache.ignite.internal.processors.platform.client.cluster.ClientClusterWalGetStateRequest;
-import org.apache.ignite.internal.processors.platform.client.cluster.ClientClusterGroupGetNodeIdsRequest;
-import org.apache.ignite.internal.processors.platform.client.cluster.ClientClusterGroupGetNodesDetailsRequest;
-=======
 import org.apache.ignite.internal.processors.platform.client.cluster.ClientClusterChangeStateRequest;
 import org.apache.ignite.internal.processors.platform.client.cluster.ClientClusterGetStateRequest;
 import org.apache.ignite.internal.processors.platform.client.cluster.ClientClusterGroupGetNodeIdsRequest;
@@ -87,7 +77,6 @@
 import org.apache.ignite.internal.processors.platform.client.service.ClientServiceInvokeRequest;
 import org.apache.ignite.internal.processors.platform.client.tx.ClientTxEndRequest;
 import org.apache.ignite.internal.processors.platform.client.tx.ClientTxStartRequest;
->>>>>>> 1e84d448
 
 /**
  * Thin client message parser.
@@ -234,11 +223,7 @@
 
     /* Cluster operations. */
     /** */
-<<<<<<< HEAD
-    private static final short OP_CLUSTER_IS_ACTIVE = 5000;
-=======
     private static final short OP_CLUSTER_GET_STATE = 5000;
->>>>>>> 1e84d448
 
     /** */
     private static final short OP_CLUSTER_CHANGE_STATE = 5001;
@@ -255,8 +240,6 @@
     /** */
     private static final short OP_CLUSTER_GROUP_GET_NODE_INFO = 5101;
 
-<<<<<<< HEAD
-=======
     /** */
     private static final short OP_CLUSTER_GROUP_GET_NODE_ENDPOINTS = 5102;
 
@@ -270,7 +253,6 @@
     /** Service invocation. */
     private static final short OP_SERVICE_INVOKE = 7000;
 
->>>>>>> 1e84d448
     /** Marshaller. */
     private final GridBinaryMarshaller marsh;
 
@@ -448,13 +430,8 @@
             case OP_TX_END:
                 return new ClientTxEndRequest(reader);
 
-<<<<<<< HEAD
-            case OP_CLUSTER_IS_ACTIVE:
-                return new ClientClusterIsActiveRequest(reader);
-=======
             case OP_CLUSTER_GET_STATE:
                 return new ClientClusterGetStateRequest(reader);
->>>>>>> 1e84d448
 
             case OP_CLUSTER_CHANGE_STATE:
                 return new ClientClusterChangeStateRequest(reader);
@@ -470,8 +447,6 @@
 
             case OP_CLUSTER_GROUP_GET_NODE_INFO:
                 return new ClientClusterGroupGetNodesDetailsRequest(reader);
-<<<<<<< HEAD
-=======
 
             case OP_CLUSTER_GROUP_GET_NODE_ENDPOINTS:
                 return new ClientClusterGroupGetNodesEndpointsRequest(reader);
@@ -481,7 +456,6 @@
 
             case OP_SERVICE_INVOKE:
                 return new ClientServiceInvokeRequest(reader);
->>>>>>> 1e84d448
         }
 
         return new ClientRawRequest(reader.readLong(), ClientStatus.INVALID_OP_CODE,
