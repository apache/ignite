--- conflicted
+++ resolved
@@ -67,12 +67,9 @@
 import org.apache.ignite.internal.processors.platform.client.cache.ClientCacheScanQueryRequest;
 import org.apache.ignite.internal.processors.platform.client.cache.ClientCacheSqlFieldsQueryRequest;
 import org.apache.ignite.internal.processors.platform.client.cache.ClientCacheSqlQueryRequest;
-<<<<<<< HEAD
-=======
 import org.apache.ignite.internal.processors.platform.client.compute.ClientExecuteTaskRequest;
 import org.apache.ignite.internal.processors.platform.client.tx.ClientTxEndRequest;
 import org.apache.ignite.internal.processors.platform.client.tx.ClientTxStartRequest;
->>>>>>> 9dcdd54c
 import org.apache.ignite.internal.processors.platform.client.cluster.ClientClusterChangeStateRequest;
 import org.apache.ignite.internal.processors.platform.client.cluster.ClientClusterGroupGetNodeIdsRequest;
 import org.apache.ignite.internal.processors.platform.client.cluster.ClientClusterGroupGetNodesDetailsRequest;
@@ -80,8 +77,6 @@
 import org.apache.ignite.internal.processors.platform.client.cluster.ClientClusterIsActiveRequest;
 import org.apache.ignite.internal.processors.platform.client.cluster.ClientClusterWalChangeStateRequest;
 import org.apache.ignite.internal.processors.platform.client.cluster.ClientClusterWalGetStateRequest;
-import org.apache.ignite.internal.processors.platform.client.tx.ClientTxEndRequest;
-import org.apache.ignite.internal.processors.platform.client.tx.ClientTxStartRequest;
 
 /**
  * Thin client message parser.
@@ -245,17 +240,15 @@
     /** */
     private static final short OP_CLUSTER_GROUP_GET_NODE_INFO = 5101;
 
-<<<<<<< HEAD
     /** */
     private static final short OP_CLUSTER_GROUP_GET_NODE_ENDPOINTS = 5102;
-=======
+
     /* Compute operations. */
     /** */
     private static final short OP_COMPUTE_TASK_EXECUTE = 6000;
 
     /** */
     public static final short OP_COMPUTE_TASK_FINISHED = 6001;
->>>>>>> 9dcdd54c
 
     /** Marshaller. */
     private final GridBinaryMarshaller marsh;
@@ -452,13 +445,11 @@
             case OP_CLUSTER_GROUP_GET_NODE_INFO:
                 return new ClientClusterGroupGetNodesDetailsRequest(reader);
 
-<<<<<<< HEAD
             case OP_CLUSTER_GROUP_GET_NODE_ENDPOINTS:
                 return new ClientClusterGroupGetNodesEndpointsRequest(reader);
-=======
+
             case OP_COMPUTE_TASK_EXECUTE:
                 return new ClientExecuteTaskRequest(reader);
->>>>>>> 9dcdd54c
         }
 
         return new ClientRawRequest(reader.readLong(), ClientStatus.INVALID_OP_CODE,
