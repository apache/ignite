/*
 * Licensed to the Apache Software Foundation (ASF) under one or more
 * contributor license agreements.  See the NOTICE file distributed with
 * this work for additional information regarding copyright ownership.
 * The ASF licenses this file to You under the Apache License, Version 2.0
 * (the "License"); you may not use this file except in compliance with
 * the License.  You may obtain a copy of the License at
 *
 *      http://www.apache.org/licenses/LICENSE-2.0
 *
 * Unless required by applicable law or agreed to in writing, software
 * distributed under the License is distributed on an "AS IS" BASIS,
 * WITHOUT WARRANTIES OR CONDITIONS OF ANY KIND, either express or implied.
 * See the License for the specific language governing permissions and
 * limitations under the License.
 */

package org.apache.ignite.internal.visor.query;

import java.sql.SQLException;
import java.util.ArrayList;
import java.util.Collection;
import java.util.Iterator;
import java.util.List;
import java.util.UUID;
import java.util.concurrent.ConcurrentMap;
import javax.cache.Cache;
import org.apache.ignite.IgniteCache;
import org.apache.ignite.cache.CachePeekMode;
import org.apache.ignite.cache.query.QueryCursor;
import org.apache.ignite.cache.query.ScanQuery;
import org.apache.ignite.cache.query.SqlFieldsQuery;
import org.apache.ignite.internal.processors.cache.GridCacheProcessor;
import org.apache.ignite.internal.processors.query.GridQueryFieldMetadata;
import org.apache.ignite.internal.processors.timeout.GridTimeoutObjectAdapter;
import org.apache.ignite.internal.util.typedef.internal.S;
import org.apache.ignite.internal.util.typedef.internal.U;
import org.apache.ignite.internal.visor.VisorJob;
import org.apache.ignite.internal.visor.util.VisorExceptionWrapper;
import org.apache.ignite.lang.IgniteBiTuple;

import static org.apache.ignite.internal.visor.query.VisorQueryUtils.RMV_DELAY;
import static org.apache.ignite.internal.visor.query.VisorQueryUtils.SCAN_COL_NAMES;
import static org.apache.ignite.internal.visor.query.VisorQueryUtils.SCAN_NEAR_CACHE;
import static org.apache.ignite.internal.visor.query.VisorQueryUtils.SCAN_QRY_NAME;
import static org.apache.ignite.internal.visor.query.VisorQueryUtils.SCAN_NEAR_CACHE;
import static org.apache.ignite.internal.visor.query.VisorQueryUtils.SQL_QRY_NAME;
import static org.apache.ignite.internal.visor.query.VisorQueryUtils.fetchScanQueryRows;
import static org.apache.ignite.internal.visor.query.VisorQueryUtils.fetchSqlQueryRows;

/**
 * Job for execute SCAN or SQL query and get first page of results.
 */
public class VisorQueryJob extends VisorJob<VisorQueryArg, IgniteBiTuple<? extends VisorExceptionWrapper, VisorQueryResultEx>> {
    /** */
    private static final long serialVersionUID = 0L;

    /**
     * Create job with specified argument.
     *
     * @param arg Job argument.
     * @param debug Debug flag.
     */
    protected VisorQueryJob(VisorQueryArg arg, boolean debug) {
        super(arg, debug);
    }

    /**
     * @param cacheName Cache name.
     * @return Cache to execute query.
     */
    protected IgniteCache<Object, Object> cache(String cacheName) {
        GridCacheProcessor cacheProcessor = ignite.context().cache();

        return cacheProcessor.jcache(cacheName);
    }

    /**
     * Execute scan query.
     *
     * @param c Cache to scan.
     * @param arg Job argument with query parameters.
     * @return Query cursor.
     */
    private QueryCursor<Cache.Entry<Object, Object>> scan(IgniteCache<Object, Object> c, VisorQueryArg arg) {
        ScanQuery<Object, Object> qry = new ScanQuery<>(null);
        qry.setPageSize(arg.pageSize());
        qry.setLocal(arg.local());

<<<<<<< HEAD
        return c.query(qry);
=======
        return c.withKeepBinary().query(qry);
>>>>>>> 9db05f5f
    }

    /**
     * Scan near cache.
     *
     * @param c Cache to scan near entries.
     * @return Cache entries iterator wrapped with query cursor.
     */
    private QueryCursor<Cache.Entry<Object, Object>> near(IgniteCache<Object, Object> c) {
        return new VisorNearCacheCursor<>(c.localEntries(CachePeekMode.NEAR).iterator());
    }

    /** {@inheritDoc} */
    @Override protected IgniteBiTuple<? extends VisorExceptionWrapper, VisorQueryResultEx> run(VisorQueryArg arg) {
        try {
            UUID nid = ignite.localNode().id();

            boolean near = SCAN_NEAR_CACHE.equalsIgnoreCase(arg.queryTxt());

            boolean scan = arg.queryTxt() == null;

            // Generate query ID to store query cursor in node local storage.
            String qryId = ((scan || near) ? SCAN_QRY_NAME : SQL_QRY_NAME) + "-" + UUID.randomUUID();

            IgniteCache<Object, Object> c = cache(arg.cacheName());

            if (near || scan) {
                long start = U.currentTimeMillis();

                VisorQueryCursor<Cache.Entry<Object, Object>> cur = new VisorQueryCursor<>(near ? near(c) : scan(c, arg));

                List<Object[]> rows = fetchScanQueryRows(cur, arg.pageSize());

                long duration = U.currentTimeMillis() - start; // Scan duration + fetch duration.

                boolean hasNext = cur.hasNext();

                if (hasNext) {
                    ignite.cluster().<String, VisorQueryCursor>nodeLocalMap().put(qryId, cur);

                    scheduleResultSetHolderRemoval(qryId);
                }
                else
                    cur.close();

                return new IgniteBiTuple<>(null, new VisorQueryResultEx(nid, qryId, SCAN_COL_NAMES, rows, hasNext,
                    duration));
            }
            else {
                SqlFieldsQuery qry = new SqlFieldsQuery(arg.queryTxt());
                qry.setPageSize(arg.pageSize());
                qry.setLocal(arg.local());

                long start = U.currentTimeMillis();

                VisorQueryCursor<List<?>> cur = new VisorQueryCursor<>(c.withKeepBinary().query(qry));

                Collection<GridQueryFieldMetadata> meta = cur.fieldsMeta();

                if (meta == null)
                    return new IgniteBiTuple<>(
                        new VisorExceptionWrapper(new SQLException("Fail to execute query. No metadata available.")), null);
                else {
                    List<VisorQueryField> names = new ArrayList<>(meta.size());

                    for (GridQueryFieldMetadata col : meta)
                        names.add(new VisorQueryField(col.schemaName(), col.typeName(),
                            col.fieldName(), col.fieldTypeName()));

                    List<Object[]> rows = fetchSqlQueryRows(cur, arg.pageSize());

                    long duration = U.currentTimeMillis() - start; // Query duration + fetch duration.

                    boolean hasNext = cur.hasNext();

                    if (hasNext) {
                        ignite.cluster().<String, VisorQueryCursor<List<?>>>nodeLocalMap().put(qryId, cur);

                        scheduleResultSetHolderRemoval(qryId);
                    }
                    else
                        cur.close();

                    return new IgniteBiTuple<>(null, new VisorQueryResultEx(nid, qryId, names, rows, hasNext, duration));
                }
            }
        }
        catch (Exception e) {
            return new IgniteBiTuple<>(new VisorExceptionWrapper(e), null);
        }
    }

    /**
     * @param qryId Unique query result id.
     */
    private void scheduleResultSetHolderRemoval(final String qryId) {
        ignite.context().timeout().addTimeoutObject(new GridTimeoutObjectAdapter(RMV_DELAY) {
            @Override public void onTimeout() {
                ConcurrentMap<String, VisorQueryCursor> storage = ignite.cluster().nodeLocalMap();

                VisorQueryCursor cur = storage.get(qryId);

                if (cur != null) {
                    // If cursor was accessed since last scheduling, set access flag to false and reschedule.
                    if (cur.accessed()) {
                        cur.accessed(false);

                        scheduleResultSetHolderRemoval(qryId);
                    }
                    else {
                        // Remove stored cursor otherwise.
                        storage.remove(qryId);

                        cur.close();
                    }
                }
            }
        });
    }

    /** {@inheritDoc} */
    @Override public String toString() {
        return S.toString(VisorQueryJob.class, this);
    }

    /**
     * Wrapper for cache iterator to behave like {@link QueryCursor}.
     */
    private static class VisorNearCacheCursor<T> implements QueryCursor<T> {
<<<<<<< HEAD
        private final Iterator<T> it;

=======
        /** Wrapped iterator.  */
        private final Iterator<T> it;

        /**
         * Wrapping constructor.
         *
         * @param it Near cache iterator to wrap.
         */
>>>>>>> 9db05f5f
        private VisorNearCacheCursor(Iterator<T> it) {
            this.it = it;
        }

        /** {@inheritDoc} */
        @Override public List<T> getAll() {
            List<T> all = new ArrayList<>();

            while(it.hasNext())
                all.add(it.next());

            return all;
        }

        /** {@inheritDoc} */
        @Override public void close() {
            // Nothing to close.
        }

        /** {@inheritDoc} */
        @Override public Iterator<T> iterator() {
            return it;
        }
    }
}<|MERGE_RESOLUTION|>--- conflicted
+++ resolved
@@ -41,7 +41,6 @@
 
 import static org.apache.ignite.internal.visor.query.VisorQueryUtils.RMV_DELAY;
 import static org.apache.ignite.internal.visor.query.VisorQueryUtils.SCAN_COL_NAMES;
-import static org.apache.ignite.internal.visor.query.VisorQueryUtils.SCAN_NEAR_CACHE;
 import static org.apache.ignite.internal.visor.query.VisorQueryUtils.SCAN_QRY_NAME;
 import static org.apache.ignite.internal.visor.query.VisorQueryUtils.SCAN_NEAR_CACHE;
 import static org.apache.ignite.internal.visor.query.VisorQueryUtils.SQL_QRY_NAME;
@@ -87,11 +86,7 @@
         qry.setPageSize(arg.pageSize());
         qry.setLocal(arg.local());
 
-<<<<<<< HEAD
-        return c.query(qry);
-=======
         return c.withKeepBinary().query(qry);
->>>>>>> 9db05f5f
     }
 
     /**
@@ -221,10 +216,6 @@
      * Wrapper for cache iterator to behave like {@link QueryCursor}.
      */
     private static class VisorNearCacheCursor<T> implements QueryCursor<T> {
-<<<<<<< HEAD
-        private final Iterator<T> it;
-
-=======
         /** Wrapped iterator.  */
         private final Iterator<T> it;
 
@@ -233,7 +224,6 @@
          *
          * @param it Near cache iterator to wrap.
          */
->>>>>>> 9db05f5f
         private VisorNearCacheCursor(Iterator<T> it) {
             this.it = it;
         }
