--- conflicted
+++ resolved
@@ -34,11 +34,7 @@
 import org.apache.ignite.internal.util.typedef.internal.A;
 import org.apache.ignite.internal.util.typedef.internal.S;
 import org.apache.ignite.internal.util.typedef.internal.U;
-<<<<<<< HEAD
-import org.apache.ignite.logger.LoggerPostfixAware;
-=======
 import org.apache.ignite.logger.LoggerNodeIdAndApplicationAware;
->>>>>>> 5f485a16
 import org.jetbrains.annotations.Nullable;
 
 import static java.util.logging.Level.FINE;
@@ -99,11 +95,7 @@
  * logger in your task/job code. See {@link org.apache.ignite.resources.LoggerResource} annotation about logger
  * injection.
  */
-<<<<<<< HEAD
-public class JavaLogger implements IgniteLogger, LoggerPostfixAware {
-=======
 public class JavaLogger implements IgniteLogger, LoggerNodeIdAndApplicationAware {
->>>>>>> 5f485a16
     /** */
     public static final String DFLT_CONFIG_PATH = "config/java.util.logging.properties";
 
@@ -135,10 +127,6 @@
     /** Node ID. */
     @GridToStringExclude
     private volatile UUID nodeId;
-
-    /** Postfix. */
-    @GridToStringExclude
-    private volatile String postfix;
 
     /**
      * Creates new logger.
@@ -380,27 +368,14 @@
     @Override public void setApplicationAndNode(@Nullable String application, UUID nodeId) {
         A.notNull(nodeId, "nodeId");
 
-        postfix(nodeId, U.id8(nodeId));
-    }
-
-    /** {@inheritDoc} */
-    @Override public void setPostfix(String postfix) {
-        A.notNull(postfix, "postfix");
-
-        postfix(null, postfix);
-    }
-
-    /** */
-    private void postfix(UUID nodeId, String postfix) {
-        if (this.postfix != null)
+        if (this.nodeId != null)
             return;
 
         synchronized (mux) {
             // Double check.
-            if (this.postfix != null)
+            if (this.nodeId != null)
                 return;
 
-            this.postfix = postfix;
             this.nodeId = nodeId;
         }
 
@@ -410,11 +385,7 @@
             return;
 
         try {
-<<<<<<< HEAD
-            fileHnd.postfix(postfix, workDir);
-=======
             fileHnd.nodeId(application, nodeId, workDir);
->>>>>>> 5f485a16
         }
         catch (IgniteCheckedException | IOException e) {
             throw new RuntimeException("Failed to enable file handler.", e);
