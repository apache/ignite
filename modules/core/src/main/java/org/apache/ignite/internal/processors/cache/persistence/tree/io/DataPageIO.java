--- conflicted
+++ resolved
@@ -43,942 +43,8 @@
     }
 
     /** {@inheritDoc} */
-<<<<<<< HEAD
-    @Override public void initNewPage(long pageAddr, long pageId, int pageSize) {
-        super.initNewPage(pageAddr, pageId, pageSize);
-
-        setEmptyPage(pageAddr, pageSize);
-        setFreeListPageId(pageAddr, 0L);
-    }
-
-    /**
-     * @param pageAddr Page address.
-     * @param pageSize Page size.
-     */
-    private void setEmptyPage(long pageAddr, int pageSize) {
-        setDirectCount(pageAddr, 0);
-        setIndirectCount(pageAddr, 0);
-        setFirstEntryOffset(pageAddr, pageSize, pageSize);
-        setRealFreeSpace(pageAddr, pageSize - ITEMS_OFF, pageSize);
-    }
-
-    /**
-     * @param pageAddr Page address.
-     * @param freeListPageId Free list page ID.
-     */
-    public void setFreeListPageId(long pageAddr, long freeListPageId) {
-        PageUtils.putLong(pageAddr, FREE_LIST_PAGE_ID_OFF, freeListPageId);
-    }
-
-    /**
-     * @param pageAddr Page address.
-     * @return Free list page ID.
-     */
-    public long getFreeListPageId(long pageAddr) {
-        return PageUtils.getLong(pageAddr, FREE_LIST_PAGE_ID_OFF);
-    }
-
-    /**
-     * @param pageAddr Page address.
-     * @param dataOff Data offset.
-     * @param show What elements of data page entry to show in the result.
-     * @return Data page entry size.
-     */
-    private int getPageEntrySize(long pageAddr, int dataOff, int show) {
-        int payloadLen = PageUtils.getShort(pageAddr, dataOff) & 0xFFFF;
-
-        if ((payloadLen & FRAGMENTED_FLAG) != 0)
-            payloadLen &= ~FRAGMENTED_FLAG; // We are fragmented and have a link.
-        else
-            show &= ~SHOW_LINK; // We are not fragmented, never have a link.
-
-        return getPageEntrySize(payloadLen, show);
-    }
-
-    /**
-     * @param payloadLen Length of the payload, may be a full data row or a row fragment length.
-     * @param show What elements of data page entry to show in the result.
-     * @return Data page entry size.
-     */
-    private int getPageEntrySize(int payloadLen, int show) {
-        assert payloadLen > 0 : payloadLen;
-
-        int res = payloadLen;
-
-        if ((show & SHOW_LINK) != 0)
-            res += LINK_SIZE;
-
-        if ((show & SHOW_ITEM) != 0)
-            res += ITEM_SIZE;
-
-        if ((show & SHOW_PAYLOAD_LEN) != 0)
-            res += PAYLOAD_LEN_SIZE;
-
-        return res;
-    }
-
-    /**
-     * @param pageAddr Page address.
-     * @param dataOff Entry data offset.
-     * @param pageSize Page size.
-     */
-    private void setFirstEntryOffset(long pageAddr, int dataOff, int pageSize) {
-        assert dataOff >= ITEMS_OFF + ITEM_SIZE && dataOff <= pageSize : dataOff;
-
-        PageUtils.putShort(pageAddr, FIRST_ENTRY_OFF, (short)dataOff);
-    }
-
-    /**
-     * @param pageAddr Page address.
-     * @return Entry data offset.
-     */
-    private int getFirstEntryOffset(long pageAddr) {
-        return PageUtils.getShort(pageAddr, FIRST_ENTRY_OFF) & 0xFFFF;
-    }
-
-    /**
-     * @param pageAddr Page address.
-     * @param freeSpace Free space.
-     * @param pageSize Page size.
-     */
-    private void setRealFreeSpace(long pageAddr, int freeSpace, int pageSize) {
-        assert freeSpace == actualFreeSpace(pageAddr, pageSize) : freeSpace + " != " + actualFreeSpace(pageAddr, pageSize);
-
-        PageUtils.putShort(pageAddr, FREE_SPACE_OFF, (short)freeSpace);
-    }
-
-    /**
-     * Free space refers to a "max row size (without any data page specific overhead) which is
-     * guaranteed to fit into this data page".
-     *
-     * @param pageAddr Page address.
-     * @return Free space.
-     */
-    public int getFreeSpace(long pageAddr) {
-        if (getFreeItemSlots(pageAddr) == 0)
-            return 0;
-
-        int freeSpace = getRealFreeSpace(pageAddr);
-
-        // We reserve size here because of getFreeSpace() method semantics (see method javadoc).
-        // It means that we must be able to accommodate a row of size which is equal to getFreeSpace(),
-        // plus we will have data page overhead: header of the page as well as item, payload length and
-        // possibly a link to the next row fragment.
-        freeSpace -= ITEM_SIZE + PAYLOAD_LEN_SIZE + LINK_SIZE;
-
-        return freeSpace < 0 ? 0 : freeSpace;
-    }
-
-    /**
-     * @param pageAddr Page address.
-     * @return {@code true} If there is no useful data in this page.
-     */
-    public boolean isEmpty(long pageAddr) {
-        return getDirectCount(pageAddr) == 0;
-    }
-
-    /**
-     * Equivalent for {@link #actualFreeSpace(long, int)} but reads saved value.
-     *
-     * @param pageAddr Page address.
-     * @return Free space.
-     */
-    private int getRealFreeSpace(long pageAddr) {
-        return PageUtils.getShort(pageAddr, FREE_SPACE_OFF);
-    }
-
-    /**
-     * @param pageAddr Page address.
-     * @param cnt Direct count.
-     */
-    private void setDirectCount(long pageAddr, int cnt) {
-        assert checkCount(cnt): cnt;
-
-        PageUtils.putByte(pageAddr, DIRECT_CNT_OFF, (byte)cnt);
-    }
-
-    /**
-     * @param pageAddr Page address.
-     * @return Direct count.
-     */
-    private int getDirectCount(long pageAddr) {
-        return PageUtils.getByte(pageAddr, DIRECT_CNT_OFF) & 0xFF;
-    }
-
-    /**
-     * @param pageAddr Page address.
-     * @param c Closure.
-     * @param <T> Closure return type.
-     * @return Collection of closure results for all items in page.
-     * @throws IgniteCheckedException In case of error in closure body.
-     */
-    public <T> List<T> forAllItems(long pageAddr, CC<T> c) throws IgniteCheckedException {
-        long pageId = getPageId(pageAddr);
-
-        int cnt = getDirectCount(pageAddr);
-
-        List<T> res = new ArrayList<>(cnt);
-
-        for (int i = 0; i < cnt; i++) {
-            long link = PageIdUtils.link(pageId, i);
-
-            res.add(c.apply(link));
-        }
-
-        return res;
-    }
-
-    /**
-     * @param pageAddr Page address.
-     * @param cnt Indirect count.
-     */
-    private void setIndirectCount(long pageAddr, int cnt) {
-        assert checkCount(cnt): cnt;
-
-        PageUtils.putByte(pageAddr, INDIRECT_CNT_OFF, (byte)cnt);
-    }
-
-    /**
-     * @param idx Index.
-     * @return {@code true} If the index is valid.
-     */
-    private boolean checkIndex(int idx) {
-        return idx >= 0 && idx < 0xFF;
-    }
-
-    /**
-     * @param cnt Counter value.
-     * @return {@code true} If the counter fits 1 byte.
-     */
-    private boolean checkCount(int cnt) {
-        return cnt >= 0 && cnt <= 0xFF;
-    }
-
-    /**
-     * @param pageAddr Page address.
-     * @return Indirect count.
-     */
-    private int getIndirectCount(long pageAddr) {
-        return PageUtils.getByte(pageAddr, INDIRECT_CNT_OFF) & 0xFF;
-    }
-
-    /**
-     * @param pageAddr Page address.
-     * @return Number of free entry slots.
-     */
-    private int getFreeItemSlots(long pageAddr) {
-        return 0xFF - getDirectCount(pageAddr);
-    }
-
-    /**
-     * @param pageAddr Page address.
-     * @param itemId Fixed item ID (the index used for referencing an entry from the outside).
-     * @param directCnt Direct items count.
-     * @param indirectCnt Indirect items count.
-     * @return Found index of indirect item.
-     */
-    private int findIndirectItemIndex(long pageAddr, int itemId, int directCnt, int indirectCnt) {
-        int low = directCnt;
-        int high = directCnt + indirectCnt - 1;
-
-        while (low <= high) {
-            int mid = (low + high) >>> 1;
-
-            int cmp = Integer.compare(itemId(getItem(pageAddr, mid)), itemId);
-
-            if (cmp < 0)
-                low = mid + 1;
-            else if (cmp > 0)
-                high = mid - 1;
-            else
-                return mid; // found
-        }
-
-        throw new IllegalStateException("Item not found: " + itemId);
-    }
-
-    /**
-     * @param pageAddr Page address.
-     * @param pageSize Page size.
-     * @return String representation.
-     */
-    private String printPageLayout(long pageAddr, int pageSize) {
-        int directCnt = getDirectCount(pageAddr);
-        int indirectCnt = getIndirectCount(pageAddr);
-        int free = getRealFreeSpace(pageAddr);
-
-        boolean valid = directCnt >= indirectCnt;
-
-        SB b = new SB();
-
-        b.appendHex(PageIO.getPageId(pageAddr)).a(" [");
-
-        int entriesSize = 0;
-
-        for (int i = 0; i < directCnt; i++) {
-            if (i != 0)
-                b.a(", ");
-
-            short item = getItem(pageAddr, i);
-
-            if (item < ITEMS_OFF || item >= pageSize)
-                valid = false;
-
-            entriesSize += getPageEntrySize(pageAddr, item, SHOW_PAYLOAD_LEN | SHOW_LINK);
-
-            b.a(item);
-        }
-
-        b.a("][");
-
-        Collection<Integer> set = new HashSet<>();
-
-        for (int i = directCnt; i < directCnt + indirectCnt; i++) {
-            if (i != directCnt)
-                b.a(", ");
-
-            short item = getItem(pageAddr, i);
-
-            int itemId = itemId(item);
-            int directIdx = directItemIndex(item);
-
-            if (!set.add(directIdx) || !set.add(itemId))
-                valid = false;
-
-            assert indirectItem(itemId, directIdx) == item;
-
-            if (itemId < directCnt || directIdx < 0 || directIdx >= directCnt)
-                valid = false;
-
-            if (i > directCnt && itemId(getItem(pageAddr, i - 1)) >= itemId)
-                valid = false;
-
-
-            b.a(itemId).a('^').a(directIdx);
-        }
-
-        b.a("][free=").a(free);
-
-        int actualFree = pageSize - ITEMS_OFF - (entriesSize + (directCnt + indirectCnt) * ITEM_SIZE);
-
-        if (free != actualFree) {
-            b.a(", actualFree=").a(actualFree);
-
-            valid = false;
-        }
-        else
-            b.a("]");
-
-        assert valid : b.toString();
-
-        return b.toString();
-    }
-
-    /**
-     * @param pageAddr Page address.
-     * @param itemId Fixed item ID (the index used for referencing an entry from the outside).
-     * @param pageSize Page size.
-     * @return Data entry offset in bytes.
-     */
-    private int getDataOffset(long pageAddr, int itemId, int pageSize) {
-        assert checkIndex(itemId): itemId;
-
-        int directCnt = getDirectCount(pageAddr);
-
-        assert directCnt > 0: "itemId=" + itemId + ", directCnt=" + directCnt + ", page=" + printPageLayout(pageAddr, pageSize);
-
-        if (itemId >= directCnt) { // Need to do indirect lookup.
-            int indirectCnt = getIndirectCount(pageAddr);
-
-            // Must have indirect items here.
-            assert indirectCnt > 0: "itemId=" + itemId + ", directCnt=" + directCnt + ", indirectCnt=" + indirectCnt +
-                ", page=" + printPageLayout(pageAddr, pageSize);
-
-            int indirectItemIdx = findIndirectItemIndex(pageAddr, itemId, directCnt, indirectCnt);
-
-            assert indirectItemIdx >= directCnt : indirectItemIdx + " " + directCnt;
-            assert indirectItemIdx < directCnt + indirectCnt: indirectItemIdx + " " + directCnt + " " + indirectCnt;
-
-            itemId = directItemIndex(getItem(pageAddr, indirectItemIdx));
-
-            assert itemId >= 0 && itemId < directCnt: itemId + " " + directCnt + " " + indirectCnt; // Direct item.
-        }
-
-        return directItemToOffset(getItem(pageAddr, itemId));
-    }
-
-    /**
-     * @param pageAddr Page address.
-     * @param dataOff Points to the entry start.
-     * @return Link to the next entry fragment or 0 if no fragments left or if entry is not fragmented.
-     */
-    private long getNextFragmentLink(long pageAddr, int dataOff) {
-        assert isFragmented(pageAddr, dataOff);
-
-        return PageUtils.getLong(pageAddr, dataOff + PAYLOAD_LEN_SIZE);
-    }
-
-    /**
-     * @param pageAddr Page address.
-     * @param dataOff Data offset.
-     * @return {@code true} If the data row is fragmented across multiple pages.
-     */
-    private boolean isFragmented(long pageAddr, int dataOff) {
-        return (PageUtils.getShort(pageAddr, dataOff) & FRAGMENTED_FLAG) != 0;
-    }
-
-    /**
-     * Sets position to start of actual fragment data and limit to it's end.
-     *
-     * @param pageAddr Page address.
-     * @param itemId Item to position on.
-     * @param pageSize Page size.
-     * @return {@link DataPagePayload} object.
-     */
-    public DataPagePayload readPayload(final long pageAddr, final int itemId, final int pageSize) {
-        int dataOff = getDataOffset(pageAddr, itemId, pageSize);
-
-        boolean fragmented = isFragmented(pageAddr, dataOff);
-        long nextLink = fragmented ? getNextFragmentLink(pageAddr, dataOff) : 0;
-        int payloadSize = getPageEntrySize(pageAddr, dataOff, 0);
-
-        return new DataPagePayload(dataOff + PAYLOAD_LEN_SIZE + (fragmented ? LINK_SIZE : 0),
-            payloadSize,
-            nextLink);
-    }
-
-    /**
-     * @param pageAddr Page address.
-     * @param idx Item index.
-     * @return Item.
-     */
-    private short getItem(long pageAddr, int idx) {
-        return PageUtils.getShort(pageAddr, itemOffset(idx));
-    }
-
-    /**
-     * @param pageAddr Page address.
-     * @param idx Item index.
-     * @param item Item.
-     */
-    private void setItem(long pageAddr, int idx, short item) {
-        PageUtils.putShort(pageAddr, itemOffset(idx), item);
-    }
-
-    /**
-     * @param idx Index of the item.
-     * @return Offset in buffer.
-     */
-    private int itemOffset(int idx) {
-        assert checkIndex(idx): idx;
-
-        return ITEMS_OFF + idx * ITEM_SIZE;
-    }
-
-    /**
-     * @param directItem Direct item.
-     * @return Offset of an entry payload inside of the page.
-     */
-    private int directItemToOffset(short directItem) {
-        return directItem & 0xFFFF;
-    }
-
-    /**
-     * @param dataOff Data offset.
-     * @return Direct item.
-     */
-    private short directItemFromOffset(int dataOff) {
-        assert dataOff >= ITEMS_OFF + ITEM_SIZE && dataOff < Short.MAX_VALUE: dataOff;
-
-        return (short)dataOff;
-    }
-
-    /**
-     * @param indirectItem Indirect item.
-     * @return Index of corresponding direct item.
-     */
-    private int directItemIndex(short indirectItem) {
-        return indirectItem & 0xFF;
-    }
-
-    /**
-     * @param indirectItem Indirect item.
-     * @return Fixed item ID (the index used for referencing an entry from the outside).
-     */
-    private int itemId(short indirectItem) {
-        return (indirectItem & 0xFFFF) >>> 8;
-    }
-
-    /**
-     * @param itemId Fixed item ID (the index used for referencing an entry from the outside).
-     * @param directItemIdx Index of corresponding direct item.
-     * @return Indirect item.
-     */
-    private short indirectItem(int itemId, int directItemIdx) {
-        assert checkIndex(itemId): itemId;
-        assert checkIndex(directItemIdx): directItemIdx;
-
-        return (short)((itemId << 8) | directItemIdx);
-    }
-
-    /**
-     * Move the last direct item to the free slot and reference it with indirect item on the same place.
-     *
-     * @param pageAddr Page address.
-     * @param freeDirectIdx Free slot.
-     * @param directCnt Direct items count.
-     * @param indirectCnt Indirect items count.
-     * @return {@code true} If the last direct item already had corresponding indirect item.
-     */
-    private boolean moveLastItem(long pageAddr, int freeDirectIdx, int directCnt, int indirectCnt) {
-        int lastIndirectId = findIndirectIndexForLastDirect(pageAddr, directCnt, indirectCnt);
-
-        int lastItemId = directCnt - 1;
-
-        assert lastItemId != freeDirectIdx;
-
-        short indirectItem = indirectItem(lastItemId, freeDirectIdx);
-
-        assert itemId(indirectItem) == lastItemId && directItemIndex(indirectItem) == freeDirectIdx;
-
-        setItem(pageAddr, freeDirectIdx, getItem(pageAddr, lastItemId));
-        setItem(pageAddr, lastItemId, indirectItem);
-
-        assert getItem(pageAddr, lastItemId) == indirectItem;
-
-        if (lastIndirectId != -1) { // Fix pointer to direct item.
-            setItem(pageAddr, lastIndirectId, indirectItem(itemId(getItem(pageAddr, lastIndirectId)), freeDirectIdx));
-
-            return true;
-        }
-
-        return false;
-    }
-
-    /**
-     * @param pageAddr Page address.
-     * @param directCnt Direct items count.
-     * @param indirectCnt Indirect items count.
-     * @return Index of indirect item for the last direct item.
-     */
-    private int findIndirectIndexForLastDirect(long pageAddr, int directCnt, int indirectCnt) {
-        int lastDirectId = directCnt - 1;
-
-        for (int i = directCnt, end = directCnt + indirectCnt; i < end; i++) {
-            short item = getItem(pageAddr, i);
-
-            if (directItemIndex(item) == lastDirectId)
-                return i;
-        }
-
-        return -1;
-    }
-
-    /**
-     * @param pageAddr Page address.
-     * @param itemId Item ID.
-     * @param pageSize Page size.
-     * @param payload Row data.
-     * @param row Row.
-     * @param rowSize Row size.
-     * @return {@code True} if entry is not fragmented.
-     * @throws IgniteCheckedException If failed.
-     */
-    public boolean updateRow(
-        final long pageAddr,
-        int itemId,
-        int pageSize,
-        @Nullable byte[] payload,
-        @Nullable CacheDataRow row,
-        final int rowSize) throws IgniteCheckedException {
-        assert checkIndex(itemId) : itemId;
-        assert row != null ^ payload != null;
-
-        final int dataOff = getDataOffset(pageAddr, itemId, pageSize);
-
-        if (isFragmented(pageAddr, dataOff))
-            return false;
-
-        if (row != null)
-            writeRowData(pageAddr, null, dataOff, rowSize, row, false);
-        else
-            writeRowData(pageAddr, dataOff, payload);
-
-        return true;
-    }
-
-    /**
-     * @param pageAddr Page address.
-     * @param itemId Fixed item ID (the index used for referencing an entry from the outside).
-     * @param pageSize Page size.
-     * @return Next link for fragmented entries or {@code 0} if none.
-     * @throws IgniteCheckedException If failed.
-     */
-    public long removeRow(long pageAddr, int itemId, int pageSize) throws IgniteCheckedException {
-        assert checkIndex(itemId) : itemId;
-
-        final int dataOff = getDataOffset(pageAddr, itemId, pageSize);
-        final long nextLink = isFragmented(pageAddr, dataOff) ? getNextFragmentLink(pageAddr, dataOff) : 0;
-
-        // Record original counts to calculate delta in free space in the end of remove.
-        final int directCnt = getDirectCount(pageAddr);
-        final int indirectCnt = getIndirectCount(pageAddr);
-
-        int curIndirectCnt = indirectCnt;
-
-        assert directCnt > 0 : directCnt; // Direct count always represents overall number of live items.
-
-        // Remove the last item on the page.
-        if (directCnt == 1) {
-            assert (indirectCnt == 0 && itemId == 0) ||
-                (indirectCnt == 1 && itemId == itemId(getItem(pageAddr, 1))) : itemId;
-
-            setEmptyPage(pageAddr, pageSize);
-        }
-        else {
-            // Get the entry size before the actual remove.
-            int rmvEntrySize = getPageEntrySize(pageAddr, dataOff, SHOW_PAYLOAD_LEN | SHOW_LINK);
-
-            int indirectId = 0;
-
-            if (itemId >= directCnt) { // Need to remove indirect item.
-                assert indirectCnt > 0;
-
-                indirectId = findIndirectItemIndex(pageAddr, itemId, directCnt, indirectCnt);
-
-                assert indirectId >= directCnt;
-
-                itemId = directItemIndex(getItem(pageAddr, indirectId));
-
-                assert itemId < directCnt;
-            }
-
-            boolean dropLast = true;
-
-            if (itemId + 1 < directCnt) // It is not the last direct item.
-                dropLast = moveLastItem(pageAddr, itemId, directCnt, indirectCnt);
-
-            if (indirectId == 0) {// For the last direct item with no indirect item.
-                if (dropLast)
-                    moveItems(pageAddr, directCnt, indirectCnt, -1, pageSize);
-                else
-                    curIndirectCnt++;
-            }
-            else {
-                if (dropLast)
-                    moveItems(pageAddr, directCnt, indirectId - directCnt, -1, pageSize);
-
-                moveItems(pageAddr, indirectId + 1, directCnt + indirectCnt - indirectId - 1, dropLast ? -2 : -1, pageSize);
-
-                if (dropLast)
-                    curIndirectCnt--;
-            }
-
-            setIndirectCount(pageAddr, curIndirectCnt);
-            setDirectCount(pageAddr, directCnt - 1);
-
-            assert getIndirectCount(pageAddr) <= getDirectCount(pageAddr);
-
-            // Increase free space.
-            setRealFreeSpace(pageAddr,
-                getRealFreeSpace(pageAddr) + rmvEntrySize + ITEM_SIZE * (directCnt - getDirectCount(pageAddr) + indirectCnt - getIndirectCount(pageAddr)),
-                pageSize);
-        }
-
-        return nextLink;
-    }
-
-    /**
-     * @param pageAddr Page address.
-     * @param idx Index.
-     * @param cnt Count.
-     * @param step Step.
-     * @param pageSize Page size.
-     */
-    private void moveItems(long pageAddr, int idx, int cnt, int step, int pageSize) {
-        assert cnt >= 0: cnt;
-
-        if (cnt != 0)
-            moveBytes(pageAddr, itemOffset(idx), cnt * ITEM_SIZE, step * ITEM_SIZE, pageSize);
-    }
-
-    /**
-     * @param newEntryFullSize New entry full size (with item, length and link).
-     * @param firstEntryOff First entry data offset.
-     * @param directCnt Direct items count.
-     * @param indirectCnt Indirect items count.
-     * @return {@code true} If there is enough space for the entry.
-     */
-    private boolean isEnoughSpace(int newEntryFullSize, int firstEntryOff, int directCnt, int indirectCnt) {
-        return ITEMS_OFF + ITEM_SIZE * (directCnt + indirectCnt) <= firstEntryOff - newEntryFullSize;
-    }
-
-    /**
-     * Adds row to this data page and sets respective link to the given row object.
-     *
-     * @param pageAddr Page address.
-     * @param row Cache data row.
-     * @param rowSize Row size.
-     * @param pageSize Page size.
-     * @throws IgniteCheckedException If failed.
-     */
-    public void addRow(
-        final long pageAddr,
-        CacheDataRow row,
-        final int rowSize,
-        final int pageSize
-    ) throws IgniteCheckedException {
-        assert rowSize <= getFreeSpace(pageAddr): "can't call addRow if not enough space for the whole row";
-
-        int fullEntrySize = getPageEntrySize(rowSize, SHOW_PAYLOAD_LEN | SHOW_ITEM);
-
-        int directCnt = getDirectCount(pageAddr);
-        int indirectCnt = getIndirectCount(pageAddr);
-
-        int dataOff = getDataOffsetForWrite(pageAddr, fullEntrySize, directCnt, indirectCnt, pageSize);
-
-        writeRowData(pageAddr, null, dataOff, rowSize, row, true);
-
-        int itemId = addItem(pageAddr, fullEntrySize, directCnt, indirectCnt, dataOff, pageSize);
-
-        setLink(row, pageAddr, itemId);
-    }
-
-    /**
-     * Adds row to this data page and sets respective link to the given row object.
-     *
-     * @param pageAddr Page address.
-     * @param payload Payload.
-     * @param pageSize Page size.
-     * @throws IgniteCheckedException If failed.
-     */
-    public void addRow(
-        long pageAddr,
-        byte[] payload,
-        int pageSize
-    ) throws IgniteCheckedException {
-        assert payload.length <= getFreeSpace(pageAddr): "can't call addRow if not enough space for the whole row";
-
-        int fullEntrySize = getPageEntrySize(payload.length, SHOW_PAYLOAD_LEN | SHOW_ITEM);
-
-        int directCnt = getDirectCount(pageAddr);
-        int indirectCnt = getIndirectCount(pageAddr);
-
-        int dataOff = getDataOffsetForWrite(pageAddr, fullEntrySize, directCnt, indirectCnt, pageSize);
-
-        writeRowData(pageAddr, dataOff, payload);
-
-        addItem(pageAddr, fullEntrySize, directCnt, indirectCnt, dataOff, pageSize);
-    }
-
-    /**
-     * @param pageAddr Page address.
-     * @param entryFullSize New entry full size (with item, length and link).
-     * @param directCnt Direct items count.
-     * @param indirectCnt Indirect items count.
-     * @param dataOff First entry offset.
-     * @param pageSize Page size.
-     * @return First entry offset after compaction.
-     */
-    private int compactIfNeed(
-        final long pageAddr,
-        final int entryFullSize,
-        final int directCnt,
-        final int indirectCnt,
-        int dataOff,
-        int pageSize
-    ) {
-        if (!isEnoughSpace(entryFullSize, dataOff, directCnt, indirectCnt)) {
-            dataOff = compactDataEntries(pageAddr, directCnt, pageSize);
-
-            assert isEnoughSpace(entryFullSize, dataOff, directCnt, indirectCnt);
-        }
-
-        return dataOff;
-    }
-
-    /**
-     * Put item reference on entry.
-     *
-     * @param pageAddr Page address.
-     * @param fullEntrySize Full entry size (with link, payload size and item).
-     * @param directCnt Direct items count.
-     * @param indirectCnt Indirect items count.
-     * @param dataOff Data offset.
-     * @param pageSize Page size.
-     * @return Item ID.
-     */
-    private int addItem(final long pageAddr,
-        final int fullEntrySize,
-        final int directCnt,
-        final int indirectCnt,
-        final int dataOff,
-        final int pageSize)
-    {
-        setFirstEntryOffset(pageAddr, dataOff, pageSize);
-
-        int itemId = insertItem(pageAddr, dataOff, directCnt, indirectCnt, pageSize);
-
-        assert checkIndex(itemId): itemId;
-        assert getIndirectCount(pageAddr) <= getDirectCount(pageAddr);
-
-        // Update free space. If number of indirect items changed, then we were able to reuse an item slot.
-        setRealFreeSpace(pageAddr,
-            getRealFreeSpace(pageAddr) - fullEntrySize + (getIndirectCount(pageAddr) != indirectCnt ? ITEM_SIZE : 0),
-            pageSize);
-
-        return itemId;
-    }
-
-    /**
-     * @param pageAddr Page address.
-     * @param fullEntrySize Full entry size.
-     * @param directCnt Direct items count.
-     * @param indirectCnt Indirect items count.
-     * @param pageSize Page size.
-     * @return Offset in the buffer where the entry must be written.
-     */
-    private int getDataOffsetForWrite(long pageAddr, int fullEntrySize, int directCnt, int indirectCnt, int pageSize) {
-        int dataOff = getFirstEntryOffset(pageAddr);
-
-        // Compact if we do not have enough space for entry.
-        dataOff = compactIfNeed(pageAddr, fullEntrySize, directCnt, indirectCnt, dataOff, pageSize);
-
-        // We will write data right before the first entry.
-        dataOff -= fullEntrySize - ITEM_SIZE;
-
-        return dataOff;
-    }
-
-    /**
-     * Adds maximum possible fragment of the given row to this data page and sets respective link to the row.
-     *
-     * @param pageMem Page memory.
-     * @param pageAddr Page address.
-     * @param row Cache data row.
-     * @param written Number of bytes of row size that was already written.
-     * @param rowSize Row size.
-     * @param pageSize Page size.
-     * @return Written payload size.
-     * @throws IgniteCheckedException If failed.
-     */
-    public int addRowFragment(
-        PageMemory pageMem,
-        long pageAddr,
-        CacheDataRow row,
-        int written,
-        int rowSize,
-        int pageSize
-    ) throws IgniteCheckedException {
-        return addRowFragment(pageMem, pageAddr, written, rowSize, row.link(), row, null, pageSize);
-    }
-
-    /**
-     * Adds this payload as a fragment to this data page.
-     *
-     * @param pageAddr Page address.
-     * @param payload Payload bytes.
-     * @param lastLink Link to the previous written fragment (link to the tail).
-     * @param pageSize Page size.
-     * @throws IgniteCheckedException If failed.
-     */
-    public void addRowFragment(
-        long pageAddr,
-        byte[] payload,
-        long lastLink,
-        int pageSize
-    ) throws IgniteCheckedException {
-        addRowFragment(null, pageAddr, 0, 0, lastLink, null, payload, pageSize);
-    }
-
-    /**
-     * Adds maximum possible fragment of the given row to this data page and sets respective link to the row.
-     *
-     * @param pageMem Page memory.
-     * @param pageAddr Page address.
-     * @param written Number of bytes of row size that was already written.
-     * @param rowSize Row size.
-     * @param lastLink Link to the previous written fragment (link to the tail).
-     * @param row Row.
-     * @param payload Payload bytes.
-     * @param pageSize Page size.
-     * @return Written payload size.
-     * @throws IgniteCheckedException If failed.
-     */
-    private int addRowFragment(
-        PageMemory pageMem,
-        long pageAddr,
-        int written,
-        int rowSize,
-        long lastLink,
-        CacheDataRow row,
-        byte[] payload,
-        int pageSize
-    ) throws IgniteCheckedException {
-        assert payload == null ^ row == null;
-
-        int directCnt = getDirectCount(pageAddr);
-        int indirectCnt = getIndirectCount(pageAddr);
-
-        int payloadSize = payload != null ? payload.length :
-            Math.min(rowSize - written, getFreeSpace(pageAddr));
-
-        int fullEntrySize = getPageEntrySize(payloadSize, SHOW_PAYLOAD_LEN | SHOW_LINK | SHOW_ITEM);
-        int dataOff = getDataOffsetForWrite(pageAddr, fullEntrySize, directCnt, indirectCnt, pageSize);
-
-        if (payload == null) {
-            ByteBuffer buf = pageMem.pageBuffer(pageAddr);
-
-            buf.position(dataOff);
-
-            short p = (short)(payloadSize | FRAGMENTED_FLAG);
-
-            buf.putShort(p);
-            buf.putLong(lastLink);
-
-            int rowOff = rowSize - written - payloadSize;
-
-            writeFragmentData(row, buf, rowOff, payloadSize);
-        }
-        else {
-            PageUtils.putShort(pageAddr, dataOff, (short)(payloadSize | FRAGMENTED_FLAG));
-
-            PageUtils.putLong(pageAddr, dataOff + 2, lastLink);
-
-            PageUtils.putBytes(pageAddr, dataOff + 10, payload);
-        }
-
-        int itemId = addItem(pageAddr, fullEntrySize, directCnt, indirectCnt, dataOff, pageSize);
-
-        if (row != null)
-            setLink(row, pageAddr, itemId);
-
-        return payloadSize;
-    }
-
-    /**
-     * @param row Row to set link to.
-     * @param pageAddr Page address.
-     * @param itemId Item ID.
-     */
-    private void setLink(CacheDataRow row, long pageAddr, int itemId) {
-        row.link(PageIdUtils.link(getPageId(pageAddr), itemId));
-    }
-
-    /**
-     * Write row data fragment.
-     *
-     * @param row Row.
-     * @param buf Byte buffer.
-     * @param rowOff Offset in row data bytes.
-     * @param payloadSize Data length that should be written in a fragment.
-     * @throws IgniteCheckedException If failed.
-     */
-    public static void writeFragmentData(
-=======
     @Override
     protected void writeFragmentData(
->>>>>>> 8f2045e3
         final CacheDataRow row,
         final ByteBuffer buf,
         final int rowOff,
@@ -1175,178 +241,9 @@
         CACHE_ID
     }
 
-<<<<<<< HEAD
-    /**
-     * @param pageAddr Page address.
-     * @param dataOff Data offset.
-     * @param directCnt Direct items count.
-     * @param indirectCnt Indirect items count.
-     * @param pageSize Page size.
-     * @return Item ID (insertion index).
-     */
-    private int insertItem(long pageAddr, int dataOff, int directCnt, int indirectCnt, int pageSize) {
-        if (indirectCnt > 0) {
-            // If the first indirect item is on correct place to become the last direct item, do the transition
-            // and insert the new item into the free slot which was referenced by this first indirect item.
-            short item = getItem(pageAddr, directCnt);
-
-            if (itemId(item) == directCnt) {
-                int directItemIdx = directItemIndex(item);
-
-                setItem(pageAddr, directCnt, getItem(pageAddr, directItemIdx));
-                setItem(pageAddr, directItemIdx, directItemFromOffset(dataOff));
-
-                setDirectCount(pageAddr, directCnt + 1);
-                setIndirectCount(pageAddr, indirectCnt - 1);
-
-                return directItemIdx;
-            }
-        }
-
-        // Move all the indirect items forward to make a free slot and insert new item at the end of direct items.
-        moveItems(pageAddr, directCnt, indirectCnt, +1, pageSize);
-
-        setItem(pageAddr, directCnt, directItemFromOffset(dataOff));
-
-        setDirectCount(pageAddr, directCnt + 1);
-        assert getDirectCount(pageAddr) == directCnt + 1;
-
-        return directCnt; // Previous directCnt will be our itemId.
-    }
-
-    /**
-     * @param pageAddr Page address.
-     * @param directCnt Direct items count.
-     * @param pageSize Page size.
-     * @return New first entry offset.
-     */
-    private int compactDataEntries(long pageAddr, int directCnt, int pageSize) {
-        assert checkCount(directCnt): directCnt;
-
-        int[] offs = new int[directCnt];
-
-        for (int i = 0; i < directCnt; i++) {
-            int off = directItemToOffset(getItem(pageAddr, i));
-
-            offs[i] = (off << 8) | i; // This way we'll be able to sort by offset using Arrays.sort(...).
-        }
-
-        Arrays.sort(offs);
-
-        // Move right all of the entries if possible to make the page as compact as possible to its tail.
-        int prevOff = pageSize;
-
-        final int start = directCnt - 1;
-        int curOff = offs[start] >>> 8;
-        int curEntrySize = getPageEntrySize(pageAddr, curOff, SHOW_PAYLOAD_LEN | SHOW_LINK);
-
-        for (int i = start; i >= 0; i--) {
-            assert curOff < prevOff : curOff;
-
-            int delta = prevOff - (curOff + curEntrySize);
-
-            int off = curOff;
-            int entrySize = curEntrySize;
-
-            if (delta != 0) { // Move right.
-                assert delta > 0: delta;
-
-                int itemId = offs[i] & 0xFF;
-
-                setItem(pageAddr, itemId, directItemFromOffset(curOff + delta));
-
-                for (int j = i - 1; j >= 0; j--) {
-                    int offNext = offs[j] >>> 8;
-                    int nextSize = getPageEntrySize(pageAddr, offNext, SHOW_PAYLOAD_LEN | SHOW_LINK);
-
-                    if (offNext + nextSize == off) {
-                        i--;
-
-                        off = offNext;
-                        entrySize += nextSize;
-
-                        itemId = offs[j] & 0xFF;
-                        setItem(pageAddr, itemId, directItemFromOffset(offNext + delta));
-                    }
-                    else {
-                        curOff = offNext;
-                        curEntrySize = nextSize;
-
-                        break;
-                    }
-                }
-
-                moveBytes(pageAddr, off, entrySize, delta, pageSize);
-
-                off += delta;
-            }
-            else if (i > 0) {
-                curOff = offs[i - 1] >>> 8;
-                curEntrySize = getPageEntrySize(pageAddr, curOff, SHOW_PAYLOAD_LEN | SHOW_LINK);
-            }
-
-            prevOff = off;
-        }
-
-        return prevOff;
-    }
-
-    /**
-     * Full-scan free space calculation procedure.
-     *
-     * @param pageAddr Page to scan.
-     * @param pageSize Page size.
-     * @return Actual free space in the buffer.
-     */
-    private int actualFreeSpace(long pageAddr, int pageSize) {
-        int directCnt = getDirectCount(pageAddr);
-
-        int entriesSize = 0;
-
-        for (int i = 0; i < directCnt; i++) {
-            int off = directItemToOffset(getItem(pageAddr, i));
-
-            int entrySize = getPageEntrySize(pageAddr, off, SHOW_PAYLOAD_LEN | SHOW_LINK);
-
-            entriesSize += entrySize;
-        }
-
-        return pageSize - ITEMS_OFF - entriesSize - (directCnt + getIndirectCount(pageAddr)) * ITEM_SIZE;
-    }
-
-    /**
-     * @param addr Address.
-     * @param off Offset.
-     * @param cnt Count.
-     * @param step Step.
-     * @param pageSize Page size.
-     */
-    private void moveBytes(long addr, int off, int cnt, int step, int pageSize) {
-        assert step != 0: step;
-        assert off + step >= 0;
-        assert off + step + cnt <= pageSize : "[off=" + off + ", step=" + step + ", cnt=" + cnt +
-            ", cap=" + pageSize + ']';
-
-        PageHandler.copyMemory(addr, off, addr, off + step, cnt);
-    }
-
-    /**
-     * Order of storing payload data:
-     * CACHE_ID KEY VALUE VERSION EXPIRE_TIME
-     *
-     * @param pageAddr Page address.
-     * @param dataOff Data offset.
-     * @param payloadSize Payload size.
-     * @param row Data row.
-     * @param newRow {@code False} if existing cache entry is updated, in this case skip key data write.
-     * @throws IgniteCheckedException If failed.
-     */
-    private static void writeRowData(
-=======
     /** {@inheritDoc} */
     @Override
     protected void writeRowData(
->>>>>>> 8f2045e3
         long pageAddr,
         ByteBuffer buf,
         int dataOff,
