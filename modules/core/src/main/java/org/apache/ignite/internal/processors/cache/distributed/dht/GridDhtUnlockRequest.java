/*
 * Licensed to the Apache Software Foundation (ASF) under one or more
 * contributor license agreements.  See the NOTICE file distributed with
 * this work for additional information regarding copyright ownership.
 * The ASF licenses this file to You under the Apache License, Version 2.0
 * (the "License"); you may not use this file except in compliance with
 * the License.  You may obtain a copy of the License at
 *
 *      http://www.apache.org/licenses/LICENSE-2.0
 *
 * Unless required by applicable law or agreed to in writing, software
 * distributed under the License is distributed on an "AS IS" BASIS,
 * WITHOUT WARRANTIES OR CONDITIONS OF ANY KIND, either express or implied.
 * See the License for the specific language governing permissions and
 * limitations under the License.
 */

package org.apache.ignite.internal.processors.cache.distributed.dht;

import java.io.Externalizable;
import java.nio.ByteBuffer;
import java.util.ArrayList;
import java.util.List;
import org.apache.ignite.IgniteCheckedException;
import org.apache.ignite.internal.GridDirectCollection;
import org.apache.ignite.internal.processors.cache.GridCacheSharedContext;
import org.apache.ignite.internal.processors.cache.KeyCacheObject;
import org.apache.ignite.internal.processors.cache.distributed.GridDistributedUnlockRequest;
import org.apache.ignite.internal.util.typedef.internal.S;
import org.apache.ignite.plugin.extensions.communication.MessageCollectionItemType;
import org.apache.ignite.plugin.extensions.communication.MessageReader;
import org.apache.ignite.plugin.extensions.communication.MessageWriter;

/**
 * DHT cache unlock request.
 */
public class GridDhtUnlockRequest extends GridDistributedUnlockRequest {
    /** */
    private static final long serialVersionUID = 0L;

    /** Near keys. */
    @GridDirectCollection(KeyCacheObject.class)
    private List<KeyCacheObject> nearKeys;

    /**
     * Empty constructor required by {@link Externalizable}.
     */
    public GridDhtUnlockRequest() {
        // No-op.
    }

    /**
     * @param cacheId Cache ID.
     * @param dhtCnt Key count.
     * @param addDepInfo Deployment info flag.
     */
    public GridDhtUnlockRequest(int cacheId, int dhtCnt, boolean addDepInfo) {
        super(cacheId, dhtCnt, addDepInfo);
    }

    /**
     * @return Near keys.
     */
    public List<KeyCacheObject> nearKeys() {
        return nearKeys;
    }

    /**
     * Adds a Near key.
     *
     * @param key Key.
     * @throws IgniteCheckedException If failed.
     */
    public void addNearKey(KeyCacheObject key)
        throws IgniteCheckedException {
        if (nearKeys == null)
            nearKeys = new ArrayList<>();

        nearKeys.add(key);
    }

    /** {@inheritDoc} */
    @Override public void prepareMarshal(GridCacheSharedContext ctx) throws IgniteCheckedException {
        super.prepareMarshal(ctx);

        prepareMarshalCacheObjects(nearKeys, ctx.cacheContext(cacheId));
    }

    /** {@inheritDoc} */
    @Override public void finishUnmarshal(GridCacheSharedContext ctx, ClassLoader ldr) throws IgniteCheckedException {
        super.finishUnmarshal(ctx, ldr);

        finishUnmarshalCacheObjects(nearKeys, ctx.cacheContext(cacheId), ldr);
    }

    /** {@inheritDoc} */
    @Override public String toString() {
        return S.toString(GridDhtUnlockRequest.class, this);
    }

    /** {@inheritDoc} */
    @Override public boolean writeTo(ByteBuffer buf, MessageWriter writer) {
        writer.setBuffer(buf);

        if (!super.writeTo(buf, writer))
            return false;

        if (!writer.isHeaderWritten()) {
            if (!writer.writeHeader(directType(), fieldsCount()))
                return false;

            writer.onHeaderWritten();
        }

        switch (writer.state()) {
            case 9:
                if (!writer.writeCollection("nearKeys", nearKeys, MessageCollectionItemType.MSG))
                    return false;

                writer.incrementState();

        }

        return true;
    }

    /** {@inheritDoc} */
    @Override public boolean readFrom(ByteBuffer buf, MessageReader reader) {
        reader.setBuffer(buf);

        if (!reader.beforeMessageRead())
            return false;

        if (!super.readFrom(buf, reader))
            return false;

        switch (reader.state()) {
<<<<<<< HEAD
            case 9:
=======
            case 8:
>>>>>>> 48e78a99
                nearKeys = reader.readCollection("nearKeys", MessageCollectionItemType.MSG);

                if (!reader.isLastRead())
                    return false;

                reader.incrementState();

        }

        return reader.afterMessageRead(GridDhtUnlockRequest.class);
    }

    /** {@inheritDoc} */
    @Override public byte directType() {
        return 36;
    }

    /** {@inheritDoc} */
    @Override public byte fieldsCount() {
        return 9;
    }
}<|MERGE_RESOLUTION|>--- conflicted
+++ resolved
@@ -135,18 +135,13 @@
             return false;
 
         switch (reader.state()) {
-<<<<<<< HEAD
             case 9:
-=======
-            case 8:
->>>>>>> 48e78a99
                 nearKeys = reader.readCollection("nearKeys", MessageCollectionItemType.MSG);
 
                 if (!reader.isLastRead())
                     return false;
 
                 reader.incrementState();
-
         }
 
         return reader.afterMessageRead(GridDhtUnlockRequest.class);
