/*
 * Licensed to the Apache Software Foundation (ASF) under one or more
 * contributor license agreements.  See the NOTICE file distributed with
 * this work for additional information regarding copyright ownership.
 * The ASF licenses this file to You under the Apache License, Version 2.0
 * (the "License"); you may not use this file except in compliance with
 * the License.  You may obtain a copy of the License at
 *
 *      http://www.apache.org/licenses/LICENSE-2.0
 *
 * Unless required by applicable law or agreed to in writing, software
 * distributed under the License is distributed on an "AS IS" BASIS,
 * WITHOUT WARRANTIES OR CONDITIONS OF ANY KIND, either express or implied.
 * See the License for the specific language governing permissions and
 * limitations under the License.
 */

package org.apache.ignite.internal;

import java.io.Externalizable;
import java.io.IOException;
import java.io.ObjectInput;
import java.io.ObjectOutput;
import java.io.Serializable;
import java.nio.charset.Charset;
import java.util.UUID;
import org.apache.ignite.internal.util.typedef.internal.S;
import org.apache.ignite.internal.util.typedef.internal.U;
import org.apache.ignite.lang.IgniteUuid;
import org.jetbrains.annotations.Nullable;

/**
 * Communication topic.
 */
public enum GridTopic {
    /** */
    TOPIC_JOB,

    /** */
    TOPIC_JOB_SIBLINGS,

    /** */
    TOPIC_TASK,

    /** */
    TOPIC_CHECKPOINT,

    /** */
    TOPIC_JOB_CANCEL,

    /** */
    TOPIC_TASK_CANCEL,

    /** */
    TOPIC_CLASSLOAD,

    /** */
    TOPIC_EVENT,

    /** Cache topic. */
    TOPIC_CACHE,

    /** */
    TOPIC_COMM_USER,

    /** */
    TOPIC_REST,

    /** */
    TOPIC_REPLICATION,

    /** */
    TOPIC_IGFS,

    /** */
    TOPIC_DATASTREAM,

    /** */
    TOPIC_STREAM,

    /** */
    TOPIC_CONTINUOUS,

    /** */
    TOPIC_MONGO,

    /** */
    TOPIC_TIME_SYNC,

    /** */
    TOPIC_HADOOP,

    /** */
    TOPIC_QUERY,

    /** */
    TOPIC_TX,

    /** */
    TOPIC_IO_TEST,

    /** */
<<<<<<< HEAD
    TOPIC_MAPPING_MARSH;
=======
    TOPIC_HADOOP_MSG;
>>>>>>> 7d82d6a0

    /** Enum values. */
    private static final GridTopic[] VALS = values();

    /** Default charset to work with strings. */
    private static final Charset DFLT_CHARSET = Charset.forName("UTF-8");

    /**
     * Efficiently gets enumerated value from its ordinal.
     *
     * @param ord Ordinal value.
     * @return Enumerated value.
     */
    @Nullable public static GridTopic fromOrdinal(int ord) {
        return ord >= 0 && ord < VALS.length ? VALS[ord] : null;
    }

    /**
     * @param id Topic ID.
     * @return Grid message topic with specified ID.
     */
    public Object topic(IgniteUuid id) {
        return new T1(this, id);
    }

    /**
     * @param id1 ID1.
     * @param id2 ID2.
     * @return Grid message topic with specified IDs.
     */
    public Object topic(IgniteUuid id1, UUID id2) {
        return new T2(this, id1, id2);
    }

    /**
     * @param id1 ID1.
     * @param id2 ID2.
     * @return Grid message topic with specified IDs.
     */
    public Object topic(IgniteUuid id1, long id2) {
        return new T8(this, id1, id2);
    }

    /**
     * NOTE: The method should be used only for cases when there is no any other non-string identifier(s)
     * to use to differentiate topics.
     *
     * @param id Topic ID.
     * @return Grid message topic with specified ID.
     */
    public Object topic(String id) {
        return new T3(this, UUID.nameUUIDFromBytes(id.getBytes(DFLT_CHARSET)));
    }

    /**
     * @param id1 ID1.
     * @param id2 ID2.
     * @return Grid message topic with specified IDs.
     */
    public Object topic(String id1, long id2) {
        return new T6(this, UUID.nameUUIDFromBytes(id1.getBytes(DFLT_CHARSET)), id2);
    }

    /**
     * @param id1 ID1.
     * @param id2 ID2.
     * @param id3 ID3.
     * @return Grid message topic with specified IDs.
     */
    public Object topic(String id1, int id2, long id3) {
        return new T5(this, UUID.nameUUIDFromBytes(id1.getBytes(DFLT_CHARSET)), id2, id3);
    }

    /**
     * @param id1 ID1.
     * @param id2 ID2.
     * @param id3 ID3.
     * @return Grid message topic with specified IDs.
     */
    public Object topic(String id1, UUID id2, long id3) {
        return new T4(this, UUID.nameUUIDFromBytes(id1.getBytes(DFLT_CHARSET)), id2, id3);
    }

    /**
     * @param id1 ID1.
     * @param id2 ID2.
     * @param id3 ID3.
     * @param id4 ID4.
     * @return Grid message topic with specified IDs.
     */
    public Object topic(String id1, UUID id2, int id3, long id4) {
        return new T7(this, UUID.nameUUIDFromBytes(id1.getBytes(DFLT_CHARSET)), id2, id3, id4);
    }

    /**
     *
     */
    private static class T1 implements Externalizable {
        /** */
        private static final long serialVersionUID = 0L;

        /** */
        private GridTopic topic;

        /** */
        private IgniteUuid id;

        /**
         * No-arg constructor needed for {@link Serializable}.
         */
        public T1() {
            // No-op.
        }

        /**
         * @param topic Topic.
         * @param id ID.
         */
        private T1(GridTopic topic, IgniteUuid id) {
            this.topic = topic;
            this.id = id;
        }

        /** {@inheritDoc} */
        @Override public int hashCode() {
            return topic.ordinal() + id.hashCode();
        }

        /** {@inheritDoc} */
        @Override public boolean equals(Object obj) {
            if (obj.getClass() == T1.class) {
                T1 that = (T1)obj;

                return topic == that.topic && id.equals(that.id);
            }

            return false;
        }

        /** {@inheritDoc} */
        @Override public void writeExternal(ObjectOutput out) throws IOException {
            out.writeByte(topic.ordinal());
            U.writeGridUuid(out, id);
        }

        /** {@inheritDoc} */
        @Override public void readExternal(ObjectInput in) throws IOException, ClassNotFoundException {
            topic = fromOrdinal(in.readByte());
            id = U.readGridUuid(in);
        }

        /** {@inheritDoc} */
        @Override public String toString() {
            return S.toString(T1.class, this);
        }
    }

    /**
     *
     */
    private static class T2 implements Externalizable {
        /** */
        private static final long serialVersionUID = 0L;

        /** */
        private GridTopic topic;

        /** */
        private IgniteUuid id1;

        /** */
        private UUID id2;

        /**
         * No-arg constructor needed for {@link Serializable}.
         */
        public T2() {
            // No-op.
        }

        /**
         * @param topic Topic.
         * @param id1 ID1.
         * @param id2 ID2.
         */
        private T2(GridTopic topic, IgniteUuid id1, UUID id2) {
            this.topic = topic;
            this.id1 = id1;
            this.id2 = id2;
        }

        /** {@inheritDoc} */
        @Override public int hashCode() {
            return topic.ordinal() + id1.hashCode() + id2.hashCode();
        }

        /** {@inheritDoc} */
        @Override public boolean equals(Object obj) {
            if (obj.getClass() == T2.class) {
                T2 that = (T2)obj;

                return topic == that.topic && id1.equals(that.id1) && id2.equals(that.id2);
            }

            return false;
        }

        /** {@inheritDoc} */
        @Override public void writeExternal(ObjectOutput out) throws IOException {
            out.writeByte(topic.ordinal());
            U.writeGridUuid(out, id1);
            U.writeUuid(out, id2);
        }

        /** {@inheritDoc} */
        @Override public void readExternal(ObjectInput in) throws IOException, ClassNotFoundException {
            topic = fromOrdinal(in.readByte());
            id1 = U.readGridUuid(in);
            id2 = U.readUuid(in);
        }

        /** {@inheritDoc} */
        @Override public String toString() {
            return S.toString(T2.class, this);
        }
    }

    /**
     *
     */
    private static class T3 implements Externalizable {
        /** */
        private static final long serialVersionUID = 0L;

        /** */
        private GridTopic topic;

        /** */
        private UUID id1;

        /**
         * No-arg constructor needed for {@link Serializable}.
         */
        public T3() {
            // No-op.
        }

        /**
         * @param topic Topic.
         * @param id1 ID1.
         */
        private T3(GridTopic topic, UUID id1) {
            this.topic = topic;
            this.id1 = id1;
        }

        /** {@inheritDoc} */
        @Override public int hashCode() {
            return topic.ordinal() + id1.hashCode();
        }

        /** {@inheritDoc} */
        @Override public boolean equals(Object obj) {
            if (obj.getClass() == T3.class) {
                T3 that = (T3)obj;

                return topic == that.topic && id1.equals(that.id1);
            }

            return false;
        }

        /** {@inheritDoc} */
        @Override public void writeExternal(ObjectOutput out) throws IOException {
            out.writeByte(topic.ordinal());
            U.writeUuid(out, id1);
        }

        /** {@inheritDoc} */
        @Override public void readExternal(ObjectInput in) throws IOException, ClassNotFoundException {
            topic = fromOrdinal(in.readByte());
            id1 = U.readUuid(in);
        }

        /** {@inheritDoc} */
        @Override public String toString() {
            return S.toString(T3.class, this);
        }
    }

    /**
     *
     */
    private static class T4 implements Externalizable {
        /** */
        private static final long serialVersionUID = 0L;

        /** */
        private GridTopic topic;

        /** */
        private UUID id1;

        /** */
        private UUID id2;

        /** */
        private long id3;

        /**
         * No-arg constructor needed for {@link Serializable}.
         */
        public T4() {
            // No-op.
        }

        /**
         * @param topic Topic.
         * @param id1 ID1.
         * @param id2 ID2.
         * @param id3 ID3.
         */
        private T4(GridTopic topic, UUID id1, UUID id2, long id3) {
            this.topic = topic;
            this.id1 = id1;
            this.id2 = id2;
            this.id3 = id3;
        }

        /** {@inheritDoc} */
        @Override public int hashCode() {
            return topic.ordinal() + id1.hashCode() + id2.hashCode() + (int)(id3 ^ (id3 >>> 32));
        }

        /** {@inheritDoc} */
        @Override public boolean equals(Object obj) {
            if (obj.getClass() == T4.class) {
                T4 that = (T4)obj;

                return topic == that.topic && id1.equals(that.id1) && id2.equals(that.id2) && id3 == that.id3;
            }

            return false;
        }

        /** {@inheritDoc} */
        @Override public void writeExternal(ObjectOutput out) throws IOException {
            out.writeByte(topic.ordinal());
            U.writeUuid(out, id1);
            U.writeUuid(out, id2);
            out.writeLong(id3);
        }

        /** {@inheritDoc} */
        @Override public void readExternal(ObjectInput in) throws IOException, ClassNotFoundException {
            topic = fromOrdinal(in.readByte());
            id1 = U.readUuid(in);
            id2 = U.readUuid(in);
            id3 = in.readLong();
        }

        /** {@inheritDoc} */
        @Override public String toString() {
            return S.toString(T4.class, this);
        }
    }

    /**
     *
     */
    private static class T5 implements Externalizable {
        /** */
        private static final long serialVersionUID = 0L;

        /** */
        private GridTopic topic;

        /** */
        private UUID id1;

        /** */
        private int id2;

        /** */
        private long id3;

        /**
         * No-arg constructor needed for {@link Serializable}.
         */
        public T5() {
            // No-op.
        }

        /**
         * @param topic Topic.
         * @param id1 ID1.
         * @param id2 ID2.
         * @param id3 ID3.
         */
        private T5(GridTopic topic, UUID id1, int id2, long id3) {
            this.topic = topic;
            this.id1 = id1;
            this.id2 = id2;
            this.id3 = id3;
        }

        /** {@inheritDoc} */
        @Override public int hashCode() {
            return topic.ordinal() + id1.hashCode() + id2 + (int)(id3 ^ (id3 >>> 32));
        }

        /** {@inheritDoc} */
        @Override public boolean equals(Object obj) {
            if (obj.getClass() == T5.class) {
                T5 that = (T5)obj;

                return topic == that.topic && id1.equals(that.id1) && id2 == that.id2 && id3 == that.id3;
            }

            return false;
        }

        /** {@inheritDoc} */
        @Override public void writeExternal(ObjectOutput out) throws IOException {
            out.writeByte(topic.ordinal());
            U.writeUuid(out, id1);
            out.writeInt(id2);
            out.writeLong(id3);
        }

        /** {@inheritDoc} */
        @Override public void readExternal(ObjectInput in) throws IOException, ClassNotFoundException {
            topic = fromOrdinal(in.readByte());
            id1 = U.readUuid(in);
            id2 = in.readInt();
            id3 = in.readLong();
        }

        /** {@inheritDoc} */
        @Override public String toString() {
            return S.toString(T5.class, this);
        }
    }

    /**
     *
     */
    private static class T6 implements Externalizable {
        /** */
        private static final long serialVersionUID = 0L;

        /** */
        private GridTopic topic;

        /** */
        private UUID id1;

        /** */
        private long id2;

        /**
         * No-arg constructor needed for {@link Serializable}.
         */
        public T6() {
            // No-op.
        }

        /**
         * @param topic Topic.
         * @param id1 ID 1.
         * @param id2 ID 2.
         */
        private T6(GridTopic topic, UUID id1, long id2) {
            this.topic = topic;
            this.id1 = id1;
            this.id2 = id2;
        }

        /** {@inheritDoc} */
        @Override public int hashCode() {
            return topic.ordinal() + id1.hashCode () + (int)(id2 ^ (id2 >>> 32));
        }

        /** {@inheritDoc} */
        @Override public boolean equals(Object obj) {
            if (obj.getClass() == T6.class) {
                T6 that = (T6)obj;

                return topic == that.topic && id1.equals(that.id1) && id2 == that.id2;
            }

            return false;
        }

        /** {@inheritDoc} */
        @Override public void writeExternal(ObjectOutput out) throws IOException {
            out.writeByte(topic.ordinal());
            U.writeUuid(out, id1);
            out.writeLong(id2);
        }

        /** {@inheritDoc} */
        @Override public void readExternal(ObjectInput in) throws IOException, ClassNotFoundException {
            topic = fromOrdinal(in.readByte());
            id1 = U.readUuid(in);
            id2 = in.readLong();
        }

        /** {@inheritDoc} */
        @Override public String toString() {
            return S.toString(T6.class, this);
        }
    }

    /**
     *
     */
    private static class T7 implements Externalizable {
        /** */
        private static final long serialVersionUID = 0L;

        /** */
        private GridTopic topic;

        /** */
        private UUID id1;

        /** */
        private UUID id2;

        /** */
        private int id3;

        /** */
        private long id4;

        /**
         * No-arg constructor needed for {@link Serializable}.
         */
        public T7() {
            // No-op.
        }

        /**
         * @param topic Topic.
         * @param id1 ID1.
         * @param id2 ID2.
         * @param id3 ID3.
         * @param id4 ID4.
         */
        private T7(GridTopic topic, UUID id1, UUID id2, int id3, long id4) {
            this.topic = topic;
            this.id1 = id1;
            this.id2 = id2;
            this.id3 = id3;
            this.id4 = id4;
        }

        /** {@inheritDoc} */
        @Override public int hashCode() {
            return topic.ordinal() + id1.hashCode() + id2.hashCode() + id3 + (int)(id4 ^ (id4 >>> 32));
        }

        /** {@inheritDoc} */
        @Override public boolean equals(Object obj) {
            if (obj.getClass() == T7.class) {
                T7 that = (T7)obj;

                return topic == that.topic && id1.equals(that.id1) && id2.equals(that.id2) && id3 == that.id3 &&
                    id4 == that.id4;
            }

            return false;
        }

        /** {@inheritDoc} */
        @Override public void writeExternal(ObjectOutput out) throws IOException {
            out.writeByte(topic.ordinal());
            U.writeUuid(out, id1);
            U.writeUuid(out, id2);
            out.writeInt(id3);
            out.writeLong(id4);
        }

        /** {@inheritDoc} */
        @Override public void readExternal(ObjectInput in) throws IOException, ClassNotFoundException {
            topic = fromOrdinal(in.readByte());
            id1 = U.readUuid(in);
            id2 = U.readUuid(in);
            id3 = in.readInt();
            id4 = in.readLong();
        }

        /** {@inheritDoc} */
        @Override public String toString() {
            return S.toString(T7.class, this);
        }
    }

    /**
     *
     */
    private static class T8 implements Externalizable {
        /** */
        private static final long serialVersionUID = 0L;

        /** */
        private GridTopic topic;

        /** */
        private IgniteUuid id1;

        /** */
        private long id2;

        /**
         * No-arg constructor needed for {@link Serializable}.
         */
        public T8() {
            // No-op.
        }

        /**
         * @param topic Topic.
         * @param id1 ID1.
         * @param id2 ID2.
         */
        private T8(GridTopic topic, IgniteUuid id1, long id2) {
            this.topic = topic;
            this.id1 = id1;
            this.id2 = id2;
        }

        /** {@inheritDoc} */
        @Override public int hashCode() {
            return topic.ordinal() + id1.hashCode() + (int)(id2 ^ (id2 >>> 32));
        }

        /** {@inheritDoc} */
        @Override public boolean equals(Object obj) {
            if (obj.getClass() == T8.class) {
                T8 that = (T8)obj;

                return topic == that.topic && id1.equals(that.id1) && id2 == that.id2;
            }

            return false;
        }

        /** {@inheritDoc} */
        @Override public void writeExternal(ObjectOutput out) throws IOException {
            out.writeByte(topic.ordinal());
            U.writeGridUuid(out, id1);
            out.writeLong(id2);
        }

        /** {@inheritDoc} */
        @Override public void readExternal(ObjectInput in) throws IOException, ClassNotFoundException {
            topic = fromOrdinal(in.readByte());
            id1 = U.readGridUuid(in);
            id2 = in.readLong();
        }

        /** {@inheritDoc} */
        @Override public String toString() {
            return S.toString(T8.class, this);
        }
    }
}<|MERGE_RESOLUTION|>--- conflicted
+++ resolved
@@ -100,11 +100,10 @@
     TOPIC_IO_TEST,
 
     /** */
-<<<<<<< HEAD
-    TOPIC_MAPPING_MARSH;
-=======
+    TOPIC_MAPPING_MARSH,
+
+    /** */
     TOPIC_HADOOP_MSG;
->>>>>>> 7d82d6a0
 
     /** Enum values. */
     private static final GridTopic[] VALS = values();
