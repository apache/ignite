/*
 * Licensed to the Apache Software Foundation (ASF) under one or more
 * contributor license agreements.  See the NOTICE file distributed with
 * this work for additional information regarding copyright ownership.
 * The ASF licenses this file to You under the Apache License, Version 2.0
 * (the "License"); you may not use this file except in compliance with
 * the License.  You may obtain a copy of the License at
 *
 *      http://www.apache.org/licenses/LICENSE-2.0
 *
 * Unless required by applicable law or agreed to in writing, software
 * distributed under the License is distributed on an "AS IS" BASIS,
 * WITHOUT WARRANTIES OR CONDITIONS OF ANY KIND, either express or implied.
 * See the License for the specific language governing permissions and
 * limitations under the License.
 */

package org.apache.ignite.internal;

import java.io.Externalizable;
import java.io.IOException;
import java.io.ObjectInput;
import java.io.ObjectOutput;
import java.io.Serializable;
import java.nio.charset.Charset;
import java.util.UUID;
import org.apache.ignite.internal.util.typedef.internal.S;
import org.apache.ignite.internal.util.typedef.internal.U;
import org.apache.ignite.lang.IgniteUuid;
import org.jetbrains.annotations.Nullable;

/**
 * Communication topic.
 */
public enum GridTopic {
    /** */
    TOPIC_JOB,

    /** */
    TOPIC_JOB_SIBLINGS,

    /** */
    TOPIC_TASK,

    /** */
    TOPIC_CHECKPOINT,

    /** */
    TOPIC_JOB_CANCEL,

    /** */
    TOPIC_TASK_CANCEL,

    /** */
    TOPIC_CLASSLOAD,

    /** */
    TOPIC_EVENT,

    /** Cache topic. */
    TOPIC_CACHE,

    /** */
    TOPIC_COMM_USER,

    /** */
    TOPIC_REST,

    /** */
    TOPIC_REPLICATION,

    /** */
    TOPIC_IGFS,

    /** */
    TOPIC_DATASTREAM,

    /** */
    TOPIC_STREAM,

    /** */
    TOPIC_CONTINUOUS,

    /**
     * @deprecated Should be removed in Apache Ignite 3.0.
     */
    @Deprecated
    TOPIC_MONGO,

    /** */
    TOPIC_TIME_SYNC,

    /** */
    TOPIC_HADOOP,

    /** */
    TOPIC_QUERY,

    /** */
    TOPIC_TX,

    /** */
    TOPIC_SNAPSHOT,

    /** */
    TOPIC_IO_TEST,

    /** */
    TOPIC_MAPPING_MARSH,

    /** */
    TOPIC_HADOOP_MSG,

    /** */
    TOPIC_METADATA_REQ,

    /** */
    TOPIC_SCHEMA,

    /** */
    TOPIC_INTERNAL_DIAGNOSTIC,

    /** */
    TOPIC_WAL,

    /** */
    TOPIC_METRICS,

    /** */
    TOPIC_AUTH,

    /** */
    TOPIC_EXCHANGE,

    /** */
    TOPIC_CACHE_COORDINATOR,

    /** */
    TOPIC_GEN_ENC_KEY,

    /** */
<<<<<<< HEAD
    TOPIC_DEADLOCK_DETECTION;
=======
    TOPIC_SERVICES;
>>>>>>> 25d914ef

    /** Enum values. */
    private static final GridTopic[] VALS = values();

    /** Default charset to work with strings. */
    private static final Charset DFLT_CHARSET = Charset.forName("UTF-8");

    /**
     * Efficiently gets enumerated value from its ordinal.
     *
     * @param ord Ordinal value.
     * @return Enumerated value.
     */
    @Nullable public static GridTopic fromOrdinal(int ord) {
        return ord >= 0 && ord < VALS.length ? VALS[ord] : null;
    }

    /**
     * @param id Topic ID.
     * @return Grid message topic with specified ID.
     */
    public Object topic(IgniteUuid id) {
        return new T1(this, id);
    }

    /**
     * @param id1 ID1.
     * @param id2 ID2.
     * @return Grid message topic with specified IDs.
     */
    public Object topic(IgniteUuid id1, UUID id2) {
        return new T2(this, id1, id2);
    }

    /**
     * @param id1 ID1.
     * @param id2 ID2.
     * @return Grid message topic with specified IDs.
     */
    public Object topic(IgniteUuid id1, long id2) {
        return new T8(this, id1, id2);
    }

    /**
     * NOTE: The method should be used only for cases when there is no any other non-string identifier(s)
     * to use to differentiate topics.
     *
     * @param id Topic ID.
     * @return Grid message topic with specified ID.
     */
    public Object topic(String id) {
        return new T3(this, UUID.nameUUIDFromBytes(id.getBytes(DFLT_CHARSET)));
    }

    /**
     * @param id1 ID1.
     * @param id2 ID2.
     * @return Grid message topic with specified IDs.
     */
    public Object topic(String id1, long id2) {
        return new T6(this, UUID.nameUUIDFromBytes(id1.getBytes(DFLT_CHARSET)), id2);
    }

    /**
     * @param id1 ID1.
     * @param id2 ID2.
     * @param id3 ID3.
     * @return Grid message topic with specified IDs.
     */
    public Object topic(String id1, int id2, long id3) {
        return new T5(this, UUID.nameUUIDFromBytes(id1.getBytes(DFLT_CHARSET)), id2, id3);
    }

    /**
     * @param id1 ID1.
     * @param id2 ID2.
     * @param id3 ID3.
     * @return Grid message topic with specified IDs.
     */
    public Object topic(String id1, UUID id2, long id3) {
        return new T4(this, UUID.nameUUIDFromBytes(id1.getBytes(DFLT_CHARSET)), id2, id3);
    }

    /**
     * @param id1 ID1.
     * @param id2 ID2.
     * @param id3 ID3.
     * @param id4 ID4.
     * @return Grid message topic with specified IDs.
     */
    public Object topic(String id1, UUID id2, int id3, long id4) {
        return new T7(this, UUID.nameUUIDFromBytes(id1.getBytes(DFLT_CHARSET)), id2, id3, id4);
    }

    /**
     *
     */
    private static class T1 implements Externalizable {
        /** */
        private static final long serialVersionUID = 0L;

        /** */
        private GridTopic topic;

        /** */
        private IgniteUuid id;

        /**
         * No-arg constructor needed for {@link Serializable}.
         */
        public T1() {
            // No-op.
        }

        /**
         * @param topic Topic.
         * @param id ID.
         */
        private T1(GridTopic topic, IgniteUuid id) {
            this.topic = topic;
            this.id = id;
        }

        /** {@inheritDoc} */
        @Override public int hashCode() {
            return topic.ordinal() + id.hashCode();
        }

        /** {@inheritDoc} */
        @Override public boolean equals(Object obj) {
            if (obj.getClass() == T1.class) {
                T1 that = (T1)obj;

                return topic == that.topic && id.equals(that.id);
            }

            return false;
        }

        /** {@inheritDoc} */
        @Override public void writeExternal(ObjectOutput out) throws IOException {
            out.writeByte(topic.ordinal());
            U.writeGridUuid(out, id);
        }

        /** {@inheritDoc} */
        @Override public void readExternal(ObjectInput in) throws IOException, ClassNotFoundException {
            topic = fromOrdinal(in.readByte());
            id = U.readGridUuid(in);
        }

        /** {@inheritDoc} */
        @Override public String toString() {
            return S.toString(T1.class, this);
        }
    }

    /**
     *
     */
    private static class T2 implements Externalizable {
        /** */
        private static final long serialVersionUID = 0L;

        /** */
        private GridTopic topic;

        /** */
        private IgniteUuid id1;

        /** */
        private UUID id2;

        /**
         * No-arg constructor needed for {@link Serializable}.
         */
        public T2() {
            // No-op.
        }

        /**
         * @param topic Topic.
         * @param id1 ID1.
         * @param id2 ID2.
         */
        private T2(GridTopic topic, IgniteUuid id1, UUID id2) {
            this.topic = topic;
            this.id1 = id1;
            this.id2 = id2;
        }

        /** {@inheritDoc} */
        @Override public int hashCode() {
            return topic.ordinal() + id1.hashCode() + id2.hashCode();
        }

        /** {@inheritDoc} */
        @Override public boolean equals(Object obj) {
            if (obj.getClass() == T2.class) {
                T2 that = (T2)obj;

                return topic == that.topic && id1.equals(that.id1) && id2.equals(that.id2);
            }

            return false;
        }

        /** {@inheritDoc} */
        @Override public void writeExternal(ObjectOutput out) throws IOException {
            out.writeByte(topic.ordinal());
            U.writeGridUuid(out, id1);
            U.writeUuid(out, id2);
        }

        /** {@inheritDoc} */
        @Override public void readExternal(ObjectInput in) throws IOException, ClassNotFoundException {
            topic = fromOrdinal(in.readByte());
            id1 = U.readGridUuid(in);
            id2 = U.readUuid(in);
        }

        /** {@inheritDoc} */
        @Override public String toString() {
            return S.toString(T2.class, this);
        }
    }

    /**
     *
     */
    private static class T3 implements Externalizable {
        /** */
        private static final long serialVersionUID = 0L;

        /** */
        private GridTopic topic;

        /** */
        private UUID id1;

        /**
         * No-arg constructor needed for {@link Serializable}.
         */
        public T3() {
            // No-op.
        }

        /**
         * @param topic Topic.
         * @param id1 ID1.
         */
        private T3(GridTopic topic, UUID id1) {
            this.topic = topic;
            this.id1 = id1;
        }

        /** {@inheritDoc} */
        @Override public int hashCode() {
            return topic.ordinal() + id1.hashCode();
        }

        /** {@inheritDoc} */
        @Override public boolean equals(Object obj) {
            if (obj.getClass() == T3.class) {
                T3 that = (T3)obj;

                return topic == that.topic && id1.equals(that.id1);
            }

            return false;
        }

        /** {@inheritDoc} */
        @Override public void writeExternal(ObjectOutput out) throws IOException {
            out.writeByte(topic.ordinal());
            U.writeUuid(out, id1);
        }

        /** {@inheritDoc} */
        @Override public void readExternal(ObjectInput in) throws IOException, ClassNotFoundException {
            topic = fromOrdinal(in.readByte());
            id1 = U.readUuid(in);
        }

        /** {@inheritDoc} */
        @Override public String toString() {
            return S.toString(T3.class, this);
        }
    }

    /**
     *
     */
    private static class T4 implements Externalizable {
        /** */
        private static final long serialVersionUID = 0L;

        /** */
        private GridTopic topic;

        /** */
        private UUID id1;

        /** */
        private UUID id2;

        /** */
        private long id3;

        /**
         * No-arg constructor needed for {@link Serializable}.
         */
        public T4() {
            // No-op.
        }

        /**
         * @param topic Topic.
         * @param id1 ID1.
         * @param id2 ID2.
         * @param id3 ID3.
         */
        private T4(GridTopic topic, UUID id1, UUID id2, long id3) {
            this.topic = topic;
            this.id1 = id1;
            this.id2 = id2;
            this.id3 = id3;
        }

        /** {@inheritDoc} */
        @Override public int hashCode() {
            return topic.ordinal() + id1.hashCode() + id2.hashCode() + (int)(id3 ^ (id3 >>> 32));
        }

        /** {@inheritDoc} */
        @Override public boolean equals(Object obj) {
            if (obj.getClass() == T4.class) {
                T4 that = (T4)obj;

                return topic == that.topic && id1.equals(that.id1) && id2.equals(that.id2) && id3 == that.id3;
            }

            return false;
        }

        /** {@inheritDoc} */
        @Override public void writeExternal(ObjectOutput out) throws IOException {
            out.writeByte(topic.ordinal());
            U.writeUuid(out, id1);
            U.writeUuid(out, id2);
            out.writeLong(id3);
        }

        /** {@inheritDoc} */
        @Override public void readExternal(ObjectInput in) throws IOException, ClassNotFoundException {
            topic = fromOrdinal(in.readByte());
            id1 = U.readUuid(in);
            id2 = U.readUuid(in);
            id3 = in.readLong();
        }

        /** {@inheritDoc} */
        @Override public String toString() {
            return S.toString(T4.class, this);
        }
    }

    /**
     *
     */
    private static class T5 implements Externalizable {
        /** */
        private static final long serialVersionUID = 0L;

        /** */
        private GridTopic topic;

        /** */
        private UUID id1;

        /** */
        private int id2;

        /** */
        private long id3;

        /**
         * No-arg constructor needed for {@link Serializable}.
         */
        public T5() {
            // No-op.
        }

        /**
         * @param topic Topic.
         * @param id1 ID1.
         * @param id2 ID2.
         * @param id3 ID3.
         */
        private T5(GridTopic topic, UUID id1, int id2, long id3) {
            this.topic = topic;
            this.id1 = id1;
            this.id2 = id2;
            this.id3 = id3;
        }

        /** {@inheritDoc} */
        @Override public int hashCode() {
            return topic.ordinal() + id1.hashCode() + id2 + (int)(id3 ^ (id3 >>> 32));
        }

        /** {@inheritDoc} */
        @Override public boolean equals(Object obj) {
            if (obj.getClass() == T5.class) {
                T5 that = (T5)obj;

                return topic == that.topic && id1.equals(that.id1) && id2 == that.id2 && id3 == that.id3;
            }

            return false;
        }

        /** {@inheritDoc} */
        @Override public void writeExternal(ObjectOutput out) throws IOException {
            out.writeByte(topic.ordinal());
            U.writeUuid(out, id1);
            out.writeInt(id2);
            out.writeLong(id3);
        }

        /** {@inheritDoc} */
        @Override public void readExternal(ObjectInput in) throws IOException, ClassNotFoundException {
            topic = fromOrdinal(in.readByte());
            id1 = U.readUuid(in);
            id2 = in.readInt();
            id3 = in.readLong();
        }

        /** {@inheritDoc} */
        @Override public String toString() {
            return S.toString(T5.class, this);
        }
    }

    /**
     *
     */
    private static class T6 implements Externalizable {
        /** */
        private static final long serialVersionUID = 0L;

        /** */
        private GridTopic topic;

        /** */
        private UUID id1;

        /** */
        private long id2;

        /**
         * No-arg constructor needed for {@link Serializable}.
         */
        public T6() {
            // No-op.
        }

        /**
         * @param topic Topic.
         * @param id1 ID 1.
         * @param id2 ID 2.
         */
        private T6(GridTopic topic, UUID id1, long id2) {
            this.topic = topic;
            this.id1 = id1;
            this.id2 = id2;
        }

        /** {@inheritDoc} */
        @Override public int hashCode() {
            return topic.ordinal() + id1.hashCode () + (int)(id2 ^ (id2 >>> 32));
        }

        /** {@inheritDoc} */
        @Override public boolean equals(Object obj) {
            if (obj.getClass() == T6.class) {
                T6 that = (T6)obj;

                return topic == that.topic && id1.equals(that.id1) && id2 == that.id2;
            }

            return false;
        }

        /** {@inheritDoc} */
        @Override public void writeExternal(ObjectOutput out) throws IOException {
            out.writeByte(topic.ordinal());
            U.writeUuid(out, id1);
            out.writeLong(id2);
        }

        /** {@inheritDoc} */
        @Override public void readExternal(ObjectInput in) throws IOException, ClassNotFoundException {
            topic = fromOrdinal(in.readByte());
            id1 = U.readUuid(in);
            id2 = in.readLong();
        }

        /** {@inheritDoc} */
        @Override public String toString() {
            return S.toString(T6.class, this);
        }
    }

    /**
     *
     */
    private static class T7 implements Externalizable {
        /** */
        private static final long serialVersionUID = 0L;

        /** */
        private GridTopic topic;

        /** */
        private UUID id1;

        /** */
        private UUID id2;

        /** */
        private int id3;

        /** */
        private long id4;

        /**
         * No-arg constructor needed for {@link Serializable}.
         */
        public T7() {
            // No-op.
        }

        /**
         * @param topic Topic.
         * @param id1 ID1.
         * @param id2 ID2.
         * @param id3 ID3.
         * @param id4 ID4.
         */
        private T7(GridTopic topic, UUID id1, UUID id2, int id3, long id4) {
            this.topic = topic;
            this.id1 = id1;
            this.id2 = id2;
            this.id3 = id3;
            this.id4 = id4;
        }

        /** {@inheritDoc} */
        @Override public int hashCode() {
            return topic.ordinal() + id1.hashCode() + id2.hashCode() + id3 + (int)(id4 ^ (id4 >>> 32));
        }

        /** {@inheritDoc} */
        @Override public boolean equals(Object obj) {
            if (obj.getClass() == T7.class) {
                T7 that = (T7)obj;

                return topic == that.topic && id1.equals(that.id1) && id2.equals(that.id2) && id3 == that.id3 &&
                    id4 == that.id4;
            }

            return false;
        }

        /** {@inheritDoc} */
        @Override public void writeExternal(ObjectOutput out) throws IOException {
            out.writeByte(topic.ordinal());
            U.writeUuid(out, id1);
            U.writeUuid(out, id2);
            out.writeInt(id3);
            out.writeLong(id4);
        }

        /** {@inheritDoc} */
        @Override public void readExternal(ObjectInput in) throws IOException, ClassNotFoundException {
            topic = fromOrdinal(in.readByte());
            id1 = U.readUuid(in);
            id2 = U.readUuid(in);
            id3 = in.readInt();
            id4 = in.readLong();
        }

        /** {@inheritDoc} */
        @Override public String toString() {
            return S.toString(T7.class, this);
        }
    }

    /**
     *
     */
    private static class T8 implements Externalizable {
        /** */
        private static final long serialVersionUID = 0L;

        /** */
        private GridTopic topic;

        /** */
        private IgniteUuid id1;

        /** */
        private long id2;

        /**
         * No-arg constructor needed for {@link Serializable}.
         */
        public T8() {
            // No-op.
        }

        /**
         * @param topic Topic.
         * @param id1 ID1.
         * @param id2 ID2.
         */
        private T8(GridTopic topic, IgniteUuid id1, long id2) {
            this.topic = topic;
            this.id1 = id1;
            this.id2 = id2;
        }

        /** {@inheritDoc} */
        @Override public int hashCode() {
            return topic.ordinal() + id1.hashCode() + (int)(id2 ^ (id2 >>> 32));
        }

        /** {@inheritDoc} */
        @Override public boolean equals(Object obj) {
            if (obj.getClass() == T8.class) {
                T8 that = (T8)obj;

                return topic == that.topic && id1.equals(that.id1) && id2 == that.id2;
            }

            return false;
        }

        /** {@inheritDoc} */
        @Override public void writeExternal(ObjectOutput out) throws IOException {
            out.writeByte(topic.ordinal());
            U.writeGridUuid(out, id1);
            out.writeLong(id2);
        }

        /** {@inheritDoc} */
        @Override public void readExternal(ObjectInput in) throws IOException, ClassNotFoundException {
            topic = fromOrdinal(in.readByte());
            id1 = U.readGridUuid(in);
            id2 = in.readLong();
        }

        /** {@inheritDoc} */
        @Override public String toString() {
            return S.toString(T8.class, this);
        }
    }
}<|MERGE_RESOLUTION|>--- conflicted
+++ resolved
@@ -139,11 +139,10 @@
     TOPIC_GEN_ENC_KEY,
 
     /** */
-<<<<<<< HEAD
+    TOPIC_SERVICES,
+
+    /** */
     TOPIC_DEADLOCK_DETECTION;
-=======
-    TOPIC_SERVICES;
->>>>>>> 25d914ef
 
     /** Enum values. */
     private static final GridTopic[] VALS = values();
