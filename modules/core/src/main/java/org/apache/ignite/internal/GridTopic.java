/*
 * Licensed to the Apache Software Foundation (ASF) under one or more
 * contributor license agreements.  See the NOTICE file distributed with
 * this work for additional information regarding copyright ownership.
 * The ASF licenses this file to You under the Apache License, Version 2.0
 * (the "License"); you may not use this file except in compliance with
 * the License.  You may obtain a copy of the License at
 *
 *      http://www.apache.org/licenses/LICENSE-2.0
 *
 * Unless required by applicable law or agreed to in writing, software
 * distributed under the License is distributed on an "AS IS" BASIS,
 * WITHOUT WARRANTIES OR CONDITIONS OF ANY KIND, either express or implied.
 * See the License for the specific language governing permissions and
 * limitations under the License.
 */

package org.apache.ignite.internal;

import java.io.Externalizable;
import java.io.IOException;
import java.io.ObjectInput;
import java.io.ObjectOutput;
import java.io.Serializable;
import java.nio.charset.Charset;
import java.util.UUID;
import org.apache.ignite.internal.util.typedef.internal.S;
import org.apache.ignite.internal.util.typedef.internal.U;
import org.apache.ignite.lang.IgniteUuid;
import org.jetbrains.annotations.Nullable;

/**
 * Communication topic.
 */
public enum GridTopic {
    /** */
    TOPIC_JOB,

    /** */
    TOPIC_JOB_SIBLINGS,

    /** */
    TOPIC_TASK,

    /** */
    TOPIC_CHECKPOINT,

    /** */
    TOPIC_JOB_CANCEL,

    /** */
    TOPIC_TASK_CANCEL,

    /** */
    TOPIC_CLASSLOAD,

    /** */
    TOPIC_EVENT,

    /** Cache topic. */
    TOPIC_CACHE,

    /** */
    TOPIC_COMM_USER,

    /** */
    TOPIC_REST,

    /** */
    TOPIC_REPLICATION,

    /** */
    TOPIC_IGFS,

    /** */
    TOPIC_DATASTREAM,

    /** */
    TOPIC_STREAM,

    /** */
    TOPIC_CONTINUOUS,

    /**
     * @deprecated Should be removed in Apache Ignite 3.0.
     */
    @Deprecated
    TOPIC_MONGO,

    /** */
    TOPIC_TIME_SYNC,

    /** */
    TOPIC_HADOOP,

    /** */
    TOPIC_QUERY,

    /** */
    TOPIC_TX,

    /** */
    TOPIC_SNAPSHOT,

    /** */
    TOPIC_IO_TEST,

    /** */
    TOPIC_MAPPING_MARSH,

    /** */
    TOPIC_HADOOP_MSG,

    /** */
    TOPIC_METADATA_REQ,

    /** */
    TOPIC_SCHEMA,

    /** */
    TOPIC_INTERNAL_DIAGNOSTIC,

    /** */
    TOPIC_WAL,

    /** */
    TOPIC_METRICS,

    /** */
    TOPIC_AUTH,

    /** */
    TOPIC_EXCHANGE,

    /** */
    TOPIC_CACHE_COORDINATOR,

    /** */
<<<<<<< HEAD
    TOPIC_TXDR;
=======
    TOPIC_GEN_ENC_KEY;
>>>>>>> b18ea005

    /** Enum values. */
    private static final GridTopic[] VALS = values();

    /** Default charset to work with strings. */
    private static final Charset DFLT_CHARSET = Charset.forName("UTF-8");

    /**
     * Efficiently gets enumerated value from its ordinal.
     *
     * @param ord Ordinal value.
     * @return Enumerated value.
     */
    @Nullable public static GridTopic fromOrdinal(int ord) {
        return ord >= 0 && ord < VALS.length ? VALS[ord] : null;
    }

    /**
     * @param id Topic ID.
     * @return Grid message topic with specified ID.
     */
    public Object topic(IgniteUuid id) {
        return new T1(this, id);
    }

    /**
     * @param id1 ID1.
     * @param id2 ID2.
     * @return Grid message topic with specified IDs.
     */
    public Object topic(IgniteUuid id1, UUID id2) {
        return new T2(this, id1, id2);
    }

    /**
     * @param id1 ID1.
     * @param id2 ID2.
     * @return Grid message topic with specified IDs.
     */
    public Object topic(IgniteUuid id1, long id2) {
        return new T8(this, id1, id2);
    }

    /**
     * NOTE: The method should be used only for cases when there is no any other non-string identifier(s)
     * to use to differentiate topics.
     *
     * @param id Topic ID.
     * @return Grid message topic with specified ID.
     */
    public Object topic(String id) {
        return new T3(this, UUID.nameUUIDFromBytes(id.getBytes(DFLT_CHARSET)));
    }

    /**
     * @param id1 ID1.
     * @param id2 ID2.
     * @return Grid message topic with specified IDs.
     */
    public Object topic(String id1, long id2) {
        return new T6(this, UUID.nameUUIDFromBytes(id1.getBytes(DFLT_CHARSET)), id2);
    }

    /**
     * @param id1 ID1.
     * @param id2 ID2.
     * @param id3 ID3.
     * @return Grid message topic with specified IDs.
     */
    public Object topic(String id1, int id2, long id3) {
        return new T5(this, UUID.nameUUIDFromBytes(id1.getBytes(DFLT_CHARSET)), id2, id3);
    }

    /**
     * @param id1 ID1.
     * @param id2 ID2.
     * @param id3 ID3.
     * @return Grid message topic with specified IDs.
     */
    public Object topic(String id1, UUID id2, long id3) {
        return new T4(this, UUID.nameUUIDFromBytes(id1.getBytes(DFLT_CHARSET)), id2, id3);
    }

    /**
     * @param id1 ID1.
     * @param id2 ID2.
     * @param id3 ID3.
     * @param id4 ID4.
     * @return Grid message topic with specified IDs.
     */
    public Object topic(String id1, UUID id2, int id3, long id4) {
        return new T7(this, UUID.nameUUIDFromBytes(id1.getBytes(DFLT_CHARSET)), id2, id3, id4);
    }

    /**
     *
     */
    private static class T1 implements Externalizable {
        /** */
        private static final long serialVersionUID = 0L;

        /** */
        private GridTopic topic;

        /** */
        private IgniteUuid id;

        /**
         * No-arg constructor needed for {@link Serializable}.
         */
        public T1() {
            // No-op.
        }

        /**
         * @param topic Topic.
         * @param id ID.
         */
        private T1(GridTopic topic, IgniteUuid id) {
            this.topic = topic;
            this.id = id;
        }

        /** {@inheritDoc} */
        @Override public int hashCode() {
            return topic.ordinal() + id.hashCode();
        }

        /** {@inheritDoc} */
        @Override public boolean equals(Object obj) {
            if (obj.getClass() == T1.class) {
                T1 that = (T1)obj;

                return topic == that.topic && id.equals(that.id);
            }

            return false;
        }

        /** {@inheritDoc} */
        @Override public void writeExternal(ObjectOutput out) throws IOException {
            out.writeByte(topic.ordinal());
            U.writeGridUuid(out, id);
        }

        /** {@inheritDoc} */
        @Override public void readExternal(ObjectInput in) throws IOException, ClassNotFoundException {
            topic = fromOrdinal(in.readByte());
            id = U.readGridUuid(in);
        }

        /** {@inheritDoc} */
        @Override public String toString() {
            return S.toString(T1.class, this);
        }
    }

    /**
     *
     */
    private static class T2 implements Externalizable {
        /** */
        private static final long serialVersionUID = 0L;

        /** */
        private GridTopic topic;

        /** */
        private IgniteUuid id1;

        /** */
        private UUID id2;

        /**
         * No-arg constructor needed for {@link Serializable}.
         */
        public T2() {
            // No-op.
        }

        /**
         * @param topic Topic.
         * @param id1 ID1.
         * @param id2 ID2.
         */
        private T2(GridTopic topic, IgniteUuid id1, UUID id2) {
            this.topic = topic;
            this.id1 = id1;
            this.id2 = id2;
        }

        /** {@inheritDoc} */
        @Override public int hashCode() {
            return topic.ordinal() + id1.hashCode() + id2.hashCode();
        }

        /** {@inheritDoc} */
        @Override public boolean equals(Object obj) {
            if (obj.getClass() == T2.class) {
                T2 that = (T2)obj;

                return topic == that.topic && id1.equals(that.id1) && id2.equals(that.id2);
            }

            return false;
        }

        /** {@inheritDoc} */
        @Override public void writeExternal(ObjectOutput out) throws IOException {
            out.writeByte(topic.ordinal());
            U.writeGridUuid(out, id1);
            U.writeUuid(out, id2);
        }

        /** {@inheritDoc} */
        @Override public void readExternal(ObjectInput in) throws IOException, ClassNotFoundException {
            topic = fromOrdinal(in.readByte());
            id1 = U.readGridUuid(in);
            id2 = U.readUuid(in);
        }

        /** {@inheritDoc} */
        @Override public String toString() {
            return S.toString(T2.class, this);
        }
    }

    /**
     *
     */
    private static class T3 implements Externalizable {
        /** */
        private static final long serialVersionUID = 0L;

        /** */
        private GridTopic topic;

        /** */
        private UUID id1;

        /**
         * No-arg constructor needed for {@link Serializable}.
         */
        public T3() {
            // No-op.
        }

        /**
         * @param topic Topic.
         * @param id1 ID1.
         */
        private T3(GridTopic topic, UUID id1) {
            this.topic = topic;
            this.id1 = id1;
        }

        /** {@inheritDoc} */
        @Override public int hashCode() {
            return topic.ordinal() + id1.hashCode();
        }

        /** {@inheritDoc} */
        @Override public boolean equals(Object obj) {
            if (obj.getClass() == T3.class) {
                T3 that = (T3)obj;

                return topic == that.topic && id1.equals(that.id1);
            }

            return false;
        }

        /** {@inheritDoc} */
        @Override public void writeExternal(ObjectOutput out) throws IOException {
            out.writeByte(topic.ordinal());
            U.writeUuid(out, id1);
        }

        /** {@inheritDoc} */
        @Override public void readExternal(ObjectInput in) throws IOException, ClassNotFoundException {
            topic = fromOrdinal(in.readByte());
            id1 = U.readUuid(in);
        }

        /** {@inheritDoc} */
        @Override public String toString() {
            return S.toString(T3.class, this);
        }
    }

    /**
     *
     */
    private static class T4 implements Externalizable {
        /** */
        private static final long serialVersionUID = 0L;

        /** */
        private GridTopic topic;

        /** */
        private UUID id1;

        /** */
        private UUID id2;

        /** */
        private long id3;

        /**
         * No-arg constructor needed for {@link Serializable}.
         */
        public T4() {
            // No-op.
        }

        /**
         * @param topic Topic.
         * @param id1 ID1.
         * @param id2 ID2.
         * @param id3 ID3.
         */
        private T4(GridTopic topic, UUID id1, UUID id2, long id3) {
            this.topic = topic;
            this.id1 = id1;
            this.id2 = id2;
            this.id3 = id3;
        }

        /** {@inheritDoc} */
        @Override public int hashCode() {
            return topic.ordinal() + id1.hashCode() + id2.hashCode() + (int)(id3 ^ (id3 >>> 32));
        }

        /** {@inheritDoc} */
        @Override public boolean equals(Object obj) {
            if (obj.getClass() == T4.class) {
                T4 that = (T4)obj;

                return topic == that.topic && id1.equals(that.id1) && id2.equals(that.id2) && id3 == that.id3;
            }

            return false;
        }

        /** {@inheritDoc} */
        @Override public void writeExternal(ObjectOutput out) throws IOException {
            out.writeByte(topic.ordinal());
            U.writeUuid(out, id1);
            U.writeUuid(out, id2);
            out.writeLong(id3);
        }

        /** {@inheritDoc} */
        @Override public void readExternal(ObjectInput in) throws IOException, ClassNotFoundException {
            topic = fromOrdinal(in.readByte());
            id1 = U.readUuid(in);
            id2 = U.readUuid(in);
            id3 = in.readLong();
        }

        /** {@inheritDoc} */
        @Override public String toString() {
            return S.toString(T4.class, this);
        }
    }

    /**
     *
     */
    private static class T5 implements Externalizable {
        /** */
        private static final long serialVersionUID = 0L;

        /** */
        private GridTopic topic;

        /** */
        private UUID id1;

        /** */
        private int id2;

        /** */
        private long id3;

        /**
         * No-arg constructor needed for {@link Serializable}.
         */
        public T5() {
            // No-op.
        }

        /**
         * @param topic Topic.
         * @param id1 ID1.
         * @param id2 ID2.
         * @param id3 ID3.
         */
        private T5(GridTopic topic, UUID id1, int id2, long id3) {
            this.topic = topic;
            this.id1 = id1;
            this.id2 = id2;
            this.id3 = id3;
        }

        /** {@inheritDoc} */
        @Override public int hashCode() {
            return topic.ordinal() + id1.hashCode() + id2 + (int)(id3 ^ (id3 >>> 32));
        }

        /** {@inheritDoc} */
        @Override public boolean equals(Object obj) {
            if (obj.getClass() == T5.class) {
                T5 that = (T5)obj;

                return topic == that.topic && id1.equals(that.id1) && id2 == that.id2 && id3 == that.id3;
            }

            return false;
        }

        /** {@inheritDoc} */
        @Override public void writeExternal(ObjectOutput out) throws IOException {
            out.writeByte(topic.ordinal());
            U.writeUuid(out, id1);
            out.writeInt(id2);
            out.writeLong(id3);
        }

        /** {@inheritDoc} */
        @Override public void readExternal(ObjectInput in) throws IOException, ClassNotFoundException {
            topic = fromOrdinal(in.readByte());
            id1 = U.readUuid(in);
            id2 = in.readInt();
            id3 = in.readLong();
        }

        /** {@inheritDoc} */
        @Override public String toString() {
            return S.toString(T5.class, this);
        }
    }

    /**
     *
     */
    private static class T6 implements Externalizable {
        /** */
        private static final long serialVersionUID = 0L;

        /** */
        private GridTopic topic;

        /** */
        private UUID id1;

        /** */
        private long id2;

        /**
         * No-arg constructor needed for {@link Serializable}.
         */
        public T6() {
            // No-op.
        }

        /**
         * @param topic Topic.
         * @param id1 ID 1.
         * @param id2 ID 2.
         */
        private T6(GridTopic topic, UUID id1, long id2) {
            this.topic = topic;
            this.id1 = id1;
            this.id2 = id2;
        }

        /** {@inheritDoc} */
        @Override public int hashCode() {
            return topic.ordinal() + id1.hashCode () + (int)(id2 ^ (id2 >>> 32));
        }

        /** {@inheritDoc} */
        @Override public boolean equals(Object obj) {
            if (obj.getClass() == T6.class) {
                T6 that = (T6)obj;

                return topic == that.topic && id1.equals(that.id1) && id2 == that.id2;
            }

            return false;
        }

        /** {@inheritDoc} */
        @Override public void writeExternal(ObjectOutput out) throws IOException {
            out.writeByte(topic.ordinal());
            U.writeUuid(out, id1);
            out.writeLong(id2);
        }

        /** {@inheritDoc} */
        @Override public void readExternal(ObjectInput in) throws IOException, ClassNotFoundException {
            topic = fromOrdinal(in.readByte());
            id1 = U.readUuid(in);
            id2 = in.readLong();
        }

        /** {@inheritDoc} */
        @Override public String toString() {
            return S.toString(T6.class, this);
        }
    }

    /**
     *
     */
    private static class T7 implements Externalizable {
        /** */
        private static final long serialVersionUID = 0L;

        /** */
        private GridTopic topic;

        /** */
        private UUID id1;

        /** */
        private UUID id2;

        /** */
        private int id3;

        /** */
        private long id4;

        /**
         * No-arg constructor needed for {@link Serializable}.
         */
        public T7() {
            // No-op.
        }

        /**
         * @param topic Topic.
         * @param id1 ID1.
         * @param id2 ID2.
         * @param id3 ID3.
         * @param id4 ID4.
         */
        private T7(GridTopic topic, UUID id1, UUID id2, int id3, long id4) {
            this.topic = topic;
            this.id1 = id1;
            this.id2 = id2;
            this.id3 = id3;
            this.id4 = id4;
        }

        /** {@inheritDoc} */
        @Override public int hashCode() {
            return topic.ordinal() + id1.hashCode() + id2.hashCode() + id3 + (int)(id4 ^ (id4 >>> 32));
        }

        /** {@inheritDoc} */
        @Override public boolean equals(Object obj) {
            if (obj.getClass() == T7.class) {
                T7 that = (T7)obj;

                return topic == that.topic && id1.equals(that.id1) && id2.equals(that.id2) && id3 == that.id3 &&
                    id4 == that.id4;
            }

            return false;
        }

        /** {@inheritDoc} */
        @Override public void writeExternal(ObjectOutput out) throws IOException {
            out.writeByte(topic.ordinal());
            U.writeUuid(out, id1);
            U.writeUuid(out, id2);
            out.writeInt(id3);
            out.writeLong(id4);
        }

        /** {@inheritDoc} */
        @Override public void readExternal(ObjectInput in) throws IOException, ClassNotFoundException {
            topic = fromOrdinal(in.readByte());
            id1 = U.readUuid(in);
            id2 = U.readUuid(in);
            id3 = in.readInt();
            id4 = in.readLong();
        }

        /** {@inheritDoc} */
        @Override public String toString() {
            return S.toString(T7.class, this);
        }
    }

    /**
     *
     */
    private static class T8 implements Externalizable {
        /** */
        private static final long serialVersionUID = 0L;

        /** */
        private GridTopic topic;

        /** */
        private IgniteUuid id1;

        /** */
        private long id2;

        /**
         * No-arg constructor needed for {@link Serializable}.
         */
        public T8() {
            // No-op.
        }

        /**
         * @param topic Topic.
         * @param id1 ID1.
         * @param id2 ID2.
         */
        private T8(GridTopic topic, IgniteUuid id1, long id2) {
            this.topic = topic;
            this.id1 = id1;
            this.id2 = id2;
        }

        /** {@inheritDoc} */
        @Override public int hashCode() {
            return topic.ordinal() + id1.hashCode() + (int)(id2 ^ (id2 >>> 32));
        }

        /** {@inheritDoc} */
        @Override public boolean equals(Object obj) {
            if (obj.getClass() == T8.class) {
                T8 that = (T8)obj;

                return topic == that.topic && id1.equals(that.id1) && id2 == that.id2;
            }

            return false;
        }

        /** {@inheritDoc} */
        @Override public void writeExternal(ObjectOutput out) throws IOException {
            out.writeByte(topic.ordinal());
            U.writeGridUuid(out, id1);
            out.writeLong(id2);
        }

        /** {@inheritDoc} */
        @Override public void readExternal(ObjectInput in) throws IOException, ClassNotFoundException {
            topic = fromOrdinal(in.readByte());
            id1 = U.readGridUuid(in);
            id2 = in.readLong();
        }

        /** {@inheritDoc} */
        @Override public String toString() {
            return S.toString(T8.class, this);
        }
    }
}<|MERGE_RESOLUTION|>--- conflicted
+++ resolved
@@ -136,11 +136,10 @@
     TOPIC_CACHE_COORDINATOR,
 
     /** */
-<<<<<<< HEAD
+    TOPIC_GEN_ENC_KEY,
+
+    /** */
     TOPIC_TXDR;
-=======
-    TOPIC_GEN_ENC_KEY;
->>>>>>> b18ea005
 
     /** Enum values. */
     private static final GridTopic[] VALS = values();
