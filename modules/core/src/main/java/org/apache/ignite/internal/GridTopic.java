/*
 * Licensed to the Apache Software Foundation (ASF) under one or more
 * contributor license agreements.  See the NOTICE file distributed with
 * this work for additional information regarding copyright ownership.
 * The ASF licenses this file to You under the Apache License, Version 2.0
 * (the "License"); you may not use this file except in compliance with
 * the License.  You may obtain a copy of the License at
 *
 *      http://www.apache.org/licenses/LICENSE-2.0
 *
 * Unless required by applicable law or agreed to in writing, software
 * distributed under the License is distributed on an "AS IS" BASIS,
 * WITHOUT WARRANTIES OR CONDITIONS OF ANY KIND, either express or implied.
 * See the License for the specific language governing permissions and
 * limitations under the License.
 */

package org.apache.ignite.internal;

import java.io.Externalizable;
import java.io.IOException;
import java.io.ObjectInput;
import java.io.ObjectOutput;
import java.io.Serializable;
import java.nio.charset.Charset;
import java.util.UUID;
import org.apache.ignite.internal.util.typedef.internal.S;
import org.apache.ignite.internal.util.typedef.internal.U;
import org.apache.ignite.lang.IgniteUuid;
import org.jetbrains.annotations.Nullable;

/**
 * Communication topic.
 */
public enum GridTopic {
    /** */
    TOPIC_JOB,

    /** */
    TOPIC_JOB_SIBLINGS,

    /** */
    TOPIC_TASK,

    /** */
    TOPIC_CHECKPOINT,

    /** */
    TOPIC_JOB_CANCEL,

    /** */
    TOPIC_TASK_CANCEL,

    /** */
    TOPIC_CLASSLOAD,

    /** */
    TOPIC_EVENT,

    /** Cache topic. */
    TOPIC_CACHE,

    /** */
    TOPIC_COMM_USER,

    /** */
    TOPIC_REST,

    /** */
    TOPIC_REPLICATION,

    /** */
    TOPIC_IGFS,

    /** */
    TOPIC_DATASTREAM,

    /** */
    TOPIC_STREAM,

    /** */
    TOPIC_CONTINUOUS,

    /** */
    TOPIC_MONGO,

    /** */
    TOPIC_TIME_SYNC,

    /** */
    TOPIC_HADOOP,

    /** */
    TOPIC_QUERY,

    /** */
    TOPIC_TX,

    /** */
    TOPIC_SNAPSHOT,

    /** */
    TOPIC_IO_TEST,

    /** */
    TOPIC_MAPPING_MARSH,

    /** */
    TOPIC_HADOOP_MSG,

    /** */
    TOPIC_METADATA_REQ,

    /** */
    TOPIC_SCHEMA,

    /** */
    TOPIC_INTERNAL_DIAGNOSTIC,

    /** */
<<<<<<< HEAD
    TOPIC_USER;
=======
    TOPIC_WAL;
>>>>>>> 6bb6b3e5

    /** Enum values. */
    private static final GridTopic[] VALS = values();

    /** Default charset to work with strings. */
    private static final Charset DFLT_CHARSET = Charset.forName("UTF-8");

    /**
     * Efficiently gets enumerated value from its ordinal.
     *
     * @param ord Ordinal value.
     * @return Enumerated value.
     */
    @Nullable public static GridTopic fromOrdinal(int ord) {
        return ord >= 0 && ord < VALS.length ? VALS[ord] : null;
    }

    /**
     * @param id Topic ID.
     * @return Grid message topic with specified ID.
     */
    public Object topic(IgniteUuid id) {
        return new T1(this, id);
    }

    /**
     * @param id1 ID1.
     * @param id2 ID2.
     * @return Grid message topic with specified IDs.
     */
    public Object topic(IgniteUuid id1, UUID id2) {
        return new T2(this, id1, id2);
    }

    /**
     * @param id1 ID1.
     * @param id2 ID2.
     * @return Grid message topic with specified IDs.
     */
    public Object topic(IgniteUuid id1, long id2) {
        return new T8(this, id1, id2);
    }

    /**
     * NOTE: The method should be used only for cases when there is no any other non-string identifier(s)
     * to use to differentiate topics.
     *
     * @param id Topic ID.
     * @return Grid message topic with specified ID.
     */
    public Object topic(String id) {
        return new T3(this, UUID.nameUUIDFromBytes(id.getBytes(DFLT_CHARSET)));
    }

    /**
     * @param id1 ID1.
     * @param id2 ID2.
     * @return Grid message topic with specified IDs.
     */
    public Object topic(String id1, long id2) {
        return new T6(this, UUID.nameUUIDFromBytes(id1.getBytes(DFLT_CHARSET)), id2);
    }

    /**
     * @param id1 ID1.
     * @param id2 ID2.
     * @param id3 ID3.
     * @return Grid message topic with specified IDs.
     */
    public Object topic(String id1, int id2, long id3) {
        return new T5(this, UUID.nameUUIDFromBytes(id1.getBytes(DFLT_CHARSET)), id2, id3);
    }

    /**
     * @param id1 ID1.
     * @param id2 ID2.
     * @param id3 ID3.
     * @return Grid message topic with specified IDs.
     */
    public Object topic(String id1, UUID id2, long id3) {
        return new T4(this, UUID.nameUUIDFromBytes(id1.getBytes(DFLT_CHARSET)), id2, id3);
    }

    /**
     * @param id1 ID1.
     * @param id2 ID2.
     * @param id3 ID3.
     * @param id4 ID4.
     * @return Grid message topic with specified IDs.
     */
    public Object topic(String id1, UUID id2, int id3, long id4) {
        return new T7(this, UUID.nameUUIDFromBytes(id1.getBytes(DFLT_CHARSET)), id2, id3, id4);
    }

    /**
     *
     */
    private static class T1 implements Externalizable {
        /** */
        private static final long serialVersionUID = 0L;

        /** */
        private GridTopic topic;

        /** */
        private IgniteUuid id;

        /**
         * No-arg constructor needed for {@link Serializable}.
         */
        public T1() {
            // No-op.
        }

        /**
         * @param topic Topic.
         * @param id ID.
         */
        private T1(GridTopic topic, IgniteUuid id) {
            this.topic = topic;
            this.id = id;
        }

        /** {@inheritDoc} */
        @Override public int hashCode() {
            return topic.ordinal() + id.hashCode();
        }

        /** {@inheritDoc} */
        @Override public boolean equals(Object obj) {
            if (obj.getClass() == T1.class) {
                T1 that = (T1)obj;

                return topic == that.topic && id.equals(that.id);
            }

            return false;
        }

        /** {@inheritDoc} */
        @Override public void writeExternal(ObjectOutput out) throws IOException {
            out.writeByte(topic.ordinal());
            U.writeGridUuid(out, id);
        }

        /** {@inheritDoc} */
        @Override public void readExternal(ObjectInput in) throws IOException, ClassNotFoundException {
            topic = fromOrdinal(in.readByte());
            id = U.readGridUuid(in);
        }

        /** {@inheritDoc} */
        @Override public String toString() {
            return S.toString(T1.class, this);
        }
    }

    /**
     *
     */
    private static class T2 implements Externalizable {
        /** */
        private static final long serialVersionUID = 0L;

        /** */
        private GridTopic topic;

        /** */
        private IgniteUuid id1;

        /** */
        private UUID id2;

        /**
         * No-arg constructor needed for {@link Serializable}.
         */
        public T2() {
            // No-op.
        }

        /**
         * @param topic Topic.
         * @param id1 ID1.
         * @param id2 ID2.
         */
        private T2(GridTopic topic, IgniteUuid id1, UUID id2) {
            this.topic = topic;
            this.id1 = id1;
            this.id2 = id2;
        }

        /** {@inheritDoc} */
        @Override public int hashCode() {
            return topic.ordinal() + id1.hashCode() + id2.hashCode();
        }

        /** {@inheritDoc} */
        @Override public boolean equals(Object obj) {
            if (obj.getClass() == T2.class) {
                T2 that = (T2)obj;

                return topic == that.topic && id1.equals(that.id1) && id2.equals(that.id2);
            }

            return false;
        }

        /** {@inheritDoc} */
        @Override public void writeExternal(ObjectOutput out) throws IOException {
            out.writeByte(topic.ordinal());
            U.writeGridUuid(out, id1);
            U.writeUuid(out, id2);
        }

        /** {@inheritDoc} */
        @Override public void readExternal(ObjectInput in) throws IOException, ClassNotFoundException {
            topic = fromOrdinal(in.readByte());
            id1 = U.readGridUuid(in);
            id2 = U.readUuid(in);
        }

        /** {@inheritDoc} */
        @Override public String toString() {
            return S.toString(T2.class, this);
        }
    }

    /**
     *
     */
    private static class T3 implements Externalizable {
        /** */
        private static final long serialVersionUID = 0L;

        /** */
        private GridTopic topic;

        /** */
        private UUID id1;

        /**
         * No-arg constructor needed for {@link Serializable}.
         */
        public T3() {
            // No-op.
        }

        /**
         * @param topic Topic.
         * @param id1 ID1.
         */
        private T3(GridTopic topic, UUID id1) {
            this.topic = topic;
            this.id1 = id1;
        }

        /** {@inheritDoc} */
        @Override public int hashCode() {
            return topic.ordinal() + id1.hashCode();
        }

        /** {@inheritDoc} */
        @Override public boolean equals(Object obj) {
            if (obj.getClass() == T3.class) {
                T3 that = (T3)obj;

                return topic == that.topic && id1.equals(that.id1);
            }

            return false;
        }

        /** {@inheritDoc} */
        @Override public void writeExternal(ObjectOutput out) throws IOException {
            out.writeByte(topic.ordinal());
            U.writeUuid(out, id1);
        }

        /** {@inheritDoc} */
        @Override public void readExternal(ObjectInput in) throws IOException, ClassNotFoundException {
            topic = fromOrdinal(in.readByte());
            id1 = U.readUuid(in);
        }

        /** {@inheritDoc} */
        @Override public String toString() {
            return S.toString(T3.class, this);
        }
    }

    /**
     *
     */
    private static class T4 implements Externalizable {
        /** */
        private static final long serialVersionUID = 0L;

        /** */
        private GridTopic topic;

        /** */
        private UUID id1;

        /** */
        private UUID id2;

        /** */
        private long id3;

        /**
         * No-arg constructor needed for {@link Serializable}.
         */
        public T4() {
            // No-op.
        }

        /**
         * @param topic Topic.
         * @param id1 ID1.
         * @param id2 ID2.
         * @param id3 ID3.
         */
        private T4(GridTopic topic, UUID id1, UUID id2, long id3) {
            this.topic = topic;
            this.id1 = id1;
            this.id2 = id2;
            this.id3 = id3;
        }

        /** {@inheritDoc} */
        @Override public int hashCode() {
            return topic.ordinal() + id1.hashCode() + id2.hashCode() + (int)(id3 ^ (id3 >>> 32));
        }

        /** {@inheritDoc} */
        @Override public boolean equals(Object obj) {
            if (obj.getClass() == T4.class) {
                T4 that = (T4)obj;

                return topic == that.topic && id1.equals(that.id1) && id2.equals(that.id2) && id3 == that.id3;
            }

            return false;
        }

        /** {@inheritDoc} */
        @Override public void writeExternal(ObjectOutput out) throws IOException {
            out.writeByte(topic.ordinal());
            U.writeUuid(out, id1);
            U.writeUuid(out, id2);
            out.writeLong(id3);
        }

        /** {@inheritDoc} */
        @Override public void readExternal(ObjectInput in) throws IOException, ClassNotFoundException {
            topic = fromOrdinal(in.readByte());
            id1 = U.readUuid(in);
            id2 = U.readUuid(in);
            id3 = in.readLong();
        }

        /** {@inheritDoc} */
        @Override public String toString() {
            return S.toString(T4.class, this);
        }
    }

    /**
     *
     */
    private static class T5 implements Externalizable {
        /** */
        private static final long serialVersionUID = 0L;

        /** */
        private GridTopic topic;

        /** */
        private UUID id1;

        /** */
        private int id2;

        /** */
        private long id3;

        /**
         * No-arg constructor needed for {@link Serializable}.
         */
        public T5() {
            // No-op.
        }

        /**
         * @param topic Topic.
         * @param id1 ID1.
         * @param id2 ID2.
         * @param id3 ID3.
         */
        private T5(GridTopic topic, UUID id1, int id2, long id3) {
            this.topic = topic;
            this.id1 = id1;
            this.id2 = id2;
            this.id3 = id3;
        }

        /** {@inheritDoc} */
        @Override public int hashCode() {
            return topic.ordinal() + id1.hashCode() + id2 + (int)(id3 ^ (id3 >>> 32));
        }

        /** {@inheritDoc} */
        @Override public boolean equals(Object obj) {
            if (obj.getClass() == T5.class) {
                T5 that = (T5)obj;

                return topic == that.topic && id1.equals(that.id1) && id2 == that.id2 && id3 == that.id3;
            }

            return false;
        }

        /** {@inheritDoc} */
        @Override public void writeExternal(ObjectOutput out) throws IOException {
            out.writeByte(topic.ordinal());
            U.writeUuid(out, id1);
            out.writeInt(id2);
            out.writeLong(id3);
        }

        /** {@inheritDoc} */
        @Override public void readExternal(ObjectInput in) throws IOException, ClassNotFoundException {
            topic = fromOrdinal(in.readByte());
            id1 = U.readUuid(in);
            id2 = in.readInt();
            id3 = in.readLong();
        }

        /** {@inheritDoc} */
        @Override public String toString() {
            return S.toString(T5.class, this);
        }
    }

    /**
     *
     */
    private static class T6 implements Externalizable {
        /** */
        private static final long serialVersionUID = 0L;

        /** */
        private GridTopic topic;

        /** */
        private UUID id1;

        /** */
        private long id2;

        /**
         * No-arg constructor needed for {@link Serializable}.
         */
        public T6() {
            // No-op.
        }

        /**
         * @param topic Topic.
         * @param id1 ID 1.
         * @param id2 ID 2.
         */
        private T6(GridTopic topic, UUID id1, long id2) {
            this.topic = topic;
            this.id1 = id1;
            this.id2 = id2;
        }

        /** {@inheritDoc} */
        @Override public int hashCode() {
            return topic.ordinal() + id1.hashCode () + (int)(id2 ^ (id2 >>> 32));
        }

        /** {@inheritDoc} */
        @Override public boolean equals(Object obj) {
            if (obj.getClass() == T6.class) {
                T6 that = (T6)obj;

                return topic == that.topic && id1.equals(that.id1) && id2 == that.id2;
            }

            return false;
        }

        /** {@inheritDoc} */
        @Override public void writeExternal(ObjectOutput out) throws IOException {
            out.writeByte(topic.ordinal());
            U.writeUuid(out, id1);
            out.writeLong(id2);
        }

        /** {@inheritDoc} */
        @Override public void readExternal(ObjectInput in) throws IOException, ClassNotFoundException {
            topic = fromOrdinal(in.readByte());
            id1 = U.readUuid(in);
            id2 = in.readLong();
        }

        /** {@inheritDoc} */
        @Override public String toString() {
            return S.toString(T6.class, this);
        }
    }

    /**
     *
     */
    private static class T7 implements Externalizable {
        /** */
        private static final long serialVersionUID = 0L;

        /** */
        private GridTopic topic;

        /** */
        private UUID id1;

        /** */
        private UUID id2;

        /** */
        private int id3;

        /** */
        private long id4;

        /**
         * No-arg constructor needed for {@link Serializable}.
         */
        public T7() {
            // No-op.
        }

        /**
         * @param topic Topic.
         * @param id1 ID1.
         * @param id2 ID2.
         * @param id3 ID3.
         * @param id4 ID4.
         */
        private T7(GridTopic topic, UUID id1, UUID id2, int id3, long id4) {
            this.topic = topic;
            this.id1 = id1;
            this.id2 = id2;
            this.id3 = id3;
            this.id4 = id4;
        }

        /** {@inheritDoc} */
        @Override public int hashCode() {
            return topic.ordinal() + id1.hashCode() + id2.hashCode() + id3 + (int)(id4 ^ (id4 >>> 32));
        }

        /** {@inheritDoc} */
        @Override public boolean equals(Object obj) {
            if (obj.getClass() == T7.class) {
                T7 that = (T7)obj;

                return topic == that.topic && id1.equals(that.id1) && id2.equals(that.id2) && id3 == that.id3 &&
                    id4 == that.id4;
            }

            return false;
        }

        /** {@inheritDoc} */
        @Override public void writeExternal(ObjectOutput out) throws IOException {
            out.writeByte(topic.ordinal());
            U.writeUuid(out, id1);
            U.writeUuid(out, id2);
            out.writeInt(id3);
            out.writeLong(id4);
        }

        /** {@inheritDoc} */
        @Override public void readExternal(ObjectInput in) throws IOException, ClassNotFoundException {
            topic = fromOrdinal(in.readByte());
            id1 = U.readUuid(in);
            id2 = U.readUuid(in);
            id3 = in.readInt();
            id4 = in.readLong();
        }

        /** {@inheritDoc} */
        @Override public String toString() {
            return S.toString(T7.class, this);
        }
    }

    /**
     *
     */
    private static class T8 implements Externalizable {
        /** */
        private static final long serialVersionUID = 0L;

        /** */
        private GridTopic topic;

        /** */
        private IgniteUuid id1;

        /** */
        private long id2;

        /**
         * No-arg constructor needed for {@link Serializable}.
         */
        public T8() {
            // No-op.
        }

        /**
         * @param topic Topic.
         * @param id1 ID1.
         * @param id2 ID2.
         */
        private T8(GridTopic topic, IgniteUuid id1, long id2) {
            this.topic = topic;
            this.id1 = id1;
            this.id2 = id2;
        }

        /** {@inheritDoc} */
        @Override public int hashCode() {
            return topic.ordinal() + id1.hashCode() + (int)(id2 ^ (id2 >>> 32));
        }

        /** {@inheritDoc} */
        @Override public boolean equals(Object obj) {
            if (obj.getClass() == T8.class) {
                T8 that = (T8)obj;

                return topic == that.topic && id1.equals(that.id1) && id2 == that.id2;
            }

            return false;
        }

        /** {@inheritDoc} */
        @Override public void writeExternal(ObjectOutput out) throws IOException {
            out.writeByte(topic.ordinal());
            U.writeGridUuid(out, id1);
            out.writeLong(id2);
        }

        /** {@inheritDoc} */
        @Override public void readExternal(ObjectInput in) throws IOException, ClassNotFoundException {
            topic = fromOrdinal(in.readByte());
            id1 = U.readGridUuid(in);
            id2 = in.readLong();
        }

        /** {@inheritDoc} */
        @Override public String toString() {
            return S.toString(T8.class, this);
        }
    }
}<|MERGE_RESOLUTION|>--- conflicted
+++ resolved
@@ -118,11 +118,10 @@
     TOPIC_INTERNAL_DIAGNOSTIC,
 
     /** */
-<<<<<<< HEAD
+    TOPIC_WAL,
+
+    /** */
     TOPIC_USER;
-=======
-    TOPIC_WAL;
->>>>>>> 6bb6b3e5
 
     /** Enum values. */
     private static final GridTopic[] VALS = values();
