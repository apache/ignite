/*
 * Licensed to the Apache Software Foundation (ASF) under one or more
 * contributor license agreements.  See the NOTICE file distributed with
 * this work for additional information regarding copyright ownership.
 * The ASF licenses this file to You under the Apache License, Version 2.0
 * (the "License"); you may not use this file except in compliance with
 * the License.  You may obtain a copy of the License at
 *
 *      http://www.apache.org/licenses/LICENSE-2.0
 *
 * Unless required by applicable law or agreed to in writing, software
 * distributed under the License is distributed on an "AS IS" BASIS,
 * WITHOUT WARRANTIES OR CONDITIONS OF ANY KIND, either express or implied.
 * See the License for the specific language governing permissions and
 * limitations under the License.
 */

package org.apache.ignite.internal.commandline.query;

import java.util.HashMap;
import java.util.Map;
import java.util.logging.Logger;
import org.apache.ignite.internal.client.GridClient;
import org.apache.ignite.internal.client.GridClientConfiguration;
import org.apache.ignite.internal.commandline.Command;
import org.apache.ignite.internal.commandline.CommandArgIterator;
import org.apache.ignite.internal.commandline.CommandLogger;
import org.apache.ignite.internal.visor.service.VisorCancelServiceTask;
import org.apache.ignite.internal.visor.service.VisorCancelServiceTaskArg;
import org.apache.ignite.mxbean.ServiceMXBean;
import org.apache.ignite.internal.visor.compute.VisorComputeCancelSessionTask;
import org.apache.ignite.internal.visor.compute.VisorComputeCancelSessionTaskArg;
import org.apache.ignite.internal.visor.tx.VisorTxOperation;
import org.apache.ignite.internal.visor.tx.VisorTxTask;
import org.apache.ignite.internal.visor.tx.VisorTxTaskArg;
import org.apache.ignite.lang.IgniteUuid;
import org.apache.ignite.mxbean.ComputeMXBean;

import static org.apache.ignite.internal.commandline.CommandList.KILL;
import static org.apache.ignite.internal.commandline.TaskExecutor.executeTaskByNameOnNode;
import static org.apache.ignite.internal.commandline.query.KillSubcommand.SERVICE;
import static org.apache.ignite.internal.commandline.query.KillSubcommand.COMPUTE;
import static org.apache.ignite.internal.commandline.query.KillSubcommand.TRANSACTION;

/**
 * control.sh kill command.
 *
 * @see KillSubcommand
 * @see ServiceMXBean
 * @see ComputeMXBean
 */
public class KillCommand implements Command<Object> {
    /** Command argument. */
    private Object taskArgs;

    /** Task name. */
    private String taskName;

    /** {@inheritDoc} */
    @Override public Object execute(GridClientConfiguration clientCfg, Logger log) throws Exception {
        try (GridClient client = Command.startClient(clientCfg)) {
            return executeTaskByNameOnNode(
                client,
                taskName,
                taskArgs,
                null,
                clientCfg
            );
        }
        catch (Throwable e) {
            log.severe("Failed to perform operation.");
            log.severe(CommandLogger.errorMessage(e));

            throw e;
        }
    }

    /** {@inheritDoc} */
    @Override public Object arg() {
        return taskArgs;
    }

    /** {@inheritDoc} */
    @Override public void parseArguments(CommandArgIterator argIter) {
        KillSubcommand cmd;

        try {
            cmd = KillSubcommand.valueOf(argIter.nextArg("Expected type of resource to kill.").toUpperCase());
        }
        catch (IllegalArgumentException e) {
            throw new IllegalArgumentException("Expected type of resource to kill.");
        }

        switch (cmd) {
            case COMPUTE:
                taskArgs = new VisorComputeCancelSessionTaskArg(
                    IgniteUuid.fromString(argIter.nextArg("Expected compute task id.")));

                taskName = VisorComputeCancelSessionTask.class.getName();

                break;

<<<<<<< HEAD
            case TRANSACTION:
                String xid = argIter.nextArg("Expected transaction id.");

                taskArgs = new VisorTxTaskArg(VisorTxOperation.KILL, null, null, null, null, null, null, xid, null,
                    null, null);

                taskName = VisorTxTask.class.getName();
=======
            case SERVICE:
                taskArgs = new VisorCancelServiceTaskArg(argIter.nextArg("Expected service name."));

                taskName = VisorCancelServiceTask.class.getName();
>>>>>>> 9f871868

                break;

            default:
                throw new IllegalArgumentException("Unknown kill subcommand: " + cmd);
        }
    }

    /** {@inheritDoc} */
    @Override public void printUsage(Logger log) {
        Map<String, String> params = new HashMap<>();

        params.put("session_id", "Session identifier.");

        Command.usage(log, "Kill compute task by session id:", KILL, params, COMPUTE.toString(),
            "session_id");

        params.clear();
<<<<<<< HEAD
        params.put("xid", "Transaction identifier.");

        Command.usage(log, "Kill transaction by xid:", KILL, params, TRANSACTION.toString(), "xid");
=======
        params.put("name", "Service name.");

        Command.usage(log, "Kill service by name:", KILL, params, SERVICE.toString(), "name");
>>>>>>> 9f871868
    }

    /** {@inheritDoc} */
    @Override public String name() {
        return KILL.toCommandName();
    }
}<|MERGE_RESOLUTION|>--- conflicted
+++ resolved
@@ -35,6 +35,7 @@
 import org.apache.ignite.internal.visor.tx.VisorTxTaskArg;
 import org.apache.ignite.lang.IgniteUuid;
 import org.apache.ignite.mxbean.ComputeMXBean;
+import org.apache.ignite.mxbean.TransactionsMXBean;
 
 import static org.apache.ignite.internal.commandline.CommandList.KILL;
 import static org.apache.ignite.internal.commandline.TaskExecutor.executeTaskByNameOnNode;
@@ -48,6 +49,7 @@
  * @see KillSubcommand
  * @see ServiceMXBean
  * @see ComputeMXBean
+ * @see TransactionsMXBean
  */
 public class KillCommand implements Command<Object> {
     /** Command argument. */
@@ -100,7 +102,13 @@
 
                 break;
 
-<<<<<<< HEAD
+            case SERVICE:
+                taskArgs = new VisorCancelServiceTaskArg(argIter.nextArg("Expected service name."));
+
+                taskName = VisorCancelServiceTask.class.getName();
+
+                break;
+
             case TRANSACTION:
                 String xid = argIter.nextArg("Expected transaction id.");
 
@@ -108,12 +116,6 @@
                     null, null);
 
                 taskName = VisorTxTask.class.getName();
-=======
-            case SERVICE:
-                taskArgs = new VisorCancelServiceTaskArg(argIter.nextArg("Expected service name."));
-
-                taskName = VisorCancelServiceTask.class.getName();
->>>>>>> 9f871868
 
                 break;
 
@@ -132,15 +134,14 @@
             "session_id");
 
         params.clear();
-<<<<<<< HEAD
+        params.put("name", "Service name.");
+
+        Command.usage(log, "Kill service by name:", KILL, params, SERVICE.toString(), "name");
+
+        params.clear();
         params.put("xid", "Transaction identifier.");
 
         Command.usage(log, "Kill transaction by xid:", KILL, params, TRANSACTION.toString(), "xid");
-=======
-        params.put("name", "Service name.");
-
-        Command.usage(log, "Kill service by name:", KILL, params, SERVICE.toString(), "name");
->>>>>>> 9f871868
     }
 
     /** {@inheritDoc} */
