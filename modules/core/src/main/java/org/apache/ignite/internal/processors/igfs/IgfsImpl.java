/*
 * Licensed to the Apache Software Foundation (ASF) under one or more
 * contributor license agreements.  See the NOTICE file distributed with
 * this work for additional information regarding copyright ownership.
 * The ASF licenses this file to You under the Apache License, Version 2.0
 * (the "License"); you may not use this file except in compliance with
 * the License.  You may obtain a copy of the License at
 *
 *      http://www.apache.org/licenses/LICENSE-2.0
 *
 * Unless required by applicable law or agreed to in writing, software
 * distributed under the License is distributed on an "AS IS" BASIS,
 * WITHOUT WARRANTIES OR CONDITIONS OF ANY KIND, either express or implied.
 * See the License for the specific language governing permissions and
 * limitations under the License.
 */

package org.apache.ignite.internal.processors.igfs;

import org.apache.ignite.Ignite;
import org.apache.ignite.IgniteCheckedException;
import org.apache.ignite.IgniteException;
import org.apache.ignite.IgniteFileSystem;
import org.apache.ignite.IgniteLogger;
import org.apache.ignite.cache.eviction.EvictionPolicy;
import org.apache.ignite.cache.eviction.igfs.IgfsPerBlockLruEvictionPolicy;
import org.apache.ignite.compute.ComputeJob;
import org.apache.ignite.compute.ComputeJobAdapter;
import org.apache.ignite.compute.ComputeJobResult;
import org.apache.ignite.compute.ComputeJobResultPolicy;
import org.apache.ignite.compute.ComputeTaskSplitAdapter;
import org.apache.ignite.configuration.CacheConfiguration;
import org.apache.ignite.configuration.FileSystemConfiguration;
import org.apache.ignite.events.IgfsEvent;
import org.apache.ignite.igfs.IgfsBlockLocation;
import org.apache.ignite.igfs.IgfsException;
import org.apache.ignite.igfs.IgfsFile;
import org.apache.ignite.igfs.IgfsInputStream;
import org.apache.ignite.igfs.IgfsInvalidPathException;
import org.apache.ignite.igfs.IgfsMetrics;
import org.apache.ignite.igfs.IgfsMode;
import org.apache.ignite.igfs.IgfsOutputStream;
import org.apache.ignite.igfs.IgfsPath;
import org.apache.ignite.igfs.IgfsPathIsDirectoryException;
import org.apache.ignite.igfs.IgfsPathNotFoundException;
import org.apache.ignite.igfs.IgfsPathSummary;
import org.apache.ignite.igfs.mapreduce.IgfsRecordResolver;
import org.apache.ignite.igfs.mapreduce.IgfsTask;
import org.apache.ignite.igfs.secondary.IgfsSecondaryFileSystem;
import org.apache.ignite.igfs.secondary.IgfsSecondaryFileSystemPositionedReadable;
import org.apache.ignite.internal.IgniteInternalFuture;
import org.apache.ignite.internal.IgniteKernal;
import org.apache.ignite.internal.managers.eventstorage.GridEventStorageManager;
import org.apache.ignite.internal.processors.hadoop.HadoopPayloadAware;
import org.apache.ignite.internal.processors.igfs.client.IgfsClientAffinityCallable;
import org.apache.ignite.internal.processors.igfs.client.IgfsClientDeleteCallable;
import org.apache.ignite.internal.processors.igfs.client.IgfsClientExistsCallable;
import org.apache.ignite.internal.processors.igfs.client.IgfsClientInfoCallable;
import org.apache.ignite.internal.processors.igfs.client.IgfsClientListFilesCallable;
import org.apache.ignite.internal.processors.igfs.client.IgfsClientListPathsCallable;
import org.apache.ignite.internal.processors.igfs.client.IgfsClientMkdirsCallable;
import org.apache.ignite.internal.processors.igfs.client.IgfsClientRenameCallable;
import org.apache.ignite.internal.processors.igfs.client.IgfsClientSetTimesCallable;
import org.apache.ignite.internal.processors.igfs.client.IgfsClientSizeCallable;
import org.apache.ignite.internal.processors.igfs.client.IgfsClientSummaryCallable;
import org.apache.ignite.internal.processors.igfs.client.IgfsClientUpdateCallable;
import org.apache.ignite.internal.processors.task.GridInternal;
import org.apache.ignite.internal.util.GridSpinBusyLock;
import org.apache.ignite.internal.util.future.GridFutureAdapter;
import org.apache.ignite.internal.util.typedef.F;
import org.apache.ignite.internal.util.typedef.T2;
import org.apache.ignite.internal.util.typedef.internal.A;
import org.apache.ignite.internal.util.typedef.internal.LT;
import org.apache.ignite.internal.util.typedef.internal.U;
import org.apache.ignite.lang.IgniteBiTuple;
import org.apache.ignite.lang.IgniteFuture;
import org.apache.ignite.lang.IgniteUuid;
import org.apache.ignite.lifecycle.LifecycleAware;
import org.apache.ignite.resources.IgniteInstanceResource;
import org.apache.ignite.thread.IgniteThreadPoolExecutor;
import org.jetbrains.annotations.Nullable;
import org.jsr166.ConcurrentHashMap8;

import java.io.OutputStream;
import java.net.URI;
import java.util.ArrayList;
import java.util.Collection;
import java.util.Collections;
import java.util.HashMap;
import java.util.HashSet;
import java.util.LinkedHashMap;
import java.util.List;
import java.util.Map;
import java.util.concurrent.Callable;
import java.util.concurrent.SynchronousQueue;
import java.util.concurrent.ThreadFactory;
import java.util.concurrent.atomic.AtomicInteger;
import java.util.concurrent.atomic.AtomicLong;

import static org.apache.ignite.events.EventType.EVT_IGFS_DIR_DELETED;
import static org.apache.ignite.events.EventType.EVT_IGFS_FILE_DELETED;
import static org.apache.ignite.events.EventType.EVT_IGFS_FILE_OPENED_READ;
import static org.apache.ignite.events.EventType.EVT_IGFS_META_UPDATED;
import static org.apache.ignite.igfs.IgfsMode.DUAL_ASYNC;
import static org.apache.ignite.igfs.IgfsMode.DUAL_SYNC;
import static org.apache.ignite.igfs.IgfsMode.PRIMARY;
import static org.apache.ignite.igfs.IgfsMode.PROXY;

/**
 * Cache-based IGFS implementation.
 */
public final class IgfsImpl implements IgfsEx {
    /** Default permissions for file system entry. */
    private static final String PERMISSION_DFLT_VAL = "0777";

    /** Index generator for async format threads. */
    private static final AtomicInteger FORMAT_THREAD_IDX_GEN = new AtomicInteger();

    /** Default directory metadata. */
    static final Map<String, String> DFLT_DIR_META = F.asMap(IgfsUtils.PROP_PERMISSION, PERMISSION_DFLT_VAL);

    /** Handshake message. */
    private final IgfsPaths secondaryPaths;

    /** Cache based structure (meta data) manager. */
    private IgfsMetaManager meta;

    /** Cache based file's data container. */
    private IgfsDataManager data;

    /** FS configuration. */
    private FileSystemConfiguration cfg;

    /** IGFS context. */
    private IgfsContext igfsCtx;

    /** Event storage manager. */
    private GridEventStorageManager evts;

    /** Logger. */
    private IgniteLogger log;

    /** Mode resolver. */
    private final IgfsModeResolver modeRslvr;

    /** Connection to the secondary file system. */
    private IgfsSecondaryFileSystem secondaryFs;

    /** Busy lock. */
    private final GridSpinBusyLock busyLock = new GridSpinBusyLock();

    /** Writers map. */
    private final ConcurrentHashMap8<IgfsPath, IgfsFileWorkerBatch> workerMap = new ConcurrentHashMap8<>();

    /** Client log directory. */
    private volatile String logDir;

    /** Eviction policy (if set). */
    private IgfsPerBlockLruEvictionPolicy evictPlc;

    /** Pool for threads working in DUAL mode. */
    private final IgniteThreadPoolExecutor dualPool;

    /**
     * Creates IGFS instance with given context.
     *
     * @param igfsCtx Context.
     * @throws IgniteCheckedException In case of error.
     */
    @SuppressWarnings("ConstantConditions")
    IgfsImpl(IgfsContext igfsCtx) throws IgniteCheckedException {
        assert igfsCtx != null;

        this.igfsCtx = igfsCtx;

        cfg = igfsCtx.configuration();
        log = igfsCtx.kernalContext().log(IgfsImpl.class);
        evts = igfsCtx.kernalContext().event();
        meta = igfsCtx.meta();
        data = igfsCtx.data();
        secondaryFs = cfg.getSecondaryFileSystem();

        if (secondaryFs != null) {
            igfsCtx.kernalContext().resource().injectGeneric(secondaryFs);

            igfsCtx.kernalContext().resource().injectFilesystem(secondaryFs, this);
        }

        if (secondaryFs instanceof LifecycleAware)
            ((LifecycleAware)secondaryFs).start();

        /* Default IGFS mode. */
        IgfsMode dfltMode;

        if (secondaryFs == null) {
            if (cfg.getDefaultMode() == PROXY)
                throw new IgniteCheckedException("Mode cannot be PROXY if secondary file system hasn't been defined.");

            dfltMode = PRIMARY;
        }
        else
            dfltMode = cfg.getDefaultMode();

        Map<String, IgfsMode> cfgModes = new LinkedHashMap<>();
        Map<String, IgfsMode> dfltModes = new LinkedHashMap<>(4, 1.0f);

        if (cfg.isInitializeDefaultPathModes() && IgfsUtils.isDualMode(dfltMode)) {
            dfltModes.put("/ignite/primary", PRIMARY);

            if (secondaryFs != null) {
                dfltModes.put("/ignite/proxy", PROXY);
                dfltModes.put("/ignite/sync", DUAL_SYNC);
                dfltModes.put("/ignite/async", DUAL_ASYNC);
            }
        }

        cfgModes.putAll(dfltModes);

        if (cfg.getPathModes() != null) {
            for (Map.Entry<String, IgfsMode> e : cfg.getPathModes().entrySet()) {
                if (!dfltModes.containsKey(e.getKey()))
                    cfgModes.put(e.getKey(), e.getValue());
                else
                    U.warn(log, "Ignoring path mode because it conflicts with Ignite reserved path " +
                        "(use another path) [mode=" + e.getValue() + ", path=" + e.getKey() + ']');
            }
        }

        ArrayList<T2<IgfsPath, IgfsMode>> modes = null;

        if (!cfgModes.isEmpty()) {
            modes = new ArrayList<>(cfgModes.size());

            for (Map.Entry<String, IgfsMode> mode : cfgModes.entrySet()) {
                IgfsMode mode0;

                if (mode.getValue() == PROXY) {
                    if (secondaryFs == null)
                        throw new IgniteCheckedException("Mode cannot be PROXY if secondary file system hasn't" +
                            " been defined: " + mode.getKey());

                    mode0 = PROXY;
                }
                else
                    mode0 = secondaryFs == null ? PRIMARY : mode.getValue();

                try {
                    modes.add(new T2<>(new IgfsPath(mode.getKey()), mode0));
                }
                catch (IllegalArgumentException e) {
                    throw new IgniteCheckedException("Invalid path found in mode pattern: " + mode.getKey(), e);
                }
            }
        }

        modeRslvr = new IgfsModeResolver(dfltMode, modes);

        Object secondaryFsPayload = null;

        if (secondaryFs instanceof HadoopPayloadAware)
            secondaryFsPayload = ((HadoopPayloadAware) secondaryFs).getPayload();

        secondaryPaths = new IgfsPaths(secondaryFsPayload, dfltMode, modeRslvr.modesOrdered());

        // Check whether IGFS LRU eviction policy is set on data cache.
        String dataCacheName = igfsCtx.configuration().getDataCacheName();

        for (CacheConfiguration cacheCfg : igfsCtx.kernalContext().config().getCacheConfiguration()) {
            if (F.eq(dataCacheName, cacheCfg.getName())) {
                EvictionPolicy evictPlc = cacheCfg.getEvictionPolicy();

                if (evictPlc != null & evictPlc instanceof IgfsPerBlockLruEvictionPolicy)
                    this.evictPlc = (IgfsPerBlockLruEvictionPolicy)evictPlc;

                break;
            }
        }

        dualPool = secondaryFs != null ? new IgniteThreadPoolExecutor(4, Integer.MAX_VALUE, 5000L,
            new SynchronousQueue<Runnable>(), new IgfsThreadFactory(cfg.getName()), null) : null;
    }

    /** {@inheritDoc} */
    @Override public void stop(boolean cancel) {
        busyLock.block();

        // Clear interrupted flag temporarily.
        boolean interrupted = Thread.interrupted();

        if (secondaryFs != null) {
            // Force all workers to finish their batches.
            for (IgfsFileWorkerBatch batch : workerMap.values())
                batch.cancel();

            try {
                if (secondaryFs instanceof LifecycleAware)
                    ((LifecycleAware)secondaryFs).stop();
            }
            catch (Exception e) {
                log.error("Failed to close secondary file system.", e);
            }
        }

        // Restore interrupted flag.
        if (interrupted)
            Thread.currentThread().interrupt();
    }

    /**
     * Create batch for the file.
     *
     * @param path File path in the secondary file system.
     * @param out Output stream to that file.
     * @return Created batch.
     * @throws IgniteCheckedException In case new batch cannot be created.
     */
    private IgfsFileWorkerBatch newBatch(final IgfsPath path, OutputStream out) throws IgniteCheckedException {
        assert path != null;
        assert out != null;

        if (enterBusy()) {
            try {
                // Create new batch.
                IgfsFileWorkerBatch batch = new IgfsFileWorkerBatch(path, out) {
                    @Override protected void onDone() {
                        workerMap.remove(path, this);
                    }
                };

                // Submit it to the thread pool immediately.
                assert dualPool != null;

                dualPool.submit(batch);

                // Spin in case another batch is currently running.
                while (true) {
                    IgfsFileWorkerBatch prevBatch = workerMap.putIfAbsent(path, batch);

                    if (prevBatch == null)
                        break;
                    else
                        prevBatch.await();
                }

                return batch;
            }
            finally {
                busyLock.leaveBusy();
            }
        }
        else
            throw new IllegalStateException("Cannot create new output stream to the secondary file system " +
                "because IGFS is stopping: " + path);
    }

    /**
     * @return {@code True} if entered busy section.
     * @throws IgniteException If failed to await caches start.
     */
    private boolean enterBusy() {
        meta.awaitInit();
        data.awaitInit();

        return busyLock.enterBusy();
    }

    /** {@inheritDoc} */
    @Override public void await(IgfsPath... paths) {
        assert paths != null;

        for (Map.Entry<IgfsPath, IgfsFileWorkerBatch> workerEntry : workerMap.entrySet()) {
            IgfsPath workerPath = workerEntry.getKey();

            boolean await = false;

            for (IgfsPath path : paths) {
                if (workerPath.isSubDirectoryOf(path) || F.eq(workerPath, path))  {
                    await = true;

                    break;
                }
            }

            if (await) {
                IgfsFileWorkerBatch batch = workerEntry.getValue();

                if (batch != null) {
                    try {
                        // We wait only on files which had been closed, but their async writes are still in progress.
                        // This check is racy if several threads are modifying file system concurrently, but we are ok
                        // with that. The sole purpose of this waiting is to ensure happens-before semantics for a
                        // single thread. E.g., we have thread A working with Hadoop file system in another process.
                        // This file system communicates with a node and actual processing occurs in threads B and C
                        // of the current process. What we need to ensure is that if thread A called "close" then
                        // subsequent operations of this thread "see" this close and wait for async writes to finish.
                        // And as we do not on which paths thread A performed writes earlier, we have to wait for all
                        // batches on current path and all it's known children.
                        if (batch.finishing())
                            batch.await();
                    }
                    catch (IgniteCheckedException ignore) {
                        // No-op.
                    }
                }
            }
        }
    }

    /** {@inheritDoc} */
    @Override public IgfsContext context() {
        return igfsCtx;
    }

    /**
     * @return Mode resolver.
     */
    IgfsModeResolver modeResolver() {
        return modeRslvr;
    }

    /** {@inheritDoc} */
    @Nullable @Override public String name() {
        return cfg.getName();
    }

    /** {@inheritDoc} */
    @Override public FileSystemConfiguration configuration() {
        return cfg;
    }

    /** {@inheritDoc} */
    @Override public IgfsPaths proxyPaths() {
        return secondaryPaths;
    }

    /** {@inheritDoc} */
    @Override public String clientLogDirectory() {
        return logDir;
    }

    /** {@inheritDoc} */
    @Override public void clientLogDirectory(String logDir) {
        this.logDir = logDir;
    }

    /** {@inheritDoc} */
    @SuppressWarnings("ConstantConditions")
    @Override public IgfsStatus globalSpace() {
        return safeOp(new Callable<IgfsStatus>() {
            @Override public IgfsStatus call() throws Exception {
                IgniteBiTuple<Long, Long> space = igfsCtx.kernalContext().grid().compute().execute(
                    new IgfsGlobalSpaceTask(name()), null);

                return new IgfsStatus(space.get1(), space.get2());
            }
        });
    }

    /** {@inheritDoc} */
    @Override public void globalSampling(@Nullable final Boolean val) throws IgniteCheckedException {
        safeOp(new Callable<Void>() {
            @Override public Void call() throws Exception {
                if (meta.sampling(val)) {
                    if (val == null)
                        log.info("Sampling flag has been cleared. All further file system connections will perform " +
                            "logging depending on their configuration.");
                    else if (val)
                        log.info("Sampling flag has been set to \"true\". All further file system connections will " +
                            "perform logging.");
                    else
                        log.info("Sampling flag has been set to \"false\". All further file system connections will " +
                            "not perform logging.");
                }

                return null;
            }
        });
    }

    /** {@inheritDoc} */
    @Override @Nullable public Boolean globalSampling() {
        return safeOp(new Callable<Boolean>() {
            @Override public Boolean call() throws Exception {
                return meta.sampling();
            }
        });
    }
    /** {@inheritDoc} */
    @Override public long groupBlockSize() {
        return data.groupBlockSize();
    }

    /** {@inheritDoc} */
    @Override public boolean exists(final IgfsPath path) {
        A.notNull(path, "path");

        if (meta.isClient())
            return meta.runClientTask(new IgfsClientExistsCallable(cfg.getName(), path));

        return safeOp(new Callable<Boolean>() {
            @Override public Boolean call() throws Exception {
                if (log.isDebugEnabled())
                    log.debug("Check file exists: " + path);

                IgfsMode mode = resolveMode(path);

                boolean res = false;

                switch (mode) {
                    case PRIMARY:
                        res = meta.fileId(path) != null;

                        break;

                    case DUAL_SYNC:
                    case DUAL_ASYNC:
                        res = meta.fileId(path) != null;

                        if (!res) {
                            try {
                                res = secondaryFs.exists(path);
                            }
                            catch (Exception e) {
                                U.error(log, "Exists in DUAL mode failed [path=" + path + ']', e);

                                throw e;
                            }
                        }

                        break;

                    case PROXY:
                        res = secondaryFs.exists(path);

                        break;
                }

                return res;
            }
        });
    }

    /** {@inheritDoc} */
    @Override @Nullable public IgfsFile info(final IgfsPath path) {
        A.notNull(path, "path");

        if (meta.isClient())
            return meta.runClientTask(new IgfsClientInfoCallable(cfg.getName(), path));

        return safeOp(new Callable<IgfsFile>() {
            @Override public IgfsFile call() throws Exception {
                if (log.isDebugEnabled())
                    log.debug("Get file info: " + path);

                IgfsMode mode = resolveMode(path);

                return resolveFileInfo(path, mode);
            }
        });
    }

    /** {@inheritDoc} */
    @Override public IgfsMode mode(IgfsPath path) {
        A.notNull(path, "path");

        return modeRslvr.resolveMode(path);
    }

    /** {@inheritDoc} */
    @Override public IgfsPathSummary summary(final IgfsPath path) {
        A.notNull(path, "path");

        if (meta.isClient())
            return meta.runClientTask(new IgfsClientSummaryCallable(cfg.getName(), path));

        return safeOp(new Callable<IgfsPathSummary>() {
            @Override public IgfsPathSummary call() throws Exception {
                if (log.isDebugEnabled())
                    log.debug("Calculating path summary: " + path);

                return summary0(path);
            }
        });
    }

    /** {@inheritDoc} */
    @Override public IgfsFile update(final IgfsPath path, final Map<String, String> props) {
        A.notNull(path, "path");
        A.notNull(props, "props");
        A.ensure(!props.isEmpty(), "!props.isEmpty()");

        if (meta.isClient())
            return meta.runClientTask(new IgfsClientUpdateCallable(cfg.getName(), path, props));

        return safeOp(new Callable<IgfsFile>() {
            @Override public IgfsFile call() throws Exception {
                if (log.isDebugEnabled())
                    log.debug("Set file properties [path=" + path + ", props=" + props + ']');

                IgfsMode mode = resolveMode(path);

                switch (mode) {
                    case PRIMARY:
                    {
                        List<IgniteUuid> fileIds = meta.idsForPath(path);

                        IgniteUuid fileId = fileIds.get(fileIds.size() - 1);

                        if (fileId != null) {
                            IgfsEntryInfo info = meta.updateProperties(fileId, props);

                            if (info != null) {
                                if (evts.isRecordable(EVT_IGFS_META_UPDATED))
                                    evts.record(new IgfsEvent(path, igfsCtx.localNode(), EVT_IGFS_META_UPDATED, props));

                                return new IgfsFileImpl(path, info, data.groupBlockSize());
                            }
                        }

                        break;
                    }

                    case DUAL_ASYNC:
                    case DUAL_SYNC:
                    {
                        await(path);

                        IgfsEntryInfo info = meta.updateDual(secondaryFs, path, props);

                        if (info != null)
                            return new IgfsFileImpl(path, info, data.groupBlockSize());

                        break;
                    }

                    default:
                        assert mode == PROXY : "Unknown mode: " + mode;

                        IgfsFile file = secondaryFs.update(path, props);

                        if (file != null)
                            return new IgfsFileImpl(secondaryFs.update(path, props), data.groupBlockSize());
                }

                return null;
            }
        });
    }

    /** {@inheritDoc} */
    @Override public void rename(final IgfsPath src, final IgfsPath dest) {
        A.notNull(src, "src");
        A.notNull(dest, "dest");

        if (meta.isClient()) {
            meta.runClientTask(new IgfsClientRenameCallable(cfg.getName(), src, dest));

            return;
        }

        safeOp(new Callable<Void>() {
            @Override public Void call() throws Exception {
                if (log.isDebugEnabled())
                    log.debug("Rename file [src=" + src + ", dest=" + dest + ']');

                IgfsMode mode = resolveMode(src);

                if (src.equals(dest))
                    return null; // Rename to itself is a no-op.

                // Cannot rename root directory.
                if (src.parent() == null)
                    throw new IgfsInvalidPathException("Root directory cannot be renamed.");

                // Cannot move directory of upper level to self sub-dir.
                if (dest.isSubDirectoryOf(src))
                    throw new IgfsInvalidPathException("Failed to rename directory (cannot move directory of " +
                        "upper level to self sub-dir) [src=" + src + ", dest=" + dest + ']');

                if (evictExclude(src, mode == PRIMARY) != evictExclude(dest, modeRslvr.resolveMode(dest) == PRIMARY))
                    throw new IgfsInvalidPathException("Cannot move file to a path with different eviction " +
                        "exclude setting (need to copy and remove)");

                switch (mode) {
                    case PRIMARY:
                        meta.move(src, dest);

                        break;

                    case DUAL_ASYNC:
                    case DUAL_SYNC:
                        await(src, dest);

                        meta.renameDual(secondaryFs, src, dest);

                        break;

                    default:
                        assert mode == PROXY : "Unknown mode: " + mode;

                        secondaryFs.rename(src, dest);

                        break;
                }

                return null;
            }
        });
    }

    /** {@inheritDoc} */
    @Override public boolean delete(final IgfsPath path, final boolean recursive) {
        A.notNull(path, "path");

        if (meta.isClient())
            return meta.runClientTask(new IgfsClientDeleteCallable(cfg.getName(), path, recursive));

        return safeOp(new Callable<Boolean>() {
            @Override public Boolean call() throws Exception {
                if (log.isDebugEnabled())
                    log.debug("Deleting file [path=" + path + ", recursive=" + recursive + ']');

                if (F.eq(IgfsPath.ROOT, path))
                    return false;

                IgfsMode mode = resolveMode(path);

                if (mode == PROXY)
                    return secondaryFs.delete(path, recursive);

                boolean dual = IgfsUtils.isDualMode(mode);

                if (dual)
                    await(path);

                IgfsDeleteResult res = meta.softDelete(path, recursive, dual ? secondaryFs : null);

                // Record event if needed.
                if (res.success() && res.info() != null)
                    IgfsUtils.sendEvents(igfsCtx.kernalContext(), path,
                        res.info().isFile() ? EVT_IGFS_FILE_DELETED : EVT_IGFS_DIR_DELETED);

                return res.success();
            }
        });
    }

    /** {@inheritDoc} */
    @Override public void mkdirs(IgfsPath path) {
        mkdirs(path, null);
    }

    /** {@inheritDoc} */
    @Override public void mkdirs(final IgfsPath path, @Nullable final Map<String, String> props)  {
        A.notNull(path, "path");

        if (meta.isClient()) {
            meta.runClientTask(new IgfsClientMkdirsCallable(cfg.getName(), path, props));

            return ;
        }

        safeOp(new Callable<Void>() {
            @Override public Void call() throws Exception {
                if (log.isDebugEnabled())
                    log.debug("Make directories: " + path);

                IgfsMode mode = resolveMode(path);

                switch (mode) {
                    case PRIMARY:
                        meta.mkdirs(path, props == null ? DFLT_DIR_META : new HashMap<>(props));

                        break;

                    case DUAL_ASYNC:
                    case DUAL_SYNC:
                        await(path);

                        meta.mkdirsDual(secondaryFs, path, props);

                        break;

                    case PROXY:
                        secondaryFs.mkdirs(path, props);

                        break;
                }

                return null;
            }
        });
    }

    /** {@inheritDoc} */
    @SuppressWarnings("unchecked")
    @Override public Collection<IgfsPath> listPaths(final IgfsPath path) {
        A.notNull(path, "path");

        if (meta.isClient())
            meta.runClientTask(new IgfsClientListPathsCallable(cfg.getName(), path));

        return safeOp(new Callable<Collection<IgfsPath>>() {
            @Override public Collection<IgfsPath> call() throws Exception {
                if (log.isDebugEnabled())
                    log.debug("List directory: " + path);

                IgfsMode mode = resolveMode(path);

                Collection<IgfsPath> files = new HashSet<>();

                if (mode != PRIMARY) {
                    assert secondaryFs != null;

                    try {
                        Collection<IgfsPath> children = secondaryFs.listPaths(path);

                        files.addAll(children);

                        if (mode == PROXY || !modeRslvr.hasPrimaryChild(path))
                            return files;
                    }
                    catch (Exception e) {
                        U.error(log, "List paths in DUAL mode failed [path=" + path + ']', e);

                        throw e;
                    }
                }

                IgfsEntryInfo info = primaryInfoForListing(path);

                if (info != null) {
                    // Perform the listing.
                    for (String child : info.listing().keySet())
                        files.add(new IgfsPath(path, child));
                }
                else if (mode == PRIMARY)
                    throw new IgfsPathNotFoundException("Failed to list paths (path not found): " + path);

                return files;
            }
        });
    }

    /** {@inheritDoc} */
    @Override public Collection<IgfsFile> listFiles(final IgfsPath path) {
        A.notNull(path, "path");

        if (meta.isClient())
            meta.runClientTask(new IgfsClientListFilesCallable(cfg.getName(), path));

        return safeOp(new Callable<Collection<IgfsFile>>() {
            @Override public Collection<IgfsFile> call() throws Exception {
                if (log.isDebugEnabled())
                    log.debug("List directory details: " + path);

                IgfsMode mode = resolveMode(path);

                Collection<IgfsFile> files = new HashSet<>();

                if (mode != PRIMARY) {
                    assert secondaryFs != null;

                    try {
                        Collection<IgfsFile> children = secondaryFs.listFiles(path);

                        for (IgfsFile child : children) {
                            IgfsFileImpl impl = new IgfsFileImpl(child, data.groupBlockSize());

                            files.add(impl);
                        }

                        if (mode == PROXY || !modeRslvr.hasPrimaryChild(path))
                            return files;
                    }
                    catch (Exception e) {
                        U.error(log, "List files in DUAL mode failed [path=" + path + ']', e);

                        throw e;
                    }
                }

                IgfsEntryInfo info = primaryInfoForListing(path);

                if (info != null) {
                    if (info.isFile())
                        // If this is a file, return its description.
                        return Collections.<IgfsFile>singleton(new IgfsFileImpl(path, info,
                            data.groupBlockSize()));

                    // Perform the listing.
                    for (Map.Entry<String, IgfsListingEntry> e : info.listing().entrySet()) {
                        IgfsEntryInfo childInfo = meta.info(e.getValue().fileId());

                        if (childInfo != null) {
                            IgfsPath childPath = new IgfsPath(path, e.getKey());

                            files.add(new IgfsFileImpl(childPath, childInfo, data.groupBlockSize()));
                        }
                    }
                }
                else if (mode == PRIMARY)
                    throw new IgfsPathNotFoundException("Failed to list files (path not found): " + path);

                return files;
            }
        });
    }

    /**
     * Get primary file system info for listing operation.
     *
     * @param path Path.
     * @return Info or {@code null} if not found.
     * @throws IgniteCheckedException If failed.
     */
    private IgfsEntryInfo primaryInfoForListing(IgfsPath path) throws IgniteCheckedException {
        IgniteUuid fileId = meta.fileId(path);

        return fileId != null ? meta.info(fileId) : null;
    }

    /** {@inheritDoc} */
    @Override public long usedSpaceSize() {
        return metrics().localSpaceSize();
    }

    /** {@inheritDoc} */
    @Override public IgfsInputStream open(IgfsPath path) {
        return open(path, cfg.getStreamBufferSize(), cfg.getSequentialReadsBeforePrefetch());
    }

    /** {@inheritDoc} */
    @Override public IgfsInputStream open(IgfsPath path, int bufSize) {
        return open(path, bufSize, cfg.getSequentialReadsBeforePrefetch());
    }

    /** {@inheritDoc} */
    @Override public IgfsInputStream open(final IgfsPath path, final int bufSize,
        final int seqReadsBeforePrefetch) {
        A.notNull(path, "path");
        A.ensure(bufSize >= 0, "bufSize >= 0");
        A.ensure(seqReadsBeforePrefetch >= 0, "seqReadsBeforePrefetch >= 0");

        return safeOp(new Callable<IgfsInputStream>() {
            @Override public IgfsInputStream call() throws Exception {
                if (log.isDebugEnabled())
                    log.debug("Open file for reading [path=" + path + ", bufSize=" + bufSize + ']');

                int bufSize0 = bufSize == 0 ? cfg.getStreamBufferSize() : bufSize;

                IgfsMode mode = resolveMode(path);

                switch (mode) {
                    case PRIMARY: {
                        IgfsEntryInfo info = meta.infoForPath(path);

                        if (info == null)
                            throw new IgfsPathNotFoundException("File not found: " + path);

                        if (!info.isFile())
                            throw new IgfsPathIsDirectoryException("Failed to open file (not a file): " + path);

                        // Input stream to read data from grid cache with separate blocks.
                        IgfsInputStreamImpl os = new IgfsInputStreamImpl(igfsCtx, path, info,
                            cfg.getPrefetchBlocks(), seqReadsBeforePrefetch, null,
                            info.length(), info.blockSize(), info.blocksCount(), false);

                        IgfsUtils.sendEvents(igfsCtx.kernalContext(), path, EVT_IGFS_FILE_OPENED_READ);

                        return os;
                    }

                    case DUAL_ASYNC:
                    case DUAL_SYNC: {
                        assert IgfsUtils.isDualMode(mode);

                        IgfsSecondaryInputStreamDescriptor desc = meta.openDual(secondaryFs, path, bufSize0);

                        IgfsEntryInfo info = desc.info();

                        IgfsInputStreamImpl os = new IgfsInputStreamImpl(igfsCtx, path, info,
                            cfg.getPrefetchBlocks(), seqReadsBeforePrefetch, desc.reader(),
                            info.length(), info.blockSize(), info.blocksCount(), false);

                        IgfsUtils.sendEvents(igfsCtx.kernalContext(), path, EVT_IGFS_FILE_OPENED_READ);

                        return os;
                    }

                    case PROXY: {
                        assert secondaryFs != null;

                        IgfsFile info = info(path);

                        if (info == null)
                            throw new IgfsPathNotFoundException("File not found: " + path);

                        if (!info.isFile())
                            throw new IgfsPathIsDirectoryException("Failed to open file (not a file): " + path);

                        IgfsSecondaryFileSystemPositionedReadable secReader =
                            new IgfsLazySecondaryFileSystemPositionedReadable(secondaryFs, path, bufSize);

                        long len = info.length();

                        int blockSize = info.blockSize() > 0 ? info.blockSize() : cfg.getBlockSize();

                        long blockCnt = len / blockSize;

                        if (len % blockSize != 0)
                            blockCnt++;

                        IgfsInputStream os = new IgfsInputStreamImpl(igfsCtx, path, null,
                            cfg.getPrefetchBlocks(), seqReadsBeforePrefetch, secReader,
                            info.length(), blockSize, blockCnt, true);

                        IgfsUtils.sendEvents(igfsCtx.kernalContext(), path, EVT_IGFS_FILE_OPENED_READ);

                        return os;
                    }

                    default:
                        assert false : "Unexpected mode " + mode;
                        return null;
                }
            }
        });
    }

    /** {@inheritDoc} */
    @Override public IgfsOutputStream create(IgfsPath path, boolean overwrite) {
        return create0(path, cfg.getStreamBufferSize(), overwrite, null, 0, null, true);
    }

    /** {@inheritDoc} */
    @Override public IgfsOutputStream create(IgfsPath path, int bufSize, boolean overwrite, int replication,
        long blockSize, @Nullable Map<String, String> props) {
        return create0(path, bufSize, overwrite, null, replication, props, false);
    }

    /** {@inheritDoc} */
    @Override public IgfsOutputStream create(IgfsPath path, int bufSize, boolean overwrite,
        @Nullable IgniteUuid affKey, int replication, long blockSize, @Nullable Map<String, String> props) {
        return create0(path, bufSize, overwrite, affKey, replication, props, false);
    }

    /**
     * Create new file.
     *
     * @param path Path.
     * @param bufSize Buffer size.
     * @param overwrite Overwrite flag.
     * @param affKey Affinity key.
     * @param replication Replication factor.
     * @param props Properties.
     * @param simpleCreate Whether new file should be created in secondary FS using create(Path, boolean) method.
     * @return Output stream.
     */
    private IgfsOutputStream create0(
        final IgfsPath path,
        final int bufSize,
        final boolean overwrite,
        @Nullable final IgniteUuid affKey,
        final int replication,
        @Nullable final Map<String, String> props,
        final boolean simpleCreate
    ) {
        A.notNull(path, "path");
        A.ensure(bufSize >= 0, "bufSize >= 0");

        return safeOp(new Callable<IgfsOutputStream>() {
            @Override public IgfsOutputStream call() throws Exception {
                if (log.isDebugEnabled())
                    log.debug("Open file for writing [path=" + path + ", bufSize=" + bufSize + ", overwrite=" +
                        overwrite + ", props=" + props + ']');

                // Resolve mode.
                final IgfsMode mode = resolveMode(path);

                // Prepare properties.
                final Map<String, String> dirProps, fileProps;

                if (props == null) {
                    dirProps = DFLT_DIR_META;

                    fileProps = null;
                }
                else
                    dirProps = fileProps = new HashMap<>(props);

                if (mode == PROXY) {
                    assert secondaryFs != null;

                    OutputStream secondaryStream = secondaryFs.create(path, bufSize, overwrite, replication,
                        groupBlockSize(), props);

                    IgfsFileWorkerBatch batch = newBatch(path, secondaryStream);

                    return new IgfsOutputStreamProxyImpl(igfsCtx, path, info(path), bufferSize(bufSize), batch);
                }

                // Prepare context for DUAL mode.
                IgfsSecondaryFileSystemCreateContext secondaryCtx = null;

                if (mode != PRIMARY)
                    secondaryCtx = new IgfsSecondaryFileSystemCreateContext(secondaryFs, path, overwrite, simpleCreate,
                        fileProps, (short)replication, groupBlockSize(), bufSize);

                // Await for async ops completion if in DUAL mode.
                if (mode != PRIMARY)
                    await(path);

                // Perform create.
                IgfsCreateResult res = meta.create(
                    path,
                    dirProps,
                    overwrite,
                    cfg.getBlockSize(),
                    affKey,
                    evictExclude(path, mode == PRIMARY),
                    fileProps,
                    secondaryCtx
                );

                assert res != null;

                // Create secondary file system batch.
                OutputStream secondaryStream = res.secondaryOutputStream();

                IgfsFileWorkerBatch batch = secondaryStream != null ? newBatch(path, secondaryStream) : null;

                return new IgfsOutputStreamImpl(igfsCtx, path, res.info(), bufferSize(bufSize), mode, batch);
            }
        });
    }

    /** {@inheritDoc} */
    @Override public IgfsOutputStream append(IgfsPath path, boolean create) {
        return append(path, cfg.getStreamBufferSize(), create, null);
    }

    /** {@inheritDoc} */
    @Override public IgfsOutputStream append(final IgfsPath path, final int bufSize, final boolean create,
        @Nullable final Map<String, String> props) {
        A.notNull(path, "path");
        A.ensure(bufSize >= 0, "bufSize >= 0");

        return safeOp(new Callable<IgfsOutputStream>() {
            @Override public IgfsOutputStream call() throws Exception {
                if (log.isDebugEnabled())
                    log.debug("Open file for appending [path=" + path + ", bufSize=" + bufSize + ", create=" + create +
                        ", props=" + props + ']');

                final IgfsMode mode = resolveMode(path);

                if (mode == PROXY) {
                    assert secondaryFs != null;

                    OutputStream secondaryStream = secondaryFs.append(path, bufSize, create, props);

                    IgfsFileWorkerBatch batch = newBatch(path, secondaryStream);

                    return new IgfsOutputStreamProxyImpl(igfsCtx, path, info(path), bufferSize(bufSize), batch);
                }

                if (mode != PRIMARY) {
                    assert IgfsUtils.isDualMode(mode);

                    await(path);

                    IgfsCreateResult desc = meta.appendDual(secondaryFs, path, bufSize, create);

                    IgfsFileWorkerBatch batch = newBatch(path, desc.secondaryOutputStream());

                    return new IgfsOutputStreamImpl(igfsCtx, path, desc.info(), bufferSize(bufSize), mode, batch);
                }

                final List<IgniteUuid> ids = meta.idsForPath(path);

                final IgniteUuid id = ids.get(ids.size() - 1);

                if (id == null) {
                    if (!create)
                        throw new IgfsPathNotFoundException("File not found: " + path);
                }

                // Prevent attempt to append to ROOT in early stage:
                if (ids.size() == 1)
                    throw new IgfsPathIsDirectoryException("Failed to open file (not a file): " + path);

                final Map<String, String> dirProps, fileProps;

                if (props == null) {
                    dirProps = DFLT_DIR_META;

                    fileProps = null;
                }
                else
                    dirProps = fileProps = new HashMap<>(props);

                IgfsEntryInfo res = meta.append(
                    path,
                    dirProps,
                    create,
                    cfg.getBlockSize(),
                    null/*affKey*/,
                    evictExclude(path, true),
                    fileProps
                );

                assert res != null;

                return new IgfsOutputStreamImpl(igfsCtx, path, res, bufferSize(bufSize), mode, null);
            }
        });
    }

    /** {@inheritDoc} */
    @Override public void setTimes(final IgfsPath path, final long accessTime, final long modificationTime) {
        A.notNull(path, "path");

        if (accessTime == -1 && modificationTime == -1)
            return;

        if (meta.isClient()) {
            meta.runClientTask(new IgfsClientSetTimesCallable(cfg.getName(), path, accessTime, modificationTime));

            return;
        }

        safeOp(new Callable<Void>() {
            @Override public Void call() throws Exception {
                IgfsMode mode = resolveMode(path);

                if (mode == PROXY) {
                    if (secondaryFs instanceof IgfsSecondaryFileSystemV2)
                        ((IgfsSecondaryFileSystemV2)secondaryFs).setTimes(path, accessTime, modificationTime);
                    else
                        throw new UnsupportedOperationException("setTimes is not supported in PROXY mode for " +
                            "this secondary file system,");
                }
                else {
                    boolean useSecondary =
                        IgfsUtils.isDualMode(mode) && secondaryFs instanceof IgfsSecondaryFileSystemV2;

                    meta.updateTimes(path, accessTime, modificationTime,
                        useSecondary ? (IgfsSecondaryFileSystemV2) secondaryFs : null);
                }

                return null;
            }
        });
    }

    /** {@inheritDoc} */
    @Override public Collection<IgfsBlockLocation> affinity(IgfsPath path, long start, long len) {
        return affinity(path, start, len, 0L);
    }

    /** {@inheritDoc} */
    @Override public Collection<IgfsBlockLocation> affinity(final IgfsPath path, final long start, final long len,
        final long maxLen) {
        A.notNull(path, "path");
        A.ensure(start >= 0, "start >= 0");
        A.ensure(len >= 0, "len >= 0");

        if (meta.isClient())
            return meta.runClientTask(new IgfsClientAffinityCallable(cfg.getName(), path, start, len, maxLen));

        return safeOp(new Callable<Collection<IgfsBlockLocation>>() {
            @Override public Collection<IgfsBlockLocation> call() throws Exception {
                if (log.isDebugEnabled())
                    log.debug("Get affinity for file block [path=" + path + ", start=" + start + ", len=" + len + ']');

                IgfsMode mode = resolveMode(path);

                if (mode == PROXY) {
                    if (secondaryFs instanceof IgfsSecondaryFileSystemV2)
<<<<<<< HEAD
                        return ((IgfsSecondaryFileSystemV2)secondaryFs).affinity(path, start, len, maxLen,
                            Collections.singleton(igfsCtx.localNode()));
=======
                        return ((IgfsSecondaryFileSystemV2)secondaryFs).affinity(path, start, len, maxLen);
>>>>>>> 3f126853
                    else {
                        IgfsFile info = info(path);
                        return (info != null) ?
                            Collections.<IgfsBlockLocation>singleton(
                                new IgfsBlockLocationImpl(0, info.length(), Collections.singleton(igfsCtx.localNode())))
                            : Collections.<IgfsBlockLocation>emptySet();
                    }
                }

                // Check memory first.
                IgfsEntryInfo info = meta.infoForPath(path);

                if (info == null && mode != PRIMARY) {
                    assert IgfsUtils.isDualMode(mode);
                    assert secondaryFs != null;

                    // Synchronize
                    info = meta.synchronizeFileDual(secondaryFs, path);
                }

                if (info == null)
                    throw new IgfsPathNotFoundException("File not found: " + path);

                if (!info.isFile())
                    throw new IgfsPathIsDirectoryException("Failed to get affinity for path because it is not " +
                        "a file: " + path);

                return data.affinity(info, start, len, maxLen);
            }
        });
    }

    /** {@inheritDoc} */
    @Override public IgfsMetrics metrics() {
        return safeOp(new Callable<IgfsMetrics>() {
            @Override public IgfsMetrics call() throws Exception {
                IgfsPathSummary sum = summary0(IgfsPath.ROOT);

                long secondarySpaceSize = 0;

                if (secondaryFs != null) {
                    try {
                        secondarySpaceSize = secondaryFs.usedSpaceSize();
                    }
                    catch (IgniteException e) {
                        LT.warn(log, e, "Failed to get secondary file system consumed space size.");

                        secondarySpaceSize = -1;
                    }
                }

                IgfsLocalMetrics metrics = igfsCtx.metrics();

                return new IgfsMetricsAdapter(
                    igfsCtx.data().spaceSize(),
                    igfsCtx.data().maxSpaceSize(),
                    secondarySpaceSize,
                    sum.directoriesCount(),
                    sum.filesCount(),
                    metrics.filesOpenedForRead(),
                    metrics.filesOpenedForWrite(),
                    metrics.readBlocks(),
                    metrics.readBlocksSecondary(),
                    metrics.writeBlocks(),
                    metrics.writeBlocksSecondary(),
                    metrics.readBytes(),
                    metrics.readBytesTime(),
                    metrics.writeBytes(),
                    metrics.writeBytesTime());
            }
        });
    }

    /** {@inheritDoc} */
    @Override public void resetMetrics() {
        igfsCtx.metrics().reset();
    }

    /** {@inheritDoc} */
    @Override public long size(final IgfsPath path) {
        A.notNull(path, "path");

        if (meta.isClient())
            return meta.runClientTask(new IgfsClientSizeCallable(cfg.getName(), path));

        return safeOp(new Callable<Long>() {
            @Override public Long call() throws Exception {
                return summary0(path).totalLength();
            }
        });
    }

    /**
     * Get summary for path.
     *
     * @param path Path.
     * @return Summary.
     * @throws IgniteCheckedException If failed.
     */
    private IgfsPathSummary summary0(IgfsPath path) throws IgniteCheckedException {
        IgfsFile info = info(path);

        if (info == null)
            throw new IgfsPathNotFoundException("Failed to get path summary (path not found): " + path);

        IgfsPathSummary sum = new IgfsPathSummary(path);

        summaryRecursive(info, sum);

        return sum;
    }

    /**
     * Calculates size of directory or file for given ID.
     *
     * @param file IGFS File object.
     * @param sum Summary object that will collect information.
     * @throws IgniteCheckedException If failed.
     */
    private void summaryRecursive(IgfsFile file, IgfsPathSummary sum) throws IgniteCheckedException {
        assert file != null;
        assert sum != null;

        if (file.isDirectory()) {
            if (!F.eq(IgfsPath.ROOT, file.path()))
                sum.directoriesCount(sum.directoriesCount() + 1);

            for (IgfsFile childFile : listFiles(file.path()))
                summaryRecursive(childFile, sum);
        }
        else {
            sum.filesCount(sum.filesCount() + 1);
            sum.totalLength(sum.totalLength() + file.length());
        }
    }

    /** {@inheritDoc} */
    @Override public void format() {
        try {
            IgniteUuid id = meta.format();

            // If ID is null, then file system is already empty.
            if (id == null)
                return;

            while (true) {
                if (enterBusy()) {
                    try {
                        if (!meta.exists(id))
                            return;
                    }
                    finally {
                        busyLock.leaveBusy();
                    }
                }

                U.sleep(10);
            }
        }
        catch (Exception e) {
            throw IgfsUtils.toIgfsException(e);
        }
    }

    /**
     * Formats the file system removing all existing entries from it.
     *
     * @return Future.
     */
    IgniteInternalFuture<?> formatAsync() {
        GridFutureAdapter<?> fut = new GridFutureAdapter<>();

        Thread t = new Thread(new FormatRunnable(fut), "igfs-format-" + cfg.getName() + "-" +
            FORMAT_THREAD_IDX_GEN.incrementAndGet());

        t.setDaemon(true);

        t.start();

        return fut;
    }

    /** {@inheritDoc} */
    @Override public <T, R> R execute(IgfsTask<T, R> task, @Nullable IgfsRecordResolver rslvr,
        Collection<IgfsPath> paths, @Nullable T arg) {
        try {
            return executeAsync(task, rslvr, paths, arg).get();
        }
        catch (Exception e) {
            throw IgfsUtils.toIgfsException(e);
        }
    }

    /** {@inheritDoc} */
    @Override public <T, R> R execute(IgfsTask<T, R> task, @Nullable IgfsRecordResolver rslvr,
        Collection<IgfsPath> paths, boolean skipNonExistentFiles, long maxRangeLen, @Nullable T arg) {
        try {
            return executeAsync(task, rslvr, paths, skipNonExistentFiles, maxRangeLen, arg).get();
        }
        catch (Exception e) {
            throw IgfsUtils.toIgfsException(e);
        }
    }

    /** {@inheritDoc} */
    @Override public <T, R> R execute(Class<? extends IgfsTask<T, R>> taskCls,
        @Nullable IgfsRecordResolver rslvr, Collection<IgfsPath> paths, @Nullable T arg) {
        try {
            return executeAsync(taskCls, rslvr, paths, arg).get();
        }
        catch (Exception e) {
            throw IgfsUtils.toIgfsException(e);
        }
    }

    /** {@inheritDoc} */
    @Override public <T, R> R execute(Class<? extends IgfsTask<T, R>> taskCls,
        @Nullable IgfsRecordResolver rslvr, Collection<IgfsPath> paths, boolean skipNonExistentFiles,
        long maxRangeSize, @Nullable T arg) {
        try {
            return executeAsync(taskCls, rslvr, paths, skipNonExistentFiles, maxRangeSize, arg).get();
        }
        catch (Exception e) {
            throw IgfsUtils.toIgfsException(e);
        }
    }

    /**
     * Executes IGFS task asynchronously.
     *
     * @param task Task to execute.
     * @param rslvr Optional resolver to control split boundaries.
     * @param paths Collection of paths to be processed within this task.
     * @param arg Optional task argument.
     * @return Execution future.
     */
    <T, R> IgniteInternalFuture<R> executeAsync(IgfsTask<T, R> task, @Nullable IgfsRecordResolver rslvr,
        Collection<IgfsPath> paths, @Nullable T arg) {
        return executeAsync(task, rslvr, paths, true, cfg.getMaximumTaskRangeLength(), arg);
    }

    /**
     * Executes IGFS task with overridden maximum range length (see
     * {@link org.apache.ignite.configuration.FileSystemConfiguration#getMaximumTaskRangeLength()} for more information).
     *
     * @param task Task to execute.
     * @param rslvr Optional resolver to control split boundaries.
     * @param paths Collection of paths to be processed within this task.
     * @param skipNonExistentFiles Whether to skip non existent files. If set to {@code true} non-existent files will
     *     be ignored. Otherwise an exception will be thrown.
     * @param maxRangeLen Optional maximum range length. If {@code 0}, then by default all consecutive
     *      IGFS blocks will be included.
     * @param arg Optional task argument.
     * @return Execution future.
     */
    <T, R> IgniteInternalFuture<R> executeAsync(IgfsTask<T, R> task, @Nullable IgfsRecordResolver rslvr,
        Collection<IgfsPath> paths, boolean skipNonExistentFiles, long maxRangeLen, @Nullable T arg) {
        return igfsCtx.kernalContext().task().execute(task, new IgfsTaskArgsImpl<>(cfg.getName(), paths, rslvr,
            skipNonExistentFiles, maxRangeLen, arg));
    }

    /**
     * Executes IGFS task asynchronously.
     *
     * @param taskCls Task class to execute.
     * @param rslvr Optional resolver to control split boundaries.
     * @param paths Collection of paths to be processed within this task.
     * @param arg Optional task argument.
     * @return Execution future.
     */
    <T, R> IgniteInternalFuture<R> executeAsync(Class<? extends IgfsTask<T, R>> taskCls,
        @Nullable IgfsRecordResolver rslvr, Collection<IgfsPath> paths, @Nullable T arg) {
        return executeAsync(taskCls, rslvr, paths, true, cfg.getMaximumTaskRangeLength(), arg);
    }

    /**
     * Executes IGFS task asynchronously with overridden maximum range length (see
     * {@link org.apache.ignite.configuration.FileSystemConfiguration#getMaximumTaskRangeLength()} for more information).
     *
     * @param taskCls Task class to execute.
     * @param rslvr Optional resolver to control split boundaries.
     * @param paths Collection of paths to be processed within this task.
     * @param skipNonExistentFiles Whether to skip non existent files. If set to {@code true} non-existent files will
     *     be ignored. Otherwise an exception will be thrown.
     * @param maxRangeLen Maximum range length.
     * @param arg Optional task argument.
     * @return Execution future.
     */
    @SuppressWarnings("unchecked")
    <T, R> IgniteInternalFuture<R> executeAsync(Class<? extends IgfsTask<T, R>> taskCls,
        @Nullable IgfsRecordResolver rslvr, Collection<IgfsPath> paths, boolean skipNonExistentFiles,
        long maxRangeLen, @Nullable T arg) {
        return igfsCtx.kernalContext().task().execute((Class<IgfsTask<T, R>>)taskCls,
            new IgfsTaskArgsImpl<>(cfg.getName(), paths, rslvr, skipNonExistentFiles, maxRangeLen, arg));
    }

    /** {@inheritDoc} */
    @Override public boolean evictExclude(IgfsPath path, boolean primary) {
        assert path != null;

        try {
            // Exclude all PRIMARY files + the ones specified in eviction policy as exclusions.
            return primary || evictPlc == null || evictPlc.exclude(path);
        }
        catch (IgniteCheckedException e) {
            LT.error(log, e, "Failed to check whether the path must be excluded from evictions: " + path);

            return false;
        }
    }

    /**
     * Resolve file info for the given path and the given mode.
     *
     * @param path Path.
     * @param mode Mode.
     * @return File info or {@code null} in case file is not found.
     * @throws Exception If failed.
     */
    private IgfsFileImpl resolveFileInfo(IgfsPath path, IgfsMode mode) throws Exception {
        assert path != null;
        assert mode != null;

        IgfsEntryInfo info = null;

        switch (mode) {
            case PRIMARY:
                info = meta.infoForPath(path);

                break;

            case DUAL_SYNC:
            case DUAL_ASYNC:
                try {
                    IgfsFile status = secondaryFs.info(path);

                    if (status != null)
                        return new IgfsFileImpl(status, data.groupBlockSize());
                }
                catch (Exception e) {
                    U.error(log, "File info operation in DUAL mode failed [path=" + path + ']', e);

                    throw e;
                }

                break;

            default:
                assert mode == PROXY : "Unknown mode: " + mode;

                IgfsFile status = secondaryFs.info(path);

                if (status != null)
                    return new IgfsFileImpl(status, data.groupBlockSize());
                else
                    return null;
        }

        if (info == null)
            return null;

        return new IgfsFileImpl(path, info, data.groupBlockSize());
    }

    /** {@inheritDoc} */
    @Override public IgniteFileSystem withAsync() {
        return new IgfsAsyncImpl(this);
    }

    /** {@inheritDoc} */
    @Override public boolean isAsync() {
        return false;
    }

    /** {@inheritDoc} */
    @Override public <R> IgniteFuture<R> future() {
        throw new IllegalStateException("Asynchronous mode is not enabled.");
    }

    /**
     * Space calculation task.
     */
    @GridInternal
    private static class IgfsGlobalSpaceTask extends ComputeTaskSplitAdapter<Object, IgniteBiTuple<Long, Long>> {
        /** */
        private static final long serialVersionUID = 0L;

        /** IGFS name. */
        private String igfsName;

        /**
         * @param igfsName IGFS name.
         */
        private IgfsGlobalSpaceTask(@Nullable String igfsName) {
            this.igfsName = igfsName;
        }

        /** {@inheritDoc} */
        @Override protected Collection<? extends ComputeJob> split(int gridSize, Object arg) {
            Collection<ComputeJob> res = new ArrayList<>(gridSize);

            for (int i = 0; i < gridSize; i++) {
                res.add(new ComputeJobAdapter() {
                    /** Injected grid. */
                    @IgniteInstanceResource
                    private Ignite g;

                    @Nullable @Override public IgniteBiTuple<Long, Long> execute() {
                        IgniteFileSystem igfs = ((IgniteKernal)g).context().igfs().igfs(igfsName);

                        if (igfs == null)
                            return F.t(0L, 0L);

                        IgfsMetrics metrics = igfs.metrics();

                        long loc = metrics.localSpaceSize();

                        return F.t(loc, metrics.maxSpaceSize());
                    }
                });
            }

            return res;
        }

        /** {@inheritDoc} */
        @Nullable @Override public IgniteBiTuple<Long, Long> reduce(List<ComputeJobResult> results) {
            long used = 0;
            long max = 0;

            for (ComputeJobResult res : results) {
                IgniteBiTuple<Long, Long> data = res.getData();

                if (data != null) {
                    used += data.get1();
                    max += data.get2();
                }
            }

            return F.t(used, max);
        }

        /** {@inheritDoc} */
        @Override public ComputeJobResultPolicy result(ComputeJobResult res, List<ComputeJobResult> rcvd) {
            // Never failover.
            return ComputeJobResultPolicy.WAIT;
        }
    }

    /** {@inheritDoc} */
    @Override public IgniteUuid nextAffinityKey() {
        return safeOp(new Callable<IgniteUuid>() {
            @Override public IgniteUuid call() throws Exception {
                return data.nextAffinityKey(null);
            }
        });
    }

    /** {@inheritDoc} */
    @Override public boolean isProxy(URI path) {
        IgfsMode mode = F.isEmpty(cfg.getPathModes()) ? cfg.getDefaultMode() :
            modeRslvr.resolveMode(new IgfsPath(path));

        return mode == PROXY;
    }

    /** {@inheritDoc} */
    @Override public IgfsSecondaryFileSystem asSecondary() {
        return new IgfsSecondaryFileSystemImpl(this);
    }

    /**
     * Resolve mode for the given path.
     *
     * @param path Path.
     * @return Mode.
     */
    private IgfsMode resolveMode(IgfsPath path) {
        return modeRslvr.resolveMode(path);
    }

    /**
     * Perform IGFS operation in safe context.
     *
     * @param act Action.
     * @return Result.
     */
    private <T> T safeOp(Callable<T> act) {
        if (enterBusy()) {
            try {
                return act.call();
            }
            catch (Exception e) {
                throw IgfsUtils.toIgfsException(e);
            }
            finally {
                busyLock.leaveBusy();
            }
        }
        else
            throw new IllegalStateException("Failed to perform IGFS action because grid is stopping.");
    }

    /**
     * Get buffer size.
     *
     * @param bufSize Original buffer size.
     * @return Real buffer size.
     */
    private int bufferSize(int bufSize) {
        return bufSize == 0 ? cfg.getStreamBufferSize() : bufSize;
    }

    /**
     * IGFS thread factory.
     */
    @SuppressWarnings("NullableProblems")
    private static class IgfsThreadFactory implements ThreadFactory {
        /** IGFS name. */
        private final String name;

        /** Counter. */
        private final AtomicLong ctr = new AtomicLong();

        /**
         * Constructor.
         *
         * @param name IGFS name.
         */
        private IgfsThreadFactory(String name) {
            this.name = name;
        }

        /** {@inheritDoc} */
        @Override public Thread newThread(Runnable r) {
            Thread t = new Thread(r);

            t.setName("igfs-<" + name + ">-batch-worker-thread-" + ctr.incrementAndGet());
            t.setDaemon(true);

            return t;
        }
    }

    /**
     * Format runnable.
     */
    private class FormatRunnable implements Runnable {
        /** Target future. */
        private final GridFutureAdapter<?> fut;

        /**
         * Constructor.
         *
         * @param fut Future.
         */
        public FormatRunnable(GridFutureAdapter<?> fut) {
            this.fut = fut;
        }

        /** {@inheritDoc} */
        @Override public void run() {
            IgfsException err = null;

            try {
                format();
            }
            catch (Throwable err0) {
                err = IgfsUtils.toIgfsException(err0);
            }
            finally {
                if (err == null)
                    fut.onDone();
                else
                    fut.onDone(err);
            }
        }
    }
}<|MERGE_RESOLUTION|>--- conflicted
+++ resolved
@@ -1277,12 +1277,7 @@
 
                 if (mode == PROXY) {
                     if (secondaryFs instanceof IgfsSecondaryFileSystemV2)
-<<<<<<< HEAD
-                        return ((IgfsSecondaryFileSystemV2)secondaryFs).affinity(path, start, len, maxLen,
-                            Collections.singleton(igfsCtx.localNode()));
-=======
                         return ((IgfsSecondaryFileSystemV2)secondaryFs).affinity(path, start, len, maxLen);
->>>>>>> 3f126853
                     else {
                         IgfsFile info = info(path);
                         return (info != null) ?
