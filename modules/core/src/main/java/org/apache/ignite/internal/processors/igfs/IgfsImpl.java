--- conflicted
+++ resolved
@@ -183,11 +183,7 @@
         if (secondaryFs != null) {
             igfsCtx.kernalContext().resource().injectGeneric(secondaryFs);
 
-<<<<<<< HEAD
-            igfsCtx.kernalContext().resource().injectFilesystem(secondaryFs, this);
-=======
             igfsCtx.kernalContext().resource().injectFileSystem(secondaryFs, this);
->>>>>>> f558c1c2
         }
 
         if (secondaryFs instanceof LifecycleAware)
@@ -1271,39 +1267,8 @@
 
                 IgfsMode mode = resolveMode(path);
 
-<<<<<<< HEAD
                 if (mode == PROXY)
                     return secondaryFs.affinity(path, start, len, maxLen);
-=======
-                if (mode == PROXY) {
-                    if (secondaryFs instanceof IgfsSecondaryFileSystemV2)
-                        return ((IgfsSecondaryFileSystemV2)secondaryFs).affinity(path, start, len, maxLen);
-                    else {
-                        IgfsFile info = info(path);
-
-                        if (info == null)
-                            throw new IgfsPathNotFoundException("File not found: " + path);
-
-                        // Simple affinity maps all blocks to local node.
-                        Collection<ClusterNode> nodes = Collections.singleton(igfsCtx.localNode());
-
-                        long blockLen = maxLen > 0 ? maxLen : cfg.getBlockSize();
-
-                        Collection<IgfsBlockLocation> blocks = new ArrayList<>((int)(1 + len / blockLen));
-
-                        long off = start;
-                        long end = start + len;
-
-                        for (; off + blockLen < end; off += blockLen)
-                            blocks.add(new IgfsBlockLocationImpl(off, blockLen, nodes));
-
-                        blocks.add(new IgfsBlockLocationImpl(off, Math.min(blockLen, end - off),
-                            nodes));
-
-                        return blocks;
-                    }
-                }
->>>>>>> f558c1c2
 
                 // Check memory first.
                 IgfsEntryInfo info = meta.infoForPath(path);
