/*
 * Licensed to the Apache Software Foundation (ASF) under one or more
 * contributor license agreements.  See the NOTICE file distributed with
 * this work for additional information regarding copyright ownership.
 * The ASF licenses this file to You under the Apache License, Version 2.0
 * (the "License"); you may not use this file except in compliance with
 * the License.  You may obtain a copy of the License at
 *
 *      http://www.apache.org/licenses/LICENSE-2.0
 *
 * Unless required by applicable law or agreed to in writing, software
 * distributed under the License is distributed on an "AS IS" BASIS,
 * WITHOUT WARRANTIES OR CONDITIONS OF ANY KIND, either express or implied.
 * See the License for the specific language governing permissions and
 * limitations under the License.
 */

package org.apache.ignite.internal.processors.cache.distributed.dht.colocated;

import java.util.ArrayDeque;
import java.util.ArrayList;
import java.util.Collection;
import java.util.Deque;
import java.util.HashSet;
import java.util.Iterator;
import java.util.Map;
import java.util.Set;
import java.util.UUID;
import java.util.concurrent.ConcurrentHashMap;
import java.util.concurrent.atomic.AtomicIntegerFieldUpdater;
import java.util.concurrent.atomic.AtomicReference;
import org.apache.ignite.IgniteCheckedException;
import org.apache.ignite.IgniteLogger;
import org.apache.ignite.cluster.ClusterNode;
import org.apache.ignite.internal.IgniteDiagnosticAware;
import org.apache.ignite.internal.IgniteDiagnosticPrepareContext;
import org.apache.ignite.internal.IgniteInternalFuture;
import org.apache.ignite.internal.cluster.ClusterTopologyCheckedException;
import org.apache.ignite.internal.cluster.ClusterTopologyServerNotFoundException;
import org.apache.ignite.internal.processors.affinity.AffinityTopologyVersion;
import org.apache.ignite.internal.processors.cache.CacheEntryPredicate;
import org.apache.ignite.internal.processors.cache.CacheObject;
import org.apache.ignite.internal.processors.cache.CacheStoppedException;
import org.apache.ignite.internal.processors.cache.GridCacheCompoundIdentityFuture;
import org.apache.ignite.internal.processors.cache.GridCacheContext;
import org.apache.ignite.internal.processors.cache.GridCacheEntryEx;
import org.apache.ignite.internal.processors.cache.GridCacheEntryRemovedException;
import org.apache.ignite.internal.processors.cache.GridCacheLockTimeoutException;
import org.apache.ignite.internal.processors.cache.GridCacheMvccCandidate;
import org.apache.ignite.internal.processors.cache.GridCacheVersionedFuture;
import org.apache.ignite.internal.processors.cache.KeyCacheObject;
import org.apache.ignite.internal.processors.cache.distributed.GridDistributedCacheEntry;
import org.apache.ignite.internal.processors.cache.distributed.dht.GridDhtCacheEntry;
import org.apache.ignite.internal.processors.cache.distributed.dht.GridDhtTopologyFuture;
import org.apache.ignite.internal.processors.cache.distributed.near.GridNearLockMapping;
import org.apache.ignite.internal.processors.cache.distributed.near.GridNearLockRequest;
import org.apache.ignite.internal.processors.cache.distributed.near.GridNearLockResponse;
import org.apache.ignite.internal.processors.cache.distributed.near.GridNearTxLocal;
import org.apache.ignite.internal.processors.cache.transactions.IgniteTxEntry;
import org.apache.ignite.internal.processors.cache.transactions.IgniteTxKey;
import org.apache.ignite.internal.processors.cache.transactions.TxDeadlock;
import org.apache.ignite.internal.processors.cache.version.GridCacheVersion;
import org.apache.ignite.internal.processors.timeout.GridTimeoutObjectAdapter;
import org.apache.ignite.internal.transactions.IgniteTxRollbackCheckedException;
import org.apache.ignite.internal.transactions.IgniteTxTimeoutCheckedException;
import org.apache.ignite.internal.util.future.GridEmbeddedFuture;
import org.apache.ignite.internal.util.future.GridFutureAdapter;
import org.apache.ignite.internal.util.tostring.GridToStringExclude;
import org.apache.ignite.internal.util.tostring.GridToStringInclude;
import org.apache.ignite.internal.util.typedef.C1;
import org.apache.ignite.internal.util.typedef.C2;
import org.apache.ignite.internal.util.typedef.CI1;
import org.apache.ignite.internal.util.typedef.F;
import org.apache.ignite.internal.util.typedef.internal.CU;
import org.apache.ignite.internal.util.typedef.internal.S;
import org.apache.ignite.internal.util.typedef.internal.U;
import org.apache.ignite.lang.IgniteBiTuple;
import org.apache.ignite.lang.IgniteInClosure;
import org.apache.ignite.lang.IgniteUuid;
import org.apache.ignite.transactions.TransactionDeadlockException;
import org.apache.ignite.transactions.TransactionIsolation;
import org.jetbrains.annotations.Nullable;

import static org.apache.ignite.cache.CacheWriteSynchronizationMode.FULL_SYNC;
import static org.apache.ignite.events.EventType.EVT_CACHE_OBJECT_READ;

/**
 * Colocated cache lock future.
 */
public final class GridDhtColocatedLockFuture extends GridCacheCompoundIdentityFuture<Boolean>
    implements GridCacheVersionedFuture<Boolean>, IgniteDiagnosticAware {
    /** */
    private static final long serialVersionUID = 0L;

    /** Logger reference. */
    private static final AtomicReference<IgniteLogger> logRef = new AtomicReference<>();

    /** Logger. */
    private static IgniteLogger log;

    /** Logger. */
    private static IgniteLogger msgLog;

    /** Done field updater. */
    private static final AtomicIntegerFieldUpdater<GridDhtColocatedLockFuture> DONE_UPD =
        AtomicIntegerFieldUpdater.newUpdater(GridDhtColocatedLockFuture.class, "done");

    /** Cache registry. */
    @GridToStringExclude
    private final GridCacheContext<?, ?> cctx;

    /** Lock owner thread. */
    @GridToStringInclude
    private final long threadId;

    /** Keys to lock. */
    @GridToStringInclude
    private Collection<KeyCacheObject> keys;

    /** Future ID. */
    private final IgniteUuid futId;

    /** Lock version. */
    private final GridCacheVersion lockVer;

    /** Read flag. */
    private final boolean read;

    /** Flag to return value. */
    private final boolean retval;

    /** Error. */
    private volatile Throwable err;

    /** Timeout object. */
    @GridToStringExclude
    private LockTimeoutObject timeoutObj;

    /** Lock timeout. */
    private final long timeout;

    /** Filter. */
    private final CacheEntryPredicate[] filter;

    /** Transaction. */
    @GridToStringExclude
    private final GridNearTxLocal tx;

    /** Topology snapshot to operate on. */
    private volatile AffinityTopologyVersion topVer;

    /** Map of current values. */
    private final Map<KeyCacheObject, IgniteBiTuple<GridCacheVersion, CacheObject>> valMap;

    /** */
    @SuppressWarnings("UnusedDeclaration")
    private volatile int done;

    /** Trackable flag (here may be non-volatile). */
    private boolean trackable;

    /** TTL for create operation. */
    private final long createTtl;

    /** TTL for read operation. */
    private final long accessTtl;

    /** Skip store flag. */
    private final boolean skipStore;

    /** */
    private Deque<GridNearLockMapping> mappings;

    /** Keep binary. */
    private final boolean keepBinary;

    /** */
    private final boolean recovery;

    /** */
    private int miniId;

    /**
     * @param cctx Registry.
     * @param keys Keys to lock.
     * @param tx Transaction.
     * @param read Read flag.
     * @param retval Flag to return value or not.
     * @param timeout Lock acquisition timeout.
     * @param createTtl TTL for create operation.
     * @param accessTtl TTL for read operation.
     * @param filter Filter.
     * @param skipStore Skip store flag.
     */
    public GridDhtColocatedLockFuture(
        GridCacheContext<?, ?> cctx,
        Collection<KeyCacheObject> keys,
        @Nullable GridNearTxLocal tx,
        boolean read,
        boolean retval,
        long timeout,
        long createTtl,
        long accessTtl,
        CacheEntryPredicate[] filter,
        boolean skipStore,
        boolean keepBinary,
        boolean recovery
    ) {
        super(CU.boolReducer());

        assert keys != null;

        this.cctx = cctx;
        this.keys = keys;
        this.tx = tx;
        this.read = read;
        this.retval = retval;
        this.timeout = timeout;
        this.createTtl = createTtl;
        this.accessTtl = accessTtl;
        this.filter = filter;
        this.skipStore = skipStore;
        this.keepBinary = keepBinary;
        this.recovery = recovery;

        ignoreInterrupts();

        threadId = tx == null ? Thread.currentThread().getId() : tx.threadId();

        lockVer = tx != null ? tx.xidVersion() : cctx.versions().next();

        futId = IgniteUuid.randomUuid();

        if (log == null) {
            msgLog = cctx.shared().txLockMessageLogger();
            log = U.logger(cctx.kernalContext(), logRef, GridDhtColocatedLockFuture.class);
        }

        valMap = new ConcurrentHashMap<>();
<<<<<<< HEAD
=======

        if (tx != null && !tx.updateLockFuture(null, this)) {
            onError(new IgniteTxRollbackCheckedException("Failed to acquire lock because transaction " +
                "has started to roll back [tx=" + CU.txString(tx) + ']'));

            onComplete(false, false);
        }
>>>>>>> 0cd2a319
    }

    /** {@inheritDoc} */
    @Override public GridCacheVersion version() {
        return lockVer;
    }

    /** {@inheritDoc} */
    @Override public boolean onOwnerChanged(GridCacheEntryEx entry, GridCacheMvccCandidate owner) {
        return false;
    }

    /**
     * @return Future ID.
     */
    @Override public IgniteUuid futureId() {
        return futId;
    }

    /** {@inheritDoc} */
    @Override public boolean trackable() {
        return trackable;
    }

    /** {@inheritDoc} */
    @Override public void markNotTrackable() {
        trackable = false;
    }

    /**
     * @return {@code True} if transaction is not {@code null}.
     */
    private boolean inTx() {
        return tx != null;
    }

    /**
     * @return {@code True} if implicit-single-tx flag is set.
     */
    private boolean implicitSingleTx() {
        return tx != null && tx.implicitSingle();
    }

    /**
     * @return {@code True} if transaction is not {@code null} and has invalidate flag set.
     */
    private boolean isInvalidate() {
        return tx != null && tx.isInvalidate();
    }

    /**
     * @return Transaction isolation or {@code null} if no transaction.
     */
    @Nullable private TransactionIsolation isolation() {
        return tx == null ? null : tx.isolation();
    }

    /**
     * @return {@code true} if related transaction is implicit.
     */
    private boolean implicitTx() {
        return tx != null && tx.implicit();
    }

    /**
     * Adds entry to future.
     *
     * @param entry Entry to add.
     * @return Non-reentry candidate if lock should be acquired on remote node,
     *      reentry candidate if locks has been already acquired and {@code null} if explicit locks is held and
     *      implicit transaction accesses locked entry.
     * @throws IgniteCheckedException If failed to add entry due to external locking.
     */
    @Nullable private GridCacheMvccCandidate addEntry(GridDistributedCacheEntry entry) throws IgniteCheckedException {
        IgniteTxKey txKey = entry.txKey();

        GridCacheMvccCandidate cand = cctx.mvcc().explicitLock(threadId, txKey);

        if (inTx()) {
            if (cand != null) {
                if (!tx.implicit())
                    throw new IgniteCheckedException("Cannot access key within transaction if lock is " +
                        "externally held [key=" + entry.key() + ", entry=" + entry + ']');
                else
                    return null;
            }
            else {
                IgniteTxEntry txEntry = tx.entry(txKey);

                assert txEntry != null;

                txEntry.cached(entry);

                // Check transaction entries (corresponding tx entries must be enlisted in transaction).
                cand = new GridCacheMvccCandidate(entry,
                    cctx.localNodeId(),
                    null,
                    null,
                    threadId,
                    lockVer,
                    true,
                    txEntry.locked(),
                    inTx(),
                    inTx() && tx.implicitSingle(),
                    false,
                    false,
                    null,
                    false);

                cand.topologyVersion(topVer);
            }
        }
        else {
            if (cand == null) {
                cand = new GridCacheMvccCandidate(entry,
                    cctx.localNodeId(),
                    null,
                    null,
                    threadId,
                    lockVer,
                    true,
                    false,
                    inTx(),
                    inTx() && tx.implicitSingle(),
                    false,
                    false,
                    null,
                    false);

                cand.topologyVersion(topVer);
            }
            else
                cand = cand.reenter();

            cctx.mvcc().addExplicitLock(threadId, cand, topVer);
        }

        return cand;
    }

    /**
     * Undoes all locks.
     *
     * @param dist If {@code true}, then remove locks from remote nodes as well.
     * @param rollback {@code True} if should rollback tx.
     */
    private void undoLocks(boolean dist, boolean rollback) {
        // Transactions will undo during rollback.
        if (dist && tx == null)
            cctx.colocated().removeLocks(threadId, lockVer, keys);
        else {
            if (rollback && tx != null) {
                if (tx.setRollbackOnly()) {
                    if (log.isDebugEnabled())
                        log.debug("Marked transaction as rollback only because locks could not be acquired: " + tx);
                }
                else if (log.isDebugEnabled())
                    log.debug("Transaction was not marked rollback-only while locks were not acquired: " + tx);
            }
        }

        cctx.mvcc().recheckPendingLocks();
    }

    /**
     * @param success Success flag.
     */
    public void complete(boolean success) {
        onComplete(success, true);
    }

    /**
     * @param nodeId Left node ID
     * @return {@code True} if node was in the list.
     */
    @Override public boolean onNodeLeft(UUID nodeId) {
        boolean found = false;

        for (IgniteInternalFuture<?> fut : futures()) {
            if (isMini(fut)) {
                MiniFuture f = (MiniFuture)fut;

                if (f.node().id().equals(nodeId)) {
                    f.onResult(newTopologyException(null, nodeId));

                    found = true;
                }
            }
        }

        if (log.isDebugEnabled())
            log.debug("Near lock future does not have mapping for left node (ignoring) [nodeId=" + nodeId + ", fut=" +
                this + ']');

        return found;
    }

    /**
     * @param nodeId Sender.
     * @param res Result.
     */
    void onResult(UUID nodeId, GridNearLockResponse res) {
        if (!isDone()) {
            MiniFuture mini = miniFuture(res.miniId());

            if (mini != null) {
                assert mini.node().id().equals(nodeId);

                mini.onResult(res);

                return;
            }

            U.warn(msgLog, "Collocated lock fut, failed to find mini future [txId=" + lockVer +
                ", inTx=" + inTx() +
                ", node=" + nodeId +
                ", res=" + res +
                ", fut=" + this + ']');
        }
        else {
            if (msgLog.isDebugEnabled()) {
                msgLog.debug("Collocated lock fut, response for finished future [txId=" + lockVer +
                    ", inTx=" + inTx() +
                    ", node=" + nodeId + ']');
            }
        }
    }

    /**
     * @return Keys for which locks requested from remote nodes but response isn't received.
     */
    public synchronized Set<IgniteTxKey> requestedKeys() {
        if (timeoutObj != null && timeoutObj.requestedKeys != null)
            return timeoutObj.requestedKeys;

        return requestedKeys0();
    }

    /**
     * @return Keys for which locks requested from remote nodes but response isn't received.
     */
    private Set<IgniteTxKey> requestedKeys0() {
        for (IgniteInternalFuture<Boolean> miniFut : futures()) {
            if (isMini(miniFut) && !miniFut.isDone()) {
                MiniFuture mini = (MiniFuture)miniFut;

                Set<IgniteTxKey> requestedKeys = U.newHashSet(mini.keys.size());

                for (KeyCacheObject key : mini.keys)
                    requestedKeys.add(new IgniteTxKey(key, cctx.cacheId()));

                return requestedKeys;
            }
        }

        return null;
    }

    /**
     * Finds pending mini future by the given mini ID.
     *
     * @param miniId Mini ID to find.
     * @return Mini future.
     */
    @SuppressWarnings({"ForLoopReplaceableByForEach", "IfMayBeConditional"})
    private MiniFuture miniFuture(int miniId) {
        // We iterate directly over the futs collection here to avoid copy.
        synchronized (this) {
            int size = futuresCountNoLock();

            // Avoid iterator creation.
            for (int i = 0; i < size; i++) {
                IgniteInternalFuture<Boolean> fut = future(i);

                if (!isMini(fut))
                    continue;

                MiniFuture mini = (MiniFuture)fut;

                if (mini.futureId() == miniId) {
                    if (!mini.isDone())
                        return mini;
                    else
                        return null;
                }
            }
        }

        return null;
    }

    /**
     * @param t Error.
     */
    private synchronized void onError(Throwable t) {
        if (err == null && !(t instanceof GridCacheLockTimeoutException))
            err = t;
    }

    /** {@inheritDoc} */
    @Override public boolean cancel() {
        if (onCancelled())
            onComplete(false, true);

        return isCancelled();
    }

    /** {@inheritDoc} */
    @Override public boolean onDone(Boolean success, Throwable err) {
        if (log.isDebugEnabled())
            log.debug("Received onDone(..) callback [success=" + success + ", err=" + err + ", fut=" + this + ']');

        // Local GridDhtLockFuture
        if (inTx() && this.err instanceof IgniteTxTimeoutCheckedException && cctx.tm().deadlockDetectionEnabled())
            return false;

        if (isDone())
            return false;

        if (err != null)
            onError(err);

        if (err != null)
            success = false;

        return onComplete(success, true);
    }

    /**
     *
     * @param err Lock removal reason.
     */
    public boolean onRollback(Throwable err) {
        onError(err);

        return onComplete(false, false);
    }

    /**
     * Completeness callback.
     *
     * @param success {@code True} if lock was acquired.
     * @param distribute {@code True} if need to distribute lock removal in case of failure.
     * @return {@code True} if complete by this operation.
     */
    private boolean onComplete(boolean success, boolean distribute) {
        if (log.isDebugEnabled()) {
            log.debug("Received onComplete(..) callback [success=" + success + ", distribute=" + distribute +
                ", fut=" + this + ']');
        }

        if (!DONE_UPD.compareAndSet(this, 0, 1))
            return false;

        if (!success)
            undoLocks(distribute, true);

        if (tx != null) {
            cctx.tm().txContext(tx);

            if (success)
                tx.updateLockFuture(this, null);
        }

        if (super.onDone(success, err)) {
            if (log.isDebugEnabled())
                log.debug("Completing future: " + this);

            // Clean up.
            cctx.mvcc().removeVersionedFuture(this);

            if (timeoutObj != null)
                cctx.time().removeTimeoutObject(timeoutObj);

            return true;
        }

        return false;
    }

    /** {@inheritDoc} */
    @Override public int hashCode() {
        return futId.hashCode();
    }

    /** {@inheritDoc} */
    @Override public void addDiagnosticRequest(IgniteDiagnosticPrepareContext ctx) {
        if (!isDone()) {
            for (IgniteInternalFuture fut : futures()) {
                if (!fut.isDone() && isMini(fut)) {
                    MiniFuture m = (MiniFuture)fut;

                    AffinityTopologyVersion topVer = null;
                    UUID rmtNodeId = null;

                    synchronized (m) {
                        if (!m.rcvRes && !m.node.isLocal()) {
                            rmtNodeId = m.node.id();

                            topVer = this.topVer;
                        }
                    }

                    if (rmtNodeId != null) {
                        ctx.txKeyInfo(rmtNodeId, cctx.cacheId(), m.keys,
                            "GridDhtColocatedLockFuture waiting for response [node=" + rmtNodeId +
                            ", cache=" + cctx.name() +
                            ", miniId=" + m.futId +
                            ", topVer=" + topVer +
                            ", keys=" + m.keys + ']');

                        return;
                    }
                }
            }
        }
    }

    /** {@inheritDoc} */
    @Override public String toString() {
        Collection<String> futs = F.viewReadOnly(futures(), new C1<IgniteInternalFuture<?>, String>() {
            @Override public String apply(IgniteInternalFuture<?> f) {
                if (isMini(f)) {
                    MiniFuture m = (MiniFuture)f;

                    synchronized (m) {
                        return "[node=" + m.node().id() +
                            ", rcvRes=" + m.rcvRes +
                            ", loc=" + m.node().isLocal() +
                            ", done=" + f.isDone() + "]";
                    }
                }
                else
                    return "[loc=true, done=" + f.isDone() + "]";
            }
        });

        return S.toString(GridDhtColocatedLockFuture.class, this,
            "topVer", topVer,
            "innerFuts", futs,
            "inTx", inTx(),
            "super", super.toString());
    }

    /**
     * @param f Future.
     * @return {@code True} if mini-future.
     */
    private boolean isMini(IgniteInternalFuture<?> f) {
        return f.getClass().equals(MiniFuture.class);
    }

    /**
     * Basically, future mapping consists from two parts. First, we must determine the topology version this future
     * will map on. Locking is performed within a user transaction, we must continue to map keys on the same
     * topology version as it started. If topology version is undefined, we get current topology future and wait
     * until it completes so the topology is ready to use.
     * <p/>
     * During the second part we map keys to primary nodes using topology snapshot we obtained during the first
     * part. Note that if primary node leaves grid, the future will fail and transaction will be rolled back.
     */
    void map() {
        if (timeout > 0) {
            timeoutObj = new LockTimeoutObject();

            cctx.time().addTimeoutObject(timeoutObj);
        }

        // Obtain the topology version to use.
        AffinityTopologyVersion topVer = cctx.mvcc().lastExplicitLockTopologyVersion(threadId);

        // If there is another system transaction in progress, use it's topology version to prevent deadlock.
        if (topVer == null && tx != null && tx.system())
            topVer = cctx.tm().lockedTopologyVersion(Thread.currentThread().getId(), tx);

        if (topVer != null && tx != null)
            tx.topologyVersion(topVer);

        if (topVer == null && tx != null)
            topVer = tx.topologyVersionSnapshot();

        if (topVer != null) {
            for (GridDhtTopologyFuture fut : cctx.shared().exchange().exchangeFutures()) {
                if (fut.exchangeDone() && fut.topologyVersion().equals(topVer)) {
                    Throwable err = fut.validateCache(cctx, recovery, read, null, keys);

                    if (err != null) {
                        onDone(err);

                        return;
                    }

                    break;
                }
            }

            // Continue mapping on the same topology version as it was before.
            synchronized (this) {
                if (this.topVer == null)
                    this.topVer = topVer;
            }

            map(keys, false, true);

            markInitialized();

            return;
        }

        // Must get topology snapshot and map on that version.
        mapOnTopology(false, null);
    }

    /**
     * Acquires topology future and checks it completeness under the read lock. If it is not complete,
     * will asynchronously wait for it's completeness and then try again.
     *
     * @param remap Remap flag.
     * @param c Optional closure to run after map.
     */
    private void mapOnTopology(final boolean remap, @Nullable final Runnable c) {
        // We must acquire topology snapshot from the topology version future.
        cctx.topology().readLock();

        try {
            if (cctx.topology().stopping()) {
                onDone(new CacheStoppedException(cctx.name()));

                return;
            }

            GridDhtTopologyFuture fut = cctx.topologyVersionFuture();

            if (fut.isDone()) {
                Throwable err = fut.validateCache(cctx, recovery, read, null, keys);

                if (err != null) {
                    onDone(err);

                    return;
                }

                AffinityTopologyVersion topVer = fut.topologyVersion();

                if (remap) {
                    if (tx != null)
                        tx.onRemap(topVer);

                    synchronized (this) {
                        this.topVer = topVer;
                    }
                }
                else {
                    if (tx != null)
                        tx.topologyVersion(topVer);

                    synchronized (this) {
                        if (this.topVer == null)
                            this.topVer = topVer;
                    }
                }

                map(keys, remap, false);

                if (c != null)
                    c.run();

                markInitialized();
            }
            else {
                fut.listen(new CI1<IgniteInternalFuture<AffinityTopologyVersion>>() {
                    @Override public void apply(IgniteInternalFuture<AffinityTopologyVersion> fut) {
                        try {
                            fut.get();

                            mapOnTopology(remap, c);
                        }
                        catch (IgniteCheckedException e) {
                            onDone(e);
                        }
                        finally {
                            cctx.shared().txContextReset();
                        }
                    }
                });
            }
        }
        finally {
            cctx.topology().readUnlock();
        }
    }

    /**
     * Maps keys to nodes. Note that we can not simply group keys by nodes and send lock request as
     * such approach does not preserve order of lock acquisition. Instead, keys are split in continuous
     * groups belonging to one primary node and locks for these groups are acquired sequentially.
     *
     * @param keys Keys.
     * @param remap Remap flag.
     * @param topLocked {@code True} if thread already acquired lock preventing topology change.
     */
    private void map(Collection<KeyCacheObject> keys, boolean remap, boolean topLocked) {
        try {
            map0(
                keys,
                remap,
                topLocked);
        }
        catch (IgniteCheckedException ex) {
            onDone(false, ex);
        }
    }

    /**
     * @param keys Keys to map.
     * @param remap Remap flag.
     * @param topLocked Topology locked flag.
     * @throws IgniteCheckedException If mapping failed.
     */
    private synchronized void map0(
        Collection<KeyCacheObject> keys,
        boolean remap,
        boolean topLocked
    ) throws IgniteCheckedException {
        AffinityTopologyVersion topVer = this.topVer;

        assert topVer != null;

        assert topVer.topologyVersion() > 0;

        if (CU.affinityNodes(cctx, topVer).isEmpty()) {
            onDone(new ClusterTopologyServerNotFoundException("Failed to map keys for cache " +
                "(all partition nodes left the grid): " + cctx.name()));

            return;
        }

        boolean clientNode = cctx.kernalContext().clientNode();

        assert !remap || (clientNode && (tx == null || !tx.hasRemoteLocks()));

        // First assume this node is primary for all keys passed in.
        if (!clientNode && mapAsPrimary(keys, topVer))
            return;

        mappings = new ArrayDeque<>();

        // Assign keys to primary nodes.
        GridNearLockMapping map = null;

        for (KeyCacheObject key : keys) {
            GridNearLockMapping updated = map(key, map, topVer);

            // If new mapping was created, add to collection.
            if (updated != map) {
                mappings.add(updated);

                if (tx != null && updated.node().isLocal())
                    tx.colocatedLocallyMapped(true);
            }

            map = updated;
        }

        if (isDone()) {
            if (log.isDebugEnabled())
                log.debug("Abandoning (re)map because future is done: " + this);

            return;
        }

        if (log.isDebugEnabled())
            log.debug("Starting (re)map for mappings [mappings=" + mappings + ", fut=" + this + ']');

        boolean hasRmtNodes = false;

        boolean first = true;

        // Create mini futures.
        for (Iterator<GridNearLockMapping> iter = mappings.iterator(); iter.hasNext(); ) {
            GridNearLockMapping mapping = iter.next();

            ClusterNode node = mapping.node();
            Collection<KeyCacheObject> mappedKeys = mapping.mappedKeys();

            boolean loc = node.equals(cctx.localNode());

            assert !mappedKeys.isEmpty();

            GridNearLockRequest req = null;

            Collection<KeyCacheObject> distributedKeys = new ArrayList<>(mappedKeys.size());

            for (KeyCacheObject key : mappedKeys) {
                IgniteTxKey txKey = cctx.txKey(key);

                GridDistributedCacheEntry entry = null;

                if (tx != null) {
                    IgniteTxEntry txEntry = tx.entry(txKey);

                    if (txEntry != null) {
                        entry = (GridDistributedCacheEntry)txEntry.cached();

                        if (entry != null && loc == entry.detached()) {
                            entry = cctx.colocated().entryExx(key, topVer, true);

                            txEntry.cached(entry);
                        }
                    }
                }

                boolean explicit;

                while (true) {
                    try {
                        if (entry == null)
                            entry = cctx.colocated().entryExx(key, topVer, true);

                        if (!cctx.isAll(entry, filter)) {
                            if (log.isDebugEnabled())
                                log.debug("Entry being locked did not pass filter (will not lock): " + entry);

                            onComplete(false, false);

                            return;
                        }

                        assert loc ^ entry.detached() : "Invalid entry [loc=" + loc + ", entry=" + entry + ']';

                        GridCacheMvccCandidate cand = addEntry(entry);

                        // Will either return value from dht cache or null if this is a miss.
                        IgniteBiTuple<GridCacheVersion, CacheObject> val = entry.detached() ? null :
                            ((GridDhtCacheEntry)entry).versionedValue(topVer);

                        GridCacheVersion dhtVer = null;

                        if (val != null) {
                            dhtVer = val.get1();

                            valMap.put(key, val);
                        }

                        if (cand != null && !cand.reentry()) {
                            if (req == null) {
                                boolean clientFirst = false;

                                if (first) {
                                    clientFirst = clientNode &&
                                        !topLocked &&
                                        (tx == null || !tx.hasRemoteLocks());

                                    first = false;
                                }

                                assert !implicitTx() && !implicitSingleTx() : tx;

                                req = new GridNearLockRequest(
                                    cctx.cacheId(),
                                    topVer,
                                    cctx.nodeId(),
                                    threadId,
                                    futId,
                                    lockVer,
                                    inTx(),
                                    read,
                                    retval,
                                    isolation(),
                                    isInvalidate(),
                                    timeout,
                                    mappedKeys.size(),
                                    inTx() ? tx.size() : mappedKeys.size(),
                                    inTx() && tx.syncMode() == FULL_SYNC,
                                    inTx() ? tx.subjectId() : null,
                                    inTx() ? tx.taskNameHash() : 0,
                                    read ? createTtl : -1L,
                                    read ? accessTtl : -1L,
                                    skipStore,
                                    keepBinary,
                                    clientFirst,
                                    false,
                                    cctx.deploymentEnabled());

                                mapping.request(req);
                            }

                            distributedKeys.add(key);

                            if (tx != null)
                                tx.addKeyMapping(txKey, mapping.node());

                            req.addKeyBytes(
                                key,
                                retval,
                                dhtVer, // Include DHT version to match remote DHT entry.
                                cctx);
                        }

                        explicit = inTx() && cand == null;

                        if (explicit)
                            tx.addKeyMapping(txKey, mapping.node());

                        break;
                    }
                    catch (GridCacheEntryRemovedException ignored) {
                        if (log.isDebugEnabled())
                            log.debug("Got removed entry in lockAsync(..) method (will retry): " + entry);

                        entry = null;
                    }
                }

                // Mark mapping explicit lock flag.
                if (explicit) {
                    boolean marked = tx != null && tx.markExplicit(node.id());

                    assert tx == null || marked;
                }
            }

            if (!distributedKeys.isEmpty()) {
                mapping.distributedKeys(distributedKeys);

                hasRmtNodes |= !mapping.node().isLocal();
            }
            else {
                assert mapping.request() == null;

                iter.remove();
            }
        }

        if (hasRmtNodes) {
            trackable = true;

            if (!remap && !cctx.mvcc().addFuture(this))
                throw new IllegalStateException("Duplicate future ID: " + this);
        }
        else
            trackable = false;

        proceedMapping();
    }

    /**
     * @throws IgniteCheckedException If failed.
     */
    private void proceedMapping() throws IgniteCheckedException {
        boolean set = tx != null && cctx.shared().tm().setTxTopologyHint(tx.topologyVersionSnapshot());

        try {
            proceedMapping0();
        }
        finally {
            if (set)
                cctx.tm().setTxTopologyHint(null);
        }
    }

    /**
     * Gets next near lock mapping and either acquires dht locks locally or sends near lock request to
     * remote primary node.
     *
     * @throws IgniteCheckedException If mapping can not be completed.
     */
    private void proceedMapping0()
        throws IgniteCheckedException {
        GridNearLockMapping map;

        synchronized (this) {
            map = mappings.poll();
        }

        // If there are no more mappings to process, complete the future.
        if (map == null)
            return;

        final GridNearLockRequest req = map.request();
        final Collection<KeyCacheObject> mappedKeys = map.distributedKeys();
        final ClusterNode node = map.node();

        if (filter != null && filter.length != 0)
            req.filter(filter, cctx);

        if (node.isLocal())
            lockLocally(mappedKeys, req.topologyVersion());
        else {
            final MiniFuture fut = new MiniFuture(node, mappedKeys, ++miniId);

            req.miniId(fut.futureId());

            add(fut); // Append new future.

            IgniteInternalFuture<?> txSync = null;

            if (inTx())
                txSync = cctx.tm().awaitFinishAckAsync(node.id(), tx.threadId());

            if (txSync == null || txSync.isDone()) {
                try {
                    cctx.io().send(node, req, cctx.ioPolicy());

                    if (msgLog.isDebugEnabled()) {
                        msgLog.debug("Collocated lock fut, sent request [txId=" + lockVer +
                            ", inTx=" + inTx() +
                            ", node=" + node.id() + ']');
                    }
                }
                catch (ClusterTopologyCheckedException ex) {
                    assert fut != null;

                    fut.onResult(ex);
                }
            }
            else {
                txSync.listen(new CI1<IgniteInternalFuture<?>>() {
                    @Override public void apply(IgniteInternalFuture<?> t) {
                        try {
                            cctx.io().send(node, req, cctx.ioPolicy());

                            if (msgLog.isDebugEnabled()) {
                                msgLog.debug("Collocated lock fut, sent request [txId=" + lockVer +
                                    ", inTx=" + inTx() +
                                    ", node=" + node.id() + ']');
                            }
                        }
                        catch (ClusterTopologyCheckedException ex) {
                            assert fut != null;

                            fut.onResult(ex);
                        }
                        catch (IgniteCheckedException e) {
                            if (msgLog.isDebugEnabled()) {
                                msgLog.debug("Collocated lock fut, failed to send request [txId=" + lockVer +
                                    ", inTx=" + inTx() +
                                    ", node=" + node.id() +
                                    ", err=" + e + ']');
                            }

                            onError(e);
                        }
                    }
                });
            }
        }
    }

    /**
     * Locks given keys directly through dht cache.
     * @param keys Collection of keys.
     * @param topVer Topology version to lock on.
     */
    private void lockLocally(
        final Collection<KeyCacheObject> keys,
        AffinityTopologyVersion topVer
    ) {
        if (log.isDebugEnabled())
            log.debug("Before locally locking keys : " + keys);

        IgniteInternalFuture<Exception> fut = cctx.colocated().lockAllAsync(cctx,
            tx,
            threadId,
            lockVer,
            topVer,
            keys,
            read,
            retval,
            timeout,
            createTtl,
            accessTtl,
            filter,
            skipStore,
            keepBinary);

        // Add new future.
        add(new GridEmbeddedFuture<>(
            new C2<Exception, Exception, Boolean>() {
                @Override public Boolean apply(Exception resEx, Exception e) {
                    if (CU.isLockTimeoutOrCancelled(e) ||
                        (resEx != null && CU.isLockTimeoutOrCancelled(resEx)))
                        return false;

                    if (e != null) {
                        onError(e);

                        return false;
                    }

                    if (resEx != null) {
                        onError(resEx);

                        return false;
                    }

                    if (log.isDebugEnabled())
                        log.debug("Acquired lock for local DHT mapping [locId=" + cctx.nodeId() +
                            ", mappedKeys=" + keys + ", fut=" + GridDhtColocatedLockFuture.this + ']');

                    if (inTx()) {
                        for (KeyCacheObject key : keys)
                            tx.entry(cctx.txKey(key)).markLocked();
                    }
                    else {
                        for (KeyCacheObject key : keys)
                            cctx.mvcc().markExplicitOwner(cctx.txKey(key), threadId);
                    }

                    try {
                        // Proceed and add new future (if any) before completing embedded future.
                        if (mappings != null)
                            proceedMapping();
                    }
                    catch (IgniteCheckedException ex) {
                        onError(ex);

                        return false;
                    }

                    return true;
                }
            },
            fut));
    }

    /**
     * Tries to map this future in assumption that local node is primary for all keys passed in.
     * If node is not primary for one of the keys, then mapping is reverted and full remote mapping is performed.
     *
     * @param keys Keys to lock.
     * @param topVer Topology version.
     * @return {@code True} if all keys were mapped locally, {@code false} if full mapping should be performed.
     * @throws IgniteCheckedException If key cannot be added to mapping.
     */
    private boolean mapAsPrimary(Collection<KeyCacheObject> keys, AffinityTopologyVersion topVer)
        throws IgniteCheckedException {
        // Assign keys to primary nodes.
        Collection<KeyCacheObject> distributedKeys = new ArrayList<>(keys.size());

        boolean explicit = false;

        for (KeyCacheObject key : keys) {
            if (!cctx.affinity().primaryByKey(cctx.localNode(), key, topVer)) {
                // Remove explicit locks added so far.
                for (KeyCacheObject k : keys)
                    cctx.mvcc().removeExplicitLock(threadId, cctx.txKey(k), lockVer);

                return false;
            }

            explicit |= addLocalKey(key, topVer, distributedKeys);

            if (isDone())
                return true;
        }

        trackable = false;

        if (tx != null) {
            if (explicit)
                tx.markExplicit(cctx.localNodeId());

            tx.colocatedLocallyMapped(true);
        }

        if (!distributedKeys.isEmpty()) {
            if (tx != null) {
                for (KeyCacheObject key : distributedKeys)
                    tx.addKeyMapping(cctx.txKey(key), cctx.localNode());
            }

            lockLocally(distributedKeys, topVer);
        }

        return true;
    }

    /**
     * Adds local key future.
     *
     * @param key Key to add.
     * @param topVer Topology version.
     * @param distributedKeys Collection of keys needs to be locked.
     * @return {@code True} if transaction accesses key that was explicitly locked before.
     * @throws IgniteCheckedException If lock is externally held and transaction is explicit.
     */
    private boolean addLocalKey(
        KeyCacheObject key,
        AffinityTopologyVersion topVer,
        Collection<KeyCacheObject> distributedKeys
    ) throws IgniteCheckedException {
        GridDistributedCacheEntry entry = cctx.colocated().entryExx(key, topVer, false);

        assert !entry.detached();

        if (!cctx.isAll(entry, filter)) {
            if (log.isDebugEnabled())
                log.debug("Entry being locked did not pass filter (will not lock): " + entry);

            onComplete(false, false);

            return false;
        }

        GridCacheMvccCandidate cand = addEntry(entry);

        if (cand != null && !cand.reentry())
            distributedKeys.add(key);

        return inTx() && cand == null;
    }

    /**
     * @param mapping Mappings.
     * @param key Key to map.
     * @param topVer Topology version.
     * @return Near lock mapping.
     * @throws IgniteCheckedException If mapping failed.
     */
    private GridNearLockMapping map(
        KeyCacheObject key,
        @Nullable GridNearLockMapping mapping,
        AffinityTopologyVersion topVer
    ) throws IgniteCheckedException {
        assert mapping == null || mapping.node() != null;

        ClusterNode primary = cctx.affinity().primaryByKey(key, topVer);

        if (primary == null)
            throw new ClusterTopologyServerNotFoundException("Failed to lock keys " +
                "(all partition nodes left the grid).");

        if (cctx.discovery().node(primary.id()) == null)
            // If primary node left the grid before lock acquisition, fail the whole future.
            throw newTopologyException(null, primary.id());

        if (mapping == null || !primary.id().equals(mapping.node().id()))
            mapping = new GridNearLockMapping(primary, key);
        else
            mapping.addKey(key);

        return mapping;
    }

    /**
     * Creates new topology exception for cases when primary node leaves grid during mapping.
     *
     * @param nested Optional nested exception.
     * @param nodeId Node ID.
     * @return Topology exception with user-friendly message.
     */
    private ClusterTopologyCheckedException newTopologyException(@Nullable Throwable nested, UUID nodeId) {
        ClusterTopologyCheckedException topEx = new ClusterTopologyCheckedException("Failed to acquire lock for keys " +
            "(primary node left grid, retry transaction if possible) [keys=" + keys + ", node=" + nodeId + ']', nested);

        topEx.retryReadyFuture(cctx.shared().nextAffinityReadyFuture(topVer));

        return topEx;
    }

    /**
     * Lock request timeout object.
     */
    private class LockTimeoutObject extends GridTimeoutObjectAdapter {
        /**
         * Default constructor.
         */
        LockTimeoutObject() {
            super(timeout);
        }

        /** Requested keys. */
        private Set<IgniteTxKey> requestedKeys;

        /** {@inheritDoc} */
        @Override public void onTimeout() {
            if (log.isDebugEnabled())
                log.debug("Timed out waiting for lock response: " + this);

            if (inTx() && cctx.tm().deadlockDetectionEnabled()) {
                synchronized (GridDhtColocatedLockFuture.this) {
                    requestedKeys = requestedKeys0();

                    clear(); // Stop response processing.
                }

                Set<IgniteTxKey> keys = new HashSet<>();

                for (IgniteTxEntry txEntry : tx.allEntries()) {
                    if (!txEntry.locked())
                        keys.add(txEntry.txKey());
                }

                IgniteInternalFuture<TxDeadlock> fut = cctx.tm().detectDeadlock(tx, keys);

                fut.listen(new IgniteInClosure<IgniteInternalFuture<TxDeadlock>>() {
                    @Override public void apply(IgniteInternalFuture<TxDeadlock> fut) {
                        try {
                            TxDeadlock deadlock = fut.get();

                            err = new IgniteTxTimeoutCheckedException("Failed to acquire lock within provided " +
                                "timeout for transaction [timeout=" + tx.timeout() + ", tx=" + CU.txString(tx) + ']',
                                deadlock != null ? new TransactionDeadlockException(deadlock.toString(cctx.shared())) :
                                    null);
                        }
                        catch (IgniteCheckedException e) {
                            err = e;

                            U.warn(log, "Failed to detect deadlock.", e);
                        }

                        onComplete(false, true);
                    }
                });
            }
            else
                onComplete(false, true);
        }

        /** {@inheritDoc} */
        @Override public String toString() {
            return S.toString(LockTimeoutObject.class, this);
        }
    }

    /**
     * Mini-future for get operations. Mini-futures are only waiting on a single
     * node as opposed to multiple nodes.
     */
    private class MiniFuture extends GridFutureAdapter<Boolean> {
        /** */
        private final int futId;

        /** Node ID. */
        @GridToStringExclude
        private final ClusterNode node;

        /** Keys. */
        @GridToStringInclude
        private final Collection<KeyCacheObject> keys;

        /** */
        private boolean rcvRes;

        /** Remap topology version for debug purpose. */
        private AffinityTopologyVersion remapTopVer;

        /**
         * @param node Node.
         * @param keys Keys.
         * @param futId Mini future ID.
         */
        MiniFuture(
            ClusterNode node,
            Collection<KeyCacheObject> keys,
            int futId
        ) {
            this.node = node;
            this.keys = keys;
            this.futId = futId;
        }

        /**
         * @return Future ID.
         */
        int futureId() {
            return futId;
        }

        /**
         * @return Node ID.
         */
        public ClusterNode node() {
            return node;
        }

        /**
         * @return Keys.
         */
        public Collection<KeyCacheObject> keys() {
            return keys;
        }

        /**
         * @param e Node left exception.
         */
        void onResult(ClusterTopologyCheckedException e) {
            if (msgLog.isDebugEnabled()) {
                msgLog.debug("Collocated lock fut, mini future node left [txId=" + lockVer +
                    ", inTx=" + inTx() +
                    ", nodeId=" + node.id() + ']');
            }

            if (isDone())
                return;

            synchronized (this) {
                if (rcvRes)
                    return;

                rcvRes = true;
            }

            if (tx != null)
                tx.removeMapping(node.id());

            // Primary node left the grid, so fail the future.
            GridDhtColocatedLockFuture.this.onDone(false, newTopologyException(e, node.id()));

            onDone(true);
        }

        /**
         * @param res Result callback.
         */
        void onResult(GridNearLockResponse res) {
            synchronized (this) {
                if (rcvRes)
                    return;

                rcvRes = true;

                remapTopVer = res.clientRemapVersion();
            }

            if (res.error() != null) {
                if (inTx() && res.error() instanceof IgniteTxTimeoutCheckedException &&
                    cctx.tm().deadlockDetectionEnabled())
                    return;

                if (log.isDebugEnabled())
                    log.debug("Finishing mini future with an error due to error in response [miniFut=" + this +
                        ", res=" + res + ']');

                // Fail.
                if (res.error() instanceof GridCacheLockTimeoutException)
                    onDone(false);
                else
                    onDone(res.error());

                return;
            }

            if (res.clientRemapVersion() != null) {
                assert cctx.kernalContext().clientNode();

                IgniteInternalFuture<?> affFut =
                    cctx.shared().exchange().affinityReadyFuture(res.clientRemapVersion());

                if (affFut != null && !affFut.isDone()) {
                    affFut.listen(new CI1<IgniteInternalFuture<?>>() {
                        @Override public void apply(IgniteInternalFuture<?> fut) {
                            try {
                                fut.get();

                                remap();
                            }
                            catch (IgniteCheckedException e) {
                                onDone(e);
                            }
                            finally {
                                cctx.shared().txContextReset();
                            }
                        }
                    });
                }
                else
                    remap();
            }
            else {
                int i = 0;

                for (KeyCacheObject k : keys) {
                    IgniteBiTuple<GridCacheVersion, CacheObject> oldValTup = valMap.get(k);

                    CacheObject newVal = res.value(i);

                    GridCacheVersion dhtVer = res.dhtVersion(i);

                    if (newVal == null) {
                        if (oldValTup != null) {
                            if (oldValTup.get1().equals(dhtVer))
                                newVal = oldValTup.get2();
                        }
                    }

                    if (inTx()) {
                        IgniteTxEntry txEntry = tx.entry(cctx.txKey(k));

                        // In colocated cache we must receive responses only for detached entries.
                        assert txEntry.cached().detached() : txEntry;

                        txEntry.markLocked();

                        GridDhtDetachedCacheEntry entry = (GridDhtDetachedCacheEntry)txEntry.cached();

                        if (res.dhtVersion(i) == null) {
                            onDone(new IgniteCheckedException("Failed to receive DHT version from remote node " +
                                "(will fail the lock): " + res));

                            return;
                        }

                        // Set value to detached entry.
                        entry.resetFromPrimary(newVal, dhtVer);

                        tx.hasRemoteLocks(true);

                        if (log.isDebugEnabled())
                            log.debug("Processed response for entry [res=" + res + ", entry=" + entry + ']');
                    }
                    else
                        cctx.mvcc().markExplicitOwner(cctx.txKey(k), threadId);

                    if (retval && cctx.events().isRecordable(EVT_CACHE_OBJECT_READ)) {
                        cctx.events().addEvent(cctx.affinity().partition(k),
                            k,
                            tx,
                            null,
                            EVT_CACHE_OBJECT_READ,
                            newVal,
                            newVal != null,
                            null,
                            false,
                            CU.subjectId(tx, cctx.shared()),
                            null,
                            tx == null ? null : tx.resolveTaskName(),
                            keepBinary);
                    }

                    i++;
                }

                try {
                    proceedMapping();
                }
                catch (IgniteCheckedException e) {
                    onDone(e);
                }

                onDone(true);
            }
        }

        /**
         *
         */
        private void remap() {
            undoLocks(false, false);

            for (KeyCacheObject key : GridDhtColocatedLockFuture.this.keys)
                cctx.mvcc().removeExplicitLock(threadId, cctx.txKey(key), lockVer);

            mapOnTopology(true, new Runnable() {
                @Override public void run() {
                    onDone(true);
                }
            });
        }

        /** {@inheritDoc} */
        @Override public String toString() {
            return S.toString(MiniFuture.class, this, "node", node.id(), "super", super.toString());
        }
    }
}<|MERGE_RESOLUTION|>--- conflicted
+++ resolved
@@ -237,8 +237,6 @@
         }
 
         valMap = new ConcurrentHashMap<>();
-<<<<<<< HEAD
-=======
 
         if (tx != null && !tx.updateLockFuture(null, this)) {
             onError(new IgniteTxRollbackCheckedException("Failed to acquire lock because transaction " +
@@ -246,7 +244,6 @@
 
             onComplete(false, false);
         }
->>>>>>> 0cd2a319
     }
 
     /** {@inheritDoc} */
