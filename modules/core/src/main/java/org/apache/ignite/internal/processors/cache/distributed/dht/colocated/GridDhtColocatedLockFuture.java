/*
 * Licensed to the Apache Software Foundation (ASF) under one or more
 * contributor license agreements.  See the NOTICE file distributed with
 * this work for additional information regarding copyright ownership.
 * The ASF licenses this file to You under the Apache License, Version 2.0
 * (the "License"); you may not use this file except in compliance with
 * the License.  You may obtain a copy of the License at
 *
 *      http://www.apache.org/licenses/LICENSE-2.0
 *
 * Unless required by applicable law or agreed to in writing, software
 * distributed under the License is distributed on an "AS IS" BASIS,
 * WITHOUT WARRANTIES OR CONDITIONS OF ANY KIND, either express or implied.
 * See the License for the specific language governing permissions and
 * limitations under the License.
 */

package org.apache.ignite.internal.processors.cache.distributed.dht.colocated;

import java.util.ArrayDeque;
import java.util.ArrayList;
import java.util.Collection;
import java.util.Deque;
import java.util.HashSet;
import java.util.Iterator;
import java.util.Map;
import java.util.Set;
import java.util.UUID;
import java.util.concurrent.ConcurrentHashMap;
import java.util.concurrent.atomic.AtomicIntegerFieldUpdater;
import java.util.concurrent.atomic.AtomicReference;
import org.apache.ignite.IgniteCheckedException;
import org.apache.ignite.IgniteLogger;
import org.apache.ignite.cluster.ClusterNode;
import org.apache.ignite.internal.IgniteDiagnosticAware;
import org.apache.ignite.internal.IgniteDiagnosticPrepareContext;
import org.apache.ignite.internal.IgniteInternalFuture;
import org.apache.ignite.internal.cluster.ClusterTopologyCheckedException;
import org.apache.ignite.internal.cluster.ClusterTopologyServerNotFoundException;
import org.apache.ignite.internal.processors.affinity.AffinityTopologyVersion;
import org.apache.ignite.internal.processors.cache.CacheEntryPredicate;
import org.apache.ignite.internal.processors.cache.CacheObject;
import org.apache.ignite.internal.processors.cache.CacheStoppedException;
import org.apache.ignite.internal.processors.cache.GridCacheCompoundIdentityFuture;
import org.apache.ignite.internal.processors.cache.GridCacheContext;
import org.apache.ignite.internal.processors.cache.GridCacheEntryEx;
import org.apache.ignite.internal.processors.cache.GridCacheEntryRemovedException;
import org.apache.ignite.internal.processors.cache.GridCacheLockTimeoutException;
import org.apache.ignite.internal.processors.cache.GridCacheMvccCandidate;
import org.apache.ignite.internal.processors.cache.GridCacheVersionedFuture;
import org.apache.ignite.internal.processors.cache.KeyCacheObject;
import org.apache.ignite.internal.processors.cache.distributed.GridDistributedCacheEntry;
import org.apache.ignite.internal.processors.cache.distributed.dht.GridDhtCacheEntry;
import org.apache.ignite.internal.processors.cache.distributed.dht.GridDhtTopologyFuture;
import org.apache.ignite.internal.processors.cache.distributed.near.GridNearLockMapping;
import org.apache.ignite.internal.processors.cache.distributed.near.GridNearLockRequest;
import org.apache.ignite.internal.processors.cache.distributed.near.GridNearLockResponse;
import org.apache.ignite.internal.processors.cache.distributed.near.GridNearTxLocal;
import org.apache.ignite.internal.processors.cache.transactions.IgniteTxEntry;
import org.apache.ignite.internal.processors.cache.transactions.IgniteTxKey;
import org.apache.ignite.internal.processors.cache.transactions.TxDeadlock;
import org.apache.ignite.internal.processors.cache.version.GridCacheVersion;
import org.apache.ignite.internal.processors.timeout.GridTimeoutObjectAdapter;
import org.apache.ignite.internal.transactions.IgniteTxTimeoutCheckedException;
import org.apache.ignite.internal.util.future.GridEmbeddedFuture;
import org.apache.ignite.internal.util.future.GridFutureAdapter;
import org.apache.ignite.internal.util.tostring.GridToStringExclude;
import org.apache.ignite.internal.util.tostring.GridToStringInclude;
import org.apache.ignite.internal.util.typedef.C1;
import org.apache.ignite.internal.util.typedef.C2;
import org.apache.ignite.internal.util.typedef.CI1;
import org.apache.ignite.internal.util.typedef.F;
import org.apache.ignite.internal.util.typedef.internal.CU;
import org.apache.ignite.internal.util.typedef.internal.S;
import org.apache.ignite.internal.util.typedef.internal.U;
import org.apache.ignite.lang.IgniteBiTuple;
import org.apache.ignite.lang.IgniteInClosure;
import org.apache.ignite.lang.IgniteUuid;
import org.apache.ignite.transactions.TransactionDeadlockException;
import org.apache.ignite.transactions.TransactionIsolation;
import org.jetbrains.annotations.Nullable;

import static org.apache.ignite.cache.CacheWriteSynchronizationMode.FULL_SYNC;
import static org.apache.ignite.events.EventType.EVT_CACHE_OBJECT_READ;

/**
 * Colocated cache lock future.
 */
public final class GridDhtColocatedLockFuture extends GridCacheCompoundIdentityFuture<Boolean>
    implements GridCacheVersionedFuture<Boolean>, IgniteDiagnosticAware {
    /** */
    private static final long serialVersionUID = 0L;

    /** Logger reference. */
    private static final AtomicReference<IgniteLogger> logRef = new AtomicReference<>();

    /** Logger. */
    private static IgniteLogger log;

    /** Logger. */
    private static IgniteLogger msgLog;

    /** Done field updater. */
    private static final AtomicIntegerFieldUpdater<GridDhtColocatedLockFuture> DONE_UPD =
        AtomicIntegerFieldUpdater.newUpdater(GridDhtColocatedLockFuture.class, "done");

    /** Cache registry. */
    @GridToStringExclude
    private final GridCacheContext<?, ?> cctx;

    /** Lock owner thread. */
    @GridToStringInclude
    private final long threadId;

    /** Keys to lock. */
    @GridToStringInclude
    private Collection<KeyCacheObject> keys;

    /** Future ID. */
    private final IgniteUuid futId;

    /** Lock version. */
    private final GridCacheVersion lockVer;

    /** Read flag. */
    private final boolean read;

    /** Flag to return value. */
    private final boolean retval;

    /** Error. */
    private volatile Throwable err;

    /** Timeout object. */
    @GridToStringExclude
    private volatile LockTimeoutObject timeoutObj;

    /** Lock timeout. */
    private final long timeout;

    /** Filter. */
    private final CacheEntryPredicate[] filter;

    /** Transaction. */
    @GridToStringExclude
    private final GridNearTxLocal tx;

    /** Topology snapshot to operate on. */
    private volatile AffinityTopologyVersion topVer;

    /** Map of current values. */
    private final Map<KeyCacheObject, IgniteBiTuple<GridCacheVersion, CacheObject>> valMap;

    /** */
    @SuppressWarnings("UnusedDeclaration")
    private volatile int done;

    /** Trackable flag (here may be non-volatile). */
    private boolean trackable;

    /** TTL for create operation. */
    private final long createTtl;

    /** TTL for read operation. */
    private final long accessTtl;

    /** Skip store flag. */
    private final boolean skipStore;

    /** */
    private Deque<GridNearLockMapping> mappings;

    /** Keep binary. */
    private final boolean keepBinary;

    /** */
    private final boolean recovery;

    /** */
    private int miniId;

    /** {@code True} when mappings are ready for processing. */
    private boolean mappingsReady;

    /**
     * @param cctx Registry.
     * @param keys Keys to lock.
     * @param tx Transaction.
     * @param read Read flag.
     * @param retval Flag to return value or not.
     * @param timeout Lock acquisition timeout.
     * @param createTtl TTL for create operation.
     * @param accessTtl TTL for read operation.
     * @param filter Filter.
     * @param skipStore Skip store flag.
     */
    public GridDhtColocatedLockFuture(
        GridCacheContext<?, ?> cctx,
        Collection<KeyCacheObject> keys,
        @Nullable GridNearTxLocal tx,
        boolean read,
        boolean retval,
        long timeout,
        long createTtl,
        long accessTtl,
        CacheEntryPredicate[] filter,
        boolean skipStore,
        boolean keepBinary,
        boolean recovery
    ) {
        super(CU.boolReducer());

        assert keys != null;

        this.cctx = cctx;
        this.keys = keys;
        this.tx = tx;
        this.read = read;
        this.retval = retval;
        this.timeout = timeout;
        this.createTtl = createTtl;
        this.accessTtl = accessTtl;
        this.filter = filter;
        this.skipStore = skipStore;
        this.keepBinary = keepBinary;
        this.recovery = recovery;

        ignoreInterrupts();

        threadId = tx == null ? Thread.currentThread().getId() : tx.threadId();

        lockVer = tx != null ? tx.xidVersion() : cctx.versions().next();

        futId = IgniteUuid.randomUuid();

        if (log == null) {
            msgLog = cctx.shared().txLockMessageLogger();
            log = U.logger(cctx.kernalContext(), logRef, GridDhtColocatedLockFuture.class);
        }

        valMap = new ConcurrentHashMap<>();

        if (tx != null && !tx.updateLockFuture(null, this)) {
            onError(tx.timedOut() ? tx.timeoutException() : tx.rollbackException());

            onComplete(false, false);
        }
    }

    /** {@inheritDoc} */
    @Override public GridCacheVersion version() {
        return lockVer;
    }

    /** {@inheritDoc} */
    @Override public boolean onOwnerChanged(GridCacheEntryEx entry, GridCacheMvccCandidate owner) {
        return false;
    }

    /**
     * @return Future ID.
     */
    @Override public IgniteUuid futureId() {
        return futId;
    }

    /** {@inheritDoc} */
    @Override public boolean trackable() {
        return trackable;
    }

    /** {@inheritDoc} */
    @Override public void markNotTrackable() {
        trackable = false;
    }

    /**
     * @return {@code True} if transaction is not {@code null}.
     */
    private boolean inTx() {
        return tx != null;
    }

    /**
     * @return {@code True} if implicit-single-tx flag is set.
     */
    private boolean implicitSingleTx() {
        return tx != null && tx.implicitSingle();
    }

    /**
     * @return {@code True} if transaction is not {@code null} and has invalidate flag set.
     */
    private boolean isInvalidate() {
        return tx != null && tx.isInvalidate();
    }

    /**
     * @return Transaction isolation or {@code null} if no transaction.
     */
    @Nullable private TransactionIsolation isolation() {
        return tx == null ? null : tx.isolation();
    }

    /**
     * @return {@code true} if related transaction is implicit.
     */
    private boolean implicitTx() {
        return tx != null && tx.implicit();
    }

    /**
     * Adds entry to future.
     *
     * @param entry Entry to add.
     * @return Non-reentry candidate if lock should be acquired on remote node,
     *      reentry candidate if locks has been already acquired and {@code null} if explicit locks is held and
     *      implicit transaction accesses locked entry.
     * @throws IgniteCheckedException If failed to add entry due to external locking.
     */
    @Nullable private GridCacheMvccCandidate addEntry(GridDistributedCacheEntry entry) throws IgniteCheckedException {
        IgniteTxKey txKey = entry.txKey();

        GridCacheMvccCandidate cand = cctx.mvcc().explicitLock(threadId, txKey);

        if (inTx()) {
            if (cand != null) {
                if (!tx.implicit())
                    throw new IgniteCheckedException("Cannot access key within transaction if lock is " +
                        "externally held [key=" + entry.key() + ", entry=" + entry + ']');
                else
                    return null;
            }
            else {
                IgniteTxEntry txEntry = tx.entry(txKey);

                assert txEntry != null;

                txEntry.cached(entry);

                // Check transaction entries (corresponding tx entries must be enlisted in transaction).
                cand = new GridCacheMvccCandidate(entry,
                    cctx.localNodeId(),
                    null,
                    null,
                    threadId,
                    lockVer,
                    true,
                    txEntry.locked(),
                    inTx(),
                    inTx() && tx.implicitSingle(),
                    false,
                    false,
                    null,
                    false);

                cand.topologyVersion(topVer);
            }
        }
        else {
            if (cand == null) {
                cand = new GridCacheMvccCandidate(entry,
                    cctx.localNodeId(),
                    null,
                    null,
                    threadId,
                    lockVer,
                    true,
                    false,
                    inTx(),
                    inTx() && tx.implicitSingle(),
                    false,
                    false,
                    null,
                    false);

                cand.topologyVersion(topVer);
            }
            else
                cand = cand.reenter();

            cctx.mvcc().addExplicitLock(threadId, cand, topVer);
        }

        return cand;
    }

    /**
     * Undoes all locks.
     *
     * @param dist If {@code true}, then remove locks from remote nodes as well.
     * @param rollback {@code True} if should rollback tx.
     */
    private void undoLocks(boolean dist, boolean rollback) {
        // Transactions will undo during rollback.
        if (dist && tx == null)
            cctx.colocated().removeLocks(threadId, lockVer, keys);
        else {
            if (rollback && tx != null) {
                if (tx.setRollbackOnly()) {
                    if (log.isDebugEnabled())
                        log.debug("Marked transaction as rollback only because locks could not be acquired: " + tx);
                }
                else if (log.isDebugEnabled())
                    log.debug("Transaction was not marked rollback-only while locks were not acquired: " + tx);
            }
        }

        cctx.mvcc().recheckPendingLocks();
    }

    /**
     * @param success Success flag.
     */
    public void complete(boolean success) {
        onComplete(success, true);
    }

    /**
     * @param nodeId Left node ID
     * @return {@code True} if node was in the list.
     */
    @Override public boolean onNodeLeft(UUID nodeId) {
        boolean found = false;

        for (IgniteInternalFuture<?> fut : futures()) {
            if (isMini(fut)) {
                MiniFuture f = (MiniFuture)fut;

                if (f.node().id().equals(nodeId)) {
                    f.onResult(newTopologyException(null, nodeId));

                    found = true;
                }
            }
        }

        if (log.isDebugEnabled())
            log.debug("Near lock future does not have mapping for left node (ignoring) [nodeId=" + nodeId + ", fut=" +
                this + ']');

        return found;
    }

    /**
     * @param nodeId Sender.
     * @param res Result.
     */
    @SuppressWarnings("SynchronizeOnNonFinalField")
    void onResult(UUID nodeId, GridNearLockResponse res) {
        boolean done = isDone();

        if (!done) {
            // onResult is always called after map() and timeoutObj is never reset to null, so this is
            // a race-free null check.
            if (timeoutObj == null) {
                onResult0(nodeId, res);

                return;
            }

            synchronized (timeoutObj) {
                if (!isDone()) {
                    if (onResult0(nodeId, res))
                        return;
                }
                else
                    done = true;
            }
        }

        if (done && msgLog.isDebugEnabled()) {
            msgLog.debug("Collocated lock fut, response for finished future [txId=" + lockVer +
                ", inTx=" + inTx() +
                ", node=" + nodeId + ']');
        }
    }

    /**
     * @param nodeId Sender.
     * @param res Result.
     */
    private boolean onResult0(UUID nodeId, GridNearLockResponse res) {
        MiniFuture mini = miniFuture(res.miniId());

        if (mini != null) {
            assert mini.node().id().equals(nodeId);

            mini.onResult(res);

            return true;
        }

        //  This warning can be triggered by deadlock detection code which clears pending futures.
        U.warn(msgLog, "Collocated lock fut, failed to find mini future [txId=" + lockVer +
            ", tx=" + (inTx() ? CU.txString(tx) : "N/A") +
            ", node=" + nodeId +
            ", res=" + res +
            ", fut=" + this + ']');

        return false;
    }

    /**
     * @return Keys for which locks requested from remote nodes but response isn't received.
     */
    public synchronized Set<IgniteTxKey> requestedKeys() {
        if (timeoutObj != null && timeoutObj.requestedKeys != null)
            return timeoutObj.requestedKeys;

        return requestedKeys0();
    }

    /**
     * @return Keys for which locks requested from remote nodes but response isn't received.
     */
    private Set<IgniteTxKey> requestedKeys0() {
        for (IgniteInternalFuture<Boolean> miniFut : futures()) {
            if (isMini(miniFut) && !miniFut.isDone()) {
                MiniFuture mini = (MiniFuture)miniFut;

                Set<IgniteTxKey> requestedKeys = U.newHashSet(mini.keys.size());

                for (KeyCacheObject key : mini.keys)
                    requestedKeys.add(new IgniteTxKey(key, cctx.cacheId()));

                return requestedKeys;
            }
        }

        return null;
    }

    /**
     * Finds pending mini future by the given mini ID.
     *
     * @param miniId Mini ID to find.
     * @return Mini future.
     */
    @SuppressWarnings({"ForLoopReplaceableByForEach", "IfMayBeConditional"})
    private MiniFuture miniFuture(int miniId) {
        // We iterate directly over the futs collection here to avoid copy.
        synchronized (this) {
            int size = futuresCountNoLock();

            // Avoid iterator creation.
            for (int i = 0; i < size; i++) {
                IgniteInternalFuture<Boolean> fut = future(i);

                if (!isMini(fut))
                    continue;

                MiniFuture mini = (MiniFuture)fut;

                if (mini.futureId() == miniId) {
                    if (!mini.isDone())
                        return mini;
                    else
                        return null;
                }
            }
        }

        return null;
    }

    /**
     * @param t Error.
     */
    private synchronized void onError(Throwable t) {
        if (err == null && !(t instanceof GridCacheLockTimeoutException))
            err = t;
    }

    /**
     * Cancellation has special meaning for lock futures. It's called then lock must be released on rollback.
     */
    @Override public boolean cancel() {
        if (inTx()) {
            onError(tx.rollbackException());

            /** Should wait until {@link mappings} are ready before continuing with async rollback
             * or some primary nodes might not receive tx finish messages because of race.
             * If prepare phase has not started waiting is not necessary.
             */
            synchronized (this) {
                while (!mappingsReady)
                    try {
                        wait();
                    }
                    catch (InterruptedException e) {
                        // Ignore interrupts.
                    }
            }
        }

        return onComplete(false, true);
    }

    /** {@inheritDoc} */
    @Override public boolean onDone(Boolean success, Throwable err) {
        if (log.isDebugEnabled())
            log.debug("Received onDone(..) callback [success=" + success + ", err=" + err + ", fut=" + this + ']');

        // Local GridDhtLockFuture
        if (inTx() && this.err instanceof IgniteTxTimeoutCheckedException && cctx.tm().deadlockDetectionEnabled())
            return false;

        if (isDone())
            return false;

        if (err != null)
            onError(err);

        if (err != null)
            success = false;

        return onComplete(success, true);
    }

    /**
     * Completeness callback.
     *
     * @param success {@code True} if lock was acquired.
     * @param distribute {@code True} if need to distribute lock removal in case of failure.
     * @return {@code True} if complete by this operation.
     */
    private boolean onComplete(boolean success, boolean distribute) {
        if (log.isDebugEnabled()) {
            log.debug("Received onComplete(..) callback [success=" + success + ", distribute=" + distribute +
                ", fut=" + this + ']');
        }

        if (!DONE_UPD.compareAndSet(this, 0, 1))
            return false;

        if (!success)
            undoLocks(distribute, true);

        if (tx != null) {
            cctx.tm().txContext(tx);

            if (success)
                tx.clearLockFuture(this);
        }

        if (super.onDone(success, err)) {
            if (log.isDebugEnabled())
                log.debug("Completing future: " + this);

            // Clean up.
            cctx.mvcc().removeVersionedFuture(this);

            if (timeoutObj != null)
                cctx.time().removeTimeoutObject(timeoutObj);

            /** Ensures what waiters for ready {@link mappings} will be unblocked if error has occurred while mapping. */
            if (tx != null) {
                synchronized (this) {
                    if (!mappingsReady) {
                        mappingsReady = true;

                        notifyAll();
                    }
                }
            }

            return true;
        }

        return false;
    }

    /** {@inheritDoc} */
    @Override public int hashCode() {
        return futId.hashCode();
    }

    /** {@inheritDoc} */
    @Override public void addDiagnosticRequest(IgniteDiagnosticPrepareContext ctx) {
        if (!isDone()) {
            for (IgniteInternalFuture fut : futures()) {
                if (!fut.isDone() && isMini(fut)) {
                    MiniFuture m = (MiniFuture)fut;

                    AffinityTopologyVersion topVer = null;
                    UUID rmtNodeId = null;

                    synchronized (m) {
                        if (!m.rcvRes && !m.node.isLocal()) {
                            rmtNodeId = m.node.id();

                            topVer = this.topVer;
                        }
                    }

                    if (rmtNodeId != null) {
                        ctx.txKeyInfo(rmtNodeId, cctx.cacheId(), m.keys,
                            "GridDhtColocatedLockFuture waiting for response [node=" + rmtNodeId +
                            ", cache=" + cctx.name() +
                            ", miniId=" + m.futId +
                            ", topVer=" + topVer +
                            ", keys=" + m.keys + ']');

                        return;
                    }
                }
            }
        }
    }

    /** {@inheritDoc} */
    @Override public String toString() {
        Collection<String> futs = F.viewReadOnly(futures(), new C1<IgniteInternalFuture<?>, String>() {
            @Override public String apply(IgniteInternalFuture<?> f) {
                if (isMini(f)) {
                    MiniFuture m = (MiniFuture)f;

                    synchronized (m) {
                        return "[node=" + m.node().id() +
                            ", rcvRes=" + m.rcvRes +
                            ", loc=" + m.node().isLocal() +
                            ", done=" + f.isDone() + "]";
                    }
                }
                else
                    return "[loc=true, done=" + f.isDone() + "]";
            }
        });

        return S.toString(GridDhtColocatedLockFuture.class, this,
            "topVer", topVer,
            "innerFuts", futs,
            "inTx", inTx(),
            "super", super.toString());
    }

    /**
     * @param f Future.
     * @return {@code True} if mini-future.
     */
    private boolean isMini(IgniteInternalFuture<?> f) {
        return f.getClass().equals(MiniFuture.class);
    }

    /**
     * Basically, future mapping consists from two parts. First, we must determine the topology version this future
     * will map on. Locking is performed within a user transaction, we must continue to map keys on the same
     * topology version as it started. If topology version is undefined, we get current topology future and wait
     * until it completes so the topology is ready to use.
     * <p/>
     * During the second part we map keys to primary nodes using topology snapshot we obtained during the first
     * part. Note that if primary node leaves grid, the future will fail and transaction will be rolled back.
     */
    void map() {
        if (isDone()) // Possible due to async rollback.
            return;

        if (timeout > 0) {
            timeoutObj = new LockTimeoutObject();

            cctx.time().addTimeoutObject(timeoutObj);
        }

        // Obtain the topology version to use.
        AffinityTopologyVersion topVer = cctx.mvcc().lastExplicitLockTopologyVersion(threadId);

        // If there is another system transaction in progress, use it's topology version to prevent deadlock.
        if (topVer == null && tx != null && tx.system())
            topVer = cctx.tm().lockedTopologyVersion(Thread.currentThread().getId(), tx);

        if (topVer != null && tx != null)
            tx.topologyVersion(topVer);

        if (topVer == null && tx != null)
            topVer = tx.topologyVersionSnapshot();

        if (topVer != null) {
            for (GridDhtTopologyFuture fut : cctx.shared().exchange().exchangeFutures()) {
                if (fut.exchangeDone() && fut.topologyVersion().equals(topVer)) {
                    Throwable err = fut.validateCache(cctx, recovery, read, null, keys);

                    if (err != null) {
                        onDone(err);

                        return;
                    }

                    break;
                }
            }

            // Continue mapping on the same topology version as it was before.
            synchronized (this) {
                if (this.topVer == null)
                    this.topVer = topVer;
            }

            map(keys, false, true);

            markInitialized();

            return;
        }

        // Must get topology snapshot and map on that version.
        mapOnTopology(false, null);
    }

    /**
     * Acquires topology future and checks it completeness under the read lock. If it is not complete,
     * will asynchronously wait for it's completeness and then try again.
     *
     * @param remap Remap flag.
     * @param c Optional closure to run after map.
     */
    private void mapOnTopology(final boolean remap, @Nullable final Runnable c) {
        // We must acquire topology snapshot from the topology version future.
        cctx.topology().readLock();

        try {
            if (cctx.topology().stopping()) {
                onDone(new CacheStoppedException(cctx.name()));

                return;
            }

            GridDhtTopologyFuture fut = cctx.topologyVersionFuture();

            if (fut.isDone()) {
                Throwable err = fut.validateCache(cctx, recovery, read, null, keys);

                if (err != null) {
                    onDone(err);

                    return;
                }

                AffinityTopologyVersion topVer = fut.topologyVersion();

                if (remap) {
                    if (tx != null)
                        tx.onRemap(topVer);

                    synchronized (this) {
                        this.topVer = topVer;
                    }
                }
                else {
                    if (tx != null)
                        tx.topologyVersion(topVer);

                    synchronized (this) {
                        if (this.topVer == null)
                            this.topVer = topVer;
                    }
                }

                map(keys, remap, false);

                if (c != null)
                    c.run();

                markInitialized();
            }
            else {
                cctx.time().waitAsync(fut, tx == null ? 0 : tx.remainingTime(), (e, timedOut) -> {
                    if (errorOrTimeoutOnTopologyVersion(e, timedOut))
                        return;

                    try {
                        mapOnTopology(remap, c);
                    }
                    finally {
                        cctx.shared().txContextReset();
                    }
                });
            }
        }
        finally {
            cctx.topology().readUnlock();
        }
    }

    /**
     * Maps keys to nodes. Note that we can not simply group keys by nodes and send lock request as
     * such approach does not preserve order of lock acquisition. Instead, keys are split in continuous
     * groups belonging to one primary node and locks for these groups are acquired sequentially.
     *
     * @param keys Keys.
     * @param remap Remap flag.
     * @param topLocked {@code True} if thread already acquired lock preventing topology change.
     */
    private void map(Collection<KeyCacheObject> keys, boolean remap, boolean topLocked) {
        try {
            map0(
                keys,
                remap,
                topLocked);
        }
        catch (IgniteCheckedException ex) {
            onDone(false, ex);
        }
    }

    /**
     * @param keys Keys to map.
     * @param remap Remap flag.
     * @param topLocked Topology locked flag.
     * @throws IgniteCheckedException If mapping failed.
     */
    private synchronized void map0(
        Collection<KeyCacheObject> keys,
        boolean remap,
        boolean topLocked
    ) throws IgniteCheckedException {
        try {
            AffinityTopologyVersion topVer = this.topVer;

            assert topVer != null;

            assert topVer.topologyVersion() > 0;

            if (CU.affinityNodes(cctx, topVer).isEmpty()) {
                onDone(new ClusterTopologyServerNotFoundException("Failed to map keys for cache " +
                    "(all partition nodes left the grid): " + cctx.name()));

                return;
            }

            boolean clientNode = cctx.kernalContext().clientNode();

            assert !remap || (clientNode && (tx == null || !tx.hasRemoteLocks()));

            // First assume this node is primary for all keys passed in.
            if (!clientNode && mapAsPrimary(keys, topVer))
                return;

            mappings = new ArrayDeque<>();

            // Assign keys to primary nodes.
            GridNearLockMapping map = null;

            for (KeyCacheObject key : keys) {
                GridNearLockMapping updated = map(key, map, topVer);

                // If new mapping was created, add to collection.
                if (updated != map) {
                    mappings.add(updated);

                    if (tx != null && updated.node().isLocal())
                        tx.colocatedLocallyMapped(true);
                }

                map = updated;
            }

            if (isDone()) {
                if (log.isDebugEnabled())
                    log.debug("Abandoning (re)map because future is done: " + this);

                return;
            }

            if (log.isDebugEnabled())
                log.debug("Starting (re)map for mappings [mappings=" + mappings + ", fut=" + this + ']');

            boolean hasRmtNodes = false;

            boolean first = true;

            // Create mini futures.
            for (Iterator<GridNearLockMapping> iter = mappings.iterator(); iter.hasNext(); ) {
                GridNearLockMapping mapping = iter.next();

                ClusterNode node = mapping.node();
                Collection<KeyCacheObject> mappedKeys = mapping.mappedKeys();

                boolean loc = node.equals(cctx.localNode());

                assert !mappedKeys.isEmpty();

                GridNearLockRequest req = null;

                Collection<KeyCacheObject> distributedKeys = new ArrayList<>(mappedKeys.size());

                for (KeyCacheObject key : mappedKeys) {
                    IgniteTxKey txKey = cctx.txKey(key);

                    GridDistributedCacheEntry entry = null;

                    if (tx != null) {
                        IgniteTxEntry txEntry = tx.entry(txKey);

                        if (txEntry != null) {
                            entry = (GridDistributedCacheEntry)txEntry.cached();

                            if (entry != null && loc == entry.detached()) {
                                entry = cctx.colocated().entryExx(key, topVer, true);

                                txEntry.cached(entry);
                            }
                        }
                    }

                    boolean explicit;

                    while (true) {
                        try {
                            if (entry == null)
                                entry = cctx.colocated().entryExx(key, topVer, true);

                            if (!cctx.isAll(entry, filter)) {
                                if (log.isDebugEnabled())
                                    log.debug("Entry being locked did not pass filter (will not lock): " + entry);

                                onComplete(false, false);

                                return;
                            }

                            assert loc ^ entry.detached() : "Invalid entry [loc=" + loc + ", entry=" + entry + ']';

                            GridCacheMvccCandidate cand = addEntry(entry);

                            // Will either return value from dht cache or null if this is a miss.
                            IgniteBiTuple<GridCacheVersion, CacheObject> val = entry.detached() ? null :
                                ((GridDhtCacheEntry)entry).versionedValue(topVer);

                            GridCacheVersion dhtVer = null;

                            if (val != null) {
                                dhtVer = val.get1();

                                valMap.put(key, val);
                            }

                            if (cand != null && !cand.reentry()) {
                                if (req == null) {
                                    boolean clientFirst = false;

                                    if (first) {
                                        clientFirst = clientNode &&
                                            !topLocked &&
                                            (tx == null || !tx.hasRemoteLocks());

                                        first = false;
                                    }

                                    assert !implicitTx() && !implicitSingleTx() : tx;

                                    req = new GridNearLockRequest(
                                        cctx.cacheId(),
                                        topVer,
                                        cctx.nodeId(),
                                        threadId,
                                        futId,
                                        lockVer,
                                        inTx(),
                                        read,
                                        retval,
                                        isolation(),
                                        isInvalidate(),
                                        timeout,
                                        mappedKeys.size(),
                                        inTx() ? tx.size() : mappedKeys.size(),
                                        inTx() && tx.syncMode() == FULL_SYNC,
                                        inTx() ? tx.subjectId() : null,
                                        inTx() ? tx.taskNameHash() : 0,
                                        read ? createTtl : -1L,
                                        read ? accessTtl : -1L,
                                        skipStore,
                                        keepBinary,
                                        clientFirst,
                                        false,
                                        cctx.deploymentEnabled());

                                    mapping.request(req);
                                }

                                distributedKeys.add(key);

                                if (tx != null)
                                    tx.addKeyMapping(txKey, mapping.node());

                                req.addKeyBytes(
                                    key,
                                    retval,
<<<<<<< HEAD
                                    isolation(),
                                    isInvalidate(),
                                    timeout,
                                    mappedKeys.size(),
                                    inTx() ? tx.size() : mappedKeys.size(),
                                    inTx() && tx.syncMode() == FULL_SYNC,
                                    inTx() ? tx.subjectId() : null,
                                    inTx() ? tx.taskNameHash() : 0,
                                    read ? createTtl : -1L,
                                    read ? accessTtl : -1L,
                                    skipStore,
                                    keepBinary,
                                    clientFirst,
                                    false,
                                    cctx.deploymentEnabled(),
                                    inTx() ? tx.label() : null);

                                mapping.request(req);
=======
                                    dhtVer, // Include DHT version to match remote DHT entry.
                                    cctx);
>>>>>>> 2cccfae4
                            }

                            explicit = inTx() && cand == null;

                            if (explicit)
                                tx.addKeyMapping(txKey, mapping.node());

                            break;
                        }
                        catch (GridCacheEntryRemovedException ignored) {
                            if (log.isDebugEnabled())
                                log.debug("Got removed entry in lockAsync(..) method (will retry): " + entry);

                            entry = null;
                        }
                    }

                    // Mark mapping explicit lock flag.
                    if (explicit) {
                        boolean marked = tx != null && tx.markExplicit(node.id());

                        assert tx == null || marked;
                    }
                }

                if (!distributedKeys.isEmpty()) {
                    mapping.distributedKeys(distributedKeys);

                    hasRmtNodes |= !mapping.node().isLocal();
                }
                else {
                    assert mapping.request() == null;

                    iter.remove();
                }
            }

            if (hasRmtNodes) {
                trackable = true;

                if (!remap && !cctx.mvcc().addFuture(this))
                    throw new IllegalStateException("Duplicate future ID: " + this);
            }
            else
                trackable = false;
        }
        finally {
            /** Notify ready {@link mappings} waiters. See {@link #cancel()} */
            if (tx != null) {
                mappingsReady = true;

                notifyAll();
            }
        }

        proceedMapping();
    }

    /**
     * @throws IgniteCheckedException If failed.
     */
    private void proceedMapping() throws IgniteCheckedException {
        boolean set = tx != null && cctx.shared().tm().setTxTopologyHint(tx.topologyVersionSnapshot());

        try {
            proceedMapping0();
        }
        finally {
            if (set)
                cctx.tm().setTxTopologyHint(null);
        }
    }

    /**
     * Gets next near lock mapping and either acquires dht locks locally or sends near lock request to
     * remote primary node.
     *
     * @throws IgniteCheckedException If mapping can not be completed.
     */
    private void proceedMapping0()
        throws IgniteCheckedException {
        GridNearLockMapping map;

        // Fail fast if future is completed (in case of async rollback)
        if (isDone()) {
            clear();

            return;
        }

        // Fail fast if the transaction is timed out.
        if (tx != null && tx.remainingTime() == -1) {
            GridDhtColocatedLockFuture.this.onDone(false, tx.timeoutException());

            clear();

            return;
        }

        synchronized (this) {
            map = mappings.poll();
        }

        // If there are no more mappings to process or prepare has timed out, complete the future.
        if (map == null)
            return;

        final GridNearLockRequest req = map.request();
        final Collection<KeyCacheObject> mappedKeys = map.distributedKeys();
        final ClusterNode node = map.node();

        if (filter != null && filter.length != 0)
            req.filter(filter, cctx);

        if (node.isLocal())
            lockLocally(mappedKeys, req.topologyVersion());
        else {
            final MiniFuture fut = new MiniFuture(node, mappedKeys, ++miniId);

            req.miniId(fut.futureId());

            add(fut); // Append new future.

            IgniteInternalFuture<?> txSync = null;

            if (inTx())
                txSync = cctx.tm().awaitFinishAckAsync(node.id(), tx.threadId());

            if (txSync == null || txSync.isDone()) {
                try {
                    cctx.io().send(node, req, cctx.ioPolicy());

                    if (msgLog.isDebugEnabled()) {
                        msgLog.debug("Collocated lock fut, sent request [txId=" + lockVer +
                            ", inTx=" + inTx() +
                            ", node=" + node.id() + ']');
                    }
                }
                catch (ClusterTopologyCheckedException ex) {
                    assert fut != null;

                    fut.onResult(ex);
                }
            }
            else {
                txSync.listen(new CI1<IgniteInternalFuture<?>>() {
                    @Override public void apply(IgniteInternalFuture<?> t) {
                        try {
                            cctx.io().send(node, req, cctx.ioPolicy());

                            if (msgLog.isDebugEnabled()) {
                                msgLog.debug("Collocated lock fut, sent request [txId=" + lockVer +
                                    ", inTx=" + inTx() +
                                    ", node=" + node.id() + ']');
                            }
                        }
                        catch (ClusterTopologyCheckedException ex) {
                            assert fut != null;

                            fut.onResult(ex);
                        }
                        catch (IgniteCheckedException e) {
                            if (msgLog.isDebugEnabled()) {
                                msgLog.debug("Collocated lock fut, failed to send request [txId=" + lockVer +
                                    ", inTx=" + inTx() +
                                    ", node=" + node.id() +
                                    ", err=" + e + ']');
                            }

                            onError(e);
                        }
                    }
                });
            }
        }
    }

    /**
     * Locks given keys directly through dht cache.
     * @param keys Collection of keys.
     * @param topVer Topology version to lock on.
     */
    private void lockLocally(
        final Collection<KeyCacheObject> keys,
        AffinityTopologyVersion topVer
    ) {
        if (log.isDebugEnabled())
            log.debug("Before locally locking keys : " + keys);

        IgniteInternalFuture<Exception> fut = cctx.colocated().lockAllAsync(cctx,
            tx,
            threadId,
            lockVer,
            topVer,
            keys,
            read,
            retval,
            timeout,
            createTtl,
            accessTtl,
            filter,
            skipStore,
            keepBinary);

        // Add new future.
        add(new GridEmbeddedFuture<>(
            new C2<Exception, Exception, Boolean>() {
                @Override public Boolean apply(Exception resEx, Exception e) {
                    if (CU.isLockTimeoutOrCancelled(e) ||
                        (resEx != null && CU.isLockTimeoutOrCancelled(resEx)))
                        return false;

                    if (e != null) {
                        onError(e);

                        return false;
                    }

                    if (resEx != null) {
                        onError(resEx);

                        return false;
                    }

                    if (log.isDebugEnabled())
                        log.debug("Acquired lock for local DHT mapping [locId=" + cctx.nodeId() +
                            ", mappedKeys=" + keys + ", fut=" + GridDhtColocatedLockFuture.this + ']');

                    if (inTx()) {
                        for (KeyCacheObject key : keys)
                            tx.entry(cctx.txKey(key)).markLocked();
                    }
                    else {
                        for (KeyCacheObject key : keys)
                            cctx.mvcc().markExplicitOwner(cctx.txKey(key), threadId);
                    }

                    try {
                        // Proceed and add new future (if any) before completing embedded future.
                        if (mappings != null)
                            proceedMapping();
                    }
                    catch (IgniteCheckedException ex) {
                        onError(ex);

                        return false;
                    }

                    return true;
                }
            },
            fut));
    }

    /**
     * Tries to map this future in assumption that local node is primary for all keys passed in.
     * If node is not primary for one of the keys, then mapping is reverted and full remote mapping is performed.
     *
     * @param keys Keys to lock.
     * @param topVer Topology version.
     * @return {@code True} if all keys were mapped locally, {@code false} if full mapping should be performed.
     * @throws IgniteCheckedException If key cannot be added to mapping.
     */
    private boolean mapAsPrimary(Collection<KeyCacheObject> keys, AffinityTopologyVersion topVer)
        throws IgniteCheckedException {
        // Assign keys to primary nodes.
        Collection<KeyCacheObject> distributedKeys = new ArrayList<>(keys.size());

        boolean explicit = false;

        for (KeyCacheObject key : keys) {
            if (!cctx.affinity().primaryByKey(cctx.localNode(), key, topVer)) {
                // Remove explicit locks added so far.
                for (KeyCacheObject k : keys)
                    cctx.mvcc().removeExplicitLock(threadId, cctx.txKey(k), lockVer);

                return false;
            }

            explicit |= addLocalKey(key, topVer, distributedKeys);

            if (isDone())
                return true;
        }

        trackable = false;

        if (tx != null) {
            if (explicit)
                tx.markExplicit(cctx.localNodeId());

            tx.colocatedLocallyMapped(true);
        }

        if (!distributedKeys.isEmpty()) {
            if (tx != null) {
                for (KeyCacheObject key : distributedKeys)
                    tx.addKeyMapping(cctx.txKey(key), cctx.localNode());
            }

            lockLocally(distributedKeys, topVer);
        }

        return true;
    }

    /**
     * Adds local key future.
     *
     * @param key Key to add.
     * @param topVer Topology version.
     * @param distributedKeys Collection of keys needs to be locked.
     * @return {@code True} if transaction accesses key that was explicitly locked before.
     * @throws IgniteCheckedException If lock is externally held and transaction is explicit.
     */
    private boolean addLocalKey(
        KeyCacheObject key,
        AffinityTopologyVersion topVer,
        Collection<KeyCacheObject> distributedKeys
    ) throws IgniteCheckedException {
        GridDistributedCacheEntry entry = cctx.colocated().entryExx(key, topVer, false);

        assert !entry.detached();

        if (!cctx.isAll(entry, filter)) {
            if (log.isDebugEnabled())
                log.debug("Entry being locked did not pass filter (will not lock): " + entry);

            onComplete(false, false);

            return false;
        }

        GridCacheMvccCandidate cand = addEntry(entry);

        if (cand != null && !cand.reentry())
            distributedKeys.add(key);

        return inTx() && cand == null;
    }

    /**
     * @param mapping Mappings.
     * @param key Key to map.
     * @param topVer Topology version.
     * @return Near lock mapping.
     * @throws IgniteCheckedException If mapping failed.
     */
    private GridNearLockMapping map(
        KeyCacheObject key,
        @Nullable GridNearLockMapping mapping,
        AffinityTopologyVersion topVer
    ) throws IgniteCheckedException {
        assert mapping == null || mapping.node() != null;

        ClusterNode primary = cctx.affinity().primaryByKey(key, topVer);

        if (primary == null)
            throw new ClusterTopologyServerNotFoundException("Failed to lock keys " +
                "(all partition nodes left the grid).");

        if (cctx.discovery().node(primary.id()) == null)
            // If primary node left the grid before lock acquisition, fail the whole future.
            throw newTopologyException(null, primary.id());

        if (mapping == null || !primary.id().equals(mapping.node().id()))
            mapping = new GridNearLockMapping(primary, key);
        else
            mapping.addKey(key);

        return mapping;
    }

    /**
     * Creates new topology exception for cases when primary node leaves grid during mapping.
     *
     * @param nested Optional nested exception.
     * @param nodeId Node ID.
     * @return Topology exception with user-friendly message.
     */
    private ClusterTopologyCheckedException newTopologyException(@Nullable Throwable nested, UUID nodeId) {
        ClusterTopologyCheckedException topEx = new ClusterTopologyCheckedException("Failed to acquire lock for keys " +
            "(primary node left grid, retry transaction if possible) [keys=" + keys + ", node=" + nodeId + ']', nested);

        topEx.retryReadyFuture(cctx.shared().nextAffinityReadyFuture(topVer));

        return topEx;
    }

    /**
     * @param e Exception.
     * @param timedOut {@code True} if timed out.
     */
    private boolean errorOrTimeoutOnTopologyVersion(IgniteCheckedException e, boolean timedOut) {
        if (e != null || timedOut) {
            // Can timeout only if tx is not null.
            assert e != null || tx != null : "Timeout is possible only in transaction";

            onDone(e == null ? tx.timeoutException() : e);

            return true;
        }

        return false;
    }

    /**
     * Lock request timeout object.
     */
    private class LockTimeoutObject extends GridTimeoutObjectAdapter {
        /**
         * Default constructor.
         */
        LockTimeoutObject() {
            super(timeout);
        }

        /** Requested keys. */
        private Set<IgniteTxKey> requestedKeys;

        /** {@inheritDoc} */
        @Override public void onTimeout() {
            if (log.isDebugEnabled())
                log.debug("Timed out waiting for lock response: " + this);

            if (inTx()) {
                if (cctx.tm().deadlockDetectionEnabled()) {
                    synchronized (GridDhtColocatedLockFuture.this) {
                        requestedKeys = requestedKeys0();

                        clear(); // Stop response processing.
                    }

                    Set<IgniteTxKey> keys = new HashSet<>();

                    for (IgniteTxEntry txEntry : tx.allEntries()) {
                        if (!txEntry.locked())
                            keys.add(txEntry.txKey());
                    }

                    IgniteInternalFuture<TxDeadlock> fut = cctx.tm().detectDeadlock(tx, keys);

                    fut.listen(new IgniteInClosure<IgniteInternalFuture<TxDeadlock>>() {
                        @Override public void apply(IgniteInternalFuture<TxDeadlock> fut) {
                            try {
                                TxDeadlock deadlock = fut.get();

                                err = new IgniteTxTimeoutCheckedException("Failed to acquire lock within provided " +
                                    "timeout for transaction [timeout=" + tx.timeout() + ", tx=" + CU.txString(tx) + ']',
                                    deadlock != null ? new TransactionDeadlockException(deadlock.toString(cctx.shared())) :
                                        null);
                            }
                            catch (IgniteCheckedException e) {
                                err = e;

                                U.warn(log, "Failed to detect deadlock.", e);
                            }

                            synchronized (LockTimeoutObject.this) {
                                onComplete(false, true);
                            }
                        }
                    });
                }
                else
                    err = tx.timeoutException();
            }
            else {
                synchronized (this) {
                    onComplete(false, true);
                }
            }
        }

        /** {@inheritDoc} */
        @Override public String toString() {
            return S.toString(LockTimeoutObject.class, this);
        }
    }

    /**
     * Mini-future for get operations. Mini-futures are only waiting on a single
     * node as opposed to multiple nodes.
     */
    private class MiniFuture extends GridFutureAdapter<Boolean> {
        /** */
        private final int futId;

        /** Node ID. */
        @GridToStringExclude
        private final ClusterNode node;

        /** Keys. */
        @GridToStringInclude
        private final Collection<KeyCacheObject> keys;

        /** */
        private boolean rcvRes;

        /** Remap topology version for debug purpose. */
        private AffinityTopologyVersion remapTopVer;

        /**
         * @param node Node.
         * @param keys Keys.
         * @param futId Mini future ID.
         */
        MiniFuture(
            ClusterNode node,
            Collection<KeyCacheObject> keys,
            int futId
        ) {
            this.node = node;
            this.keys = keys;
            this.futId = futId;
        }

        /**
         * @return Future ID.
         */
        int futureId() {
            return futId;
        }

        /**
         * @return Node ID.
         */
        public ClusterNode node() {
            return node;
        }

        /**
         * @return Keys.
         */
        public Collection<KeyCacheObject> keys() {
            return keys;
        }

        /**
         * @param e Node left exception.
         */
        void onResult(ClusterTopologyCheckedException e) {
            if (msgLog.isDebugEnabled()) {
                msgLog.debug("Collocated lock fut, mini future node left [txId=" + lockVer +
                    ", inTx=" + inTx() +
                    ", nodeId=" + node.id() + ']');
            }

            if (isDone())
                return;

            synchronized (this) {
                if (rcvRes)
                    return;

                rcvRes = true;
            }

            if (tx != null)
                tx.removeMapping(node.id());

            // Primary node left the grid, so fail the future.
            GridDhtColocatedLockFuture.this.onDone(false, newTopologyException(e, node.id()));

            onDone(true);
        }

        /**
         * @param res Result callback.
         */
        void onResult(GridNearLockResponse res) {
            synchronized (this) {
                if (rcvRes)
                    return;

                rcvRes = true;

                remapTopVer = res.clientRemapVersion();
            }

            if (res.error() != null) {
                if (inTx() && res.error() instanceof IgniteTxTimeoutCheckedException &&
                    cctx.tm().deadlockDetectionEnabled())
                    return;

                if (log.isDebugEnabled())
                    log.debug("Finishing mini future with an error due to error in response [miniFut=" + this +
                        ", res=" + res + ']');

                // Fail.
                if (res.error() instanceof GridCacheLockTimeoutException)
                    onDone(false);
                else
                    onDone(res.error());

                return;
            }

            if (res.clientRemapVersion() != null) {
                assert cctx.kernalContext().clientNode();

                IgniteInternalFuture<?> affFut =
                    cctx.shared().exchange().affinityReadyFuture(res.clientRemapVersion());

                cctx.time().waitAsync(affFut, tx == null ? 0 : tx.remainingTime(), (e, timedOut) -> {
                    if (errorOrTimeoutOnTopologyVersion(e, timedOut))
                        return;

                    try {
                        remap();
                    }
                    finally {
                        cctx.shared().txContextReset();
                    }
                });
            }
            else {
                int i = 0;

                for (KeyCacheObject k : keys) {
                    IgniteBiTuple<GridCacheVersion, CacheObject> oldValTup = valMap.get(k);

                    CacheObject newVal = res.value(i);

                    GridCacheVersion dhtVer = res.dhtVersion(i);

                    if (newVal == null) {
                        if (oldValTup != null) {
                            if (oldValTup.get1().equals(dhtVer))
                                newVal = oldValTup.get2();
                        }
                    }

                    if (inTx()) {
                        IgniteTxEntry txEntry = tx.entry(cctx.txKey(k));

                        // In colocated cache we must receive responses only for detached entries.
                        assert txEntry.cached().detached() : txEntry;

                        txEntry.markLocked();

                        GridDhtDetachedCacheEntry entry = (GridDhtDetachedCacheEntry)txEntry.cached();

                        if (res.dhtVersion(i) == null) {
                            onDone(new IgniteCheckedException("Failed to receive DHT version from remote node " +
                                "(will fail the lock): " + res));

                            return;
                        }

                        // Set value to detached entry.
                        entry.resetFromPrimary(newVal, dhtVer);

                        tx.hasRemoteLocks(true);

                        if (log.isDebugEnabled())
                            log.debug("Processed response for entry [res=" + res + ", entry=" + entry + ']');
                    }
                    else
                        cctx.mvcc().markExplicitOwner(cctx.txKey(k), threadId);

                    if (retval && cctx.events().isRecordable(EVT_CACHE_OBJECT_READ)) {
                        cctx.events().addEvent(cctx.affinity().partition(k),
                            k,
                            tx,
                            null,
                            EVT_CACHE_OBJECT_READ,
                            newVal,
                            newVal != null,
                            null,
                            false,
                            CU.subjectId(tx, cctx.shared()),
                            null,
                            tx == null ? null : tx.resolveTaskName(),
                            keepBinary);
                    }

                    i++;
                }

                try {
                    proceedMapping();
                }
                catch (IgniteCheckedException e) {
                    onDone(e);
                }

                onDone(true);
            }
        }

        /**
         *
         */
        private void remap() {
            undoLocks(false, false);

            for (KeyCacheObject key : GridDhtColocatedLockFuture.this.keys)
                cctx.mvcc().removeExplicitLock(threadId, cctx.txKey(key), lockVer);

            mapOnTopology(true, new Runnable() {
                @Override public void run() {
                    onDone(true);
                }
            });
        }

        /** {@inheritDoc} */
        @Override public String toString() {
            return S.toString(MiniFuture.class, this, "node", node.id(), "super", super.toString());
        }
    }
}<|MERGE_RESOLUTION|>--- conflicted
+++ resolved
@@ -1073,7 +1073,8 @@
                                         keepBinary,
                                         clientFirst,
                                         false,
-                                        cctx.deploymentEnabled());
+                                        cctx.deploymentEnabled(),
+                                        inTx() ? tx.label() : null);
 
                                     mapping.request(req);
                                 }
@@ -1086,29 +1087,8 @@
                                 req.addKeyBytes(
                                     key,
                                     retval,
-<<<<<<< HEAD
-                                    isolation(),
-                                    isInvalidate(),
-                                    timeout,
-                                    mappedKeys.size(),
-                                    inTx() ? tx.size() : mappedKeys.size(),
-                                    inTx() && tx.syncMode() == FULL_SYNC,
-                                    inTx() ? tx.subjectId() : null,
-                                    inTx() ? tx.taskNameHash() : 0,
-                                    read ? createTtl : -1L,
-                                    read ? accessTtl : -1L,
-                                    skipStore,
-                                    keepBinary,
-                                    clientFirst,
-                                    false,
-                                    cctx.deploymentEnabled(),
-                                    inTx() ? tx.label() : null);
-
-                                mapping.request(req);
-=======
                                     dhtVer, // Include DHT version to match remote DHT entry.
                                     cctx);
->>>>>>> 2cccfae4
                             }
 
                             explicit = inTx() && cand == null;
