--- conflicted
+++ resolved
@@ -330,11 +330,7 @@
 
         startStopwatch();
 
-<<<<<<< HEAD
-        registerMBean(gridName, new FileSwapSpaceSpiMBeanImpl(this), FileSwapSpaceSpiMBean.class);
-=======
-        registerMBean(igniteInstanceName, this, FileSwapSpaceSpiMBean.class);
->>>>>>> 87477e08
+        registerMBean(igniteInstanceName, new FileSwapSpaceSpiMBeanImpl(this), FileSwapSpaceSpiMBean.class);
 
         String path = baseDir + File.separator + igniteInstanceName + File.separator + ignite.configuration().getNodeId();
 
