--- conflicted
+++ resolved
@@ -101,9 +101,5 @@
     /**
      * User action type.
      */
-<<<<<<< HEAD
-    public enum OperationType {ADD, UPDATE, REMOVE}
-=======
     public enum OperationType { ADD, UPDATE, REMOVE }
->>>>>>> 1e84d448
 }