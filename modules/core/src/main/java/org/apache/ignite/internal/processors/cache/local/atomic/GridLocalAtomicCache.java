/*
 * Licensed to the Apache Software Foundation (ASF) under one or more
 * contributor license agreements.  See the NOTICE file distributed with
 * this work for additional information regarding copyright ownership.
 * The ASF licenses this file to You under the Apache License, Version 2.0
 * (the "License"); you may not use this file except in compliance with
 * the License.  You may obtain a copy of the License at
 *
 *      http://www.apache.org/licenses/LICENSE-2.0
 *
 * Unless required by applicable law or agreed to in writing, software
 * distributed under the License is distributed on an "AS IS" BASIS,
 * WITHOUT WARRANTIES OR CONDITIONS OF ANY KIND, either express or implied.
 * See the License for the specific language governing permissions and
 * limitations under the License.
 */

package org.apache.ignite.internal.processors.cache.local.atomic;

import java.io.Externalizable;
import java.util.ArrayList;
import java.util.Arrays;
import java.util.Collection;
import java.util.Collections;
import java.util.Iterator;
import java.util.LinkedHashMap;
import java.util.List;
import java.util.Map;
import java.util.Objects;
import java.util.Set;
import java.util.UUID;
import java.util.concurrent.Callable;
import javax.cache.expiry.ExpiryPolicy;
import javax.cache.processor.EntryProcessor;
import javax.cache.processor.EntryProcessorException;
import javax.cache.processor.EntryProcessorResult;
import org.apache.ignite.IgniteCheckedException;
import org.apache.ignite.internal.IgniteInternalFuture;
import org.apache.ignite.internal.processors.affinity.AffinityTopologyVersion;
import org.apache.ignite.internal.processors.cache.CacheEntryPredicate;
import org.apache.ignite.internal.processors.cache.CacheInvokeEntry;
import org.apache.ignite.internal.processors.cache.CacheInvokeResult;
import org.apache.ignite.internal.processors.cache.CacheLazyEntry;
import org.apache.ignite.internal.processors.cache.CacheObject;
import org.apache.ignite.internal.processors.cache.CacheOperationContext;
import org.apache.ignite.internal.processors.cache.CachePartialUpdateCheckedException;
import org.apache.ignite.internal.processors.cache.CacheStorePartialUpdateException;
import org.apache.ignite.internal.processors.cache.EntryGetResult;
import org.apache.ignite.internal.processors.cache.GridCacheContext;
import org.apache.ignite.internal.processors.cache.GridCacheEntryEx;
import org.apache.ignite.internal.processors.cache.GridCacheEntryRemovedException;
import org.apache.ignite.internal.processors.cache.GridCacheOperation;
import org.apache.ignite.internal.processors.cache.GridCachePreloader;
import org.apache.ignite.internal.processors.cache.GridCachePreloaderAdapter;
import org.apache.ignite.internal.processors.cache.GridCacheReturn;
import org.apache.ignite.internal.processors.cache.IgniteCacheExpiryPolicy;
import org.apache.ignite.internal.processors.cache.KeyCacheObject;
import org.apache.ignite.internal.processors.cache.LockedEntriesInfo;
import org.apache.ignite.internal.processors.cache.local.GridLocalCache;
import org.apache.ignite.internal.processors.cache.persistence.CacheDataRow;
import org.apache.ignite.internal.processors.cache.transactions.IgniteTxLocalEx;
import org.apache.ignite.internal.processors.cache.version.GridCacheVersion;
import org.apache.ignite.internal.processors.resource.GridResourceIoc;
import org.apache.ignite.internal.processors.tracing.MTC;
import org.apache.ignite.internal.util.F0;
import org.apache.ignite.internal.util.future.GridFinishedFuture;
import org.apache.ignite.internal.util.lang.GridPlainCallable;
import org.apache.ignite.internal.util.lang.GridTuple3;
import org.apache.ignite.internal.util.typedef.C1;
import org.apache.ignite.internal.util.typedef.CI1;
import org.apache.ignite.internal.util.typedef.CX1;
import org.apache.ignite.internal.util.typedef.F;
import org.apache.ignite.internal.util.typedef.T2;
import org.apache.ignite.internal.util.typedef.internal.A;
import org.apache.ignite.internal.util.typedef.internal.CU;
import org.apache.ignite.internal.util.typedef.internal.U;
import org.apache.ignite.lang.IgniteBiTuple;
import org.apache.ignite.plugin.security.SecurityPermission;
import org.apache.ignite.thread.IgniteThread;
import org.apache.ignite.transactions.TransactionIsolation;
import org.jetbrains.annotations.Nullable;

import static org.apache.ignite.internal.processors.cache.GridCacheOperation.DELETE;
import static org.apache.ignite.internal.processors.cache.GridCacheOperation.TRANSFORM;
import static org.apache.ignite.internal.processors.cache.GridCacheOperation.UPDATE;
import static org.apache.ignite.internal.processors.tracing.SpanType.CACHE_API_GET;
import static org.apache.ignite.internal.processors.tracing.SpanType.CACHE_API_REMOVE;
import static org.apache.ignite.internal.processors.tracing.SpanType.CACHE_API_UPDATE;

/**
 * Non-transactional local cache.
 */
public class GridLocalAtomicCache<K, V> extends GridLocalCache<K, V> {
    /** */
    private static final long serialVersionUID = 0L;

    /** */
    private GridCachePreloader preldr;

    /** Locked entries info for each thread. */
    private final LockedEntriesInfo lockedEntriesInfo = new LockedEntriesInfo();

    /**
     * Empty constructor required by {@link Externalizable}.
     */
    public GridLocalAtomicCache() {
        // No-op.
    }

    /**
     * @param ctx Cache context.
     */
    public GridLocalAtomicCache(GridCacheContext<K, V> ctx) {
        super(ctx);

        preldr = new GridCachePreloaderAdapter(ctx.group());
    }

    /** {@inheritDoc} */
    @Override protected void checkJta() throws IgniteCheckedException {
        // No-op.
    }

    /** {@inheritDoc} */
    @Override public boolean isLocal() {
        return true;
    }

    /** {@inheritDoc} */
    @Override public GridCachePreloader preloader() {
        return preldr;
    }

    /** {@inheritDoc} */
    @Override protected V getAndPut0(K key, V val, @Nullable CacheEntryPredicate filter) throws IgniteCheckedException {
        CacheOperationContext opCtx = ctx.operationContextPerCall();

        return (V)updateAllInternal(UPDATE,
            Collections.singleton(key),
            Collections.singleton(val),
            null,
            expiryPerCall(),
            true,
            false,
            filter,
            ctx.writeThrough(),
            ctx.readThrough(),
            opCtx != null && opCtx.isKeepBinary());
    }

    /** {@inheritDoc} */
    @Override protected boolean put0(K key, V val, CacheEntryPredicate filter) throws IgniteCheckedException {
        CacheOperationContext opCtx = ctx.operationContextPerCall();

        Boolean res = (Boolean)updateAllInternal(UPDATE,
            Collections.singleton(key),
            Collections.singleton(val),
            null,
            expiryPerCall(),
            false,
            false,
            filter,
            ctx.writeThrough(),
            ctx.readThrough(),
            opCtx != null && opCtx.isKeepBinary());

        assert res != null;

        return res;
    }

    /** {@inheritDoc} */
    @SuppressWarnings("unchecked")
    @Override public IgniteInternalFuture<V> getAndPutAsync0(K key, V val, @Nullable CacheEntryPredicate filter) {
        return updateAllAsync0(F0.asMap(key, val),
            null,
            null,
            true,
            false,
            filter);
    }

    /** {@inheritDoc} */
    @SuppressWarnings("unchecked")
    @Override public IgniteInternalFuture<Boolean> putAsync0(K key, V val, @Nullable CacheEntryPredicate filter) {
        return updateAllAsync0(F0.asMap(key, val),
            null,
            null,
            false,
            false,
            filter);
    }

    /** {@inheritDoc} */
    @Override protected void putAll0(Map<? extends K, ? extends V> m) throws IgniteCheckedException {
        CacheOperationContext opCtx = ctx.operationContextPerCall();

        updateAllInternal(UPDATE,
            m.keySet(),
            m.values(),
            null,
            expiryPerCall(),
            false,
            false,
            null,
            ctx.writeThrough(),
            ctx.readThrough(),
            opCtx != null && opCtx.isKeepBinary());
    }

    /** {@inheritDoc} */
    @Override public IgniteInternalFuture<?> putAllAsync0(Map<? extends K, ? extends V> m) {
        return updateAllAsync0(m,
            null,
            null,
            false,
            false,
            null).chain(RET2NULL);
    }

    /** {@inheritDoc} */
    @Override protected V getAndRemove0(K key) throws IgniteCheckedException {
        CacheOperationContext opCtx = ctx.operationContextPerCall();

        return (V)updateAllInternal(DELETE,
            Collections.singleton(key),
            null,
            null,
            expiryPerCall(),
            true,
            false,
            null,
            ctx.writeThrough(),
            ctx.readThrough(),
            opCtx != null && opCtx.isKeepBinary());
    }

    /** {@inheritDoc} */
    @SuppressWarnings("unchecked")
    @Override public IgniteInternalFuture<V> getAndRemoveAsync0(K key) {
        return removeAllAsync0(Collections.singletonList(key), true, false, null);
    }

    /** {@inheritDoc} */
    @Override public void removeAll0(Collection<? extends K> keys) throws IgniteCheckedException {
        CacheOperationContext opCtx = ctx.operationContextPerCall();

        updateAllInternal(DELETE,
            keys,
            null,
            null,
            expiryPerCall(),
            false,
            false,
            null,
            ctx.writeThrough(),
            ctx.readThrough(),
            opCtx != null && opCtx.isKeepBinary());
    }

    /** {@inheritDoc} */
    @Override public IgniteInternalFuture<Object> removeAllAsync0(Collection<? extends K> keys) {
        return removeAllAsync0(keys, false, false, null).chain(RET2NULL);
    }

    /** {@inheritDoc} */
    @Override public boolean remove0(K key, final CacheEntryPredicate filter) throws IgniteCheckedException {
        CacheOperationContext opCtx = ctx.operationContextPerCall();

        Boolean rmv = (Boolean)updateAllInternal(DELETE,
            Collections.singleton(key),
            null,
            null,
            expiryPerCall(),
            false,
            false,
            filter,
            ctx.writeThrough(),
            ctx.readThrough(),
            opCtx != null && opCtx.isKeepBinary());

        assert rmv != null;

        return rmv;
    }

    /** {@inheritDoc} */
    @SuppressWarnings("unchecked")
    @Override public IgniteInternalFuture<Boolean> removeAsync0(K key, @Nullable CacheEntryPredicate filter) {
        return removeAllAsync0(Collections.singletonList(key), false, false, filter);
    }

    /** {@inheritDoc} */
    @Override public IgniteInternalFuture<?> removeAllAsync() {
        return ctx.closures().callLocalSafe(new GridPlainCallable<Void>() {
            @Override public Void call() throws Exception {
                removeAll();

                return null;
            }
        });
    }

    /** {@inheritDoc} */
    @Override protected V get(
        final K key,
        String taskName,
        boolean deserializeBinary,
        boolean needVer) throws IgniteCheckedException {
        Map<K, V> m = getAllInternal(Collections.singleton(key),
            ctx.readThrough(),
            taskName,
            deserializeBinary,
            false,
            needVer);

        assert m.isEmpty() || m.size() == 1 : m.size();

        return F.firstValue(m);
    }

    /** {@inheritDoc} */
    @Override public final Map<K, V> getAll(
        Collection<? extends K> keys,
        boolean deserializeBinary,
        boolean needVer,
        boolean recovery,
        boolean readRepair) throws IgniteCheckedException {
        A.notNull(keys, "keys");

        String taskName = ctx.kernalContext().job().currentTaskName();

        return getAllInternal(keys,
            ctx.readThrough(),
            taskName,
            deserializeBinary,
            false,
            needVer);
    }

    /** {@inheritDoc} */
    @SuppressWarnings("unchecked")
    @Override public IgniteInternalFuture<Map<K, V>> getAllAsync(
        @Nullable final Collection<? extends K> keys,
        final boolean forcePrimary,
        boolean skipTx,
        @Nullable UUID subjId,
        final String taskName,
        final boolean deserializeBinary,
        boolean recovery,
        boolean readRepair,
        final boolean skipVals,
        final boolean needVer
    ) {
        A.notNull(keys, "keys");

        final boolean storeEnabled = ctx.readThrough();

        return asyncOp(new GridPlainCallable<Map<K, V>>() {
            @Override public Map<K, V> call() throws Exception {
                return getAllInternal(keys, storeEnabled, taskName, deserializeBinary, skipVals, needVer);
            }
        });
    }

    /**
     * Entry point to all public API get methods.
     *
     * @param keys Keys to remove.
     * @param storeEnabled Store enabled flag.
     * @param taskName Task name.
     * @param deserializeBinary Deserialize binary .
     * @param skipVals Skip value flag.
     * @param needVer Need version.
     * @return Key-value map.
     * @throws IgniteCheckedException If failed.
     */
    @SuppressWarnings("ConstantConditions")
    private Map<K, V> getAllInternal(@Nullable Collection<? extends K> keys,
        boolean storeEnabled,
        String taskName,
        boolean deserializeBinary,
        boolean skipVals,
        boolean needVer
    ) throws IgniteCheckedException {
        try (MTC.TraceSurroundings ignored2 =
                 MTC.support(ctx.kernalContext().tracing().create(CACHE_API_GET, MTC.span()))) {

            MTC.span().addTagOrLog("cache", CACHE_API_GET, () -> Objects.toString(cacheCfg.getName()));

            MTC.span().addTagOrLog("keys.count", CACHE_API_GET,
                () -> keys == null ? "0" : String.valueOf(keys.size()));

            ctx.checkSecurity(SecurityPermission.CACHE_READ);

            if (F.isEmpty(keys))
                return Collections.emptyMap();

            CacheOperationContext opCtx = ctx.operationContextPerCall();

            UUID subjId = ctx.subjectIdPerCall(null, opCtx);

            Map<K, V> vals = U.newHashMap(keys.size());

            warnIfUnordered(keys, BulkOperation.GET);

            final IgniteCacheExpiryPolicy expiry = expiryPolicy(opCtx != null ? opCtx.expiry() : null);

            boolean success = true;
            boolean readNoEntry = ctx.readNoEntry(expiry, false);
            final boolean evt = !skipVals;

            ctx.shared().database().checkpointReadLock();

            try {
                for (K key : keys) {
                    if (key == null)
                        throw new NullPointerException("Null key.");

                    KeyCacheObject cacheKey = ctx.toCacheKeyObject(key);

                    boolean skipEntry = readNoEntry;

                    if (readNoEntry) {
                        CacheDataRow row = ctx.offheap().read(ctx, cacheKey);

                        if (row != null) {
                            long expireTime = row.expireTime();

                            if (expireTime == 0 || expireTime > U.currentTimeMillis()) {
                                ctx.addResult(vals,
                                    cacheKey,
                                    row.value(),
                                    skipVals,
                                    false,
                                    deserializeBinary,
                                    true,
                                    null,
                                    row.version(),
                                    0,
                                    0,
                                    needVer,
                                    null);

                                if (ctx.statisticsEnabled() && !skipVals)
                                    metrics0().onRead(true);

                                if (evt) {
                                    ctx.events().readEvent(cacheKey,
                                        null,
                                        null,
                                        row.value(),
                                        subjId,
                                        taskName,
                                        !deserializeBinary);
                                }
                            }
                            else
                                skipEntry = false;
                        }
                        else
                            success = false;
                    }

                    if (!skipEntry) {
                        GridCacheEntryEx entry = null;

                        while (true) {
                            try {
                                entry = entryEx(cacheKey);

                                if (entry != null) {
                                    CacheObject v;

                                    if (needVer) {
                                        EntryGetResult res = entry.innerGetVersioned(
                                            null,
                                            null,
                                            /*update-metrics*/false,
                                            /*event*/evt,
                                            subjId,
                                            null,
                                            taskName,
                                            expiry,
                                            !deserializeBinary,
                                            null);

                                        if (res != null) {
                                            ctx.addResult(
                                                vals,
                                                cacheKey,
                                                res,
                                                skipVals,
                                                false,
                                                deserializeBinary,
                                                true,
                                                needVer);
                                        }
                                        else
                                            success = false;
                                    }
                                    else {
                                        v = entry.innerGet(
                                            null,
                                            null,
                                            /*read-through*/false,
                                            /*update-metrics*/true,
                                            /*event*/evt,
                                            subjId,
                                            null,
                                            taskName,
                                            expiry,
                                            !deserializeBinary);

                                        if (v != null) {
                                            ctx.addResult(vals,
                                                cacheKey,
                                                v,
                                                skipVals,
                                                false,
                                                deserializeBinary,
                                                true,
                                                null,
                                                0,
                                                0,
                                                null);
                                        }
                                        else
                                            success = false;
                                    }
                                }

                                break; // While.
                            }
                            catch (GridCacheEntryRemovedException ignored) {
                                // No-op, retry.
                            }
                            finally {
                                if (entry != null)
                                    entry.touch();
                            }

                            if (!success && storeEnabled)
                                break;
                        }
                    }
                    if (!success) {
                        if (!storeEnabled && ctx.statisticsEnabled() && !skipVals)
                            metrics0().onRead(false);
                    }
                }
            }
            finally {
                ctx.shared().database().checkpointReadUnlock();
            }

            if (success || !storeEnabled)
                return vals;

            return getAllAsync(
                keys,
                null,
                opCtx == null || !opCtx.skipStore(),
                false,
                subjId,
                taskName,
                deserializeBinary,
                opCtx != null && opCtx.recovery(),
                false,
                /*force primary*/false,
                expiry,
                skipVals,
                needVer).get();
        }
    }

    /** {@inheritDoc} */
    @Override public <T> EntryProcessorResult<T> invoke(K key,
        EntryProcessor<K, V, T> entryProcessor,
        Object... args) throws IgniteCheckedException {
        return invokeAsync(key, entryProcessor, args).get();
    }

    /** {@inheritDoc} */
    @Override public <T> Map<K, EntryProcessorResult<T>> invokeAll(Set<? extends K> keys,
        final EntryProcessor<K, V, T> entryProcessor,
        Object... args) throws IgniteCheckedException {
        A.notNull(keys, "keys", entryProcessor, "entryProcessor");

        warnIfUnordered(keys, BulkOperation.INVOKE);

        final boolean statsEnabled = ctx.statisticsEnabled();

        final long start = statsEnabled ? System.nanoTime() : 0L;

        Map<? extends K, EntryProcessor> invokeMap = F.viewAsMap(keys, new C1<K, EntryProcessor>() {
            @Override public EntryProcessor apply(K k) {
                return entryProcessor;
            }
        });

        CacheOperationContext opCtx = ctx.operationContextPerCall();

        final boolean keepBinary = opCtx != null && opCtx.isKeepBinary();

        Map<K, EntryProcessorResult<T>> entryProcessorRes = (Map<K, EntryProcessorResult<T>>) updateAllInternal(
                TRANSFORM,
                invokeMap.keySet(),
                invokeMap.values(),
                args,
                expiryPerCall(),
                false,
                false,
                null,
                ctx.writeThrough(),
                ctx.readThrough(),
                keepBinary);

        if (statsEnabled)
            metrics0().addInvokeTimeNanos(System.nanoTime() - start);

        return entryProcessorRes;
    }

    /** {@inheritDoc} */
    @SuppressWarnings("unchecked")
    @Override public <T> IgniteInternalFuture<EntryProcessorResult<T>> invokeAsync(K key,
        EntryProcessor<K, V, T> entryProcessor,
        Object... args) throws EntryProcessorException {
        A.notNull(key, "key", entryProcessor, "entryProcessor");

        final boolean statsEnabled = ctx.statisticsEnabled();

        final long start = statsEnabled ? System.nanoTime() : 0L;

        Map<? extends K, EntryProcessor> invokeMap =
            Collections.singletonMap(key, (EntryProcessor)entryProcessor);

        IgniteInternalFuture<Map<K, EntryProcessorResult<T>>> fut = updateAllAsync0(null,
            invokeMap,
            args,
            false,
            false,
            null);

        return fut.chain(new CX1<IgniteInternalFuture<Map<K, EntryProcessorResult<T>>>, EntryProcessorResult<T>>() {
            @Override public EntryProcessorResult<T> applyx(IgniteInternalFuture<Map<K, EntryProcessorResult<T>>> fut)
                throws IgniteCheckedException {
                Map<K, EntryProcessorResult<T>> resMap = fut.get();

                if (statsEnabled)
                    metrics0().addInvokeTimeNanos(System.nanoTime() - start);

                if (resMap != null) {
                    assert resMap.isEmpty() || resMap.size() == 1 : resMap.size();

                    return resMap.isEmpty() ? new CacheInvokeResult<>() : resMap.values().iterator().next();
                }

                return new CacheInvokeResult<>();
            }
        });
    }

    /** {@inheritDoc} */
    @SuppressWarnings("unchecked")
    @Override public <T> IgniteInternalFuture<Map<K, EntryProcessorResult<T>>> invokeAllAsync(
        Set<? extends K> keys,
        final EntryProcessor<K, V, T> entryProcessor,
        Object... args) {
        A.notNull(keys, "keys", entryProcessor, "entryProcessor");

        warnIfUnordered(keys, BulkOperation.INVOKE);

        final boolean statsEnabled = ctx.statisticsEnabled();

        final long start = statsEnabled ? System.nanoTime() : 0L;

        Map<? extends K, EntryProcessor> invokeMap = F.viewAsMap(keys, new C1<K, EntryProcessor>() {
            @Override public EntryProcessor apply(K k) {
                return entryProcessor;
            }
        });

        IgniteInternalFuture fut = updateAllAsync0(null,
            invokeMap,
            args,
            true,
            false,
            null);

        if (statsEnabled)
            fut.listen(new InvokeAllTimeStatClosure(metrics0(), start));

        return fut;
    }

    /** {@inheritDoc} */
    @Override public <T> Map<K, EntryProcessorResult<T>> invokeAll(
        Map<? extends K, ? extends EntryProcessor<K, V, T>> map,
        Object... args) throws IgniteCheckedException {
        A.notNull(map, "map");

        warnIfUnordered(map, BulkOperation.INVOKE);

        final boolean statsEnabled = ctx.statisticsEnabled();

        final long start = statsEnabled ? System.nanoTime() : 0L;

        CacheOperationContext opCtx = ctx.operationContextPerCall();

        Map<K, EntryProcessorResult<T>> entryProcessorResult = (Map<K, EntryProcessorResult<T>>) updateAllInternal(
                TRANSFORM,
                map.keySet(),
                map.values(),
                args,
                expiryPerCall(),
                false,
                false,
                null,
                ctx.writeThrough(),
                ctx.readThrough(),
                opCtx != null && opCtx.isKeepBinary());

        if (statsEnabled)
            metrics0().addInvokeTimeNanos(System.nanoTime() - start);

        return entryProcessorResult;
    }

    /** {@inheritDoc} */
    @SuppressWarnings("unchecked")
    @Override public <T> IgniteInternalFuture<Map<K, EntryProcessorResult<T>>> invokeAllAsync(
        Map<? extends K, ? extends EntryProcessor<K, V, T>> map,
        Object... args) {
        A.notNull(map, "map");

        warnIfUnordered(map, BulkOperation.INVOKE);

        final boolean statsEnabled = ctx.statisticsEnabled();

        final long start = statsEnabled ? System.nanoTime() : 0L;

        IgniteInternalFuture fut = updateAllAsync0(null,
            map,
            args,
            true,
            false,
            null);

        if (statsEnabled)
            fut.listen(new InvokeAllTimeStatClosure(metrics0(), start));

        return fut;
    }

    /**
     * Entry point for public API update methods.
     *
     * @param map Put map. Either {@code map} or {@code invokeMap} should be passed.
     * @param invokeMap Transform map. Either {@code map} or {@code invokeMap} should be passed.
     * @param invokeArgs Optional arguments for EntryProcessor.
     * @param retval Return value required flag.
     * @param rawRetval Return {@code GridCacheReturn} instance.
     * @param filter Cache entry filter for atomic updates.
     * @return Completion future.
     */
    private IgniteInternalFuture updateAllAsync0(
        @Nullable final Map<? extends K, ? extends V> map,
        @Nullable final Map<? extends K, ? extends EntryProcessor> invokeMap,
        @Nullable final Object[] invokeArgs,
        final boolean retval,
        final boolean rawRetval,
        @Nullable final CacheEntryPredicate filter
    ) {
        try (MTC.TraceSurroundings ignored =
                 MTC.support(ctx.kernalContext().tracing().create(CACHE_API_UPDATE, MTC.span()))) {
            MTC.span().addTagOrLog("cache", CACHE_API_UPDATE, () -> Objects.toString(cacheCfg.getName()));

            Map<? extends K, ? extends V> m = map;
            MTC.span().addTagOrLog("keys.count", CACHE_API_UPDATE,
                () -> m == null ? "0" : String.valueOf(m.size()));

            Map<? extends K, ? extends EntryProcessor> invokeM = invokeMap;
            MTC.span().addTagOrLog("invoke.keys.count", CACHE_API_UPDATE,
                () -> invokeM == null ? "0" : String.valueOf(invokeM.size()));

            final GridCacheOperation op = invokeMap != null ? TRANSFORM : UPDATE;

            final Collection<? extends K> keys =
                map != null ? map.keySet() : invokeMap != null ? invokeMap.keySet() : null;

            final Collection<?> vals = map != null ? map.values() : invokeMap != null ? invokeMap.values() : null;

            final boolean writeThrough = ctx.writeThrough();

            final boolean readThrough = ctx.readThrough();

<<<<<<< HEAD
            CacheOperationContext opCtx = ctx.operationContextPerCall();

            final ExpiryPolicy expiry = expiryPerCall();

            final boolean keepBinary = opCtx != null && opCtx.isKeepBinary();

            return asyncOp(new Callable<Object>() {
                @Override public Object call() throws Exception {
                    return updateAllInternal(op,
                        keys,
                        vals,
                        invokeArgs,
                        expiry,
                        retval,
                        rawRetval,
                        filter,
                        writeThrough,
                        readThrough,
                        keepBinary);
                }
            });
        }
=======
        return asyncOp(new GridPlainCallable<Object>() {
            @Override public Object call() throws Exception {
                return updateAllInternal(op,
                    keys,
                    vals,
                    invokeArgs,
                    expiry,
                    retval,
                    rawRetval,
                    filter,
                    writeThrough,
                    readThrough,
                    keepBinary);
            }
        });
>>>>>>> 8d7a8eb5
    }

    /**
     * Entry point for public API remove methods.
     *
     * @param keys Keys to remove.
     * @param retval Return value required flag.
     * @param rawRetval Return {@code GridCacheReturn} instance.
     * @param filter Cache entry filter.
     * @return Completion future.
     */
    private IgniteInternalFuture removeAllAsync0(
        @Nullable final Collection<? extends K> keys,
        final boolean retval,
        final boolean rawRetval,
        @Nullable final CacheEntryPredicate filter
    ) {
        try (MTC.TraceSurroundings ignored =
                 MTC.support(ctx.kernalContext().tracing().create(CACHE_API_REMOVE, MTC.span()))) {
            MTC.span().addTagOrLog("cache", CACHE_API_REMOVE, () -> Objects.toString(cacheCfg.getName()));

            MTC.span().addTagOrLog("keys.count", CACHE_API_REMOVE,
                () -> keys == null ? "0" : String.valueOf(keys.size()));

            final boolean writeThrough = ctx.writeThrough();

            final boolean readThrough = ctx.readThrough();

            final ExpiryPolicy expiryPlc = expiryPerCall();

<<<<<<< HEAD
            CacheOperationContext opCtx = ctx.operationContextPerCall();

            final boolean keepBinary = opCtx != null && opCtx.isKeepBinary();

            return asyncOp(new Callable<Object>() {
                @Override public Object call() throws Exception {
                    return updateAllInternal(DELETE,
                        keys,
                        null,
                        null,
                        expiryPlc,
                        retval,
                        rawRetval,
                        filter,
                        writeThrough,
                        readThrough,
                        keepBinary);
                }
            });
        }
=======
        return asyncOp(new GridPlainCallable<Object>() {
            @Override public Object call() throws Exception {
                return updateAllInternal(DELETE,
                    keys,
                    null,
                    null,
                    expiryPlc,
                    retval,
                    rawRetval,
                    filter,
                    writeThrough,
                    readThrough,
                    keepBinary);
            }
        });
>>>>>>> 8d7a8eb5
    }

    /**
     * Entry point for all public update methods (put, remove, invoke).
     *
     * @param op Operation.
     * @param keys Keys.
     * @param vals Values.
     * @param invokeArgs Optional arguments for EntryProcessor.
     * @param expiryPlc Expiry policy.
     * @param retval Return value required flag.
     * @param rawRetval Return {@code GridCacheReturn} instance.
     * @param filter Cache entry filter.
     * @param writeThrough Write through.
     * @param readThrough Read through.
     * @return Update result.
     * @throws IgniteCheckedException If failed.
     */
    @SuppressWarnings("unchecked")
    private Object updateAllInternal(GridCacheOperation op,
        Collection<? extends K> keys,
        @Nullable Iterable<?> vals,
        @Nullable Object[] invokeArgs,
        @Nullable ExpiryPolicy expiryPlc,
        boolean retval,
        boolean rawRetval,
        CacheEntryPredicate filter,
        boolean writeThrough,
        boolean readThrough,
        boolean keepBinary
    ) throws IgniteCheckedException {
        if (op == DELETE)
            ctx.checkSecurity(SecurityPermission.CACHE_REMOVE);
        else
            ctx.checkSecurity(SecurityPermission.CACHE_PUT);

        String taskName = ctx.kernalContext().job().currentTaskName();

        GridCacheVersion ver = nextVersion();

        UUID subjId = ctx.subjectIdPerCall(null);

        CacheEntryPredicate[] filters = CU.filterArray(filter);

        IgniteBiTuple<Boolean, ?> res = null;

        CachePartialUpdateCheckedException err = null;

        ctx.shared().database().checkpointReadLock();

        try {
            ctx.shared().database().ensureFreeSpace(ctx.dataRegion());

            if (writeThrough && keys.size() > 1) {
                return updateWithBatch(op,
                    keys,
                    vals,
                    invokeArgs,
                    expiryPlc,
                    ver,
                    filters,
                    keepBinary,
                    subjId,
                    taskName);
            }

            Iterator<?> valsIter = vals != null ? vals.iterator() : null;

            boolean intercept = ctx.config().getInterceptor() != null;

            for (K key : keys) {
                if (key == null)
                    throw new NullPointerException("Null key.");

                Object val = valsIter != null ? valsIter.next() : null;

                if (val == null && op != DELETE)
                    throw new NullPointerException("Null value.");

                KeyCacheObject cacheKey = ctx.toCacheKeyObject(key);

                if (op == UPDATE) {
                    val = ctx.toCacheObject(val);

                    ctx.validateKeyAndValue(cacheKey, (CacheObject)val);
                }
                else if (op == TRANSFORM)
                    ctx.kernalContext().resource().inject(val, GridResourceIoc.AnnotationSet.ENTRY_PROCESSOR, ctx.name());

                while (true) {
                    GridCacheEntryEx entry = null;

                    try {
                        entry = entryEx(cacheKey);

                        GridTuple3<Boolean, Object, EntryProcessorResult<Object>> t = entry.innerUpdateLocal(
                            ver,
                            val == null ? DELETE : op,
                            val,
                            invokeArgs,
                            writeThrough,
                            readThrough,
                            retval,
                            keepBinary,
                            expiryPlc,
                            true,
                            true,
                            filters,
                            intercept,
                            subjId,
                            taskName,
                            false);

                        if (op == TRANSFORM) {
                            if (t.get3() != null) {
                                Map<K, EntryProcessorResult> computedMap;

                                if (res == null) {
                                    computedMap = U.newHashMap(keys.size());

                                    res = new IgniteBiTuple<>(true, computedMap);
                                }
                                else
                                    computedMap = (Map<K, EntryProcessorResult>)res.get2();

                                computedMap.put(key, t.get3());
                            }
                        }
                        else if (res == null)
                            res = new T2(t.get1(), t.get2());

                        break; // While.
                    }
                    catch (GridCacheEntryRemovedException ignored) {
                        if (log.isDebugEnabled())
                            log.debug("Got removed entry while updating (will retry): " + key);

                        entry = null;
                    }
                    catch (IgniteCheckedException e) {
                        if (err == null)
                            err = partialUpdateException();

                        err.add(F.asList(key), e);

                        U.error(log, "Failed to update key : " + key, e);

                        break;
                    }
                    finally {
                        if (entry != null)
                            entry.touch();
                    }
                }
            }
        }
        finally {
            ctx.shared().database().checkpointReadUnlock();
        }

        if (err != null)
            throw err;

        Object ret = res == null ? null : rawRetval ? new GridCacheReturn(
            ctx,
            true,
            keepBinary,
            U.deploymentClassLoader(ctx.kernalContext(), U.contextDeploymentClassLoaderId(ctx.kernalContext())),
            res.get2(),
            res.get1()
        ) : (retval || op == TRANSFORM) ? res.get2() : res.get1();

        if (op == TRANSFORM && ret == null)
            ret = Collections.emptyMap();

        return ret;
    }

    /**
     * Updates entries using batched write-through.
     *
     * @param op Operation.
     * @param keys Keys.
     * @param vals Values.
     * @param invokeArgs Optional arguments for EntryProcessor.
     * @param expiryPlc Expiry policy.
     * @param ver Cache version.
     * @param filter Optional filter.
     * @param subjId Subject ID.
     * @param taskName Task name.
     * @return Results map for invoke operation.
     * @throws CachePartialUpdateCheckedException If update failed.
     */
    @SuppressWarnings({"ForLoopReplaceableByForEach", "unchecked"})
    private Map<K, EntryProcessorResult> updateWithBatch(
        GridCacheOperation op,
        Collection<? extends K> keys,
        @Nullable Iterable<?> vals,
        @Nullable Object[] invokeArgs,
        @Nullable ExpiryPolicy expiryPlc,
        GridCacheVersion ver,
        @Nullable CacheEntryPredicate[] filter,
        boolean keepBinary,
        UUID subjId,
        String taskName
    ) throws IgniteCheckedException {
        List<GridCacheEntryEx> locked = lockEntries(keys);

        try {
            int size = locked.size();

            Map<KeyCacheObject, CacheObject> putMap = null;

            Collection<KeyCacheObject> rmvKeys = null;

            List<CacheObject> writeVals = null;

            Map<K, EntryProcessorResult> invokeResMap =
                op == TRANSFORM ? U.<K, EntryProcessorResult>newHashMap(size) : null;

            List<GridCacheEntryEx> filtered = new ArrayList<>(size);

            CachePartialUpdateCheckedException err = null;

            Iterator<?> valsIter = vals != null ? vals.iterator() : null;

            boolean intercept = ctx.config().getInterceptor() != null;

            for (int i = 0; i < size; i++) {
                GridCacheEntryEx entry = locked.get(i);

                Object val = valsIter != null ? valsIter.next() : null;

                if (val == null && op != DELETE)
                    throw new NullPointerException("Null value.");

                try {
                    try {
                        if (!ctx.isAllLocked(entry, filter)) {
                            if (log.isDebugEnabled())
                                log.debug("Entry did not pass the filter (will skip write) [entry=" + entry +
                                    ", filter=" + Arrays.toString(filter) + ']');

                            continue;
                        }
                    }
                    catch (IgniteCheckedException e) {
                        if (err == null)
                            err = partialUpdateException();

                        err.add(F.asList(entry.key()), e);

                        continue;
                    }

                    if (op == TRANSFORM) {
                        ctx.kernalContext().resource().inject(val,
                            GridResourceIoc.AnnotationSet.ENTRY_PROCESSOR,
                            ctx.name());

                        EntryProcessor<Object, Object, Object> entryProcessor =
                            (EntryProcessor<Object, Object, Object>)val;

                        CacheObject old = entry.innerGet(
                            null,
                            null,
                            /*read-through*/true,
                            /*update-metrics*/true,
                            /*event*/true,
                            subjId,
                            entryProcessor,
                            taskName,
                            null,
                            keepBinary);

                        Object oldVal = null;

                        CacheInvokeEntry<Object, Object> invokeEntry = new CacheInvokeEntry<>(entry.key(), old,
                            entry.version(), keepBinary, entry);

                        CacheObject updated;
                        Object updatedVal = null;
                        CacheInvokeResult invokeRes = null;

                        boolean validation = false;

                        IgniteThread.onEntryProcessorEntered(false);

                        try {
                            Object computed = entryProcessor.process(invokeEntry, invokeArgs);

                            updatedVal = ctx.unwrapTemporary(invokeEntry.getValue());

                            updated = ctx.toCacheObject(updatedVal);

                            if (computed != null)
                                invokeRes = CacheInvokeResult.fromResult(ctx.unwrapTemporary(computed));

                            if (invokeEntry.modified() && updated != null) {
                                validation = true;

                                ctx.validateKeyAndValue(entry.key(), updated);
                            } else if (ctx.statisticsEnabled() && !invokeEntry.modified())
                                ctx.cache().metrics0().onReadOnlyInvoke(old != null);
                        }
                        catch (Exception e) {
                            invokeRes = CacheInvokeResult.fromError(e);

                            updated = old;

                            if (validation) {
                                invokeResMap.put((K)entry.key().value(ctx.cacheObjectContext(), false), invokeRes);

                                continue;
                            }
                        }
                        finally {
                            IgniteThread.onEntryProcessorLeft();
                        }

                        if (invokeRes != null)
                            invokeResMap.put((K)entry.key().value(ctx.cacheObjectContext(), false), invokeRes);

                        if (updated == null) {
                            if (intercept) {
                                IgniteBiTuple<Boolean, ?> interceptorRes = ctx.config().getInterceptor()
                                    .onBeforeRemove(new CacheLazyEntry(ctx, entry.key(), invokeEntry.key(),
                                        old, oldVal, keepBinary));

                                if (ctx.cancelRemove(interceptorRes))
                                    continue;
                            }

                            // Update previous batch.
                            if (putMap != null) {
                                err = updatePartialBatch(
                                    filtered,
                                    ver,
                                    writeVals,
                                    putMap,
                                    null,
                                    expiryPlc,
                                    keepBinary,
                                    err,
                                    subjId,
                                    taskName,
                                    true);

                                putMap = null;
                                writeVals = null;

                                filtered = new ArrayList<>();
                            }

                            // Start collecting new batch.
                            if (rmvKeys == null)
                                rmvKeys = new ArrayList<>(size);

                            rmvKeys.add(entry.key());
                        }
                        else {
                            if (intercept) {
                                Object interceptorVal = ctx.config().getInterceptor()
                                    .onBeforePut(new CacheLazyEntry(ctx, entry.key(), invokeEntry.getKey(),
                                        old, oldVal, keepBinary), updatedVal);

                                if (interceptorVal == null)
                                    continue;

                                updated = ctx.toCacheObject(ctx.unwrapTemporary(interceptorVal));
                            }

                            // Update previous batch.
                            if (rmvKeys != null) {
                                err = updatePartialBatch(
                                    filtered,
                                    ver,
                                    null,
                                    null,
                                    rmvKeys,
                                    expiryPlc,
                                    keepBinary,
                                    err,
                                    subjId,
                                    taskName,
                                    true);

                                rmvKeys = null;

                                filtered = new ArrayList<>();
                            }

                            if (putMap == null) {
                                putMap = new LinkedHashMap<>(size, 1.0f);
                                writeVals = new ArrayList<>(size);
                            }

                            putMap.put(entry.key(), updated);
                            writeVals.add(updated);
                        }
                    }
                    else if (op == UPDATE) {
                        CacheObject cacheVal = ctx.toCacheObject(val);

                        if (intercept) {
                            CacheObject old = entry.innerGet(
                                null,
                                null,
                                /*read-through*/ctx.loadPreviousValue(),
                                /*update-metrics*/true,
                                /*event*/true,
                                subjId,
                                null,
                                taskName,
                                null,
                                keepBinary);

                            Object interceptorVal = ctx.config().getInterceptor().onBeforePut(new CacheLazyEntry(
                                ctx, entry.key(), old, keepBinary), val);

                            if (interceptorVal == null)
                                continue;

                            cacheVal = ctx.toCacheObject(ctx.unwrapTemporary(interceptorVal));
                        }

                        ctx.validateKeyAndValue(entry.key(), cacheVal);

                        if (putMap == null) {
                            putMap = new LinkedHashMap<>(size, 1.0f);
                            writeVals = new ArrayList<>(size);
                        }

                        putMap.put(entry.key(), cacheVal);
                        writeVals.add(cacheVal);
                    }
                    else {
                        assert op == DELETE;

                        if (intercept) {
                            CacheObject old = entry.innerGet(
                                null,
                                null,
                                /*read-through*/ctx.loadPreviousValue(),
                                /*update-metrics*/true,
                                /*event*/true,
                                subjId,
                                null,
                                taskName,
                                null,
                                keepBinary);

                            IgniteBiTuple<Boolean, ?> interceptorRes = ctx.config().getInterceptor()
                                .onBeforeRemove(new CacheLazyEntry(ctx, entry.key(), old, keepBinary));

                            if (ctx.cancelRemove(interceptorRes))
                                continue;
                        }

                        if (rmvKeys == null)
                            rmvKeys = new ArrayList<>(size);

                        rmvKeys.add(entry.key());
                    }

                    filtered.add(entry);
                }
                catch (IgniteCheckedException e) {
                    if (err == null)
                        err = partialUpdateException();

                    err.add(F.asList(entry.key()), e);
                }
                catch (GridCacheEntryRemovedException ignore) {
                    assert false : "Entry cannot become obsolete while holding lock.";
                }
            }

            // Store final batch.
            if (putMap != null || rmvKeys != null) {
                err = updatePartialBatch(
                    filtered,
                    ver,
                    writeVals,
                    putMap,
                    rmvKeys,
                    expiryPlc,
                    keepBinary,
                    err,
                    subjId,
                    taskName,
                    op == TRANSFORM);
            }
            else
                assert filtered.isEmpty();

            if (err != null)
                throw err;

            return invokeResMap;
        }
        finally {
            unlockEntries(locked);
        }
    }

    /**
     * @param entries Entries to update.
     * @param ver Cache version.
     * @param writeVals Cache values.
     * @param putMap Values to put.
     * @param rmvKeys Keys to remove.
     * @param expiryPlc Expiry policy.
     * @param err Optional partial update exception.
     * @param subjId Subject ID.
     * @param taskName Task name.
     * @param transformed {@code True} if transform operation performed.
     * @return Partial update exception.
     */
    @SuppressWarnings({"unchecked", "ConstantConditions"})
    @Nullable private CachePartialUpdateCheckedException updatePartialBatch(
        List<GridCacheEntryEx> entries,
        final GridCacheVersion ver,
        @Nullable List<CacheObject> writeVals,
        @Nullable Map<KeyCacheObject, CacheObject> putMap,
        @Nullable Collection<KeyCacheObject> rmvKeys,
        @Nullable ExpiryPolicy expiryPlc,
        boolean keepBinary,
        @Nullable CachePartialUpdateCheckedException err,
        UUID subjId,
        String taskName,
        boolean transformed) {
        assert putMap == null ^ rmvKeys == null;
        GridCacheOperation op;

        CacheStorePartialUpdateException storeErr = null;

        try {
            if (putMap != null) {
                try {
                    Map<? extends KeyCacheObject, IgniteBiTuple<? extends CacheObject, GridCacheVersion>> view = F.viewReadOnly(putMap,
                        new C1<CacheObject, IgniteBiTuple<? extends CacheObject, GridCacheVersion>>() {
                            @Override public IgniteBiTuple<? extends CacheObject, GridCacheVersion> apply(CacheObject val) {
                                return F.t(val, ver);
                            }
                        });

                    ctx.store().putAll(null, view);
                }
                catch (CacheStorePartialUpdateException e) {
                    storeErr = e;
                }

                op = UPDATE;
            }
            else {
                try {
                    ctx.store().removeAll(null, rmvKeys);
                }
                catch (CacheStorePartialUpdateException e) {
                    storeErr = e;
                }

                op = DELETE;
            }
        }
        catch (IgniteCheckedException e) {
            if (err == null)
                err = partialUpdateException();

            err.add(putMap != null ? putMap.keySet() : rmvKeys, e);

            return err;
        }

        boolean intercept = ctx.config().getInterceptor() != null;

        for (int i = 0; i < entries.size(); i++) {
            GridCacheEntryEx entry = entries.get(i);

            assert entry.lockedByCurrentThread();

            if (entry.obsolete() ||
                (storeErr != null && storeErr.failedKeys().contains(entry.key().value(ctx.cacheObjectContext(), false))))
                continue;

            try {
                // We are holding java-level locks on entries at this point.
                CacheObject writeVal = op == UPDATE ? writeVals.get(i) : null;

                assert writeVal != null || op == DELETE : "null write value found.";

                GridTuple3<Boolean, Object, EntryProcessorResult<Object>> t = entry.innerUpdateLocal(
                    ver,
                    op,
                    writeVal,
                    null,
                    false,
                    false,
                    false,
                    keepBinary,
                    expiryPlc,
                    true,
                    true,
                    null,
                    false,
                    subjId,
                    taskName,
                    transformed);

                if (intercept) {
                    if (op == UPDATE)
                        ctx.config().getInterceptor().onAfterPut(new CacheLazyEntry(ctx, entry.key(), writeVal, keepBinary));
                    else
                        ctx.config().getInterceptor().onAfterRemove(new CacheLazyEntry(ctx, entry.key(), t.get2(), keepBinary));
                }
            }
            catch (GridCacheEntryRemovedException ignore) {
                assert false : "Entry cannot become obsolete while holding lock.";
            }
            catch (IgniteCheckedException e) {
                if (err == null)
                    err = partialUpdateException();

                err.add(Collections.singleton(entry.key()), e);
            }
        }

        return err;
    }

    /**
     * Acquires java-level locks on cache entries.
     *
     * @param keys Keys to lock.
     * @return Collection of locked entries.
     */
    private List<GridCacheEntryEx> lockEntries(Collection<? extends K> keys) {
        GridCacheEntryEx[] locked = new GridCacheEntryEx[keys.size()];

        boolean nullKeys = false;

        while (true) {
            int i = 0;

            for (K key : keys) {
                if (key == null) {
                    nullKeys = true;

                    break;
                }

                GridCacheEntryEx entry = entryEx(ctx.toCacheKeyObject(key));

                locked[i++] = entry;
            }

            if (nullKeys)
                break;

            if (lockedEntriesInfo.tryLockEntries(locked))
                return Arrays.asList(locked);
        }

        assert nullKeys;

        AffinityTopologyVersion topVer = ctx.affinity().affinityTopologyVersion();

        for (GridCacheEntryEx entry : locked) {
            if (entry != null)
                entry.touch();
        }

        throw new NullPointerException("Null key.");
    }

    /**
     * Releases java-level locks on cache entries.
     *
     * @param locked Locked entries.
     */
    private void unlockEntries(Iterable<GridCacheEntryEx> locked) {
        for (GridCacheEntryEx entry : locked)
            entry.unlockEntry();

        AffinityTopologyVersion topVer = ctx.affinity().affinityTopologyVersion();

        for (GridCacheEntryEx entry : locked)
            entry.touch();
    }

    /**
     * @return New partial update exception.
     */
    private static CachePartialUpdateCheckedException partialUpdateException() {
        return new CachePartialUpdateCheckedException("Failed to update keys (retry update if possible).");
    }

    /** {@inheritDoc} */
    @Override public IgniteInternalFuture<Boolean> txLockAsync(Collection<KeyCacheObject> keys,
        long timeout,
        IgniteTxLocalEx tx,
        boolean isRead,
        boolean retval,
        TransactionIsolation isolation,
        boolean invalidate,
        long createTtl,
        long accessTtl) {
        return new GridFinishedFuture<>(new UnsupportedOperationException("Locks are not supported for " +
            "CacheAtomicityMode.ATOMIC mode (use CacheAtomicityMode.TRANSACTIONAL instead)"));
    }

    /** {@inheritDoc} */
    @Override public IgniteInternalFuture<Boolean> lockAllAsync(@Nullable Collection<? extends K> keys,
        long timeout) {
        return new GridFinishedFuture<>(new UnsupportedOperationException("Locks are not supported for " +
            "CacheAtomicityMode.ATOMIC mode (use CacheAtomicityMode.TRANSACTIONAL instead)"));
    }

    /** {@inheritDoc} */
    @Override public void unlockAll(@Nullable Collection<? extends K> keys) throws IgniteCheckedException {
        throw new UnsupportedOperationException("Locks are not supported for " +
            "CacheAtomicityMode.ATOMIC mode (use CacheAtomicityMode.TRANSACTIONAL instead)");
    }

    /**
     * @return Expiry policy.
     */
    @Nullable private ExpiryPolicy expiryPerCall() {
        CacheOperationContext opCtx = ctx.operationContextPerCall();

        ExpiryPolicy expiry = opCtx != null ? opCtx.expiry() : null;

        if (expiry == null)
            expiry = ctx.expiry();

        return expiry;
    }

    /**
     * @param op Operation closure.
     * @return Future.
     */
    @SuppressWarnings("unchecked")
    private IgniteInternalFuture asyncOp(final Callable<?> op) {
        IgniteInternalFuture fail = asyncOpAcquire(/*retry*/false);

        if (fail != null)
            return fail;

        IgniteInternalFuture f = ctx.closures().callLocalSafe(op);

        f.listen(new CI1<IgniteInternalFuture<?>>() {
            @Override public void apply(IgniteInternalFuture<?> f) {
                asyncOpRelease(false);
            }
        });

        return f;
    }

    /** {@inheritDoc} */
    @Override public void onDeferredDelete(GridCacheEntryEx entry, GridCacheVersion ver) {
        assert false : "Should not be called";
    }
}<|MERGE_RESOLUTION|>--- conflicted
+++ resolved
@@ -796,30 +796,12 @@
 
             final boolean readThrough = ctx.readThrough();
 
-<<<<<<< HEAD
             CacheOperationContext opCtx = ctx.operationContextPerCall();
 
             final ExpiryPolicy expiry = expiryPerCall();
 
             final boolean keepBinary = opCtx != null && opCtx.isKeepBinary();
 
-            return asyncOp(new Callable<Object>() {
-                @Override public Object call() throws Exception {
-                    return updateAllInternal(op,
-                        keys,
-                        vals,
-                        invokeArgs,
-                        expiry,
-                        retval,
-                        rawRetval,
-                        filter,
-                        writeThrough,
-                        readThrough,
-                        keepBinary);
-                }
-            });
-        }
-=======
         return asyncOp(new GridPlainCallable<Object>() {
             @Override public Object call() throws Exception {
                 return updateAllInternal(op,
@@ -835,7 +817,6 @@
                     keepBinary);
             }
         });
->>>>>>> 8d7a8eb5
     }
 
     /**
@@ -866,28 +847,10 @@
 
             final ExpiryPolicy expiryPlc = expiryPerCall();
 
-<<<<<<< HEAD
             CacheOperationContext opCtx = ctx.operationContextPerCall();
 
             final boolean keepBinary = opCtx != null && opCtx.isKeepBinary();
 
-            return asyncOp(new Callable<Object>() {
-                @Override public Object call() throws Exception {
-                    return updateAllInternal(DELETE,
-                        keys,
-                        null,
-                        null,
-                        expiryPlc,
-                        retval,
-                        rawRetval,
-                        filter,
-                        writeThrough,
-                        readThrough,
-                        keepBinary);
-                }
-            });
-        }
-=======
         return asyncOp(new GridPlainCallable<Object>() {
             @Override public Object call() throws Exception {
                 return updateAllInternal(DELETE,
@@ -903,7 +866,6 @@
                     keepBinary);
             }
         });
->>>>>>> 8d7a8eb5
     }
 
     /**
