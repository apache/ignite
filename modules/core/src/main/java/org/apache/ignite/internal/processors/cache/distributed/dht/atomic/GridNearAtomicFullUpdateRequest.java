/*
 * Licensed to the Apache Software Foundation (ASF) under one or more
 * contributor license agreements.  See the NOTICE file distributed with
 * this work for additional information regarding copyright ownership.
 * The ASF licenses this file to You under the Apache License, Version 2.0
 * (the "License"); you may not use this file except in compliance with
 * the License.  You may obtain a copy of the License at
 *
 *      http://www.apache.org/licenses/LICENSE-2.0
 *
 * Unless required by applicable law or agreed to in writing, software
 * distributed under the License is distributed on an "AS IS" BASIS,
 * WITHOUT WARRANTIES OR CONDITIONS OF ANY KIND, either express or implied.
 * See the License for the specific language governing permissions and
 * limitations under the License.
 */

package org.apache.ignite.internal.processors.cache.distributed.dht.atomic;

import java.nio.ByteBuffer;
import java.util.ArrayList;
import java.util.Arrays;
import java.util.List;
import java.util.UUID;
import javax.cache.expiry.ExpiryPolicy;
import javax.cache.processor.EntryProcessor;
import org.apache.ignite.IgniteCheckedException;
import org.apache.ignite.cache.CacheWriteSynchronizationMode;
import org.apache.ignite.internal.GridDirectCollection;
import org.apache.ignite.internal.GridDirectTransient;
import org.apache.ignite.internal.processors.affinity.AffinityTopologyVersion;
import org.apache.ignite.internal.processors.cache.CacheEntryPredicate;
import org.apache.ignite.internal.processors.cache.CacheObject;
import org.apache.ignite.internal.processors.cache.GridCacheContext;
import org.apache.ignite.internal.processors.cache.GridCacheOperation;
import org.apache.ignite.internal.processors.cache.GridCacheSharedContext;
import org.apache.ignite.internal.processors.cache.KeyCacheObject;
import org.apache.ignite.internal.processors.cache.distributed.IgniteExternalizableExpiryPolicy;
import org.apache.ignite.internal.processors.cache.version.GridCacheVersion;
import org.apache.ignite.internal.util.GridLongList;
import org.apache.ignite.internal.util.tostring.GridToStringInclude;
import org.apache.ignite.internal.util.typedef.F;
import org.apache.ignite.internal.util.typedef.internal.CU;
import org.apache.ignite.internal.util.typedef.internal.S;
import org.apache.ignite.internal.util.typedef.internal.U;
import org.apache.ignite.plugin.extensions.communication.MessageCollectionItemType;
import org.apache.ignite.plugin.extensions.communication.MessageReader;
import org.apache.ignite.plugin.extensions.communication.MessageWriter;
import org.jetbrains.annotations.NotNull;
import org.jetbrains.annotations.Nullable;

import static org.apache.ignite.internal.processors.cache.GridCacheOperation.DELETE;
import static org.apache.ignite.internal.processors.cache.GridCacheOperation.TRANSFORM;
import static org.apache.ignite.internal.processors.cache.GridCacheOperation.UPDATE;

/**
 * Lite DHT cache update request sent from near node to primary node.
 */
public class GridNearAtomicFullUpdateRequest extends GridNearAtomicAbstractUpdateRequest {
    /** Keys to update. */
    @GridToStringInclude
    @GridDirectCollection(KeyCacheObject.class)
    private List<KeyCacheObject> keys;

    /** Values to update. */
    @GridDirectCollection(CacheObject.class)
    private List<CacheObject> vals;

    /** Entry processors. */
    @GridDirectTransient
    private List<EntryProcessor<Object, Object, Object>> entryProcessors;

    /** Entry processors bytes. */
    @GridDirectCollection(byte[].class)
    private List<byte[]> entryProcessorsBytes;

    /** Conflict versions. */
    @GridDirectCollection(GridCacheVersion.class)
    private List<GridCacheVersion> conflictVers;

    /** Conflict TTLs. */
    private GridLongList conflictTtls;

    /** Conflict expire times. */
    private GridLongList conflictExpireTimes;

    /** Optional arguments for entry processor. */
    @GridDirectTransient
    private Object[] invokeArgs;

    /** Entry processor arguments bytes. */
    private byte[][] invokeArgsBytes;

    /** Expiry policy. */
    @GridDirectTransient
    private ExpiryPolicy expiryPlc;

    /** Expiry policy bytes. */
    private byte[] expiryPlcBytes;

    /** Filter. */
    private CacheEntryPredicate[] filter;

    /** Maximum possible size of inner collections. */
    @GridDirectTransient
    private int initSize;

    /**
     * Empty constructor.
     */
    public GridNearAtomicFullUpdateRequest() {
        // No-op.
    }

    /**
     * Constructor.
     *
     * @param cacheId Cache ID.
     * @param nodeId Node ID.
     * @param futId Future ID.
     * @param topVer Topology version.
     * @param syncMode Synchronization mode.
     * @param op Cache update operation.
     * @param expiryPlc Expiry policy.
     * @param invokeArgs Optional arguments for entry processor.
     * @param filter Optional filter for atomic check.
     * @param taskNameHash Task name hash code.
     * @param flags Flags.
     * @param maxEntryCnt Maximum entries count.
     */
    GridNearAtomicFullUpdateRequest(
        int cacheId,
        UUID nodeId,
        long futId,
        @NotNull AffinityTopologyVersion topVer,
        CacheWriteSynchronizationMode syncMode,
        GridCacheOperation op,
        @Nullable ExpiryPolicy expiryPlc,
        @Nullable Object[] invokeArgs,
        @Nullable CacheEntryPredicate[] filter,
        int taskNameHash,
<<<<<<< HEAD
        byte flags,
=======
        short flags,
        boolean addDepInfo,
>>>>>>> 05fa9b6f
        int maxEntryCnt
    ) {
        super(
            cacheId,
            nodeId,
            futId,
            topVer,
            syncMode,
            op,
            taskNameHash,
            flags
        );

        this.expiryPlc = expiryPlc;
        this.invokeArgs = invokeArgs;
        this.filter = filter;

        // By default ArrayList expands to array of 10 elements on first add. We cannot guess how many entries
        // will be added to request because of unknown affinity distribution. However, we DO KNOW how many keys
        // participate in request. As such, we know upper bound of all collections in request. If this bound is lower
        // than 10, we use it.
        initSize = Math.min(maxEntryCnt, 10);

        keys = new ArrayList<>(initSize);
    }

    /** {@inheritDoc} */
    @Override public void addUpdateEntry(KeyCacheObject key,
        @Nullable Object val,
        long conflictTtl,
        long conflictExpireTime,
        @Nullable GridCacheVersion conflictVer) {
        EntryProcessor<Object, Object, Object> entryProc = null;

        if (operation() == TRANSFORM) {
            assert val instanceof EntryProcessor : val;

            entryProc = (EntryProcessor<Object, Object, Object>)val;
        }

        assert val != null || operation() == DELETE;

        keys.add(key);

        if (entryProc != null) {
            if (entryProcessors == null)
                entryProcessors = new ArrayList<>(initSize);

            entryProcessors.add(entryProc);
        }
        else if (val != null) {
            assert val instanceof CacheObject : val;

            if (vals == null)
                vals = new ArrayList<>(initSize);

            vals.add((CacheObject)val);
        }

        // In case there is no conflict, do not create the list.
        if (conflictVer != null) {
            if (conflictVers == null) {
                conflictVers = new ArrayList<>(initSize);

                for (int i = 0; i < keys.size() - 1; i++)
                    conflictVers.add(null);
            }

            conflictVers.add(conflictVer);
        }
        else if (conflictVers != null)
            conflictVers.add(null);

        if (conflictTtl >= 0) {
            if (conflictTtls == null) {
                conflictTtls = new GridLongList(keys.size());

                for (int i = 0; i < keys.size() - 1; i++)
                    conflictTtls.add(CU.TTL_NOT_CHANGED);
            }

            conflictTtls.add(conflictTtl);
        }

        if (conflictExpireTime >= 0) {
            if (conflictExpireTimes == null) {
                conflictExpireTimes = new GridLongList(keys.size());

                for (int i = 0; i < keys.size() - 1; i++)
                    conflictExpireTimes.add(CU.EXPIRE_TIME_CALCULATE);
            }

            conflictExpireTimes.add(conflictExpireTime);
        }
    }

    /** {@inheritDoc} */
    @Override public List<KeyCacheObject> keys() {
        return keys;
    }

    /** {@inheritDoc} */
    @Override public int size() {
        assert keys != null;

        return keys != null ? keys.size() : 0;
    }

    /** {@inheritDoc} */
    @Override public KeyCacheObject key(int idx) {
        return keys.get(idx);
    }

    /** {@inheritDoc} */
    @Override public List<?> values() {
        return operation() == TRANSFORM ? entryProcessors : vals;
    }

    /** {@inheritDoc} */
    @Override public CacheObject value(int idx) {
        assert operation() == UPDATE : operation();

        return vals.get(idx);
    }

    /** {@inheritDoc} */
    @Override public EntryProcessor<Object, Object, Object> entryProcessor(int idx) {
        assert operation() == TRANSFORM : operation();

        return entryProcessors.get(idx);
    }

    /** {@inheritDoc} */
    @Override public CacheObject writeValue(int idx) {
        if (vals != null)
            return vals.get(idx);

        return null;
    }

    /** {@inheritDoc} */
    @Override @Nullable public List<GridCacheVersion> conflictVersions() {
        return conflictVers;
    }

    /** {@inheritDoc} */
    @Override @Nullable public GridCacheVersion conflictVersion(int idx) {
        if (conflictVers != null) {
            assert idx >= 0 && idx < conflictVers.size();

            return conflictVers.get(idx);
        }

        return null;
    }

    /** {@inheritDoc} */
    @Override public long conflictTtl(int idx) {
        if (conflictTtls != null) {
            assert idx >= 0 && idx < conflictTtls.size();

            return conflictTtls.get(idx);
        }

        return CU.TTL_NOT_CHANGED;
    }

    /** {@inheritDoc} */
    @Override public long conflictExpireTime(int idx) {
        if (conflictExpireTimes != null) {
            assert idx >= 0 && idx < conflictExpireTimes.size();

            return conflictExpireTimes.get(idx);
        }

        return CU.EXPIRE_TIME_CALCULATE;
    }

    /** {@inheritDoc} */
    @Override @Nullable public Object[] invokeArguments() {
        return invokeArgs;
    }

    /** {@inheritDoc} */
    @Override @Nullable public CacheEntryPredicate[] filter() {
        return filter;
    }

    /** {@inheritDoc} */
    @Override public ExpiryPolicy expiry() {
        return expiryPlc;
    }

    /** {@inheritDoc} */
    @Override public void prepareMarshal(GridCacheSharedContext ctx) throws IgniteCheckedException {
        super.prepareMarshal(ctx);

        GridCacheContext cctx = ctx.cacheContext(cacheId);

        if (expiryPlc != null && expiryPlcBytes == null)
            expiryPlcBytes = CU.marshal(cctx, new IgniteExternalizableExpiryPolicy(expiryPlc));

        prepareMarshalCacheObjects(keys, cctx);

        if (filter != null) {
            boolean hasFilter = false;

            for (CacheEntryPredicate p : filter) {
                if (p != null) {
                    hasFilter = true;

                    p.prepareMarshal(cctx);
                }
            }

            if (!hasFilter)
                filter = null;
        }

        if (operation() == TRANSFORM) {
            // force addition of deployment info for entry processors if P2P is enabled globally.
            if (!addDepInfo && ctx.deploymentEnabled())
                addDepInfo = true;

            if (entryProcessorsBytes == null)
                entryProcessorsBytes = marshalCollection(entryProcessors, cctx);

            if (invokeArgsBytes == null)
                invokeArgsBytes = marshalInvokeArguments(invokeArgs, cctx);
        }
        else
            prepareMarshalCacheObjects(vals, cctx);
    }

    /** {@inheritDoc} */
    @Override public void finishUnmarshal(GridCacheSharedContext ctx, ClassLoader ldr) throws IgniteCheckedException {
        super.finishUnmarshal(ctx, ldr);

        GridCacheContext cctx = ctx.cacheContext(cacheId);

        if (expiryPlcBytes != null && expiryPlc == null)
            expiryPlc = U.unmarshal(ctx, expiryPlcBytes, U.resolveClassLoader(ldr, ctx.gridConfig()));

        finishUnmarshalCacheObjects(keys, cctx, ldr);

        if (filter != null) {
            for (CacheEntryPredicate p : filter) {
                if (p != null)
                    p.finishUnmarshal(cctx, ldr);
            }
        }

        if (operation() == TRANSFORM) {
            if (entryProcessors == null)
                entryProcessors = unmarshalCollection(entryProcessorsBytes, ctx, ldr);

            if (invokeArgs == null)
                invokeArgs = unmarshalInvokeArguments(invokeArgsBytes, ctx, ldr);
        }
        else
            finishUnmarshalCacheObjects(vals, cctx, ldr);
    }

    /** {@inheritDoc} */
    @Override public int partition() {
        assert !F.isEmpty(keys);

        return keys.get(0).partition();
    }

    /** {@inheritDoc} */
    @Override public boolean writeTo(ByteBuffer buf, MessageWriter writer) {
        writer.setBuffer(buf);

        if (!super.writeTo(buf, writer))
            return false;

        if (!writer.isHeaderWritten()) {
            if (!writer.writeHeader(directType()))
                return false;

            writer.onHeaderWritten();
        }

        switch (writer.state()) {
            case 10:
                if (!writer.writeGridLongList(conflictExpireTimes))
                    return false;

                writer.incrementState();

            case 11:
                if (!writer.writeGridLongList(conflictTtls))
                    return false;

                writer.incrementState();

            case 12:
                if (!writer.writeCollection(conflictVers, MessageCollectionItemType.MSG))
                    return false;

                writer.incrementState();

            case 13:
                if (!writer.writeCollection(entryProcessorsBytes, MessageCollectionItemType.BYTE_ARR))
                    return false;

                writer.incrementState();

            case 14:
                if (!writer.writeByteArray(expiryPlcBytes))
                    return false;

                writer.incrementState();

            case 15:
                if (!writer.writeObjectArray(filter, MessageCollectionItemType.MSG))
                    return false;

                writer.incrementState();

            case 16:
                if (!writer.writeObjectArray(invokeArgsBytes, MessageCollectionItemType.BYTE_ARR))
                    return false;

                writer.incrementState();

            case 17:
                if (!writer.writeCollection(keys, MessageCollectionItemType.KEY_CACHE_OBJECT))
                    return false;

                writer.incrementState();

            case 18:
                if (!writer.writeCollection(vals, MessageCollectionItemType.CACHE_OBJECT))
                    return false;

                writer.incrementState();

        }

        return true;
    }

    /** {@inheritDoc} */
    @Override public boolean readFrom(ByteBuffer buf, MessageReader reader) {
        reader.setBuffer(buf);

        if (!super.readFrom(buf, reader))
            return false;

        switch (reader.state()) {
            case 10:
                conflictExpireTimes = reader.readGridLongList();

                if (!reader.isLastRead())
                    return false;

                reader.incrementState();

            case 11:
                conflictTtls = reader.readGridLongList();

                if (!reader.isLastRead())
                    return false;

                reader.incrementState();

            case 12:
                conflictVers = reader.readCollection(MessageCollectionItemType.MSG);

                if (!reader.isLastRead())
                    return false;

                reader.incrementState();

            case 13:
                entryProcessorsBytes = reader.readCollection(MessageCollectionItemType.BYTE_ARR);

                if (!reader.isLastRead())
                    return false;

                reader.incrementState();

            case 14:
                expiryPlcBytes = reader.readByteArray();

                if (!reader.isLastRead())
                    return false;

                reader.incrementState();

            case 15:
                filter = reader.readObjectArray(MessageCollectionItemType.MSG, CacheEntryPredicate.class);

                if (!reader.isLastRead())
                    return false;

                reader.incrementState();

            case 16:
                invokeArgsBytes = reader.readObjectArray(MessageCollectionItemType.BYTE_ARR, byte[].class);

                if (!reader.isLastRead())
                    return false;

                reader.incrementState();

            case 17:
                keys = reader.readCollection(MessageCollectionItemType.KEY_CACHE_OBJECT);

                if (!reader.isLastRead())
                    return false;

                reader.incrementState();

            case 18:
                vals = reader.readCollection(MessageCollectionItemType.CACHE_OBJECT);

                if (!reader.isLastRead())
                    return false;

                reader.incrementState();

        }

        return true;
    }

    /** {@inheritDoc} */
    @Override public void cleanup(boolean clearKeys) {
        vals = null;
        entryProcessors = null;
        entryProcessorsBytes = null;
        invokeArgs = null;
        invokeArgsBytes = null;

        if (clearKeys)
            keys = null;
    }

    /** {@inheritDoc} */
    @Override public short directType() {
        return 40;
    }

    /** {@inheritDoc} */
    @Override public String toString() {
        return S.toString(GridNearAtomicFullUpdateRequest.class, this,
            "filter", Arrays.toString(filter),
            "parent", super.toString());
    }
}<|MERGE_RESOLUTION|>--- conflicted
+++ resolved
@@ -139,12 +139,7 @@
         @Nullable Object[] invokeArgs,
         @Nullable CacheEntryPredicate[] filter,
         int taskNameHash,
-<<<<<<< HEAD
-        byte flags,
-=======
         short flags,
-        boolean addDepInfo,
->>>>>>> 05fa9b6f
         int maxEntryCnt
     ) {
         super(
