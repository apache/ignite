/*
 * Licensed to the Apache Software Foundation (ASF) under one or more
 * contributor license agreements.  See the NOTICE file distributed with
 * this work for additional information regarding copyright ownership.
 * The ASF licenses this file to You under the Apache License, Version 2.0
 * (the "License"); you may not use this file except in compliance with
 * the License.  You may obtain a copy of the License at
 *
 *      http://www.apache.org/licenses/LICENSE-2.0
 *
 * Unless required by applicable law or agreed to in writing, software
 * distributed under the License is distributed on an "AS IS" BASIS,
 * WITHOUT WARRANTIES OR CONDITIONS OF ANY KIND, either express or implied.
 * See the License for the specific language governing permissions and
 * limitations under the License.
 */

package org.apache.ignite.internal.processors.cache.distributed.near;

import java.io.Externalizable;
import java.nio.ByteBuffer;
import java.util.ArrayList;
import java.util.Iterator;
import java.util.LinkedHashMap;
import java.util.List;
import java.util.Map;
import java.util.UUID;
import org.apache.ignite.IgniteCheckedException;
import org.apache.ignite.internal.GridDirectCollection;
import org.apache.ignite.internal.GridDirectTransient;
import org.apache.ignite.internal.processors.affinity.AffinityTopologyVersion;
import org.apache.ignite.internal.processors.cache.GridCacheContext;
import org.apache.ignite.internal.processors.cache.GridCacheDeployable;
import org.apache.ignite.internal.processors.cache.GridCacheIdMessage;
import org.apache.ignite.internal.processors.cache.GridCacheSharedContext;
import org.apache.ignite.internal.processors.cache.KeyCacheObject;
import org.apache.ignite.internal.processors.cache.mvcc.MvccSnapshot;
import org.apache.ignite.internal.processors.cache.version.GridCacheVersion;
import org.apache.ignite.internal.processors.cache.version.GridCacheVersionable;
import org.apache.ignite.internal.util.tostring.GridToStringInclude;
import org.apache.ignite.internal.util.typedef.F;
import org.apache.ignite.internal.util.typedef.internal.S;
import org.apache.ignite.internal.util.typedef.internal.U;
import org.apache.ignite.lang.IgniteUuid;
import org.apache.ignite.plugin.extensions.communication.MessageCollectionItemType;
import org.apache.ignite.plugin.extensions.communication.MessageReader;
import org.apache.ignite.plugin.extensions.communication.MessageWriter;
import org.jetbrains.annotations.NotNull;
import org.jetbrains.annotations.Nullable;

/**
 * Get request. Responsible for obtaining entry from primary node. 'Near' means 'Initiating node' here, not 'Near Cache'.
 */
public class GridNearGetRequest extends GridCacheIdMessage implements GridCacheDeployable,
    GridCacheVersionable {
    /** */
    private static final long serialVersionUID = 0L;

    /** */
    private static final int READ_THROUGH_FLAG_MASK = 0x01;

    /** */
    private static final int SKIP_VALS_FLAG_MASK = 0x02;

    /** */
    private static final int ADD_READER_FLAG_MASK = 0x04;

    /** */
    public static final int RECOVERY_FLAG_MASK = 0x08;

    /** Future ID. */
    private IgniteUuid futId;

    /** Sub ID. */
    private IgniteUuid miniId;

    /** Version. */
    private GridCacheVersion ver;

    /** */
    @GridToStringInclude
    @GridDirectTransient
    private LinkedHashMap<KeyCacheObject, Boolean> keyMap;

    /** */
    @GridDirectCollection(KeyCacheObject.class)
    private List<KeyCacheObject> keys;

    /** */
    @GridDirectCollection(boolean.class)
    private List<Boolean> readersFlags;

    /** */
    private byte flags;

    /** Topology version. */
    private AffinityTopologyVersion topVer;

    /** Subject ID. */
    private UUID subjId;

    /** Task name hash. */
    private int taskNameHash;

    /** TTL for read operation. */
    private long createTtl;

    /** TTL for read operation. */
    private long accessTtl;

<<<<<<< HEAD
    /** Transaction label. */
    private @Nullable String txLbl;
=======
    /** */
    private MvccSnapshot mvccSnapshot;
>>>>>>> 2cccfae4

    /**
     * Empty constructor required for {@link Externalizable}.
     */
    public GridNearGetRequest() {
        // No-op.
    }

    /**
     * @param cacheId Cache ID.
     * @param futId Future ID.
     * @param miniId Sub ID.
     * @param ver Version.
     * @param keys Keys.
     * @param readThrough Read through flag.
     * @param skipVals Skip values flag. When false, only boolean values will be returned indicating whether
     *      cache entry has a value.
     * @param topVer Topology version.
     * @param subjId Subject ID.
     * @param taskNameHash Task name hash.
     * @param createTtl New TTL to set after entry is created, -1 to leave unchanged.
     * @param accessTtl New TTL to set after entry is accessed, -1 to leave unchanged.
     * @param addDepInfo Deployment info.
<<<<<<< HEAD
     * @param txLbl Transaction label
=======
     * @param mvccSnapshot Mvcc snapshot.
>>>>>>> 2cccfae4
     */
    public GridNearGetRequest(
        int cacheId,
        IgniteUuid futId,
        IgniteUuid miniId,
        GridCacheVersion ver,
        Map<KeyCacheObject, Boolean> keys,
        boolean readThrough,
        @NotNull AffinityTopologyVersion topVer,
        UUID subjId,
        int taskNameHash,
        long createTtl,
        long accessTtl,
        boolean addReader,
        boolean skipVals,
        boolean addDepInfo,
        boolean recovery,
<<<<<<< HEAD
        @Nullable String txLbl
=======
        @Nullable MvccSnapshot mvccSnapshot
>>>>>>> 2cccfae4
    ) {
        assert futId != null;
        assert miniId != null;
        assert keys != null;

        this.cacheId = cacheId;
        this.futId = futId;
        this.miniId = miniId;
        this.ver = ver;

        this.keys = new ArrayList<>(keys.size());

        if (addReader)
            readersFlags = new ArrayList<>(keys.size());

        for (Map.Entry<KeyCacheObject, Boolean> entry : keys.entrySet()) {
            this.keys.add(entry.getKey());

            if (addReader)
                readersFlags.add(entry.getValue());
        }

        this.topVer = topVer;
        this.subjId = subjId;
        this.taskNameHash = taskNameHash;
        this.createTtl = createTtl;
        this.accessTtl = accessTtl;
        this.addDepInfo = addDepInfo;
<<<<<<< HEAD
        this.txLbl = txLbl;
=======
        this.mvccSnapshot = mvccSnapshot;
>>>>>>> 2cccfae4

        if (readThrough)
            flags |= READ_THROUGH_FLAG_MASK;

        if (skipVals)
            flags |= SKIP_VALS_FLAG_MASK;

        if (addReader)
            flags |= ADD_READER_FLAG_MASK;

        if (recovery)
            flags |= RECOVERY_FLAG_MASK;
    }

    /**
     * @return Mvcc version.
     */
    @Nullable public MvccSnapshot mvccSnapshot() {
        return mvccSnapshot;
    }

    /**
     * @return Future ID.
     */
    public IgniteUuid futureId() {
        return futId;
    }

    /**
     * @return Sub ID.
     */
    public IgniteUuid miniId() {
        return miniId;
    }

    /**
     * @return Subject ID.
     */
    public UUID subjectId() {
        return subjId;
    }

    /**
     * Gets task name hash.
     *
     * @return Task name hash.
     */
    public int taskNameHash() {
        return taskNameHash;
    }

    /** {@inheritDoc} */
    @Override public GridCacheVersion version() {
        return ver;
    }

    /**
     * @return Keys
     */
    public LinkedHashMap<KeyCacheObject, Boolean> keys() {
        return keyMap;
    }

    /**
     * @return Read through flag.
     */
    public boolean readThrough() {
        return (flags & READ_THROUGH_FLAG_MASK) != 0;
    }

    /**
     * @return Skip values flag. If true, boolean values indicating whether cache entry has a value will be
     *      returned as future result.
     */
    public boolean skipValues() {
        return (flags & SKIP_VALS_FLAG_MASK) != 0;
    }

    /**
     * @return Recovery flag.
     */
    public boolean recovery() {
        return (flags & RECOVERY_FLAG_MASK) != 0;
    }

    public boolean addReaders() {
        return (flags & ADD_READER_FLAG_MASK) != 0;
    }

    /**
     * @return Topology version.
     */
    @Override public AffinityTopologyVersion topologyVersion() {
        return topVer;
    }

    /**
     * @return New TTL to set after entry is created, -1 to leave unchanged.
     */
    public long createTtl() {
        return createTtl;
    }

    /**
     * @return New TTL to set after entry is accessed, -1 to leave unchanged.
     */
    public long accessTtl() {
        return accessTtl;
    }

    /** {@inheritDoc} */
    @Override public int partition() {
        return keys != null && !keys.isEmpty() ? keys.get(0).partition() : -1;
    }

    /**
     * Get transaction label (may be null).
     *
     * @return Possible transaction label;
     */
    @Nullable public String txLabel() {
        return txLbl;
    }

    /**
     * @param ctx Cache context.
     * @throws IgniteCheckedException If failed.
     */
    @Override public void prepareMarshal(GridCacheSharedContext ctx) throws IgniteCheckedException {
        super.prepareMarshal(ctx);

        assert ctx != null;
        assert !F.isEmpty(keys);
        assert readersFlags == null || keys.size() == readersFlags.size();

        GridCacheContext cctx = ctx.cacheContext(cacheId);

        prepareMarshalCacheObjects(keys, cctx);
    }

    /**
     * @param ctx Context.
     * @param ldr Loader.
     * @throws IgniteCheckedException If failed.
     */
    @Override public void finishUnmarshal(GridCacheSharedContext ctx, ClassLoader ldr) throws IgniteCheckedException {
        super.finishUnmarshal(ctx, ldr);

        GridCacheContext cctx = ctx.cacheContext(cacheId);

        finishUnmarshalCacheObjects(keys, cctx, ldr);

        assert !F.isEmpty(keys);
        assert readersFlags == null || keys.size() == readersFlags.size();

        if (keyMap == null) {
            keyMap = U.newLinkedHashMap(keys.size());

            Iterator<KeyCacheObject> keysIt = keys.iterator();

            for (int i = 0; i < keys.size(); i++) {
                Boolean addRdr = readersFlags != null ? readersFlags.get(i) : Boolean.FALSE;

                keyMap.put(keysIt.next(), addRdr);
            }
        }
    }

    /** {@inheritDoc} */
    @Override public boolean addDeploymentInfo() {
        return addDepInfo;
    }

    /** {@inheritDoc} */
    @Override public boolean writeTo(ByteBuffer buf, MessageWriter writer) {
        writer.setBuffer(buf);

        if (!super.writeTo(buf, writer))
            return false;

        if (!writer.isHeaderWritten()) {
            if (!writer.writeHeader(directType(), fieldsCount()))
                return false;

            writer.onHeaderWritten();
        }

        switch (writer.state()) {
            case 3:
                if (!writer.writeLong("accessTtl", accessTtl))
                    return false;

                writer.incrementState();

            case 4:
                if (!writer.writeLong("createTtl", createTtl))
                    return false;

                writer.incrementState();

            case 5:
                if (!writer.writeByte("flags", flags))
                    return false;

                writer.incrementState();

            case 6:
                if (!writer.writeIgniteUuid("futId", futId))
                    return false;

                writer.incrementState();

            case 7:
                if (!writer.writeCollection("keys", keys, MessageCollectionItemType.MSG))
                    return false;

                writer.incrementState();

            case 8:
                if (!writer.writeIgniteUuid("miniId", miniId))
                    return false;

                writer.incrementState();

            case 9:
                if (!writer.writeMessage("mvccSnapshot", mvccSnapshot))
                    return false;

                writer.incrementState();

            case 10:
                if (!writer.writeCollection("readersFlags", readersFlags, MessageCollectionItemType.BOOLEAN))
                    return false;

                writer.incrementState();

            case 11:
                if (!writer.writeUuid("subjId", subjId))
                    return false;

                writer.incrementState();

            case 12:
                if (!writer.writeInt("taskNameHash", taskNameHash))
                    return false;

                writer.incrementState();

            case 13:
                if (!writer.writeMessage("topVer", topVer))
                    return false;

                writer.incrementState();

            case 14:
                if (!writer.writeMessage("ver", ver))
                    return false;

                writer.incrementState();

            case 14:
                if (!writer.writeString("label", txLbl))
                    return false;

                writer.incrementState();

        }

        return true;
    }

    /** {@inheritDoc} */
    @Override public boolean readFrom(ByteBuffer buf, MessageReader reader) {
        reader.setBuffer(buf);

        if (!reader.beforeMessageRead())
            return false;

        if (!super.readFrom(buf, reader))
            return false;

        switch (reader.state()) {
            case 3:
                accessTtl = reader.readLong("accessTtl");

                if (!reader.isLastRead())
                    return false;

                reader.incrementState();

            case 4:
                createTtl = reader.readLong("createTtl");

                if (!reader.isLastRead())
                    return false;

                reader.incrementState();

            case 5:
                flags = reader.readByte("flags");

                if (!reader.isLastRead())
                    return false;

                reader.incrementState();

            case 6:
                futId = reader.readIgniteUuid("futId");

                if (!reader.isLastRead())
                    return false;

                reader.incrementState();

            case 7:
                keys = reader.readCollection("keys", MessageCollectionItemType.MSG);

                if (!reader.isLastRead())
                    return false;

                reader.incrementState();

            case 8:
                miniId = reader.readIgniteUuid("miniId");

                if (!reader.isLastRead())
                    return false;

                reader.incrementState();

            case 9:
                mvccSnapshot = reader.readMessage("mvccSnapshot");

                if (!reader.isLastRead())
                    return false;

                reader.incrementState();

            case 10:
                readersFlags = reader.readCollection("readersFlags", MessageCollectionItemType.BOOLEAN);

                if (!reader.isLastRead())
                    return false;

                reader.incrementState();

            case 11:
                subjId = reader.readUuid("subjId");

                if (!reader.isLastRead())
                    return false;

                reader.incrementState();

            case 12:
                taskNameHash = reader.readInt("taskNameHash");

                if (!reader.isLastRead())
                    return false;

                reader.incrementState();

            case 13:
                topVer = reader.readMessage("topVer");

                if (!reader.isLastRead())
                    return false;

                reader.incrementState();

            case 14:
                ver = reader.readMessage("ver");

                if (!reader.isLastRead())
                    return false;

                reader.incrementState();

            case 14:
                txLbl = reader.readString("label");

                if(!reader.isLastRead())
                    return false;

                reader.incrementState();

        }

        return reader.afterMessageRead(GridNearGetRequest.class);
    }

    /** {@inheritDoc} */
    @Override public short directType() {
        return 49;
    }

    /** {@inheritDoc} */
    @Override public byte fieldsCount() {
        return 15;
    }

    /** {@inheritDoc} */
    @Override public String toString() {
        return S.toString(GridNearGetRequest.class, this);
    }
}<|MERGE_RESOLUTION|>--- conflicted
+++ resolved
@@ -108,13 +108,11 @@
     /** TTL for read operation. */
     private long accessTtl;
 
-<<<<<<< HEAD
     /** Transaction label. */
     private @Nullable String txLbl;
-=======
+
     /** */
     private MvccSnapshot mvccSnapshot;
->>>>>>> 2cccfae4
 
     /**
      * Empty constructor required for {@link Externalizable}.
@@ -138,11 +136,8 @@
      * @param createTtl New TTL to set after entry is created, -1 to leave unchanged.
      * @param accessTtl New TTL to set after entry is accessed, -1 to leave unchanged.
      * @param addDepInfo Deployment info.
-<<<<<<< HEAD
-     * @param txLbl Transaction label
-=======
+     * @param txLbl Transaction label.
      * @param mvccSnapshot Mvcc snapshot.
->>>>>>> 2cccfae4
      */
     public GridNearGetRequest(
         int cacheId,
@@ -160,11 +155,8 @@
         boolean skipVals,
         boolean addDepInfo,
         boolean recovery,
-<<<<<<< HEAD
-        @Nullable String txLbl
-=======
+        @Nullable String txLbl,
         @Nullable MvccSnapshot mvccSnapshot
->>>>>>> 2cccfae4
     ) {
         assert futId != null;
         assert miniId != null;
@@ -193,11 +185,8 @@
         this.createTtl = createTtl;
         this.accessTtl = accessTtl;
         this.addDepInfo = addDepInfo;
-<<<<<<< HEAD
         this.txLbl = txLbl;
-=======
         this.mvccSnapshot = mvccSnapshot;
->>>>>>> 2cccfae4
 
         if (readThrough)
             flags |= READ_THROUGH_FLAG_MASK;
