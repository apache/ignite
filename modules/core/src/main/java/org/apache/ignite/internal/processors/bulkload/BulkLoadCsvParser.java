/*
 * Licensed to the Apache Software Foundation (ASF) under one or more
 * contributor license agreements.  See the NOTICE file distributed with
 * this work for additional information regarding copyright ownership.
 * The ASF licenses this file to You under the Apache License, Version 2.0
 * (the "License"); you may not use this file except in compliance with
 * the License.  You may obtain a copy of the License at
 *
 *      http://www.apache.org/licenses/LICENSE-2.0
 *
 * Unless required by applicable law or agreed to in writing, software
 * distributed under the License is distributed on an "AS IS" BASIS,
 * WITHOUT WARRANTIES OR CONDITIONS OF ANY KIND, either express or implied.
 * See the License for the specific language governing permissions and
 * limitations under the License.
 */

package org.apache.ignite.internal.processors.bulkload;

import org.apache.ignite.IgniteCheckedException;
import org.apache.ignite.internal.processors.bulkload.pipeline.CharsetDecoderBlock;
import org.apache.ignite.internal.processors.bulkload.pipeline.CsvLineProcessorBlock;
import org.apache.ignite.internal.processors.bulkload.pipeline.PipelineBlock;
import org.apache.ignite.internal.processors.bulkload.pipeline.StrListAppenderBlock;
import org.apache.ignite.internal.processors.bulkload.pipeline.LineSplitterBlock;
import org.apache.ignite.internal.processors.odbc.jdbc.JdbcBulkLoadContext;
import org.apache.ignite.internal.processors.odbc.jdbc.JdbcBulkLoadBatchRequest;
import org.apache.ignite.internal.processors.query.IgniteSQLException;

import java.nio.charset.Charset;
import java.util.Collections;
import java.util.LinkedList;
import java.util.List;

import static org.apache.ignite.internal.processors.odbc.jdbc.JdbcBulkLoadBatchRequest.CMD_CONTINUE;
import static org.apache.ignite.internal.processors.odbc.jdbc.JdbcBulkLoadBatchRequest.CMD_FINISHED_EOF;
import static org.apache.ignite.internal.processors.odbc.jdbc.JdbcBulkLoadBatchRequest.CMD_FINISHED_ERROR;

/** CSV parser for COPY command. */
public class BulkLoadCsvParser extends BulkLoadParser {

    /** Next batch index (for a very simple check that all batches were delivered to us). */
    private long nextBatchIdx;

    /** Processing pipeline input block: a decoder for the input stream of bytes */
    private final PipelineBlock<byte[], char[]> inputBlock;

    /** A record collecting block that appends its input to {@code List<String>}. */
    private final StrListAppenderBlock collectorBlock;

    /**
     * Creates bulk load CSV parser.
<<<<<<< HEAD
     *  @param format Format options (parsed from COPY command on the server side).
     *
=======

     *  @param format Format options (parsed from COPY command on the server side).
>>>>>>> 46e36726
     */
    public BulkLoadCsvParser(BulkLoadFormat format) {
        super(format);

        BulkLoadCsvFormat csvFormat = (BulkLoadCsvFormat)format;

        nextBatchIdx = 0;

<<<<<<< HEAD
        Charset charset = csvFormat.inputCharset();

        inputBlock = new CharsetDecoderBlock(charset != null ? charset : BulkLoadFormat.DEFAULT_INPUT_CHARSET);
=======
        inputBlock = new CharsetDecoderBlock(DEFAULT_INPUT_CHARSET);
>>>>>>> 46e36726

        collectorBlock = new StrListAppenderBlock();

        inputBlock.append(new LineSplitterBlock(BulkLoadCsvFormat.LINE_SEP_RE))
               .append(new CsvLineProcessorBlock(BulkLoadCsvFormat.FIELD_SEP_RE, BulkLoadCsvFormat.QUOTE_CHARS))
               .append(collectorBlock);
    }

    /** {@inheritDoc} */
    @Override public Iterable<List<Object>> processBatch(JdbcBulkLoadContext ctx, JdbcBulkLoadBatchRequest req)
        throws IgniteCheckedException {

        if (nextBatchIdx != req.batchIdx())
            throw new IgniteSQLException("Batch #" + (nextBatchIdx + 1) +
                " is missing. Received #" + req.batchIdx() + " instead.");

        nextBatchIdx++;

        switch (req.cmd()) {
            case CMD_FINISHED_EOF:
                return parseBatch(req, true);

            case CMD_CONTINUE:
                return parseBatch(req, false);

            case CMD_FINISHED_ERROR:
                return Collections.emptyList();

            default:
                throw new IllegalArgumentException();
        }
    }

    /**
     * Parses a batch of records
     * @param req The request with all parameters.
     * @param isLastBatch true, if it is a last batch.
     * @return Iterable over the parsed records.
     * @throws IgniteCheckedException if parsing has failed.
     */
    private Iterable<List<Object>> parseBatch(JdbcBulkLoadBatchRequest req, boolean isLastBatch)
        throws IgniteCheckedException {

        List<List<Object>> result = new LinkedList<>();

        collectorBlock.output(result);

        inputBlock.accept(req.data(), isLastBatch);

        return result;
    }
}<|MERGE_RESOLUTION|>--- conflicted
+++ resolved
@@ -50,13 +50,8 @@
 
     /**
      * Creates bulk load CSV parser.
-<<<<<<< HEAD
-     *  @param format Format options (parsed from COPY command on the server side).
-     *
-=======
 
      *  @param format Format options (parsed from COPY command on the server side).
->>>>>>> 46e36726
      */
     public BulkLoadCsvParser(BulkLoadFormat format) {
         super(format);
@@ -65,13 +60,9 @@
 
         nextBatchIdx = 0;
 
-<<<<<<< HEAD
         Charset charset = csvFormat.inputCharset();
 
         inputBlock = new CharsetDecoderBlock(charset != null ? charset : BulkLoadFormat.DEFAULT_INPUT_CHARSET);
-=======
-        inputBlock = new CharsetDecoderBlock(DEFAULT_INPUT_CHARSET);
->>>>>>> 46e36726
 
         collectorBlock = new StrListAppenderBlock();
 
