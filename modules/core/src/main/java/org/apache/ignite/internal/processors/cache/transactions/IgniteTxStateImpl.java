/*
 * Licensed to the Apache Software Foundation (ASF) under one or more
 * contributor license agreements.  See the NOTICE file distributed with
 * this work for additional information regarding copyright ownership.
 * The ASF licenses this file to You under the Apache License, Version 2.0
 * (the "License"); you may not use this file except in compliance with
 * the License.  You may obtain a copy of the License at
 *
 *      http://www.apache.org/licenses/LICENSE-2.0
 *
 * Unless required by applicable law or agreed to in writing, software
 * distributed under the License is distributed on an "AS IS" BASIS,
 * WITHOUT WARRANTIES OR CONDITIONS OF ANY KIND, either express or implied.
 * See the License for the specific language governing permissions and
 * limitations under the License.
 */

package org.apache.ignite.internal.processors.cache.transactions;

import java.util.ArrayList;
import java.util.Collection;
import java.util.Collections;
import java.util.HashMap;
import java.util.HashSet;
import java.util.LinkedHashMap;
import java.util.LinkedList;
import java.util.List;
import java.util.ListIterator;
import java.util.Map;
import java.util.Set;
import org.apache.ignite.IgniteCheckedException;
import org.apache.ignite.cache.CacheInterceptor;
import org.apache.ignite.cache.CacheWriteSynchronizationMode;
import org.apache.ignite.cluster.ClusterNode;
import org.apache.ignite.internal.cluster.ClusterTopologyServerNotFoundException;
import org.apache.ignite.internal.processors.cache.CacheStoppedException;
<<<<<<< HEAD
import org.apache.ignite.internal.processors.cache.GridCacheAdapter;
=======
>>>>>>> d73e0350
import org.apache.ignite.internal.processors.cache.GridCacheContext;
import org.apache.ignite.internal.processors.cache.GridCacheSharedContext;
import org.apache.ignite.internal.processors.cache.KeyCacheObject;
import org.apache.ignite.internal.processors.cache.distributed.dht.GridDhtTopologyFuture;
import org.apache.ignite.internal.processors.cache.distributed.near.GridNearTxLocal;
import org.apache.ignite.internal.processors.cache.store.CacheStoreManager;
import org.apache.ignite.internal.util.GridIntList;
import org.apache.ignite.internal.util.future.GridFutureAdapter;
import org.apache.ignite.internal.util.tostring.GridToStringExclude;
import org.apache.ignite.internal.util.tostring.GridToStringInclude;
import org.apache.ignite.internal.util.typedef.F;
import org.apache.ignite.internal.util.typedef.internal.CU;
import org.apache.ignite.internal.util.typedef.internal.S;
import org.apache.ignite.internal.util.typedef.internal.U;
import org.jetbrains.annotations.Nullable;

import static org.apache.ignite.cache.CacheWriteSynchronizationMode.FULL_ASYNC;
import static org.apache.ignite.cache.CacheWriteSynchronizationMode.FULL_SYNC;
import static org.apache.ignite.cache.CacheWriteSynchronizationMode.PRIMARY_SYNC;

/**
 *
 */
public class IgniteTxStateImpl extends IgniteTxLocalStateAdapter {
    /** Active cache IDs. */
    private GridIntList activeCacheIds = new GridIntList();

    /** Per-transaction read map. */
    @GridToStringExclude
    protected Map<IgniteTxKey, IgniteTxEntry> txMap;

    /** Read view on transaction map. */
    @GridToStringExclude
    protected IgniteTxMap readView;

    /** Write view on transaction map. */
    @GridToStringExclude
    protected IgniteTxMap writeView;

    /** */
    @GridToStringInclude
    protected Boolean recovery;

<<<<<<< HEAD
    /** List of savepoints for this transaction, which is used to retrieve previous states. */
    private LinkedList<TxSavepoint> savepoints;
=======
    /** */
    @GridToStringInclude
    protected Boolean mvccEnabled;
>>>>>>> d73e0350

    /** {@inheritDoc} */
    @Override public boolean implicitSingle() {
        return false;
    }

    /** {@inheritDoc} */
    @Nullable @Override public Integer firstCacheId() {
        return activeCacheIds.isEmpty() ? null : activeCacheIds.get(0);
    }

    /** {@inheritDoc} */
    @Nullable @Override public GridIntList cacheIds() {
        return activeCacheIds;
    }

    /** {@inheritDoc} */
    @Override public void unwindEvicts(GridCacheSharedContext cctx) {
        for (int i = 0; i < activeCacheIds.size(); i++) {
            int cacheId = activeCacheIds.get(i);

            GridCacheContext ctx = cctx.cacheContext(cacheId);

            if (ctx != null)
                CU.unwindEvicts(ctx);
        }
    }

    /** {@inheritDoc} */
    @Nullable @Override public GridCacheContext singleCacheContext(GridCacheSharedContext cctx) {
        if (activeCacheIds.size() == 1) {
            int cacheId = activeCacheIds.get(0);

            return cctx.cacheContext(cacheId);
        }

        return null;
    }

    /** {@inheritDoc} */
    @Override public void awaitLastFuture(GridCacheSharedContext cctx) {
        for (int i = 0; i < activeCacheIds.size(); i++) {
            int cacheId = activeCacheIds.get(i);

            cctx.cacheContext(cacheId).cache().awaitLastFut();
        }
    }

    /** {@inheritDoc} */
    @Override public IgniteCheckedException validateTopology(
        GridCacheSharedContext cctx,
        boolean read,
        GridDhtTopologyFuture topFut
    ) {

        Map<Integer, Set<KeyCacheObject>> keysByCacheId = new HashMap<>();

        for (IgniteTxKey key : txMap.keySet()) {
            Set<KeyCacheObject> set = keysByCacheId.get(key.cacheId());

            if (set == null)
                keysByCacheId.put(key.cacheId(), set = new HashSet<>());

            set.add(key.key());
        }

        StringBuilder invalidCaches = null;

        for (Map.Entry<Integer, Set<KeyCacheObject>> e : keysByCacheId.entrySet()) {
            int cacheId = e.getKey();

            GridCacheContext ctx = cctx.cacheContext(cacheId);

            assert ctx != null : cacheId;

            Throwable err = topFut.validateCache(ctx, recovery != null && recovery, read, null, e.getValue());

            if (err != null) {
                if (invalidCaches != null)
                    invalidCaches.append(", ");
                else
                    invalidCaches = new StringBuilder();

                invalidCaches.append(U.maskName(ctx.name()));
            }
        }

        if (invalidCaches != null) {
            return new IgniteCheckedException("Failed to perform cache operation (cache topology is not valid): " +
                invalidCaches);
        }

        for (int i = 0; i < activeCacheIds.size(); i++) {
            int cacheId = activeCacheIds.get(i);

            GridCacheContext<?, ?> cacheCtx = cctx.cacheContext(cacheId);

            if (CU.affinityNodes(cacheCtx, topFut.topologyVersion()).isEmpty()) {
                return new ClusterTopologyServerNotFoundException("Failed to map keys for cache (all " +
                    "partition nodes left the grid): " + cacheCtx.name());
            }
        }

        return null;
    }

    /** {@inheritDoc} */
    @Override public CacheWriteSynchronizationMode syncMode(GridCacheSharedContext cctx) {
        CacheWriteSynchronizationMode syncMode = CacheWriteSynchronizationMode.FULL_ASYNC;

        for (int i = 0; i < activeCacheIds.size(); i++) {
            int cacheId = activeCacheIds.get(i);

            CacheWriteSynchronizationMode cacheSyncMode =
                cctx.cacheContext(cacheId).config().getWriteSynchronizationMode();

            switch (cacheSyncMode) {
                case FULL_SYNC:
                    return FULL_SYNC;

                case PRIMARY_SYNC: {
                    if (syncMode == FULL_ASYNC)
                        syncMode = PRIMARY_SYNC;

                    break;
                }

                case FULL_ASYNC:
                    break;
            }
        }

        return syncMode;
    }

    /** {@inheritDoc} */
    @Override public void addActiveCache(GridCacheContext cacheCtx, boolean recovery, IgniteTxAdapter tx)
        throws IgniteCheckedException {
        assert tx.local();

        GridCacheSharedContext cctx = cacheCtx.shared();

        int cacheId = cacheCtx.cacheId();

        if (this.recovery != null && this.recovery != recovery)
            throw new IgniteCheckedException("Failed to enlist an entry to existing transaction " +
                "(cannot transact between recovery and non-recovery caches).");

        this.recovery = recovery;

        if (this.mvccEnabled != null && this.mvccEnabled != cacheCtx.mvccEnabled())
            throw new IgniteCheckedException("Failed to enlist new cache to existing transaction " +
                "(caches with different mvcc settings can't be enlisted in one transaction).");

        this.mvccEnabled = cacheCtx.mvccEnabled();

        // Check if we can enlist new cache to transaction.
        if (!activeCacheIds.contains(cacheId)) {
            String err = cctx.verifyTxCompatibility(tx, activeCacheIds, cacheCtx);

            if (err != null) {
                StringBuilder cacheNames = new StringBuilder();

                int idx = 0;

                for (int i = 0; i < activeCacheIds.size(); i++) {
                    int activeCacheId = activeCacheIds.get(i);

                    cacheNames.append(cctx.cacheContext(activeCacheId).name());

                    if (idx++ < activeCacheIds.size() - 1)
                        cacheNames.append(", ");
                }

                throw new IgniteCheckedException("Failed to enlist new cache to existing transaction (" +
                    err +
                    ") [activeCaches=[" + cacheNames + "]" +
                    ", cacheName=" + cacheCtx.name() +
                    ", cacheSystem=" + cacheCtx.systemTx() +
                    ", txSystem=" + tx.system() + ']');
            }
            else
                activeCacheIds.add(cacheId);

            if (activeCacheIds.size() == 1)
                tx.activeCachesDeploymentEnabled(cacheCtx.deploymentEnabled());
        }
    }

    /** {@inheritDoc} */
    @Override public GridDhtTopologyFuture topologyReadLock(GridCacheSharedContext cctx, GridFutureAdapter<?> fut) {
        if (activeCacheIds.isEmpty())
            return cctx.exchange().lastTopologyFuture();

        GridCacheContext<?, ?> nonLocCtx = null;

        for (int i = 0; i < activeCacheIds.size(); i++) {
            int cacheId = activeCacheIds.get(i);

            GridCacheContext<?, ?> cacheCtx = cctx.cacheContext(cacheId);

            if (!cacheCtx.isLocal()) {
                nonLocCtx = cacheCtx;

                break;
            }
        }

        if (nonLocCtx == null)
            return cctx.exchange().lastTopologyFuture();

        nonLocCtx.topology().readLock();

        if (nonLocCtx.topology().stopping()) {
            fut.onDone(new CacheStoppedException(nonLocCtx.name()));

            return null;
        }

        return nonLocCtx.topology().topologyVersionFuture();
    }

    /** {@inheritDoc} */
    @Override public void topologyReadUnlock(GridCacheSharedContext cctx) {
        if (!activeCacheIds.isEmpty()) {
            GridCacheContext<?, ?> nonLocCtx = null;

            for (int i = 0; i < activeCacheIds.size(); i++) {
                int cacheId = activeCacheIds.get(i);

                GridCacheContext<?, ?> cacheCtx = cctx.cacheContext(cacheId);

                if (!cacheCtx.isLocal()) {
                    nonLocCtx = cacheCtx;

                    break;
                }
            }

            if (nonLocCtx != null)
                nonLocCtx.topology().readUnlock();
        }
    }

    /** {@inheritDoc} */
    @Override public boolean storeWriteThrough(GridCacheSharedContext cctx) {
        if (!activeCacheIds.isEmpty()) {
            for (int i = 0; i < activeCacheIds.size(); i++) {
                int cacheId = activeCacheIds.get(i);

                CacheStoreManager store = cctx.cacheContext(cacheId).store();

                if (store.configured() && store.isWriteThrough())
                    return true;
            }
        }

        return false;
    }

    /** {@inheritDoc} */
    @Override public boolean hasInterceptor(GridCacheSharedContext cctx) {
        for (int i = 0; i < activeCacheIds.size(); i++) {
            int cacheId = activeCacheIds.get(i);

            CacheInterceptor interceptor = cctx.cacheContext(cacheId).config().getInterceptor();

            if (interceptor != null)
                return true;
        }

        return false;
    }

    /** {@inheritDoc} */
    @Override public Collection<CacheStoreManager> stores(GridCacheSharedContext cctx) {
        GridIntList cacheIds = activeCacheIds;

        if (!cacheIds.isEmpty()) {
            Collection<CacheStoreManager> stores = new ArrayList<>(cacheIds.size());

            for (int i = 0; i < cacheIds.size(); i++) {
                int cacheId = cacheIds.get(i);

                CacheStoreManager store = cctx.cacheContext(cacheId).store();

                if (store.configured())
                    stores.add(store);
            }

            return stores;
        }

        return null;
    }

    /** {@inheritDoc} */
    @Override public void onTxEnd(GridCacheSharedContext cctx, IgniteInternalTx tx, boolean commit) {
        for (int i = 0; i < activeCacheIds.size(); i++) {
            int cacheId = activeCacheIds.get(i);

            GridCacheContext cacheCtx = cctx.cacheContext(cacheId);

            onTxEnd(cacheCtx, tx, commit);
        }
    }

    /** {@inheritDoc} */
    @Override public boolean init(int txSize) {
        if (txMap == null) {
            txMap = U.newLinkedHashMap(txSize > 0 ? txSize : 16);

            readView = new IgniteTxMap(txMap, CU.reads());
            writeView = new IgniteTxMap(txMap, CU.writes());

            return true;
        }

        return false;
    }

    /** {@inheritDoc} */
    @Override public boolean initialized() {
        return txMap != null;
    }

    /** {@inheritDoc} */
    @Override public Collection<IgniteTxEntry> allEntries() {
        return txMap == null ? Collections.<IgniteTxEntry>emptySet() : txMap.values();
    }

    /**
     * @return All entries. Returned collection is copy of internal collection.
     */
    public synchronized Collection<IgniteTxEntry> allEntriesCopy() {
        return txMap == null ? Collections.<IgniteTxEntry>emptySet() : new HashSet<>(txMap.values());
    }

    /** {@inheritDoc} */
    @Override public IgniteTxEntry entry(IgniteTxKey key) {
        return txMap == null ? null : txMap.get(key);
    }

    /** {@inheritDoc} */
    @Override public boolean hasWriteKey(IgniteTxKey key) {
        return writeView.containsKey(key);
    }

    /** {@inheritDoc} */
    @Override public Set<IgniteTxKey> readSet() {
        return txMap == null ? Collections.<IgniteTxKey>emptySet() : readView.keySet();
    }

    /** {@inheritDoc} */
    @Override public Set<IgniteTxKey> writeSet() {
        return txMap == null ? Collections.<IgniteTxKey>emptySet() : writeView.keySet();
    }

    /** {@inheritDoc} */
    @Override public Collection<IgniteTxEntry> writeEntries() {
        return writeView == null ? Collections.<IgniteTxEntry>emptyList() : writeView.values();
    }

    /** {@inheritDoc} */
    @Override public Collection<IgniteTxEntry> readEntries() {
        return readView == null ? Collections.<IgniteTxEntry>emptyList() : readView.values();
    }

    /** {@inheritDoc} */
    @Override public Map<IgniteTxKey, IgniteTxEntry> writeMap() {
        return writeView == null ? Collections.<IgniteTxKey, IgniteTxEntry>emptyMap() : writeView;
    }

    /** {@inheritDoc} */
    @Override public Map<IgniteTxKey, IgniteTxEntry> readMap() {
        return readView == null ? Collections.<IgniteTxKey, IgniteTxEntry>emptyMap() : readView;
    }

    /** {@inheritDoc} */
    @Override public boolean empty() {
        return txMap.isEmpty();
    }

    /** {@inheritDoc} */
    @Override public synchronized void addEntry(IgniteTxEntry entry) {
        txMap.put(entry.txKey(), entry);
    }

    /** {@inheritDoc} */
    @Override public void seal() {
        if (readView != null)
            readView.seal();

        if (writeView != null)
            writeView.seal();
    }

    /** {@inheritDoc} */
    @Override public IgniteTxEntry singleWrite() {
        return writeView != null && writeView.size() == 1 ? F.firstValue(writeView) : null;
    }

    /** {@inheritDoc} */
    @Override public boolean mvccEnabled(GridCacheSharedContext cctx) {
        return Boolean.TRUE == mvccEnabled;
    }

    /** {@inheritDoc} */
    public String toString() {
        return S.toString(IgniteTxStateImpl.class, this, "txMap", allEntriesCopy());
    }

    /**
     * Creates savepoint.
     *
     * @param name Savepoint ID.
     * @param overwrite If {@code true} - already created savepoint with the same name will be replaced.
     */
    public void savepoint(String name, boolean overwrite) {
        assert name != null;

        ListIterator<TxSavepoint> spIter = findSP(name);

        if (spIter != null) {
            if (overwrite)
                savepoints.subList(spIter.nextIndex(), savepoints.size()).clear();
            else {
                throw new IllegalArgumentException("Savepoint \"" + name + "\" already exists. " +
                    "Savepoints with the same name aren't available. " +
                    "If you want to rewrite savepoints - use savepoint(name, true) method.");
            }
        }

        createSavepoint(name);
    }

    /**
     * Rollback this transaction to previous state with given savepoint name. Also deletes all afterward savepoints.
     *
     * @param name Savepoint ID.
     * @throws IgniteCheckedException If failed.
     */
    public void rollbackToSavepoint(String name, GridNearTxLocal tx) throws IgniteCheckedException {
        assert name != null;
        assert tx != null;

        ListIterator<TxSavepoint> spIter = findSP(name);

        if (spIter == null)
            throw new IllegalArgumentException("No such savepoint. [name=" + name + ']');

        rollbackToSavepoint(spIter.next(), tx);

        savepoints.subList(spIter.nextIndex(), savepoints.size()).clear();
    }

    /**
     * Delete savepoint if it exist. Do nothing if there is no savepoint with such name.
     *
     * @param name Savepoint ID.
     */
    public void releaseSavepoint(String name) {
        assert name != null;

        ListIterator<TxSavepoint> spIter = findSP(name);

        if (spIter == null)
            return;

        savepoints.subList(spIter.nextIndex(), savepoints.size()).clear();
    }

    /**
     * Creates savepoint containing changes from last created savepoint.
     *
     * @param name Savepoint ID.
     */
    private void createSavepoint(String name) {
        Map<IgniteTxKey, IgniteTxEntry> txMapSnapshotPiece = new LinkedHashMap<>();

        if (savepoints == null)
            savepoints = new LinkedList<>();

        for (IgniteTxEntry txEntry : allEntries()) {
            if (!isKeyAlreadySaved(txEntry))
                txMapSnapshotPiece.put(txEntry.txKey(), txEntry.copy());
        }

        savepoints.add(new TxSavepoint(name, txMapSnapshotPiece));
    }

    /**
     * Checks that entry is already saved in any existing savepoint.
     *
     * @param txEntry Entry.
     * @return {code True} if entry is saved, otherwise - {code false}.
     */
    private boolean isKeyAlreadySaved(IgniteTxEntry txEntry) {
        for (TxSavepoint sp : savepoints) {
            IgniteTxEntry savedEntry = sp.getTxMapSnapshotPiece().get(txEntry.txKey());

            if (savedEntry != null && savedEntry.equals(txEntry))
                return true;
        }

        return false;
    }

    /**
     * Find savepoint with given name and returns ListIterator with cursor on this savepoint.
     *
     * @param name Savepoint ID.
     * @return ListIterator with cursor position on the named savepoint or null if there is no such savepoint.
     */
    private ListIterator<TxSavepoint> findSP(String name) {
        if (savepoints == null)
            return null;

        ListIterator<TxSavepoint> iter = savepoints.listIterator(savepoints.size());

        while (iter.hasPrevious()) {
            TxSavepoint sp = iter.previous();

            if (sp.getName().equals(name))
                return iter;
        }

        return null;
    }

    /**
     * Replace current state by the state, saved in savepoint.
     *
     * @param savepoint Savepoint.
     * @param tx Transaction where this state exists.
     * @throws IgniteCheckedException If failed.
     */
    public void rollbackToSavepoint(TxSavepoint savepoint, GridNearTxLocal tx) throws IgniteCheckedException {
        assert savepoint != null;
        assert tx != null;

        if (txMap == null) {
            tx.log().info("Nothing to rollback. " +
                "Savepoints are available only for transactional caches on the same node as transaction. " +
                "Atomic caches and caches from other nodes have nothing to save and rollback " +
                "because they have non transactional behaviour.");

            return;
        }

        Map<IgniteTxKey, IgniteTxEntry> initTxMap = extractSavepoint(savepoint);

        if (tx.optimistic())
            return;

        Collection<IgniteTxKey> keysToUnlock = gatherKeysToUnlock(initTxMap);

        if (keysToUnlock.isEmpty())
            return;

        Map<ClusterNode, Map<GridCacheAdapter, List<KeyCacheObject>>> mapping = mapKeysToCaches(
            keysToUnlock, initTxMap);

        tx.sendRollbackToSavepointMessages(mapping);

        tx.removeMappings(keysToUnlock);
    }

    /**
     * @param savepoint Savepoint to rollback.
     * @return Copy of current txMap.
     */
    private Map<IgniteTxKey, IgniteTxEntry> extractSavepoint(TxSavepoint savepoint) {
        Map<IgniteTxKey, IgniteTxEntry> curTxMap = new HashMap<>(txMap);

        txMap.clear();

        txMap.putAll(extractValues(savepoint));

        return curTxMap;
    }

    /**
     * @param keysToUnlock Keys to map.
     * @param replacedTxMap Tx state before rollback.
     * @return Map with caches and their keys.
     */
    private Map<ClusterNode, Map<GridCacheAdapter, List<KeyCacheObject>>> mapKeysToCaches(
        Collection<IgniteTxKey> keysToUnlock,
        Map<IgniteTxKey, IgniteTxEntry> replacedTxMap
    ) {
        Map<ClusterNode, Map<GridCacheAdapter, List<KeyCacheObject>>> caches = new HashMap<>();

        for (IgniteTxKey key : keysToUnlock) {
            GridCacheAdapter cache = replacedTxMap.get(key).context().cache();

            ClusterNode node = cache.affinity().mapPartitionToNode(key.key().partition());

            Map<GridCacheAdapter, List<KeyCacheObject>> cache2Keys = caches.computeIfAbsent(node, c -> new HashMap<>());

            List<KeyCacheObject> keys = cache2Keys.computeIfAbsent(cache, k -> new ArrayList<>());

            keys.add(key.key());
        }

        return caches;
    }

    /**
     * @param replacedTxMap Tx state before rollback.
     * @return Keys which primary node isn't local.
     */
    private Collection<IgniteTxKey> gatherKeysToUnlock(Map<IgniteTxKey, IgniteTxEntry> replacedTxMap) {
        Collection<IgniteTxKey> keysToUnlock = new ArrayList<>(replacedTxMap.size());

        for (Map.Entry<IgniteTxKey, IgniteTxEntry> entry : replacedTxMap.entrySet()) {
            if (!txMap.containsKey(entry.getKey()))
                keysToUnlock.add(entry.getKey());
        }

        return keysToUnlock;
    }

    /**
     * @return Copy of values from txMap snapshot.
     */
    private Map<IgniteTxKey, IgniteTxEntry> extractValues(TxSavepoint savepoint) {
        Map<IgniteTxKey, IgniteTxEntry> map = new LinkedHashMap<>();

        for (TxSavepoint sp : savepoints) {
            for (IgniteTxEntry entry : sp.getTxMapSnapshotPiece().values())
                map.put(entry.txKey(), entry.copy());

            if (sp == savepoint)
                break;
        }

        return map;
    }

    /**
     * Removes entries with specified cacheId from txMap.
     *
     * @param caches Caches with keys to remove from txState.
     */
    public void clearDhtEntries(Map<Integer, List<KeyCacheObject>> caches) {
        txMap.keySet().removeIf(key -> {
            for (Map.Entry<Integer, List<KeyCacheObject>> e : caches.entrySet()) {
                if (key.cacheId() == e.getKey() && e.getValue().contains(key.key()))
                    return true;
            }

            return false;
        });
    }
}<|MERGE_RESOLUTION|>--- conflicted
+++ resolved
@@ -34,10 +34,7 @@
 import org.apache.ignite.cluster.ClusterNode;
 import org.apache.ignite.internal.cluster.ClusterTopologyServerNotFoundException;
 import org.apache.ignite.internal.processors.cache.CacheStoppedException;
-<<<<<<< HEAD
 import org.apache.ignite.internal.processors.cache.GridCacheAdapter;
-=======
->>>>>>> d73e0350
 import org.apache.ignite.internal.processors.cache.GridCacheContext;
 import org.apache.ignite.internal.processors.cache.GridCacheSharedContext;
 import org.apache.ignite.internal.processors.cache.KeyCacheObject;
@@ -81,14 +78,12 @@
     @GridToStringInclude
     protected Boolean recovery;
 
-<<<<<<< HEAD
-    /** List of savepoints for this transaction, which is used to retrieve previous states. */
-    private LinkedList<TxSavepoint> savepoints;
-=======
     /** */
     @GridToStringInclude
     protected Boolean mvccEnabled;
->>>>>>> d73e0350
+
+    /** List of savepoints for this transaction, which is used to retrieve previous states. */
+    private LinkedList<TxSavepoint> savepoints;
 
     /** {@inheritDoc} */
     @Override public boolean implicitSingle() {
