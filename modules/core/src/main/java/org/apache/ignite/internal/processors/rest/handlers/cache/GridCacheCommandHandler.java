--- conflicted
+++ resolved
@@ -1103,11 +1103,7 @@
         /** {@inheritDoc} */
         @Override public Collection<GridCacheSqlMetadata> execute() {
             try {
-<<<<<<< HEAD
-               if (future == null) {
-=======
                 if (future == null) {
->>>>>>> 9cf06362
                     if (!ignite.cluster().active())
                         return Collections.emptyList();
 
@@ -1125,7 +1121,6 @@
 
                         if (pubCache != null)
                             cache = pubCache.internalProxy();
-<<<<<<< HEAD
 
                         if (cache == null)
                             return Collections.emptyList();
@@ -1135,17 +1130,6 @@
 
                     jobCtx.holdcc();
 
-=======
-
-                        if (cache == null)
-                            return Collections.emptyList();
-                    }
-
-                    future = cache.context().queries().sqlMetadataAsync();
-
-                    jobCtx.holdcc();
-
->>>>>>> 9cf06362
                     future.listen(new IgniteInClosure<IgniteInternalFuture<Collection<GridCacheSqlMetadata>>>() {
                         @Override public void apply(IgniteInternalFuture<Collection<GridCacheSqlMetadata>> future) {
                             if (future.isDone())
@@ -1363,10 +1347,6 @@
 
         /** {@inheritDoc} */
         @Override public IgniteInternalFuture<?> applyx(IgniteInternalCache<Object, Object> c, GridKernalContext ctx) {
-            //add@byron
-        	if(keys==null || keys.isEmpty()) {
-            	return c.getAllAsync(c.context().cache().keySet());
-            }
             return c.getAllAsync(keys);
         }
     }
