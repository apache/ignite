--- conflicted
+++ resolved
@@ -128,11 +128,7 @@
      * @param lex Lexer.
      * @return Boolean parameter value.
      */
-<<<<<<< HEAD
-    public static boolean parseBooleanParameter(SqlLexer lex) {
-=======
     public static boolean parseBoolean(SqlLexer lex) {
->>>>>>> a9df89f9
         if (lex.shift() && lex.tokenType() == SqlLexerTokenType.DEFAULT) {
             switch (lex.token()) {
                 case SqlKeyword.ON:
