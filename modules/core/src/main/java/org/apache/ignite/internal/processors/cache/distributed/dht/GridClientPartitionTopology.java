--- conflicted
+++ resolved
@@ -200,13 +200,13 @@
     }
 
     /** {@inheritDoc} */
-<<<<<<< HEAD
     @Override public MvccCoordinator mvccCoordinator() {
         throw new UnsupportedOperationException();
-=======
+    }
+
+    /** {@inheritDoc} */
     @Override public boolean holdsLock() {
         return lock.isWriteLockedByCurrentThread() || lock.getReadHoldCount() > 0;
->>>>>>> 26e40528
     }
 
     /** {@inheritDoc} */
