--- conflicted
+++ resolved
@@ -44,15 +44,9 @@
     /** Message writer. */
     MSG_WRITER,
 
-<<<<<<< HEAD
     /** Optimized state. */
     OPTO_STATE,
 
-    /** SSL engine. */
-    SSL_ENGINE,
-
-=======
->>>>>>> 7adfbcf1
     /** Ack closure. */
     ACK_CLOSURE;
 
