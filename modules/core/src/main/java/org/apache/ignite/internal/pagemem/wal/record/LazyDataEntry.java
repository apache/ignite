/*
 * Licensed to the Apache Software Foundation (ASF) under one or more
 * contributor license agreements.  See the NOTICE file distributed with
 * this work for additional information regarding copyright ownership.
 * The ASF licenses this file to You under the Apache License, Version 2.0
 * (the "License"); you may not use this file except in compliance with
 * the License.  You may obtain a copy of the License at
 *
 *      http://www.apache.org/licenses/LICENSE-2.0
 *
 * Unless required by applicable law or agreed to in writing, software
 * distributed under the License is distributed on an "AS IS" BASIS,
 * WITHOUT WARRANTIES OR CONDITIONS OF ANY KIND, either express or implied.
 * See the License for the specific language governing permissions and
 * limitations under the License.
 */

package org.apache.ignite.internal.pagemem.wal.record;

import org.apache.ignite.IgniteCheckedException;
import org.apache.ignite.IgniteException;
import org.apache.ignite.internal.processors.cache.CacheObject;
import org.apache.ignite.internal.processors.cache.GridCacheContext;
import org.apache.ignite.internal.processors.cache.GridCacheOperation;
import org.apache.ignite.internal.processors.cache.GridCacheSharedContext;
import org.apache.ignite.internal.processors.cache.KeyCacheObject;
import org.apache.ignite.internal.processors.cache.version.GridCacheVersion;
import org.apache.ignite.internal.processors.cacheobject.IgniteCacheObjectProcessor;

/**
 * Represents Data Entry ({@link #key}, {@link #val value}) pair update {@link #op operation}. <br>
 * This Data entry was not converted to key, value pair during record deserialization.
 */
public class LazyDataEntry extends DataEntry {
    /** Cache context associated with entry. */
    private GridCacheSharedContext cctx;

    /** Data Entry key type code. See {@link CacheObject} for built-in value type codes */
    private byte keyType;

    /** Key value bytes. */
    private byte[] keyBytes;

    /** Data Entry Value type code. See {@link CacheObject} for built-in value type codes */
    private byte valType;

    /** Value value bytes. */
    private byte[] valBytes;

    /**
     * @param cctx Shared context.
     * @param cacheId Cache ID.
     * @param keyType Object type code for Key.
     * @param keyBytes Data Entry Key value bytes.
     * @param valType Object type code for Value.
     * @param valBytes Data Entry Value value bytes.
     * @param op Operation.
     * @param nearXidVer Near transaction version.
     * @param writeVer Write version.
     * @param expireTime Expire time.
     * @param partId Partition ID.
     * @param partCnt Partition counter.
     */
    public LazyDataEntry(
        GridCacheSharedContext cctx,
        int cacheId,
        byte keyType,
        byte[] keyBytes,
        byte valType,
        byte[] valBytes,
        GridCacheOperation op,
        GridCacheVersion nearXidVer,
        GridCacheVersion writeVer,
        long expireTime,
        int partId,
        long partCnt,
        boolean storeCacheId
    ) {
        super(cacheId, null, null, op, nearXidVer, writeVer, expireTime, partId, partCnt, storeCacheId);

        this.cctx = cctx;
        this.keyType = keyType;
        this.keyBytes = keyBytes;
        this.valType = valType;
        this.valBytes = valBytes;
    }

    /** {@inheritDoc} */
    @Override public KeyCacheObject key() {
        try {
            if (key == null) {
                GridCacheContext cacheCtx = cctx.cacheContext(cacheId);

                if (cacheCtx == null)
                    throw new IgniteException("Failed to find cache context for the given cache ID: " + cacheId);

                IgniteCacheObjectProcessor co = cctx.kernalContext().cacheObjects();

                key = co.toKeyCacheObject(cacheCtx.cacheObjectContext(), keyType, keyBytes);
            }

            return key;
        }
        catch (IgniteCheckedException e) {
            throw new IgniteException(e);
        }
    }

    /** {@inheritDoc} */
    @Override public CacheObject value() {
        if (val == null && valBytes != null) {
            GridCacheContext cacheCtx = cctx.cacheContext(cacheId);

            if (cacheCtx == null)
                throw new IgniteException("Failed to find cache context for the given cache ID: " + cacheId);

            IgniteCacheObjectProcessor co = cctx.kernalContext().cacheObjects();

            val = co.toCacheObject(cacheCtx.cacheObjectContext(), valType, valBytes);
        }

        return val;
    }

<<<<<<< HEAD
    /**
     * @return Key {@link CacheObject} type.
     */
    public byte keyType() {
        return keyType;
    }

    /**
     * @return Key byte array.
     */
    public byte[] rawKey() {
        return keyBytes;
    }

    /**
     * @return Value {@link CacheObject} type.
     */
    public byte valueType() {
        return valType;
    }

    /**
     * @return Value byte array.
     */
    public byte[] rawValue() {
        return valBytes;
    }
=======
    /** @return Data Entry Key type code. See {@link CacheObject} for built-in value type codes */
    public byte getKeyType() {
        return keyType;
    }

    /** @return Key value bytes. */
    public byte[] getKeyBytes() {
        return keyBytes;
    }

    /** @return Data Entry Value type code. See {@link CacheObject} for built-in value type codes */
    public byte getValType() {
        return valType;
    }

    /** @return Value value bytes. */
    public byte[] getValBytes() {
        return valBytes;
    }

>>>>>>> 8f2045e3
}<|MERGE_RESOLUTION|>--- conflicted
+++ resolved
@@ -122,35 +122,6 @@
         return val;
     }
 
-<<<<<<< HEAD
-    /**
-     * @return Key {@link CacheObject} type.
-     */
-    public byte keyType() {
-        return keyType;
-    }
-
-    /**
-     * @return Key byte array.
-     */
-    public byte[] rawKey() {
-        return keyBytes;
-    }
-
-    /**
-     * @return Value {@link CacheObject} type.
-     */
-    public byte valueType() {
-        return valType;
-    }
-
-    /**
-     * @return Value byte array.
-     */
-    public byte[] rawValue() {
-        return valBytes;
-    }
-=======
     /** @return Data Entry Key type code. See {@link CacheObject} for built-in value type codes */
     public byte getKeyType() {
         return keyType;
@@ -171,5 +142,4 @@
         return valBytes;
     }
 
->>>>>>> 8f2045e3
 }