/*
 * Licensed to the Apache Software Foundation (ASF) under one or more
 * contributor license agreements.  See the NOTICE file distributed with
 * this work for additional information regarding copyright ownership.
 * The ASF licenses this file to You under the Apache License, Version 2.0
 * (the "License"); you may not use this file except in compliance with
 * the License.  You may obtain a copy of the License at
 *
 *      http://www.apache.org/licenses/LICENSE-2.0
 *
 * Unless required by applicable law or agreed to in writing, software
 * distributed under the License is distributed on an "AS IS" BASIS,
 * WITHOUT WARRANTIES OR CONDITIONS OF ANY KIND, either express or implied.
 * See the License for the specific language governing permissions and
 * limitations under the License.
 */

package org.apache.ignite.internal.pagemem.wal.record;

import org.apache.ignite.IgniteCheckedException;
import org.apache.ignite.IgniteException;
import org.apache.ignite.internal.processors.cache.CacheObject;
import org.apache.ignite.internal.processors.cache.GridCacheContext;
import org.apache.ignite.internal.processors.cache.GridCacheOperation;
import org.apache.ignite.internal.processors.cache.GridCacheSharedContext;
import org.apache.ignite.internal.processors.cache.KeyCacheObject;
import org.apache.ignite.internal.processors.cache.version.GridCacheVersion;
import org.apache.ignite.internal.processors.cacheobject.IgniteCacheObjectProcessor;

/**
 * Represents Data Entry ({@link #key}, {@link #val value}) pair update {@link #op operation}. <br>
 * This Data entry was not converted to key, value pair during record deserialization.
 */
public class LazyDataEntry extends DataEntry implements MarshalledDataEntry {
    /** */
    private GridCacheSharedContext cctx;

    /** Data Entry key type code. See {@link CacheObject} for built-in value type codes */
    private byte keyType;

    /** Key value bytes. */
    private byte[] keyBytes;

    /** Data Entry Value type code. See {@link CacheObject} for built-in value type codes */
    private byte valType;

    /** Value value bytes. */
    private byte[] valBytes;

    /**
     * @param cctx Shared context.
     * @param cacheId Cache ID.
     * @param keyType Object type code for Key.
     * @param keyBytes Data Entry Key value bytes.
     * @param valType Object type code for Value.
     * @param valBytes Data Entry Value value bytes.
     * @param op Operation.
     * @param nearXidVer Near transaction version.
     * @param writeVer Write version.
     * @param expireTime Expire time.
     * @param partId Partition ID.
     * @param partCnt Partition counter.
<<<<<<< HEAD
     * @param primary {@code True} if node is primary for partition in the moment of logging.
=======
     * @param flags Flags.
>>>>>>> 5f485a16
     */
    public LazyDataEntry(
        GridCacheSharedContext cctx,
        int cacheId,
        byte keyType,
        byte[] keyBytes,
        byte valType,
        byte[] valBytes,
        GridCacheOperation op,
        GridCacheVersion nearXidVer,
        GridCacheVersion writeVer,
        long expireTime,
        int partId,
        long partCnt,
<<<<<<< HEAD
        boolean primary
    ) {
        super(cacheId, null, null, op, nearXidVer, writeVer, expireTime, partId, partCnt, primary);
=======
        byte flags
    ) {
        super(cacheId, null, null, op, nearXidVer, writeVer, expireTime, partId, partCnt, flags);
>>>>>>> 5f485a16

        this.cctx = cctx;
        this.keyType = keyType;
        this.keyBytes = keyBytes;
        this.valType = valType;
        this.valBytes = valBytes;
    }

    /** {@inheritDoc} */
    @Override public KeyCacheObject key() {
        try {
            if (key == null) {
                GridCacheContext cacheCtx = cctx.cacheContext(cacheId);

                if (cacheCtx == null)
                    throw new IgniteException("Failed to find cache context for the given cache ID: " + cacheId);

                IgniteCacheObjectProcessor co = cctx.kernalContext().cacheObjects();

                key = co.toKeyCacheObject(cacheCtx.cacheObjectContext(), keyType, keyBytes);

                if (key.partition() == -1)
                    key.partition(partId);
            }

            return key;
        }
        catch (IgniteCheckedException e) {
            throw new IgniteException(e);
        }
    }

    /** {@inheritDoc} */
    @Override public CacheObject value() {
        if (val == null && valBytes != null) {
            GridCacheContext cacheCtx = cctx.cacheContext(cacheId);

            if (cacheCtx == null)
                throw new IgniteException("Failed to find cache context for the given cache ID: " + cacheId);

            IgniteCacheObjectProcessor co = cctx.kernalContext().cacheObjects();

            val = co.toCacheObject(cacheCtx.cacheObjectContext(), valType, valBytes);
        }

        return val;
    }

    /** {@inheritDoc} */
    @Override public byte getKeyType() {
        return keyType;
    }

    /** {@inheritDoc} */
    @Override public byte[] getKeyBytes() {
        return keyBytes;
    }

    /** {@inheritDoc} */
    @Override public byte getValType() {
        return valType;
    }

    /** {@inheritDoc} */
    @Override public byte[] getValBytes() {
        return valBytes;
    }
}<|MERGE_RESOLUTION|>--- conflicted
+++ resolved
@@ -60,11 +60,7 @@
      * @param expireTime Expire time.
      * @param partId Partition ID.
      * @param partCnt Partition counter.
-<<<<<<< HEAD
-     * @param primary {@code True} if node is primary for partition in the moment of logging.
-=======
      * @param flags Flags.
->>>>>>> 5f485a16
      */
     public LazyDataEntry(
         GridCacheSharedContext cctx,
@@ -79,15 +75,9 @@
         long expireTime,
         int partId,
         long partCnt,
-<<<<<<< HEAD
-        boolean primary
-    ) {
-        super(cacheId, null, null, op, nearXidVer, writeVer, expireTime, partId, partCnt, primary);
-=======
         byte flags
     ) {
         super(cacheId, null, null, op, nearXidVer, writeVer, expireTime, partId, partCnt, flags);
->>>>>>> 5f485a16
 
         this.cctx = cctx;
         this.keyType = keyType;
