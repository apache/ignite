/*
 * Licensed to the Apache Software Foundation (ASF) under one or more
 * contributor license agreements.  See the NOTICE file distributed with
 * this work for additional information regarding copyright ownership.
 * The ASF licenses this file to You under the Apache License, Version 2.0
 * (the "License"); you may not use this file except in compliance with
 * the License.  You may obtain a copy of the License at
 *
 *      http://www.apache.org/licenses/LICENSE-2.0
 *
 * Unless required by applicable law or agreed to in writing, software
 * distributed under the License is distributed on an "AS IS" BASIS,
 * WITHOUT WARRANTIES OR CONDITIONS OF ANY KIND, either express or implied.
 * See the License for the specific language governing permissions and
 * limitations under the License.
 */

package org.apache.ignite.internal.util;

import java.util.Arrays;
import java.util.Collection;
import java.util.Collections;
import java.util.Deque;
import java.util.List;
import java.util.Queue;
import java.util.concurrent.BlockingQueue;
import java.util.concurrent.Callable;
import java.util.concurrent.ConcurrentLinkedDeque;
<<<<<<< HEAD
=======
import java.util.concurrent.ConcurrentLinkedQueue;
>>>>>>> 932692ec
import java.util.concurrent.ExecutionException;
import java.util.concurrent.ExecutorService;
import java.util.concurrent.Future;
import java.util.concurrent.LinkedBlockingQueue;
import java.util.concurrent.ThreadLocalRandom;
import java.util.concurrent.TimeUnit;
import java.util.concurrent.TimeoutException;
import java.util.concurrent.locks.LockSupport;
import org.apache.ignite.IgniteInterruptedException;
import org.apache.ignite.IgniteLogger;
import org.apache.ignite.internal.managers.communication.GridIoPolicy;
import org.apache.ignite.IgniteSystemProperties;
import org.apache.ignite.internal.util.tostring.GridToStringExclude;
import org.apache.ignite.internal.util.typedef.internal.A;
import org.apache.ignite.internal.util.typedef.internal.S;
import org.apache.ignite.internal.util.typedef.internal.U;
import org.apache.ignite.thread.IgniteThread;
import org.jetbrains.annotations.NotNull;

/**
 * Striped executor.
 */
public class StripedExecutor implements ExecutorService {
    /** Stripes. */
    private final Stripe[] stripes;

    /** For starvation checks. */
    private final long[] completedCntrs;

    /** */
    private final IgniteLogger log;

    /**
     * @param cnt Count.
     * @param igniteInstanceName Node name.
     * @param poolName Pool name.
     * @param log Logger.
     */
    public StripedExecutor(int cnt, String igniteInstanceName, String poolName, final IgniteLogger log) {
        this(cnt, igniteInstanceName, poolName, log, false);
    }

    /**
     * @param cnt Count.
     * @param igniteInstanceName Node name.
     * @param poolName Pool name.
     * @param log Logger.
     * @param stealTasks {@code True} to steal tasks.
     */
    public StripedExecutor(int cnt, String igniteInstanceName, String poolName, final IgniteLogger log, boolean stealTasks) {
        A.ensure(cnt > 0, "cnt > 0");

        boolean success = false;

        stripes = new Stripe[cnt];

        completedCntrs = new long[cnt];

        Arrays.fill(completedCntrs, -1);

        this.log = log;

        try {
            for (int i = 0; i < cnt; i++) {
                stripes[i] = stealTasks ? new StripeConcurrentQueue(
                    igniteInstanceName,
                    poolName,
                    i,
                    log, stripes) : new StripeConcurrentQueue(
                        igniteInstanceName,
                        poolName,
                        i,
                        log);
            }

            for (int i = 0; i < cnt; i++)
                stripes[i].start();

            success = true;
        }
        catch (Error | RuntimeException e) {
            U.error(log, "Failed to initialize striped pool.", e);

            throw e;
        }
        finally {
            if (!success) {
                for (Stripe stripe : stripes) {
                    if (stripe != null)
                        stripe.signalStop();
                }

                for (Stripe stripe : stripes) {
                    if (stripe != null)
                        stripe.awaitStop();
                }
            }
        }
    }

    /**
     * Checks starvation in striped pool. Maybe too verbose
     * but this is needed to faster debug possible issues.
     */
    public void checkStarvation() {
        for (int i = 0; i < stripes.length; i++) {
            Stripe stripe = stripes[i];

            long completedCnt = stripe.completedCnt;

            boolean active = stripe.active;

            if (completedCntrs[i] != -1 &&
                completedCntrs[i] == completedCnt &&
                active) {
                boolean deadlockPresent = U.deadlockPresent();

                GridStringBuilder sb = new GridStringBuilder();

                sb.a(">>> Possible starvation in striped pool.").a(U.nl())
                    .a("    Thread name: ").a(stripe.thread.getName()).a(U.nl())
                    .a("    Queue: ").a(stripe.queueToString()).a(U.nl())
                    .a("    Deadlock: ").a(deadlockPresent).a(U.nl())
                    .a("    Completed: ").a(completedCnt).a(U.nl());

                U.printStackTrace(
                    stripe.thread.getId(),
                    sb);

                String msg = sb.toString();

                U.warn(log, msg);
            }

            if (active || completedCnt > 0)
                completedCntrs[i] = completedCnt;
        }
    }

    /**
     * @return Stripes count.
     */
    public int stripes() {
        return stripes.length;
    }

    /**
     * Execute command.
     *
     * @param idx Index.
     * @param cmd Command.
     */
    public void execute(int idx, Runnable cmd) {
        if (idx == -1)
            execute(cmd);
        else {
            assert idx >= 0 : idx;

            stripes[idx % stripes.length].execute(cmd);
        }
    }

    /** {@inheritDoc} */
    @Override public void shutdown() {
        signalStop();
    }

    /** {@inheritDoc} */
    @Override public void execute(@NotNull Runnable cmd) {
        stripes[ThreadLocalRandom.current().nextInt(stripes.length)].execute(cmd);
    }

    /**
     * {@inheritDoc}
     *
     * @return Empty list (always).
     */
    @NotNull @Override public List<Runnable> shutdownNow() {
        signalStop();

        return Collections.emptyList();
    }

    /** {@inheritDoc} */
    @Override public boolean awaitTermination(
        long timeout,
        @NotNull TimeUnit unit
    ) throws InterruptedException {
        awaitStop();

        return true;
    }

    /** {@inheritDoc} */
    @Override public boolean isShutdown() {
        for (Stripe stripe : stripes) {
            if (stripe != null && stripe.stopping)
                return true;
        }

        return false;
    }

    /** {@inheritDoc} */
    @Override public boolean isTerminated() {
        for (Stripe stripe : stripes) {
            if (stripe.thread.getState() != Thread.State.TERMINATED)
                return false;
        }

        return true;
    }

    /**
     * Stops executor.
     */
    public void stop() {
        signalStop();

        awaitStop();
    }

    /**
     * Signals all stripes.
     */
    private void signalStop() {
        for (Stripe stripe : stripes)
            stripe.signalStop();
    }

    /**
     * @throws IgniteInterruptedException If interrupted.
     */
    private void awaitStop() throws IgniteInterruptedException {
        for (Stripe stripe : stripes)
            stripe.awaitStop();
    }

    /**
     * @return Return total queue size of all stripes.
     */
    public int queueSize() {
        int size = 0;

        for (Stripe stripe : stripes)
            size += stripe.queueSize();

        return size;
    }

    /**
     * @return Completed tasks count.
     */
    public long completedTasks() {
        long cnt = 0;

        for (Stripe stripe : stripes)
            cnt += stripe.completedCnt;

        return cnt;
    }

    /**
     * @return Completed tasks per stripe count.
     */
    public long[] stripesCompletedTasks() {
        long[] res = new long[stripes()];

        for (int i = 0; i < res.length; i++)
            res[i] = stripes[i].completedCnt;

        return res;
    }

    /**
     * @return Number of active tasks per stripe.
     */
    public boolean[] stripesActiveStatuses() {
        boolean[] res = new boolean[stripes()];

        for (int i = 0; i < res.length; i++)
            res[i] = stripes[i].active;

        return res;
    }

    /**
     * @return Number of active tasks.
     */
    public int activeStripesCount() {
        int res = 0;

        for (boolean status : stripesActiveStatuses()) {
            if (status)
                res++;
        }

        return res;
    }

    /**
     * @return Size of queue per stripe.
     */
    public int[] stripesQueueSizes() {
        int[] res = new int[stripes()];

        for (int i = 0; i < res.length; i++)
            res[i] = stripes[i].queueSize();

        return res;
    }

    /**
     * Operation not supported.
     */
    @NotNull @Override public <T> Future<T> submit(
        @NotNull Runnable task,
        T res
    ) {
        throw new UnsupportedOperationException();
    }

    /**
     * Operation not supported.
     */
    @NotNull @Override public Future<?> submit(@NotNull Runnable task) {
        throw new UnsupportedOperationException();
    }

    /**
     * Operation not supported.
     */
    @NotNull @Override public <T> Future<T> submit(@NotNull Callable<T> task) {
        throw new UnsupportedOperationException();
    }

    /**
     * Operation not supported.
     */
    @NotNull @Override public <T> List<Future<T>> invokeAll(@NotNull Collection<? extends Callable<T>> tasks)
        throws InterruptedException {
        throw new UnsupportedOperationException();
    }

    /**
     * Operation not supported.
     */
    @NotNull @Override public <T> List<Future<T>> invokeAll(
        @NotNull Collection<? extends Callable<T>> tasks,
        long timeout,
        @NotNull TimeUnit unit
    ) throws InterruptedException {
        throw new UnsupportedOperationException();
    }

    /**
     * Operation not supported.
     */
    @NotNull @Override public <T> T invokeAny(@NotNull Collection<? extends Callable<T>> tasks)
        throws InterruptedException, ExecutionException {
        throw new UnsupportedOperationException();
    }

    /**
     * Operation not supported.
     */
    @Override public <T> T invokeAny(
        @NotNull Collection<? extends Callable<T>> tasks,
        long timeout,
        @NotNull TimeUnit unit
    ) throws InterruptedException, ExecutionException, TimeoutException {
        throw new UnsupportedOperationException();
    }

    /** {@inheritDoc} */
    @Override public String toString() {
        return S.toString(StripedExecutor.class, this);
    }

    /**
     * Stripe.
     */
    private static abstract class Stripe implements Runnable {
        /** */
        private final String igniteInstanceName;

        /** */
        private final String poolName;

        /** */
        protected final int idx;

        /** */
        private final IgniteLogger log;

        /** Stopping flag. */
        private volatile boolean stopping;

        /** */
        private volatile long completedCnt;

        /** */
        private volatile boolean active;

        /** Thread executing the loop. */
        protected Thread thread;

        /**
         * @param igniteInstanceName Ignite instance name.
         * @param poolName Pool name.
         * @param idx Stripe index.
         * @param log Logger.
         */
        public Stripe(
            String igniteInstanceName,
            String poolName,
            int idx,
            IgniteLogger log
        ) {
            this.igniteInstanceName = igniteInstanceName;
            this.poolName = poolName;
            this.idx = idx;
            this.log = log;
        }

        /**
         * Starts the stripe.
         */
        void start() {
            thread = new IgniteThread(igniteInstanceName,
                poolName + "-stripe-" + idx,
                this,
                IgniteThread.GRP_IDX_UNASSIGNED,
                idx,
                GridIoPolicy.UNDEFINED);

            thread.start();
        }

        /**
         * Stop the stripe.
         */
        void signalStop() {
            stopping = true;

            U.interrupt(thread);
        }

        /**
         * Await thread stop.
         */
        void awaitStop() {
            try {
                if (thread != null)
                    thread.join();
            }
            catch (InterruptedException e) {
                Thread.currentThread().interrupt();

                throw new IgniteInterruptedException(e);
            }
        }

        /** {@inheritDoc} */
        @Override public void run() {
            while (!stopping) {
                Runnable cmd;

                try {
                    cmd = take();

                    if (cmd != null) {
                        active = true;

                        try {
                            cmd.run();
                        }
                        finally {
                            active = false;
                            completedCnt++;
                        }
                    }
                }
                catch (InterruptedException ignored) {
                    stopping = true;

                    Thread.currentThread().interrupt();

                    return;
                }
                catch (Throwable e) {
                    U.error(log, "Failed to execute runnable.", e);
                }
            }
        }

        /**
         * Execute the command.
         *
         * @param cmd Command.
         */
        abstract void execute(Runnable cmd);

        /**
         * @return Next runnable.
         * @throws InterruptedException If interrupted.
         */
        abstract Runnable take() throws InterruptedException;

        /**
         * @return Queue size.
         */
        abstract int queueSize();

        /**
         * @return Stripe's queue to string presentation.
         */
        abstract String queueToString();

        /** {@inheritDoc} */
        @Override public String toString() {
            return S.toString(Stripe.class, this);
        }
    }

    /**
     * Stripe.
     */
    private static class StripeConcurrentQueue extends Stripe {
        /** */
        private static final int IGNITE_TASKS_STEALING_THRESHOLD =
            IgniteSystemProperties.getInteger(
                IgniteSystemProperties.IGNITE_DATA_STREAMING_EXECUTOR_SERVICE_TASKS_STEALING_THRESHOLD, 4);

        /** Queue. */
        private final Queue<Runnable> queue;

        /** */
        @GridToStringExclude
        private final Stripe[] others;

        /** */
<<<<<<< HEAD
        private final AtomicBoolean parked = new AtomicBoolean();

        /** */
        @SuppressWarnings("unchecked")
        static Stripe[] create(String igniteInstanceName, String poolName, IgniteLogger log, final int poolSize) {
            final StealingStripe[] stripes = new StealingStripe[poolSize];
            Deque<Runnable>[] queues = new Deque[poolSize];

            IgniteRunnable unpark = new IgniteRunnable() {
                @Override public void run() {
                    int init = ThreadLocalRandom.current().nextInt(poolSize);

                    for (int cur = init;;) {
                        AtomicBoolean parked = stripes[cur].parked;

                        if (parked.get() && parked.compareAndSet(true, false)) {
                            LockSupport.unpark(stripes[cur].thread);

                            break;
                        }

                        if ((cur = (cur + 1) % poolSize) == init)
                            break;
                    }
                }
            };

            for (int i = 0; i < poolSize; i++) {
                queues[i] = new ConcurrentLinkedDeque<>();
                stripes[i] = new StealingStripe(i, igniteInstanceName, poolName, log, queues, unpark);
            }
=======
        private volatile boolean parked;
>>>>>>> 932692ec

        /**
         * @param igniteInstanceName Ignite instance name.
         * @param poolName Pool name.
         * @param idx Stripe index.
         * @param log Logger.
         */
        StripeConcurrentQueue(
            String igniteInstanceName,
            String poolName,
            int idx,
            IgniteLogger log
        ) {
            this(igniteInstanceName, poolName, idx, log, null);
        }

        /**
         * @param igniteInstanceName Ignite instance name.
         * @param poolName Pool name.
         * @param idx Stripe index.
         * @param log Logger.
         */
        StripeConcurrentQueue(
            String igniteInstanceName,
            String poolName,
            int idx,
            IgniteLogger log,
            Stripe[] others
        ) {
            super(
                igniteInstanceName,
                poolName,
                idx,
                log);

            this.others = others;

            this.queue = others == null ? new ConcurrentLinkedQueue<Runnable>() : new ConcurrentLinkedDeque<Runnable>();
        }

        /** {@inheritDoc} */
        @Override Runnable take() throws InterruptedException {
            Runnable r;

            for (int i = 0; i < 2048; i++) {
                r = queue.poll();

                if (r != null)
                    return r;
            }

            parked = true;

            try {
                for (;;) {
                    r = queue.poll();

                    if (r != null)
                        return r;

                    if(others != null) {
                        int len = others.length;
                        int init = ThreadLocalRandom.current().nextInt(len);
                        int cur = init;

                        while (true) {
                            if(cur != idx) {
                                Deque<Runnable> queue = (Deque<Runnable>) ((StripeConcurrentQueue) others[cur]).queue;

                                if(queue.size() > IGNITE_TASKS_STEALING_THRESHOLD && (r = queue.pollLast()) != null)
                                    return r;
                            }

                            if ((cur = (cur + 1) % len) == init)
                                break;
                        }
                    }

                    LockSupport.park();

                    if (Thread.interrupted())
                        throw new InterruptedException();
                }
            }
            finally {
                parked = false;
            }
        }

        /** {@inheritDoc} */
        void execute(Runnable cmd) {
            queue.add(cmd);

            if (parked)
                LockSupport.unpark(thread);

            if(others != null && queueSize() > IGNITE_TASKS_STEALING_THRESHOLD) {
                for (Stripe other : others) {
                    if(((StripeConcurrentQueue)other).parked)
                        LockSupport.unpark(other.thread);
                }
            }
        }

        /** {@inheritDoc} */
        @Override String queueToString() {
            return String.valueOf(queue);
        }

        /** {@inheritDoc} */
        @Override int queueSize() {
            return queue.size();
        }

        /** {@inheritDoc} */
        @Override public String toString() {
            return S.toString(StripeConcurrentQueue.class, this, super.toString());
        }
    }

    /**
     * Stripe.
     */
    private static class StripeConcurrentQueueNoPark extends Stripe {
        /** Queue. */
        private final Queue<Runnable> queue = new ConcurrentLinkedQueue<>();

        /**
         * @param igniteInstanceName Ignite instance name.
         * @param poolName Pool name.
         * @param idx Stripe index.
         * @param log Logger.
         */
        public StripeConcurrentQueueNoPark(
            String igniteInstanceName,
            String poolName,
            int idx,
            IgniteLogger log
        ) {
            super(igniteInstanceName,
                poolName,
                idx,
                log);
        }

        /** {@inheritDoc} */
        @Override Runnable take() {
            for (;;) {
                Runnable r = queue.poll();

                if (r != null)
                    return r;
            }
        }

        /** {@inheritDoc} */
        void execute(Runnable cmd) {
            queue.add(cmd);
        }

        /** {@inheritDoc} */
        @Override int queueSize() {
            return queue.size();
        }

        /** {@inheritDoc} */
        @Override String queueToString() {
            return String.valueOf(queue);
        }

        /** {@inheritDoc} */
        @Override public String toString() {
            return S.toString(StripeConcurrentQueueNoPark.class, this, super.toString());
        }
    }

    /**
     * Stripe.
     */
    private static class StripeConcurrentBlockingQueue extends Stripe {
        /** Queue. */
        private final BlockingQueue<Runnable> queue = new LinkedBlockingQueue<>();

        /**
         * @param igniteInstanceName Ignite instance name.
         * @param poolName Pool name.
         * @param idx Stripe index.
         * @param log Logger.
         */
        public StripeConcurrentBlockingQueue(
            String igniteInstanceName,
            String poolName,
            int idx,
            IgniteLogger log
        ) {
            super(igniteInstanceName,
                poolName,
                idx,
                log);
        }

        /** {@inheritDoc} */
        @Override Runnable take() throws InterruptedException {
            return queue.take();
        }

        /** {@inheritDoc} */
        void execute(Runnable cmd) {
            queue.add(cmd);
        }

        /** {@inheritDoc} */
        @Override int queueSize() {
            return queue.size();
        }

        /** {@inheritDoc} */
        @Override String queueToString() {
            return String.valueOf(queue);
        }

        /** {@inheritDoc} */
        @Override public String toString() {
            return S.toString(StripeConcurrentBlockingQueue.class, this, super.toString());
        }
    }
}<|MERGE_RESOLUTION|>--- conflicted
+++ resolved
@@ -26,10 +26,7 @@
 import java.util.concurrent.BlockingQueue;
 import java.util.concurrent.Callable;
 import java.util.concurrent.ConcurrentLinkedDeque;
-<<<<<<< HEAD
-=======
 import java.util.concurrent.ConcurrentLinkedQueue;
->>>>>>> 932692ec
 import java.util.concurrent.ExecutionException;
 import java.util.concurrent.ExecutorService;
 import java.util.concurrent.Future;
@@ -572,41 +569,7 @@
         private final Stripe[] others;
 
         /** */
-<<<<<<< HEAD
-        private final AtomicBoolean parked = new AtomicBoolean();
-
-        /** */
-        @SuppressWarnings("unchecked")
-        static Stripe[] create(String igniteInstanceName, String poolName, IgniteLogger log, final int poolSize) {
-            final StealingStripe[] stripes = new StealingStripe[poolSize];
-            Deque<Runnable>[] queues = new Deque[poolSize];
-
-            IgniteRunnable unpark = new IgniteRunnable() {
-                @Override public void run() {
-                    int init = ThreadLocalRandom.current().nextInt(poolSize);
-
-                    for (int cur = init;;) {
-                        AtomicBoolean parked = stripes[cur].parked;
-
-                        if (parked.get() && parked.compareAndSet(true, false)) {
-                            LockSupport.unpark(stripes[cur].thread);
-
-                            break;
-                        }
-
-                        if ((cur = (cur + 1) % poolSize) == init)
-                            break;
-                    }
-                }
-            };
-
-            for (int i = 0; i < poolSize; i++) {
-                queues[i] = new ConcurrentLinkedDeque<>();
-                stripes[i] = new StealingStripe(i, igniteInstanceName, poolName, log, queues, unpark);
-            }
-=======
         private volatile boolean parked;
->>>>>>> 932692ec
 
         /**
          * @param igniteInstanceName Ignite instance name.
