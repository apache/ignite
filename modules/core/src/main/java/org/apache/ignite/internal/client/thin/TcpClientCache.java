--- conflicted
+++ resolved
@@ -43,11 +43,7 @@
 import org.apache.ignite.internal.client.thin.TcpClientTransactions.TcpClientTransaction;
 
 import static java.util.AbstractMap.SimpleEntry;
-<<<<<<< HEAD
-import static org.apache.ignite.internal.client.thin.ProtocolVersion.V1_6_0;
-=======
 import static org.apache.ignite.internal.client.thin.ProtocolVersionFeature.EXPIRY_POLICY;
->>>>>>> 1e84d448
 import static org.apache.ignite.internal.processors.platform.cache.expiry.PlatformExpiryPolicy.convertDuration;
 
 /**
@@ -161,11 +157,7 @@
             this::writeCacheInfo,
             res -> {
                 try {
-<<<<<<< HEAD
-                    return serDes.cacheConfiguration(res.in(), res.clientChannel().serverVersion());
-=======
                     return serDes.cacheConfiguration(res.in(), res.clientChannel().protocolCtx());
->>>>>>> 1e84d448
                 }
                 catch (IOException e) {
                     return null;
@@ -528,17 +520,11 @@
         TcpClientTransaction tx = transactions.tx();
 
         if (expiryPlc != null) {
-<<<<<<< HEAD
-            if (payloadCh.clientChannel().serverVersion().compareTo(V1_6_0) < 0) {
-                throw new ClientProtocolError(String.format("Expire policies have not supported by the server " +
-                    "version %s, required version %s", payloadCh.clientChannel().serverVersion(), V1_6_0));
-=======
             ProtocolContext protocolCtx = payloadCh.clientChannel().protocolCtx();
 
             if (!protocolCtx.isFeatureSupported(EXPIRY_POLICY)) {
                 throw new ClientProtocolError(String.format("Expire policies are not supported by the server " +
                     "version %s, required version %s", protocolCtx.version(), EXPIRY_POLICY.verIntroduced()));
->>>>>>> 1e84d448
             }
 
             flags |= WITH_EXPIRY_POLICY_FLAG_MASK;
