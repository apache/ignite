--- conflicted
+++ resolved
@@ -80,20 +80,13 @@
  */
 public class TcpClientCache<K, V> implements ClientCache<K, V> {
     /** "Keep binary" flag mask. */
-<<<<<<< HEAD
-    public static final byte KEEP_BINARY_FLAG_MASK = 0x01;
-
-    /** "Transactional" flag mask. */
-    public static final byte TRANSACTIONAL_FLAG_MASK = 0x02;
-=======
     static final byte KEEP_BINARY_FLAG_MASK = 0x01;
 
     /** "Transactional" flag mask. */
     static final byte TRANSACTIONAL_FLAG_MASK = 0x02;
->>>>>>> 90f4aba7
 
     /** "With expiry policy" flag mask. */
-    public static final byte WITH_EXPIRY_POLICY_FLAG_MASK = 0x04;
+    private static final byte WITH_EXPIRY_POLICY_FLAG_MASK = 0x04;
 
     /** Platform type: Java platform. */
     static final byte JAVA_PLATFORM = 1;
