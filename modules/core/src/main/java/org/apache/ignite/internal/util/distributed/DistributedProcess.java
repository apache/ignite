/*
 * Licensed to the Apache Software Foundation (ASF) under one or more
 * contributor license agreements.  See the NOTICE file distributed with
 * this work for additional information regarding copyright ownership.
 * The ASF licenses this file to You under the Apache License, Version 2.0
 * (the "License"); you may not use this file except in compliance with
 * the License.  You may obtain a copy of the License at
 *
 *      http://www.apache.org/licenses/LICENSE-2.0
 *
 * Unless required by applicable law or agreed to in writing, software
 * distributed under the License is distributed on an "AS IS" BASIS,
 * WITHOUT WARRANTIES OR CONDITIONS OF ANY KIND, either express or implied.
 * See the License for the specific language governing permissions and
 * limitations under the License.
 */

package org.apache.ignite.internal.util.distributed;

import java.io.Serializable;
import java.util.HashMap;
import java.util.Map;
import java.util.Set;
import java.util.UUID;
import java.util.concurrent.ConcurrentHashMap;
import java.util.function.BiFunction;
import java.util.function.Function;
import org.apache.ignite.IgniteCheckedException;
import org.apache.ignite.IgniteLogger;
import org.apache.ignite.cluster.ClusterNode;
import org.apache.ignite.failure.FailureContext;
import org.apache.ignite.internal.GridKernalContext;
import org.apache.ignite.internal.GridTopic;
import org.apache.ignite.internal.IgniteInternalFuture;
import org.apache.ignite.internal.cluster.ClusterTopologyCheckedException;
import org.apache.ignite.internal.managers.encryption.GridEncryptionManager;
import org.apache.ignite.internal.processors.affinity.AffinityTopologyVersion;
import org.apache.ignite.internal.processors.cache.persistence.snapshot.IgniteSnapshotManager;
import org.apache.ignite.internal.util.GridConcurrentHashSet;
import org.apache.ignite.internal.util.future.GridFutureAdapter;
import org.apache.ignite.internal.util.typedef.CI3;
import org.apache.ignite.internal.util.typedef.F;
import org.apache.ignite.internal.util.typedef.internal.U;
import org.jetbrains.annotations.Nullable;

import static org.apache.ignite.events.EventType.EVT_NODE_FAILED;
import static org.apache.ignite.events.EventType.EVT_NODE_LEFT;
import static org.apache.ignite.failure.FailureType.CRITICAL_ERROR;
import static org.apache.ignite.internal.managers.communication.GridIoPolicy.SYSTEM_POOL;

/**
 * Distributed process is a cluster-wide process that accumulates single nodes results to finish itself.
 * <p>
 * The process consists of the following phases:
 * <ol>
 *  <li>The initial request starts the process. The {@link InitMessage} sent via discovery.</li>
 *  <li>Each server node processes an initial request and sends the single node result to the coordinator. The
 *  {@link SingleNodeMessage} sent via communication.</li>
 *  <li>The coordinator accumulate all single nodes results and finish process. The {@link FullMessage} sent via
 *  discovery.</li>
 * </ol>
 * <p>
 * Several processes of one type can be started at the same time.
 *
 * @param <I> Request type.
 * @param <R> Result type.
 * @see InitMessage
 * @see FullMessage
 */
public class DistributedProcess<I extends Serializable, R extends Serializable> {
    /** Process type. */
    private final DistributedProcessType type;

    /** Active processes. */
    private final ConcurrentHashMap<UUID, Process> processes = new ConcurrentHashMap<>(1);

    /** Synchronization mutex for coordinator initializing and the remaining collection operations. */
    private final Object mux = new Object();

    /** Kernal context. */
    private final GridKernalContext ctx;

    /** Logger. */
    private final IgniteLogger log;

    /** Factory which creates custom {@link InitMessage} for distributed process initialization. */
    private BiFunction<UUID, I, ? extends InitMessage<I>> initMsgFactory;

    /**
     * @param ctx Kernal context.
     * @param type Process type.
     * @param exec Execute action and returns future with the single node result to send to the coordinator.
     * @param finish Finish process closure. Called on each node when all single nodes results received.
     */
    public DistributedProcess(
        GridKernalContext ctx,
        DistributedProcessType type,
        Function<I, IgniteInternalFuture<R>> exec,
        CI3<UUID, Map<UUID, R>, Map<UUID, Throwable>> finish
    ) {
        this(ctx, type, exec, finish, (id, req) -> new InitMessage<>(id, type, req, false));
    }

    /**
     * @param ctx Kernal context.
     * @param type Process type.
     * @param exec Execute action and returns future with the single node result to send to the coordinator.
     * @param finish Finish process closure. Called on each node when all single nodes results received.
     * @param initMsgFactory Factory which creates custom {@link InitMessage} for distributed process initialization.
     */
    public DistributedProcess(
        GridKernalContext ctx,
        DistributedProcessType type,
        Function<I, IgniteInternalFuture<R>> exec,
        CI3<UUID, Map<UUID, R>, Map<UUID, Throwable>> finish,
        BiFunction<UUID, I, ? extends InitMessage<I>> initMsgFactory
    ) {
        this.ctx = ctx;
        this.type = type;
        this.initMsgFactory = initMsgFactory;

        log = ctx.log(getClass());

        ctx.discovery().setCustomEventListener(InitMessage.class, (topVer, snd, msg) -> {
            if (msg.type() != type.ordinal())
                return;

            Process p = processes.computeIfAbsent(msg.processId(), id -> new Process(msg.processId()));

            // May be completed in case of double delivering.
            if (p.initFut.isDone())
                return;

            ClusterNode crd = coordinator();

            if (crd == null) {
                p.initFut.onDone();

                onAllServersLeft();

                return;
            }

            p.crdId = crd.id();
            p.waitClnRes = msg.waitClientResults();

            if (crd.isLocal())
                initCoordinator(p, topVer);

            try {
                IgniteInternalFuture<R> fut = exec.apply((I)msg.request());

                fut.listen(f -> {
                    if (f.error() != null)
                        p.resFut.onDone(f.error());
                    else
                        p.resFut.onDone(f.result());

<<<<<<< HEAD
                if (!ctx.clientNode() || p.waitClnRes) {
                    assert crd != null;
=======
                    if (!ctx.clientNode()) {
                        assert crd != null;
>>>>>>> ab278862

                        sendSingleMessage(p);
                    }
                });

                p.initFut.onDone();
            }
            catch (Throwable err) {
                U.error(log, "Failed to handle InitMessage [id=" + p.id + ']', err);

                p.resFut.onDone(err);

                if (!ctx.clientNode())
                    sendSingleMessage(p);
            }
        });

        ctx.discovery().setCustomEventListener(FullMessage.class, (topVer, snd, msg0) -> {
            if (msg0.type() != type.ordinal())
                return;

            FullMessage<R> msg = (FullMessage<R>)msg0;

            Process p = processes.get(msg.processId());

            if (p == null) {
                log.warning("Received the finish distributed process message for an uninitialized process " +
                    "(possible cause is message's double delivering) [msg=" +
                    msg + ']');

                return;
            }

            try {
                finish.apply(p.id, msg.result(), msg.error());
            }
            catch (Throwable err) {
                U.error(log, "Failed to handle FullMessage [id=" + p.id + ']', err);
            }
            finally {
                processes.remove(msg.processId());
            }
        });

        ctx.io().addMessageListener(GridTopic.TOPIC_DISTRIBUTED_PROCESS, (nodeId, msg0, plc) -> {
            if (msg0 instanceof SingleNodeMessage && ((SingleNodeMessage)msg0).type() == type.ordinal()) {
                SingleNodeMessage<R> msg = (SingleNodeMessage<R>)msg0;

                if (msg.type() == type.ordinal())
                    onSingleNodeMessageReceived(msg, nodeId);
            }
        });

        ctx.event().addDiscoveryEventListener((evt, discoCache) -> {
            UUID leftNodeId = evt.eventNode().id();

            for (Process p : processes.values()) {
                p.initFut.listen(fut -> {
                    if (F.eq(leftNodeId, p.crdId)) {
                        ClusterNode crd = coordinator();

                        if (crd == null) {
                            onAllServersLeft();

                            return;
                        }

                        p.crdId = crd.id();

                        if (crd.isLocal())
                            initCoordinator(p, discoCache.version());

                        if (!ctx.clientNode() || p.waitClnRes)
                            p.resFut.listen(f -> sendSingleMessage(p));
                    }
                    else if (F.eq(ctx.localNodeId(), p.crdId)) {
                        boolean isEmpty = false;

                        synchronized (mux) {
                            if (p.remaining.remove(leftNodeId))
                                isEmpty = p.remaining.isEmpty();
                        }

                        if (isEmpty)
                            finishProcess(p);
                    }
                });
            }
        }, EVT_NODE_FAILED, EVT_NODE_LEFT);
    }

    /**
     * Starts distributed process.
     *
     * @param id Process id.
     * @param req Initial request.
     */
    public void start(UUID id, I req) {
        try {
            ctx.discovery().sendCustomEvent(initMsgFactory.apply(id, req));
        }
        catch (IgniteCheckedException e) {
            log.warning("Unable to start process.", e);
        }
    }

    /**
     * Initiates process coordinator.
     *
     * @param p Process.
     * @param topVer Topology version.
     */
    private void initCoordinator(Process p, AffinityTopologyVersion topVer) {
        synchronized (mux) {
            if (p.initCrdFut.isDone())
                return;

            assert p.remaining.isEmpty();

            p.remaining.addAll(F.viewReadOnly(
                p.waitClnRes ? ctx.discovery().nodes(topVer) : ctx.discovery().serverNodes(topVer),
                F.node2id()));

            p.initCrdFut.onDone();
        }
    }

    /**
     * Sends single node message to coordinator.
     *
     * @param p Process.
     */
    private void sendSingleMessage(Process p) {
        assert p.resFut.isDone();

        SingleNodeMessage<R> singleMsg = new SingleNodeMessage<>(p.id, type, p.resFut.result(), p.resFut.error());

        UUID crdId = p.crdId;

        if (F.eq(ctx.localNodeId(), crdId))
            onSingleNodeMessageReceived(singleMsg, crdId);
        else {
            try {
                ctx.io().sendToGridTopic(crdId, GridTopic.TOPIC_DISTRIBUTED_PROCESS, singleMsg, SYSTEM_POOL);
            }
            catch (ClusterTopologyCheckedException e) {
                // The coordinator has failed. The single message will be sent when a new coordinator initialized.
                if (log.isDebugEnabled()) {
                    log.debug("Failed to send a single message to coordinator: [crdId=" + crdId +
                        ", processId=" + p.id + ", error=" + e.getMessage() + ']');
                }
            }
            catch (IgniteCheckedException e) {
                log.error("Unable to send message to coordinator.", e);

                ctx.failure().process(new FailureContext(CRITICAL_ERROR,
                    new Exception("Unable to send message to coordinator.", e)));
            }
        }
    }

    /**
     * Processes the received single node message.
     *
     * @param msg Message.
     * @param nodeId Node id.
     */
    private void onSingleNodeMessageReceived(SingleNodeMessage<R> msg, UUID nodeId) {
        Process p = processes.computeIfAbsent(msg.processId(), id -> new Process(msg.processId()));

        p.initCrdFut.listen(f -> {
            boolean isEmpty;

            synchronized (mux) {
                if (p.remaining.remove(nodeId))
                    p.singleMsgs.put(nodeId, msg);

                isEmpty = p.remaining.isEmpty();
            }

            if (isEmpty)
                finishProcess(p);
        });
    }

    /**
     * Creates and sends finish message when all single nodes result received.
     *
     * @param p Process.
     */
    private void finishProcess(Process p) {
        HashMap<UUID, R> res = new HashMap<>();

        HashMap<UUID, Throwable> err = new HashMap<>();

        p.singleMsgs.forEach((uuid, msg) -> {
            if (msg.hasError())
                err.put(uuid, msg.error());
            else
                res.put(uuid, msg.response());
        });

        FullMessage<R> msg = new FullMessage<>(p.id, type, res, err);

        try {
            ctx.discovery().sendCustomEvent(msg);
        }
        catch (IgniteCheckedException e) {
            log.warning("Unable to send action message.", e);
        }
    }

    /** Handles case when all server nodes have left the grid. */
    private void onAllServersLeft() {
        processes.clear();
    }

    /** @return Cluster coordinator, {@code null} if failed to determine. */
    private @Nullable ClusterNode coordinator() {
        return U.oldest(ctx.discovery().aliveServerNodes(), null);
    }

    /** The process meta information. */
    private class Process {
        /** Process id. */
        private final UUID id;

        /** Init coordinator future. */
        private final GridFutureAdapter<Void> initCrdFut = new GridFutureAdapter<>();

        /** Coordinator node id. */
        private volatile UUID crdId;

        /** Init process future. */
        private final GridFutureAdapter<Void> initFut = new GridFutureAdapter<>();

        /** Remaining nodes ids to received single nodes result. */
        private final Set<UUID> remaining = new GridConcurrentHashSet<>();

        /** If {@code true} it waits client nodes results, otherwise only server nodes results are awaited. */
        private volatile boolean waitClnRes;

        /** Future for a local action result. */
        private final GridFutureAdapter<R> resFut = new GridFutureAdapter<>();

        /** Nodes results. */
        private final ConcurrentHashMap<UUID, SingleNodeMessage<R>> singleMsgs = new ConcurrentHashMap<>();

        /** @param id Process id. */
        private Process(UUID id) {
            this.id = id;
        }
    }

    /** Defines distributed processes. */
    public enum DistributedProcessType {
        /** For test purposes only. */
        TEST_PROCESS,

        /**
         * Master key change prepare process.
         *
         * @see GridEncryptionManager
         */
        MASTER_KEY_CHANGE_PREPARE,

        /**
         * Master key change finish process.
         *
         * @see GridEncryptionManager
         */
        MASTER_KEY_CHANGE_FINISH,

        /**
         * Start snapshot procedure.
         *
         * @see IgniteSnapshotManager
         */
        START_SNAPSHOT,

        /**
         * End snapshot procedure.
         *
         * @see IgniteSnapshotManager
         */
        END_SNAPSHOT,

        /**
         * Cache group encyption key change prepare phase.
         */
        CACHE_GROUP_KEY_CHANGE_PREPARE,

        /**
         * Cache group encyption key change perform phase.
         */
        CACHE_GROUP_KEY_CHANGE_FINISH,

        /**
         * Rotate performance statistics.
         */
        PERFORMANCE_STATISTICS_ROTATE,

        /**
         * Cache group restore prepare phase.
         */
        RESTORE_CACHE_GROUP_SNAPSHOT_PREPARE,

        /**
         * Cache group restore preload phase.
         */
        RESTORE_CACHE_GROUP_SNAPSHOT_PRELOAD,

        /**
         * Cache group restore cache start phase.
         */
        RESTORE_CACHE_GROUP_SNAPSHOT_START,

        /**
         * Cache group restore cache stop phase.
         */
        RESTORE_CACHE_GROUP_SNAPSHOT_STOP,

        /**
         * Cache group restore rollback phase.
         */
        RESTORE_CACHE_GROUP_SNAPSHOT_ROLLBACK,

        /**
         * Incremental snapshot restore start phase.
         */
        RESTORE_INCREMENTAL_SNAPSHOT_START
    }
}<|MERGE_RESOLUTION|>--- conflicted
+++ resolved
@@ -156,13 +156,8 @@
                     else
                         p.resFut.onDone(f.result());
 
-<<<<<<< HEAD
-                if (!ctx.clientNode() || p.waitClnRes) {
-                    assert crd != null;
-=======
-                    if (!ctx.clientNode()) {
+                    if (!ctx.clientNode() || p.waitClnRes) {
                         assert crd != null;
->>>>>>> ab278862
 
                         sendSingleMessage(p);
                     }
