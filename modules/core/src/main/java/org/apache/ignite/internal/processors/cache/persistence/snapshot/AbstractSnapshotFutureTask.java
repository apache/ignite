--- conflicted
+++ resolved
@@ -19,11 +19,7 @@
 
 import java.util.UUID;
 import java.util.concurrent.atomic.AtomicBoolean;
-<<<<<<< HEAD
-import org.apache.ignite.IgniteLogger;
-=======
 import org.apache.ignite.internal.IgniteFutureCancelledCheckedException;
->>>>>>> 4e48cb31
 import org.apache.ignite.internal.util.future.GridFutureAdapter;
 import org.apache.ignite.internal.util.tostring.GridToStringExclude;
 import org.apache.ignite.internal.util.typedef.internal.S;
@@ -31,13 +27,6 @@
 
 /** */
 public abstract class AbstractSnapshotFutureTask<T> extends GridFutureAdapter<T> {
-<<<<<<< HEAD
-    /** Ignite logger. */
-    @GridToStringExclude
-    @Nullable protected final IgniteLogger log;
-
-=======
->>>>>>> 4e48cb31
     /** Node id which cause snapshot operation. */
     protected final UUID srcNodeId;
 
@@ -53,21 +42,12 @@
 
     /**
      * Ctor.
-<<<<<<< HEAD
-     * @param log Logger.
-=======
      *
->>>>>>> 4e48cb31
      * @param srcNodeId Snapshot operation originator node id.
      * @param reqId Snapshot operation request id.
      * @param snpName Snapshot name.
      */
-<<<<<<< HEAD
-    protected AbstractSnapshotFutureTask(@Nullable IgniteLogger log, UUID srcNodeId, UUID reqId, String snpName) {
-        this.log = log;
-=======
     protected AbstractSnapshotFutureTask(UUID srcNodeId, UUID reqId, String snpName) {
->>>>>>> 4e48cb31
         this.srcNodeId = srcNodeId;
         this.reqId = reqId;
         this.snpName = snpName;
@@ -77,54 +57,13 @@
      * Initiates snapshot task.
      *
      * @return {@code true} if task started by this call.
-<<<<<<< HEAD
-=======
      * @see #doStart()
->>>>>>> 4e48cb31
      */
     public final boolean start() {
         return !isDone() && started.compareAndSet(false, true) && doStart();
     }
 
-    /** */
-    protected abstract boolean doStart();
-
-    /** */
-    protected abstract boolean doStop();
-
     /**
-<<<<<<< HEAD
-     * @param th An exception which occurred during snapshot processing.
-     */
-    public void acceptException(Throwable th) {
-        assert th != null;
-
-        onDone(null, th, false);
-    }
-
-    /** {@inheritDoc} */
-    @Override public final boolean cancel() {
-        return onDone(null, null, true) && doStop();
-    }
-
-    /**
-     * @return Snapshot name.
-     */
-    public final String snapshotName() {
-        return snpName;
-    }
-
-    /**
-     * @return Node id which triggers this operation.
-     */
-    public final UUID sourceNodeId() {
-        return srcNodeId;
-    }
-
-    /**
-     * @return Snapshot operation request ID.
-     */
-=======
      * Is called once when the future starts.
      *
      * @see #start()
@@ -186,7 +125,6 @@
     /**
      * @return Snapshot operation request ID.
      */
->>>>>>> 4e48cb31
     public final UUID requestId() {
         return reqId;
     }
