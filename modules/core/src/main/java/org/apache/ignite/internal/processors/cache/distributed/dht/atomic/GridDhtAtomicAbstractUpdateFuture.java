--- conflicted
+++ resolved
@@ -81,11 +81,7 @@
     private final CI2<GridNearAtomicAbstractUpdateRequest, GridNearAtomicUpdateResponse> completionCb;
 
     /** Update request. */
-<<<<<<< HEAD
-    protected final GridNearAtomicUpdateRequest updateReq;
-=======
     private final GridNearAtomicAbstractUpdateRequest updateReq;
->>>>>>> 458d78f0
 
     /** Update response. */
     final GridNearAtomicUpdateResponse updateRes;
