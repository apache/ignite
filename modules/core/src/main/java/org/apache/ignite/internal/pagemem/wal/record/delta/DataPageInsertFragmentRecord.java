--- conflicted
+++ resolved
@@ -19,16 +19,13 @@
 
 import org.apache.ignite.IgniteCheckedException;
 import org.apache.ignite.internal.pagemem.PageMemory;
-<<<<<<< HEAD
 import org.apache.ignite.internal.pagemem.wal.WALPointer;
 import org.apache.ignite.internal.pagemem.wal.record.DataRecord;
 import org.apache.ignite.internal.pagemem.wal.record.WALReferenceAwareRecord;
-import org.apache.ignite.internal.processors.cache.persistence.tree.io.DataPageIO;
-=======
 import org.apache.ignite.internal.processors.cache.persistence.tree.io.AbstractDataPageIO;
 import org.apache.ignite.internal.processors.cache.persistence.tree.io.PageIO;
 import org.apache.ignite.internal.util.tostring.GridToStringExclude;
->>>>>>> 8f2045e3
+import org.apache.ignite.internal.util.typedef.internal.S;
 import org.apache.ignite.internal.util.typedef.internal.S;
 
 /**
@@ -48,12 +45,8 @@
     private WALPointer reference;
 
     /** Actual fragment data. */
-<<<<<<< HEAD
+    @GridToStringExclude
     private byte[] payload;
-=======
-    @GridToStringExclude
-    private final byte[] payload;
->>>>>>> 8f2045e3
 
     /**
      * @param grpId Cache group ID.
@@ -123,7 +116,6 @@
     }
 
     /** {@inheritDoc} */
-<<<<<<< HEAD
     @Override public int payloadSize() {
         return payloadSize;
     }
@@ -149,12 +141,5 @@
                 "payloadSize", payloadSize,
                 "offset", offset,
                 "super", super.toString());
-=======
-    @Override public String toString() {
-        return S.toString(DataPageInsertFragmentRecord.class, this,
-            "payloadSize", payload.length,
-            "super", super.toString()
-        );
->>>>>>> 8f2045e3
     }
 }