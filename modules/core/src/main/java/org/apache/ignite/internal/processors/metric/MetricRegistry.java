/*
 * Licensed to the Apache Software Foundation (ASF) under one or more
 * contributor license agreements.  See the NOTICE file distributed with
 * this work for additional information regarding copyright ownership.
 * The ASF licenses this file to You under the Apache License, Version 2.0
 * (the "License"); you may not use this file except in compliance with
 * the License.  You may obtain a copy of the License at
 *
 *      http://www.apache.org/licenses/LICENSE-2.0
 *
 * Unless required by applicable law or agreed to in writing, software
 * distributed under the License is distributed on an "AS IS" BASIS,
 * WITHOUT WARRANTIES OR CONDITIONS OF ANY KIND, either express or implied.
 * See the License for the specific language governing permissions and
 * limitations under the License.
 */

package org.apache.ignite.internal.processors.metric;

import java.util.Iterator;
import java.util.concurrent.ConcurrentHashMap;
import java.util.concurrent.locks.ReadWriteLock;
import java.util.concurrent.locks.ReentrantReadWriteLock;
import java.util.function.BooleanSupplier;
import java.util.function.DoubleSupplier;
import java.util.function.IntSupplier;
import java.util.function.LongConsumer;
import java.util.function.LongSupplier;
import java.util.function.Supplier;
import org.apache.ignite.IgniteLogger;
import org.apache.ignite.internal.processors.metric.impl.BooleanGauge;
import org.apache.ignite.internal.processors.metric.impl.BooleanMetricImpl;
import org.apache.ignite.internal.processors.metric.impl.DoubleGauge;
import org.apache.ignite.internal.processors.metric.impl.DoubleMetricImpl;
import org.apache.ignite.internal.processors.metric.impl.HistogramMetric;
import org.apache.ignite.internal.processors.metric.impl.HitRateMetric;
import org.apache.ignite.internal.processors.metric.impl.IntGauge;
import org.apache.ignite.internal.processors.metric.impl.IntMetricImpl;
import org.apache.ignite.internal.processors.metric.impl.LongAdderMetric;
import org.apache.ignite.internal.processors.metric.impl.LongAdderWithDelegateMetric;
import org.apache.ignite.internal.processors.metric.impl.LongGauge;
import org.apache.ignite.internal.processors.metric.impl.AtomicLongMetric;
import org.apache.ignite.internal.processors.metric.impl.ObjectGauge;
import org.apache.ignite.internal.processors.metric.impl.ObjectMetricImpl;
import org.apache.ignite.spi.metric.BooleanMetric;
import org.apache.ignite.spi.metric.IntMetric;
import org.apache.ignite.spi.metric.LongMetric;
import org.apache.ignite.spi.metric.Metric;
import org.jetbrains.annotations.NotNull;
import org.jetbrains.annotations.Nullable;

import static org.apache.ignite.internal.processors.metric.impl.MetricUtils.metricName;
import static org.apache.ignite.internal.util.lang.GridFunc.nonThrowableSupplier;

/**
 * Metric registry.
 */
public class MetricRegistry implements Iterable<Metric> {
    /** Registry name. */
<<<<<<< HEAD
    private String regName;

    /** Disabled flag. */
    private boolean disabled;
=======
    private String grpName;
>>>>>>> 54da8388

    /** Logger. */
    private IgniteLogger log;

    /** Registered metrics. */
    private final ConcurrentHashMap<String, Metric> metrics = new ConcurrentHashMap<>();

    /** Lock to prevent concurrent adds and disable/enable operations. */
    private final ReadWriteLock disableLock = new ReentrantReadWriteLock();

    /**
     * @param regName Group name.
     * @param disabled Disabled flag.
     * @param log Logger.
     */
    public MetricRegistry(String regName, boolean disabled, IgniteLogger log) {
        this.regName = regName;
        this.disabled = disabled;
        this.log = log;
    }

    /**
     * @param name Name of the metric.
     * @return Metric with specified name if exists. Null otherwise.
     */
    @Nullable public <M extends Metric> M findMetric(String name) {
        return (M)metrics.get(name);
    }

    /** Resets state of this metric set. */
    public void reset() {
        for (Metric m : metrics.values())
            m.reset();
    }

    /**
     * Creates and register named gauge.
     * Returned instance are thread safe.
     *
     * @param name Name.
     * @param type Type.
     * @param desc Description.
     * @return {@link ObjectMetricImpl}
     */
    public <T> ObjectMetricImpl<T> objectMetric(String name, Class<T> type, @Nullable String desc) {
        return addMetric(name, new ObjectMetricImpl<>(metricName(regName, name), desc, type));
    }

    /** {@inheritDoc} */
    @NotNull @Override public Iterator<Metric> iterator() {
        return metrics.values().iterator();
    }

    /**
     * Register existing metrics in this group with the specified name.
     *
     * @param metric Metric.
     */
    public void register(Metric metric) {
        addMetric(metric.name(), metric);
    }

    /**
     * Removes metrics with the {@code name}.
     *
     * @param name Metric name.
     */
    public void remove(String name) {
        metrics.remove(name);
    }

    /**
     * Registers {@link BooleanMetric} which value will be queried from the specified supplier.
     *
     * @param name Name.
     * @param supplier Supplier.
     * @param desc Description.
     */
    public void register(String name, BooleanSupplier supplier, @Nullable String desc) {
        addMetric(name, new BooleanGauge(metricName(regName, name), desc, nonThrowableSupplier(supplier, log)));
    }

    /**
     * Registers {@link DoubleSupplier} which value will be queried from the specified supplier.
     *
     * @param name Name.
     * @param supplier Supplier.
     * @param desc Description.
     */
    public void register(String name, DoubleSupplier supplier, @Nullable String desc) {
        addMetric(name, new DoubleGauge(metricName(regName, name), desc, nonThrowableSupplier(supplier, log)));
    }

    /**
     * Registers {@link IntMetric} which value will be queried from the specified supplier.
     *
     * @param name Name.
     * @param supplier Supplier.
     * @param desc Description.
     */
    public void register(String name, IntSupplier supplier, @Nullable String desc) {
        addMetric(name, new IntGauge(metricName(regName, name), desc, nonThrowableSupplier(supplier, log)));
    }

    /**
     * Registers {@link LongMetric} which value will be queried from the specified supplier.
     *
     * @param name Name.
     * @param supplier Supplier.
     * @param desc Description.
     */
    public void register(String name, LongSupplier supplier, @Nullable String desc) {
        addMetric(name, new LongGauge(metricName(regName, name), desc, nonThrowableSupplier(supplier, log)));
    }

    /**
     * Registers {@link ObjectGauge} which value will be queried from the specified {@link Supplier}.
     *
     * @param name Name.
     * @param supplier Supplier.
     * @param type Type.
     * @param desc Description.
     */
    public <T> void register(String name, Supplier<T> supplier, Class<T> type, @Nullable String desc) {
        addMetric(name, new ObjectGauge<>(metricName(regName, name), desc, nonThrowableSupplier(supplier, log), type));
    }

    /**
     * Creates and register named metric.
     * Returned instance are thread safe.
     *
     * @param name Name.
     * @param desc Description.
     * @return {@link DoubleMetricImpl}.
     */
    public DoubleMetricImpl doubleMetric(String name, @Nullable String desc) {
        return addMetric(name, new DoubleMetricImpl(metricName(regName, name), desc));
    }

    /**
     * Creates and register named metric.
     * Returned instance are thread safe.
     *
     * @param name Name.
     * @param desc Description.
     * @return {@link IntMetricImpl}.
     */
    public IntMetricImpl intMetric(String name, @Nullable String desc) {
        return addMetric(name, new IntMetricImpl(metricName(regName, name), desc));
    }

    /**
     * Creates and register named metric.
     * Returned instance are thread safe.
     *
     * @param name Name.
     * @param desc Description.
     * @return {@link AtomicLongMetric}.
     */
<<<<<<< HEAD
    public LongMetricImpl metric(String name, @Nullable String desc) {
        return addMetric(name, new LongMetricImpl(metricName(regName, name), desc));
=======
    public AtomicLongMetric longMetric(String name, @Nullable String desc) {
        return addMetric(name, new AtomicLongMetric(metricName(grpName, name), desc));
>>>>>>> 54da8388
    }

    /**
     * Creates and register named metric.
     * Returned instance are thread safe.
     *
     * @param name Name.
     * @param desc Description.
     * @return {@link LongAdderMetric}.
     */
<<<<<<< HEAD
    public LongAdderMetricImpl longAdderMetric(String name, @Nullable String desc) {
        return addMetric(name, new LongAdderMetricImpl(metricName(regName, name), desc));
=======
    public LongAdderMetric longAdderMetric(String name, @Nullable String desc) {
        return addMetric(name, new LongAdderMetric(metricName(grpName, name), desc));
    }

    /**
     * Creates and register named metric.
     * Returned instance are thread safe.
     *
     * @param name Name.
     * @param delegate Delegate to which all updates from new metric will be delegated to.
     * @param desc Description.
     * @return {@link LongAdderWithDelegateMetric}.
     */
    public LongAdderMetric longAdderMetric(String name, LongConsumer delegate, @Nullable String desc) {
        return addMetric(name, new LongAdderWithDelegateMetric(metricName(grpName, name), delegate, desc));
>>>>>>> 54da8388
    }

    /**
     * Creates and register hit rate metric.
     *
     * It will accumulates approximate hit rate statistics.
     * Calculates number of hits in last rateTimeInterval milliseconds.
     *
     * @param rateTimeInterval Rate time interval.
     * @param size Array size for underlying calculations.
     * @return {@link HitRateMetric}
     * @see HitRateMetric
     */
    public HitRateMetric hitRateMetric(String name, @Nullable String desc, long rateTimeInterval, int size) {
        return addMetric(name, new HitRateMetric(metricName(regName, name), desc, rateTimeInterval, size));
    }

    /**
     * Creates and register named gauge.
     * Returned instance are thread safe.
     *
     * @param name Name.
     * @param desc Description.
     * @return {@link BooleanMetricImpl}
     */
    public BooleanMetricImpl booleanMetric(String name, @Nullable String desc) {
        return addMetric(name, new BooleanMetricImpl(metricName(regName, name), desc));
    }

    /**
     * Creates and registre named histogram gauge.
     *
     * @param name Name
     * @param bounds Bounds of measurements.
     * @param desc Description.
     * @return {@link HistogramMetric}
     */
    public HistogramMetric histogram(String name, long[] bounds, @Nullable String desc) {
        return addMetric(name, new HistogramMetric(metricName(regName, name), desc, bounds));
    }

    /**
     * Adds metrics if not exists already.
     *
     * @param name Name.
     * @param metric Metric
     * @param <T> Type of metric.
     * @return Registered metric.
     */
    private <T extends Metric> T addMetric(String name, T metric) {
        disableLock.readLock().lock();

        try {
            metric.disabled(disabled);

            T old = (T)metrics.putIfAbsent(name, metric);

            if(old != null)
                return old;

            return metric;
        }
        finally {
            disableLock.readLock().unlock();
        }
    }

    /** @return {@code True} if this registry disabled {@code false} otherwise. */
    public boolean disabled() {
        return disabled;
    }

    /**
     * Sets {@link #disabled} flag value.
     * This will disable or enable all metrics belongs to this registry.
     */
    public void disabled(boolean disabled) {
        this.disabled = disabled;

        disableLock.writeLock().lock();

        try {
            metrics.forEach((n, m) -> m.disabled(disabled));
        }
        finally {
            disableLock.writeLock().unlock();
        }
    }

    /** @return Registry name. */
    public String name() {
        return regName;
    }
}<|MERGE_RESOLUTION|>--- conflicted
+++ resolved
@@ -57,14 +57,10 @@
  */
 public class MetricRegistry implements Iterable<Metric> {
     /** Registry name. */
-<<<<<<< HEAD
     private String regName;
 
     /** Disabled flag. */
     private boolean disabled;
-=======
-    private String grpName;
->>>>>>> 54da8388
 
     /** Logger. */
     private IgniteLogger log;
@@ -224,13 +220,8 @@
      * @param desc Description.
      * @return {@link AtomicLongMetric}.
      */
-<<<<<<< HEAD
-    public LongMetricImpl metric(String name, @Nullable String desc) {
-        return addMetric(name, new LongMetricImpl(metricName(regName, name), desc));
-=======
     public AtomicLongMetric longMetric(String name, @Nullable String desc) {
-        return addMetric(name, new AtomicLongMetric(metricName(grpName, name), desc));
->>>>>>> 54da8388
+        return addMetric(name, new AtomicLongMetric(metricName(regName, name), desc));
     }
 
     /**
@@ -241,12 +232,8 @@
      * @param desc Description.
      * @return {@link LongAdderMetric}.
      */
-<<<<<<< HEAD
-    public LongAdderMetricImpl longAdderMetric(String name, @Nullable String desc) {
-        return addMetric(name, new LongAdderMetricImpl(metricName(regName, name), desc));
-=======
     public LongAdderMetric longAdderMetric(String name, @Nullable String desc) {
-        return addMetric(name, new LongAdderMetric(metricName(grpName, name), desc));
+        return addMetric(name, new LongAdderMetric(metricName(regName, name), desc));
     }
 
     /**
@@ -259,8 +246,7 @@
      * @return {@link LongAdderWithDelegateMetric}.
      */
     public LongAdderMetric longAdderMetric(String name, LongConsumer delegate, @Nullable String desc) {
-        return addMetric(name, new LongAdderWithDelegateMetric(metricName(grpName, name), delegate, desc));
->>>>>>> 54da8388
+        return addMetric(name, new LongAdderWithDelegateMetric(metricName(regName, name), delegate, desc));
     }
 
     /**
