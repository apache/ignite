/*
 * Licensed to the Apache Software Foundation (ASF) under one or more
 * contributor license agreements.  See the NOTICE file distributed with
 * this work for additional information regarding copyright ownership.
 * The ASF licenses this file to You under the Apache License, Version 2.0
 * (the "License"); you may not use this file except in compliance with
 * the License.  You may obtain a copy of the License at
 *
 *      http://www.apache.org/licenses/LICENSE-2.0
 *
 * Unless required by applicable law or agreed to in writing, software
 * distributed under the License is distributed on an "AS IS" BASIS,
 * WITHOUT WARRANTIES OR CONDITIONS OF ANY KIND, either express or implied.
 * See the License for the specific language governing permissions and
 * limitations under the License.
 */

package org.apache.ignite.internal.processors.resource;

<<<<<<< HEAD
import org.apache.ignite.*;
import org.apache.ignite.internal.*;
import org.jetbrains.annotations.*;
=======
import org.apache.ignite.IgniteCheckedException;
import org.apache.ignite.internal.IgnitionEx;
>>>>>>> 2b16b574

/**
 * Interface was introduced to avoid compile-time dependency on spring framework. Spring resource context
 * provides optional spring resource injectors, it can be passed to factory method
 * starting Ignite {@link IgnitionEx#start(GridSpringResourceContext)}.
 */
public interface GridSpringResourceContext {
    /**
     * @return Spring bean injector.
     */
    public GridResourceInjector springBeanInjector();

    /**
     * @return Spring context injector.
     */
    public GridResourceInjector springContextInjector();

    /**
     * Return original object if AOP used with proxy objects.
     *
     * @param target Target object.
     * @return Original object wrapped by proxy.
     * @throws IgniteCheckedException If unwrap failed.
     */
    public Object unwrapTarget(Object target) throws IgniteCheckedException;
<<<<<<< HEAD

    /**
     * @param bean Spring bean.
     */
    public void autowireBean(@Nullable Object bean);
}
=======
}
>>>>>>> 2b16b574
<|MERGE_RESOLUTION|>--- conflicted
+++ resolved
@@ -17,14 +17,9 @@
 
 package org.apache.ignite.internal.processors.resource;
 
-<<<<<<< HEAD
-import org.apache.ignite.*;
-import org.apache.ignite.internal.*;
-import org.jetbrains.annotations.*;
-=======
 import org.apache.ignite.IgniteCheckedException;
 import org.apache.ignite.internal.IgnitionEx;
->>>>>>> 2b16b574
+import org.jetbrains.annotations.Nullable;
 
 /**
  * Interface was introduced to avoid compile-time dependency on spring framework. Spring resource context
@@ -50,13 +45,9 @@
      * @throws IgniteCheckedException If unwrap failed.
      */
     public Object unwrapTarget(Object target) throws IgniteCheckedException;
-<<<<<<< HEAD
 
     /**
      * @param bean Spring bean.
      */
     public void autowireBean(@Nullable Object bean);
-}
-=======
-}
->>>>>>> 2b16b574
+}