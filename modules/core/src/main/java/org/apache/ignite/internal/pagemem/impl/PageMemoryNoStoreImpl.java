--- conflicted
+++ resolved
@@ -238,12 +238,8 @@
     }
 
     /** {@inheritDoc} */
-<<<<<<< HEAD
-    @Override public void stop() throws IgniteException {
-=======
     @SuppressWarnings("OverlyStrongTypeCast")
     @Override public void stop(boolean deallocate) throws IgniteException {
->>>>>>> 96c271ba
         if (log.isDebugEnabled())
             log.debug("Stopping page memory.");
 
