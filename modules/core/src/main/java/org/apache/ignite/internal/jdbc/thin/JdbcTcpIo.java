/*
 * Licensed to the Apache Software Foundation (ASF) under one or more
 * contributor license agreements.  See the NOTICE file distributed with
 * this work for additional information regarding copyright ownership.
 * The ASF licenses this file to You under the Apache License, Version 2.0
 * (the "License"); you may not use this file except in compliance with
 * the License.  You may obtain a copy of the License at
 *
 *      http://www.apache.org/licenses/LICENSE-2.0
 *
 * Unless required by applicable law or agreed to in writing, software
 * distributed under the License is distributed on an "AS IS" BASIS,
 * WITHOUT WARRANTIES OR CONDITIONS OF ANY KIND, either express or implied.
 * See the License for the specific language governing permissions and
 * limitations under the License.
 */

package org.apache.ignite.internal.jdbc.thin;

import java.io.BufferedInputStream;
import java.io.BufferedOutputStream;
import java.io.IOException;
import java.util.ArrayList;
import java.util.Collections;
import java.util.List;
import org.apache.ignite.IgniteCheckedException;
import org.apache.ignite.IgniteLogger;
import org.apache.ignite.internal.binary.BinaryReaderExImpl;
import org.apache.ignite.internal.binary.BinaryWriterExImpl;
import org.apache.ignite.internal.binary.streams.BinaryHeapInputStream;
import org.apache.ignite.internal.binary.streams.BinaryHeapOutputStream;
import org.apache.ignite.internal.processors.odbc.SqlListenerColumnMeta;
import org.apache.ignite.internal.processors.odbc.SqlListenerProtocolVersion;
import org.apache.ignite.internal.processors.odbc.SqlListenerQueryExecuteResult;
import org.apache.ignite.internal.processors.odbc.SqlListenerQueryFetchResult;
import org.apache.ignite.internal.processors.odbc.SqlListenerRequest;
import org.apache.ignite.internal.processors.odbc.SqlListenerResponse;
import org.apache.ignite.internal.processors.odbc.SqlNioListener;
import org.apache.ignite.internal.processors.odbc.jdbc.JdbcObjectReader;
import org.apache.ignite.internal.processors.odbc.jdbc.JdbcObjectWriter;
import org.apache.ignite.internal.util.ipc.IpcEndpoint;
import org.apache.ignite.internal.util.ipc.IpcEndpointFactory;
import org.apache.ignite.internal.util.typedef.F;
import org.apache.ignite.internal.util.typedef.internal.U;

/**
 * JDBC IO layer implementation based on blocking IPC streams.
 */
public class JdbcTcpIo {
    /** Current version. */
    private static final SqlListenerProtocolVersion CURRENT_VER = SqlListenerProtocolVersion.create(2, 1, 0);

    /** Initial output stream capacity for handshake. */
    private static final int HANDSHAKE_MSG_SIZE = 10;

    /** Initial output for query message. */
    private static final int QUERY_EXEC_MSG_INIT_CAP = 1024;

    /** Initial output for query fetch message. */
    private static final int QUERY_FETCH_MSG_SIZE = 13;

    /** Initial output for query close message. */
    private static final int QUERY_CLOSE_MSG_SIZE = 9;

    /** Logger. */
    private final IgniteLogger log;

    /** Server endpoint address. */
    private final String endpointAddr;

    /** Endpoint. */
    private IpcEndpoint endpoint;

    /** Output stream. */
    private BufferedOutputStream out;

    /** Input stream. */
    private BufferedInputStream in;

    /** Distributed joins. */
    private boolean distributedJoins;

    /** Enforce join order. */
    private boolean enforceJoinOrder;

<<<<<<< HEAD
    /** Object reader. */
    private final JdbcObjectReader objReader = new JdbcObjectReader();

    /** Object writer. */
    private final JdbcObjectWriter objWriter = new JdbcObjectWriter();

    /** Closed. */
=======
    /** Closed flag. */
>>>>>>> 32e627ed
    private boolean closed;

    /**
     * @param endpointAddr Endpoint.
     * @param distributedJoins Distributed joins flag.
     * @param enforceJoinOrder Enforce join order flag.
     * @param log Logger to use.
     */
    JdbcTcpIo(String endpointAddr, boolean distributedJoins, boolean enforceJoinOrder, IgniteLogger log) {
        assert endpointAddr != null;

        this.endpointAddr = endpointAddr;
        this.distributedJoins = distributedJoins;
        this.enforceJoinOrder= enforceJoinOrder;
        this.log = log;
    }

    /**
     * @throws IgniteCheckedException On error.
     * @throws IOException On IO error in handshake.
     */
    public void start() throws IgniteCheckedException, IOException {
        endpoint = IpcEndpointFactory.connectEndpoint(endpointAddr, log);

        out = new BufferedOutputStream(endpoint.outputStream());
        in = new BufferedInputStream(endpoint.inputStream());

        handshake();
    }

    /**
     * @throws IOException On error.
     * @throws IgniteCheckedException On error.
     */
    public void handshake() throws IOException, IgniteCheckedException {
        BinaryWriterExImpl writer = new BinaryWriterExImpl(null, new BinaryHeapOutputStream(HANDSHAKE_MSG_SIZE),
            null, null);

        writer.writeByte((byte)SqlListenerRequest.HANDSHAKE);

        writer.writeShort(CURRENT_VER.major());
        writer.writeShort(CURRENT_VER.minor());
        writer.writeShort(CURRENT_VER.maintenance());

        writer.writeByte(SqlNioListener.JDBC_CLIENT);

        writer.writeBoolean(distributedJoins);
        writer.writeBoolean(enforceJoinOrder);

        send(writer.array());

        BinaryReaderExImpl reader = new BinaryReaderExImpl(null, new BinaryHeapInputStream(read()),
            null, null, false);

        boolean accepted = reader.readBoolean();

        if (accepted)
            return;

        short maj = reader.readShort();
        short min = reader.readShort();
        short maintenance = reader.readShort();

        String err = reader.readString();

        SqlListenerProtocolVersion ver = SqlListenerProtocolVersion.create(maj, min, maintenance);

        throw new IgniteCheckedException("Ignite node reject handshake message: " +
            "the protocol version is not supported by Ignite version: " + ver + (F.isEmpty(err) ? "" : ". " +
            "The driver protocol version introduced in Ignite version: " + CURRENT_VER.toString() + ". " +
            "Error message: " + err));
    }

    /**
     * @param cache Cache name.
     * @param sql SQL statement.
     * @param args Query parameters.
     * @return Execute query results.
     * @throws IOException On error.
     * @throws IgniteCheckedException On error.
     */
    public SqlListenerQueryExecuteResult queryExecute(String cache, String sql, Object[] args)
        throws IOException, IgniteCheckedException {
        BinaryWriterExImpl writer = new BinaryWriterExImpl(null, new BinaryHeapOutputStream(QUERY_EXEC_MSG_INIT_CAP),
            null, null);

        writer.writeByte((byte)SqlListenerRequest.QRY_EXEC);

        writer.writeString(cache);
        writer.writeString(sql);
        writer.writeInt(args == null ? 0 : args.length);

        if (args != null) {
            for (Object arg : args)
                objWriter.writeObject(writer, arg);
        }

        send(writer.array());

        BinaryReaderExImpl reader = new BinaryReaderExImpl(null, new BinaryHeapInputStream(read()),
            null, null, false);

        byte status = reader.readByte();

        if (status != SqlListenerResponse.STATUS_SUCCESS) {
            String err = reader.readString();

            throw new IgniteCheckedException("Query execute error: " + err);
        }

        long qryId = reader.readLong();
        int metaSize = reader.readInt();

        List<SqlListenerColumnMeta> meta = null;

        if (metaSize > 0) {
            meta = new ArrayList<>(metaSize);

            for (int i = 0; i < metaSize; ++i) {
                SqlListenerColumnMeta m = new SqlListenerColumnMeta();

                m.read(reader);

                meta.add(m);
            }
        }

        return new SqlListenerQueryExecuteResult(qryId, meta);
    }

    /**
     * @param qryId Query ID.
     * @param fetchSize Fetch page size.
     * @return Fetch results.
     * @throws IOException On error.
     * @throws IgniteCheckedException On error.
     */
    public SqlListenerQueryFetchResult queryFetch(Long qryId, int fetchSize)
        throws IOException, IgniteCheckedException {
        BinaryWriterExImpl writer = new BinaryWriterExImpl(null, new BinaryHeapOutputStream(QUERY_FETCH_MSG_SIZE),
            null, null);

        writer.writeByte((byte)SqlListenerRequest.QRY_FETCH);

        writer.writeLong(qryId);
        writer.writeInt(fetchSize);

        send(writer.array());

        BinaryReaderExImpl reader = new BinaryReaderExImpl(null, new BinaryHeapInputStream(read()),
            null, null, false);

        byte status = reader.readByte();

        if (status != SqlListenerResponse.STATUS_SUCCESS) {
            String err = reader.readString();

            throw new IgniteCheckedException("Query execute error: " + err);
        }

        long respQryId = reader.readLong();

        assert respQryId == qryId : "Invalid query ID in the response: [reqQueryId=" + qryId + ", respQueryId="
            + respQryId + ']';

        boolean last = reader.readBoolean();

        int rowsSize = reader.readInt();

        List<List<Object>> rows;

        if (rowsSize > 0) {
            rows = new ArrayList<>(rowsSize);

            for (int i = 0; i < rowsSize; ++i) {

                int colsSize = reader.readInt();

                List<Object> col = new ArrayList<>(colsSize);

                for (int colCnt = 0; colCnt < colsSize; ++colCnt)
                    col.add(objReader.readSqlObject(reader));

                rows.add(col);
            }
        } else
            rows = Collections.emptyList();

        return new SqlListenerQueryFetchResult(qryId, rows, last);
    }

    /**
     * @param qryId Query ID.
     * @throws IOException On error.
     * @throws IgniteCheckedException On error.
     */
    public void queryClose(long qryId) throws IOException, IgniteCheckedException {
        BinaryWriterExImpl writer = new BinaryWriterExImpl(null, new BinaryHeapOutputStream(QUERY_CLOSE_MSG_SIZE),
            null, null);

        writer.writeByte((byte)SqlListenerRequest.QRY_CLOSE);
        writer.writeLong(qryId);

        send(writer.array());

        BinaryReaderExImpl reader = new BinaryReaderExImpl(null, new BinaryHeapInputStream(read()),
            null, null, false);

        byte status = reader.readByte();

        if (status != SqlListenerResponse.STATUS_SUCCESS) {
            String err = reader.readString();

            throw new IgniteCheckedException("Query execute error: " + err);
        }

        long respQryId = reader.readLong();

        assert respQryId == qryId : "Invalid query ID in the response: [reqQueryId=" + qryId + ", respQueryId="
            + respQryId + ']';
    }

    /**
     * @param req ODBC request.
     * @throws IOException On error.
     */
    private void send(byte[] req) throws IOException {
        int size = req.length;

        out.write(size & 0xFF);
        out.write((size >> 8) & 0xFF);
        out.write((size >> 16) & 0xFF);
        out.write((size >> 24) & 0xFF);

        out.write(req);

        out.flush();
    }

    /**
     * @return Bytes of a response from server.
     * @throws IOException On error.
     * @throws IgniteCheckedException On error.
     */
    private  byte[] read() throws IOException, IgniteCheckedException {
        byte[] sizeBytes = new byte[4];

        int readLen = in.read(sizeBytes);

        if (readLen != 4) {
            close();

<<<<<<< HEAD
            throw new IgniteCheckedException("IO error. Cannot receive the length of message (4 bytes expect) " +
=======
            throw new IgniteCheckedException("IO error. Cannot receive message length (4 bytes expected). " +
>>>>>>> 32e627ed
                "[received = " + readLen + ']');
        }

        int size  = (((0xFF & sizeBytes[3]) << 24) | ((0xFF & sizeBytes[2]) << 16)
            | ((0xFF & sizeBytes[1]) << 8) + (0xFF & sizeBytes[0]));

        byte[] msgData = new byte[size];

        readLen = in.read(msgData);

        if (readLen != size) {
            close();

            throw new IgniteCheckedException("IO error. Cannot receive massage [received=" + readLen + ", expected="
                + size + ']');
        }

        return msgData;
    }

    /**
     * Close the client IO.
     */
    public void close() {
        if (closed)
            return;

        // Clean up resources.
        U.closeQuiet(out);
        U.closeQuiet(in);

        if (endpoint != null)
            endpoint.close();

        closed = true;
    }
}<|MERGE_RESOLUTION|>--- conflicted
+++ resolved
@@ -83,17 +83,13 @@
     /** Enforce join order. */
     private boolean enforceJoinOrder;
 
-<<<<<<< HEAD
     /** Object reader. */
     private final JdbcObjectReader objReader = new JdbcObjectReader();
 
     /** Object writer. */
     private final JdbcObjectWriter objWriter = new JdbcObjectWriter();
 
-    /** Closed. */
-=======
     /** Closed flag. */
->>>>>>> 32e627ed
     private boolean closed;
 
     /**
@@ -346,11 +342,7 @@
         if (readLen != 4) {
             close();
 
-<<<<<<< HEAD
             throw new IgniteCheckedException("IO error. Cannot receive the length of message (4 bytes expect) " +
-=======
-            throw new IgniteCheckedException("IO error. Cannot receive message length (4 bytes expected). " +
->>>>>>> 32e627ed
                 "[received = " + readLen + ']');
         }
 
