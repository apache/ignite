--- conflicted
+++ resolved
@@ -20,15 +20,11 @@
 import java.io.BufferedInputStream;
 import java.io.BufferedOutputStream;
 import java.io.IOException;
-<<<<<<< HEAD
 import java.util.ArrayList;
 import java.util.Collections;
 import java.util.List;
-=======
 import java.util.logging.Logger;
->>>>>>> 03df4ff5
 import org.apache.ignite.IgniteCheckedException;
-import org.apache.ignite.IgniteLogger;
 import org.apache.ignite.internal.binary.BinaryReaderExImpl;
 import org.apache.ignite.internal.binary.BinaryWriterExImpl;
 import org.apache.ignite.internal.binary.streams.BinaryHeapInputStream;
@@ -339,14 +335,8 @@
         int msgSize  = (((0xFF & sizeBytes[3]) << 24) | ((0xFF & sizeBytes[2]) << 16)
             | ((0xFF & sizeBytes[1]) << 8) + (0xFF & sizeBytes[0]));
 
-<<<<<<< HEAD
-            throw new IgniteCheckedException("IO error. Cannot receive the length of message (4 bytes expect) " +
-                "[received = " + readLen + ']');
-        }
-=======
         return read(msgSize);
     }
->>>>>>> 03df4ff5
 
     /**
      * @param size Count of bytes to read from stream.
@@ -365,12 +355,7 @@
             if (res == -1)
                 throw new IgniteCheckedException("Failed to read incoming message (not enough data)");
 
-<<<<<<< HEAD
-            throw new IgniteCheckedException("IO error. Cannot receive massage [received=" + readLen + ", expected="
-                + size + ']');
-=======
             off += res;
->>>>>>> 03df4ff5
         }
 
         return data;
