--- conflicted
+++ resolved
@@ -35,6 +35,8 @@
 import org.apache.ignite.internal.processors.odbc.SqlListenerRequest;
 import org.apache.ignite.internal.processors.odbc.SqlListenerResponse;
 import org.apache.ignite.internal.processors.odbc.SqlNioListener;
+import org.apache.ignite.internal.processors.odbc.jdbc.JdbcObjectReader;
+import org.apache.ignite.internal.processors.odbc.jdbc.JdbcObjectWriter;
 import org.apache.ignite.internal.util.ipc.IpcEndpoint;
 import org.apache.ignite.internal.util.ipc.IpcEndpointFactory;
 import org.apache.ignite.internal.util.typedef.F;
@@ -80,15 +82,13 @@
     /** Enforce join order. */
     private boolean enforceJoinOrder;
 
-<<<<<<< HEAD
     /** Object reader. */
     private final JdbcObjectReader objReader = new JdbcObjectReader();
 
     /** Object writer. */
     private final JdbcObjectWriter objWriter = new JdbcObjectWriter();
-=======
+
     private boolean closed;
->>>>>>> e52cda69
 
     /**
      * @param endpointAddr Endpoint.
