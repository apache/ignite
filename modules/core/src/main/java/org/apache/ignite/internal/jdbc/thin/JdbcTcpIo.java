--- conflicted
+++ resolved
@@ -210,13 +210,7 @@
 
         List<List<Object>> items = readRows(reader);
 
-<<<<<<< HEAD
-        boolean isQuery = reader.readBoolean();
-
-        return new SqlListenerQueryExecuteResult(qryId, meta, isQuery);
-=======
         return new SqlListenerQueryExecuteResult(qryId, items, last, isQuery);
->>>>>>> 7bbe9bfd
     }
 
     /**
