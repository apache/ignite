/*
 * Licensed to the Apache Software Foundation (ASF) under one or more
 * contributor license agreements.  See the NOTICE file distributed with
 * this work for additional information regarding copyright ownership.
 * The ASF licenses this file to You under the Apache License, Version 2.0
 * (the "License"); you may not use this file except in compliance with
 * the License.  You may obtain a copy of the License at
 *
 *      http://www.apache.org/licenses/LICENSE-2.0
 *
 * Unless required by applicable law or agreed to in writing, software
 * distributed under the License is distributed on an "AS IS" BASIS,
 * WITHOUT WARRANTIES OR CONDITIONS OF ANY KIND, either express or implied.
 * See the License for the specific language governing permissions and
 * limitations under the License.
 */

package org.apache.ignite.internal.managers.systemview;

import java.util.Collection;
import java.util.HashMap;
import java.util.Iterator;
import java.util.List;
import java.util.Map;
import java.util.concurrent.ConcurrentHashMap;
import java.util.concurrent.CopyOnWriteArrayList;
import java.util.function.Consumer;
import java.util.function.Function;
import java.util.function.Supplier;
import org.apache.ignite.IgniteCheckedException;
import org.apache.ignite.internal.GridKernalContext;
import org.apache.ignite.internal.managers.GridManagerAdapter;
import org.apache.ignite.internal.managers.systemview.walker.CacheGroupViewWalker;
import org.apache.ignite.internal.managers.systemview.walker.CacheViewWalker;
import org.apache.ignite.internal.managers.systemview.walker.ClientConnectionViewWalker;
import org.apache.ignite.internal.managers.systemview.walker.ClusterNodeViewWalker;
import org.apache.ignite.internal.managers.systemview.walker.ComputeTaskViewWalker;
import org.apache.ignite.internal.managers.systemview.walker.ServiceViewWalker;
import org.apache.ignite.internal.managers.systemview.walker.TransactionViewWalker;
import org.apache.ignite.spi.systemview.ReadOnlySystemViewRegistry;
import org.apache.ignite.spi.systemview.SystemViewExporterSpi;
import org.apache.ignite.spi.systemview.view.CacheGroupView;
import org.apache.ignite.spi.systemview.view.CacheView;
import org.apache.ignite.spi.systemview.view.ClientConnectionView;
import org.apache.ignite.spi.systemview.view.ClusterNodeView;
import org.apache.ignite.spi.systemview.view.ComputeTaskView;
import org.apache.ignite.spi.systemview.view.ServiceView;
import org.apache.ignite.spi.systemview.view.SystemView;
import org.apache.ignite.spi.systemview.view.SystemViewRowAttributeWalker;
import org.apache.ignite.spi.systemview.view.TransactionView;
import org.jetbrains.annotations.NotNull;
import org.jetbrains.annotations.Nullable;

import static org.apache.ignite.internal.util.IgniteUtils.notifyListeners;

/**
 * This manager should provide {@link ReadOnlySystemViewRegistry} for each configured {@link SystemViewExporterSpi}.
 *
 * @see SystemView
 * @see SystemViewAdapter
 */
public class GridSystemViewManager extends GridManagerAdapter<SystemViewExporterSpi>
    implements ReadOnlySystemViewRegistry {
    /** Registered system views. */
    private final ConcurrentHashMap<String, SystemView<?>> systemViews = new ConcurrentHashMap<>();

    /** System views creation listeners. */
    private final List<Consumer<SystemView<?>>> viewCreationLsnrs = new CopyOnWriteArrayList<>();

    /** Registered walkers for view row. */
    private final Map<Class<?>, SystemViewRowAttributeWalker<?>> walkers = new HashMap<>();

    /**
     * @param ctx Kernal context.
     */
    public GridSystemViewManager(GridKernalContext ctx) {
        super(ctx, ctx.config().getSystemViewExporterSpi());

        registerWalker(CacheGroupView.class, new CacheGroupViewWalker());
        registerWalker(CacheView.class, new CacheViewWalker());
        registerWalker(ServiceView.class, new ServiceViewWalker());
        registerWalker(ComputeTaskView.class, new ComputeTaskViewWalker());
        registerWalker(ClientConnectionView.class, new ClientConnectionViewWalker());
<<<<<<< HEAD
        registerWalker(ClusterNodeView.class, new ClusterNodeViewWalker());
=======
        registerWalker(TransactionView.class, new TransactionViewWalker());
>>>>>>> 110f8d2e
    }

    /** {@inheritDoc} */
    @Override public void start() throws IgniteCheckedException {
        for (SystemViewExporterSpi spi : getSpis())
            spi.setSystemViewRegistry(this);

        startSpi();
    }

    /** {@inheritDoc} */
    @Override public void stop(boolean cancel) throws IgniteCheckedException {
        stopSpi();
    }

    /**
     * Registers view which exports {@link Collection} content.
     *
     * @param name Name.
     * @param desc Description.
     * @param rowCls Row class.
     * @param data Data.
     * @param rowFunc value to row function.
     * @param <R> View row type.
     * @param <D> Collection data type.
     */
    public <R, D> void registerView(String name, String desc, Class<R> rowCls, Collection<D> data,
        Function<D, R> rowFunc) {

        SystemView sysView = new SystemViewAdapter<>(name,
            desc,
            rowCls,
            (SystemViewRowAttributeWalker<R>)walkers.get(rowCls),
            data,
            rowFunc);

        SystemView<?> old = systemViews.putIfAbsent(name, sysView);

        assert old == null;

        notifyListeners(sysView, viewCreationLsnrs, log);
    }

    /**
     * Registers view which exports {@link Collection} content provided by specified {@code Supplier}.
     *
     * @param name Name.
     * @param desc Description.
     * @param rowCls Row class.
     * @param dataSupplier Data supplier.
     * @param rowFunc value to row function.
     * @param <R> View row type.
     * @param <D> Collection data type.
     */
    public <R, D> void registerView(String name, String desc, Class<R> rowCls, Supplier<Collection<D>> dataSupplier,
        Function<D, R> rowFunc) {

        SystemView sysView = new SystemViewAdapter<>(name,
            desc,
            rowCls,
            (SystemViewRowAttributeWalker<R>)walkers.get(rowCls),
            dataSupplier,
            rowFunc);

        SystemView<?> old = systemViews.putIfAbsent(name, sysView);

        assert old == null;

        notifyListeners(sysView, viewCreationLsnrs, log);
    }

    /**
     * @param name Name of the view.
     * @return List.
     */
    @Nullable public <R> SystemView<R> view(String name) {
        return (SystemView<R>)systemViews.get(name);
    }

    /**
     * Registers walker for specified class.
     *
     * @param rowClass Row class.
     * @param walker Walker.
     * @param <R> Row type.
     */
    public <R> void registerWalker(Class<R> rowClass, SystemViewRowAttributeWalker<R> walker) {
        walkers.put(rowClass, walker);
    }

    /** {@inheritDoc} */
    @Override public void addSystemViewCreationListener(Consumer<SystemView<?>> lsnr) {
        viewCreationLsnrs.add(lsnr);
    }

    /** {@inheritDoc} */
    @NotNull @Override public Iterator<SystemView<?>> iterator() {
        return systemViews.values().iterator();
    }
}<|MERGE_RESOLUTION|>--- conflicted
+++ resolved
@@ -81,11 +81,8 @@
         registerWalker(ServiceView.class, new ServiceViewWalker());
         registerWalker(ComputeTaskView.class, new ComputeTaskViewWalker());
         registerWalker(ClientConnectionView.class, new ClientConnectionViewWalker());
-<<<<<<< HEAD
+        registerWalker(TransactionView.class, new TransactionViewWalker());
         registerWalker(ClusterNodeView.class, new ClusterNodeViewWalker());
-=======
-        registerWalker(TransactionView.class, new TransactionViewWalker());
->>>>>>> 110f8d2e
     }
 
     /** {@inheritDoc} */
