/*
 * Licensed to the Apache Software Foundation (ASF) under one or more
 * contributor license agreements.  See the NOTICE file distributed with
 * this work for additional information regarding copyright ownership.
 * The ASF licenses this file to You under the Apache License, Version 2.0
 * (the "License"); you may not use this file except in compliance with
 * the License.  You may obtain a copy of the License at
 *
 *      http://www.apache.org/licenses/LICENSE-2.0
 *
 * Unless required by applicable law or agreed to in writing, software
 * distributed under the License is distributed on an "AS IS" BASIS,
 * WITHOUT WARRANTIES OR CONDITIONS OF ANY KIND, either express or implied.
 * See the License for the specific language governing permissions and
 * limitations under the License.
 */

package org.apache.ignite.internal.managers.systemview;

import java.util.Collection;
import java.util.HashMap;
import java.util.Iterator;
import java.util.List;
import java.util.Map;
import java.util.concurrent.ConcurrentHashMap;
import java.util.concurrent.CopyOnWriteArrayList;
import java.util.function.Consumer;
import java.util.function.Function;
import org.apache.ignite.IgniteCheckedException;
import org.apache.ignite.internal.GridKernalContext;
import org.apache.ignite.internal.managers.GridManagerAdapter;
import org.apache.ignite.internal.managers.systemview.walker.CacheGroupViewWalker;
import org.apache.ignite.internal.managers.systemview.walker.CacheViewWalker;
import org.apache.ignite.internal.managers.systemview.walker.ClientConnectionViewWalker;
import org.apache.ignite.internal.managers.systemview.walker.ComputeTaskViewWalker;
import org.apache.ignite.internal.managers.systemview.walker.ContinuousQueryViewWalker;
import org.apache.ignite.internal.managers.systemview.walker.ServiceViewWalker;
import org.apache.ignite.internal.managers.systemview.walker.TransactionViewWalker;
import org.apache.ignite.spi.systemview.ReadOnlySystemViewRegistry;
import org.apache.ignite.spi.systemview.SystemViewExporterSpi;
import org.apache.ignite.spi.systemview.view.CacheGroupView;
import org.apache.ignite.spi.systemview.view.CacheView;
import org.apache.ignite.spi.systemview.view.ClientConnectionView;
import org.apache.ignite.spi.systemview.view.ComputeTaskView;
import org.apache.ignite.spi.systemview.view.ContinuousQueryView;
import org.apache.ignite.spi.systemview.view.ServiceView;
import org.apache.ignite.spi.systemview.view.SystemView;
import org.apache.ignite.spi.systemview.view.SystemViewRowAttributeWalker;
import org.apache.ignite.spi.systemview.view.TransactionView;
import org.jetbrains.annotations.NotNull;
import org.jetbrains.annotations.Nullable;

import static org.apache.ignite.internal.util.IgniteUtils.notifyListeners;

/**
 * This manager should provide {@link ReadOnlySystemViewRegistry} for each configured {@link SystemViewExporterSpi}.
 *
 * @see SystemView
 * @see SystemViewAdapter
 */
public class GridSystemViewManager extends GridManagerAdapter<SystemViewExporterSpi>
    implements ReadOnlySystemViewRegistry {
    /** Registered system views. */
    private final ConcurrentHashMap<String, SystemView<?>> systemViews = new ConcurrentHashMap<>();

    /** System views creation listeners. */
    private final List<Consumer<SystemView<?>>> viewCreationLsnrs = new CopyOnWriteArrayList<>();

    /** Registered walkers for view row. */
    private final Map<Class<?>, SystemViewRowAttributeWalker<?>> walkers = new HashMap<>();

    /**
     * @param ctx Kernal context.
     */
    public GridSystemViewManager(GridKernalContext ctx) {
        super(ctx, ctx.config().getSystemViewExporterSpi());

        registerWalker(CacheGroupView.class, new CacheGroupViewWalker());
        registerWalker(CacheView.class, new CacheViewWalker());
        registerWalker(ServiceView.class, new ServiceViewWalker());
        registerWalker(ComputeTaskView.class, new ComputeTaskViewWalker());
        registerWalker(ClientConnectionView.class, new ClientConnectionViewWalker());
<<<<<<< HEAD
        registerWalker(ContinuousQueryView.class, new ContinuousQueryViewWalker());
=======
        registerWalker(TransactionView.class, new TransactionViewWalker());
>>>>>>> 110f8d2e
    }

    /** {@inheritDoc} */
    @Override public void start() throws IgniteCheckedException {
        for (SystemViewExporterSpi spi : getSpis())
            spi.setSystemViewRegistry(this);

        startSpi();
    }

    /** {@inheritDoc} */
    @Override public void stop(boolean cancel) throws IgniteCheckedException {
        stopSpi();
    }

    /**
     * Registers view which exports {@link Collection} content.
     *
     * @param name Name.
     * @param desc Description.
     * @param rowCls Row class.
     * @param data Data.
     * @param rowFunc value to row function.
     * @param <R> View row type.
     * @param <D> Collection data type.
     */
    public <R, D> void registerView(String name, String desc, Class<R> rowCls, Collection<D> data,
        Function<D, R> rowFunc) {

        SystemView sysView = new SystemViewAdapter<>(name,
            desc,
            rowCls,
            (SystemViewRowAttributeWalker<R>)walkers.get(rowCls),
            data,
            rowFunc);

        SystemView<?> old = systemViews.putIfAbsent(name, sysView);

        assert old == null;

        notifyListeners(sysView, viewCreationLsnrs, log);
    }

    /**
     * @param name Name of the view.
     * @return List.
     */
    @Nullable public <R> SystemView<R> view(String name) {
        return (SystemView<R>)systemViews.get(name);
    }

    /**
     * Registers walker for specified class.
     *
     * @param rowClass Row class.
     * @param walker Walker.
     * @param <R> Row type.
     */
    public <R> void registerWalker(Class<R> rowClass, SystemViewRowAttributeWalker<R> walker) {
        walkers.put(rowClass, walker);
    }

    /** {@inheritDoc} */
    @Override public void addSystemViewCreationListener(Consumer<SystemView<?>> lsnr) {
        viewCreationLsnrs.add(lsnr);
    }

    /** {@inheritDoc} */
    @NotNull @Override public Iterator<SystemView<?>> iterator() {
        return systemViews.values().iterator();
    }
}<|MERGE_RESOLUTION|>--- conflicted
+++ resolved
@@ -80,11 +80,8 @@
         registerWalker(ServiceView.class, new ServiceViewWalker());
         registerWalker(ComputeTaskView.class, new ComputeTaskViewWalker());
         registerWalker(ClientConnectionView.class, new ClientConnectionViewWalker());
-<<<<<<< HEAD
+        registerWalker(TransactionView.class, new TransactionViewWalker());
         registerWalker(ContinuousQueryView.class, new ContinuousQueryViewWalker());
-=======
-        registerWalker(TransactionView.class, new TransactionViewWalker());
->>>>>>> 110f8d2e
     }
 
     /** {@inheritDoc} */
