/*
 * Licensed to the Apache Software Foundation (ASF) under one or more
 * contributor license agreements.  See the NOTICE file distributed with
 * this work for additional information regarding copyright ownership.
 * The ASF licenses this file to You under the Apache License, Version 2.0
 * (the "License"); you may not use this file except in compliance with
 * the License.  You may obtain a copy of the License at
 *
 *      http://www.apache.org/licenses/LICENSE-2.0
 *
 * Unless required by applicable law or agreed to in writing, software
 * distributed under the License is distributed on an "AS IS" BASIS,
 * WITHOUT WARRANTIES OR CONDITIONS OF ANY KIND, either express or implied.
 * See the License for the specific language governing permissions and
 * limitations under the License.
 *
 */

package org.apache.ignite.internal.processors.cache.persistence.tree.io;

import org.apache.ignite.IgniteCheckedException;
import org.apache.ignite.internal.pagemem.PageUtils;
import org.apache.ignite.internal.processors.cache.distributed.dht.topology.GridDhtPartitionState;
import org.apache.ignite.internal.util.GridStringBuilder;

/**
 * IO for partition metadata pages.
 * Persistent partition contains it's own PendingTree.
 */
public class PagePartitionMetaIOV2 extends PagePartitionMetaIO {
    /** */
    private static final int PENDING_TREE_ROOT_OFF = PagePartitionMetaIO.END_OF_PARTITION_PAGE_META;

    /** */
    private static final int PART_META_REUSE_LIST_ROOT_OFF = PENDING_TREE_ROOT_OFF + 8;

    /** */
    private static final int GAPS_LINK = PART_META_REUSE_LIST_ROOT_OFF + 8;

    /**
     * @param ver Version.
     */
    public PagePartitionMetaIOV2(int ver) {
        super(ver);
    }

    /** {@inheritDoc} */
    @Override public void initNewPage(long pageAddr, long pageId, int pageSize) {
        super.initNewPage(pageAddr, pageId, pageSize);

        setPendingTreeRoot(pageAddr, 0L);
        setPartitionMetaStoreReuseListRoot(pageAddr, 0L);
        setGapsLink(pageAddr, 0);
    }

    /** {@inheritDoc} */
    @Override public long getPendingTreeRoot(long pageAddr) {
        return PageUtils.getLong(pageAddr, PENDING_TREE_ROOT_OFF);
    }

    /** {@inheritDoc} */
    @Override public void setPendingTreeRoot(long pageAddr, long listRoot) {
        PageUtils.putLong(pageAddr, PENDING_TREE_ROOT_OFF, listRoot);
    }

    /**
     * @param pageAddr Page address.
     */
    @Override public long getPartitionMetaStoreReuseListRoot(long pageAddr) {
        return PageUtils.getLong(pageAddr, PART_META_REUSE_LIST_ROOT_OFF);
    }

    /**
     * @param pageAddr Page address.
     * @param listRoot List root.
     */
    @Override public void setPartitionMetaStoreReuseListRoot(long pageAddr, long listRoot) {
        PageUtils.putLong(pageAddr, PART_META_REUSE_LIST_ROOT_OFF, listRoot);
    }

    /**
     * @param pageAddr Page address.
     * @return Partition size.
     */
    public long getGapsLink(long pageAddr) {
        return PageUtils.getLong(pageAddr, GAPS_LINK);
    }

    /**
     * @param pageAddr Page address.
     * @param link Link.
<<<<<<< HEAD
=======
     *
     * @return {@code true} if value has changed as a result of this method's invocation.
>>>>>>> 1e84d448
     */
    public boolean setGapsLink(long pageAddr, long link) {
        if (getGapsLink(pageAddr) == link)
            return false;

        PageUtils.putLong(pageAddr, GAPS_LINK, link);

        return true;
    }

    /** {@inheritDoc} */
    @Override protected void printPage(long pageAddr, int pageSize, GridStringBuilder sb) throws IgniteCheckedException {
        byte state = getPartitionState(pageAddr);

        sb.a("PagePartitionMeta[\n\ttreeRoot=").a(getReuseListRoot(pageAddr));
        sb.a(",\n\tpendingTreeRoot=").a(getLastSuccessfulFullSnapshotId(pageAddr));
        sb.a(",\n\tlastSuccessfulFullSnapshotId=").a(getLastSuccessfulFullSnapshotId(pageAddr));
        sb.a(",\n\tlastSuccessfulSnapshotId=").a(getLastSuccessfulSnapshotId(pageAddr));
        sb.a(",\n\tnextSnapshotTag=").a(getNextSnapshotTag(pageAddr));
        sb.a(",\n\tlastSuccessfulSnapshotTag=").a(getLastSuccessfulSnapshotTag(pageAddr));
        sb.a(",\n\tlastAllocatedPageCount=").a(getLastAllocatedPageCount(pageAddr));
        sb.a(",\n\tcandidatePageCount=").a(getCandidatePageCount(pageAddr));
        sb.a(",\n\tsize=").a(getSize(pageAddr));
        sb.a(",\n\tupdateCounter=").a(getUpdateCounter(pageAddr));
        sb.a(",\n\tglobalRemoveId=").a(getGlobalRemoveId(pageAddr));
        sb.a(",\n\tpartitionState=").a(state).a("(").a(GridDhtPartitionState.fromOrdinal(state)).a(")");
        sb.a(",\n\tcountersPageId=").a(getCountersPageId(pageAddr));
        sb.a(",\n\tcntrUpdDataPageId=").a(getGapsLink(pageAddr));
        sb.a("\n]");
    }

    /**
     * Upgrade page to PagePartitionMetaIOV2
     *
     * @param pageAddr Page address.
     */
    public void upgradePage(long pageAddr) {
        assert PageIO.getType(pageAddr) == getType();
        assert PageIO.getVersion(pageAddr) < 2;

        PageIO.setVersion(pageAddr, getVersion());
        setPendingTreeRoot(pageAddr, 0);
        setPartitionMetaStoreReuseListRoot(pageAddr, 0);
        setGapsLink(pageAddr, 0);
    }
}<|MERGE_RESOLUTION|>--- conflicted
+++ resolved
@@ -89,11 +89,8 @@
     /**
      * @param pageAddr Page address.
      * @param link Link.
-<<<<<<< HEAD
-=======
      *
      * @return {@code true} if value has changed as a result of this method's invocation.
->>>>>>> 1e84d448
      */
     public boolean setGapsLink(long pageAddr, long link) {
         if (getGapsLink(pageAddr) == link)
