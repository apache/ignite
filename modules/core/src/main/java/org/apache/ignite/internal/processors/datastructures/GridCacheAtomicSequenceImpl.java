/*
 * Licensed to the Apache Software Foundation (ASF) under one or more
 * contributor license agreements.  See the NOTICE file distributed with
 * this work for additional information regarding copyright ownership.
 * The ASF licenses this file to You under the Apache License, Version 2.0
 * (the "License"); you may not use this file except in compliance with
 * the License.  You may obtain a copy of the License at
 *
 *      http://www.apache.org/licenses/LICENSE-2.0
 *
 * Unless required by applicable law or agreed to in writing, software
 * distributed under the License is distributed on an "AS IS" BASIS,
 * WITHOUT WARRANTIES OR CONDITIONS OF ANY KIND, either express or implied.
 * See the License for the specific language governing permissions and
 * limitations under the License.
 */

package org.apache.ignite.internal.processors.datastructures;

import java.io.Externalizable;
import java.io.IOException;
import java.io.InvalidObjectException;
import java.io.ObjectInput;
import java.io.ObjectOutput;
import java.io.ObjectStreamException;
import java.util.concurrent.Callable;
import java.util.concurrent.locks.Lock;
import java.util.concurrent.locks.ReentrantLock;
import org.apache.ignite.IgniteCheckedException;
import org.apache.ignite.IgniteException;
import org.apache.ignite.IgniteLogger;
import org.apache.ignite.internal.GridKernalContext;
import org.apache.ignite.internal.processors.affinity.AffinityTopologyVersion;
import org.apache.ignite.internal.processors.cache.GridCacheContext;
import org.apache.ignite.internal.processors.cache.IgniteInternalCache;
import org.apache.ignite.internal.processors.cache.distributed.near.GridNearTxLocal;
import org.apache.ignite.internal.util.tostring.GridToStringInclude;
import org.apache.ignite.internal.util.typedef.internal.A;
import org.apache.ignite.internal.util.typedef.internal.CU;
import org.apache.ignite.internal.util.typedef.internal.S;
import org.apache.ignite.internal.util.typedef.internal.U;
import org.apache.ignite.internal.processors.cluster.IgniteChangeGlobalStateSupport;
import org.apache.ignite.lang.IgniteBiTuple;
import org.jetbrains.annotations.Nullable;

import static org.apache.ignite.transactions.TransactionConcurrency.PESSIMISTIC;
import static org.apache.ignite.transactions.TransactionIsolation.REPEATABLE_READ;

/**
 * Cache sequence implementation.
 */
public final class GridCacheAtomicSequenceImpl implements GridCacheAtomicSequenceEx, IgniteChangeGlobalStateSupport, Externalizable {
    /** */
    private static final long serialVersionUID = 0L;

    /** De-serialization stash. */
    private static final ThreadLocal<IgniteBiTuple<GridKernalContext, String>> stash =
        new ThreadLocal<IgniteBiTuple<GridKernalContext, String>>() {
            @Override protected IgniteBiTuple<GridKernalContext, String> initialValue() {
                return new IgniteBiTuple<>();
            }
        };

    /** Logger. */
    private IgniteLogger log;

    /** Sequence name. */
    private String name;

    /** Removed flag. */
    private volatile boolean rmvd;

    /** Check removed flag. */
    private boolean rmvCheck;

    /** Sequence key. */
    private GridCacheInternalKey key;

    /** Sequence projection. */
    private IgniteInternalCache<GridCacheInternalKey, GridCacheAtomicSequenceValue> seqView;

    /** Cache context. */
    private volatile GridCacheContext<GridCacheInternalKey, GridCacheAtomicSequenceValue> ctx;

    /** Local value of sequence. */
    @GridToStringInclude(sensitive = true)
    private volatile long locVal;

    /**  Upper bound of local counter. */
    private long upBound;

    /**  Sequence batch size */
    private volatile int batchSize;

    /** Synchronization lock for local value updates. */
    private final Lock localUpdate = new ReentrantLock();

    /** Synchronization for distributed sequence update. Acquired by threads with free topology (not in TX). */
    private final ReentrantLock distUpdateFreeTop = new ReentrantLock();

    /** Synchronization for distributed sequence update. Acquired by threads with locked topology (inside TX). */
    private final ReentrantLock distUpdateLockedTop = new ReentrantLock();

    /** Callable for execution {@link #incrementAndGet} operation in async and sync mode.  */
    private final Callable<Long> incAndGetCall = internalUpdate(1, true);

    /** Callable for execution {@link #getAndIncrement} operation in async and sync mode.  */
    private final Callable<Long> getAndIncCall = internalUpdate(1, false);

    /**
     * Empty constructor required by {@link Externalizable}.
     */
    public GridCacheAtomicSequenceImpl() {
        // No-op.
    }

    /**
     * Default constructor.
     *
     * @param name Sequence name.
     * @param key Sequence key.
     * @param seqView Sequence projection.
     * @param batchSize Sequence batch size.
     * @param locVal Local counter.
     * @param upBound Upper bound.
     */
    public GridCacheAtomicSequenceImpl(String name,
        GridCacheInternalKey key,
        IgniteInternalCache<GridCacheInternalKey, GridCacheAtomicSequenceValue> seqView,
        int batchSize,
        long locVal,
        long upBound)
    {
        assert key != null;
        assert seqView != null;
        assert locVal <= upBound;

        this.batchSize = batchSize;
        this.ctx = seqView.context();
        this.key = key;
        this.seqView = seqView;
        this.upBound = upBound;
        this.locVal = locVal;
        this.name = name;

        log = ctx.logger(getClass());
    }

    /** {@inheritDoc} */
    @Override public String name() {
        return name;
    }

    /** {@inheritDoc} */
    @Override public long get() {
        checkRemoved();

        return locVal;
    }

    /** {@inheritDoc} */
    @Override public long incrementAndGet() {
        try {
            return internalUpdate(1, incAndGetCall, true);
        }
        catch (IgniteCheckedException e) {
            throw U.convertException(e);
        }
    }

    /** {@inheritDoc} */
    @Override public long getAndIncrement() {
        try {
            return internalUpdate(1, getAndIncCall, false);
        }
        catch (IgniteCheckedException e) {
            throw U.convertException(e);
        }
    }

    /** {@inheritDoc} */
    @Override public long addAndGet(long l) {
        A.ensure(l > 0, " Parameter mustn't be less then 1: " + l);

        try {
            return internalUpdate(l, null, true);
        }
        catch (IgniteCheckedException e) {
            throw U.convertException(e);
        }
    }

    /** {@inheritDoc} */
    @Override public long getAndAdd(long l) {
        A.ensure(l > 0, " Parameter mustn't be less then 1: " + l);

        try {
            return internalUpdate(l, null, false);
        }
        catch (IgniteCheckedException e) {
            throw U.convertException(e);
        }
    }

    /**
     * Synchronous sequence update operation. Will add given amount to the sequence value.
     *
     * @param l Increment amount.
     * @param updateCall Cache call that will update sequence reservation count in accordance with l.
     * @param updated If {@code true}, will return sequence value after update, otherwise will return sequence value
     *      prior to update.
     * @return Sequence value.
     * @throws IgniteCheckedException If update failed.
     */
    @SuppressWarnings("SignalWithoutCorrespondingAwait")
    private long internalUpdate(long l, @Nullable Callable<Long> updateCall, boolean updated) throws IgniteCheckedException {
        checkRemoved();

        assert l > 0;

        localUpdate.lock();

        try {
            // If reserved range isn't exhausted.
            long locVal0 = locVal;

            if (locVal0 + l <= upBound) {
                locVal = locVal0 + l;

                return updated ? locVal0 + l : locVal0;
            }
        }
        finally {
            localUpdate.unlock();
        }

        AffinityTopologyVersion lockedVer = ctx.shared().lockedTopologyVersion(null);

        // We need two separate locks here because two independent thread may attempt to update the sequence
        // simultaneously, one thread with locked topology and other with unlocked.
        // We cannot use the same lock for both cases because it leads to a deadlock when free-topology thread
        // waits for topology change, and locked topology thread waits to acquire the lock.
        // If a thread has locked topology, it must bypass sync with non-locked threads, but at the same time
        // we do not want multiple threads to attempt to run identical cache updates.
        ReentrantLock distLock = lockedVer == null ? distUpdateFreeTop : distUpdateLockedTop;

        distLock.lock();

        try {
            if (updateCall == null)
                updateCall = internalUpdate(l, updated);

            try {
                return updateCall.call();
            }
            catch (IgniteCheckedException | IgniteException | IllegalStateException e) {
                throw e;
            }
            catch (Exception e) {
                throw new IgniteCheckedException(e);
            }
        }
        finally {
            distLock.unlock();
        }
    }

    /** Get local batch size for this sequences.
     *
     * @return Sequence batch size.
     */
    @Override public int batchSize() {
        return batchSize;
    }

    /**
     * Set local batch size for this sequences.
     *
     * @param size Sequence batch size. Must be more then 0.
     */
    @Override public void batchSize(int size) {
        A.ensure(size > 0, " Batch size can't be less then 0: " + size);

        localUpdate.lock();

        try {
            batchSize = size;
        }
        finally {
            localUpdate.unlock();
        }
    }

    /**
     * Check removed status.
     *
     * @throws IllegalStateException If removed.
     */
    private void checkRemoved() throws IllegalStateException {
        if (rmvd)
            throw removedError();

        if (rmvCheck) {
            try {
                rmvd = seqView.get(key) == null;
            }
            catch (IgniteCheckedException e) {
                throw U.convertException(e);
            }

            rmvCheck = false;

            if (rmvd) {
                ctx.kernalContext().dataStructures().onRemoved(key, this);

                throw removedError();
            }
        }
    }

    /**
     * @return Error.
     */
    private IllegalStateException removedError() {
        return new IllegalStateException("Sequence was removed from cache: " + name);
    }

    /** {@inheritDoc} */
    @Override public boolean onRemoved() {
        return rmvd = true;
    }

    /** {@inheritDoc} */
    @Override public void needCheckNotRemoved() {
        rmvCheck = true;
    }

    /** {@inheritDoc} */
    @Override public GridCacheInternalKey key() {
        return key;
    }

    /** {@inheritDoc} */
    @Override public boolean removed() {
        return rmvd;
    }

    /** {@inheritDoc} */
    @Override public void close() {
        try {
            if (rmvd)
                return;

            ctx.kernalContext().dataStructures().removeSequence(name, ctx.group().name());
        }
        catch (IgniteCheckedException e) {
            throw U.convertException(e);
        }
    }

    /**
     * Method returns callable for execution all update operations in async and sync mode.
     *
     * @param l Value will be added to sequence.
     * @param updated If {@code true}, will return updated value, if {@code false}, will return previous value.
     * @return Callable for execution in async and sync mode.
     */
    @SuppressWarnings("TooBroadScope")
    private Callable<Long> internalUpdate(final long l, final boolean updated) {
        return new Callable<Long>() {
            @Override public Long call() throws Exception {
                assert distUpdateFreeTop.isHeldByCurrentThread() || distUpdateLockedTop.isHeldByCurrentThread();

                try (GridNearTxLocal tx = CU.txStartInternal(ctx, seqView, PESSIMISTIC, REPEATABLE_READ)) {
                    GridCacheAtomicSequenceValue seq = seqView.get(key);

                    checkRemoved();

                    assert seq != null;

                    long curLocVal;

                    long newUpBound;

                    curLocVal = locVal;

                    // If local range was already reserved in another thread.
                    if (curLocVal + l <= upBound) {
                        locVal = curLocVal + l;

                        return updated ? curLocVal + l : curLocVal;
                    }

                    long curGlobalVal = seq.get();

                    long newLocVal;

                    /* We should use offset because we already reserved left side of range.*/
                    long off = batchSize > 1 ? batchSize - 1 : 1;

                    // Calculate new values for local counter, global counter and upper bound.
                    if (curLocVal + l >= curGlobalVal) {
                        newLocVal = curLocVal + l;

                        newUpBound = newLocVal + off;
                    }
                    else {
                        newLocVal = curGlobalVal;

                        newUpBound = newLocVal + off;
                    }

                    locVal = newLocVal;
                    upBound = newUpBound;

                    if (updated)
                        curLocVal = newLocVal;

                    // Global counter must be more than reserved upper bound.
                    seq.set(newUpBound + 1);

                    seqView.put(key, seq);

                    tx.commit();

                    return curLocVal;
                }
                catch (Error | Exception e) {
                    U.error(log, "Failed to get and add: " + this, e);

                    throw e;
                }
            }
        };
    }

    /** {@inheritDoc} */
<<<<<<< HEAD
    @Override public void onActivate(GridKernalContext kctx) throws IgniteCheckedException {
        this.ctx = kctx.cache().<GridCacheInternalKey, GridCacheAtomicSequenceValue>context().cacheContext(ctx.cacheId());
        this.seqView = ctx.cache();
=======
    @Override public void onActivate(GridKernalContext kctx) {
        seqView = kctx.cache().atomicsCache();
        ctx = seqView.context();
>>>>>>> 7db925c1
    }

    /** {@inheritDoc} */
    @Override public void onDeActivate(GridKernalContext kctx) {

    }

    /** {@inheritDoc} */
    @Override public void writeExternal(ObjectOutput out) throws IOException {
        out.writeObject(ctx.kernalContext());
        out.writeUTF(name);
    }

    /** {@inheritDoc} */
    @Override public void readExternal(ObjectInput in) throws IOException, ClassNotFoundException {
        IgniteBiTuple<GridKernalContext, String> t = stash.get();

        t.set1((GridKernalContext)in.readObject());
        t.set2(in.readUTF());
    }

    /**
     * Reconstructs object on unmarshalling.
     *
     * @return Reconstructed object.
     * @throws ObjectStreamException Thrown in case of unmarshalling error.
     */
    private Object readResolve() throws ObjectStreamException {
        try {
            IgniteBiTuple<GridKernalContext, String> t = stash.get();

            return t.get1().dataStructures().sequence(t.get2(), null, 0L, false);
        }
        catch (IgniteCheckedException e) {
            throw U.withCause(new InvalidObjectException(e.getMessage()), e);
        }
        finally {
            stash.remove();
        }
    }

    /** {@inheritDoc} */
    @Override public String toString() {
        return S.toString(GridCacheAtomicSequenceImpl.class, this);
    }
}<|MERGE_RESOLUTION|>--- conflicted
+++ resolved
@@ -435,15 +435,9 @@
     }
 
     /** {@inheritDoc} */
-<<<<<<< HEAD
-    @Override public void onActivate(GridKernalContext kctx) throws IgniteCheckedException {
-        this.ctx = kctx.cache().<GridCacheInternalKey, GridCacheAtomicSequenceValue>context().cacheContext(ctx.cacheId());
-        this.seqView = ctx.cache();
-=======
     @Override public void onActivate(GridKernalContext kctx) {
-        seqView = kctx.cache().atomicsCache();
-        ctx = seqView.context();
->>>>>>> 7db925c1
+        ctx = kctx.cache().<GridCacheInternalKey, GridCacheAtomicSequenceValue>context().cacheContext(ctx.cacheId());
+        seqView = ctx.cache();
     }
 
     /** {@inheritDoc} */
