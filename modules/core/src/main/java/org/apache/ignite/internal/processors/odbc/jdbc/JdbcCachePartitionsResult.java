/*
 * Licensed to the Apache Software Foundation (ASF) under one or more
 * contributor license agreements.  See the NOTICE file distributed with
 * this work for additional information regarding copyright ownership.
 * The ASF licenses this file to You under the Apache License, Version 2.0
 * (the "License"); you may not use this file except in compliance with
 * the License.  You may obtain a copy of the License at
 *
 *      http://www.apache.org/licenses/LICENSE-2.0
 *
 * Unless required by applicable law or agreed to in writing, software
 * distributed under the License is distributed on an "AS IS" BASIS,
 * WITHOUT WARRANTIES OR CONDITIONS OF ANY KIND, either express or implied.
 * See the License for the specific language governing permissions and
 * limitations under the License.
 */

package org.apache.ignite.internal.processors.odbc.jdbc;

import java.util.ArrayList;
import java.util.Collections;
import java.util.List;
import org.apache.ignite.binary.BinaryObjectException;
import org.apache.ignite.internal.binary.BinaryReaderExImpl;
import org.apache.ignite.internal.binary.BinaryWriterExImpl;
import org.apache.ignite.internal.jdbc.thin.JdbcThinPartitionAwarenessMappingGroup;
<<<<<<< HEAD
import org.apache.ignite.internal.processors.odbc.ClientListenerProtocolVersion;
=======
>>>>>>> 1e84d448
import org.apache.ignite.internal.util.typedef.internal.S;

/**
 * Jdbc thin partiton result that contains partition mappings.
 */
public class JdbcCachePartitionsResult extends JdbcResult {
    /** Partitions Mappings. */
    private List<JdbcThinPartitionAwarenessMappingGroup> mappings;

    /**
     * Default constructor.
     */
    public JdbcCachePartitionsResult() {
        super(CACHE_PARTITIONS);
    }

    /**
     * Constructor.
     *
     * @param mappings Partitions mappings.
     */
    @SuppressWarnings("AssignmentOrReturnOfFieldWithMutableType")
    public JdbcCachePartitionsResult(List<JdbcThinPartitionAwarenessMappingGroup> mappings) {
        super(CACHE_PARTITIONS);

        this.mappings = mappings;
    }

    /**
     * @return Partitons mappings.
     */
    public List<JdbcThinPartitionAwarenessMappingGroup> getMappings() {
        return Collections.unmodifiableList(mappings);
    }

    /** {@inheritDoc} */
    @Override public void writeBinary(
        BinaryWriterExImpl writer,
        JdbcProtocolContext protoCtx
    ) throws BinaryObjectException {
        super.writeBinary(writer, protoCtx);

        assert mappings != null;

        writer.writeInt(mappings.size());

        for (JdbcThinPartitionAwarenessMappingGroup mappingGroup : mappings)
<<<<<<< HEAD
            mappingGroup.writeBinary(writer, ver);
    }

    /** {@inheritDoc} */
    @Override public void readBinary(BinaryReaderExImpl reader, ClientListenerProtocolVersion ver)
        throws BinaryObjectException {
        super.readBinary(reader, ver);
=======
            mappingGroup.writeBinary(writer, protoCtx);
    }

    /** {@inheritDoc} */
    @Override public void readBinary(
        BinaryReaderExImpl reader,
        JdbcProtocolContext protoCtx
    ) throws BinaryObjectException {
        super.readBinary(reader, protoCtx);

>>>>>>> 1e84d448
        List<JdbcThinPartitionAwarenessMappingGroup> res = new ArrayList<>();

        int mappingsSize = reader.readInt();

        for (int i = 0; i < mappingsSize; i++)
<<<<<<< HEAD
            res.add(JdbcThinPartitionAwarenessMappingGroup.readGroup(reader, ver));
=======
            res.add(JdbcThinPartitionAwarenessMappingGroup.readGroup(reader, protoCtx));
>>>>>>> 1e84d448

        mappings = res;
    }

    /** {@inheritDoc} */
    @Override public String toString() {
        return S.toString(JdbcCachePartitionsResult.class, this);
    }
}<|MERGE_RESOLUTION|>--- conflicted
+++ resolved
@@ -24,10 +24,6 @@
 import org.apache.ignite.internal.binary.BinaryReaderExImpl;
 import org.apache.ignite.internal.binary.BinaryWriterExImpl;
 import org.apache.ignite.internal.jdbc.thin.JdbcThinPartitionAwarenessMappingGroup;
-<<<<<<< HEAD
-import org.apache.ignite.internal.processors.odbc.ClientListenerProtocolVersion;
-=======
->>>>>>> 1e84d448
 import org.apache.ignite.internal.util.typedef.internal.S;
 
 /**
@@ -75,15 +71,6 @@
         writer.writeInt(mappings.size());
 
         for (JdbcThinPartitionAwarenessMappingGroup mappingGroup : mappings)
-<<<<<<< HEAD
-            mappingGroup.writeBinary(writer, ver);
-    }
-
-    /** {@inheritDoc} */
-    @Override public void readBinary(BinaryReaderExImpl reader, ClientListenerProtocolVersion ver)
-        throws BinaryObjectException {
-        super.readBinary(reader, ver);
-=======
             mappingGroup.writeBinary(writer, protoCtx);
     }
 
@@ -94,17 +81,12 @@
     ) throws BinaryObjectException {
         super.readBinary(reader, protoCtx);
 
->>>>>>> 1e84d448
         List<JdbcThinPartitionAwarenessMappingGroup> res = new ArrayList<>();
 
         int mappingsSize = reader.readInt();
 
         for (int i = 0; i < mappingsSize; i++)
-<<<<<<< HEAD
-            res.add(JdbcThinPartitionAwarenessMappingGroup.readGroup(reader, ver));
-=======
             res.add(JdbcThinPartitionAwarenessMappingGroup.readGroup(reader, protoCtx));
->>>>>>> 1e84d448
 
         mappings = res;
     }
