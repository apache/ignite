/*
 * Licensed to the Apache Software Foundation (ASF) under one or more
 * contributor license agreements.  See the NOTICE file distributed with
 * this work for additional information regarding copyright ownership.
 * The ASF licenses this file to You under the Apache License, Version 2.0
 * (the "License"); you may not use this file except in compliance with
 * the License.  You may obtain a copy of the License at
 *
 *      http://www.apache.org/licenses/LICENSE-2.0
 *
 * Unless required by applicable law or agreed to in writing, software
 * distributed under the License is distributed on an "AS IS" BASIS,
 * WITHOUT WARRANTIES OR CONDITIONS OF ANY KIND, either express or implied.
 * See the License for the specific language governing permissions and
 * limitations under the License.
 */

package org.apache.ignite.spi.discovery.tcp;

import java.io.BufferedOutputStream;
import java.io.EOFException;
import java.io.IOException;
import java.io.InputStream;
import java.io.OutputStream;
import java.io.Serializable;
import java.io.StreamCorruptedException;
import java.net.InetAddress;
import java.net.InetSocketAddress;
import java.net.Socket;
import java.net.SocketException;
import java.net.SocketTimeoutException;
import java.net.UnknownHostException;
import java.util.ArrayList;
import java.util.Arrays;
import java.util.Collection;
import java.util.Collections;
import java.util.LinkedHashSet;
import java.util.List;
import java.util.Map;
import java.util.UUID;
import java.util.concurrent.CopyOnWriteArrayList;
import java.util.concurrent.CountDownLatch;
import java.util.concurrent.atomic.AtomicBoolean;
import java.util.regex.Pattern;
import javax.net.ssl.SSLContext;
import javax.net.ssl.SSLException;
import javax.net.ssl.SSLServerSocketFactory;
import javax.net.ssl.SSLSocketFactory;
import org.apache.ignite.Ignite;
import org.apache.ignite.IgniteAuthenticationException;
import org.apache.ignite.IgniteCheckedException;
import org.apache.ignite.IgniteException;
import org.apache.ignite.IgniteLogger;
import org.apache.ignite.cluster.ClusterNode;
import org.apache.ignite.configuration.AddressResolver;
import org.apache.ignite.configuration.IgniteConfiguration;
import org.apache.ignite.internal.IgniteInterruptedCheckedException;
import org.apache.ignite.internal.IgniteKernal;
import org.apache.ignite.internal.managers.discovery.IgniteDiscoverySpi;
import org.apache.ignite.internal.managers.discovery.IgniteDiscoverySpiInternalListener;
import org.apache.ignite.internal.util.tostring.GridToStringExclude;
import org.apache.ignite.internal.util.typedef.F;
import org.apache.ignite.internal.util.typedef.X;
import org.apache.ignite.internal.util.typedef.internal.LT;
import org.apache.ignite.internal.util.typedef.internal.S;
import org.apache.ignite.internal.util.typedef.internal.U;
import org.apache.ignite.lang.IgniteBiTuple;
import org.apache.ignite.lang.IgniteInClosure;
import org.apache.ignite.lang.IgniteProductVersion;
import org.apache.ignite.lang.IgniteUuid;
import org.apache.ignite.marshaller.Marshaller;
import org.apache.ignite.marshaller.MarshallerUtils;
import org.apache.ignite.marshaller.jdk.JdkMarshaller;
import org.apache.ignite.resources.IgniteInstanceResource;
import org.apache.ignite.resources.LoggerResource;
import org.apache.ignite.spi.IgniteSpiAdapter;
import org.apache.ignite.spi.IgniteSpiConfiguration;
import org.apache.ignite.spi.IgniteSpiContext;
import org.apache.ignite.spi.IgniteSpiException;
import org.apache.ignite.spi.IgniteSpiMBeanAdapter;
import org.apache.ignite.spi.IgniteSpiMultipleInstancesSupport;
import org.apache.ignite.spi.IgniteSpiOperationTimeoutException;
import org.apache.ignite.spi.IgniteSpiOperationTimeoutHelper;
import org.apache.ignite.spi.IgniteSpiTimeoutObject;
import org.apache.ignite.spi.IgniteSpiVersionCheckException;
import org.apache.ignite.spi.discovery.DiscoveryDataBag;
import org.apache.ignite.spi.discovery.DiscoveryMetricsProvider;
import org.apache.ignite.spi.discovery.DiscoverySpi;
import org.apache.ignite.spi.discovery.DiscoverySpiCustomMessage;
import org.apache.ignite.spi.discovery.DiscoverySpiDataExchange;
import org.apache.ignite.spi.discovery.DiscoverySpiHistorySupport;
import org.apache.ignite.spi.discovery.DiscoverySpiListener;
import org.apache.ignite.spi.discovery.DiscoverySpiMutableCustomMessageSupport;
import org.apache.ignite.spi.discovery.DiscoverySpiNodeAuthenticator;
import org.apache.ignite.spi.discovery.DiscoverySpiOrderSupport;
import org.apache.ignite.spi.discovery.tcp.internal.DiscoveryDataPacket;
import org.apache.ignite.spi.discovery.tcp.internal.TcpDiscoveryNode;
import org.apache.ignite.spi.discovery.tcp.internal.TcpDiscoveryStatistics;
import org.apache.ignite.spi.discovery.tcp.ipfinder.TcpDiscoveryIpFinder;
import org.apache.ignite.spi.discovery.tcp.ipfinder.jdbc.TcpDiscoveryJdbcIpFinder;
import org.apache.ignite.spi.discovery.tcp.ipfinder.multicast.TcpDiscoveryMulticastIpFinder;
import org.apache.ignite.spi.discovery.tcp.ipfinder.sharedfs.TcpDiscoverySharedFsIpFinder;
import org.apache.ignite.spi.discovery.tcp.ipfinder.vm.TcpDiscoveryVmIpFinder;
import org.apache.ignite.spi.discovery.tcp.messages.TcpDiscoveryAbstractMessage;
import org.apache.ignite.spi.discovery.tcp.messages.TcpDiscoveryAuthFailedMessage;
import org.apache.ignite.spi.discovery.tcp.messages.TcpDiscoveryCheckFailedMessage;
import org.apache.ignite.spi.discovery.tcp.messages.TcpDiscoveryDuplicateIdMessage;
import org.apache.ignite.spi.discovery.tcp.messages.TcpDiscoveryEnsureDelivery;
import org.apache.ignite.spi.discovery.tcp.messages.TcpDiscoveryJoinRequestMessage;
import org.jetbrains.annotations.Nullable;

import static org.apache.ignite.IgniteSystemProperties.IGNITE_CONSISTENT_ID_BY_HOST_WITHOUT_PORT;
import static org.apache.ignite.IgniteSystemProperties.getBoolean;

/**
 * Discovery SPI implementation that uses TCP/IP for node discovery.
 * <p>
 * Nodes are organized in ring. So almost all network exchange (except few cases) is
 * done across it.
 * <p>
 * If node is configured as client node (see {@link IgniteConfiguration#clientMode})
 * TcpDiscoverySpi starts in client mode as well. In this case node does not take its place in the ring,
 * but it connects to random node in the ring (IP taken from IP finder configured) and
 * use it as a router for discovery traffic.
 * Therefore slow client node or its shutdown will not affect whole cluster. If TcpDiscoverySpi
 * needs to be started in server mode regardless of {@link IgniteConfiguration#clientMode},
 * {@link #forceSrvMode} should be set to true.
 * <p>
 * At startup SPI tries to send messages to random IP taken from
 * {@link TcpDiscoveryIpFinder} about self start (stops when send succeeds)
 * and then this info goes to coordinator. When coordinator processes join request
 * and issues node added messages and all other nodes then receive info about new node.
 * <h1 class="header">Failure Detection</h1>
 * Configuration defaults (see Configuration section below and
 * {@link IgniteConfiguration#getFailureDetectionTimeout()}) for details) are chosen to make possible for discovery
 * SPI work reliably on most of hardware and virtual deployments, but this has made failure detection time worse.
 * <p>
 * If it's needed to tune failure detection then it's highly recommended to do this using
 * {@link IgniteConfiguration#setFailureDetectionTimeout(long)}. This failure timeout automatically controls the
 * following parameters: {@link #getSocketTimeout()}, {@link #getAckTimeout()}, {@link #getMaxAckTimeout()},
 * {@link #getReconnectCount()}. If any of those parameters is set explicitly, then the failure timeout setting will be
 * ignored. As an example, for stable low-latency networks the failure detection timeout may be set to ~120 ms.
 * <p>
 * If it's required to perform advanced settings of failure detection and
 * {@link IgniteConfiguration#getFailureDetectionTimeout()} is unsuitable then various {@code TcpDiscoverySpi}
 * configuration parameters may be used. As an example, for stable low-latency networks the following more aggressive
 * settings are recommended (which allows failure detection time ~200ms):
 * <ul>
 * <li>Socket timeout (see {@link #setSocketTimeout(long)}) - 200ms</li>
 * <li>Message acknowledgement timeout (see {@link #setAckTimeout(long)}) - 50ms</li>
 * </ul>
 * <h1 class="header">Configuration</h1>
 * <h2 class="header">Mandatory</h2>
 * There are no mandatory configuration parameters.
 * <h2 class="header">Optional</h2>
 * The following configuration parameters are optional:
 * <ul>
 * <li>IP finder to share info about nodes IP addresses
 * (see {@link #setIpFinder(TcpDiscoveryIpFinder)}).
 * See the following IP finder implementations for details on configuration:
 * <ul>
 * <li>{@link TcpDiscoverySharedFsIpFinder}</li>
 * <li>{@ignitelink org.apache.ignite.spi.discovery.tcp.ipfinder.s3.TcpDiscoveryS3IpFinder}</li>
 * <li>{@link TcpDiscoveryJdbcIpFinder}</li>
 * <li>{@link TcpDiscoveryVmIpFinder}</li>
 * <li>{@link TcpDiscoveryMulticastIpFinder} - default</li>
 * </ul>
 * </li>
 * </ul>
 * <ul>
 * </li>
 * <li>Local address (see {@link #setLocalAddress(String)})</li>
 * <li>Local port to bind to (see {@link #setLocalPort(int)})</li>
 * <li>Local port range to try binding to if previous ports are in use
 *      (see {@link #setLocalPortRange(int)})</li>
 * <li>Number of times node tries to (re)establish connection to another node
 *      (see {@link #setReconnectCount(int)})</li>
 * <li>Network timeout (see {@link #setNetworkTimeout(long)})</li>
 * <li>Socket timeout (see {@link #setSocketTimeout(long)})</li>
 * <li>Message acknowledgement timeout (see {@link #setAckTimeout(long)})</li>
 * <li>Maximum message acknowledgement timeout (see {@link #setMaxAckTimeout(long)})</li>
 * <li>Join timeout (see {@link #setJoinTimeout(long)})</li>
 * <li>Thread priority for threads started by SPI (see {@link #setThreadPriority(int)})</li>
 * <li>IP finder clean frequency (see {@link #setIpFinderCleanFrequency(long)})</li>
 * <li>Statistics print frequency (see {@link #setStatisticsPrintFrequency(long)}</li>
 * <li>Force server mode (see {@link #setForceServerMode(boolean)}</li>
 * </ul>
 * <h2 class="header">Java Example</h2>
 * <pre name="code" class="java">
 * TcpDiscoverySpi spi = new TcpDiscoverySpi();
 *
 * TcpDiscoveryVmIpFinder finder =
 *     new GridTcpDiscoveryVmIpFinder();
 *
 * spi.setIpFinder(finder);
 *
 * IgniteConfiguration cfg = new IgniteConfiguration();
 *
 * // Override default discovery SPI.
 * cfg.setDiscoverySpi(spi);
 *
 * // Start grid.
 * Ignition.start(cfg);
 * </pre>
 * <h2 class="header">Spring Example</h2>
 * TcpDiscoverySpi can be configured from Spring XML configuration file:
 * <pre name="code" class="xml">
 * &lt;bean id="grid.custom.cfg" class="org.apache.ignite.configuration.IgniteConfiguration" singleton="true"&gt;
 *         ...
 *         &lt;property name="discoverySpi"&gt;
 *             &lt;bean class="org.apache.ignite.spi.discovery.tcp.TcpDiscoverySpi"&gt;
 *                 &lt;property name="ipFinder"&gt;
 *                     &lt;bean class="org.apache.ignite.spi.discovery.tcp.ipfinder.vm.TcpDiscoveryVmIpFinder" /&gt;
 *                 &lt;/property&gt;
 *             &lt;/bean&gt;
 *         &lt;/property&gt;
 *         ...
 * &lt;/bean&gt;
 * </pre>
 * <p>
 * <img src="http://ignite.apache.org/images/spring-small.png">
 * <br>
 * For information about Spring framework visit <a href="http://www.springframework.org/">www.springframework.org</a>
 * @see DiscoverySpi
 */
@SuppressWarnings("NonPrivateFieldAccessedInSynchronizedContext")
@IgniteSpiMultipleInstancesSupport(true)
@DiscoverySpiOrderSupport(true)
@DiscoverySpiHistorySupport(true)
@DiscoverySpiMutableCustomMessageSupport(true)
public class TcpDiscoverySpi extends IgniteSpiAdapter implements IgniteDiscoverySpi {
    /** Node attribute that is mapped to node's external addresses (value is <tt>disc.tcp.ext-addrs</tt>). */
    public static final String ATTR_EXT_ADDRS = "disc.tcp.ext-addrs";

    /** Default local port range (value is <tt>100</tt>). */
    public static final int DFLT_PORT_RANGE = 100;

    /** Default port to listen (value is <tt>47500</tt>). */
    public static final int DFLT_PORT = 47500;

    /** Default timeout for joining topology (value is <tt>0</tt>). */
    public static final long DFLT_JOIN_TIMEOUT = 0;

    /** Default network timeout in milliseconds (value is <tt>5000ms</tt>). */
    public static final long DFLT_NETWORK_TIMEOUT = 5000;

    /** Default value for thread priority (value is <tt>10</tt>). */
    public static final int DFLT_THREAD_PRI = 10;

    /** Default size of topology snapshots history. */
    public static final int DFLT_TOP_HISTORY_SIZE = 1000;

    /** Default socket operations timeout in milliseconds (value is <tt>5000ms</tt>). */
    public static final long DFLT_SOCK_TIMEOUT = 5000;

    /** Default timeout for receiving message acknowledgement in milliseconds (value is <tt>5000ms</tt>). */
    public static final long DFLT_ACK_TIMEOUT = 5000;

    /** Default socket operations timeout in milliseconds (value is <tt>5000ms</tt>). */
    public static final long DFLT_SOCK_TIMEOUT_CLIENT = 5000;

    /** Default timeout for receiving message acknowledgement in milliseconds (value is <tt>5000ms</tt>). */
    public static final long DFLT_ACK_TIMEOUT_CLIENT = 5000;

    /** Default reconnect attempts count (value is <tt>10</tt>). */
    public static final int DFLT_RECONNECT_CNT = 10;

    /** Default delay between attempts to connect to the cluster in milliseconds (value is <tt>2000</tt>). */
    public static final long DFLT_RECONNECT_DELAY = 2000;

    /** Default IP finder clean frequency in milliseconds (value is <tt>60,000ms</tt>). */
    public static final long DFLT_IP_FINDER_CLEAN_FREQ = 60 * 1000;

    /** Default statistics print frequency in milliseconds (value is <tt>0ms</tt>). */
    public static final long DFLT_STATS_PRINT_FREQ = 0;

    /** Maximum ack timeout value for receiving message acknowledgement in milliseconds (value is <tt>600,000ms</tt>). */
    public static final long DFLT_MAX_ACK_TIMEOUT = 10 * 60 * 1000;

    /** Default connection recovery timeout in ms. */
    public static final long DFLT_CONNECTION_RECOVERY_TIMEOUT = IgniteConfiguration.DFLT_FAILURE_DETECTION_TIMEOUT;

    /** Ssl message pattern for StreamCorruptedException. */
    private static Pattern sslMsgPattern = Pattern.compile("invalid stream header: 150\\d0\\d00");

    /** Local address. */
    protected String locAddr;

    /** Address resolver. */
    private AddressResolver addrRslvr;

    /** IP finder. */
    protected TcpDiscoveryIpFinder ipFinder;

    /** Socket operations timeout. */
    private long sockTimeout; // Must be initialized in the constructor of child class.

    /** Message acknowledgement timeout. */
    private long ackTimeout; // Must be initialized in the constructor of child class.

    /** Network timeout. */
    protected long netTimeout = DFLT_NETWORK_TIMEOUT;

    /** Join timeout. */
    @SuppressWarnings("RedundantFieldInitialization")
    protected long joinTimeout = DFLT_JOIN_TIMEOUT;

    /** Thread priority for all threads started by SPI. */
    protected int threadPri = DFLT_THREAD_PRI;

    /** Metrics update messages issuing frequency. */
    protected long metricsUpdateFreq;

    /** Size of topology snapshots history. */
    protected int topHistSize = DFLT_TOP_HISTORY_SIZE;

    /** Default connection recovery timeout in ms. */
    protected long connRecoveryTimeout = DFLT_CONNECTION_RECOVERY_TIMEOUT;

    /** Grid discovery listener. */
    protected volatile DiscoverySpiListener lsnr;

    /** Data exchange. */
    protected DiscoverySpiDataExchange exchange;

    /** Metrics provider. */
    protected DiscoveryMetricsProvider metricsProvider;

    /** Local node attributes. */
    protected Map<String, Object> locNodeAttrs;

    /** Local node version. */
    protected IgniteProductVersion locNodeVer;

    /** Local node. */
    protected TcpDiscoveryNode locNode;

    /** */
    protected UUID cfgNodeId;

    /** Local host. */
    protected InetAddress locHost;

    /** Internal and external addresses of local node. */
    protected Collection<InetSocketAddress> locNodeAddrs;

    /** Start time of the very first grid node. */
    protected volatile long gridStartTime;

    /** Marshaller. */
    private Marshaller marsh;

    /** Statistics. */
    protected final TcpDiscoveryStatistics stats = new TcpDiscoveryStatistics();

    /** Local port which node uses. */
    protected int locPort = DFLT_PORT;

    /** Local port range. */
    protected int locPortRange = DFLT_PORT_RANGE;

    /** Reconnect attempts count. */
    @SuppressWarnings({"FieldAccessedSynchronizedAndUnsynchronized"})
    private int reconCnt = DFLT_RECONNECT_CNT;

    /** Delay between attempts to connect to the cluster. */
    private long reconDelay = DFLT_RECONNECT_DELAY;

    /** Statistics print frequency. */
    @SuppressWarnings({"FieldAccessedSynchronizedAndUnsynchronized", "RedundantFieldInitialization"})
    protected long statsPrintFreq = DFLT_STATS_PRINT_FREQ;

    /** Maximum message acknowledgement timeout. */
    private long maxAckTimeout = DFLT_MAX_ACK_TIMEOUT;

    /** IP finder clean frequency. */
    @SuppressWarnings({"FieldAccessedSynchronizedAndUnsynchronized"})
    protected long ipFinderCleanFreq = DFLT_IP_FINDER_CLEAN_FREQ;

    /** Node authenticator. */
    protected DiscoverySpiNodeAuthenticator nodeAuth;

    /** SSL server socket factory. */
    protected SSLServerSocketFactory sslSrvSockFactory;

    /** SSL socket factory. */
    protected SSLSocketFactory sslSockFactory;

    /** Context initialization latch. */
    @GridToStringExclude
    private final CountDownLatch ctxInitLatch = new CountDownLatch(1);

    /** */
    protected final CopyOnWriteArrayList<IgniteInClosure<TcpDiscoveryAbstractMessage>> sndMsgLsnrs =
        new CopyOnWriteArrayList<>();

    /** */
    protected final CopyOnWriteArrayList<IgniteInClosure<Socket>> incomeConnLsnrs =
        new CopyOnWriteArrayList<>();

    /** Logger. */
    @LoggerResource
    protected IgniteLogger log;

    /** */
    protected TcpDiscoveryImpl impl;

    /** */
    private boolean forceSrvMode;

    /** */
    private boolean clientReconnectDisabled;

    /** */
    private Serializable consistentId;

    /** Local node addresses. */
    private IgniteBiTuple<Collection<String>, Collection<String>> addrs;

    /** */
    protected IgniteSpiContext spiCtx;

    /** */
    private IgniteDiscoverySpiInternalListener internalLsnr;

<<<<<<< HEAD
    /** For tests. */
=======
    /** For test purposes. */
>>>>>>> 784c5733
    public boolean skipAddressesRandomization = false;

    /**
     * Gets current SPI state.
     *
     * @return Current SPI state.
     */
    public String getSpiState() {
        return impl.getSpiState();
    }

    /**
     * Gets message worker queue current size.
     *
     * @return Message worker queue current size.
     */
    public int getMessageWorkerQueueSize() {
        return impl.getMessageWorkerQueueSize();
    }

    /**
     * Gets current coordinator.
     *
     * @return Gets current coordinator.
     */
    public UUID getCoordinator() {
        return impl.getCoordinator();
    }

    /** {@inheritDoc} */
    @Override public Collection<ClusterNode> getRemoteNodes() {
        return impl.getRemoteNodes();
    }

    /** {@inheritDoc} */
    @Nullable @Override public ClusterNode getNode(UUID nodeId) {
        return impl.getNode(nodeId);
    }

    /**
     * @param id Id.
     */
    public ClusterNode getNode0(UUID id) {
        if (impl instanceof ServerImpl)
            return ((ServerImpl)impl).getNode0(id);

        return getNode(id);
    }

    /** {@inheritDoc} */
    @Override public boolean pingNode(UUID nodeId) {
        return impl.pingNode(nodeId);
    }

    /** {@inheritDoc} */
    @Override public void disconnect() throws IgniteSpiException {
        impl.disconnect();
    }

    /** {@inheritDoc} */
    @Override public void setAuthenticator(DiscoverySpiNodeAuthenticator auth) {
        nodeAuth = auth;
    }

    /** {@inheritDoc} */
    @Override public void sendCustomEvent(DiscoverySpiCustomMessage msg) throws IgniteException {
        IgniteDiscoverySpiInternalListener internalLsnr = this.internalLsnr;

        if (internalLsnr != null) {
            if (!internalLsnr.beforeSendCustomEvent(this, log, msg))
                return;
        }

        impl.sendCustomEvent(msg);
    }

    /** {@inheritDoc} */
    @Override public void failNode(UUID nodeId, @Nullable String warning) {
        impl.failNode(nodeId, warning);
    }

    /**
     * Dumps debug info using configured logger.
     */
    public void dumpDebugInfo() {
        impl.dumpDebugInfo(log);
    }

    /** {@inheritDoc} */
    @Override public boolean isClientMode() {
        if (impl == null)
            throw new IllegalStateException("TcpDiscoverySpi has not started.");

        return impl instanceof ClientImpl;
    }

    /**
     * If {@code true} TcpDiscoverySpi will started in server mode regardless
     * of {@link IgniteConfiguration#isClientMode()}
     *
     * @return forceServerMode flag.
     * @deprecated Will be removed at 3.0.
     */
    @Deprecated
    public boolean isForceServerMode() {
        return forceSrvMode;
    }

    /**
     * Sets force server mode flag.
     * <p>
     * If {@code true} TcpDiscoverySpi is started in server mode regardless
     * of {@link IgniteConfiguration#isClientMode()}.
     *
     * @param forceSrvMode forceServerMode flag.
     * @return {@code this} for chaining.
     * @deprecated Will be removed at 3.0.
     */
    @IgniteSpiConfiguration(optional = true)
    @Deprecated
    public TcpDiscoverySpi setForceServerMode(boolean forceSrvMode) {
        this.forceSrvMode = forceSrvMode;

        return this;
    }

    /**
     * If {@code true} client does not try to reconnect after
     * server detected client node failure.
     *
     * @return Client reconnect disabled flag.
     */
    public boolean isClientReconnectDisabled() {
        return clientReconnectDisabled;
    }

    /**
     * Sets client reconnect disabled flag.
     * <p>
     * If {@code true} client does not try to reconnect after
     * server detected client node failure.
     *
     * @param clientReconnectDisabled Client reconnect disabled flag.
     */
    @IgniteSpiConfiguration(optional = true)
    public void setClientReconnectDisabled(boolean clientReconnectDisabled) {
        this.clientReconnectDisabled = clientReconnectDisabled;
    }

    /**
     * Inject resources
     *
     * @param ignite Ignite.
     */
    @IgniteInstanceResource
    @Override protected void injectResources(Ignite ignite) {
        super.injectResources(ignite);

        // Inject resource.
        if (ignite != null) {
            setLocalAddress(ignite.configuration().getLocalHost());
            setAddressResolver(ignite.configuration().getAddressResolver());

            if (ignite instanceof IgniteKernal) // IgniteMock instance can be injected from tests.
                marsh = ((IgniteKernal)ignite).context().marshallerContext().jdkMarshaller();
            else
                marsh = new JdkMarshaller();
        }
    }

    /**
     * Sets local host IP address that discovery SPI uses.
     * <p>
     * If not provided, by default a first found non-loopback address
     * will be used. If there is no non-loopback address available,
     * then {@link InetAddress#getLocalHost()} will be used.
     *
     * @param locAddr IP address.
     * @return {@code this} for chaining.
     */
    @IgniteSpiConfiguration(optional = true)
    public TcpDiscoverySpi setLocalAddress(String locAddr) {
        // Injection should not override value already set by Spring or user.
        if (this.locAddr == null)
            this.locAddr = locAddr;

        return this;
    }

    /**
     * Gets local address that was set to SPI with {@link #setLocalAddress(String)} method.
     *
     * @return local address.
     */
    public String getLocalAddress() {
        return locAddr;
    }

    /**
     * Sets address resolver.
     *
     * @param addrRslvr Address resolver.
     */
    @IgniteSpiConfiguration(optional = true)
    public void setAddressResolver(AddressResolver addrRslvr) {
        // Injection should not override value already set by Spring or user.
        if (this.addrRslvr == null)
            this.addrRslvr = addrRslvr;
    }

    /**
     * Gets address resolver.
     *
     * @return Address resolver.
     */
    public AddressResolver getAddressResolver() {
        return addrRslvr;
    }

    /**
     * Gets number of connection attempts.
     *
     * @return Number of connection attempts.
     */
    public int getReconnectCount() {
        return reconCnt;
    }

    /**
     * Number of times node tries to (re)establish connection to another node.
     * <p>
     * Note that SPI implementation will increase {@link #ackTimeout} by factor 2
     * on every retry.
     * <p>
     * If not specified, default is {@link #DFLT_RECONNECT_CNT}.
     * <p>
     * When this property is explicitly set {@link IgniteConfiguration#getFailureDetectionTimeout()} is ignored.
     *
     * @param reconCnt Number of retries during message sending.
     * @see #setAckTimeout(long)
     * @return {@code this} for chaining.
     */
    @IgniteSpiConfiguration(optional = true)
    public TcpDiscoverySpi setReconnectCount(int reconCnt) {
        this.reconCnt = reconCnt;

        failureDetectionTimeoutEnabled(false);

        return this;
    }

    /**
     * Gets the amount of time in milliseconds that node waits before retrying to (re)connect to the cluster.
     *
     * @return Delay between attempts to connect to the cluster in milliseconds.
     */
    public long getReconnectDelay() {
        return reconDelay;
    }

    /**
     * Sets the amount of time in milliseconds that node waits before retrying to (re)connect to the cluster.
     * <p>
     * If not specified, default is {@link #DFLT_RECONNECT_DELAY}.
     *
     * @param reconDelay Delay between attempts to connect to the cluster in milliseconds.
     *
     * @return {@code this} for chaining.
     */
    @IgniteSpiConfiguration(optional = true)
    public TcpDiscoverySpi setReconnectDelay(int reconDelay) {
        this.reconDelay = reconDelay;

        return this;
    }

    /**
     * Gets maximum message acknowledgement timeout.
     *
     * @return Maximum message acknowledgement timeout.
     */
    public long getMaxAckTimeout() {
        return maxAckTimeout;
    }

    /**
     * Sets maximum timeout for receiving acknowledgement for sent message.
     * <p>
     * If acknowledgement is not received within this timeout, sending is considered as failed
     * and SPI tries to repeat message sending. Every time SPI retries messing sending, ack
     * timeout will be increased. If no acknowledgement is received and {@code maxAckTimeout}
     * is reached, then the process of message sending is considered as failed.
     * <p>
     * If not specified, default is {@link #DFLT_MAX_ACK_TIMEOUT}.
     * <p>
     * Affected server nodes only.
     * <p>
     * When this property is explicitly set {@link IgniteConfiguration#getFailureDetectionTimeout()} is ignored.
     *
     * @param maxAckTimeout Maximum acknowledgement timeout.
     * @return {@code this} for chaining.
     */
    @IgniteSpiConfiguration(optional = true)
    public TcpDiscoverySpi setMaxAckTimeout(long maxAckTimeout) {
        this.maxAckTimeout = maxAckTimeout;

        failureDetectionTimeoutEnabled(false);

        return this;
    }

    /**
     * Gets local TCP port SPI listens to.
     *
     * @return Local port range.
     */
    public int getLocalPort() {
        TcpDiscoveryNode locNode0 = locNode;

        return locNode0 != null ? locNode0.discoveryPort() : 0;
    }

    /**
     * Sets local port to listen to.
     * <p>
     * If not specified, default is {@link #DFLT_PORT}.
     * <p>
     * Affected server nodes only.
     *
     * @param locPort Local port to bind.
     * @return {@code this} for chaining.
     */
    @IgniteSpiConfiguration(optional = true)
    public TcpDiscoverySpi setLocalPort(int locPort) {
        this.locPort = locPort;

        return this;
    }

    /**
     * Gets local TCP port range.
     *
     * @return Local port range.
     */
    public int getLocalPortRange() {
        return locPortRange;
    }

    /**
     * Range for local ports. Local node will try to bind on first available port
     * starting from {@link #getLocalPort()} up until
     * <tt>{@link #getLocalPort()} {@code + locPortRange}</tt>.
     * If port range value is <tt>0</tt>, then implementation will try bind only to the port provided by
     * {@link #setLocalPort(int)} method and fail if binding to this port did not succeed.
     * <p>
     * If not specified, default is {@link #DFLT_PORT_RANGE}.
     * <p>
     * Affected server nodes only.
     *
     * @param locPortRange Local port range to bind.
     * @return {@code this} for chaining.
     */
    @IgniteSpiConfiguration(optional = true)
    public TcpDiscoverySpi setLocalPortRange(int locPortRange) {
        this.locPortRange = locPortRange;

        return this;
    }

    /**
     * Gets statistics print frequency.
     *
     * @return Statistics print frequency in milliseconds.
     */
    public long getStatisticsPrintFrequency() {
        return statsPrintFreq;
    }

    /**
     * Sets statistics print frequency.
     * <p>
     * If not set default value is {@link #DFLT_STATS_PRINT_FREQ}.
     * 0 indicates that no print is required. If value is greater than 0 and log is
     * not quiet then statistics are printed out with INFO level.
     * <p>
     * This may be very helpful for tracing topology problems.
     *
     * @param statsPrintFreq Statistics print frequency in milliseconds.
     * @return {@code this} for chaining.
     */
    @IgniteSpiConfiguration(optional = true)
    public TcpDiscoverySpi setStatisticsPrintFrequency(long statsPrintFreq) {
        this.statsPrintFreq = statsPrintFreq;

        return this;
    }

    /**
     * Gets IP finder clean frequency.
     *
     * @return IP finder clean frequency.
     */
    public long getIpFinderCleanFrequency() {
        return ipFinderCleanFreq;
    }

    /**
     * Sets IP finder clean frequency in milliseconds.
     * <p>
     * If not provided, default value is {@link #DFLT_IP_FINDER_CLEAN_FREQ}
     * <p>
     * Affected server nodes only.
     *
     * @param ipFinderCleanFreq IP finder clean frequency.
     * @return {@code this} for chaining.
     */
    @IgniteSpiConfiguration(optional = true)
    public TcpDiscoverySpi setIpFinderCleanFrequency(long ipFinderCleanFreq) {
        this.ipFinderCleanFreq = ipFinderCleanFreq;

        return this;
    }

    /**
     * Gets IP finder for IP addresses sharing and storing.
     *
     * @return IP finder for IP addresses sharing and storing.
     */
    public TcpDiscoveryIpFinder getIpFinder() {
        return ipFinder;
    }

    /**
     * Sets IP finder for IP addresses sharing and storing.
     * <p>
     * If not provided {@link org.apache.ignite.spi.discovery.tcp.ipfinder.multicast.TcpDiscoveryMulticastIpFinder} will
     * be used by default.
     *
     * @param ipFinder IP finder.
     * @return {@code this} for chaining.
     */
    @IgniteSpiConfiguration(optional = true)
    public TcpDiscoverySpi setIpFinder(TcpDiscoveryIpFinder ipFinder) {
        this.ipFinder = ipFinder;

        return this;
    }

    /**
     * Sets socket operations timeout. This timeout is used to limit connection time and
     * write-to-socket time.
     * <p>
     * Note that when running Ignite on Amazon EC2, socket timeout must be set to a value
     * significantly greater than the default (e.g. to {@code 30000}).
     * <p>
     * If not specified, default is {@link #DFLT_SOCK_TIMEOUT} or {@link #DFLT_SOCK_TIMEOUT_CLIENT}.
     * <p>
     * When this property is explicitly set {@link IgniteConfiguration#getFailureDetectionTimeout()} is ignored.
     *
     * @param sockTimeout Socket connection timeout.
     * @return {@code this} for chaining.
     */
    @IgniteSpiConfiguration(optional = true)
    public TcpDiscoverySpi setSocketTimeout(long sockTimeout) {
        this.sockTimeout = sockTimeout;

        failureDetectionTimeoutEnabled(false);

        return this;
    }

    /**
     * Sets timeout for receiving acknowledgement for sent message.
     * <p>
     * If acknowledgement is not received within this timeout, sending is considered as failed
     * and SPI tries to repeat message sending.
     * <p>
     * If not specified, default is {@link #DFLT_ACK_TIMEOUT} or {@link #DFLT_ACK_TIMEOUT_CLIENT}.
     * <p>
     * When this property is explicitly set {@link IgniteConfiguration#getFailureDetectionTimeout()} is ignored.
     *
     * @param ackTimeout Acknowledgement timeout.
     * @return {@code this} for chaining.
     */
    @IgniteSpiConfiguration(optional = true)
    public TcpDiscoverySpi setAckTimeout(long ackTimeout) {
        this.ackTimeout = ackTimeout;

        failureDetectionTimeoutEnabled(false);

        return this;
    }

    /**
     * Sets maximum network timeout to use for network operations.
     * <p>
     * If not specified, default is {@link #DFLT_NETWORK_TIMEOUT}.
     *
     * @param netTimeout Network timeout.
     * @return {@code this} for chaining.
     */
    @IgniteSpiConfiguration(optional = true)
    public TcpDiscoverySpi setNetworkTimeout(long netTimeout) {
        this.netTimeout = netTimeout;

        return this;
    }

    /**
     * Gets join timeout.
     *
     * @return Join timeout.
     */
    public long getJoinTimeout() {
        return joinTimeout;
    }

    /**
     * Sets join timeout.
     * <p>
     * If non-shared IP finder is used and node fails to connect to
     * any address from IP finder, node keeps trying to join within this
     * timeout. If all addresses are still unresponsive, exception is thrown
     * and node startup fails.
     * <p>
     * If not specified, default is {@link #DFLT_JOIN_TIMEOUT}.
     *
     * @param joinTimeout Join timeout ({@code 0} means wait forever).
     *
     * @see TcpDiscoveryIpFinder#isShared()
     * @return {@code this} for chaining.
     */
    @IgniteSpiConfiguration(optional = true)
    public TcpDiscoverySpi setJoinTimeout(long joinTimeout) {
        this.joinTimeout = joinTimeout;

        return this;
    }

    /**
     * Sets thread priority. All threads within SPI will be started with it.
     * <p>
     * If not provided, default value is {@link #DFLT_THREAD_PRI}
     *
     * @param threadPri Thread priority.
     * @return {@code this} for chaining.
     */
    @IgniteSpiConfiguration(optional = true)
    public TcpDiscoverySpi setThreadPriority(int threadPri) {
        this.threadPri = threadPri;

        return this;
    }

    /**
     * @return Size of topology snapshots history.
     */
    public long getTopHistorySize() {
        return topHistSize;
    }

    /**
     * Sets size of topology snapshots history. Specified size should be greater than or equal to default size
     * {@link #DFLT_TOP_HISTORY_SIZE}.
     *
     * @param topHistSize Size of topology snapshots history.
     * @return {@code this} for chaining.
     */
    @IgniteSpiConfiguration(optional = true)
    public TcpDiscoverySpi setTopHistorySize(int topHistSize) {
        if (topHistSize < DFLT_TOP_HISTORY_SIZE) {
            U.warn(log, "Topology history size should be greater than or equal to default size. " +
                "Specified size will not be set [curSize=" + this.topHistSize + ", specifiedSize=" + topHistSize +
                ", defaultSize=" + DFLT_TOP_HISTORY_SIZE + ']');

            return this;
        }

        this.topHistSize = topHistSize;

        return this;
    }

    /**
     * Gets timeout that defines how long server node would try to recovery connection.<br>
     * See {@link #setConnectionRecoveryTimeout(long)} for details.
     *
     * @return Timeout that defines how long server node would try to recovery connection.
     */
    public long getConnectionRecoveryTimeout() {
        return connRecoveryTimeout;
    }

    /**
     * @return Connection recovery timeout that is not greater than failureDetectionTimeout if enabled.
     */
    long getEffectiveConnectionRecoveryTimeout() {
        if (failureDetectionTimeoutEnabled() && failureDetectionTimeout() < connRecoveryTimeout)
            return failureDetectionTimeout();

        return connRecoveryTimeout;
    }

    /**
     * Sets timeout that defines how long server node would try to recovery connection.
     * <p>In case local node has temporary connectivity issues with part of the cluster,
     * it may sequentially fail nodes one-by-one till successfully connect to one that
     * has a fine connection with.
     * This leads to fail of big number of nodes.
     * </p>
     * <p>
     *     To overcome that issue, local node will do a sequential connection tries to next
     *     nodes. But if new next node has connection to previous it forces local node to
     *     retry connect to previous. These tries will last till timeout will not
     *     finished. When timeout is over, but no success in connecting to nodes it will
     *     segment itself.
     * </p>
     * <p>
     *     Cannot be greater than {@link #failureDetectionTimeout()}.
     * </p>
     * <p>
     *     Default is {@link #DFLT_CONNECTION_RECOVERY_TIMEOUT}.
     * </p>
     *
     * @param connRecoveryTimeout Timeout that defines how long server node would try to recovery connection.
     * {@code 0} means node will not recheck failed nodes.
     */
    public void setConnectionRecoveryTimeout(long connRecoveryTimeout) {
        this.connRecoveryTimeout = connRecoveryTimeout;
    }

    /** {@inheritDoc} */
    @Override public void setNodeAttributes(Map<String, Object> attrs, IgniteProductVersion ver) {
        assert locNodeAttrs == null;
        assert locNodeVer == null;

        if (log.isDebugEnabled()) {
            log.debug("Node attributes to set: " + attrs);
            log.debug("Node version to set: " + ver);
        }

        locNodeAttrs = attrs;
        locNodeVer = ver;
    }

    /**
     * Gets ID of the local node.
     *
     * @return ID of the local node.
     */
    public UUID getLocalNodeId() {
        return ignite.cluster().localNode().id();
    }

    /** {@inheritDoc} */
    @Nullable @Override public Serializable consistentId() throws IgniteSpiException {
        if (consistentId == null) {
            initializeImpl();

            initAddresses();

            IgniteConfiguration cfg = ignite.configuration();

            final Serializable cfgId = cfg.getConsistentId();

            if (cfgId == null) {
                if (cfg.isClientMode() == Boolean.TRUE)
                    consistentId = cfg.getNodeId();
                else {
                    List<String> sortedAddrs = new ArrayList<>(addrs.get1());

                    Collections.sort(sortedAddrs);

                    if (getBoolean(IGNITE_CONSISTENT_ID_BY_HOST_WITHOUT_PORT))
                        consistentId = U.consistentId(sortedAddrs);
                    else
                        consistentId = U.consistentId(sortedAddrs, impl.boundPort());
                }
            }
            else
                consistentId = cfgId;
        }

        return consistentId;
    }

    /**
     *
     */
    private void initAddresses() {
        if (addrs == null) {
            try {
                addrs = U.resolveLocalAddresses(locHost);
            }
            catch (IOException | IgniteCheckedException e) {
                throw new IgniteSpiException("Failed to resolve local host to set of external addresses: " + locHost,
                    e);
            }
        }
    }

    /**
     * @param srvPort Server port.
     * @param addExtAddrAttr If {@code true} adds {@link #ATTR_EXT_ADDRS} attribute.
     */
    protected void initLocalNode(int srvPort, boolean addExtAddrAttr) {
        // Init local node.
        initAddresses();

        locNode = new TcpDiscoveryNode(
            ignite.configuration().getNodeId(),
            addrs.get1(),
            addrs.get2(),
            srvPort,
            metricsProvider,
            locNodeVer,
            consistentId());

        if (addExtAddrAttr) {
            Collection<InetSocketAddress> extAddrs = addrRslvr == null ? null :
                U.resolveAddresses(addrRslvr, F.flat(Arrays.asList(addrs.get1(), addrs.get2())),
                    locNode.discoveryPort());

            locNodeAddrs = new LinkedHashSet<>();
            locNodeAddrs.addAll(locNode.socketAddresses());

            if (extAddrs != null) {
                locNodeAttrs.put(createSpiAttributeName(ATTR_EXT_ADDRS), extAddrs);

                locNodeAddrs.addAll(extAddrs);
            }
        }

        locNode.setAttributes(locNodeAttrs);
        locNode.local(true);

        DiscoverySpiListener lsnr = this.lsnr;

        if (lsnr != null)
            lsnr.onLocalNodeInitialized(locNode);

        if (log.isDebugEnabled())
            log.debug("Local node initialized: " + locNode);
    }

    /**
     * @param node Node.
     * @return {@link LinkedHashSet} of internal and external addresses of provided node.
     *      Internal addresses placed before external addresses.
     */
    @SuppressWarnings("TypeMayBeWeakened")
    LinkedHashSet<InetSocketAddress> getNodeAddresses(TcpDiscoveryNode node) {
        LinkedHashSet<InetSocketAddress> res = new LinkedHashSet<>(node.socketAddresses());

        Collection<InetSocketAddress> extAddrs = node.attribute(createSpiAttributeName(ATTR_EXT_ADDRS));

        if (extAddrs != null)
            res.addAll(extAddrs);

        return res;
    }

    /**
     * @param node Node.
     * @param sameHost Same host flag.
     * @return {@link LinkedHashSet} of internal and external addresses of provided node.
     *      Internal addresses placed before external addresses.
     *      Internal addresses will be sorted with {@code inetAddressesComparator(sameHost)}.
     */
    @SuppressWarnings("TypeMayBeWeakened")
    LinkedHashSet<InetSocketAddress> getNodeAddresses(TcpDiscoveryNode node, boolean sameHost) {
        List<InetSocketAddress> addrs = U.arrayList(node.socketAddresses());

        Collections.sort(addrs, U.inetAddressesComparator(sameHost));

        LinkedHashSet<InetSocketAddress> res = new LinkedHashSet<>();

        InetSocketAddress lastAddr = node.lastSuccessfulAddress();

        if (lastAddr != null)
            res.add(lastAddr);

        res.addAll(addrs);

        Collection<InetSocketAddress> extAddrs = node.attribute(createSpiAttributeName(ATTR_EXT_ADDRS));

        if (extAddrs != null)
            res.addAll(extAddrs);

        return res;
    }

    /** {@inheritDoc} */
    @Override public Collection<Object> injectables() {
        return F.<Object>asList(ipFinder);
    }

    /**
     * Gets socket timeout.
     *
     * @return Socket timeout.
     */
    public long getSocketTimeout() {
        return sockTimeout;
    }

    /**
     * Gets effective or resulting socket timeout with considering failure detection timeout
     *
     * @param srvrOperation {@code True} if socket connect to server node,
     *     {@code False} if socket connect to client node.
     * @return Resulting socket timeout.
     */
    public long getEffectiveSocketTimeout(boolean srvrOperation) {
        if (failureDetectionTimeoutEnabled())
            return srvrOperation ? failureDetectionTimeout() : clientFailureDetectionTimeout();
        else
            return sockTimeout;
    }

    /**
     * Gets message acknowledgement timeout.
     *
     * @return Message acknowledgement timeout.
     */
    public long getAckTimeout() {
        return ackTimeout;
    }

    /**
     * Gets network timeout.
     *
     * @return Network timeout.
     */
    public long getNetworkTimeout() {
        return netTimeout;
    }

    /**
     * Gets thread priority. All threads within SPI will be started with it.
     *
     * @return Thread priority.
     */
    public int getThreadPriority() {
        return threadPri;
    }

    /**
     * Gets {@link org.apache.ignite.spi.discovery.tcp.ipfinder.TcpDiscoveryIpFinder} (string representation).
     *
     * @return IPFinder (string representation).
     */
    public String getIpFinderFormatted() {
        return ipFinder.toString();
    }

    /**
     * Gets joined nodes count.
     *
     * @return Nodes joined count.
     */
    public long getNodesJoined() {
        return stats.joinedNodesCount();
    }

    /**
     * Gets left nodes count.
     *
     * @return Left nodes count.
     */
    public long getNodesLeft() {
        return stats.leftNodesCount();
    }

    /**
     * Gets failed nodes count.
     *
     * @return Failed nodes count.
     */
    public long getNodesFailed() {
        return stats.failedNodesCount();
    }

    /**
     * Gets pending messages registered count.
     *
     * @return Pending messages registered count.
     */
    public long getPendingMessagesRegistered() {
        return stats.pendingMessagesRegistered();
    }

    /**
     * Gets pending messages discarded count.
     *
     * @return Pending messages registered count.
     */
    public long getPendingMessagesDiscarded() {
        return stats.pendingMessagesDiscarded();
    }

    /**
     * Gets avg message processing time.
     *
     * @return Avg message processing time.
     */
    public long getAvgMessageProcessingTime() {
        return stats.avgMessageProcessingTime();
    }

    /**
     * Gets max message processing time.
     *
     * @return Max message processing time.
     */
    public long getMaxMessageProcessingTime() {
        return stats.maxMessageProcessingTime();
    }

    /**
     * Gets total received messages count.
     *
     * @return Total received messages count.
     */
    public int getTotalReceivedMessages() {
        return stats.totalReceivedMessages();
    }

    /**
     * Gets received messages counts (grouped by type).
     *
     * @return Map containing message types and respective counts.
     */
    public Map<String, Integer> getReceivedMessages() {
        return stats.receivedMessages();
    }

    /**
     * Gets total processed messages count.
     *
     * @return Total processed messages count.
     */
    public int getTotalProcessedMessages() {
        return stats.totalProcessedMessages();
    }

    /**
     * Gets processed messages counts (grouped by type).
     *
     * @return Map containing message types and respective counts.
     */
    public Map<String, Integer> getProcessedMessages() {
        return stats.processedMessages();
    }

    /**
     * Gets time local node has been coordinator since.
     *
     * @return Time local node is coordinator since.
     */
    public long getCoordinatorSinceTimestamp() {
        return stats.coordinatorSinceTimestamp();
    }

    /** {@inheritDoc} */
    @Override protected void onContextInitialized0(IgniteSpiContext spiCtx) throws IgniteSpiException {
        super.onContextInitialized0(spiCtx);

        this.spiCtx = spiCtx;

        ctxInitLatch.countDown();

        ipFinder.onSpiContextInitialized(spiCtx);

        impl.onContextInitialized0(spiCtx);
    }

    /** {@inheritDoc} */
    @Override protected void onContextDestroyed0() {
        super.onContextDestroyed0();

        if (ctxInitLatch.getCount() > 0)
            // Safety.
            ctxInitLatch.countDown();

        if (ipFinder != null)
            ipFinder.onSpiContextDestroyed();

        getSpiContext().deregisterPorts();
    }

    /** {@inheritDoc} */
    @Override public IgniteSpiContext getSpiContext() {
        if (ctxInitLatch.getCount() > 0) {
            if (log.isDebugEnabled())
                log.debug("Waiting for context initialization.");

            try {
                U.await(ctxInitLatch);

                if (log.isDebugEnabled())
                    log.debug("Context has been initialized.");
            }
            catch (IgniteInterruptedCheckedException e) {
                U.warn(log, "Thread has been interrupted while waiting for SPI context initialization.", e);
            }
        }

        return super.getSpiContext();
    }

    /** {@inheritDoc} */
    @Override public ClusterNode getLocalNode() {
        return locNode;
    }

    /** {@inheritDoc} */
    @Override public void setListener(@Nullable DiscoverySpiListener lsnr) {
        this.lsnr = lsnr;
    }

    /** {@inheritDoc} */
    @Override public void setDataExchange(DiscoverySpiDataExchange exchange) {
        this.exchange = exchange;
    }

    /** {@inheritDoc} */
    @Override public void setMetricsProvider(DiscoveryMetricsProvider metricsProvider) {
        this.metricsProvider = metricsProvider;
    }

    /** {@inheritDoc} */
    @Override public long getGridStartTime() {
        assert gridStartTime != 0;

        return gridStartTime;
    }

    /**
     * @param sockAddr Remote address.
     * @param timeoutHelper Timeout helper.
     * @return Opened socket.
     * @throws IOException If failed.
     * @throws IgniteSpiOperationTimeoutException In case of timeout.
     */
    protected Socket openSocket(InetSocketAddress sockAddr, IgniteSpiOperationTimeoutHelper timeoutHelper)
        throws IOException, IgniteSpiOperationTimeoutException {
        return openSocket(createSocket(), sockAddr, timeoutHelper);
    }

    /**
     * @param sock Socket.
     * @return Buffered stream wrapping socket stream.
     * @throws IOException If failed.
     */
    final BufferedOutputStream socketStream(Socket sock) throws IOException {
        int bufSize = sock.getSendBufferSize();

        return bufSize > 0 ? new BufferedOutputStream(sock.getOutputStream(), bufSize) :
            new BufferedOutputStream(sock.getOutputStream());
    }

    /**
     * Connects to remote address sending {@code U.IGNITE_HEADER} when connection is established.
     *
     * @param sock Socket bound to a local host address.
     * @param remAddr Remote address.
     * @param timeoutHelper Timeout helper.
     * @return Connected socket.
     * @throws IOException If failed.
     * @throws IgniteSpiOperationTimeoutException In case of timeout.
     */
    protected Socket openSocket(Socket sock, InetSocketAddress remAddr, IgniteSpiOperationTimeoutHelper timeoutHelper)
        throws IOException, IgniteSpiOperationTimeoutException {

        assert remAddr != null;

        try {
            InetSocketAddress resolved = remAddr.isUnresolved() ?
                new InetSocketAddress(InetAddress.getByName(remAddr.getHostName()), remAddr.getPort()) : remAddr;

            InetAddress addr = resolved.getAddress();

            assert addr != null;

            sock.connect(resolved, (int)timeoutHelper.nextTimeoutChunk(sockTimeout));

            writeToSocket(sock, null, U.IGNITE_HEADER, timeoutHelper.nextTimeoutChunk(sockTimeout));

            return sock;
        } catch (IOException | IgniteSpiOperationTimeoutException e) {
            if (sock != null)
                U.closeQuiet(sock);

            throw e;
        }
    }

    /**
     * Creates socket binding it to a local host address. This operation is not blocking.
     *
     * @return Created socket.
     * @throws IOException If failed.
     */
    Socket createSocket() throws IOException {
        Socket sock = null;

        try {
            if (isSslEnabled())
                sock = sslSockFactory.createSocket();
            else
                sock = new Socket();

            sock.bind(new InetSocketAddress(locHost, 0));

            sock.setTcpNoDelay(true);

            return sock;
        } catch (IOException e) {
            if (sock != null)
                U.closeQuiet(sock);

            throw e;
        }
    }

    /**
     * Writes message to the socket.
     *
     * @param sock Socket.
     * @param msg Message.
     * @param data Raw data to write.
     * @param timeout Socket write timeout.
     * @throws IOException If IO failed or write timed out.
     */
    @SuppressWarnings("ThrowFromFinallyBlock")
    protected void writeToSocket(Socket sock, TcpDiscoveryAbstractMessage msg, byte[] data, long timeout) throws IOException {
        assert sock != null;
        assert data != null;

        SocketTimeoutObject obj = new SocketTimeoutObject(sock, U.currentTimeMillis() + timeout);

        addTimeoutObject(obj);

        IOException err = null;

        try {
            OutputStream out = sock.getOutputStream();

            out.write(data);

            out.flush();
        }
        catch (IOException e) {
            err = e;
        }
        finally {
            boolean cancelled = obj.cancel();

            if (cancelled)
                removeTimeoutObject(obj);

            // Throw original exception.
            if (err != null)
                throw err;

            if (!cancelled)
                throw new SocketTimeoutException("Write timed out (socket was concurrently closed).");
        }
    }

    /**
     * Writes message to the socket.
     *
     * @param sock Socket.
     * @param msg Message.
     * @param timeout Socket write timeout.
     * @throws IOException If IO failed or write timed out.
     * @throws IgniteCheckedException If marshalling failed.
     */
    protected void writeToSocket(Socket sock, TcpDiscoveryAbstractMessage msg, long timeout) throws IOException,
        IgniteCheckedException {
        writeToSocket(sock, socketStream(sock), msg, timeout);
    }

    /**
     * @param msg Message.
     */
    protected void startMessageProcess(TcpDiscoveryAbstractMessage msg) {
        // No-op, intended for usage in tests.
    }

    /**
     * @param node Target node.
     * @param sock Socket.
     * @param out Stream to write to.
     * @param msg Message.
     * @param timeout Timeout.
     * @throws IOException If IO failed or write timed out.
     * @throws IgniteCheckedException If marshalling failed.
     */
    protected void writeToSocket(
        ClusterNode node,
        Socket sock,
        OutputStream out,
        TcpDiscoveryAbstractMessage msg,
        long timeout) throws IOException, IgniteCheckedException {
        writeToSocket(sock, out, msg, timeout);
    }

    /**
     * Writes message to the socket.
     *
     * @param sock Socket.
     * @param out Stream to write to.
     * @param msg Message.
     * @param timeout Timeout.
     * @throws IOException If IO failed or write timed out.
     * @throws IgniteCheckedException If marshalling failed.
     */
    @SuppressWarnings("ThrowFromFinallyBlock")
    protected void writeToSocket(Socket sock,
        OutputStream out,
        TcpDiscoveryAbstractMessage msg,
        long timeout) throws IOException, IgniteCheckedException {
        if (internalLsnr != null && msg instanceof TcpDiscoveryJoinRequestMessage)
            internalLsnr.beforeJoin(locNode, log);

        assert sock != null;
        assert msg != null;
        assert out != null;

        SocketTimeoutObject obj = new SocketTimeoutObject(sock, U.currentTimeMillis() + timeout);

        addTimeoutObject(obj);

        IgniteCheckedException err = null;

        try {
            U.marshal(marshaller(), msg, out);
        }
        catch (IgniteCheckedException e) {
            err = e;
        }
        finally {
            boolean cancelled = obj.cancel();

            if (cancelled)
                removeTimeoutObject(obj);

            // Throw original exception.
            if (err != null)
                throw err;

            if (!cancelled)
                throw new SocketTimeoutException("Write timed out (socket was concurrently closed).");
        }
    }

    /**
     * Writes response to the socket.
     *
     * @param msg Received message.
     * @param sock Socket.
     * @param res Integer response.
     * @param timeout Socket timeout.
     * @throws IOException If IO failed or write timed out.
     */
    @SuppressWarnings("ThrowFromFinallyBlock")
    protected void writeToSocket(TcpDiscoveryAbstractMessage msg, Socket sock, int res, long timeout)
        throws IOException {
        assert sock != null;

        SocketTimeoutObject obj = new SocketTimeoutObject(sock, U.currentTimeMillis() + timeout);

        addTimeoutObject(obj);

        OutputStream out = sock.getOutputStream();

        IOException err = null;

        try {
            out.write(res);

            out.flush();
        }
        catch (IOException e) {
            err = e;
        }
        finally {
            boolean cancelled = obj.cancel();

            if (cancelled)
                removeTimeoutObject(obj);

            // Throw original exception.
            if (err != null)
                throw err;

            if (!cancelled)
                throw new SocketTimeoutException("Write timed out (socket was concurrently closed).");
        }
    }

    /**
     * Reads message from the socket limiting read time.
     *
     * @param sock Socket.
     * @param in Input stream (in case socket stream was wrapped).
     * @param timeout Socket timeout for this operation.
     * @return Message.
     * @throws IOException If IO failed or read timed out.
     * @throws IgniteCheckedException If unmarshalling failed.
     */
    protected <T> T readMessage(Socket sock, @Nullable InputStream in, long timeout) throws IOException,
        IgniteCheckedException {
        assert sock != null;

        int oldTimeout = sock.getSoTimeout();

        try {
            sock.setSoTimeout((int)timeout);

            T res = U.unmarshal(marshaller(), in == null ? sock.getInputStream() : in,
                U.resolveClassLoader(ignite.configuration()));

            return res;
        }
        catch (IOException | IgniteCheckedException e) {
            if (X.hasCause(e, SocketTimeoutException.class))
                LT.warn(log, "Timed out waiting for message to be read (most probably, the reason is " +
                    "long GC pauses on remote node) [curTimeout=" + timeout +
                    ", rmtAddr=" + sock.getRemoteSocketAddress() + ", rmtPort=" + sock.getPort() + ']');

            StreamCorruptedException streamCorruptedCause = X.cause(e, StreamCorruptedException.class);

            if (streamCorruptedCause != null) {
                // Lets check StreamCorruptedException for SSL Alert message
                // Sample SSL Alert message: 15:03:03:00:02:02:0a
                // 15 = Alert
                // 03:03 = SSL version
                // 00:02 = payload length
                // 02:0a = critical (02) / unexpected message (0a)
                // So, check message for "invalid stream header: 150X0X00"

                String msg = streamCorruptedCause.getMessage();

                if (msg != null && sslMsgPattern.matcher(msg).matches())
                    streamCorruptedCause.initCause(new SSLException("Detected SSL alert in StreamCorruptedException"));
            }
            throw e;
        }
        finally {
            // Quietly restore timeout.
            try {
                sock.setSoTimeout(oldTimeout);
            }
            catch (SocketException ignored) {
                // No-op.
            }
        }
    }

    /**
     * Reads message delivery receipt from the socket.
     *
     * @param sock Socket.
     * @param timeout Socket timeout for this operation.
     * @return Receipt.
     * @throws IOException If IO failed or read timed out.
     */
    protected int readReceipt(Socket sock, long timeout) throws IOException {
        assert sock != null;

        int oldTimeout = sock.getSoTimeout();

        try {
            sock.setSoTimeout((int)timeout);

            int res = sock.getInputStream().read();

            if (res == -1)
                throw new EOFException();

            return res;
        }
        catch (SocketTimeoutException e) {
            LT.warn(log, "Timed out waiting for message delivery receipt (most probably, the reason is " +
                "in long GC pauses on remote node; consider tuning GC and increasing 'ackTimeout' " +
                "configuration property). Will retry to send message with increased timeout " +
                "[currentTimeout=" + timeout + ", rmtAddr=" + sock.getRemoteSocketAddress() +
                ", rmtPort=" + sock.getPort() + ']');

            stats.onAckTimeout();

            throw e;
        }
        finally {
            // Quietly restore timeout.
            try {
                sock.setSoTimeout(oldTimeout);
            }
            catch (SocketException ignored) {
                // No-op.
            }
        }
    }

    /**
     * Resolves addresses registered in the IP finder, removes duplicates and local host
     * address and returns the collection of.
     *
     * @return Resolved addresses without duplicates and local address (potentially
     *      empty but never null).
     * @throws org.apache.ignite.spi.IgniteSpiException If an error occurs.
     */
    protected Collection<InetSocketAddress> resolvedAddresses() throws IgniteSpiException {
        List<InetSocketAddress> res = new ArrayList<>();

        Collection<InetSocketAddress> addrs;

        // Get consistent addresses collection.
        while (true) {
            try {
                addrs = registeredAddresses();

                break;
            }
            catch (IgniteSpiException e) {
                LT.error(log, e, "Failed to get registered addresses from IP finder on start " +
                    "(retrying every " + getReconnectDelay() + "ms; change 'reconnectDelay' to configure " +
                    "the frequency of retries).");
            }

            try {
                U.sleep(getReconnectDelay());
            }
            catch (IgniteInterruptedCheckedException e) {
                throw new IgniteSpiException("Thread has been interrupted.", e);
            }
        }

        for (InetSocketAddress addr : addrs) {
            assert addr != null;

            try {
                InetSocketAddress resolved = addr.isUnresolved() ?
                    new InetSocketAddress(InetAddress.getByName(addr.getHostName()), addr.getPort()) : addr;

                if (locNodeAddrs == null || !locNodeAddrs.contains(resolved))
                    res.add(resolved);
            }
            catch (UnknownHostException ignored) {
                LT.warn(log, "Failed to resolve address from IP finder (host is unknown): " + addr);

                // Add address in any case.
                res.add(addr);
            }
        }

        if (!res.isEmpty() && !skipAddressesRandomization)
            Collections.shuffle(res);

        return res;
    }

    /**
     * Gets addresses registered in the IP finder, initializes addresses having no
     * port (or 0 port) with {@link #DFLT_PORT}.
     *
     * @return Registered addresses.
     * @throws org.apache.ignite.spi.IgniteSpiException If an error occurs.
     */
    protected Collection<InetSocketAddress> registeredAddresses() throws IgniteSpiException {
        Collection<InetSocketAddress> res = new ArrayList<>();

        for (InetSocketAddress addr : ipFinder.getRegisteredAddresses()) {
            if (addr.getPort() == 0) {
                // TcpDiscoveryNode.discoveryPort() returns an correct port for a server node and 0 for client node.
                int port = locNode.discoveryPort() != 0 ? locNode.discoveryPort() : DFLT_PORT;

                addr = addr.isUnresolved() ? new InetSocketAddress(addr.getHostName(), port) :
                    new InetSocketAddress(addr.getAddress(), port);
            }

            res.add(addr);
        }

        return res;
    }

    /**
     * @param msg Message.
     * @return Error.
     */
    protected IgniteSpiException duplicateIdError(TcpDiscoveryDuplicateIdMessage msg) {
        assert msg != null;

        return new IgniteSpiException("Local node has the same ID as existing node in topology " +
            "(fix configuration and restart local node) [localNode=" + locNode +
            ", existingNode=" + msg.node() + ']');
    }

    /**
     * @param msg Message.
     * @return Error.
     */
    protected IgniteSpiException authenticationFailedError(TcpDiscoveryAuthFailedMessage msg) {
        assert msg != null;

        return new IgniteSpiException(new IgniteAuthenticationException("Authentication failed [nodeId=" +
            msg.creatorNodeId() + ", addr=" + msg.address().getHostAddress() + ']'));
    }

    /**
     * @param msg Message.
     * @return Error.
     */
    protected IgniteSpiException checkFailedError(TcpDiscoveryCheckFailedMessage msg) {
        assert msg != null;

        return versionCheckFailed(msg) ? new IgniteSpiVersionCheckException(msg.error()) :
            new IgniteSpiException(msg.error());
    }

    /**
     * @param msg Message.
     * @return Whether delivery of the message is ensured.
     */
    protected boolean ensured(TcpDiscoveryAbstractMessage msg) {
        return U.getAnnotation(msg.getClass(), TcpDiscoveryEnsureDelivery.class) != null;
    }

    /**
     * @param msg Failed message.
     * @return {@code True} if specified failed message relates to version incompatibility, {@code false} otherwise.
     * @deprecated Parsing of error message was used for preserving backward compatibility. We should remove it
     *      and create separate message for failed version check with next major release.
     */
    @Deprecated
    private static boolean versionCheckFailed(TcpDiscoveryCheckFailedMessage msg) {
        return msg.error().contains("versions are not compatible");
    }

    /**
     * @param dataPacket Data packet.
     */
    DiscoveryDataPacket collectExchangeData(DiscoveryDataPacket dataPacket) {
        if (locNode.isDaemon())
            return dataPacket;

        assert dataPacket != null;
        assert dataPacket.joiningNodeId() != null;

        //create data bag, pass it to exchange.collect
        DiscoveryDataBag dataBag = dataPacket.bagForDataCollection();

        exchange.collect(dataBag);

        //marshall collected bag into packet, return packet
        if (dataPacket.joiningNodeId().equals(locNode.id()))
            dataPacket.marshalJoiningNodeData(dataBag, marshaller(), log);
        else
            dataPacket.marshalGridNodeData(dataBag, locNode.id(), marshaller(), log);

        return dataPacket;
    }

    /**
     * @param dataPacket object holding discovery data collected during discovery process.
     * @param clsLdr Class loader.
     */
    protected void onExchange(DiscoveryDataPacket dataPacket, ClassLoader clsLdr) {
        if (locNode.isDaemon())
            return;

        assert dataPacket != null;
        assert dataPacket.joiningNodeId() != null;

        DiscoveryDataBag dataBag;

        if (dataPacket.joiningNodeId().equals(locNode.id()))
            dataBag = dataPacket.unmarshalGridData(marshaller(), clsLdr, locNode.clientRouterNodeId() != null, log);
        else
            dataBag = dataPacket.unmarshalJoiningNodeData(marshaller(), clsLdr, locNode.clientRouterNodeId() != null, log);


        exchange.onExchange(dataBag);
    }

    /** {@inheritDoc} */
    @Override public void spiStart(@Nullable String igniteInstanceName) throws IgniteSpiException {
        initializeImpl();

        registerMBean(igniteInstanceName, new TcpDiscoverySpiMBeanImpl(this), TcpDiscoverySpiMBean.class);

        impl.spiStart(igniteInstanceName);
    }

    /**
     *
     */
    private void initializeImpl() {
        if (impl != null)
            return;

        initFailureDetectionTimeout();

        if (!forceSrvMode && (Boolean.TRUE.equals(ignite.configuration().isClientMode()))) {
            if (ackTimeout == 0)
                ackTimeout = DFLT_ACK_TIMEOUT_CLIENT;

            if (sockTimeout == 0)
                sockTimeout = DFLT_SOCK_TIMEOUT_CLIENT;

            impl = new ClientImpl(this);

            ctxInitLatch.countDown();
        }
        else {
            if (ackTimeout == 0)
                ackTimeout = DFLT_ACK_TIMEOUT;

            if (sockTimeout == 0)
                sockTimeout = DFLT_SOCK_TIMEOUT;

            impl = new ServerImpl(this);
        }

        metricsUpdateFreq = ignite.configuration().getMetricsUpdateFrequency();

        if (!failureDetectionTimeoutEnabled()) {
            assertParameter(sockTimeout > 0, "sockTimeout > 0");
            assertParameter(ackTimeout > 0, "ackTimeout > 0");
            assertParameter(maxAckTimeout > ackTimeout, "maxAckTimeout > ackTimeout");
            assertParameter(reconCnt > 0, "reconnectCnt > 0");
        }

        assertParameter(netTimeout > 0, "networkTimeout > 0");
        assertParameter(ipFinder != null, "ipFinder != null");
        assertParameter(metricsUpdateFreq > 0, "metricsUpdateFreq > 0" +
            " (inited from igniteConfiguration.metricsUpdateFrequency)");

        assertParameter(ipFinderCleanFreq > 0, "ipFinderCleanFreq > 0");
        assertParameter(locPort > 1023, "localPort > 1023");
        assertParameter(locPortRange >= 0, "localPortRange >= 0");
        assertParameter(locPort + locPortRange <= 0xffff, "locPort + locPortRange <= 0xffff");
        assertParameter(threadPri > 0, "threadPri > 0");
        assertParameter(statsPrintFreq >= 0, "statsPrintFreq >= 0");

        if (isSslEnabled()) {
            try {
                SSLContext sslCtx = ignite().configuration().getSslContextFactory().create();

                sslSockFactory = sslCtx.getSocketFactory();
                sslSrvSockFactory = sslCtx.getServerSocketFactory();
            }
            catch (IgniteException e) {
                throw new IgniteSpiException("Failed to create SSL context. SSL factory: "
                    + ignite.configuration().getSslContextFactory(), e);
            }
        }

        try {
            locHost = U.resolveLocalHost(locAddr);
        }
        catch (IOException e) {
            throw new IgniteSpiException("Unknown local address: " + locAddr, e);
        }

        if (log.isDebugEnabled()) {
            log.debug(configInfo("localHost", locHost.getHostAddress()));
            log.debug(configInfo("localPort", locPort));
            log.debug(configInfo("localPortRange", locPortRange));
            log.debug(configInfo("threadPri", threadPri));

            if (!failureDetectionTimeoutEnabled()) {
                log.debug("Failure detection timeout is ignored because at least one of the parameters from this list" +
                    " has been set explicitly: 'sockTimeout', 'ackTimeout', 'maxAckTimeout', 'reconnectCount'.");

                log.debug(configInfo("networkTimeout", netTimeout));
                log.debug(configInfo("sockTimeout", sockTimeout));
                log.debug(configInfo("ackTimeout", ackTimeout));
                log.debug(configInfo("maxAckTimeout", maxAckTimeout));
                log.debug(configInfo("reconnectCount", reconCnt));
            }
            else
                log.debug(configInfo("failureDetectionTimeout", failureDetectionTimeout()));

            log.debug(configInfo("ipFinder", ipFinder));
            log.debug(configInfo("ipFinderCleanFreq", ipFinderCleanFreq));
            log.debug(configInfo("metricsUpdateFreq", metricsUpdateFreq));
            log.debug(configInfo("statsPrintFreq", statsPrintFreq));
        }

        // Warn on odd network timeout.
        if (netTimeout < 3000)
            U.warn(log, "Network timeout is too low (at least 3000 ms recommended): " + netTimeout);

        if (ipFinder instanceof TcpDiscoveryMulticastIpFinder) {
            TcpDiscoveryMulticastIpFinder mcastIpFinder = ((TcpDiscoveryMulticastIpFinder)ipFinder);

            if (mcastIpFinder.getLocalAddress() == null)
                mcastIpFinder.setLocalAddress(locAddr);
        }

        cfgNodeId = ignite.configuration().getNodeId();
    }

    /** {@inheritDoc} */
    @Override public void spiStop() throws IgniteSpiException {
        if (ctxInitLatch.getCount() > 0)
            // Safety.
            ctxInitLatch.countDown();

        if (ipFinder != null) {
            try {
                ipFinder.close();
            }
            catch (Exception e) {
                log.error("Failed to close ipFinder", e);
            }
        }

        unregisterMBean();

        if (impl != null)
            impl.spiStop();
    }

    /**
     *
     */
    void printStartInfo() {
        if (log.isDebugEnabled())
            log.debug(startInfo());
    }

    /**
     *
     */
    void printStopInfo() {
        IgniteLogger log = this.log;

        if (log != null && log.isDebugEnabled())
            log.debug(stopInfo());
    }

    /**
     * @return {@code True} if node is stopping.
     */
    boolean isNodeStopping0() {
        return isNodeStopping();
    }

    /**
     * @throws IgniteSpiException If any error occurs.
     * @return {@code true} if IP finder contains local address.
     */
    boolean ipFinderHasLocalAddress() throws IgniteSpiException {
        for (InetSocketAddress locAddr : locNodeAddrs) {
            for (InetSocketAddress addr : registeredAddresses())
                try {
                    int port = addr.getPort();

                    InetSocketAddress resolved = addr.isUnresolved() ?
                        new InetSocketAddress(InetAddress.getByName(addr.getHostName()), port) :
                        new InetSocketAddress(addr.getAddress(), port);

                    if (resolved.equals(locAddr))
                        return true;
                }
                catch (UnknownHostException e) {
                    getExceptionRegistry().onException(e.getMessage(), e);
                }
        }

        return false;
    }

    /**
     * @return {@code True} if ssl enabled.
     */
    boolean isSslEnabled() {
        return ignite().configuration().getSslContextFactory() != null;
    }

    /** {@inheritDoc} */
    @Override public void clientReconnect() throws IgniteSpiException {
        impl.reconnect();
    }

    /** {@inheritDoc} */
    @Override public boolean knownNode(UUID nodeId) {
        return getNode0(nodeId) != null;
    }

    /** {@inheritDoc} */
    @Override public boolean clientReconnectSupported() {
        return !clientReconnectDisabled;
    }

    /** {@inheritDoc} */
    @Override public boolean supportsCommunicationFailureResolve() {
        return false;
    }

    /** {@inheritDoc} */
    @Override public void resolveCommunicationFailure(ClusterNode node, Exception err) {
        throw new UnsupportedOperationException();
    }

    /**
     * <strong>FOR TEST ONLY!!!</strong>
     */
    public int clientWorkerCount() {
        return ((ServerImpl)impl).clientMsgWorkers.size();
    }

    /**
     * <strong>FOR TEST ONLY!!!</strong>
     */
    void forceNextNodeFailure() {
        ((ServerImpl)impl).forceNextNodeFailure();
    }

    /**
     * <strong>FOR TEST ONLY!!!</strong>
     */
    public void addSendMessageListener(IgniteInClosure<TcpDiscoveryAbstractMessage> lsnr) {
        sndMsgLsnrs.add(lsnr);
    }

    /** {@inheritDoc} */
    @Override public void setInternalListener(IgniteDiscoverySpiInternalListener lsnr) {
        this.internalLsnr = lsnr;
    }

    /**
     * <strong>FOR TEST ONLY!!!</strong>
     */
    public void removeSendMessageListener(IgniteInClosure<TcpDiscoveryAbstractMessage> lsnr) {
        sndMsgLsnrs.remove(lsnr);
    }

    /**
     * <strong>FOR TEST ONLY!!!</strong>
     */
    public void addIncomeConnectionListener(IgniteInClosure<Socket> lsnr) {
        incomeConnLsnrs.add(lsnr);
    }

    /**
     * <strong>FOR TEST ONLY!!!</strong>
     */
    public void removeIncomeConnectionListener(IgniteInClosure<Socket> lsnr) {
        incomeConnLsnrs.remove(lsnr);
    }

    /**
     * FOR TEST PURPOSE ONLY!
     */
    public void waitForClientMessagePrecessed() {
        if (impl instanceof ClientImpl)
            ((ClientImpl)impl).waitForClientMessagePrecessed();
    }

    /**
     * <strong>FOR TEST ONLY!!!</strong>
     * <p>
     * Simulates this node failure by stopping service threads. So, node will become
     * unresponsive.
     * <p>
     * This method is intended for test purposes only.
     */
    @Override public void simulateNodeFailure() {
        impl.simulateNodeFailure();
    }

    /**
     * FOR TEST PURPOSE ONLY!
     */
    public void brakeConnection() {
        impl.brakeConnection();
    }

    /**
     * Checks whether local node is coordinator. Nodes that are leaving or failed
     * (but are still in topology) are removed from search.
     *
     * @return {@code true} if local node is coordinator.
     */
    public boolean isLocalNodeCoordinator() {
        if (impl instanceof ServerImpl)
            return ((ServerImpl)impl).isLocalNodeCoordinator();

        return false;
    }

    /**
     * @return Marshaller.
     */
    protected Marshaller marshaller() {
        MarshallerUtils.setNodeName(marsh, igniteInstanceName);

        return marsh;
    }

    /** {@inheritDoc} */
    @Override public TcpDiscoverySpi setName(String name) {
        super.setName(name);

        return this;
    }

    /** {@inheritDoc} */
    @Override public String toString() {
        return S.toString(TcpDiscoverySpi.class, this);
    }

    /**
     * Socket timeout object.
     */
    private class SocketTimeoutObject implements IgniteSpiTimeoutObject {
        /** */
        private final IgniteUuid id = IgniteUuid.randomUuid();

        /** */
        private final Socket sock;

        /** */
        private final long endTime;

        /** */
        private final AtomicBoolean done = new AtomicBoolean();

        /**
         * @param sock Socket.
         * @param endTime End time.
         */
        SocketTimeoutObject(Socket sock, long endTime) {
            assert sock != null;
            assert endTime > 0;

            this.sock = sock;
            this.endTime = endTime;
        }

        /**
         * @return {@code True} if object has not yet been processed.
         */
        boolean cancel() {
            return done.compareAndSet(false, true);
        }

        /** {@inheritDoc} */
        @Override public void onTimeout() {
            if (done.compareAndSet(false, true)) {
                // Close socket - timeout occurred.
                U.closeQuiet(sock);

                LT.warn(log, "Socket write has timed out (consider increasing " +
                    (failureDetectionTimeoutEnabled() ?
                        "'IgniteConfiguration.failureDetectionTimeout' configuration property) [" +
                        "failureDetectionTimeout=" + failureDetectionTimeout() :
                        "'sockTimeout' configuration property) [sockTimeout=" + sockTimeout) +
                    ", rmtAddr=" + sock.getRemoteSocketAddress() + ", rmtPort=" + sock.getPort() +
                    ", sockTimeout=" + sockTimeout + ']');

                stats.onSocketTimeout();
            }
        }

        /** {@inheritDoc} */
        @Override public long endTime() {
            return endTime;
        }

        /** {@inheritDoc} */
        @Override public  IgniteUuid id() {
            return id;
        }

        /** {@inheritDoc} */
        @Override public String toString() {
            return S.toString(SocketTimeoutObject.class, this);
        }
    }

    /**
     * MBean implementation for TcpDiscoverySpiMBean.
     */
    private class TcpDiscoverySpiMBeanImpl extends IgniteSpiMBeanAdapter implements TcpDiscoverySpiMBean {
        /** {@inheritDoc} */
        TcpDiscoverySpiMBeanImpl(IgniteSpiAdapter spiAdapter) {
            super(spiAdapter);
        }

        /** {@inheritDoc} */
        @Override public String getSpiState() {
            return impl.getSpiState();
        }

        /** {@inheritDoc} */
        @Override public int getMessageWorkerQueueSize() {
            return impl.getMessageWorkerQueueSize();
        }

        /** {@inheritDoc} */
        @Nullable @Override public UUID getCoordinator() {
            return impl.getCoordinator();
        }

        /** {@inheritDoc} */
        @Nullable @Override public String getCoordinatorNodeFormatted() {
            return String.valueOf(impl.getNode(impl.getCoordinator()));
        }

        /** {@inheritDoc} */
        @Override public String getLocalNodeFormatted() {
            return String.valueOf(getLocalNode());
        }

        /** {@inheritDoc} */
        @Override public void dumpDebugInfo() {
            impl.dumpDebugInfo(log);
        }

        /** {@inheritDoc} */
        @Override public long getSocketTimeout() {
            return TcpDiscoverySpi.this.getSocketTimeout();
        }

        /** {@inheritDoc} */
        @Override public long getMaxAckTimeout() {
            return TcpDiscoverySpi.this.getMaxAckTimeout();
        }

        /** {@inheritDoc} */
        @Override public long getAckTimeout() {
            return TcpDiscoverySpi.this.getAckTimeout();
        }

        /** {@inheritDoc} */
        @Override public long getNetworkTimeout() {
            return TcpDiscoverySpi.this.getNetworkTimeout();
        }

        /** {@inheritDoc} */
        @Override public long getJoinTimeout() {
            return TcpDiscoverySpi.this.getJoinTimeout();
        }

        /** {@inheritDoc} */
        @Override public int getLocalPort() {
            return TcpDiscoverySpi.this.getLocalPort();
        }

        /** {@inheritDoc} */
        @Override public int getLocalPortRange() {
            return TcpDiscoverySpi.this.getLocalPortRange();
        }

        /** {@inheritDoc} */
        @Override public long getIpFinderCleanFrequency() {
            return TcpDiscoverySpi.this.getIpFinderCleanFrequency();
        }

        /** {@inheritDoc} */
        @Override public int getThreadPriority() {
            return TcpDiscoverySpi.this.getThreadPriority();
        }

        /** {@inheritDoc} */
        @Override public long getStatisticsPrintFrequency() {
            return TcpDiscoverySpi.this.getStatisticsPrintFrequency();
        }

        /** {@inheritDoc} */
        @Override public String getIpFinderFormatted() {
            return TcpDiscoverySpi.this.getIpFinderFormatted();
        }

        /** {@inheritDoc} */
        @Override public int getReconnectCount() {
            return TcpDiscoverySpi.this.getReconnectCount();
        }

        /** {@inheritDoc} */
        @Override public long getConnectionCheckInterval() {
            return impl.connectionCheckInterval();
        }

        /** {@inheritDoc} */
        @Override public boolean isClientMode() {
            return TcpDiscoverySpi.this.isClientMode();
        }

        /** {@inheritDoc} */
        @Override public long getNodesJoined() {
            return TcpDiscoverySpi.this.getNodesJoined();
        }

        /** {@inheritDoc} */
        @Override public long getNodesLeft() {
            return TcpDiscoverySpi.this.getNodesLeft();
        }

        /** {@inheritDoc} */
        @Override public long getNodesFailed() {
            return TcpDiscoverySpi.this.getNodesFailed();
        }

        /** {@inheritDoc} */
        @Override public long getPendingMessagesRegistered() {
            return TcpDiscoverySpi.this.getPendingMessagesRegistered();
        }

        /** {@inheritDoc} */
        @Override public long getPendingMessagesDiscarded() {
            return stats.pendingMessagesDiscarded();

        }

        /** {@inheritDoc} */
        @Override public long getAvgMessageProcessingTime() {
            return TcpDiscoverySpi.this.getAvgMessageProcessingTime();
        }

        /** {@inheritDoc} */
        @Override public long getMaxMessageProcessingTime() {
            return TcpDiscoverySpi.this.getMaxMessageProcessingTime();
        }

        /** {@inheritDoc} */
        @Override public int getTotalReceivedMessages() {
            return TcpDiscoverySpi.this.getTotalReceivedMessages();
        }

        /** {@inheritDoc} */
        @Override public Map<String, Integer> getReceivedMessages() {
            return TcpDiscoverySpi.this.getReceivedMessages();
        }

        /** {@inheritDoc} */
        @Override public int getTotalProcessedMessages() {
            return TcpDiscoverySpi.this.getTotalProcessedMessages();
        }

        /** {@inheritDoc} */
        @Override public Map<String, Integer> getProcessedMessages() {
            return TcpDiscoverySpi.this.getProcessedMessages();
        }

        /** {@inheritDoc} */
        @Override public long getCoordinatorSinceTimestamp() {
            return TcpDiscoverySpi.this.getCoordinatorSinceTimestamp();
        }

        /** {@inheritDoc} */
        @Override public void checkRingLatency(int maxHops) {
            TcpDiscoverySpi.this.impl.checkRingLatency(maxHops);
        }

        /** {@inheritDoc} */
        @Override public long getCurrentTopologyVersion() {
            return impl.getCurrentTopologyVersion();
        }

        /** {@inheritDoc} */
        @Override public void dumpRingStructure() {
            impl.dumpRingStructure(log);
        }
    }
}<|MERGE_RESOLUTION|>--- conflicted
+++ resolved
@@ -423,11 +423,7 @@
     /** */
     private IgniteDiscoverySpiInternalListener internalLsnr;
 
-<<<<<<< HEAD
-    /** For tests. */
-=======
     /** For test purposes. */
->>>>>>> 784c5733
     public boolean skipAddressesRandomization = false;
 
     /**
