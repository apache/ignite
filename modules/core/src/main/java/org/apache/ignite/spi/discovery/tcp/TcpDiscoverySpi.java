/*
 * Licensed to the Apache Software Foundation (ASF) under one or more
 * contributor license agreements.  See the NOTICE file distributed with
 * this work for additional information regarding copyright ownership.
 * The ASF licenses this file to You under the Apache License, Version 2.0
 * (the "License"); you may not use this file except in compliance with
 * the License.  You may obtain a copy of the License at
 *
 *      http://www.apache.org/licenses/LICENSE-2.0
 *
 * Unless required by applicable law or agreed to in writing, software
 * distributed under the License is distributed on an "AS IS" BASIS,
 * WITHOUT WARRANTIES OR CONDITIONS OF ANY KIND, either express or implied.
 * See the License for the specific language governing permissions and
 * limitations under the License.
 */

package org.apache.ignite.spi.discovery.tcp;

import java.io.BufferedOutputStream;
import java.io.EOFException;
import java.io.IOException;
import java.io.InputStream;
import java.io.OutputStream;
import java.net.InetAddress;
import java.net.InetSocketAddress;
import java.net.Socket;
import java.net.SocketException;
import java.net.SocketTimeoutException;
import java.net.UnknownHostException;
import java.util.ArrayList;
import java.util.Arrays;
import java.util.Collection;
import java.util.Collections;
import java.util.LinkedHashSet;
import java.util.List;
import java.util.Map;
import java.util.UUID;
import java.util.concurrent.CopyOnWriteArrayList;
import java.util.concurrent.CountDownLatch;
import java.util.concurrent.atomic.AtomicBoolean;
import javax.net.ssl.SSLContext;
import javax.net.ssl.SSLServerSocketFactory;
import javax.net.ssl.SSLSocketFactory;
import org.apache.ignite.Ignite;
import org.apache.ignite.IgniteAuthenticationException;
import org.apache.ignite.IgniteCheckedException;
import org.apache.ignite.IgniteException;
import org.apache.ignite.IgniteLogger;
import org.apache.ignite.cluster.ClusterNode;
import org.apache.ignite.configuration.AddressResolver;
import org.apache.ignite.configuration.IgniteConfiguration;
import org.apache.ignite.internal.IgniteInterruptedCheckedException;
import org.apache.ignite.internal.util.tostring.GridToStringExclude;
import org.apache.ignite.internal.util.typedef.F;
import org.apache.ignite.internal.util.typedef.X;
import org.apache.ignite.internal.util.typedef.internal.LT;
import org.apache.ignite.internal.util.typedef.internal.S;
import org.apache.ignite.internal.util.typedef.internal.U;
import org.apache.ignite.lang.IgniteBiTuple;
import org.apache.ignite.lang.IgniteInClosure;
import org.apache.ignite.lang.IgniteProductVersion;
import org.apache.ignite.lang.IgniteUuid;
import org.apache.ignite.marshaller.Marshaller;
import org.apache.ignite.marshaller.MarshallerUtils;
import org.apache.ignite.marshaller.jdk.JdkMarshaller;
import org.apache.ignite.resources.IgniteInstanceResource;
import org.apache.ignite.resources.LoggerResource;
import org.apache.ignite.spi.IgniteSpiAdapter;
import org.apache.ignite.spi.IgniteSpiConfiguration;
import org.apache.ignite.spi.IgniteSpiContext;
import org.apache.ignite.spi.IgniteSpiException;
import org.apache.ignite.spi.IgniteSpiMBeanAdapter;
import org.apache.ignite.spi.IgniteSpiMultipleInstancesSupport;
import org.apache.ignite.spi.IgniteSpiOperationTimeoutException;
import org.apache.ignite.spi.IgniteSpiOperationTimeoutHelper;
import org.apache.ignite.spi.IgniteSpiTimeoutObject;
import org.apache.ignite.spi.IgniteSpiVersionCheckException;
import org.apache.ignite.spi.discovery.DiscoveryDataBag;
import org.apache.ignite.spi.discovery.DiscoveryMetricsProvider;
import org.apache.ignite.spi.discovery.DiscoverySpi;
import org.apache.ignite.spi.discovery.DiscoverySpiCustomMessage;
import org.apache.ignite.spi.discovery.DiscoverySpiDataExchange;
import org.apache.ignite.spi.discovery.DiscoverySpiHistorySupport;
import org.apache.ignite.spi.discovery.DiscoverySpiListener;
import org.apache.ignite.spi.discovery.DiscoverySpiNodeAuthenticator;
import org.apache.ignite.spi.discovery.DiscoverySpiOrderSupport;
import org.apache.ignite.spi.discovery.tcp.internal.DiscoveryDataPacket;
import org.apache.ignite.spi.discovery.tcp.internal.TcpDiscoveryNode;
import org.apache.ignite.spi.discovery.tcp.internal.TcpDiscoveryStatistics;
import org.apache.ignite.spi.discovery.tcp.ipfinder.TcpDiscoveryIpFinder;
import org.apache.ignite.spi.discovery.tcp.ipfinder.jdbc.TcpDiscoveryJdbcIpFinder;
import org.apache.ignite.spi.discovery.tcp.ipfinder.multicast.TcpDiscoveryMulticastIpFinder;
import org.apache.ignite.spi.discovery.tcp.ipfinder.sharedfs.TcpDiscoverySharedFsIpFinder;
import org.apache.ignite.spi.discovery.tcp.ipfinder.vm.TcpDiscoveryVmIpFinder;
import org.apache.ignite.spi.discovery.tcp.messages.TcpDiscoveryAbstractMessage;
import org.apache.ignite.spi.discovery.tcp.messages.TcpDiscoveryAuthFailedMessage;
import org.apache.ignite.spi.discovery.tcp.messages.TcpDiscoveryCheckFailedMessage;
import org.apache.ignite.spi.discovery.tcp.messages.TcpDiscoveryDuplicateIdMessage;
import org.apache.ignite.spi.discovery.tcp.messages.TcpDiscoveryEnsureDelivery;
import org.jetbrains.annotations.Nullable;

/**
 * Discovery SPI implementation that uses TCP/IP for node discovery.
 * <p>
 * Nodes are organized in ring. So almost all network exchange (except few cases) is
 * done across it.
 * <p>
 * If node is configured as client node (see {@link IgniteConfiguration#clientMode})
 * TcpDiscoverySpi starts in client mode as well. In this case node does not take its place in the ring,
 * but it connects to random node in the ring (IP taken from IP finder configured) and
 * use it as a router for discovery traffic.
 * Therefore slow client node or its shutdown will not affect whole cluster. If TcpDiscoverySpi
 * needs to be started in server mode regardless of {@link IgniteConfiguration#clientMode},
 * {@link #forceSrvMode} should be set to true.
 * <p>
 * At startup SPI tries to send messages to random IP taken from
 * {@link TcpDiscoveryIpFinder} about self start (stops when send succeeds)
 * and then this info goes to coordinator. When coordinator processes join request
 * and issues node added messages and all other nodes then receive info about new node.
 * <h1 class="header">Failure Detection</h1>
 * Configuration defaults (see Configuration section below and
 * {@link IgniteConfiguration#getFailureDetectionTimeout()}) for details) are chosen to make possible for discovery
 * SPI work reliably on most of hardware and virtual deployments, but this has made failure detection time worse.
 * <p>
 * If it's needed to tune failure detection then it's highly recommended to do this using
 * {@link IgniteConfiguration#setFailureDetectionTimeout(long)}. This failure timeout automatically controls the
 * following parameters: {@link #getSocketTimeout()}, {@link #getAckTimeout()}, {@link #getMaxAckTimeout()},
 * {@link #getReconnectCount()}. If any of those parameters is set explicitly, then the failure timeout setting will be
 * ignored. As an example, for stable low-latency networks the failure detection timeout may be set to ~120 ms.
 * <p>
 * If it's required to perform advanced settings of failure detection and
 * {@link IgniteConfiguration#getFailureDetectionTimeout()} is unsuitable then various {@code TcpDiscoverySpi}
 * configuration parameters may be used. As an example, for stable low-latency networks the following more aggressive
 * settings are recommended (which allows failure detection time ~200ms):
 * <ul>
 * <li>Heartbeat frequency (see {@link #setHeartbeatFrequency(long)}) - 100ms</li>
 * <li>Socket timeout (see {@link #setSocketTimeout(long)}) - 200ms</li>
 * <li>Message acknowledgement timeout (see {@link #setAckTimeout(long)}) - 50ms</li>
 * </ul>
 * <h1 class="header">Configuration</h1>
 * <h2 class="header">Mandatory</h2>
 * There are no mandatory configuration parameters.
 * <h2 class="header">Optional</h2>
 * The following configuration parameters are optional:
 * <ul>
 * <li>IP finder to share info about nodes IP addresses
 * (see {@link #setIpFinder(TcpDiscoveryIpFinder)}).
 * See the following IP finder implementations for details on configuration:
 * <ul>
 * <li>{@link TcpDiscoverySharedFsIpFinder}</li>
 * <li>{@ignitelink org.apache.ignite.spi.discovery.tcp.ipfinder.s3.TcpDiscoveryS3IpFinder}</li>
 * <li>{@link TcpDiscoveryJdbcIpFinder}</li>
 * <li>{@link TcpDiscoveryVmIpFinder}</li>
 * <li>{@link TcpDiscoveryMulticastIpFinder} - default</li>
 * </ul>
 * </li>
 * </ul>
 * <ul>
 * </li>
 * <li>Local address (see {@link #setLocalAddress(String)})</li>
 * <li>Local port to bind to (see {@link #setLocalPort(int)})</li>
 * <li>Local port range to try binding to if previous ports are in use
 *      (see {@link #setLocalPortRange(int)})</li>
 * <li>Heartbeat frequency (see {@link #setHeartbeatFrequency(long)})</li>
 * <li>Max missed heartbeats (see {@link #setMaxMissedHeartbeats(int)})</li>
 * <li>Number of times node tries to (re)establish connection to another node
 *      (see {@link #setReconnectCount(int)})</li>
 * <li>Network timeout (see {@link #setNetworkTimeout(long)})</li>
 * <li>Socket timeout (see {@link #setSocketTimeout(long)})</li>
 * <li>Message acknowledgement timeout (see {@link #setAckTimeout(long)})</li>
 * <li>Maximum message acknowledgement timeout (see {@link #setMaxAckTimeout(long)})</li>
 * <li>Join timeout (see {@link #setJoinTimeout(long)})</li>
 * <li>Thread priority for threads started by SPI (see {@link #setThreadPriority(int)})</li>
 * <li>IP finder clean frequency (see {@link #setIpFinderCleanFrequency(long)})</li>
 * <li>Statistics print frequency (see {@link #setStatisticsPrintFrequency(long)}</li>
 * <li>Force server mode (see {@link #setForceServerMode(boolean)}</li>
 * </ul>
 * <h2 class="header">Java Example</h2>
 * <pre name="code" class="java">
 * TcpDiscoverySpi spi = new TcpDiscoverySpi();
 *
 * TcpDiscoveryVmIpFinder finder =
 *     new GridTcpDiscoveryVmIpFinder();
 *
 * spi.setIpFinder(finder);
 *
 * IgniteConfiguration cfg = new IgniteConfiguration();
 *
 * // Override default discovery SPI.
 * cfg.setDiscoverySpi(spi);
 *
 * // Start grid.
 * Ignition.start(cfg);
 * </pre>
 * <h2 class="header">Spring Example</h2>
 * TcpDiscoverySpi can be configured from Spring XML configuration file:
 * <pre name="code" class="xml">
 * &lt;bean id="grid.custom.cfg" class="org.apache.ignite.configuration.IgniteConfiguration" singleton="true"&gt;
 *         ...
 *         &lt;property name="discoverySpi"&gt;
 *             &lt;bean class="org.apache.ignite.spi.discovery.tcp.TcpDiscoverySpi"&gt;
 *                 &lt;property name="ipFinder"&gt;
 *                     &lt;bean class="org.apache.ignite.spi.discovery.tcp.ipfinder.vm.TcpDiscoveryVmIpFinder" /&gt;
 *                 &lt;/property&gt;
 *             &lt;/bean&gt;
 *         &lt;/property&gt;
 *         ...
 * &lt;/bean&gt;
 * </pre>
 * <p>
 * <img src="http://ignite.apache.org/images/spring-small.png">
 * <br>
 * For information about Spring framework visit <a href="http://www.springframework.org/">www.springframework.org</a>
 * @see DiscoverySpi
 */
@SuppressWarnings("NonPrivateFieldAccessedInSynchronizedContext")
@IgniteSpiMultipleInstancesSupport(true)
@DiscoverySpiOrderSupport(true)
@DiscoverySpiHistorySupport(true)
<<<<<<< HEAD
public class TcpDiscoverySpi extends IgniteSpiAdapter implements DiscoverySpi {
    /** Failure detection timeout feature major version. */
    final static byte FAILURE_DETECTION_MAJOR_VER = 1;

    /** Failure detection timeout feature minor version. */
    final static byte FAILURE_DETECTION_MINOR_VER = 4;

    /** Failure detection timeout feature maintainance version. */
    final static byte FAILURE_DETECTION_MAINT_VER = 1;

=======
public class TcpDiscoverySpi extends IgniteSpiAdapter implements DiscoverySpi, TcpDiscoverySpiMBean {
>>>>>>> 87477e08
    /** Node attribute that is mapped to node's external addresses (value is <tt>disc.tcp.ext-addrs</tt>). */
    public static final String ATTR_EXT_ADDRS = "disc.tcp.ext-addrs";

    /** Default local port range (value is <tt>100</tt>). */
    public static final int DFLT_PORT_RANGE = 100;

    /** Default port to listen (value is <tt>47500</tt>). */
    public static final int DFLT_PORT = 47500;

    /** Default timeout for joining topology (value is <tt>0</tt>). */
    public static final long DFLT_JOIN_TIMEOUT = 0;

    /** Default network timeout in milliseconds (value is <tt>5000ms</tt>). */
    public static final long DFLT_NETWORK_TIMEOUT = 5000;

    /** Default value for thread priority (value is <tt>10</tt>). */
    public static final int DFLT_THREAD_PRI = 10;

    /** Default heartbeat messages issuing frequency (value is <tt>2000ms</tt>). */
    public static final long DFLT_HEARTBEAT_FREQ = 2000;

    /** Default size of topology snapshots history. */
    public static final int DFLT_TOP_HISTORY_SIZE = 1000;

    /** Default socket operations timeout in milliseconds (value is <tt>5000ms</tt>). */
    public static final long DFLT_SOCK_TIMEOUT = 5000;

    /** Default timeout for receiving message acknowledgement in milliseconds (value is <tt>5000ms</tt>). */
    public static final long DFLT_ACK_TIMEOUT = 5000;

    /** Default socket operations timeout in milliseconds (value is <tt>5000ms</tt>). */
    public static final long DFLT_SOCK_TIMEOUT_CLIENT = 5000;

    /** Default timeout for receiving message acknowledgement in milliseconds (value is <tt>5000ms</tt>). */
    public static final long DFLT_ACK_TIMEOUT_CLIENT = 5000;

    /** Default reconnect attempts count (value is <tt>10</tt>). */
    public static final int DFLT_RECONNECT_CNT = 10;

    /** Default max heartbeats count node can miss without initiating status check (value is <tt>1</tt>). */
    public static final int DFLT_MAX_MISSED_HEARTBEATS = 1;

    /** Default max heartbeats count node can miss without failing client node (value is <tt>5</tt>). */
    public static final int DFLT_MAX_MISSED_CLIENT_HEARTBEATS = 5;

    /** Default IP finder clean frequency in milliseconds (value is <tt>60,000ms</tt>). */
    public static final long DFLT_IP_FINDER_CLEAN_FREQ = 60 * 1000;

    /** Default statistics print frequency in milliseconds (value is <tt>0ms</tt>). */
    public static final long DFLT_STATS_PRINT_FREQ = 0;

    /** Maximum ack timeout value for receiving message acknowledgement in milliseconds (value is <tt>600,000ms</tt>). */
    public static final long DFLT_MAX_ACK_TIMEOUT = 10 * 60 * 1000;

    /** Local address. */
    protected String locAddr;

    /** Address resolver. */
    private AddressResolver addrRslvr;

    /** IP finder. */
    protected TcpDiscoveryIpFinder ipFinder;

    /** Socket operations timeout. */
    private long sockTimeout; // Must be initialized in the constructor of child class.

    /** Message acknowledgement timeout. */
    private long ackTimeout; // Must be initialized in the constructor of child class.

    /** Network timeout. */
    protected long netTimeout = DFLT_NETWORK_TIMEOUT;

    /** Join timeout. */
    @SuppressWarnings("RedundantFieldInitialization")
    protected long joinTimeout = DFLT_JOIN_TIMEOUT;

    /** Thread priority for all threads started by SPI. */
    protected int threadPri = DFLT_THREAD_PRI;

    /** Heartbeat messages issuing frequency. */
    protected long hbFreq = DFLT_HEARTBEAT_FREQ;

    /** Size of topology snapshots history. */
    protected int topHistSize = DFLT_TOP_HISTORY_SIZE;

    /** Grid discovery listener. */
    protected volatile DiscoverySpiListener lsnr;

    /** Data exchange. */
    protected DiscoverySpiDataExchange exchange;

    /** Metrics provider. */
    protected DiscoveryMetricsProvider metricsProvider;

    /** Local node attributes. */
    protected Map<String, Object> locNodeAttrs;

    /** Local node version. */
    protected IgniteProductVersion locNodeVer;

    /** Local node. */
    protected TcpDiscoveryNode locNode;

    /** */
    protected UUID cfgNodeId;

    /** Local host. */
    protected InetAddress locHost;

    /** Internal and external addresses of local node. */
    protected Collection<InetSocketAddress> locNodeAddrs;

    /** Start time of the very first grid node. */
    protected volatile long gridStartTime;

    /** Marshaller. */
    private final Marshaller marsh = new JdkMarshaller();

    /** Statistics. */
    protected final TcpDiscoveryStatistics stats = new TcpDiscoveryStatistics();

    /** Local port which node uses. */
    protected int locPort = DFLT_PORT;

    /** Local port range. */
    protected int locPortRange = DFLT_PORT_RANGE;

    /** Reconnect attempts count. */
    @SuppressWarnings({"FieldAccessedSynchronizedAndUnsynchronized"})
    private int reconCnt = DFLT_RECONNECT_CNT;

    /** Statistics print frequency. */
    @SuppressWarnings({"FieldAccessedSynchronizedAndUnsynchronized", "RedundantFieldInitialization"})
    protected long statsPrintFreq = DFLT_STATS_PRINT_FREQ;

    /** Maximum message acknowledgement timeout. */
    private long maxAckTimeout = DFLT_MAX_ACK_TIMEOUT;

    /** Max heartbeats count node can miss without initiating status check. */
    protected int maxMissedHbs = DFLT_MAX_MISSED_HEARTBEATS;

    /** Max heartbeats count node can miss without failing client node. */
    protected int maxMissedClientHbs = DFLT_MAX_MISSED_CLIENT_HEARTBEATS;

    /** IP finder clean frequency. */
    @SuppressWarnings({"FieldAccessedSynchronizedAndUnsynchronized"})
    protected long ipFinderCleanFreq = DFLT_IP_FINDER_CLEAN_FREQ;

    /** Node authenticator. */
    protected DiscoverySpiNodeAuthenticator nodeAuth;

    /** SSL server socket factory. */
    protected SSLServerSocketFactory sslSrvSockFactory;

    /** SSL socket factory. */
    protected SSLSocketFactory sslSockFactory;

    /** Context initialization latch. */
    @GridToStringExclude
    private final CountDownLatch ctxInitLatch = new CountDownLatch(1);

    /** */
    protected final CopyOnWriteArrayList<IgniteInClosure<TcpDiscoveryAbstractMessage>> sndMsgLsnrs =
        new CopyOnWriteArrayList<>();

    /** */
    protected final CopyOnWriteArrayList<IgniteInClosure<Socket>> incomeConnLsnrs =
        new CopyOnWriteArrayList<>();

    /** Logger. */
    @LoggerResource
    protected IgniteLogger log;

    /** */
    protected TcpDiscoveryImpl impl;

    /** */
    private boolean forceSrvMode;

    /** */
    private boolean clientReconnectDisabled;

<<<<<<< HEAD
    /**
     * Gets current SPI state.
     *
     * @return Current SPI state.
     */
    public String getSpiState() {
=======
    /** */
    protected IgniteSpiContext spiCtx;

    /** {@inheritDoc} */
    @Override public String getSpiState() {
>>>>>>> 87477e08
        return impl.getSpiState();
    }

    /**
     * Gets message worker queue current size.
     *
     * @return Message worker queue current size.
     */
    public int getMessageWorkerQueueSize() {
        return impl.getMessageWorkerQueueSize();
    }

    /**
     * Gets current coordinator.
     *
     * @return Gets current coordinator.
     */
    public UUID getCoordinator() {
        return impl.getCoordinator();
    }

    /** {@inheritDoc} */
    @Override public Collection<ClusterNode> getRemoteNodes() {
        return impl.getRemoteNodes();
    }

    /** {@inheritDoc} */
    @Nullable @Override public ClusterNode getNode(UUID nodeId) {
        return impl.getNode(nodeId);
    }

    /** {@inheritDoc} */
    @Override public boolean pingNode(UUID nodeId) {
        return impl.pingNode(nodeId);
    }

    /** {@inheritDoc} */
    @Override public void disconnect() throws IgniteSpiException {
        impl.disconnect();
    }

    /** {@inheritDoc} */
    @Override public void setAuthenticator(DiscoverySpiNodeAuthenticator auth) {
        nodeAuth = auth;
    }

    /** {@inheritDoc} */
    @Override public void sendCustomEvent(DiscoverySpiCustomMessage msg) throws IgniteException {
        impl.sendCustomEvent(msg);
    }

    /** {@inheritDoc} */
    @Override public void failNode(UUID nodeId, @Nullable String warning) {
        impl.failNode(nodeId, warning);
    }

    /**
     * Dumps debug info using configured logger.
     */
    public void dumpDebugInfo() {
        impl.dumpDebugInfo(log);
    }

    /** {@inheritDoc} */
    @Override public boolean isClientMode() {
        if (impl == null)
            throw new IllegalStateException("TcpDiscoverySpi has not started.");

        return impl instanceof ClientImpl;
    }

    /**
     * If {@code true} TcpDiscoverySpi will started in server mode regardless
     * of {@link IgniteConfiguration#isClientMode()}
     *
     * @return forceServerMode flag.
     */
    public boolean isForceServerMode() {
        return forceSrvMode;
    }

    /**
     * Sets force server mode flag.
     * <p>
     * If {@code true} TcpDiscoverySpi is started in server mode regardless
     * of {@link IgniteConfiguration#isClientMode()}.
     *
     * @param forceSrvMode forceServerMode flag.
     * @return {@code this} for chaining.
     */
    @IgniteSpiConfiguration(optional = true)
    public TcpDiscoverySpi setForceServerMode(boolean forceSrvMode) {
        this.forceSrvMode = forceSrvMode;

        return this;
    }

    /**
     * If {@code true} client does not try to reconnect after
     * server detected client node failure.
     *
     * @return Client reconnect disabled flag.
     */
    public boolean isClientReconnectDisabled() {
        return clientReconnectDisabled;
    }

    /**
     * Sets client reconnect disabled flag.
     * <p>
     * If {@code true} client does not try to reconnect after
     * server detected client node failure.
     *
     * @param clientReconnectDisabled Client reconnect disabled flag.
     */
    @IgniteSpiConfiguration(optional = true)
    public void setClientReconnectDisabled(boolean clientReconnectDisabled) {
        this.clientReconnectDisabled = clientReconnectDisabled;
    }

    /**
     * Inject resources
     *
     * @param ignite Ignite.
     */
    @IgniteInstanceResource
    @Override protected void injectResources(Ignite ignite) {
        super.injectResources(ignite);

        // Inject resource.
        if (ignite != null) {
            setLocalAddress(ignite.configuration().getLocalHost());
            setAddressResolver(ignite.configuration().getAddressResolver());
        }
    }

    /**
     * Sets local host IP address that discovery SPI uses.
     * <p>
     * If not provided, by default a first found non-loopback address
     * will be used. If there is no non-loopback address available,
     * then {@link InetAddress#getLocalHost()} will be used.
     *
     * @param locAddr IP address.
     * @return {@code this} for chaining.
     */
    @IgniteSpiConfiguration(optional = true)
    public TcpDiscoverySpi setLocalAddress(String locAddr) {
        // Injection should not override value already set by Spring or user.
        if (this.locAddr == null)
            this.locAddr = locAddr;

        return this;
    }

    /**
     * Gets local address that was set to SPI with {@link #setLocalAddress(String)} method.
     *
     * @return local address.
     */
    public String getLocalAddress() {
        return locAddr;
    }

    /**
     * Sets address resolver.
     *
     * @param addrRslvr Address resolver.
     */
    @IgniteSpiConfiguration(optional = true)
    public void setAddressResolver(AddressResolver addrRslvr) {
        // Injection should not override value already set by Spring or user.
        if (this.addrRslvr == null)
            this.addrRslvr = addrRslvr;
    }

    /**
     * Gets address resolver.
     *
     * @return Address resolver.
     */
    public AddressResolver getAddressResolver() {
        return addrRslvr;
    }

    /**
     * Gets number of connection attempts.
     *
     * @return Number of connection attempts.
     */
    public int getReconnectCount() {
        return reconCnt;
    }

    /**
     * Number of times node tries to (re)establish connection to another node.
     * <p>
     * Note that SPI implementation will increase {@link #ackTimeout} by factor 2
     * on every retry.
     * <p>
     * If not specified, default is {@link #DFLT_RECONNECT_CNT}.
     * <p>
     * When this property is explicitly set {@link IgniteConfiguration#getFailureDetectionTimeout()} is ignored.
     *
     * @param reconCnt Number of retries during message sending.
     * @see #setAckTimeout(long)
     * @return {@code this} for chaining.
     */
    @IgniteSpiConfiguration(optional = true)
    public TcpDiscoverySpi setReconnectCount(int reconCnt) {
        this.reconCnt = reconCnt;

        failureDetectionTimeoutEnabled(false);

        return this;
    }

    /**
     * Gets maximum message acknowledgement timeout.
     *
     * @return Maximum message acknowledgement timeout.
     */
    public long getMaxAckTimeout() {
        return maxAckTimeout;
    }

    /**
     * Sets maximum timeout for receiving acknowledgement for sent message.
     * <p>
     * If acknowledgement is not received within this timeout, sending is considered as failed
     * and SPI tries to repeat message sending. Every time SPI retries messing sending, ack
     * timeout will be increased. If no acknowledgement is received and {@code maxAckTimeout}
     * is reached, then the process of message sending is considered as failed.
     * <p>
     * If not specified, default is {@link #DFLT_MAX_ACK_TIMEOUT}.
     * <p>
     * Affected server nodes only.
     * <p>
     * When this property is explicitly set {@link IgniteConfiguration#getFailureDetectionTimeout()} is ignored.
     *
     * @param maxAckTimeout Maximum acknowledgement timeout.
     * @return {@code this} for chaining.
     */
    @IgniteSpiConfiguration(optional = true)
    public TcpDiscoverySpi setMaxAckTimeout(long maxAckTimeout) {
        this.maxAckTimeout = maxAckTimeout;

        failureDetectionTimeoutEnabled(false);

        return this;
    }

    /**
     * Gets local TCP port SPI listens to.
     *
     * @return Local port range.
     */
    public int getLocalPort() {
        TcpDiscoveryNode locNode0 = locNode;

        return locNode0 != null ? locNode0.discoveryPort() : 0;
    }

    /**
     * Sets local port to listen to.
     * <p>
     * If not specified, default is {@link #DFLT_PORT}.
     * <p>
     * Affected server nodes only.
     *
     * @param locPort Local port to bind.
     * @return {@code this} for chaining.
     */
    @IgniteSpiConfiguration(optional = true)
    public TcpDiscoverySpi setLocalPort(int locPort) {
        this.locPort = locPort;

        return this;
    }

    /**
     * Gets local TCP port range.
     *
     * @return Local port range.
     */
    public int getLocalPortRange() {
        return locPortRange;
    }

    /**
     * Range for local ports. Local node will try to bind on first available port
     * starting from {@link #getLocalPort()} up until
     * <tt>{@link #getLocalPort()} {@code + locPortRange}</tt>.
     * If port range value is <tt>0</tt>, then implementation will try bind only to the port provided by
     * {@link #setLocalPort(int)} method and fail if binding to this port did not succeed.
     * <p>
     * If not specified, default is {@link #DFLT_PORT_RANGE}.
     * <p>
     * Affected server nodes only.
     *
     * @param locPortRange Local port range to bind.
     * @return {@code this} for chaining.
     */
    @IgniteSpiConfiguration(optional = true)
    public TcpDiscoverySpi setLocalPortRange(int locPortRange) {
        this.locPortRange = locPortRange;

        return this;
    }

    /**
     * Gets max heartbeats count node can miss without initiating status check.
     *
     * @return Max missed heartbeats.
     */
    public int getMaxMissedHeartbeats() {
        return maxMissedHbs;
    }

    /**
     * Sets max heartbeats count node can miss without initiating status check.
     * <p>
     * If not provided, default value is {@link #DFLT_MAX_MISSED_HEARTBEATS}.
     * <p>
     * Affected server nodes only.
     *
     * @param maxMissedHbs Max missed heartbeats.
     * @return {@code this} for chaining.
     */
    @IgniteSpiConfiguration(optional = true)
    public TcpDiscoverySpi setMaxMissedHeartbeats(int maxMissedHbs) {
        this.maxMissedHbs = maxMissedHbs;

        return this;
    }

    /**
     * Gets max heartbeats count node can miss without failing client node.
     *
     * @return Max missed client heartbeats.
     */
    public int getMaxMissedClientHeartbeats() {
        return maxMissedClientHbs;
    }

    /**
     * Sets max heartbeats count node can miss without failing client node.
     * <p>
     * If not provided, default value is {@link #DFLT_MAX_MISSED_CLIENT_HEARTBEATS}.
     *
     * @param maxMissedClientHbs Max missed client heartbeats.
     * @return {@code this} for chaining.
     */
    @IgniteSpiConfiguration(optional = true)
    public TcpDiscoverySpi setMaxMissedClientHeartbeats(int maxMissedClientHbs) {
        this.maxMissedClientHbs = maxMissedClientHbs;

        return this;
    }

    /**
     * Gets statistics print frequency.
     *
     * @return Statistics print frequency in milliseconds.
     */
    public long getStatisticsPrintFrequency() {
        return statsPrintFreq;
    }

    /**
     * Sets statistics print frequency.
     * <p>
     * If not set default value is {@link #DFLT_STATS_PRINT_FREQ}.
     * 0 indicates that no print is required. If value is greater than 0 and log is
     * not quiet then statistics are printed out with INFO level.
     * <p>
     * This may be very helpful for tracing topology problems.
     *
     * @param statsPrintFreq Statistics print frequency in milliseconds.
     * @return {@code this} for chaining.
     */
    @IgniteSpiConfiguration(optional = true)
    public TcpDiscoverySpi setStatisticsPrintFrequency(long statsPrintFreq) {
        this.statsPrintFreq = statsPrintFreq;

        return this;
    }

    /**
     * Gets IP finder clean frequency.
     *
     * @return IP finder clean frequency.
     */
    public long getIpFinderCleanFrequency() {
        return ipFinderCleanFreq;
    }

    /**
     * Sets IP finder clean frequency in milliseconds.
     * <p>
     * If not provided, default value is {@link #DFLT_IP_FINDER_CLEAN_FREQ}
     * <p>
     * Affected server nodes only.
     *
     * @param ipFinderCleanFreq IP finder clean frequency.
     * @return {@code this} for chaining.
     */
    @IgniteSpiConfiguration(optional = true)
    public TcpDiscoverySpi setIpFinderCleanFrequency(long ipFinderCleanFreq) {
        this.ipFinderCleanFreq = ipFinderCleanFreq;

        return this;
    }

    /**
     * Gets IP finder for IP addresses sharing and storing.
     *
     * @return IP finder for IP addresses sharing and storing.
     */
    public TcpDiscoveryIpFinder getIpFinder() {
        return ipFinder;
    }

    /**
     * Sets IP finder for IP addresses sharing and storing.
     * <p>
     * If not provided {@link org.apache.ignite.spi.discovery.tcp.ipfinder.multicast.TcpDiscoveryMulticastIpFinder} will
     * be used by default.
     *
     * @param ipFinder IP finder.
     * @return {@code this} for chaining.
     */
    @IgniteSpiConfiguration(optional = true)
    public TcpDiscoverySpi setIpFinder(TcpDiscoveryIpFinder ipFinder) {
        this.ipFinder = ipFinder;

        return this;
    }

    /**
     * Sets socket operations timeout. This timeout is used to limit connection time and
     * write-to-socket time.
     * <p>
     * Note that when running Ignite on Amazon EC2, socket timeout must be set to a value
     * significantly greater than the default (e.g. to {@code 30000}).
     * <p>
     * If not specified, default is {@link #DFLT_SOCK_TIMEOUT} or {@link #DFLT_SOCK_TIMEOUT_CLIENT}.
     * <p>
     * When this property is explicitly set {@link IgniteConfiguration#getFailureDetectionTimeout()} is ignored.
     *
     * @param sockTimeout Socket connection timeout.
     * @return {@code this} for chaining.
     */
    @IgniteSpiConfiguration(optional = true)
    public TcpDiscoverySpi setSocketTimeout(long sockTimeout) {
        this.sockTimeout = sockTimeout;

        failureDetectionTimeoutEnabled(false);

        return this;
    }

    /**
     * Sets timeout for receiving acknowledgement for sent message.
     * <p>
     * If acknowledgement is not received within this timeout, sending is considered as failed
     * and SPI tries to repeat message sending.
     * <p>
     * If not specified, default is {@link #DFLT_ACK_TIMEOUT} or {@link #DFLT_ACK_TIMEOUT_CLIENT}.
     * <p>
     * When this property is explicitly set {@link IgniteConfiguration#getFailureDetectionTimeout()} is ignored.
     *
     * @param ackTimeout Acknowledgement timeout.
     * @return {@code this} for chaining.
     */
    @IgniteSpiConfiguration(optional = true)
    public TcpDiscoverySpi setAckTimeout(long ackTimeout) {
        this.ackTimeout = ackTimeout;

        failureDetectionTimeoutEnabled(false);

        return this;
    }

    /**
     * Sets maximum network timeout to use for network operations.
     * <p>
     * If not specified, default is {@link #DFLT_NETWORK_TIMEOUT}.
     *
     * @param netTimeout Network timeout.
     * @return {@code this} for chaining.
     */
    @IgniteSpiConfiguration(optional = true)
    public TcpDiscoverySpi setNetworkTimeout(long netTimeout) {
        this.netTimeout = netTimeout;

        return this;
    }

    /**
     * Gets join timeout.
     *
     * @return Join timeout.
     */
    public long getJoinTimeout() {
        return joinTimeout;
    }

    /**
     * Sets join timeout.
     * <p>
     * If non-shared IP finder is used and node fails to connect to
     * any address from IP finder, node keeps trying to join within this
     * timeout. If all addresses are still unresponsive, exception is thrown
     * and node startup fails.
     * <p>
     * If not specified, default is {@link #DFLT_JOIN_TIMEOUT}.
     *
     * @param joinTimeout Join timeout ({@code 0} means wait forever).
     *
     * @see TcpDiscoveryIpFinder#isShared()
     * @return {@code this} for chaining.
     */
    @IgniteSpiConfiguration(optional = true)
    public TcpDiscoverySpi setJoinTimeout(long joinTimeout) {
        this.joinTimeout = joinTimeout;

        return this;
    }

    /**
     * Sets thread priority. All threads within SPI will be started with it.
     * <p>
     * If not provided, default value is {@link #DFLT_THREAD_PRI}
     *
     * @param threadPri Thread priority.
     * @return {@code this} for chaining.
     */
    @IgniteSpiConfiguration(optional = true)
    public TcpDiscoverySpi setThreadPriority(int threadPri) {
        this.threadPri = threadPri;

        return this;
    }

    /**
     * Sets delay between issuing of heartbeat messages. SPI sends heartbeat messages
     * in configurable time interval to other nodes to notify them about its state.
     * <p>
     * If not provided, default value is {@link #DFLT_HEARTBEAT_FREQ}.
     *
     * @param hbFreq Heartbeat frequency in milliseconds.
     * @return {@code this} for chaining.
     */
    @IgniteSpiConfiguration(optional = true)
    public TcpDiscoverySpi setHeartbeatFrequency(long hbFreq) {
        this.hbFreq = hbFreq;

        return this;
    }

    /**
     * @return Size of topology snapshots history.
     */
    public long getTopHistorySize() {
        return topHistSize;
    }

    /**
     * Sets size of topology snapshots history. Specified size should be greater than or equal to default size
     * {@link #DFLT_TOP_HISTORY_SIZE}.
     *
     * @param topHistSize Size of topology snapshots history.
     * @return {@code this} for chaining.
     */
    @IgniteSpiConfiguration(optional = true)
    public TcpDiscoverySpi setTopHistorySize(int topHistSize) {
        if (topHistSize < DFLT_TOP_HISTORY_SIZE) {
            U.warn(log, "Topology history size should be greater than or equal to default size. " +
                "Specified size will not be set [curSize=" + this.topHistSize + ", specifiedSize=" + topHistSize +
                ", defaultSize=" + DFLT_TOP_HISTORY_SIZE + ']');

            return this;
        }

        this.topHistSize = topHistSize;

        return this;
    }

    /** {@inheritDoc} */
    @Override public void setNodeAttributes(Map<String, Object> attrs, IgniteProductVersion ver) {
        assert locNodeAttrs == null;
        assert locNodeVer == null;

        if (log.isDebugEnabled()) {
            log.debug("Node attributes to set: " + attrs);
            log.debug("Node version to set: " + ver);
        }

        locNodeAttrs = attrs;
        locNodeVer = ver;
    }

    /**
     * Gets ID of the local node.
     *
     * @return ID of the local node.
     */
    public UUID getLocalNodeId() {
        return ignite.cluster().localNode().id();
    }

    /**
     * @param srvPort Server port.
     * @param addExtAddrAttr If {@code true} adds {@link #ATTR_EXT_ADDRS} attribute.
     */
    protected void initLocalNode(int srvPort, boolean addExtAddrAttr) {
        // Init local node.
        IgniteBiTuple<Collection<String>, Collection<String>> addrs;

        try {
            addrs = U.resolveLocalAddresses(locHost);
        }
        catch (IOException | IgniteCheckedException e) {
            throw new IgniteSpiException("Failed to resolve local host to set of external addresses: " + locHost, e);
        }

        locNode = new TcpDiscoveryNode(
            ignite.configuration().getNodeId(),
            addrs.get1(),
            addrs.get2(),
            srvPort,
            metricsProvider,
            locNodeVer,
            ignite.configuration().getConsistentId());

        if (addExtAddrAttr) {
            Collection<InetSocketAddress> extAddrs = addrRslvr == null ? null :
                U.resolveAddresses(addrRslvr, F.flat(Arrays.asList(addrs.get1(), addrs.get2())),
                    locNode.discoveryPort());

            locNodeAddrs = new LinkedHashSet<>();
            locNodeAddrs.addAll(locNode.socketAddresses());

            if (extAddrs != null) {
                locNodeAttrs.put(createSpiAttributeName(ATTR_EXT_ADDRS), extAddrs);

                locNodeAddrs.addAll(extAddrs);
            }
        }

        locNode.setAttributes(locNodeAttrs);
        locNode.local(true);

        if (log.isDebugEnabled())
            log.debug("Local node initialized: " + locNode);
    }

    /**
     * @param node Node.
     * @return {@link LinkedHashSet} of internal and external addresses of provided node.
     *      Internal addresses placed before external addresses.
     */
    @SuppressWarnings("TypeMayBeWeakened")
    LinkedHashSet<InetSocketAddress> getNodeAddresses(TcpDiscoveryNode node) {
        LinkedHashSet<InetSocketAddress> res = new LinkedHashSet<>(node.socketAddresses());

        Collection<InetSocketAddress> extAddrs = node.attribute(createSpiAttributeName(ATTR_EXT_ADDRS));

        if (extAddrs != null)
            res.addAll(extAddrs);

        return res;
    }

    /**
     * @param node Node.
     * @param sameHost Same host flag.
     * @return {@link LinkedHashSet} of internal and external addresses of provided node.
     *      Internal addresses placed before external addresses.
     *      Internal addresses will be sorted with {@code inetAddressesComparator(sameHost)}.
     */
    @SuppressWarnings("TypeMayBeWeakened")
    LinkedHashSet<InetSocketAddress> getNodeAddresses(TcpDiscoveryNode node, boolean sameHost) {
        List<InetSocketAddress> addrs = U.arrayList(node.socketAddresses());

        Collections.sort(addrs, U.inetAddressesComparator(sameHost));

        LinkedHashSet<InetSocketAddress> res = new LinkedHashSet<>();

        InetSocketAddress lastAddr = node.lastSuccessfulAddress();

        if (lastAddr != null)
            res.add(lastAddr);

        res.addAll(addrs);

        Collection<InetSocketAddress> extAddrs = node.attribute(createSpiAttributeName(ATTR_EXT_ADDRS));

        if (extAddrs != null)
            res.addAll(extAddrs);

        return res;
    }

    /** {@inheritDoc} */
    @Override public Collection<Object> injectables() {
        return F.<Object>asList(ipFinder);
    }

    /**
     * Gets socket timeout.
     *
     * @return Socket timeout.
     */
    public long getSocketTimeout() {
        return sockTimeout;
    }

    /**
     * Gets message acknowledgement timeout.
     *
     * @return Message acknowledgement timeout.
     */
    public long getAckTimeout() {
        return ackTimeout;
    }

    /**
     * Gets network timeout.
     *
     * @return Network timeout.
     */
    public long getNetworkTimeout() {
        return netTimeout;
    }

    /**
     * Gets thread priority. All threads within SPI will be started with it.
     *
     * @return Thread priority.
     */
    public int getThreadPriority() {
        return threadPri;
    }

    /**
     * Gets delay between heartbeat messages sent by coordinator.
     *
     * @return Time period in milliseconds.
     */
    public long getHeartbeatFrequency() {
        return hbFreq;
    }

    /**
     * Gets {@link org.apache.ignite.spi.discovery.tcp.ipfinder.TcpDiscoveryIpFinder} (string representation).
     *
     * @return IPFinder (string representation).
     */public String getIpFinderFormatted() {
        return ipFinder.toString();
    }

    /**
     * Gets joined nodes count.
     *
     * @return Nodes joined count.
     */
    public long getNodesJoined() {
        return stats.joinedNodesCount();
    }

    /**
     * Gets left nodes count.
     *
     * @return Left nodes count.
     */
    public long getNodesLeft() {
        return stats.leftNodesCount();
    }

    /**
     * Gets failed nodes count.
     *
     * @return Failed nodes count.
     */
    public long getNodesFailed() {
        return stats.failedNodesCount();
    }

    /**
     * Gets pending messages registered count.
     *
     * @return Pending messages registered count.
     */
    public long getPendingMessagesRegistered() {
        return stats.pendingMessagesRegistered();
    }

    /**
     * Gets pending messages discarded count.
     *
     * @return Pending messages registered count.
     */
    public long getPendingMessagesDiscarded() {
        return stats.pendingMessagesDiscarded();
    }

    /**
     * Gets avg message processing time.
     *
     * @return Avg message processing time.
     */
    public long getAvgMessageProcessingTime() {
        return stats.avgMessageProcessingTime();
    }

    /**
     * Gets max message processing time.
     *
     * @return Max message processing time.
     */
    public long getMaxMessageProcessingTime() {
        return stats.maxMessageProcessingTime();
    }

    /**
     * Gets total received messages count.
     *
     * @return Total received messages count.
     */
    public int getTotalReceivedMessages() {
        return stats.totalReceivedMessages();
    }

    /**
     * Gets received messages counts (grouped by type).
     *
     * @return Map containing message types and respective counts.
     */
    public Map<String, Integer> getReceivedMessages() {
        return stats.receivedMessages();
    }

    /**
     * Gets total processed messages count.
     *
     * @return Total processed messages count.
     */
    public int getTotalProcessedMessages() {
        return stats.totalProcessedMessages();
    }

    /**
     * Gets processed messages counts (grouped by type).
     *
     * @return Map containing message types and respective counts.
     */
    public Map<String, Integer> getProcessedMessages() {
        return stats.processedMessages();
    }

    /**
     * Gets time local node has been coordinator since.
     *
     * @return Time local node is coordinator since.
     */
    public long getCoordinatorSinceTimestamp() {
        return stats.coordinatorSinceTimestamp();
    }

    /** {@inheritDoc} */
    @Override protected void onContextInitialized0(IgniteSpiContext spiCtx) throws IgniteSpiException {
        super.onContextInitialized0(spiCtx);

        this.spiCtx = spiCtx;

        ctxInitLatch.countDown();

        ipFinder.onSpiContextInitialized(spiCtx);

        impl.onContextInitialized0(spiCtx);
    }

    /** {@inheritDoc} */
    @Override protected void onContextDestroyed0() {
        super.onContextDestroyed0();

        if (ctxInitLatch.getCount() > 0)
            // Safety.
            ctxInitLatch.countDown();

        if (ipFinder != null)
            ipFinder.onSpiContextDestroyed();

        getSpiContext().deregisterPorts();
    }

    /** {@inheritDoc} */
    @Override public IgniteSpiContext getSpiContext() {
        if (ctxInitLatch.getCount() > 0) {
            if (log.isDebugEnabled())
                log.debug("Waiting for context initialization.");

            try {
                U.await(ctxInitLatch);

                if (log.isDebugEnabled())
                    log.debug("Context has been initialized.");
            }
            catch (IgniteInterruptedCheckedException e) {
                U.warn(log, "Thread has been interrupted while waiting for SPI context initialization.", e);
            }
        }

        return super.getSpiContext();
    }

    /** {@inheritDoc} */
    @Override public ClusterNode getLocalNode() {
        return locNode;
    }

    /** {@inheritDoc} */
    @Override public void setListener(@Nullable DiscoverySpiListener lsnr) {
        this.lsnr = lsnr;
    }

    /** {@inheritDoc} */
    @Override public TcpDiscoverySpi setDataExchange(DiscoverySpiDataExchange exchange) {
        this.exchange = exchange;

        return this;
    }

    /** {@inheritDoc} */
    @Override public TcpDiscoverySpi setMetricsProvider(DiscoveryMetricsProvider metricsProvider) {
        this.metricsProvider = metricsProvider;

        return this;
    }

    /** {@inheritDoc} */
    @Override public long getGridStartTime() {
        assert gridStartTime != 0;

        return gridStartTime;
    }

    /**
     * @param sockAddr Remote address.
     * @param timeoutHelper Timeout helper.
     * @return Opened socket.
     * @throws IOException If failed.
     * @throws IgniteSpiOperationTimeoutException In case of timeout.
     */
    protected Socket openSocket(InetSocketAddress sockAddr, IgniteSpiOperationTimeoutHelper timeoutHelper)
        throws IOException, IgniteSpiOperationTimeoutException {
        return openSocket(createSocket(), sockAddr, timeoutHelper);
    }

    /**
     * @param sock Socket.
     * @return Buffered stream wrapping socket stream.
     * @throws IOException If failed.
     */
    final BufferedOutputStream socketStream(Socket sock) throws IOException {
        int bufSize = sock.getSendBufferSize();

        return bufSize > 0 ? new BufferedOutputStream(sock.getOutputStream(), bufSize) :
            new BufferedOutputStream(sock.getOutputStream());
    }

    /**
     * Connects to remote address sending {@code U.IGNITE_HEADER} when connection is established.
     *
     * @param sock Socket bound to a local host address.
     * @param remAddr Remote address.
     * @param timeoutHelper Timeout helper.
     * @return Connected socket.
     * @throws IOException If failed.
     * @throws IgniteSpiOperationTimeoutException In case of timeout.
     */
    protected Socket openSocket(Socket sock, InetSocketAddress remAddr, IgniteSpiOperationTimeoutHelper timeoutHelper)
        throws IOException, IgniteSpiOperationTimeoutException {

        assert remAddr != null;

        InetSocketAddress resolved = remAddr.isUnresolved() ?
            new InetSocketAddress(InetAddress.getByName(remAddr.getHostName()), remAddr.getPort()) : remAddr;

        InetAddress addr = resolved.getAddress();

        assert addr != null;

        sock.connect(resolved, (int)timeoutHelper.nextTimeoutChunk(sockTimeout));

        writeToSocket(sock, null, U.IGNITE_HEADER, timeoutHelper.nextTimeoutChunk(sockTimeout));

        return sock;
    }

    /**
     * Creates socket binding it to a local host address. This operation is not blocking.
     *
     * @return Created socket.
     * @throws IOException If failed.
     */
    Socket createSocket() throws IOException {
        Socket sock;

        if (isSslEnabled())
            sock = sslSockFactory.createSocket();
        else
            sock = new Socket();

        sock.bind(new InetSocketAddress(locHost, 0));

        sock.setTcpNoDelay(true);

        return sock;
    }

    /**
     * Writes message to the socket.
     *
     * @param sock Socket.
     * @param msg Message.
     * @param data Raw data to write.
     * @param timeout Socket write timeout.
     * @throws IOException If IO failed or write timed out.
     */
    @SuppressWarnings("ThrowFromFinallyBlock")
    protected void writeToSocket(Socket sock, TcpDiscoveryAbstractMessage msg, byte[] data, long timeout) throws IOException {
        assert sock != null;
        assert data != null;

        SocketTimeoutObject obj = new SocketTimeoutObject(sock, U.currentTimeMillis() + timeout);

        addTimeoutObject(obj);

        IOException err = null;

        try {
            OutputStream out = sock.getOutputStream();

            out.write(data);

            out.flush();
        }
        catch (IOException e) {
            err = e;
        }
        finally {
            boolean cancelled = obj.cancel();

            if (cancelled)
                removeTimeoutObject(obj);

            // Throw original exception.
            if (err != null)
                throw err;

            if (!cancelled)
                throw new SocketTimeoutException("Write timed out (socket was concurrently closed).");
        }
    }

    /**
     * Writes message to the socket.
     *
     * @param sock Socket.
     * @param msg Message.
     * @param timeout Socket write timeout.
     * @throws IOException If IO failed or write timed out.
     * @throws IgniteCheckedException If marshalling failed.
     */
    protected void writeToSocket(Socket sock, TcpDiscoveryAbstractMessage msg, long timeout) throws IOException,
        IgniteCheckedException {
        writeToSocket(sock, socketStream(sock), msg, timeout);
    }

    /**
     * Writes message to the socket.
     *
     * @param sock Socket.
     * @param out Stream to write to.
     * @param msg Message.
     * @param timeout Timeout.
     * @throws IOException If IO failed or write timed out.
     * @throws IgniteCheckedException If marshalling failed.
     */
    @SuppressWarnings("ThrowFromFinallyBlock")
    protected void writeToSocket(Socket sock,
        OutputStream out,
        TcpDiscoveryAbstractMessage msg,
        long timeout) throws IOException, IgniteCheckedException {
        assert sock != null;
        assert msg != null;
        assert out != null;

        SocketTimeoutObject obj = new SocketTimeoutObject(sock, U.currentTimeMillis() + timeout);

        addTimeoutObject(obj);

        IgniteCheckedException err = null;

        try {
            U.marshal(marshaller(), msg, out);
        }
        catch (IgniteCheckedException e) {
            err = e;
        }
        finally {
            boolean cancelled = obj.cancel();

            if (cancelled)
                removeTimeoutObject(obj);

            // Throw original exception.
            if (err != null)
                throw err;

            if (!cancelled)
                throw new SocketTimeoutException("Write timed out (socket was concurrently closed).");
        }
    }

    /**
     * Writes response to the socket.
     *
     * @param msg Received message.
     * @param sock Socket.
     * @param res Integer response.
     * @param timeout Socket timeout.
     * @throws IOException If IO failed or write timed out.
     */
    @SuppressWarnings("ThrowFromFinallyBlock")
    protected void writeToSocket(TcpDiscoveryAbstractMessage msg, Socket sock, int res, long timeout)
        throws IOException {
        assert sock != null;

        SocketTimeoutObject obj = new SocketTimeoutObject(sock, U.currentTimeMillis() + timeout);

        addTimeoutObject(obj);

        OutputStream out = sock.getOutputStream();

        IOException err = null;

        try {
            out.write(res);

            out.flush();
        }
        catch (IOException e) {
            err = e;
        }
        finally {
            boolean cancelled = obj.cancel();

            if (cancelled)
                removeTimeoutObject(obj);

            // Throw original exception.
            if (err != null)
                throw err;

            if (!cancelled)
                throw new SocketTimeoutException("Write timed out (socket was concurrently closed).");
        }
    }

    /**
     * Reads message from the socket limiting read time.
     *
     * @param sock Socket.
     * @param in Input stream (in case socket stream was wrapped).
     * @param timeout Socket timeout for this operation.
     * @return Message.
     * @throws IOException If IO failed or read timed out.
     * @throws IgniteCheckedException If unmarshalling failed.
     */
    protected <T> T readMessage(Socket sock, @Nullable InputStream in, long timeout) throws IOException,
        IgniteCheckedException {
        assert sock != null;

        int oldTimeout = sock.getSoTimeout();

        try {
            sock.setSoTimeout((int)timeout);

            T res = U.unmarshal(marshaller(), in == null ? sock.getInputStream() : in,
                U.resolveClassLoader(ignite.configuration()));

            return res;
        }
        catch (IOException | IgniteCheckedException e) {
            if (X.hasCause(e, SocketTimeoutException.class))
                LT.warn(log, "Timed out waiting for message to be read (most probably, the reason is " +
                    "in long GC pauses on remote node) [curTimeout=" + timeout + ']');

            throw e;
        }
        finally {
            // Quietly restore timeout.
            try {
                sock.setSoTimeout(oldTimeout);
            }
            catch (SocketException ignored) {
                // No-op.
            }
        }
    }

    /**
     * Reads message delivery receipt from the socket.
     *
     * @param sock Socket.
     * @param timeout Socket timeout for this operation.
     * @return Receipt.
     * @throws IOException If IO failed or read timed out.
     */
    protected int readReceipt(Socket sock, long timeout) throws IOException {
        assert sock != null;

        int oldTimeout = sock.getSoTimeout();

        try {
            sock.setSoTimeout((int)timeout);

            int res = sock.getInputStream().read();

            if (res == -1)
                throw new EOFException();

            return res;
        }
        catch (SocketTimeoutException e) {
            LT.warn(log, "Timed out waiting for message delivery receipt (most probably, the reason is " +
                "in long GC pauses on remote node; consider tuning GC and increasing 'ackTimeout' " +
                "configuration property). Will retry to send message with increased timeout. " +
                "Current timeout: " + timeout + '.');

            stats.onAckTimeout();

            throw e;
        }
        finally {
            // Quietly restore timeout.
            try {
                sock.setSoTimeout(oldTimeout);
            }
            catch (SocketException ignored) {
                // No-op.
            }
        }
    }

    /**
     * Resolves addresses registered in the IP finder, removes duplicates and local host
     * address and returns the collection of.
     *
     * @return Resolved addresses without duplicates and local address (potentially
     *      empty but never null).
     * @throws org.apache.ignite.spi.IgniteSpiException If an error occurs.
     */
    protected Collection<InetSocketAddress> resolvedAddresses() throws IgniteSpiException {
        List<InetSocketAddress> res = new ArrayList<>();

        Collection<InetSocketAddress> addrs;

        // Get consistent addresses collection.
        while (true) {
            try {
                addrs = registeredAddresses();

                break;
            }
            catch (IgniteSpiException e) {
                LT.error(log, e, "Failed to get registered addresses from IP finder on start " +
                    "(retrying every 2000 ms).");
            }

            try {
                U.sleep(2000);
            }
            catch (IgniteInterruptedCheckedException e) {
                throw new IgniteSpiException("Thread has been interrupted.", e);
            }
        }

        for (InetSocketAddress addr : addrs) {
            assert addr != null;

            try {
                InetSocketAddress resolved = addr.isUnresolved() ?
                    new InetSocketAddress(InetAddress.getByName(addr.getHostName()), addr.getPort()) : addr;

                if (locNodeAddrs == null || !locNodeAddrs.contains(resolved))
                    res.add(resolved);
            }
            catch (UnknownHostException ignored) {
                LT.warn(log, "Failed to resolve address from IP finder (host is unknown): " + addr);

                // Add address in any case.
                res.add(addr);
            }
        }

        if (!res.isEmpty())
            Collections.shuffle(res);

        return res;
    }

    /**
     * Gets addresses registered in the IP finder, initializes addresses having no
     * port (or 0 port) with {@link #DFLT_PORT}.
     *
     * @return Registered addresses.
     * @throws org.apache.ignite.spi.IgniteSpiException If an error occurs.
     */
    protected Collection<InetSocketAddress> registeredAddresses() throws IgniteSpiException {
        Collection<InetSocketAddress> res = new ArrayList<>();

        for (InetSocketAddress addr : ipFinder.getRegisteredAddresses()) {
            if (addr.getPort() == 0) {
                // TcpDiscoveryNode.discoveryPort() returns an correct port for a server node and 0 for client node.
                int port = locNode.discoveryPort() != 0 ? locNode.discoveryPort() : DFLT_PORT;

                addr = addr.isUnresolved() ? new InetSocketAddress(addr.getHostName(), port) :
                    new InetSocketAddress(addr.getAddress(), port);
            }

            res.add(addr);
        }

        return res;
    }

    /**
     * @param msg Message.
     * @return Error.
     */
    protected IgniteSpiException duplicateIdError(TcpDiscoveryDuplicateIdMessage msg) {
        assert msg != null;

        return new IgniteSpiException("Local node has the same ID as existing node in topology " +
            "(fix configuration and restart local node) [localNode=" + locNode +
            ", existingNode=" + msg.node() + ']');
    }

    /**
     * @param msg Message.
     * @return Error.
     */
    protected IgniteSpiException authenticationFailedError(TcpDiscoveryAuthFailedMessage msg) {
        assert msg != null;

        return new IgniteSpiException(new IgniteAuthenticationException("Authentication failed [nodeId=" +
            msg.creatorNodeId() + ", addr=" + msg.address().getHostAddress() + ']'));
    }

    /**
     * @param msg Message.
     * @return Error.
     */
    protected IgniteSpiException checkFailedError(TcpDiscoveryCheckFailedMessage msg) {
        assert msg != null;

        return versionCheckFailed(msg) ? new IgniteSpiVersionCheckException(msg.error()) :
            new IgniteSpiException(msg.error());
    }

    /**
     * @param msg Message.
     * @return Whether delivery of the message is ensured.
     */
    protected boolean ensured(TcpDiscoveryAbstractMessage msg) {
        return U.getAnnotation(msg.getClass(), TcpDiscoveryEnsureDelivery.class) != null;
    }

    /**
     * @param msg Failed message.
     * @return {@code True} if specified failed message relates to version incompatibility, {@code false} otherwise.
     * @deprecated Parsing of error message was used for preserving backward compatibility. We should remove it
     *      and create separate message for failed version check with next major release.
     */
    @Deprecated
    private static boolean versionCheckFailed(TcpDiscoveryCheckFailedMessage msg) {
        return msg.error().contains("versions are not compatible");
    }

    /**
     * @param dataPacket Data packet.
     */
    DiscoveryDataPacket collectExchangeData(DiscoveryDataPacket dataPacket) {
        if (locNode.isDaemon())
            return dataPacket;

        assert dataPacket != null;
        assert dataPacket.joiningNodeId() != null;

        //create data bag, pass it to exchange.collect
        DiscoveryDataBag dataBag = dataPacket.bagForDataCollection();

        exchange.collect(dataBag);

        //marshall collected bag into packet, return packet
        if (dataPacket.joiningNodeId().equals(locNode.id()))
            dataPacket.marshalJoiningNodeData(dataBag, marshaller(), log);
        else
            dataPacket.marshalGridNodeData(dataBag, locNode.id(), marshaller(), log);

        return dataPacket;
    }

    /**
     * @param dataPacket object holding discovery data collected during discovery process.
     * @param clsLdr Class loader.
     */
    protected void onExchange(DiscoveryDataPacket dataPacket, ClassLoader clsLdr) {
        if (locNode.isDaemon())
            return;

        assert dataPacket != null;
        assert dataPacket.joiningNodeId() != null;

        DiscoveryDataBag dataBag;

        if (dataPacket.joiningNodeId().equals(locNode.id()))
            dataBag = dataPacket.unmarshalGridData(marshaller(), clsLdr, locNode.isClient(), log);
        else
            dataBag = dataPacket.unmarshalJoiningNodeData(marshaller(), clsLdr, locNode.isClient(), log);


        exchange.onExchange(dataBag);
    }

    /** {@inheritDoc} */
    @Override public void spiStart(@Nullable String igniteInstanceName) throws IgniteSpiException {
        initFailureDetectionTimeout();

        if (!forceSrvMode && (Boolean.TRUE.equals(ignite.configuration().isClientMode()))) {
            if (ackTimeout == 0)
                ackTimeout = DFLT_ACK_TIMEOUT_CLIENT;

            if (sockTimeout == 0)
                sockTimeout = DFLT_SOCK_TIMEOUT_CLIENT;

            impl = new ClientImpl(this);

            ctxInitLatch.countDown();
        }
        else {
            if (ackTimeout == 0)
                ackTimeout = DFLT_ACK_TIMEOUT;

            if (sockTimeout == 0)
                sockTimeout = DFLT_SOCK_TIMEOUT;

            impl = new ServerImpl(this);
        }

        if (!failureDetectionTimeoutEnabled()) {
            assertParameter(sockTimeout > 0, "sockTimeout > 0");
            assertParameter(ackTimeout > 0, "ackTimeout > 0");
            assertParameter(maxAckTimeout > ackTimeout, "maxAckTimeout > ackTimeout");
            assertParameter(reconCnt > 0, "reconnectCnt > 0");
        }

        assertParameter(netTimeout > 0, "networkTimeout > 0");
        assertParameter(ipFinder != null, "ipFinder != null");
        assertParameter(hbFreq > 0, "heartbeatFreq > 0");

        assertParameter(ipFinderCleanFreq > 0, "ipFinderCleanFreq > 0");
        assertParameter(locPort > 1023, "localPort > 1023");
        assertParameter(locPortRange >= 0, "localPortRange >= 0");
        assertParameter(locPort + locPortRange <= 0xffff, "locPort + locPortRange <= 0xffff");
        assertParameter(maxMissedHbs > 0, "maxMissedHeartbeats > 0");
        assertParameter(maxMissedClientHbs > 0, "maxMissedClientHeartbeats > 0");
        assertParameter(threadPri > 0, "threadPri > 0");
        assertParameter(statsPrintFreq >= 0, "statsPrintFreq >= 0");

        if (isSslEnabled()) {
            try {
                SSLContext sslCtx = ignite().configuration().getSslContextFactory().create();

                sslSockFactory = sslCtx.getSocketFactory();
                sslSrvSockFactory = sslCtx.getServerSocketFactory();
            }
            catch (IgniteException e) {
                throw new IgniteSpiException("Failed to create SSL context. SSL factory: "
                    + ignite.configuration().getSslContextFactory(), e);
            }
        }

        try {
            locHost = U.resolveLocalHost(locAddr);
        }
        catch (IOException e) {
            throw new IgniteSpiException("Unknown local address: " + locAddr, e);
        }

        if (log.isDebugEnabled()) {
            log.debug(configInfo("localHost", locHost.getHostAddress()));
            log.debug(configInfo("localPort", locPort));
            log.debug(configInfo("localPortRange", locPortRange));
            log.debug(configInfo("threadPri", threadPri));

            if (!failureDetectionTimeoutEnabled()) {
                log.debug("Failure detection timeout is ignored because at least one of the parameters from this list" +
                    " has been set explicitly: 'sockTimeout', 'ackTimeout', 'maxAckTimeout', 'reconnectCount'.");

                log.debug(configInfo("networkTimeout", netTimeout));
                log.debug(configInfo("sockTimeout", sockTimeout));
                log.debug(configInfo("ackTimeout", ackTimeout));
                log.debug(configInfo("maxAckTimeout", maxAckTimeout));
                log.debug(configInfo("reconnectCount", reconCnt));
            }
            else
                log.debug(configInfo("failureDetectionTimeout", failureDetectionTimeout()));

            log.debug(configInfo("ipFinder", ipFinder));
            log.debug(configInfo("ipFinderCleanFreq", ipFinderCleanFreq));
            log.debug(configInfo("heartbeatFreq", hbFreq));
            log.debug(configInfo("maxMissedHeartbeats", maxMissedHbs));
            log.debug(configInfo("statsPrintFreq", statsPrintFreq));
        }

        // Warn on odd network timeout.
        if (netTimeout < 3000)
            U.warn(log, "Network timeout is too low (at least 3000 ms recommended): " + netTimeout);

<<<<<<< HEAD
        registerMBean(gridName, new TcpDiscoverySpiMBeanImpl(this), TcpDiscoverySpiMBean.class);
=======
        registerMBean(igniteInstanceName, this, TcpDiscoverySpiMBean.class);
>>>>>>> 87477e08

        if (ipFinder instanceof TcpDiscoveryMulticastIpFinder) {
            TcpDiscoveryMulticastIpFinder mcastIpFinder = ((TcpDiscoveryMulticastIpFinder)ipFinder);

            if (mcastIpFinder.getLocalAddress() == null)
                mcastIpFinder.setLocalAddress(locAddr);
        }

        cfgNodeId = ignite.configuration().getNodeId();

        impl.spiStart(igniteInstanceName);
    }

    /** {@inheritDoc} */
    @Override public void spiStop() throws IgniteSpiException {
        if (ctxInitLatch.getCount() > 0)
            // Safety.
            ctxInitLatch.countDown();

        if (ipFinder != null) {
            try {
                ipFinder.close();
            }
            catch (Exception e) {
                log.error("Failed to close ipFinder", e);
            }
        }

        unregisterMBean();

        if (impl != null)
            impl.spiStop();
    }

    /**
     *
     */
    void printStartInfo() {
        if (log.isDebugEnabled())
            log.debug(startInfo());
    }

    /**
     *
     */
    void printStopInfo() {
        if (log.isDebugEnabled())
            log.debug(stopInfo());
    }

    /**
     * @return Ignite instance.
     */
    Ignite ignite() {
        return ignite;
    }

    /**
     * @return {@code True} if node is stopping.
     */
    boolean isNodeStopping0() {
        return isNodeStopping();
    }

    /**
     * @throws IgniteSpiException If any error occurs.
     * @return {@code true} if IP finder contains local address.
     */
    boolean ipFinderHasLocalAddress() throws IgniteSpiException {
        for (InetSocketAddress locAddr : locNodeAddrs) {
            for (InetSocketAddress addr : registeredAddresses())
                try {
                    int port = addr.getPort();

                    InetSocketAddress resolved = addr.isUnresolved() ?
                        new InetSocketAddress(InetAddress.getByName(addr.getHostName()), port) :
                        new InetSocketAddress(addr.getAddress(), port);

                    if (resolved.equals(locAddr))
                        return true;
                }
                catch (UnknownHostException e) {
                    getExceptionRegistry().onException(e.getMessage(), e);
                }
        }

        return false;
    }

    /**
     * @return {@code True} if ssl enabled.
     */
    boolean isSslEnabled() {
        return ignite().configuration().getSslContextFactory() != null;
    }

    /**
     * Force reconnect to cluster.
     *
     * @throws IgniteSpiException If failed.
     */
    public void reconnect() throws IgniteSpiException {
        impl.reconnect();
    }

    /**
     * <strong>FOR TEST ONLY!!!</strong>
     */
    public int clientWorkerCount() {
        return ((ServerImpl)impl).clientMsgWorkers.size();
    }

    /**
     * <strong>FOR TEST ONLY!!!</strong>
     */
    void forceNextNodeFailure() {
        ((ServerImpl)impl).forceNextNodeFailure();
    }

    /**
     * <strong>FOR TEST ONLY!!!</strong>
     */
    public void addSendMessageListener(IgniteInClosure<TcpDiscoveryAbstractMessage> lsnr) {
        sndMsgLsnrs.add(lsnr);
    }

    /**
     * <strong>FOR TEST ONLY!!!</strong>
     */
    public void removeSendMessageListener(IgniteInClosure<TcpDiscoveryAbstractMessage> lsnr) {
        sndMsgLsnrs.remove(lsnr);
    }

    /**
     * <strong>FOR TEST ONLY!!!</strong>
     */
    public void addIncomeConnectionListener(IgniteInClosure<Socket> lsnr) {
        incomeConnLsnrs.add(lsnr);
    }

    /**
     * <strong>FOR TEST ONLY!!!</strong>
     */
    public void removeIncomeConnectionListener(IgniteInClosure<Socket> lsnr) {
        incomeConnLsnrs.remove(lsnr);
    }

    /**
     * FOR TEST PURPOSE ONLY!
     */
    public void waitForClientMessagePrecessed() {
        if (impl instanceof ClientImpl)
            ((ClientImpl)impl).waitForClientMessagePrecessed();
    }

    /**
     * <strong>FOR TEST ONLY!!!</strong>
     * <p>
     * Simulates this node failure by stopping service threads. So, node will become
     * unresponsive.
     * <p>
     * This method is intended for test purposes only.
     */
    protected void simulateNodeFailure() {
        impl.simulateNodeFailure();
    }

    /**
     * FOR TEST PURPOSE ONLY!
     */
    public void brakeConnection() {
        impl.brakeConnection();
    }

    /**
     * @return Marshaller.
     */
    protected Marshaller marshaller() {
        MarshallerUtils.setNodeName(marsh, igniteInstanceName);

        return marsh;
    }

    /** {@inheritDoc} */
    @Override
    public TcpDiscoverySpi setName(String name) {
        super.setName(name);

        return this;
    }

    /** {@inheritDoc} */
    @Override public String toString() {
        return S.toString(TcpDiscoverySpi.class, this);
    }

    /**
     * Socket timeout object.
     */
    private class SocketTimeoutObject implements IgniteSpiTimeoutObject {
        /** */
        private final IgniteUuid id = IgniteUuid.randomUuid();

        /** */
        private final Socket sock;

        /** */
        private final long endTime;

        /** */
        private final AtomicBoolean done = new AtomicBoolean();

        /**
         * @param sock Socket.
         * @param endTime End time.
         */
        SocketTimeoutObject(Socket sock, long endTime) {
            assert sock != null;
            assert endTime > 0;

            this.sock = sock;
            this.endTime = endTime;
        }

        /**
         * @return {@code True} if object has not yet been processed.
         */
        boolean cancel() {
            return done.compareAndSet(false, true);
        }

        /** {@inheritDoc} */
        @Override public void onTimeout() {
            if (done.compareAndSet(false, true)) {
                // Close socket - timeout occurred.
                U.closeQuiet(sock);

                LT.warn(log, "Socket write has timed out (consider increasing " +
                    (failureDetectionTimeoutEnabled() ?
                    "'IgniteConfiguration.failureDetectionTimeout' configuration property) [" +
                    "failureDetectionTimeout=" + failureDetectionTimeout() + ']' :
                    "'sockTimeout' configuration property) [sockTimeout=" + sockTimeout + ']'));

                stats.onSocketTimeout();
            }
        }

        /** {@inheritDoc} */
        @Override public long endTime() {
            return endTime;
        }

        /** {@inheritDoc} */
        @Override public  IgniteUuid id() {
            return id;
        }

        /** {@inheritDoc} */
        @Override public String toString() {
            return S.toString(SocketTimeoutObject.class, this);
        }
    }

    /**
     * MBean implementation for TcpDiscoverySpiMBean.
     */
    private class TcpDiscoverySpiMBeanImpl extends IgniteSpiMBeanAdapter implements TcpDiscoverySpiMBean {
        /** {@inheritDoc} */
        TcpDiscoverySpiMBeanImpl(IgniteSpiAdapter spiAdapter) {
            super(spiAdapter);
        }

        /** {@inheritDoc} */
        @Override public String getSpiState() {
            return impl.getSpiState();
        }

        /** {@inheritDoc} */
        @Override public int getMessageWorkerQueueSize() {
            return impl.getMessageWorkerQueueSize();
        }

        /** {@inheritDoc} */
        @Nullable @Override public UUID getCoordinator() {
            return impl.getCoordinator();
        }

        /** {@inheritDoc} */
        @Override public void dumpDebugInfo() {
            impl.dumpDebugInfo(log);
        }

        /** {@inheritDoc} */
        @Override public long getSocketTimeout() {
            return TcpDiscoverySpi.this.getSocketTimeout();
        }

        /** {@inheritDoc} */
        @Override public long getMaxAckTimeout() {
            return TcpDiscoverySpi.this.getMaxAckTimeout();
        }

        /** {@inheritDoc} */
        @Override public long getAckTimeout() {
            return TcpDiscoverySpi.this.getAckTimeout();
        }

        /** {@inheritDoc} */
        @Override public long getNetworkTimeout() {
            return TcpDiscoverySpi.this.getNetworkTimeout();
        }

        /** {@inheritDoc} */
        @Override public long getJoinTimeout() {
            return TcpDiscoverySpi.this.getJoinTimeout();
        }

        /** {@inheritDoc} */
        @Override public int getLocalPort() {
            return TcpDiscoverySpi.this.getLocalPort();
        }

        /** {@inheritDoc} */
        @Override public int getLocalPortRange() {
            return TcpDiscoverySpi.this.getLocalPortRange();
        }

        /** {@inheritDoc} */
        @Override public long getIpFinderCleanFrequency() {
            return TcpDiscoverySpi.this.getIpFinderCleanFrequency();
        }

        /** {@inheritDoc} */
        @Override public int getThreadPriority() {
            return TcpDiscoverySpi.this.getThreadPriority();
        }

        /** {@inheritDoc} */
        @Override public long getHeartbeatFrequency() {
            return TcpDiscoverySpi.this.getHeartbeatFrequency();
        }

        /** {@inheritDoc} */
        @Override public int getMaxMissedHeartbeats() {
            return TcpDiscoverySpi.this.getMaxMissedHeartbeats();
        }

        /** {@inheritDoc} */
        @Override public int getMaxMissedClientHeartbeats() {
            return TcpDiscoverySpi.this.getMaxMissedClientHeartbeats();
        }

        /** {@inheritDoc} */
        @Override public long getStatisticsPrintFrequency() {
            return TcpDiscoverySpi.this.getStatisticsPrintFrequency();
        }

        /** {@inheritDoc} */
        @Override public String getIpFinderFormatted() {
            return TcpDiscoverySpi.this.getIpFinderFormatted();
        }

        /** {@inheritDoc} */
        @Override public int getReconnectCount() {
            return TcpDiscoverySpi.this.getReconnectCount();
        }

        /** {@inheritDoc} */
        @Override public boolean isClientMode() {
            return TcpDiscoverySpi.this.isClientMode();
        }

        /** {@inheritDoc} */
        @Override public long getNodesJoined() {
            return TcpDiscoverySpi.this.getNodesJoined();
        }

        /** {@inheritDoc} */
        @Override public long getNodesLeft() {
            return TcpDiscoverySpi.this.getNodesLeft();
        }

        /** {@inheritDoc} */
        @Override public long getNodesFailed() {
            return TcpDiscoverySpi.this.getNodesFailed();
        }

        /** {@inheritDoc} */
        @Override public long getPendingMessagesRegistered() {
            return TcpDiscoverySpi.this.getPendingMessagesRegistered();
        }

        /** {@inheritDoc} */
        @Override public long getPendingMessagesDiscarded() {
            return stats.pendingMessagesDiscarded();

        }

        /** {@inheritDoc} */
        @Override public long getAvgMessageProcessingTime() {
            return TcpDiscoverySpi.this.getAvgMessageProcessingTime();
        }

        /** {@inheritDoc} */
        @Override public long getMaxMessageProcessingTime() {
            return TcpDiscoverySpi.this.getMaxMessageProcessingTime();
        }

        /** {@inheritDoc} */
        @Override public int getTotalReceivedMessages() {
            return TcpDiscoverySpi.this.getTotalReceivedMessages();
        }

        /** {@inheritDoc} */
        @Override public Map<String, Integer> getReceivedMessages() {
            return TcpDiscoverySpi.this.getReceivedMessages();
        }

        /** {@inheritDoc} */
        @Override public int getTotalProcessedMessages() {
            return TcpDiscoverySpi.this.getTotalProcessedMessages();
        }

        /** {@inheritDoc} */
        @Override public Map<String, Integer> getProcessedMessages() {
            return TcpDiscoverySpi.this.getProcessedMessages();
        }

        /** {@inheritDoc} */
        @Override public long getCoordinatorSinceTimestamp() {
            return TcpDiscoverySpi.this.getCoordinatorSinceTimestamp();
        }
    }
}<|MERGE_RESOLUTION|>--- conflicted
+++ resolved
@@ -218,20 +218,7 @@
 @IgniteSpiMultipleInstancesSupport(true)
 @DiscoverySpiOrderSupport(true)
 @DiscoverySpiHistorySupport(true)
-<<<<<<< HEAD
 public class TcpDiscoverySpi extends IgniteSpiAdapter implements DiscoverySpi {
-    /** Failure detection timeout feature major version. */
-    final static byte FAILURE_DETECTION_MAJOR_VER = 1;
-
-    /** Failure detection timeout feature minor version. */
-    final static byte FAILURE_DETECTION_MINOR_VER = 4;
-
-    /** Failure detection timeout feature maintainance version. */
-    final static byte FAILURE_DETECTION_MAINT_VER = 1;
-
-=======
-public class TcpDiscoverySpi extends IgniteSpiAdapter implements DiscoverySpi, TcpDiscoverySpiMBean {
->>>>>>> 87477e08
     /** Node attribute that is mapped to node's external addresses (value is <tt>disc.tcp.ext-addrs</tt>). */
     public static final String ATTR_EXT_ADDRS = "disc.tcp.ext-addrs";
 
@@ -414,20 +401,15 @@
     /** */
     private boolean clientReconnectDisabled;
 
-<<<<<<< HEAD
-    /**
-     * Gets current SPI state.
-     *
-     * @return Current SPI state.
-     */
-    public String getSpiState() {
-=======
     /** */
     protected IgniteSpiContext spiCtx;
 
-    /** {@inheritDoc} */
-    @Override public String getSpiState() {
->>>>>>> 87477e08
+    /**
+     * Gets current SPI state.
+     *
+     * @return Current SPI state.
+     */
+    public String getSpiState() {
         return impl.getSpiState();
     }
 
@@ -1964,11 +1946,7 @@
         if (netTimeout < 3000)
             U.warn(log, "Network timeout is too low (at least 3000 ms recommended): " + netTimeout);
 
-<<<<<<< HEAD
-        registerMBean(gridName, new TcpDiscoverySpiMBeanImpl(this), TcpDiscoverySpiMBean.class);
-=======
-        registerMBean(igniteInstanceName, this, TcpDiscoverySpiMBean.class);
->>>>>>> 87477e08
+        registerMBean(igniteInstanceName, new TcpDiscoverySpiMBeanImpl(this), TcpDiscoverySpiMBean.class);
 
         if (ipFinder instanceof TcpDiscoveryMulticastIpFinder) {
             TcpDiscoveryMulticastIpFinder mcastIpFinder = ((TcpDiscoveryMulticastIpFinder)ipFinder);
