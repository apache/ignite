--- conflicted
+++ resolved
@@ -21,7 +21,6 @@
 import java.util.Map;
 import java.util.UUID;
 import java.util.function.Consumer;
-import java.util.function.Predicate;
 import org.apache.ignite.IgniteException;
 import org.apache.ignite.internal.management.api.Command;
 import org.apache.ignite.internal.util.typedef.T2;
@@ -50,18 +49,10 @@
 
     /** {@inheritDoc} */
     @Override public Collection<UUID> nodes(
-<<<<<<< HEAD
-        Collection<UUID> nodes,
-        Predicate<UUID> isClient,
-        EncryptionReencryptionRateLimitCommandArg arg
-    ) {
-        return nodes;
-=======
         Map<UUID, T2<Boolean, Object>> nodes,
         EncryptionReencryptionRateLimitCommandArg arg
     ) {
         return nodes.keySet();
->>>>>>> a7b9f400
     }
 
     /** {@inheritDoc} */
