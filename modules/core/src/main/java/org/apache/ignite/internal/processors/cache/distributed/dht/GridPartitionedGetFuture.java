/*
 * Licensed to the Apache Software Foundation (ASF) under one or more
 * contributor license agreements.  See the NOTICE file distributed with
 * this work for additional information regarding copyright ownership.
 * The ASF licenses this file to You under the Apache License, Version 2.0
 * (the "License"); you may not use this file except in compliance with
 * the License.  You may obtain a copy of the License at
 *
 *      http://www.apache.org/licenses/LICENSE-2.0
 *
 * Unless required by applicable law or agreed to in writing, software
 * distributed under the License is distributed on an "AS IS" BASIS,
 * WITHOUT WARRANTIES OR CONDITIONS OF ANY KIND, either express or implied.
 * See the License for the specific language governing permissions and
 * limitations under the License.
 */

package org.apache.ignite.internal.processors.cache.distributed.dht;

import java.util.ArrayList;
import java.util.Collection;
import java.util.Collections;
import java.util.LinkedHashMap;
import java.util.List;
import java.util.Map;
import java.util.UUID;
import java.util.concurrent.atomic.AtomicReference;
import org.apache.ignite.IgniteCheckedException;
import org.apache.ignite.IgniteLogger;
import org.apache.ignite.cluster.ClusterNode;
import org.apache.ignite.internal.IgniteInternalFuture;
import org.apache.ignite.internal.cluster.ClusterTopologyCheckedException;
import org.apache.ignite.internal.cluster.ClusterTopologyServerNotFoundException;
import org.apache.ignite.internal.processors.affinity.AffinityTopologyVersion;
import org.apache.ignite.internal.processors.cache.CacheObject;
import org.apache.ignite.internal.processors.cache.EntryGetResult;
import org.apache.ignite.internal.processors.cache.GridCacheContext;
import org.apache.ignite.internal.processors.cache.GridCacheEntryEx;
import org.apache.ignite.internal.processors.cache.GridCacheEntryInfo;
import org.apache.ignite.internal.processors.cache.GridCacheEntryRemovedException;
import org.apache.ignite.internal.processors.cache.GridCacheMessage;
import org.apache.ignite.internal.processors.cache.IgniteCacheExpiryPolicy;
import org.apache.ignite.internal.processors.cache.KeyCacheObject;
import org.apache.ignite.internal.processors.cache.distributed.near.GridNearGetRequest;
import org.apache.ignite.internal.processors.cache.distributed.near.GridNearGetResponse;
import org.apache.ignite.internal.processors.cache.mvcc.MvccQueryTrackerImpl;
import org.apache.ignite.internal.processors.cache.mvcc.MvccQueryTracker;
import org.apache.ignite.internal.processors.cache.mvcc.MvccSnapshot;
import org.apache.ignite.internal.processors.cache.mvcc.MvccSnapshotResponseListener;
import org.apache.ignite.internal.processors.cache.persistence.CacheDataRow;
import org.apache.ignite.internal.processors.cache.version.GridCacheVersion;
import org.apache.ignite.internal.util.GridLeanMap;
import org.apache.ignite.internal.util.future.GridFinishedFuture;
import org.apache.ignite.internal.util.future.GridFutureAdapter;
import org.apache.ignite.internal.util.tostring.GridToStringInclude;
import org.apache.ignite.internal.util.typedef.C1;
import org.apache.ignite.internal.util.typedef.CI1;
import org.apache.ignite.internal.util.typedef.CIX1;
import org.apache.ignite.internal.util.typedef.F;
import org.apache.ignite.internal.util.typedef.P1;
import org.apache.ignite.internal.util.typedef.internal.CU;
import org.apache.ignite.internal.util.typedef.internal.S;
import org.apache.ignite.internal.util.typedef.internal.U;
import org.apache.ignite.lang.IgniteInClosure;
import org.apache.ignite.lang.IgniteUuid;
import org.jetbrains.annotations.Nullable;

/**
 * Colocated get future.
 */
public class GridPartitionedGetFuture<K, V> extends CacheDistributedGetFutureAdapter<K, V>
    implements MvccSnapshotResponseListener {
    /** */
    private static final long serialVersionUID = 0L;

    /** Logger reference. */
    private static final AtomicReference<IgniteLogger> logRef = new AtomicReference<>();

    /** Logger. */
    private static IgniteLogger log;

<<<<<<< HEAD

    /** Transaction label. */
    private String txLbl;
=======
    /** */
    protected final MvccSnapshot mvccSnapshot;

    /** */
    private MvccQueryTracker mvccTracker;
>>>>>>> 2cccfae4

    /**
     * @param cctx Context.
     * @param keys Keys.
     * @param readThrough Read through flag.
     * @param forcePrimary If {@code true} then will force network trip to primary node even
     *          if called on backup node.
     * @param subjId Subject ID.
     * @param taskName Task name.
     * @param deserializeBinary Deserialize binary flag.
     * @param recovery Recovery mode flag.
     * @param expiryPlc Expiry policy.
     * @param skipVals Skip values flag.
     * @param needVer If {@code true} returns values as tuples containing value and version.
     * @param keepCacheObjects Keep cache objects flag.
<<<<<<< HEAD
     * @param txLbl Transaction label.
=======
     * @param mvccSnapshot Mvcc snapshot.
>>>>>>> 2cccfae4
     */
    public GridPartitionedGetFuture(
        GridCacheContext<K, V> cctx,
        Collection<KeyCacheObject> keys,
        boolean readThrough,
        boolean forcePrimary,
        @Nullable UUID subjId,
        String taskName,
        boolean deserializeBinary,
        boolean recovery,
        @Nullable IgniteCacheExpiryPolicy expiryPlc,
        boolean skipVals,
        boolean needVer,
        boolean keepCacheObjects,
<<<<<<< HEAD
        @Nullable String txLbl
=======
        @Nullable MvccSnapshot mvccSnapshot
>>>>>>> 2cccfae4
    ) {
        super(cctx,
            keys,
            readThrough,
            forcePrimary,
            subjId,
            taskName,
            deserializeBinary,
            expiryPlc,
            skipVals,
            needVer,
            keepCacheObjects,
            recovery);
        assert mvccSnapshot == null || cctx.mvccEnabled();

        this.mvccSnapshot = mvccSnapshot;

        this.txLbl = txLbl;

        if (log == null)
            log = U.logger(cctx.kernalContext(), logRef, GridPartitionedGetFuture.class);
    }

    /**
     * @return Mvcc snapshot if mvcc is enabled for cache.
     */
    @Nullable private MvccSnapshot mvccSnapshot() {
        if (!cctx.mvccEnabled())
            return null;

        if (mvccSnapshot != null)
            return mvccSnapshot;

        MvccSnapshot snapshot = mvccTracker.snapshot();

        assert snapshot != null : "[fut=" + this + ", mvccTracker=" + mvccTracker + "]";

        return snapshot;
    }

    /**
     * Initializes future.
     *
     * @param topVer Topology version.
     */
    public void init(AffinityTopologyVersion topVer) {
        AffinityTopologyVersion lockedTopVer = cctx.shared().lockedTopologyVersion(null);

        if (lockedTopVer != null) {
            topVer = lockedTopVer;

            canRemap = false;
        }
        else {
            topVer = topVer.topologyVersion() > 0 ? topVer :
                canRemap ? cctx.affinity().affinityTopologyVersion() : cctx.shared().exchange().readyAffinityVersion();
        }

        if (!cctx.mvccEnabled() || mvccSnapshot != null)
            initialMap(topVer);
        else {
            mvccTracker = new MvccQueryTrackerImpl(cctx, canRemap);

            trackable = true;

            cctx.mvcc().addFuture(this, futId);

            mvccTracker.requestSnapshot(topVer, this);
        }
    }

    @Override public void onResponse(MvccSnapshot res) {
        AffinityTopologyVersion topVer = mvccTracker.topologyVersion();

        assert topVer != null;

        initialMap(topVer);
    }

    @Override public void onError(IgniteCheckedException e) {
        onDone(e);
    }

    /**
     * @param topVer Topology version.
     */
    private void initialMap(AffinityTopologyVersion topVer) {
        map(keys, Collections.<ClusterNode, LinkedHashMap<KeyCacheObject, Boolean>>emptyMap(), topVer);

        markInitialized();
    }

    /** {@inheritDoc} */
    @Override public boolean trackable() {
        return trackable;
    }

    /** {@inheritDoc} */
    @Override public void markNotTrackable() {
        // Should not flip trackable flag from true to false since get future can be remapped.
    }

    /** {@inheritDoc} */
    @Override public IgniteUuid futureId() {
        return futId;
    }

    /** {@inheritDoc} */
    @Override public boolean onNodeLeft(UUID nodeId) {
        boolean found = false;

        for (IgniteInternalFuture<Map<K, V>> fut : futures())
            if (isMini(fut)) {
                MiniFuture f = (MiniFuture)fut;

                if (f.node().id().equals(nodeId)) {
                    found = true;

                    f.onNodeLeft(new ClusterTopologyCheckedException("Remote node left grid (will retry): " + nodeId));
                }
            }

        return found;
    }

    /**
     * @param nodeId Sender.
     * @param res Result.
     */
    @Override public void onResult(UUID nodeId, GridNearGetResponse res) {
        for (IgniteInternalFuture<Map<K, V>> fut : futures()) {
            if (isMini(fut)) {
                MiniFuture f = (MiniFuture)fut;

                if (f.futureId().equals(res.miniId())) {
                    assert f.node().id().equals(nodeId);

                    f.onResult(res);
                }
            }
        }
    }

    /** {@inheritDoc} */
    @Override public boolean onDone(Map<K, V> res, Throwable err) {
        if (super.onDone(res, err)) {
            if (trackable)
                cctx.mvcc().removeFuture(futId);

            if (mvccTracker != null)
                mvccTracker.onDone();

            cache().sendTtlUpdateRequest(expiryPlc);

            return true;
        }

        return false;
    }

    /**
     * @param f Future.
     * @return {@code True} if mini-future.
     */
    private boolean isMini(IgniteInternalFuture<?> f) {
        return f.getClass().equals(MiniFuture.class);
    }

    /**
     * @param keys Keys.
     * @param mapped Mappings to check for duplicates.
     * @param topVer Topology version on which keys should be mapped.
     */
    private void map(
        Collection<KeyCacheObject> keys,
        Map<ClusterNode, LinkedHashMap<KeyCacheObject, Boolean>> mapped,
        final AffinityTopologyVersion topVer
    ) {
        Collection<ClusterNode> cacheNodes = CU.affinityNodes(cctx, topVer);

        if (cacheNodes.isEmpty()) {
            onDone(new ClusterTopologyServerNotFoundException("Failed to map keys for cache " +
                "(all partition nodes left the grid) [topVer=" + topVer + ", cache=" + cctx.name() + ']'));

            return;
        }

        GridDhtTopologyFuture topFut = cctx.shared().exchange().lastFinishedFuture();

        Throwable err = topFut != null ? topFut.validateCache(cctx, recovery, true, null, keys) : null;

        if (err != null) {
            onDone(err);

            return;
        }

        Map<ClusterNode, LinkedHashMap<KeyCacheObject, Boolean>> mappings = U.newHashMap(cacheNodes.size());

        final int keysSize = keys.size();

        Map<K, V> locVals = U.newHashMap(keysSize);

        boolean hasRmtNodes = false;

        // Assign keys to primary nodes.
        for (KeyCacheObject key : keys)
            hasRmtNodes |= map(key, mappings, locVals, topVer, mapped);

        if (isDone())
            return;

        if (!locVals.isEmpty())
            add(new GridFinishedFuture<>(locVals));

        if (hasRmtNodes) {
            if (!trackable) {
                trackable = true;

                cctx.mvcc().addFuture(this, futId);
            }
        }

        // Create mini futures.
        for (Map.Entry<ClusterNode, LinkedHashMap<KeyCacheObject, Boolean>> entry : mappings.entrySet()) {
            final ClusterNode n = entry.getKey();

            final LinkedHashMap<KeyCacheObject, Boolean> mappedKeys = entry.getValue();

            assert !mappedKeys.isEmpty();

            // If this is the primary or backup node for the keys.
            if (n.isLocal()) {
                final GridDhtFuture<Collection<GridCacheEntryInfo>> fut =
                    cache().getDhtAsync(n.id(),
                        -1,
                        mappedKeys,
                        false,
                        readThrough,
                        topVer,
                        subjId,
                        taskName == null ? 0 : taskName.hashCode(),
                        expiryPlc,
                        skipVals,
                        recovery,
<<<<<<< HEAD
                        txLbl);
=======
                        mvccSnapshot());
>>>>>>> 2cccfae4

                final Collection<Integer> invalidParts = fut.invalidPartitions();

                if (!F.isEmpty(invalidParts)) {
                    Collection<KeyCacheObject> remapKeys = new ArrayList<>(keysSize);

                    for (KeyCacheObject key : keys) {
                        if (key != null && invalidParts.contains(cctx.affinity().partition(key)))
                            remapKeys.add(key);
                    }

                    AffinityTopologyVersion updTopVer = cctx.shared().exchange().readyAffinityVersion();

                    assert updTopVer.compareTo(topVer) > 0 : "Got invalid partitions for local node but topology version did " +
                        "not change [topVer=" + topVer + ", updTopVer=" + updTopVer +
                        ", invalidParts=" + invalidParts + ']';

                    // Remap recursively.
                    map(remapKeys, mappings, updTopVer);
                }

                // Add new future.
                add(fut.chain(new C1<IgniteInternalFuture<Collection<GridCacheEntryInfo>>, Map<K, V>>() {
                    @Override public Map<K, V> apply(IgniteInternalFuture<Collection<GridCacheEntryInfo>> fut) {
                        try {
                            return createResultMap(fut.get());
                        }
                        catch (Exception e) {
                            U.error(log, "Failed to get values from dht cache [fut=" + fut + "]", e);

                            onDone(e);

                            return Collections.emptyMap();
                        }
                    }
                }));
            }
            else {
                MiniFuture fut = new MiniFuture(n, mappedKeys, topVer,
                    CU.createBackupPostProcessingClosure(topVer, log, cctx, null, expiryPlc, readThrough, skipVals));

                GridCacheMessage req = new GridNearGetRequest(
                    cctx.cacheId(),
                    futId,
                    fut.futureId(),
                    null,
                    mappedKeys,
                    readThrough,
                    topVer,
                    subjId,
                    taskName == null ? 0 : taskName.hashCode(),
                    expiryPlc != null ? expiryPlc.forCreate() : -1L,
                    expiryPlc != null ? expiryPlc.forAccess() : -1L,
                    false,
                    skipVals,
                    cctx.deploymentEnabled(),
                    recovery,
<<<<<<< HEAD
                    txLbl);
=======
                    mvccSnapshot());
>>>>>>> 2cccfae4

                add(fut); // Append new future.

                try {
                    cctx.io().send(n, req, cctx.ioPolicy());
                }
                catch (IgniteCheckedException e) {
                    // Fail the whole thing.
                    if (e instanceof ClusterTopologyCheckedException)
                        fut.onNodeLeft((ClusterTopologyCheckedException)e);
                    else
                        fut.onResult(e);
                }
            }
        }
    }

    /**
     * @param mappings Mappings.
     * @param key Key to map.
     * @param locVals Local values.
     * @param topVer Topology version.
     * @param mapped Previously mapped.
     * @return {@code True} if has remote nodes.
     */
    @SuppressWarnings("ConstantConditions")
    private boolean map(
        KeyCacheObject key,
        Map<ClusterNode, LinkedHashMap<KeyCacheObject, Boolean>> mappings,
        Map<K, V> locVals,
        AffinityTopologyVersion topVer,
        Map<ClusterNode, LinkedHashMap<KeyCacheObject, Boolean>> mapped
    ) {
        int part = cctx.affinity().partition(key);

        List<ClusterNode> affNodes = cctx.affinity().nodesByPartition(part, topVer);

        if (affNodes.isEmpty()) {
            onDone(serverNotFoundError(topVer));

            return false;
        }

        boolean fastLocGet = (!forcePrimary || affNodes.get(0).isLocal()) &&
            cctx.reserveForFastLocalGet(part, topVer);

        if (fastLocGet) {
            try {
                if (localGet(topVer, key, part, locVals))
                    return false;
            }
            finally {
                cctx.releaseForFastLocalGet(part, topVer);
            }
        }

        ClusterNode node = cctx.selectAffinityNodeBalanced(affNodes, canRemap);

        if (node == null) {
            onDone(serverNotFoundError(topVer));

            return false;
        }

        boolean remote = !node.isLocal();

        LinkedHashMap<KeyCacheObject, Boolean> keys = mapped.get(node);

        if (keys != null && keys.containsKey(key)) {
            if (REMAP_CNT_UPD.incrementAndGet(this) > MAX_REMAP_CNT) {
                onDone(new ClusterTopologyCheckedException("Failed to remap key to a new node after " +
                    MAX_REMAP_CNT + " attempts (key got remapped to the same node) [key=" + key + ", node=" +
                    U.toShortString(node) + ", mappings=" + mapped + ']'));

                return false;
            }
        }

        LinkedHashMap<KeyCacheObject, Boolean> old = mappings.get(node);

        if (old == null)
            mappings.put(node, old = new LinkedHashMap<>(3, 1f));

        old.put(key, false);

        return remote;
    }

    /**
     * @param topVer Topology version.
     * @param key Key.
     * @param part Partition.
     * @param locVals Local values.
     * @return {@code True} if there is no need to further search value.
     */
    private boolean localGet(AffinityTopologyVersion topVer, KeyCacheObject key, int part, Map<K, V> locVals) {
        assert cctx.affinityNode() : this;

        GridDhtCacheAdapter<K, V> cache = cache();

        boolean readNoEntry = cctx.readNoEntry(expiryPlc, false);
        boolean evt = !skipVals;

        while (true) {
            try {
                boolean skipEntry = readNoEntry;

                EntryGetResult getRes = null;
                CacheObject v = null;
                GridCacheVersion ver = null;

                if (readNoEntry) {
                    CacheDataRow row = cctx.mvccEnabled() ?
                        cctx.offheap().mvccRead(cctx, key, mvccSnapshot()) :
                        cctx.offheap().read(cctx, key);

                    if (row != null) {
                        long expireTime = row.expireTime();

                        if (expireTime == 0 || expireTime > U.currentTimeMillis()) {
                            v = row.value();

                            if (needVer)
                                ver = row.version();

                            if (evt) {
                                cctx.events().readEvent(key,
                                    null,
                                    txLbl,
                                    row.value(),
                                    subjId,
                                    taskName,
                                    !deserializeBinary);
                            }
                        }
                        else
                            skipEntry = false;
                    }
                }

                if (!skipEntry) {
                    GridCacheEntryEx entry = cache.entryEx(key);

                    // If our DHT cache do has value, then we peek it.
                    if (entry != null) {
                        boolean isNew = entry.isNewLocked();

                        if (needVer) {
                            getRes = entry.innerGetVersioned(
                                null,
                                null,
                                /*update-metrics*/false,
                                /*event*/evt,
                                subjId,
                                null,
                                taskName,
                                expiryPlc,
                                !deserializeBinary,
                                mvccSnapshot(),
                                null);

                            if (getRes != null) {
                                v = getRes.value();
                                ver = getRes.version();
                            }
                        }
                        else {
                            v = entry.innerGet(
                                null,
                                null,
                                /*read-through*/false,
                                /*update-metrics*/false,
                                /*event*/evt,
                                subjId,
                                null,
                                taskName,
                                expiryPlc,
                                !deserializeBinary,
                                mvccSnapshot());
                        }

                        entry.touch(topVer);

                        // Entry was not in memory or in swap, so we remove it from cache.
                        if (v == null) {
                            if (isNew && entry.markObsoleteIfEmpty(ver))
                                cache.removeEntry(entry);
                        }
                    }
                }

                if (v != null) {
                    cctx.addResult(locVals,
                        key,
                        v,
                        skipVals,
                        keepCacheObjects,
                        deserializeBinary,
                        true,
                        getRes,
                        ver,
                        0,
                        0,
                        needVer);

                    return true;
                }

                boolean topStable = cctx.isReplicated() || topVer.equals(cctx.topology().lastTopologyChangeVersion());

                // Entry not found, do not continue search if topology did not change and there is no store.
                if (!cctx.readThroughConfigured() && (topStable || partitionOwned(part))) {
                    if (!skipVals && cctx.statisticsEnabled())
                        cache.metrics0().onRead(false);

                    return true;
                }

                return false;
            }
            catch (GridCacheEntryRemovedException ignored) {
                // No-op, will retry.
            }
            catch (GridDhtInvalidPartitionException ignored) {
                return false;
            }
            catch (IgniteCheckedException e) {
                onDone(e);

                return true;
            }
        }
    }

    /**
     * @return Near cache.
     */
    private GridDhtCacheAdapter<K, V> cache() {
        return cctx.dht();
    }

    /**
     * @param infos Entry infos.
     * @return Result map.
     */
    private Map<K, V> createResultMap(Collection<GridCacheEntryInfo> infos) {
        int keysSize = infos.size();

        if (keysSize != 0) {
            Map<K, V> map = new GridLeanMap<>(keysSize);

            for (GridCacheEntryInfo info : infos) {
                assert skipVals == (info.value() == null);

                cctx.addResult(map,
                    info.key(),
                    info.value(),
                    skipVals,
                    keepCacheObjects,
                    deserializeBinary,
                    false,
                    needVer ? info.version() : null,
                    0,
                    0);
            }

            return map;
        }

        return Collections.emptyMap();
    }

    /** {@inheritDoc} */
    @Override public String toString() {
        Collection<String> futs = F.viewReadOnly(futures(), new C1<IgniteInternalFuture<?>, String>() {
            @SuppressWarnings("unchecked")
            @Override public String apply(IgniteInternalFuture<?> f) {
                if (isMini(f)) {
                    return "[node=" + ((MiniFuture)f).node().id() +
                        ", loc=" + ((MiniFuture)f).node().isLocal() +
                        ", done=" + f.isDone() + "]";
                }
                else
                    return "[loc=true, done=" + f.isDone() + "]";
            }
        });

        return S.toString(GridPartitionedGetFuture.class, this,
            "innerFuts", futs,
            "super", super.toString());
    }

    /**
     * Mini-future for get operations. Mini-futures are only waiting on a single
     * node as opposed to multiple nodes.
     */
    private class MiniFuture extends GridFutureAdapter<Map<K, V>> {
        /** */
        private final IgniteUuid futId = IgniteUuid.randomUuid();

        /** Node ID. */
        private final ClusterNode node;

        /** Keys. */
        @GridToStringInclude
        private final LinkedHashMap<KeyCacheObject, Boolean> keys;

        /** Topology version on which this future was mapped. */
        private final AffinityTopologyVersion topVer;

        /** Post processing closure. */
        private final IgniteInClosure<Collection<GridCacheEntryInfo>> postProcessingClos;

        /** {@code True} if remapped after node left. */
        private boolean remapped;

        /**
         * @param node Node.
         * @param keys Keys.
         * @param topVer Topology version.
         * @param postProcessingClos Post processing closure.
         */
        MiniFuture(ClusterNode node, LinkedHashMap<KeyCacheObject, Boolean> keys, AffinityTopologyVersion topVer,
            @Nullable IgniteInClosure<Collection<GridCacheEntryInfo>> postProcessingClos) {
            this.node = node;
            this.keys = keys;
            this.topVer = topVer;
            this.postProcessingClos = postProcessingClos;
        }

        /**
         * @return Future ID.
         */
        IgniteUuid futureId() {
            return futId;
        }

        /**
         * @return Node ID.
         */
        public ClusterNode node() {
            return node;
        }

        /**
         * @return Keys.
         */
        public Collection<KeyCacheObject> keys() {
            return keys.keySet();
        }

        /**
         * @param e Error.
         */
        void onResult(Throwable e) {
            if (log.isDebugEnabled())
                log.debug("Failed to get future result [fut=" + this + ", err=" + e + ']');

            // Fail.
            onDone(e);
        }

        /**
         * @param e Failure exception.
         */
        @SuppressWarnings("UnusedParameters")
        synchronized void onNodeLeft(ClusterTopologyCheckedException e) {
            if (remapped)
                return;

            remapped = true;

            if (log.isDebugEnabled())
                log.debug("Remote node left grid while sending or waiting for reply (will retry): " + this);

            // Try getting from existing nodes.
            if (!canRemap) {
                map(keys.keySet(), F.t(node, keys), topVer);

                onDone(Collections.<K, V>emptyMap());
            }
            else {
                AffinityTopologyVersion updTopVer =
                    new AffinityTopologyVersion(Math.max(topVer.topologyVersion() + 1, cctx.discovery().topologyVersion()));

                cctx.affinity().affinityReadyFuture(updTopVer).listen(
                    new CI1<IgniteInternalFuture<AffinityTopologyVersion>>() {
                        @Override public void apply(IgniteInternalFuture<AffinityTopologyVersion> fut) {
                            try {
                                // Remap.
                                map(keys.keySet(), F.t(node, keys), fut.get());

                                onDone(Collections.<K, V>emptyMap());
                            }
                            catch (IgniteCheckedException e) {
                                GridPartitionedGetFuture.this.onDone(e);
                            }
                        }
                    }
                );
            }
        }

        /**
         * @param res Result callback.
         */
        @SuppressWarnings("ThrowableResultOfMethodCallIgnored")
        void onResult(final GridNearGetResponse res) {
            final Collection<Integer> invalidParts = res.invalidPartitions();

            // If error happened on remote node, fail the whole future.
            if (res.error() != null) {
                onDone(res.error());

                return;
            }

            // Remap invalid partitions.
            if (!F.isEmpty(invalidParts)) {
                AffinityTopologyVersion rmtTopVer = res.topologyVersion();

                assert !rmtTopVer.equals(AffinityTopologyVersion.ZERO);

                if (rmtTopVer.compareTo(topVer) <= 0) {
                    // Fail the whole get future.
                    onDone(new IgniteCheckedException("Failed to process invalid partitions response (remote node reported " +
                        "invalid partitions but remote topology version does not differ from local) " +
                        "[topVer=" + topVer + ", rmtTopVer=" + rmtTopVer + ", invalidParts=" + invalidParts +
                        ", nodeId=" + node.id() + ']'));

                    return;
                }

                if (log.isDebugEnabled())
                    log.debug("Remapping mini get future [invalidParts=" + invalidParts + ", fut=" + this + ']');

                if (!canRemap) {
                    map(F.view(keys.keySet(), new P1<KeyCacheObject>() {
                        @Override public boolean apply(KeyCacheObject key) {
                            return invalidParts.contains(cctx.affinity().partition(key));
                        }
                    }), F.t(node, keys), topVer);

                    postProcessResult(res);

                    onDone(createResultMap(res.entries()));

                    return;
                }

                // Need to wait for next topology version to remap.
                IgniteInternalFuture<AffinityTopologyVersion> topFut = cctx.affinity().affinityReadyFuture(rmtTopVer);

                topFut.listen(new CIX1<IgniteInternalFuture<AffinityTopologyVersion>>() {
                    @SuppressWarnings("unchecked")
                    @Override public void applyx(
                        IgniteInternalFuture<AffinityTopologyVersion> fut) throws IgniteCheckedException {
                        AffinityTopologyVersion topVer = fut.get();

                        // This will append new futures to compound list.
                        map(F.view(keys.keySet(), new P1<KeyCacheObject>() {
                            @Override public boolean apply(KeyCacheObject key) {
                                return invalidParts.contains(cctx.affinity().partition(key));
                            }
                        }), F.t(node, keys), topVer);

                        postProcessResult(res);

                        onDone(createResultMap(res.entries()));
                    }
                });
            }
            else {
                try {
                    postProcessResult(res);

                    onDone(createResultMap(res.entries()));
                }
                catch (Exception e) {
                    onDone(e);
                }
            }
        }

        /**
         * @param res Response.
         */
        private void postProcessResult(final GridNearGetResponse res) {
            if (postProcessingClos != null)
                postProcessingClos.apply(res.entries());
        }

        /** {@inheritDoc} */
        @Override public String toString() {
            return S.toString(MiniFuture.class, this);
        }
    }
}<|MERGE_RESOLUTION|>--- conflicted
+++ resolved
@@ -79,17 +79,15 @@
     /** Logger. */
     private static IgniteLogger log;
 
-<<<<<<< HEAD
 
     /** Transaction label. */
     private String txLbl;
-=======
+
     /** */
     protected final MvccSnapshot mvccSnapshot;
 
     /** */
     private MvccQueryTracker mvccTracker;
->>>>>>> 2cccfae4
 
     /**
      * @param cctx Context.
@@ -105,11 +103,8 @@
      * @param skipVals Skip values flag.
      * @param needVer If {@code true} returns values as tuples containing value and version.
      * @param keepCacheObjects Keep cache objects flag.
-<<<<<<< HEAD
      * @param txLbl Transaction label.
-=======
      * @param mvccSnapshot Mvcc snapshot.
->>>>>>> 2cccfae4
      */
     public GridPartitionedGetFuture(
         GridCacheContext<K, V> cctx,
@@ -124,11 +119,8 @@
         boolean skipVals,
         boolean needVer,
         boolean keepCacheObjects,
-<<<<<<< HEAD
-        @Nullable String txLbl
-=======
+        @Nullable String txLbl,
         @Nullable MvccSnapshot mvccSnapshot
->>>>>>> 2cccfae4
     ) {
         super(cctx,
             keys,
@@ -374,11 +366,8 @@
                         expiryPlc,
                         skipVals,
                         recovery,
-<<<<<<< HEAD
-                        txLbl);
-=======
+                        txLbl,
                         mvccSnapshot());
->>>>>>> 2cccfae4
 
                 final Collection<Integer> invalidParts = fut.invalidPartitions();
 
@@ -436,11 +425,8 @@
                     skipVals,
                     cctx.deploymentEnabled(),
                     recovery,
-<<<<<<< HEAD
-                    txLbl);
-=======
+                    txLbl,
                     mvccSnapshot());
->>>>>>> 2cccfae4
 
                 add(fut); // Append new future.
 
