--- conflicted
+++ resolved
@@ -376,11 +376,7 @@
             if (tryLocalGet(key, part, topVer, affNodes, locVals))
                 return false;
 
-<<<<<<< HEAD
-            node = cctx.selectAffinityNodeBalanced(affNodes, invalidNodeSet, part, canRemap);
-=======
             node = cctx.selectAffinityNodeBalanced(affNodes, invalidNodeSet, part, canRemap, forcePrimary);
->>>>>>> 1e84d448
         }
 
         // Failed if none remote node found.
