/*
 * Licensed to the Apache Software Foundation (ASF) under one or more
 * contributor license agreements.  See the NOTICE file distributed with
 * this work for additional information regarding copyright ownership.
 * The ASF licenses this file to You under the Apache License, Version 2.0
 * (the "License"); you may not use this file except in compliance with
 * the License.  You may obtain a copy of the License at
 *
 *      http://www.apache.org/licenses/LICENSE-2.0
 *
 * Unless required by applicable law or agreed to in writing, software
 * distributed under the License is distributed on an "AS IS" BASIS,
 * WITHOUT WARRANTIES OR CONDITIONS OF ANY KIND, either express or implied.
 * See the License for the specific language governing permissions and
 * limitations under the License.
 */

package org.apache.ignite.internal.processors.cache.distributed.dht;

import java.util.ArrayList;
import java.util.Collection;
import java.util.Collections;
import java.util.LinkedHashMap;
import java.util.List;
import java.util.Map;
import java.util.Set;
import java.util.UUID;
import org.apache.ignite.IgniteCheckedException;
import org.apache.ignite.cluster.ClusterNode;
import org.apache.ignite.internal.IgniteInternalFuture;
import org.apache.ignite.internal.cluster.ClusterTopologyCheckedException;
import org.apache.ignite.internal.cluster.ClusterTopologyServerNotFoundException;
import org.apache.ignite.internal.processors.affinity.AffinityTopologyVersion;
import org.apache.ignite.internal.processors.cache.CacheObject;
import org.apache.ignite.internal.processors.cache.EntryGetResult;
import org.apache.ignite.internal.processors.cache.GridCacheContext;
import org.apache.ignite.internal.processors.cache.GridCacheEntryEx;
import org.apache.ignite.internal.processors.cache.GridCacheEntryInfo;
import org.apache.ignite.internal.processors.cache.GridCacheEntryRemovedException;
import org.apache.ignite.internal.processors.cache.GridCacheMessage;
import org.apache.ignite.internal.processors.cache.IgniteCacheExpiryPolicy;
import org.apache.ignite.internal.processors.cache.KeyCacheObject;
import org.apache.ignite.internal.processors.cache.distributed.dht.consistency.IgniteConsistencyViolationException;
import org.apache.ignite.internal.processors.cache.distributed.dht.topology.GridDhtInvalidPartitionException;
import org.apache.ignite.internal.processors.cache.distributed.near.GridNearGetRequest;
import org.apache.ignite.internal.processors.cache.mvcc.MvccSnapshot;
import org.apache.ignite.internal.processors.cache.persistence.CacheDataRow;
import org.apache.ignite.internal.processors.cache.version.GridCacheVersion;
import org.apache.ignite.internal.util.GridLeanMap;
import org.apache.ignite.internal.util.future.GridFinishedFuture;
import org.apache.ignite.internal.util.typedef.F;
import org.apache.ignite.internal.util.typedef.internal.CU;
import org.apache.ignite.internal.util.typedef.internal.S;
import org.apache.ignite.internal.util.typedef.internal.U;
import org.apache.ignite.lang.IgniteUuid;
import org.jetbrains.annotations.Nullable;

/**
 * Colocated get future.
 */
<<<<<<< HEAD
public class GridPartitionedGetFuture<K, V> extends CacheDistributedGetFutureAdapter<K, V>
    implements MvccSnapshotResponseListener {
=======
public class GridPartitionedGetFuture<K, V> extends CacheDistributedGetFutureAdapter<K, V> {

>>>>>>> efc6b965
    /** Transaction label. */
    protected final String txLbl;

    /** */
    protected final MvccSnapshot mvccSnapshot;

<<<<<<< HEAD
    /** */
    private MvccQueryTracker mvccTracker;

    /** Premapped node (always backup). */
    private ClusterNode premapped;

=======
>>>>>>> efc6b965
    /**
     * @param cctx Context.
     * @param keys Keys.
     * @param readThrough Read through flag.
     * @param forcePrimary If {@code true} then will force network trip to primary node even
     *          if called on backup node.
     * @param subjId Subject ID.
     * @param taskName Task name.
     * @param deserializeBinary Deserialize binary flag.
     * @param recovery Recovery mode flag.
     * @param expiryPlc Expiry policy.
     * @param skipVals Skip values flag.
     * @param needVer If {@code true} returns values as tuples containing value and version.
     * @param keepCacheObjects Keep cache objects flag.
     * @param txLbl Transaction label.
     * @param mvccSnapshot Mvcc snapshot.
     */
    public GridPartitionedGetFuture(
        GridCacheContext<K, V> cctx,
        Collection<KeyCacheObject> keys,
        boolean readThrough,
        boolean forcePrimary,
        @Nullable UUID subjId,
        String taskName,
        boolean deserializeBinary,
        boolean recovery,
        boolean consistency,
        @Nullable IgniteCacheExpiryPolicy expiryPlc,
        boolean skipVals,
        boolean needVer,
        boolean keepCacheObjects,
        @Nullable String txLbl,
        @Nullable MvccSnapshot mvccSnapshot,
        @Nullable ClusterNode premapped
    ) {
        super(
            cctx,
            keys,
            readThrough,
            forcePrimary,
            subjId,
            taskName,
            deserializeBinary,
            expiryPlc,
            skipVals,
            needVer,
            keepCacheObjects,
            recovery,
            consistency
        );

        assert (mvccSnapshot == null) == !cctx.mvccEnabled();

        this.mvccSnapshot = mvccSnapshot;
        this.txLbl = txLbl;
        this.premapped = premapped;

        initLogger(GridPartitionedGetFuture.class);
    }

    /**
     * @return Mvcc snapshot if mvcc is enabled for cache.
     */
    @Nullable private MvccSnapshot mvccSnapshot() {
        return mvccSnapshot;
    }

    /**
     * Initializes future.
     *
     * @param topVer Topology version.
     */
    public void init(AffinityTopologyVersion topVer) {
        AffinityTopologyVersion lockedTopVer = cctx.shared().lockedTopologyVersion(null);

        // Can not remap if we in transaction and locked on some topology.
        if (lockedTopVer != null) {
            topVer = lockedTopVer;

            canRemap = false;
        }
        else {
            // Use affinity topology version if constructor version is not specify.
            topVer = topVer.topologyVersion() > 0 ? topVer : cctx.affinity().affinityTopologyVersion();
        }

        initialMap(topVer);
    }

    /**
     * @param topVer Topology version.
     */
    private void initialMap(AffinityTopologyVersion topVer) {
        map(keys, Collections.emptyMap(), topVer);

        markInitialized();
    }

    /** {@inheritDoc} */
    @Override public boolean onDone(Map<K, V> res, Throwable err) {
        if (super.onDone(res, err)) {
            if (trackable)
                cctx.mvcc().removeFuture(futId);

            cache().sendTtlUpdateRequest(expiryPlc);

            return true;
        }

        return false;
    }

    /** {@inheritDoc} */
    @Override protected boolean isMini(IgniteInternalFuture<?> f) {
        return f.getClass().equals(MiniFuture.class);
    }

    /**
     * @param keys Keys.
     * @param mapped Mappings to check for duplicates.
     * @param topVer Topology version on which keys should be mapped.
     */
    @Override protected void map(
        Collection<KeyCacheObject> keys,
        Map<ClusterNode, LinkedHashMap<KeyCacheObject, Boolean>> mapped,
        AffinityTopologyVersion topVer
    ) {
        Collection<ClusterNode> cacheNodes = CU.affinityNodes(cctx, topVer);

        validate(cacheNodes, topVer);

        // Future can be already done with some exception.
        if (isDone())
            return;

        Map<ClusterNode, LinkedHashMap<KeyCacheObject, Boolean>> mappings = U.newHashMap(cacheNodes.size());

        int keysSize = keys.size();

        // Map for local (key,value) pairs.
        Map<K, V> locVals = U.newHashMap(keysSize);

        // True if we have remote nodes after key mapping complete.
        boolean hasRmtNodes = false;

        // Assign keys to nodes.
        for (KeyCacheObject key : keys)
            hasRmtNodes |= map(key, topVer, mappings, mapped, locVals);

        // Future can be alredy done with some exception.
        if (isDone())
            return;

        // Add local read (key,value) in result.
        if (!locVals.isEmpty())
            add(new GridFinishedFuture<>(locVals));

        // If we have remote nodes in mapping we should registrate future in mvcc manager.
        if (hasRmtNodes)
            registrateFutureInMvccManager(this);

        // Create mini futures after mapping to remote nodes.
        for (Map.Entry<ClusterNode, LinkedHashMap<KeyCacheObject, Boolean>> entry : mappings.entrySet()) {
            // Node for request.
            ClusterNode n = entry.getKey();

            // Keys for request.
            LinkedHashMap<KeyCacheObject, Boolean> mappedKeys = entry.getValue();

            assert !mappedKeys.isEmpty();

            // If this is the primary or backup node for the keys.
            if (n.isLocal()) {
                GridDhtFuture<Collection<GridCacheEntryInfo>> fut = cache()
                    .getDhtAsync(
                        n.id(),
                        -1,
                        mappedKeys,
                        false,
                        readThrough,
                        topVer,
                        subjId,
                        taskName == null ? 0 : taskName.hashCode(),
                        expiryPlc,
                        skipVals,
                        recovery,
                        consistency,
                        txLbl,
                        mvccSnapshot()
                    );

                Collection<Integer> invalidParts = fut.invalidPartitions();

                if (!F.isEmpty(invalidParts)) {
                    Collection<KeyCacheObject> remapKeys = new ArrayList<>(keysSize);

                    for (KeyCacheObject key : keys) {
                        int part = cctx.affinity().partition(key);

                        if (key != null && invalidParts.contains(part)) {
                            addNodeAsInvalid(n, part, topVer);

                            remapKeys.add(key);
                        }
                    }

                    AffinityTopologyVersion updTopVer = cctx.shared().exchange().readyAffinityVersion();

                    // Remap recursively.
                    map(remapKeys, mappings, updTopVer);
                }

                // Add new future.
                add(fut.chain(f -> {
                    try {
                        return createResultMap(f.get());
                    }
                    catch (IgniteConsistencyViolationException e){
                        onDone(e);

                        return Collections.emptyMap();
                    }
                    catch (Exception e) {
                        U.error(log, "Failed to get values from dht cache [fut=" + fut + "]", e);

                        onDone(e);

                        return Collections.emptyMap();
                    }
                }));
            }
            else {
                MiniFuture miniFut = new MiniFuture(n, mappedKeys, topVer);

                GridCacheMessage req = miniFut.createGetRequest(futId);

                add(miniFut); // Append new future.

                try {
                    cctx.io().send(n, req, cctx.ioPolicy());
                }
                catch (IgniteCheckedException e) {
                    // Fail the whole thing.
                    if (e instanceof ClusterTopologyCheckedException)
                        miniFut.onNodeLeft((ClusterTopologyCheckedException)e);
                    else
                        miniFut.onResult(e);
                }
            }
        }
    }

    /**
     * @param nodesToKeysMapping Mappings.
     * @param key Key to map.
     * @param locVals Local values.
     * @param topVer Topology version.
     * @param missedNodesToKeysMapping Previously mapped.
     * @return {@code True} if has remote nodes.
     */
    private boolean map(
        KeyCacheObject key,
        AffinityTopologyVersion topVer,
        Map<ClusterNode, LinkedHashMap<KeyCacheObject, Boolean>> nodesToKeysMapping,
        Map<ClusterNode, LinkedHashMap<KeyCacheObject, Boolean>> missedNodesToKeysMapping,
        Map<K, V> locVals
    ) {
        int part = cctx.affinity().partition(key);

        List<ClusterNode> affNodes = cctx.affinity().nodesByPartition(part, topVer);

        // Failed if none affinity node found.
        if (affNodes.isEmpty()) {
            onDone(serverNotFoundError(part, topVer));

            return false;
        }

        // Try to read key localy if we can.
        if (premapped == null && !consistency && tryLocalGet(key, part, topVer, affNodes, locVals))
            return false;

        Set<ClusterNode> invalidNodeSet = getInvalidNodes(part, topVer);

        assert premapped == null || !invalidNodeSet.contains(premapped);

        // Get remote node for request for this key.
        ClusterNode node = (premapped != null) ? premapped :
            cctx.selectAffinityNodeBalanced(affNodes, invalidNodeSet, part, canRemap, consistency);

        // Failed if none remote node found.
        if (node == null) {
            onDone(serverNotFoundError(part, topVer));

            return false;
        }

        // The node still can be local, see details implementation of #tryLocalGet().
        boolean remote = !node.isLocal();

        // Check retry counter, bound for avoid inifinit remap.
        if (!checkRetryPermits(key, node, missedNodesToKeysMapping))
            return false;

        addNodeMapping(key, node, nodesToKeysMapping);

        return remote;
    }

    /**
     *
     * @param key Key.
     * @param node Mapped node.
     * @param mappings Full node mapping.
     */
    private void addNodeMapping(
        KeyCacheObject key,
        ClusterNode node,
        Map<ClusterNode, LinkedHashMap<KeyCacheObject, Boolean>> mappings
    ) {
        LinkedHashMap<KeyCacheObject, Boolean> old = mappings.get(node);

        if (old == null)
            mappings.put(node, old = new LinkedHashMap<>(3, 1f));

        old.put(key, false);
    }

    /**
     *
     * @param key Key.
     * @param part Partition.
     * @param topVer Topology version.
     * @param affNodes Affynity nodes.
     * @param locVals Map for local (key,value) pairs.
     */
    private boolean tryLocalGet(
        KeyCacheObject key,
        int part,
        AffinityTopologyVersion topVer,
        List<ClusterNode> affNodes,
        Map<K, V> locVals
    ) {
        // Local get cannot be used with MVCC as local node can contain some visible version which is not latest.
        boolean fastLocGet = !cctx.mvccEnabled() &&
            (!forcePrimary || affNodes.get(0).isLocal()) &&
            cctx.reserveForFastLocalGet(part, topVer);

        if (fastLocGet) {
            try {
                if (localGet(topVer, key, part, locVals))
                    return true;
            }
            finally {
                cctx.releaseForFastLocalGet(part, topVer);
            }
        }

        return false;
    }

    /**
     * @param topVer Topology version.
     * @param key Key.
     * @param part Partition.
     * @param locVals Local values.
     * @return {@code True} if there is no need to further search value.
     */
    private boolean localGet(AffinityTopologyVersion topVer, KeyCacheObject key, int part, Map<K, V> locVals) {
        assert cctx.affinityNode() : this;

        GridDhtCacheAdapter<K, V> cache = cache();

        boolean readNoEntry = cctx.readNoEntry(expiryPlc, false);
        boolean evt = !skipVals;

        while (true) {
            try {
                boolean skipEntry = readNoEntry;

                EntryGetResult getRes = null;
                CacheObject v = null;
                GridCacheVersion ver = null;

                if (readNoEntry) {
                    KeyCacheObject key0 = (KeyCacheObject)cctx.cacheObjects().prepareForCache(key, cctx);

                    CacheDataRow row = cctx.mvccEnabled() ?
                        cctx.offheap().mvccRead(cctx, key0, mvccSnapshot()) :
                        cctx.offheap().read(cctx, key0);

                    if (row != null) {
                        long expireTime = row.expireTime();

                        if (expireTime == 0 || expireTime > U.currentTimeMillis()) {
                            v = row.value();

                            if (needVer)
                                ver = row.version();

                            if (evt) {
                                cctx.events().readEvent(key,
                                    null,
                                    txLbl,
                                    row.value(),
                                    subjId,
                                    taskName,
                                    !deserializeBinary);
                            }
                        }
                        else
                            skipEntry = false;
                    }
                }

                if (!skipEntry) {
                    GridCacheEntryEx entry = cache.entryEx(key);

                    // If our DHT cache do has value, then we peek it.
                    if (entry != null) {
                        boolean isNew = entry.isNewLocked();

                        if (needVer) {
                            getRes = entry.innerGetVersioned(
                                null,
                                null,
                                /*update-metrics*/false,
                                /*event*/evt,
                                subjId,
                                null,
                                taskName,
                                expiryPlc,
                                !deserializeBinary,
                                null);

                            if (getRes != null) {
                                v = getRes.value();
                                ver = getRes.version();
                            }
                        }
                        else {
                            v = entry.innerGet(
                                null,
                                null,
                                /*read-through*/false,
                                /*update-metrics*/false,
                                /*event*/evt,
                                subjId,
                                null,
                                taskName,
                                expiryPlc,
                                !deserializeBinary);
                        }

                        entry.touch();

                        // Entry was not in memory or in swap, so we remove it from cache.
                        if (v == null) {
                            if (isNew && entry.markObsoleteIfEmpty(ver))
                                cache.removeEntry(entry);
                        }
                    }
                }

                if (v != null) {
                    cctx.addResult(locVals,
                        key,
                        v,
                        skipVals,
                        keepCacheObjects,
                        deserializeBinary,
                        true,
                        getRes,
                        ver,
                        0,
                        0,
                        needVer);

                    return true;
                }

                boolean topStable = cctx.isReplicated() || topVer.equals(cctx.topology().lastTopologyChangeVersion());

                // Entry not found, do not continue search if topology did not change and there is no store.
                if (!cctx.readThroughConfigured() && (topStable || partitionOwned(part))) {
                    if (!skipVals && cctx.statisticsEnabled())
                        cache.metrics0().onRead(false);

                    return true;
                }

                return false;
            }
            catch (GridCacheEntryRemovedException ignored) {
                // No-op, will retry.
            }
            catch (GridDhtInvalidPartitionException ignored) {
                return false;
            }
            catch (IgniteCheckedException e) {
                onDone(e);

                return true;
            }
        }
    }

    /**
     *
     * @param cacheNodes Cache affynity nodes.
     * @param topVer Topology version.
     */
    private void validate(Collection<ClusterNode> cacheNodes, AffinityTopologyVersion topVer) {
        if (cacheNodes.isEmpty()) {
            onDone(new ClusterTopologyServerNotFoundException("Failed to map keys for cache " +
                "(all partition nodes left the grid) [topVer=" + topVer + ", cache=" + cctx.name() + ']'));

            return;
        }

        GridDhtTopologyFuture topFut = cctx.shared().exchange().lastFinishedFuture();

        Throwable err = topFut != null ? topFut.validateCache(cctx, recovery, true, null, keys) : null;

        if (err != null)
            onDone(err);
    }

    /**
     * @return Near cache.
     */
    private GridDhtCacheAdapter<K, V> cache() {
        return cctx.dht();
    }

    /**
     * @param infos Entry infos.
     * @return Result map.
     */
    private Map<K, V> createResultMap(Collection<GridCacheEntryInfo> infos) {
        int keysSize = infos.size();

        if (keysSize != 0) {
            Map<K, V> map = new GridLeanMap<>(keysSize);

            for (GridCacheEntryInfo info : infos) {
                assert skipVals == (info.value() == null);

                cctx.addResult(map,
                    info.key(),
                    info.value(),
                    skipVals,
                    keepCacheObjects,
                    deserializeBinary,
                    false,
                    needVer ? info.version() : null,
                    0,
                    0);
            }

            return map;
        }

        return Collections.emptyMap();
    }

    /** {@inheritDoc} */
    @Override public String toString() {
        return S.toString(GridPartitionedGetFuture.class, this,
            "super", super.toString());
    }

    /**
     * Mini-future for get operations. Mini-futures are only waiting on a single
     * node as opposed to multiple nodes.
     */
    private class MiniFuture extends AbstractMiniFuture {
        /**
         * @param node Node.
         * @param keys Keys.
         * @param topVer Topology version.
         */
        public MiniFuture(
            ClusterNode node,
            LinkedHashMap<KeyCacheObject, Boolean> keys,
            AffinityTopologyVersion topVer
        ) {
            super(node, keys, topVer);
        }

        /** {@inheritDoc} */
        @Override protected GridNearGetRequest createGetRequest0(IgniteUuid rootFutId, IgniteUuid futId) {
            return new GridNearGetRequest(
                cctx.cacheId(),
                rootFutId,
                futId,
                null,
                keys,
                readThrough,
                topVer,
                subjId,
                taskName == null ? 0 : taskName.hashCode(),
                expiryPlc != null ? expiryPlc.forCreate() : -1L,
                expiryPlc != null ? expiryPlc.forAccess() : -1L,
                false,
                skipVals,
                cctx.deploymentEnabled(),
                recovery,
                consistency,
                txLbl,
                mvccSnapshot()
            );
        }

        /** {@inheritDoc} */
        @Override protected Map<K, V> createResultMap(Collection<GridCacheEntryInfo> entries) {
            return GridPartitionedGetFuture.this.createResultMap(entries);
        }

        /** {@inheritDoc} */
        @Override public String toString() {
            return S.toString(MiniFuture.class, this);
        }
    }
}<|MERGE_RESOLUTION|>--- conflicted
+++ resolved
@@ -58,28 +58,17 @@
 /**
  * Colocated get future.
  */
-<<<<<<< HEAD
-public class GridPartitionedGetFuture<K, V> extends CacheDistributedGetFutureAdapter<K, V>
-    implements MvccSnapshotResponseListener {
-=======
 public class GridPartitionedGetFuture<K, V> extends CacheDistributedGetFutureAdapter<K, V> {
 
->>>>>>> efc6b965
     /** Transaction label. */
     protected final String txLbl;
 
     /** */
     protected final MvccSnapshot mvccSnapshot;
 
-<<<<<<< HEAD
-    /** */
-    private MvccQueryTracker mvccTracker;
-
     /** Premapped node (always backup). */
     private ClusterNode premapped;
 
-=======
->>>>>>> efc6b965
     /**
      * @param cctx Context.
      * @param keys Keys.
