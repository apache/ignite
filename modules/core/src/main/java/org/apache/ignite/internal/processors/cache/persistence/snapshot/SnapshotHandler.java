/*
 * Licensed to the Apache Software Foundation (ASF) under one or more
 * contributor license agreements.  See the NOTICE file distributed with
 * this work for additional information regarding copyright ownership.
 * The ASF licenses this file to You under the Apache License, Version 2.0
 * (the "License"); you may not use this file except in compliance with
 * the License.  You may obtain a copy of the License at
 *
 *      http://www.apache.org/licenses/LICENSE-2.0
 *
 * Unless required by applicable law or agreed to in writing, software
 * distributed under the License is distributed on an "AS IS" BASIS,
 * WITHOUT WARRANTIES OR CONDITIONS OF ANY KIND, either express or implied.
 * See the License for the specific language governing permissions and
 * limitations under the License.
 */

package org.apache.ignite.internal.processors.cache.persistence.snapshot;

import java.util.Collection;
import org.apache.ignite.IgniteCheckedException;
import org.apache.ignite.plugin.Extension;
import org.jetbrains.annotations.Nullable;

/**
 * Snapshot operation handler.
 * <p>
 * The execution of the handler consists of two steps:
 * <ol>
 * <li>Local call of {@link #invoke(SnapshotHandlerContext)} method on all nodes containing the snapshot data.</li>
 * <li>Processing the results of local invocations in the {@link #complete(String, Collection)} method on one of the
 * nodes containing the snapshot data.</li>
 * </ol>
 * Note: If during the execution of a snapshot operation some node exits, then whole operation is rolled back, in which
 *       case the {@link #complete(String, Collection)} method may not be called.
 *
 * @param <T> Type of the local processing result.
 */
public interface SnapshotHandler<T> extends Extension {
    /** Snapshot handler type. */
    public SnapshotHandlerType type();

    /**
     * Local processing of a snapshot operation. Called on every node that contains snapshot data.
     *
     * @param ctx Snapshot handler context.
     * @return Result of local processing. This result will be returned in {@link SnapshotHandlerResult#data()} method
     *      passed into {@link #complete(String, Collection)} handler method.
     * @throws Exception If invocation caused an exception. This exception will be returned in {@link
     *      SnapshotHandlerResult#error()}} method passed into {@link #complete(String, Collection)} handler method.
     */
    public @Nullable T invoke(SnapshotHandlerContext ctx) throws Exception;

    /**
     * Processing the results of the {@link #invoke(SnapshotHandlerContext)} method received from all nodes. This method
     * is called on coordinator node for {@link SnapshotHandlerType#CREATE} handler type and on the random node
     * containing the snapshot data for {@link SnapshotHandlerType#RESTORE}.
     * <p>
     * Note: If this method fails, the entire cluster-wide snapshot operation will be aborted and the changes made by it
     * will be rolled back.
     *
     * @param name Snapshot name.
     * @param results Results from all nodes.
<<<<<<< HEAD
     * @throws SnapshotHandlerWarningException If the snapshot operation warning occured.
=======
     * @throws SnapshotHandlerWarningException If a warning of snapshot operation occured.
>>>>>>> 30540738
     * @throws Exception If the snapshot operation needs to be aborted.
     * @see SnapshotHandlerResult
     */
    public default void complete(String name, Collection<SnapshotHandlerResult<T>> results)
        throws SnapshotHandlerWarningException, Exception {
        for (SnapshotHandlerResult<T> res : results) {
            if (res.error() == null)
                continue;

            throw new IgniteCheckedException("Snapshot handler has failed. " + res.error().getMessage() +
                " [snapshot=" + name +
                ", handler=" + getClass().getName() +
                ", nodeId=" + res.node().id() + "].", res.error());
        }
    }
}<|MERGE_RESOLUTION|>--- conflicted
+++ resolved
@@ -61,11 +61,7 @@
      *
      * @param name Snapshot name.
      * @param results Results from all nodes.
-<<<<<<< HEAD
-     * @throws SnapshotHandlerWarningException If the snapshot operation warning occured.
-=======
      * @throws SnapshotHandlerWarningException If a warning of snapshot operation occured.
->>>>>>> 30540738
      * @throws Exception If the snapshot operation needs to be aborted.
      * @see SnapshotHandlerResult
      */
