/*
 * Licensed to the Apache Software Foundation (ASF) under one or more
 * contributor license agreements.  See the NOTICE file distributed with
 * this work for additional information regarding copyright ownership.
 * The ASF licenses this file to You under the Apache License, Version 2.0
 * (the "License"); you may not use this file except in compliance with
 * the License.  You may obtain a copy of the License at
 *
 *      http://www.apache.org/licenses/LICENSE-2.0
 *
 * Unless required by applicable law or agreed to in writing, software
 * distributed under the License is distributed on an "AS IS" BASIS,
 * WITHOUT WARRANTIES OR CONDITIONS OF ANY KIND, either express or implied.
 * See the License for the specific language governing permissions and
 * limitations under the License.
 */

package org.apache.ignite.internal.sql;

import org.apache.ignite.internal.processors.cache.query.IgniteQueryErrorCode;
import org.apache.ignite.internal.sql.command.SqlAlterTableCommand;
import org.apache.ignite.internal.sql.command.SqlAlterUserCommand;
import org.apache.ignite.internal.sql.command.SqlBeginTransactionCommand;
import org.apache.ignite.internal.sql.command.SqlBulkLoadCommand;
import org.apache.ignite.internal.sql.command.SqlCommand;
import org.apache.ignite.internal.sql.command.SqlCommitTransactionCommand;
import org.apache.ignite.internal.sql.command.SqlCreateIndexCommand;
import org.apache.ignite.internal.sql.command.SqlCreateUserCommand;
import org.apache.ignite.internal.sql.command.SqlDropIndexCommand;
import org.apache.ignite.internal.sql.command.SqlDropUserCommand;
import org.apache.ignite.internal.sql.command.SqlKillComputeTaskCommand;
import org.apache.ignite.internal.sql.command.SqlKillQueryCommand;
import org.apache.ignite.internal.sql.command.SqlKillServiceCommand;
import org.apache.ignite.internal.sql.command.SqlRollbackTransactionCommand;
import org.apache.ignite.internal.sql.command.SqlSetStreamingCommand;
import org.jetbrains.annotations.Nullable;

import static org.apache.ignite.internal.sql.SqlKeyword.ALTER;
import static org.apache.ignite.internal.sql.SqlKeyword.BEGIN;
import static org.apache.ignite.internal.sql.SqlKeyword.COMMIT;
import static org.apache.ignite.internal.sql.SqlKeyword.COMPUTE;
import static org.apache.ignite.internal.sql.SqlKeyword.COPY;
import static org.apache.ignite.internal.sql.SqlKeyword.CREATE;
import static org.apache.ignite.internal.sql.SqlKeyword.DROP;
import static org.apache.ignite.internal.sql.SqlKeyword.GRANT;
import static org.apache.ignite.internal.sql.SqlKeyword.HASH;
import static org.apache.ignite.internal.sql.SqlKeyword.HELP;
import static org.apache.ignite.internal.sql.SqlKeyword.INDEX;
import static org.apache.ignite.internal.sql.SqlKeyword.KILL;
import static org.apache.ignite.internal.sql.SqlKeyword.PRIMARY;
import static org.apache.ignite.internal.sql.SqlKeyword.QUERY;
import static org.apache.ignite.internal.sql.SqlKeyword.REVOKE;
import static org.apache.ignite.internal.sql.SqlKeyword.ROLLBACK;
import static org.apache.ignite.internal.sql.SqlKeyword.SERVICE;
import static org.apache.ignite.internal.sql.SqlKeyword.SET;
import static org.apache.ignite.internal.sql.SqlKeyword.SHOW;
import static org.apache.ignite.internal.sql.SqlKeyword.SPATIAL;
import static org.apache.ignite.internal.sql.SqlKeyword.START;
import static org.apache.ignite.internal.sql.SqlKeyword.STREAMING;
import static org.apache.ignite.internal.sql.SqlKeyword.TABLE;
import static org.apache.ignite.internal.sql.SqlKeyword.TRANSACTION;
import static org.apache.ignite.internal.sql.SqlKeyword.UNIQUE;
import static org.apache.ignite.internal.sql.SqlKeyword.USER;
import static org.apache.ignite.internal.sql.SqlKeyword.WORK;
import static org.apache.ignite.internal.sql.SqlParserUtils.errorUnexpectedToken;
import static org.apache.ignite.internal.sql.SqlParserUtils.errorUnsupportedIfMatchesKeyword;
import static org.apache.ignite.internal.sql.SqlParserUtils.matchesKeyword;
import static org.apache.ignite.internal.sql.SqlParserUtils.skipIfMatchesKeyword;
import static org.apache.ignite.internal.sql.SqlParserUtils.skipIfMatchesOptionalKeyword;

/**
 * SQL parser.
 */
public class SqlParser {
    /** Scheme name. */
    private final String schemaName;

    /** Lexer. */
    private final SqlLexer lex;

    /** Begin position of the last successfully parsed sql command. */
    private int lastCmdBeginPos;

    /** Position right after the end of the last successfully parsed sql command or {@code -1} if haven't parsed. */
    private int lastCmdEndPos = -1;

    /**
     * Constructor.
     *
     * @param schemaName Schema name.
     * @param sql Original SQL.
     */
    public SqlParser(@Nullable String schemaName, String sql) {
        this.schemaName = schemaName;

        lex = new SqlLexer(sql);
    }

    /**
     * Get next command.
     *
     * @return Command or {@code null} if end of script is reached.
     */
    public SqlCommand nextCommand() {
        SqlCommand cmd = nextCommand0();

        if (cmd != null) {
            if (cmd.schemaName() == null)
                cmd.schemaName(schemaName);
        }

        return cmd;
    }

    /**
     * Get next command.
     *
     * @return Command or {@code null} if end of script is reached.
     */
    private SqlCommand nextCommand0() {
        while (true) {
            if (!lex.shift()) {
                lastCmdEndPos = -1;

                return null;
            }

            switch (lex.tokenType()) {
                case SEMICOLON:
                    // Note: currently we don't use native parser for empty statements. But if we start, we need
                    // NoOp sql command, because we have to send empty results for the empty statements, not just to
                    // ignore them.

                    // Empty command, skip.
                    continue;

                case DEFAULT:
                    SqlCommand cmd = null;

                    int curCmdBegin = lex.tokenPosition();

                    switch (lex.token()) {
                        case BEGIN:
                            cmd = processBegin();

                            break;

                        case COMMIT:
                            cmd = processCommit();

                            break;

                        case CREATE:
                            cmd = processCreate();

                            break;

                        case DROP:
                            cmd = processDrop();

                            break;

                        case ROLLBACK:
                            cmd = processRollback();

                            break;

                        case START:
                            cmd = processStart();

                            break;

                        case COPY:
                            try {
                                cmd = processCopy();

                                break;
                            }
                            catch (SqlParseException e) {
                                throw new SqlStrictParseException(e);
                            }

                        case SET:
                            cmd = processSet();

                            break;

                        case ALTER:
                            cmd = processAlter();

                            break;

                        case KILL:
                            cmd = processKill();

                            break;

                        case HELP:
                            cmd = processHelp();

                            break;

                        case SHOW:
                            cmd = processShow();

                            break;

                        case GRANT:
                            cmd = processGrant();

                            break;

                        case REVOKE:
                            cmd = processRevoke();

                            break;
                    }

                    if (cmd != null) {
                        int curCmdEnd = lex.position();

                        // If there is something behind the command, this is a syntax error.
                        if (lex.shift() && lex.tokenType() != SqlLexerTokenType.SEMICOLON)
                            throw errorUnexpectedToken(lex);

                        lastCmdBeginPos = curCmdBegin;
                        lastCmdEndPos = curCmdEnd;

                        return cmd;
                    }
                    else
                        throw errorUnexpectedToken(lex, BEGIN, COMMIT, CREATE, DROP, ROLLBACK, COPY, SET, ALTER, START, KILL);

                case QUOTED:
                case MINUS:
                case DOT:
                case COMMA:
                case PARENTHESIS_LEFT:
                case PARENTHESIS_RIGHT:
                default:
                    throw errorUnexpectedToken(lex);
            }
        }
    }

    /**
     * Process BEGIN keyword.
     *
     * @return Command.
     */
    private SqlCommand processBegin() {
        skipIfMatchesOptionalKeyword(lex, TRANSACTION);

        skipIfMatchesOptionalKeyword(lex, WORK);

        return new SqlBeginTransactionCommand();
    }

    /**
     * Process COMMIT keyword.
     *
     * @return Command.
     */
    private SqlCommand processCommit() {
        skipIfMatchesOptionalKeyword(lex, TRANSACTION);

        return new SqlCommitTransactionCommand();
    }

    /**
     * Process SET keyword.
     *
     * @return Command.
     */
    private SqlCommand processSet() {
        if (lex.shift() && lex.tokenType() == SqlLexerTokenType.DEFAULT) {
            switch (lex.token()) {
                case STREAMING:
                    return new SqlSetStreamingCommand().parse(lex);
            }
        }

        throw errorUnexpectedToken(lex, STREAMING);
    }

    /**
     * Process KILL keyword.
     *
     * @return Command.
     */
    private SqlCommand processKill() {
        if (lex.shift() && lex.tokenType() == SqlLexerTokenType.DEFAULT) {
            switch (lex.token()) {
                case QUERY:
                    return new SqlKillQueryCommand().parse(lex);

<<<<<<< HEAD
                case SERVICE:
                    return new SqlKillServiceCommand().parse(lex);
=======
                case COMPUTE:
                    return new SqlKillComputeTaskCommand().parse(lex);
>>>>>>> 5873f288
            }
        }

        throw errorUnexpectedToken(lex, QUERY);
    }

    /**
     * Processes COPY command.
     *
     * @return The {@link SqlBulkLoadCommand} command.
     */
    private SqlCommand processCopy() {
        return new SqlBulkLoadCommand().parse(lex);
    }

    /**
     * Process CREATE keyword.
     *
     * @return Command.
     */
    private SqlCommand processCreate() {
        if (lex.shift() && lex.tokenType() == SqlLexerTokenType.DEFAULT) {
            SqlCommand cmd = null;

            switch (lex.token()) {
                case INDEX:
                    cmd = new SqlCreateIndexCommand();

                    break;

                case SPATIAL:
                    if (lex.shift() && matchesKeyword(lex, INDEX))
                        cmd = new SqlCreateIndexCommand().spatial(true);
                    else
                        throw errorUnexpectedToken(lex, INDEX);

                    break;

                case USER:
                    cmd = new SqlCreateUserCommand();

                    break;

            }

            if (cmd != null)
                return cmd.parse(lex);

            errorUnsupportedIfMatchesKeyword(lex, HASH, PRIMARY, UNIQUE);
        }

        throw errorUnexpectedToken(lex, INDEX, SPATIAL, USER);
    }

    /**
     * Process DROP keyword.
     *
     * @return Command.
     */
    private SqlCommand processDrop() {
        if (lex.shift() && lex.tokenType() == SqlLexerTokenType.DEFAULT) {
            SqlCommand cmd = null;

            switch (lex.token()) {
                case INDEX:
                    cmd = new SqlDropIndexCommand();

                    break;

                case USER:
                    cmd = new SqlDropUserCommand();

                    break;
            }

            if (cmd != null)
                return cmd.parse(lex);
        }

        throw errorUnexpectedToken(lex, INDEX, USER);
    }

    /**
     * Process ROLLBACK keyword.
     *
     * @return Command.
     */
    private SqlCommand processRollback() {
        skipIfMatchesOptionalKeyword(lex, TRANSACTION);

        return new SqlRollbackTransactionCommand();
    }

    /**
     * Process START keyword.
     *
     * @return Command.
     */
    private SqlCommand processStart() {
        skipIfMatchesKeyword(lex, TRANSACTION);

        return new SqlBeginTransactionCommand();
    }

    /**
     * Process ALTER keyword.
     *
     * @return Command.
     */
    private SqlCommand processAlter() {
        if (lex.shift() && lex.tokenType() == SqlLexerTokenType.DEFAULT) {
            SqlCommand cmd = null;

            switch (lex.token()) {
                case TABLE:
                    cmd = new SqlAlterTableCommand();

                    break;

                case USER:
                    cmd = new SqlAlterUserCommand();

                    break;
            }

            if (cmd != null)
                return cmd.parse(lex);
        }

        throw errorUnexpectedToken(lex, TABLE, USER);
    }

    /**
     * Process HELP keyword.
     *
     * @return Command.
     */
    private SqlCommand processHelp() {
        throw new SqlStrictParseException("HELP command is not supported", IgniteQueryErrorCode.UNSUPPORTED_OPERATION,
            SqlParserUtils.errorUnsupported(lex));
    }

    /**
     * Process SHOW keyword.
     *
     * @return Command.
     */
    private SqlCommand processShow() {
        throw new SqlStrictParseException("SHOW command is not supported", IgniteQueryErrorCode.UNSUPPORTED_OPERATION,
            SqlParserUtils.errorUnsupported(lex));
    }

    /**
     * Process GRANT keyword.
     *
     * @return Command.
     */
    private SqlCommand processGrant() {
        throw new SqlStrictParseException("GRANT command is not supported", IgniteQueryErrorCode.UNSUPPORTED_OPERATION,
            SqlParserUtils.errorUnsupported(lex));
    }

    /**
     * Process REVOKE keyword.
     *
     * @return Command.
     */
    private SqlCommand processRevoke() {
        throw new SqlStrictParseException("REVOKE command is not supported", IgniteQueryErrorCode.UNSUPPORTED_OPERATION,
            SqlParserUtils.errorUnsupported(lex));
    }

    /**
     * Not yet parsed part of the sql query. Result is invalid if parsing error was thrown.
     */
    public String remainingSql() {
        if (lex.eod())
            return null;

        return lex.sql().substring(lex.position());
    }

    /**
     * Last successfully parsed sql statement. It corresponds to the last command returned by {@link #nextCommand()}.
     */
    public String lastCommandSql(){
        if (lastCmdEndPos < 0)
            return null;

        return lex.sql().substring(lastCmdBeginPos, lastCmdEndPos);
    }
}<|MERGE_RESOLUTION|>--- conflicted
+++ resolved
@@ -294,13 +294,11 @@
                 case QUERY:
                     return new SqlKillQueryCommand().parse(lex);
 
-<<<<<<< HEAD
+                case COMPUTE:
+                    return new SqlKillComputeTaskCommand().parse(lex);
+
                 case SERVICE:
                     return new SqlKillServiceCommand().parse(lex);
-=======
-                case COMPUTE:
-                    return new SqlKillComputeTaskCommand().parse(lex);
->>>>>>> 5873f288
             }
         }
 
