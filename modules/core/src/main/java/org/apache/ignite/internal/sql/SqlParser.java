--- conflicted
+++ resolved
@@ -30,11 +30,8 @@
 import org.apache.ignite.internal.sql.command.SqlDropUserCommand;
 import org.apache.ignite.internal.sql.command.SqlKillComputeTaskCommand;
 import org.apache.ignite.internal.sql.command.SqlKillQueryCommand;
-<<<<<<< HEAD
+import org.apache.ignite.internal.sql.command.SqlKillServiceCommand;
 import org.apache.ignite.internal.sql.command.SqlKillTransactionCommand;
-=======
-import org.apache.ignite.internal.sql.command.SqlKillServiceCommand;
->>>>>>> 9f871868
 import org.apache.ignite.internal.sql.command.SqlRollbackTransactionCommand;
 import org.apache.ignite.internal.sql.command.SqlSetStreamingCommand;
 import org.jetbrains.annotations.Nullable;
@@ -298,14 +295,14 @@
                 case QUERY:
                     return new SqlKillQueryCommand().parse(lex);
 
+                case COMPUTE:
+                    return new SqlKillComputeTaskCommand().parse(lex);
+
+                case SERVICE:
+                    return new SqlKillServiceCommand().parse(lex);
+
                 case TRANSACTION:
                     return new SqlKillTransactionCommand().parse(lex);
-
-                case COMPUTE:
-                    return new SqlKillComputeTaskCommand().parse(lex);
-
-                case SERVICE:
-                    return new SqlKillServiceCommand().parse(lex);
             }
         }
 
