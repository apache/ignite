/*
 * Licensed to the Apache Software Foundation (ASF) under one or more
 * contributor license agreements.  See the NOTICE file distributed with
 * this work for additional information regarding copyright ownership.
 * The ASF licenses this file to You under the Apache License, Version 2.0
 * (the "License"); you may not use this file except in compliance with
 * the License.  You may obtain a copy of the License at
 *
 *      http://www.apache.org/licenses/LICENSE-2.0
 *
 * Unless required by applicable law or agreed to in writing, software
 * distributed under the License is distributed on an "AS IS" BASIS,
 * WITHOUT WARRANTIES OR CONDITIONS OF ANY KIND, either express or implied.
 * See the License for the specific language governing permissions and
 * limitations under the License.
 */

package org.apache.ignite.internal.sql;

import org.apache.ignite.internal.processors.cache.query.IgniteQueryErrorCode;
import org.apache.ignite.internal.sql.command.SqlAlterTableCommand;
import org.apache.ignite.internal.sql.command.SqlAlterUserCommand;
import org.apache.ignite.internal.sql.command.SqlBeginTransactionCommand;
import org.apache.ignite.internal.sql.command.SqlBulkLoadCommand;
import org.apache.ignite.internal.sql.command.SqlCommand;
import org.apache.ignite.internal.sql.command.SqlCommitTransactionCommand;
import org.apache.ignite.internal.sql.command.SqlCreateIndexCommand;
import org.apache.ignite.internal.sql.command.SqlCreateUserCommand;
import org.apache.ignite.internal.sql.command.SqlDropIndexCommand;
import org.apache.ignite.internal.sql.command.SqlDropUserCommand;
import org.apache.ignite.internal.sql.command.SqlKillQueryCommand;
import org.apache.ignite.internal.sql.command.SqlRollbackTransactionCommand;
import org.apache.ignite.internal.sql.command.SqlSetStreamingCommand;
import org.jetbrains.annotations.Nullable;

import static org.apache.ignite.internal.sql.SqlKeyword.ALTER;
import static org.apache.ignite.internal.sql.SqlKeyword.BEGIN;
import static org.apache.ignite.internal.sql.SqlKeyword.COMMIT;
import static org.apache.ignite.internal.sql.SqlKeyword.COPY;
import static org.apache.ignite.internal.sql.SqlKeyword.CREATE;
import static org.apache.ignite.internal.sql.SqlKeyword.DROP;
import static org.apache.ignite.internal.sql.SqlKeyword.GRANT;
import static org.apache.ignite.internal.sql.SqlKeyword.HASH;
import static org.apache.ignite.internal.sql.SqlKeyword.HELP;
import static org.apache.ignite.internal.sql.SqlKeyword.INDEX;
import static org.apache.ignite.internal.sql.SqlKeyword.KILL;
import static org.apache.ignite.internal.sql.SqlKeyword.PRIMARY;
<<<<<<< HEAD
import static org.apache.ignite.internal.sql.SqlKeyword.QUERY;
=======
import static org.apache.ignite.internal.sql.SqlKeyword.REVOKE;
>>>>>>> 4daa681f
import static org.apache.ignite.internal.sql.SqlKeyword.ROLLBACK;
import static org.apache.ignite.internal.sql.SqlKeyword.SET;
import static org.apache.ignite.internal.sql.SqlKeyword.SHOW;
import static org.apache.ignite.internal.sql.SqlKeyword.SPATIAL;
import static org.apache.ignite.internal.sql.SqlKeyword.START;
import static org.apache.ignite.internal.sql.SqlKeyword.STREAMING;
import static org.apache.ignite.internal.sql.SqlKeyword.TABLE;
import static org.apache.ignite.internal.sql.SqlKeyword.TRANSACTION;
import static org.apache.ignite.internal.sql.SqlKeyword.UNIQUE;
import static org.apache.ignite.internal.sql.SqlKeyword.USER;
import static org.apache.ignite.internal.sql.SqlKeyword.WORK;
import static org.apache.ignite.internal.sql.SqlParserUtils.errorUnexpectedToken;
import static org.apache.ignite.internal.sql.SqlParserUtils.errorUnsupportedIfMatchesKeyword;
import static org.apache.ignite.internal.sql.SqlParserUtils.matchesKeyword;
import static org.apache.ignite.internal.sql.SqlParserUtils.skipIfMatchesKeyword;
import static org.apache.ignite.internal.sql.SqlParserUtils.skipIfMatchesOptionalKeyword;

/**
 * SQL parser.
 */
public class SqlParser {
    /** Scheme name. */
    private final String schemaName;

    /** Lexer. */
    private final SqlLexer lex;

    /** Begin position of the last successfully parsed sql command. */
    private int lastCmdBeginPos;

    /** Position right after the end of the last successfully parsed sql command or {@code -1} if haven't parsed. */
    private int lastCmdEndPos = -1;

    /**
     * Constructor.
     *
     * @param schemaName Schema name.
     * @param sql Original SQL.
     */
    public SqlParser(@Nullable String schemaName, String sql) {
        this.schemaName = schemaName;

        lex = new SqlLexer(sql);
    }

    /**
     * Get next command.
     *
     * @return Command or {@code null} if end of script is reached.
     */
    public SqlCommand nextCommand() {
        SqlCommand cmd = nextCommand0();

        if (cmd != null) {
            if (cmd.schemaName() == null)
                cmd.schemaName(schemaName);
        }

        return cmd;
    }

    /**
     * Get next command.
     *
     * @return Command or {@code null} if end of script is reached.
     */
    private SqlCommand nextCommand0() {
        while (true) {
            if (!lex.shift()) {
                lastCmdEndPos = -1;

                return null;
            }

            switch (lex.tokenType()) {
                case SEMICOLON:
                    // Note: currently we don't use native parser for empty statements. But if we start, we need
                    // NoOp sql command, because we have to send empty results for the empty statements, not just to
                    // ignore them.

                    // Empty command, skip.
                    continue;

                case DEFAULT:
                    SqlCommand cmd = null;

                    int curCmdBegin = lex.tokenPosition();

                    switch (lex.token()) {
                        case BEGIN:
                            cmd = processBegin();

                            break;

                        case COMMIT:
                            cmd = processCommit();

                            break;

                        case CREATE:
                            cmd = processCreate();

                            break;

                        case DROP:
                            cmd = processDrop();

                            break;

                        case ROLLBACK:
                            cmd = processRollback();

                            break;

                        case START:
                            cmd = processStart();

                            break;

                        case COPY:
                            try {
                                cmd = processCopy();

                                break;
                            }
                            catch (SqlParseException e) {
                                throw new SqlStrictParseException(e);
                            }

                        case SET:
                            cmd = processSet();

                            break;

                        case ALTER:
                            cmd = processAlter();

                            break;

<<<<<<< HEAD
                        case KILL:
                            cmd = processKill();
=======
                        case HELP:
                            cmd = processHelp();

                            break;

                        case SHOW:
                            cmd = processShow();

                            break;

                        case GRANT:
                            cmd = processGrant();

                            break;

                        case REVOKE:
                            cmd = processRevoke();
>>>>>>> 4daa681f

                            break;
                    }

                    if (cmd != null) {
                        int curCmdEnd = lex.position();

                        // If there is something behind the command, this is a syntax error.
                        if (lex.shift() && lex.tokenType() != SqlLexerTokenType.SEMICOLON)
                            throw errorUnexpectedToken(lex);

                        lastCmdBeginPos = curCmdBegin;
                        lastCmdEndPos = curCmdEnd;

                        return cmd;
                    }
                    else
                        throw errorUnexpectedToken(lex, BEGIN, COMMIT, CREATE, DROP, ROLLBACK, COPY, SET, ALTER, START, KILL);

                case QUOTED:
                case MINUS:
                case DOT:
                case COMMA:
                case PARENTHESIS_LEFT:
                case PARENTHESIS_RIGHT:
                default:
                    throw errorUnexpectedToken(lex);
            }
        }
    }

    /**
     * Process BEGIN keyword.
     *
     * @return Command.
     */
    private SqlCommand processBegin() {
        skipIfMatchesOptionalKeyword(lex, TRANSACTION);

        skipIfMatchesOptionalKeyword(lex, WORK);

        return new SqlBeginTransactionCommand();
    }

    /**
     * Process COMMIT keyword.
     *
     * @return Command.
     */
    private SqlCommand processCommit() {
        skipIfMatchesOptionalKeyword(lex, TRANSACTION);

        return new SqlCommitTransactionCommand();
    }

    /**
     * Process SET keyword.
     *
     * @return Command.
     */
    private SqlCommand processSet() {
        if (lex.shift() && lex.tokenType() == SqlLexerTokenType.DEFAULT) {
            switch (lex.token()) {
                case STREAMING:
                    return new SqlSetStreamingCommand().parse(lex);
            }
        }

        throw errorUnexpectedToken(lex, STREAMING);
    }

    /**
     * Process KILL keyword.
     *
     * @return Command.
     */
    private SqlCommand processKill() {
        if (lex.shift() && lex.tokenType() == SqlLexerTokenType.DEFAULT) {
            switch (lex.token()) {
                case QUERY:
                    return new SqlKillQueryCommand().parse(lex);
            }
        }

        throw errorUnexpectedToken(lex, QUERY);
    }

    /**
     * Processes COPY command.
     *
     * @return The {@link SqlBulkLoadCommand} command.
     */
    private SqlCommand processCopy() {
        return new SqlBulkLoadCommand().parse(lex);
    }

    /**
     * Process CREATE keyword.
     *
     * @return Command.
     */
    private SqlCommand processCreate() {
        if (lex.shift() && lex.tokenType() == SqlLexerTokenType.DEFAULT) {
            SqlCommand cmd = null;

            switch (lex.token()) {
                case INDEX:
                    cmd = new SqlCreateIndexCommand();

                    break;

                case SPATIAL:
                    if (lex.shift() && matchesKeyword(lex, INDEX))
                        cmd = new SqlCreateIndexCommand().spatial(true);
                    else
                        throw errorUnexpectedToken(lex, INDEX);

                    break;

                case USER:
                    cmd = new SqlCreateUserCommand();

                    break;

            }

            if (cmd != null)
                return cmd.parse(lex);

            errorUnsupportedIfMatchesKeyword(lex, HASH, PRIMARY, UNIQUE);
        }

        throw errorUnexpectedToken(lex, INDEX, SPATIAL, USER);
    }

    /**
     * Process DROP keyword.
     *
     * @return Command.
     */
    private SqlCommand processDrop() {
        if (lex.shift() && lex.tokenType() == SqlLexerTokenType.DEFAULT) {
            SqlCommand cmd = null;

            switch (lex.token()) {
                case INDEX:
                    cmd = new SqlDropIndexCommand();

                    break;

                case USER:
                    cmd = new SqlDropUserCommand();

                    break;
            }

            if (cmd != null)
                return cmd.parse(lex);
        }

        throw errorUnexpectedToken(lex, INDEX, USER);
    }

    /**
     * Process ROLLBACK keyword.
     *
     * @return Command.
     */
    private SqlCommand processRollback() {
        skipIfMatchesOptionalKeyword(lex, TRANSACTION);

        return new SqlRollbackTransactionCommand();
    }

    /**
     * Process START keyword.
     *
     * @return Command.
     */
    private SqlCommand processStart() {
        skipIfMatchesKeyword(lex, TRANSACTION);

        return new SqlBeginTransactionCommand();
    }

    /**
     * Process ALTER keyword.
     *
     * @return Command.
     */
    private SqlCommand processAlter() {
        if (lex.shift() && lex.tokenType() == SqlLexerTokenType.DEFAULT) {
            SqlCommand cmd = null;

            switch (lex.token()) {
                case TABLE:
                    cmd = new SqlAlterTableCommand();

                    break;

                case USER:
                    cmd = new SqlAlterUserCommand();

                    break;
            }

            if (cmd != null)
                return cmd.parse(lex);
        }

        throw errorUnexpectedToken(lex, TABLE, USER);
    }

    /**
     * Process HELP keyword.
     *
     * @return Command.
     */
    private SqlCommand processHelp() {
        throw new SqlStrictParseException("HELP command is not supported", IgniteQueryErrorCode.UNSUPPORTED_OPERATION,
            SqlParserUtils.errorUnsupported(lex));
    }

    /**
     * Process SHOW keyword.
     *
     * @return Command.
     */
    private SqlCommand processShow() {
        throw new SqlStrictParseException("SHOW command is not supported", IgniteQueryErrorCode.UNSUPPORTED_OPERATION,
            SqlParserUtils.errorUnsupported(lex));
    }

    /**
     * Process GRANT keyword.
     *
     * @return Command.
     */
    private SqlCommand processGrant() {
        throw new SqlStrictParseException("GRANT command is not supported", IgniteQueryErrorCode.UNSUPPORTED_OPERATION,
            SqlParserUtils.errorUnsupported(lex));
    }

    /**
     * Process REVOKE keyword.
     *
     * @return Command.
     */
    private SqlCommand processRevoke() {
        throw new SqlStrictParseException("REVOKE command is not supported", IgniteQueryErrorCode.UNSUPPORTED_OPERATION,
            SqlParserUtils.errorUnsupported(lex));
    }

    /**
     * Not yet parsed part of the sql query. Result is invalid if parsing error was thrown.
     */
    public String remainingSql() {
        if (lex.eod())
            return null;

        return lex.sql().substring(lex.position());
    }

    /**
     * Last successfully parsed sql statement. It corresponds to the last command returned by {@link #nextCommand()}.
     */
    public String lastCommandSql(){
        if (lastCmdEndPos < 0)
            return null;

        return lex.sql().substring(lastCmdBeginPos, lastCmdEndPos);
    }
}<|MERGE_RESOLUTION|>--- conflicted
+++ resolved
@@ -45,11 +45,8 @@
 import static org.apache.ignite.internal.sql.SqlKeyword.INDEX;
 import static org.apache.ignite.internal.sql.SqlKeyword.KILL;
 import static org.apache.ignite.internal.sql.SqlKeyword.PRIMARY;
-<<<<<<< HEAD
 import static org.apache.ignite.internal.sql.SqlKeyword.QUERY;
-=======
 import static org.apache.ignite.internal.sql.SqlKeyword.REVOKE;
->>>>>>> 4daa681f
 import static org.apache.ignite.internal.sql.SqlKeyword.ROLLBACK;
 import static org.apache.ignite.internal.sql.SqlKeyword.SET;
 import static org.apache.ignite.internal.sql.SqlKeyword.SHOW;
@@ -189,10 +186,11 @@
 
                             break;
 
-<<<<<<< HEAD
                         case KILL:
                             cmd = processKill();
-=======
+
+                            break;
+
                         case HELP:
                             cmd = processHelp();
 
@@ -210,7 +208,6 @@
 
                         case REVOKE:
                             cmd = processRevoke();
->>>>>>> 4daa681f
 
                             break;
                     }
