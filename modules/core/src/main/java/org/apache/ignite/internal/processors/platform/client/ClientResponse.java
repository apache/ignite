/*
 * Licensed to the Apache Software Foundation (ASF) under one or more
 * contributor license agreements.  See the NOTICE file distributed with
 * this work for additional information regarding copyright ownership.
 * The ASF licenses this file to You under the Apache License, Version 2.0
 * (the "License"); you may not use this file except in compliance with
 * the License.  You may obtain a copy of the License at
 *
 *      http://www.apache.org/licenses/LICENSE-2.0
 *
 * Unless required by applicable law or agreed to in writing, software
 * distributed under the License is distributed on an "AS IS" BASIS,
 * WITHOUT WARRANTIES OR CONDITIONS OF ANY KIND, either express or implied.
 * See the License for the specific language governing permissions and
 * limitations under the License.
 */

package org.apache.ignite.internal.processors.platform.client;

import org.apache.ignite.internal.binary.BinaryRawWriterEx;
import org.apache.ignite.internal.processors.odbc.SqlListenerResponse;

/**
 * Thin client response.
 */
public class ClientResponse extends SqlListenerResponse {
    /** Request id. */
    private final long requestId;

    /**
     * Ctor.
     *
     * @param requestId Request id.
     */
    public ClientResponse(long requestId) {
        super(STATUS_SUCCESS, null);

        this.requestId = requestId;
    }

    /**
     * Encodes the response data.
     */
<<<<<<< HEAD
    public void encode(BinaryRawWriterEx writer) {
        writer.writeInt(requestId);
=======
    public void encode(BinaryRawWriter writer) {
        writer.writeLong(requestId);
>>>>>>> 500b4e59
    }
}<|MERGE_RESOLUTION|>--- conflicted
+++ resolved
@@ -41,12 +41,7 @@
     /**
      * Encodes the response data.
      */
-<<<<<<< HEAD
     public void encode(BinaryRawWriterEx writer) {
-        writer.writeInt(requestId);
-=======
-    public void encode(BinaryRawWriter writer) {
         writer.writeLong(requestId);
->>>>>>> 500b4e59
     }
 }