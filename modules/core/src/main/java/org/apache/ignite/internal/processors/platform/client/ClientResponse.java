--- conflicted
+++ resolved
@@ -21,11 +21,7 @@
 import org.apache.ignite.internal.processors.odbc.ClientListenerProtocolVersion;
 import org.apache.ignite.internal.processors.odbc.ClientListenerResponse;
 
-<<<<<<< HEAD
-import static org.apache.ignite.internal.processors.platform.client.ClientConnectionContext.VER_1_3_0;
-=======
 import static org.apache.ignite.internal.processors.platform.client.ClientConnectionContext.VER_1_4_0;
->>>>>>> 3963797c
 
 /**
  * Thin client response.
@@ -84,17 +80,10 @@
 
         assert ver != null;
 
-<<<<<<< HEAD
-        if (ver.compareTo(VER_1_3_0) >= 0) {
-            boolean error = status() != ClientStatus.SUCCESS;
-
-            short flags = makeFlags(error, affinityVer.isChanged());
-=======
         if (ver.compareTo(VER_1_4_0) >= 0) {
             boolean error = status() != ClientStatus.SUCCESS;
 
             short flags = ClientFlag.makeFlags(error, affinityVer.isChanged());
->>>>>>> 3963797c
 
             writer.writeShort(flags);
 
@@ -130,21 +119,4 @@
     public long requestId() {
         return reqId;
     }
-
-    /**
-     * @return Flags for response message.
-     * @param error Error flag.
-     * @param topologyChanged Affinity topology changed flag.
-     */
-    private static short makeFlags(boolean error, boolean topologyChanged) {
-        short flags = 0;
-
-        if (error)
-            flags |= ClientFlag.ERROR;
-
-        if (topologyChanged)
-            flags |= ClientFlag.AFFINITY_TOPOLOGY_CHANGED;
-
-        return flags;
-    }
 }