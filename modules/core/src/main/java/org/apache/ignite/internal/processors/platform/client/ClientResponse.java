/*
 * Licensed to the Apache Software Foundation (ASF) under one or more
 * contributor license agreements.  See the NOTICE file distributed with
 * this work for additional information regarding copyright ownership.
 * The ASF licenses this file to You under the Apache License, Version 2.0
 * (the "License"); you may not use this file except in compliance with
 * the License.  You may obtain a copy of the License at
 *
 *      http://www.apache.org/licenses/LICENSE-2.0
 *
 * Unless required by applicable law or agreed to in writing, software
 * distributed under the License is distributed on an "AS IS" BASIS,
 * WITHOUT WARRANTIES OR CONDITIONS OF ANY KIND, either express or implied.
 * See the License for the specific language governing permissions and
 * limitations under the License.
 */

package org.apache.ignite.internal.processors.platform.client;

import org.apache.ignite.binary.BinaryRawWriter;
import org.apache.ignite.internal.processors.odbc.SqlListenerResponse;

/**
 * Thin client response.
 */
public class ClientResponse extends SqlListenerResponse {
    /** Request id. */
<<<<<<< HEAD
    private final int reqId;
=======
    private final long requestId;
>>>>>>> 500b4e59

    /**
     * Constructor.
     *
     * @param reqId Request id.
     */
<<<<<<< HEAD
    public ClientResponse(int reqId) {
=======
    public ClientResponse(long requestId) {
>>>>>>> 500b4e59
        super(STATUS_SUCCESS, null);

        this.reqId = reqId;
    }

    /**
     * Encodes the response data.
     */
    public void encode(BinaryRawWriter writer) {
<<<<<<< HEAD
        writer.writeInt(reqId);
=======
        writer.writeLong(requestId);
>>>>>>> 500b4e59
    }
}<|MERGE_RESOLUTION|>--- conflicted
+++ resolved
@@ -25,22 +25,14 @@
  */
 public class ClientResponse extends SqlListenerResponse {
     /** Request id. */
-<<<<<<< HEAD
-    private final int reqId;
-=======
-    private final long requestId;
->>>>>>> 500b4e59
+    private final long reqId;
 
     /**
      * Constructor.
      *
      * @param reqId Request id.
      */
-<<<<<<< HEAD
-    public ClientResponse(int reqId) {
-=======
-    public ClientResponse(long requestId) {
->>>>>>> 500b4e59
+    public ClientResponse(long reqId) {
         super(STATUS_SUCCESS, null);
 
         this.reqId = reqId;
@@ -50,10 +42,6 @@
      * Encodes the response data.
      */
     public void encode(BinaryRawWriter writer) {
-<<<<<<< HEAD
-        writer.writeInt(reqId);
-=======
-        writer.writeLong(requestId);
->>>>>>> 500b4e59
+        writer.writeLong(reqId);
     }
 }