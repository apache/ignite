--- conflicted
+++ resolved
@@ -477,18 +477,14 @@
                         if (nodeId0 != null) {
                             GridCacheContext<K, V> cctx = cacheContext(ctx);
 
-<<<<<<< HEAD
-                            for (CacheContinuousQueryEntry e : backupQueue0) {
-                                if (!e.isFiltered())
-                                    prepareEntry(cctx, nodeId, e);
-                            }
-
-                            ctx.continuous().addBackupNotification(nodeId, routineId, backupQueue0, topic);
-=======
                         for (CacheContinuousQueryEntry e : backupQueue0) {
                             if (!e.isFiltered())
                                 prepareEntry(cctx, nodeId, e);
->>>>>>> eb6db758
+
+
+                        }
+
+                            ctx.continuous().addBackupNotification(nodeId, routineId, backupQueue0, topic);
                         }
                         else
                             // Node which start CQ leave topology. Not needed to put data to backup queue.
