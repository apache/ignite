/*
* Licensed to the Apache Software Foundation (ASF) under one or more
* contributor license agreements.  See the NOTICE file distributed with
* this work for additional information regarding copyright ownership.
* The ASF licenses this file to You under the Apache License, Version 2.0
* (the "License"); you may not use this file except in compliance with
* the License.  You may obtain a copy of the License at
*
*      http://www.apache.org/licenses/LICENSE-2.0
*
* Unless required by applicable law or agreed to in writing, software
* distributed under the License is distributed on an "AS IS" BASIS,
* WITHOUT WARRANTIES OR CONDITIONS OF ANY KIND, either express or implied.
* See the License for the specific language governing permissions and
* limitations under the License.
*/
package org.apache.ignite.internal.management.cache;

import java.util.ArrayList;
import java.util.Collection;
import java.util.Collections;
import java.util.HashMap;
import java.util.HashSet;
import java.util.List;
import java.util.Map;
import java.util.Set;
import java.util.concurrent.ExecutionException;
import java.util.concurrent.ForkJoinPool;
import java.util.concurrent.Future;
import java.util.concurrent.TimeUnit;
import java.util.concurrent.TimeoutException;
import java.util.concurrent.atomic.AtomicInteger;
import java.util.regex.Pattern;
import org.apache.ignite.IgniteCheckedException;
import org.apache.ignite.IgniteException;
import org.apache.ignite.IgniteInterruptedException;
import org.apache.ignite.IgniteLogger;
import org.apache.ignite.cluster.ClusterNode;
import org.apache.ignite.compute.ComputeJob;
import org.apache.ignite.compute.ComputeJobAdapter;
import org.apache.ignite.compute.ComputeJobResult;
import org.apache.ignite.compute.ComputeJobResultPolicy;
import org.apache.ignite.compute.ComputeTaskAdapter;
import org.apache.ignite.configuration.CacheConfiguration;
import org.apache.ignite.configuration.DataStorageConfiguration;
import org.apache.ignite.internal.IgniteEx;
import org.apache.ignite.internal.processors.cache.CacheGroupContext;
import org.apache.ignite.internal.processors.cache.DynamicCacheDescriptor;
import org.apache.ignite.internal.processors.cache.GridCacheContext;
import org.apache.ignite.internal.processors.cache.GridCacheUtils;
import org.apache.ignite.internal.processors.cache.PartitionUpdateCounter;
import org.apache.ignite.internal.processors.cache.distributed.dht.topology.GridDhtLocalPartition;
import org.apache.ignite.internal.processors.cache.persistence.file.FilePageStore;
import org.apache.ignite.internal.processors.cache.persistence.file.FilePageStoreManager;
import org.apache.ignite.internal.processors.cache.verify.GridNotIdleException;
import org.apache.ignite.internal.processors.cache.verify.PartitionHashRecordV2;
import org.apache.ignite.internal.processors.task.GridInternal;
import org.apache.ignite.internal.util.typedef.F;
import org.apache.ignite.internal.util.typedef.internal.U;
import org.apache.ignite.lang.IgniteInClosure;
import org.apache.ignite.resources.IgniteInstanceResource;
import org.apache.ignite.resources.LoggerResource;
import org.jetbrains.annotations.NotNull;
import org.jetbrains.annotations.Nullable;

import static java.util.Collections.emptyMap;
import static org.apache.ignite.internal.pagemem.PageIdAllocator.FLAG_DATA;
import static org.apache.ignite.internal.processors.cache.verify.IdleVerifyUtility.GRID_NOT_IDLE_MSG;
import static org.apache.ignite.internal.processors.cache.verify.IdleVerifyUtility.calculatePartitionHash;
import static org.apache.ignite.internal.processors.cache.verify.IdleVerifyUtility.checkPartitionsPageCrcSum;

/**
 * Task for comparing update counters and checksums between primary and backup partitions of specified caches.
 * <br>
 * Argument: Set of cache names, 'null' will trigger verification for all caches.
 * <br>
 * Result: {@link IdleVerifyResultV2} with conflict partitions.
 * <br>
 * Works properly only on idle cluster - there may be false positive conflict reports if data in cluster is being
 * concurrently updated.
 */
@GridInternal
public class VerifyBackupPartitionsTaskV2 extends ComputeTaskAdapter<CacheIdleVerifyCommandArg, IdleVerifyResultV2> {
<<<<<<< HEAD
=======
    /** First version of Ignite that is capable of executing Idle Verify V2. */
    public static final IgniteProductVersion V2_SINCE_VER = IgniteProductVersion.fromString("2.5.3");

    /** Error thrown when idle_verify is called on an inactive cluster with persistence. */
    public static final String IDLE_VERIFY_ON_INACTIVE_CLUSTER_ERROR_MESSAGE = "Cannot perform the operation because " +
        "the cluster is inactive.";

>>>>>>> 6864b43c
    /** Injected logger. */
    @LoggerResource
    private IgniteLogger log;

    /** */
    private static final long serialVersionUID = 0L;

    /** {@inheritDoc} */
    @NotNull @Override public Map<? extends ComputeJob, ClusterNode> map(
        List<ClusterNode> subgrid,
        CacheIdleVerifyCommandArg arg
    ) throws IgniteException {
        Map<ComputeJob, ClusterNode> jobs = new HashMap<>();

        for (ClusterNode node : subgrid)
            jobs.put(new VerifyBackupPartitionsJobV2(arg), node);

        return jobs;
    }

    /** {@inheritDoc} */
    @Nullable @Override public IdleVerifyResultV2 reduce(List<ComputeJobResult> results) throws IgniteException {
        return reduce0(results);
    }

    /** {@inheritDoc} */
    @Override public ComputeJobResultPolicy result(
        ComputeJobResult res,
        List<ComputeJobResult> rcvd
    ) throws IgniteException {
        try {
            ComputeJobResultPolicy superRes = super.result(res, rcvd);

            // Deny failover.
            if (superRes == ComputeJobResultPolicy.FAILOVER) {
                superRes = ComputeJobResultPolicy.WAIT;

                if (log != null) {
                    log.warning("VerifyBackupPartitionsJobV2 failed on node " +
                        "[consistentId=" + res.getNode().consistentId() + "]", res.getException());
                }
            }

            return superRes;
        }
        catch (IgniteException e) {
            return ComputeJobResultPolicy.WAIT;
        }
    }

    /**
     * @param results Received results of broadcast remote requests.
     * @return Idle verify job result constructed from results of remote executions.
     */
    public static IdleVerifyResultV2 reduce0(List<ComputeJobResult> results) {
        Map<PartitionKeyV2, List<PartitionHashRecordV2>> clusterHashes = new HashMap<>();
        Map<ClusterNode, Exception> ex = new HashMap<>();

        for (ComputeJobResult res : results) {
            if (res.getException() != null) {
                ex.put(res.getNode(), res.getException());

                continue;
            }

            Map<PartitionKeyV2, PartitionHashRecordV2> nodeHashes = res.getData();

            for (Map.Entry<PartitionKeyV2, PartitionHashRecordV2> e : nodeHashes.entrySet()) {
                List<PartitionHashRecordV2> records = clusterHashes.computeIfAbsent(e.getKey(), k -> new ArrayList<>());

                records.add(e.getValue());
            }
        }

        if (results.size() != ex.size())
            return new IdleVerifyResultV2(clusterHashes, ex);
        else
            return new IdleVerifyResultV2(ex);
    }

    /**
     * Job that collects update counters and hashes of local partitions.
     */
    private static class VerifyBackupPartitionsJobV2 extends ComputeJobAdapter {
        /** */
        private static final long serialVersionUID = 0L;

        /** Ignite instance. */
        @IgniteInstanceResource
        private IgniteEx ignite;

        /** Injected logger. */
        @LoggerResource
        private IgniteLogger log;

        /** Idle verify arguments. */
        private CacheIdleVerifyCommandArg arg;

        /** Counter of processed partitions. */
        private final AtomicInteger completionCntr = new AtomicInteger(0);

        /**
         * @param arg Argument.
         */
        public VerifyBackupPartitionsJobV2(CacheIdleVerifyCommandArg arg) {
            this.arg = arg;
        }

        /** {@inheritDoc} */
        @Override public Map<PartitionKeyV2, PartitionHashRecordV2> execute() throws IgniteException {
            if (!ignite.context().state().publicApiActiveState(true))
                throw new IgniteException(IDLE_VERIFY_ON_INACTIVE_CLUSTER_ERROR_MESSAGE);

            try {
                ignite.context().cache().context().database().waitForCheckpoint("VerifyBackupPartitions");
            }
            catch (IgniteCheckedException e) {
                throw new IgniteException(
                    "Failed to wait for checkpoint before executing verify backup partitions task", e);
            }

            Set<Integer> grpIds = getGroupIds();

            completionCntr.set(0);

            List<Future<Map<PartitionKeyV2, PartitionHashRecordV2>>> partHashCalcFuts =
                calcPartitionHashAsync(grpIds);

            Map<PartitionKeyV2, PartitionHashRecordV2> res = new HashMap<>();

            List<IgniteException> exceptions = new ArrayList<>();

            long lastProgressLogTs = U.currentTimeMillis();

            for (int i = 0; i < partHashCalcFuts.size(); ) {
                Future<Map<PartitionKeyV2, PartitionHashRecordV2>> fut = partHashCalcFuts.get(i);

                try {
                    Map<PartitionKeyV2, PartitionHashRecordV2> partHash = fut.get(100, TimeUnit.MILLISECONDS);

                    res.putAll(partHash);

                    i++;
                }
                catch (InterruptedException | ExecutionException e) {
                    if (e.getCause() instanceof IgniteException && !(e.getCause() instanceof GridNotIdleException)) {
                        exceptions.add((IgniteException)e.getCause());

                        i++;

                        continue;
                    }

                    for (int j = i + 1; j < partHashCalcFuts.size(); j++)
                        partHashCalcFuts.get(j).cancel(false);

                    if (e instanceof InterruptedException)
                        throw new IgniteInterruptedException((InterruptedException)e);
                    else
                        throw new IgniteException(e.getCause());
                }
                catch (TimeoutException ignored) {
                    if (U.currentTimeMillis() - lastProgressLogTs > 3 * 60 * 1000L) {
                        lastProgressLogTs = U.currentTimeMillis();

                        log.warning("idle_verify is still running, processed " + completionCntr.get() + " of " +
                            partHashCalcFuts.size() + " local partitions");
                    }
                }
            }

            if (!F.isEmpty(exceptions))
                throw new IdleVerifyException(exceptions);

            return res;
        }

        /**
         * Class that processes cache filtering chain.
         */
        private class CachesFiltering {
            /**
             * Initially all cache descriptors are included.
             */
            private final Set<CacheGroupContext> filteredCacheGroups;

            /** */
            public CachesFiltering(Collection<CacheGroupContext> cacheGroups) {
                filteredCacheGroups = new HashSet<>(cacheGroups);
            }

            /**
             * Applies filtering closure.
             *
             * @param closure filter
             * @return this
             */
            public CachesFiltering filter(IgniteInClosure<Set<CacheGroupContext>> closure) {
                closure.apply(filteredCacheGroups);

                return this;
            }

            /**
             * Returns result set of cache ids.
             *
             * @return set of filtered cache ids.
             */
            public Set<Integer> result() {
                Set<Integer> res = new HashSet<>();

                for (CacheGroupContext cacheGrp : filteredCacheGroups)
                    res.add(cacheGrp.groupId());

                return res;
            }
        }

        /** */
        private List<Future<Map<PartitionKeyV2, PartitionHashRecordV2>>> calcPartitionHashAsync(
            Set<Integer> grpIds
        ) {
            List<Future<Map<PartitionKeyV2, PartitionHashRecordV2>>> partHashCalcFutures = new ArrayList<>();

            for (Integer grpId : grpIds) {
                CacheGroupContext grpCtx = ignite.context().cache().cacheGroup(grpId);

                if (grpCtx == null)
                    continue;

                List<GridDhtLocalPartition> parts = grpCtx.topology().localPartitions();

                for (GridDhtLocalPartition part : parts)
                    partHashCalcFutures.add(calculatePartitionHashAsync(grpCtx, part));
            }

            return partHashCalcFutures;
        }

        /** */
        private Set<Integer> getGroupIds() {
            Collection<CacheGroupContext> cacheGrps = ignite.context().cache().cacheGroups();

            Set<Integer> grpIds = new CachesFiltering(cacheGrps)
                .filter(this::filterByCacheNames)
                .filter(this::filterByCacheFilter)
                .filter(this::filterByExcludeCaches)
                .result();

            if (F.isEmpty(grpIds))
                throw new NoMatchingCachesException();

            return grpIds;
        }

        /**
         * Filters cache groups by exclude regexps.
         *
         * @param cachesToFilter cache groups to filter
         */
        private void filterByExcludeCaches(Set<CacheGroupContext> cachesToFilter) {
            if (!F.isEmpty(arg.excludeCaches())) {
                Set<Pattern> excludedNamesPatterns = new HashSet<>();

                for (String excluded : arg.excludeCaches())
                    excludedNamesPatterns.add(Pattern.compile(excluded));

                cachesToFilter.removeIf(grp -> doesGrpMatchOneOfPatterns(grp, excludedNamesPatterns));
            }
        }

        /**
         * Filters cache groups by cache filter, also removes system (if not specified in filter option) and local
         * caches.
         *
         * @param cachesToFilter cache groups to filter
         */
        private void filterByCacheFilter(Set<CacheGroupContext> cachesToFilter) {
            cachesToFilter.removeIf(grp -> !doesGrpMatchFilter(grp));
        }

        /**
         * Filters cache groups by whitelist of cache name regexps. By default, all cache groups are included.
         *
         * @param cachesToFilter cache groups to filter
         */
        private void filterByCacheNames(Set<CacheGroupContext> cachesToFilter) {
            if (!F.isEmpty(arg.caches())) {
                Set<Pattern> cacheNamesPatterns = new HashSet<>();

                for (String cacheNameRegexp : arg.caches())
                    cacheNamesPatterns.add(Pattern.compile(cacheNameRegexp));

                cachesToFilter.removeIf(grp -> !doesGrpMatchOneOfPatterns(grp, cacheNamesPatterns));
            }
        }

        /**
         * Checks does the given group match filter.
         *
         * @param grp cache group.
         * @return boolean result
         */
        private boolean doesGrpMatchFilter(CacheGroupContext grp) {
            for (GridCacheContext cacheCtx : grp.caches()) {
                DynamicCacheDescriptor desc = ignite.context().cache().cacheDescriptor(cacheCtx.name());

                if (isCacheMatchFilter(desc))
                    return true;
            }

            return false;
        }

        /**
         * Checks does the name of given cache group or some of the names of its caches match at least one of regexp
         * from set.
         *
         * @param grp cache group
         * @param patterns compiled regexp patterns
         * @return boolean result
         */
        private boolean doesGrpMatchOneOfPatterns(CacheGroupContext grp, Set<Pattern> patterns) {
            for (Pattern pattern : patterns) {
                if (grp.name() != null && pattern.matcher(grp.name()).matches())
                    return true;

                for (GridCacheContext cacheCtx : grp.caches())
                    if (cacheCtx.name() != null && pattern.matcher(cacheCtx.name()).matches())
                        return true;
            }

            return false;
        }

        /**
         * @param desc Cache descriptor.
         */
        private boolean isCacheMatchFilter(DynamicCacheDescriptor desc) {
            DataStorageConfiguration dsCfg = ignite.context().config().getDataStorageConfiguration();

            CacheConfiguration cc = desc.cacheConfiguration();

            switch (arg.cacheFilter()) {
                case DEFAULT:
                    return desc.cacheType().userCache() || !F.isEmpty(arg.caches());

                case USER:
                    return desc.cacheType().userCache();

                case SYSTEM:
                    return !desc.cacheType().userCache();

                case NOT_PERSISTENT:
                    return desc.cacheType().userCache() && !GridCacheUtils.isPersistentCache(cc, dsCfg);

                case PERSISTENT:
                    return desc.cacheType().userCache() && GridCacheUtils.isPersistentCache(cc, dsCfg);

                case ALL:
                    return true;

                default:
                    throw new IgniteException("Illegal cache filter: " + arg.cacheFilter());
            }
        }

        /**
         * @param gctx Group context.
         * @param part Local partition.
         */
        private Future<Map<PartitionKeyV2, PartitionHashRecordV2>> calculatePartitionHashAsync(
            final CacheGroupContext gctx,
            final GridDhtLocalPartition part
        ) {
            return ForkJoinPool.commonPool().submit(() -> {
                Map<PartitionKeyV2, PartitionHashRecordV2> res = emptyMap();

                if (!part.reserve())
                    return res;

                try {
                    PartitionUpdateCounter updCntr = part.dataStore().partUpdateCounter();
                    PartitionUpdateCounter updateCntrBefore = updCntr == null ? null : updCntr.copy();

                    if (arg.checkCrc() && gctx.persistenceEnabled()) {
                        FilePageStoreManager pageStoreMgr =
                            (FilePageStoreManager)ignite.context().cache().context().pageStore();

                        checkPartitionsPageCrcSum(() -> (FilePageStore)pageStoreMgr.getStore(gctx.groupId(), part.id()),
                            part.id(), FLAG_DATA);
                    }

                    PartitionKeyV2 key = new PartitionKeyV2(gctx.groupId(), part.id(), gctx.cacheOrGroupName());

                    PartitionHashRecordV2 hash = calculatePartitionHash(key,
                        updateCntrBefore == null ? 0 : updateCntrBefore.comparableState(),
                        ignite.context().discovery().localNode().consistentId(),
                        part.state(),
                        part.primary(gctx.topology().readyTopologyVersion()),
                        part.dataStore().fullSize(),
                        gctx.offheap().partitionIterator(part.id()));

                    if (hash != null)
                        res = Collections.singletonMap(key, hash);

                    PartitionUpdateCounter updateCntrAfter = part.dataStore().partUpdateCounter();

                    if (updateCntrAfter != null && !updateCntrAfter.equals(updateCntrBefore)) {
                        throw new GridNotIdleException(GRID_NOT_IDLE_MSG + "[grpName=" + gctx.cacheOrGroupName() +
                            ", grpId=" + gctx.groupId() + ", partId=" + part.id() + "] changed during size " +
                            "calculation [updCntrBefore=" + updateCntrBefore + ", updCntrAfter=" + updateCntrAfter + "]");
                    }
                }
                catch (IgniteCheckedException e) {
                    U.error(log, "Can't calculate partition hash [grpId=" + gctx.groupId() +
                        ", partId=" + part.id() + "]", e);

                    throw new IgniteException("Can't calculate partition hash [grpId=" + gctx.groupId() +
                        ", partId=" + part.id() + "]", e);
                }
                finally {
                    part.release();
                }

                completionCntr.incrementAndGet();

                return res;
            });
        }
    }
}<|MERGE_RESOLUTION|>--- conflicted
+++ resolved
@@ -58,6 +58,7 @@
 import org.apache.ignite.internal.util.typedef.F;
 import org.apache.ignite.internal.util.typedef.internal.U;
 import org.apache.ignite.lang.IgniteInClosure;
+import org.apache.ignite.lang.IgniteProductVersion;
 import org.apache.ignite.resources.IgniteInstanceResource;
 import org.apache.ignite.resources.LoggerResource;
 import org.jetbrains.annotations.NotNull;
@@ -81,8 +82,6 @@
  */
 @GridInternal
 public class VerifyBackupPartitionsTaskV2 extends ComputeTaskAdapter<CacheIdleVerifyCommandArg, IdleVerifyResultV2> {
-<<<<<<< HEAD
-=======
     /** First version of Ignite that is capable of executing Idle Verify V2. */
     public static final IgniteProductVersion V2_SINCE_VER = IgniteProductVersion.fromString("2.5.3");
 
@@ -90,7 +89,6 @@
     public static final String IDLE_VERIFY_ON_INACTIVE_CLUSTER_ERROR_MESSAGE = "Cannot perform the operation because " +
         "the cluster is inactive.";
 
->>>>>>> 6864b43c
     /** Injected logger. */
     @LoggerResource
     private IgniteLogger log;
