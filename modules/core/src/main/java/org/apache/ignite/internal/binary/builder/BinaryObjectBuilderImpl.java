--- conflicted
+++ resolved
@@ -548,18 +548,14 @@
 
     /** {@inheritDoc} */
     @Override public BinaryObjectBuilder setField(String name, Object val0) {
-<<<<<<< HEAD
-        Object val = val0 == null ? new BinaryValueWithType(BinaryUtils.typeByClass(Object.class, ctx), null) : val0;
-=======
         Object val = assignedValues().get(name);
->>>>>>> 325f5a9d
 
         if (val instanceof BinaryValueWithType)
             ((BinaryValueWithType)val).value(val0);
         else {
             Class valCls = (val == null) ? Object.class : val.getClass();
 
-            val = val0 == null ? new BinaryValueWithType(BinaryUtils.typeByClass(valCls), null) : val0;
+            val = val0 == null ? new BinaryValueWithType(BinaryUtils.typeByClass(valCls, ctx), null) : val0;
         }
 
         assignedValues().put(name, val);
