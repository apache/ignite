/*
 * Licensed to the Apache Software Foundation (ASF) under one or more
 * contributor license agreements.  See the NOTICE file distributed with
 * this work for additional information regarding copyright ownership.
 * The ASF licenses this file to You under the Apache License, Version 2.0
 * (the "License"); you may not use this file except in compliance with
 * the License.  You may obtain a copy of the License at
 *
 *      http://www.apache.org/licenses/LICENSE-2.0
 *
 * Unless required by applicable law or agreed to in writing, software
 * distributed under the License is distributed on an "AS IS" BASIS,
 * WITHOUT WARRANTIES OR CONDITIONS OF ANY KIND, either express or implied.
 * See the License for the specific language governing permissions and
 * limitations under the License.
 */

package org.apache.ignite.internal.processors.odbc.jdbc;

import java.sql.Connection;
import java.util.EnumSet;
import org.apache.ignite.internal.ThinProtocolFeature;

/**
 * Defines supported features for JDBC thin client.
 */
public enum JdbcThinFeature implements ThinProtocolFeature {
    /** */
    RESERVED(0),

    /**
     * Whether to allow sending custom object through Thin JDBC protocol.
     */
    CUSTOM_OBJECT(2),

    /** Add ability to set explicit query timeout on the cluster node by the JDBC client. */
    QUERY_TIMEOUT(3),

<<<<<<< HEAD
    /** Send {@link Connection#setClientInfo(String, String)} with messages. */
    CLIENT_INFO(4);
=======
    /** Transaction aware queries. */
    TX_AWARE_QUERIES(4);
>>>>>>> 6878806b

    /** */
    private static final EnumSet<JdbcThinFeature> ALL_FEATURES_AS_ENUM_SET = EnumSet.allOf(JdbcThinFeature.class);

    /** Feature id. */
    private final int featureId;

    /**
     * @param id Feature ID.
     */
    JdbcThinFeature(int id) {
        featureId = id;
    }

    /** {@inheritDoc} */
    @Override public int featureId() {
        return featureId;
    }

    /**
     * @param bytes Feature byte array.
     * @return Set of supported features.
     */
    public static EnumSet<JdbcThinFeature> enumSet(byte[] bytes) {
        return ThinProtocolFeature.enumSet(bytes, JdbcThinFeature.class);
    }

    /** */
    public static EnumSet<JdbcThinFeature> allFeaturesAsEnumSet() {
        return ALL_FEATURES_AS_ENUM_SET.clone();
    }
}<|MERGE_RESOLUTION|>--- conflicted
+++ resolved
@@ -36,13 +36,11 @@
     /** Add ability to set explicit query timeout on the cluster node by the JDBC client. */
     QUERY_TIMEOUT(3),
 
-<<<<<<< HEAD
+    /** Transaction aware queries. */
+    TX_AWARE_QUERIES(4),
+
     /** Send {@link Connection#setClientInfo(String, String)} with messages. */
-    CLIENT_INFO(4);
-=======
-    /** Transaction aware queries. */
-    TX_AWARE_QUERIES(4);
->>>>>>> 6878806b
+    CLIENT_INFO(5);
 
     /** */
     private static final EnumSet<JdbcThinFeature> ALL_FEATURES_AS_ENUM_SET = EnumSet.allOf(JdbcThinFeature.class);
