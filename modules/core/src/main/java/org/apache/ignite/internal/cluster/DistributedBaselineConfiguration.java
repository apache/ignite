--- conflicted
+++ resolved
@@ -17,39 +17,19 @@
 
 package org.apache.ignite.internal.cluster;
 
-<<<<<<< HEAD
-import java.io.Serializable;
-import java.util.Objects;
-import org.apache.ignite.IgniteCheckedException;
-import org.apache.ignite.IgniteLogger;
-import org.apache.ignite.internal.GridKernalContext;
-import org.apache.ignite.internal.IgniteInternalFuture;
-import org.apache.ignite.internal.processors.configuration.distributed.DistributePropertyListener;
-import org.apache.ignite.internal.processors.configuration.distributed.DistributedChangeableProperty;
-import org.apache.ignite.internal.processors.configuration.distributed.DistributedConfigurationLifecycleListener;
-import org.apache.ignite.internal.processors.configuration.distributed.DistributedProperty;
-=======
 import org.apache.ignite.IgniteCheckedException;
 import org.apache.ignite.IgniteLogger;
 import org.apache.ignite.internal.GridKernalContext;
 import org.apache.ignite.internal.processors.configuration.distributed.DistributedChangeableProperty;
 import org.apache.ignite.internal.processors.configuration.distributed.DistributedConfigurationLifecycleListener;
->>>>>>> 1e84d448
 import org.apache.ignite.internal.processors.configuration.distributed.DistributedPropertyDispatcher;
 import org.apache.ignite.internal.processors.subscription.GridInternalSubscriptionProcessor;
 import org.apache.ignite.internal.util.future.GridFutureAdapter;
 import org.apache.ignite.internal.util.typedef.internal.CU;
-<<<<<<< HEAD
-import org.apache.ignite.lang.IgniteInClosure;
-import org.jetbrains.annotations.NotNull;
-
-import static java.lang.String.format;
-=======
 
 import static java.lang.String.format;
 import static org.apache.ignite.internal.cluster.DistributedConfigurationUtils.makeUpdateListener;
 import static org.apache.ignite.internal.cluster.DistributedConfigurationUtils.setDefaultValue;
->>>>>>> 1e84d448
 import static org.apache.ignite.internal.processors.configuration.distributed.DistributedBooleanProperty.detachedBooleanProperty;
 import static org.apache.ignite.internal.processors.configuration.distributed.DistributedLongProperty.detachedLongProperty;
 
@@ -107,13 +87,8 @@
         isp.registerDistributedConfigurationListener(
             new DistributedConfigurationLifecycleListener() {
                 @Override public void onReadyToRegister(DistributedPropertyDispatcher dispatcher) {
-<<<<<<< HEAD
-                    baselineAutoAdjustEnabled.addListener(makeUpdateListener());
-                    baselineAutoAdjustTimeout.addListener(makeUpdateListener());
-=======
                     baselineAutoAdjustEnabled.addListener(makeUpdateListener(PROPERTY_UPDATE_MESSAGE, log));
                     baselineAutoAdjustTimeout.addListener(makeUpdateListener(PROPERTY_UPDATE_MESSAGE, log));
->>>>>>> 1e84d448
 
                     dispatcher.registerProperties(baselineAutoAdjustEnabled, baselineAutoAdjustTimeout);
                 }
@@ -127,41 +102,6 @@
     }
 
     /**
-<<<<<<< HEAD
-     * @param property Property which value should be set.
-     * @param value Default value.
-     * @param log Logger.
-     * @param <T> Property type.
-     */
-    private <T extends Serializable> void setDefaultValue(DistributedProperty<T> property, T value, IgniteLogger log) {
-        if (property.get() == null) {
-            try {
-                property.propagateAsync(null, value)
-                    .listen((IgniteInClosure<IgniteInternalFuture<?>>)future -> {
-                        if (future.error() != null)
-                            log.error("Cannot set default value of '" + property.getName() + '\'', future.error());
-                    });
-            }
-            catch (IgniteCheckedException e) {
-                log.error("Cannot initiate setting default value of '" + property.getName() + '\'', e);
-            }
-        }
-    }
-
-    /**
-     * @param <T> Type of property value.
-     * @return Update property listener.
-     */
-    @NotNull private <T> DistributePropertyListener<T> makeUpdateListener() {
-        return (name, oldVal, newVal) -> {
-            if (!Objects.equals(oldVal, newVal))
-                log.info(format(PROPERTY_UPDATE_MESSAGE, name, oldVal, newVal));
-        };
-    }
-
-    /**
-=======
->>>>>>> 1e84d448
      * Called when cluster performing activation.
      */
     public void onActivate() throws IgniteCheckedException {
