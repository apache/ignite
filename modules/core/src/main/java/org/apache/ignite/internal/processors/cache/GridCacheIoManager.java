--- conflicted
+++ resolved
@@ -252,19 +252,6 @@
     };
 
     /**
-     * @param msg Message.
-     * @return Cache or group descriptor.
-     */
-    private Object descriptorForMessage(GridCacheMessage msg) {
-        if (msg instanceof GridCacheIdMessage)
-            return cctx.cache().cacheDescriptor(((GridCacheIdMessage)msg).cacheId());
-        else if (msg instanceof GridCacheGroupIdMessage)
-            return cctx.cache().cacheGroupDescriptors().get(((GridCacheGroupIdMessage)msg).groupId());
-
-        return null;
-    }
-
-    /**
      * @param nodeId Sender node ID.
      * @param cacheMsg Message.
      */
@@ -1206,24 +1193,10 @@
     }
 
     /**
-<<<<<<< HEAD
-     * Adds message handler.
-     *
-     * @param cacheGrp {@code True} if cache group message, {@code false} if cache message.
-=======
->>>>>>> f270533b
      * @param hndId Message handler ID.
      * @param type Type of message.
      * @param c Handler.
      */
-<<<<<<< HEAD
-    public void addHandler(
-        boolean cacheGrp,
-        int hndId,
-        Class<? extends GridCacheMessage> type,
-        IgniteBiInClosure<UUID, ? extends GridCacheMessage> c) {
-        addHandler(hndId, type, c, cacheGrp ? grpHandlers : cacheHandlers);
-=======
     public void addCacheHandler(
         int hndId,
         Class<? extends GridCacheMessage> type,
@@ -1245,7 +1218,6 @@
         assert !type.isAssignableFrom(GridCacheIdMessage.class) : type;
 
         addHandler(hndId, type, c, grpHandlers);
->>>>>>> f270533b
     }
 
     /**
@@ -1306,7 +1278,6 @@
     void removeCacheHandlers(int cacheId) {
         removeHandlers(cacheHandlers, cacheId);
     }
-<<<<<<< HEAD
 
     /**
      * @param grpId Cache group ID to remove handlers for.
@@ -1324,25 +1295,6 @@
 
         msgHandlers.idxClsHandlers.remove(hndId);
 
-=======
-
-    /**
-     * @param grpId Cache group ID to remove handlers for.
-     */
-    void removeCacheGroupHandlers(int grpId) {
-        removeHandlers(grpHandlers, grpId);
-    }
-
-    /**
-     * @param msgHandlers Handlers.
-     * @param hndId ID to remove handlers for.
-     */
-    private void removeHandlers(MessageHandlers msgHandlers, int hndId) {
-        assert hndId != 0;
-
-        msgHandlers.idxClsHandlers.remove(hndId);
-
->>>>>>> f270533b
         for (Iterator<ListenerKey> iter = msgHandlers.clsHandlers.keySet().iterator(); iter.hasNext(); ) {
             ListenerKey key = iter.next();
 
@@ -1404,11 +1356,7 @@
      * @param c Handler.
      */
     @SuppressWarnings({"unchecked"})
-<<<<<<< HEAD
-    public void addOrderedHandler(boolean cacheGrp, Object topic, IgniteBiInClosure<UUID, ? extends GridCacheMessage> c) {
-=======
     private void addOrderedHandler(boolean cacheGrp, Object topic, IgniteBiInClosure<UUID, ? extends GridCacheMessage> c) {
->>>>>>> f270533b
         MessageHandlers msgHandlers = cacheGrp ? grpHandlers : cacheHandlers;
 
         IgniteLogger log0 = log;
