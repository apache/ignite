/*
 * Licensed to the Apache Software Foundation (ASF) under one or more
 * contributor license agreements.  See the NOTICE file distributed with
 * this work for additional information regarding copyright ownership.
 * The ASF licenses this file to You under the Apache License, Version 2.0
 * (the "License"); you may not use this file except in compliance with
 * the License.  You may obtain a copy of the License at
 *
 *      http://www.apache.org/licenses/LICENSE-2.0
 *
 * Unless required by applicable law or agreed to in writing, software
 * distributed under the License is distributed on an "AS IS" BASIS,
 * WITHOUT WARRANTIES OR CONDITIONS OF ANY KIND, either express or implied.
 * See the License for the specific language governing permissions and
 * limitations under the License.
 */

package org.apache.ignite.internal.processors.cache;

import java.util.Arrays;
import java.util.Collection;
import java.util.HashMap;
import java.util.Iterator;
import java.util.Map;
import java.util.UUID;
import java.util.concurrent.ConcurrentMap;
import java.util.concurrent.TimeUnit;
import java.util.concurrent.atomic.AtomicLong;
import org.apache.ignite.IgniteCheckedException;
import org.apache.ignite.IgniteException;
import org.apache.ignite.IgniteLogger;
import org.apache.ignite.binary.BinaryObjectException;
import org.apache.ignite.cluster.ClusterNode;
import org.apache.ignite.internal.IgniteInternalFuture;
import org.apache.ignite.internal.cluster.ClusterTopologyCheckedException;
import org.apache.ignite.internal.managers.communication.GridMessageListener;
import org.apache.ignite.internal.managers.deployment.GridDeploymentInfo;
import org.apache.ignite.internal.processors.affinity.AffinityTopologyVersion;
import org.apache.ignite.internal.processors.cache.distributed.dht.CacheGetFuture;
import org.apache.ignite.internal.processors.cache.distributed.dht.GridDhtAffinityAssignmentRequest;
import org.apache.ignite.internal.processors.cache.distributed.dht.GridDhtLockRequest;
import org.apache.ignite.internal.processors.cache.distributed.dht.GridDhtLockResponse;
import org.apache.ignite.internal.processors.cache.distributed.dht.GridDhtTxFinishRequest;
import org.apache.ignite.internal.processors.cache.distributed.dht.GridDhtTxFinishResponse;
import org.apache.ignite.internal.processors.cache.distributed.dht.GridDhtTxPrepareRequest;
import org.apache.ignite.internal.processors.cache.distributed.dht.GridDhtTxPrepareResponse;
import org.apache.ignite.internal.processors.cache.distributed.dht.GridPartitionedSingleGetFuture;
import org.apache.ignite.internal.processors.cache.distributed.dht.atomic.GridDhtAtomicUpdateRequest;
import org.apache.ignite.internal.processors.cache.distributed.dht.atomic.GridDhtAtomicUpdateResponse;
import org.apache.ignite.internal.processors.cache.distributed.dht.atomic.GridNearAtomicFullUpdateRequest;
import org.apache.ignite.internal.processors.cache.distributed.dht.atomic.GridNearAtomicSingleUpdateFilterRequest;
import org.apache.ignite.internal.processors.cache.distributed.dht.atomic.GridNearAtomicSingleUpdateRequest;
<<<<<<< HEAD
import org.apache.ignite.internal.processors.cache.distributed.dht.atomic.GridNearAtomicSingleUpdateTransformRequest;
=======
import org.apache.ignite.internal.processors.cache.distributed.dht.atomic.GridNearAtomicSingleUpdateInvokeRequest;
>>>>>>> 48af5a84
import org.apache.ignite.internal.processors.cache.distributed.dht.atomic.GridNearAtomicUpdateRequest;
import org.apache.ignite.internal.processors.cache.distributed.dht.atomic.GridNearAtomicUpdateResponse;
import org.apache.ignite.internal.processors.cache.distributed.dht.preloader.GridDhtForceKeysRequest;
import org.apache.ignite.internal.processors.cache.distributed.dht.preloader.GridDhtForceKeysResponse;
import org.apache.ignite.internal.processors.cache.distributed.near.GridNearGetRequest;
import org.apache.ignite.internal.processors.cache.distributed.near.GridNearGetResponse;
import org.apache.ignite.internal.processors.cache.distributed.near.GridNearLockRequest;
import org.apache.ignite.internal.processors.cache.distributed.near.GridNearLockResponse;
import org.apache.ignite.internal.processors.cache.distributed.near.GridNearSingleGetRequest;
import org.apache.ignite.internal.processors.cache.distributed.near.GridNearSingleGetResponse;
import org.apache.ignite.internal.processors.cache.distributed.near.GridNearTxFinishRequest;
import org.apache.ignite.internal.processors.cache.distributed.near.GridNearTxFinishResponse;
import org.apache.ignite.internal.processors.cache.distributed.near.GridNearTxPrepareRequest;
import org.apache.ignite.internal.processors.cache.distributed.near.GridNearTxPrepareResponse;
import org.apache.ignite.internal.processors.cache.query.GridCacheQueryRequest;
import org.apache.ignite.internal.processors.cache.query.GridCacheQueryResponse;
import org.apache.ignite.internal.processors.cache.transactions.IgniteTxState;
import org.apache.ignite.internal.processors.cache.transactions.IgniteTxStateAware;
import org.apache.ignite.internal.processors.cache.version.GridCacheVersion;
import org.apache.ignite.internal.util.F0;
import org.apache.ignite.internal.util.GridLeanSet;
import org.apache.ignite.internal.util.GridSpinReadWriteLock;
import org.apache.ignite.internal.util.typedef.CI1;
import org.apache.ignite.internal.util.typedef.F;
import org.apache.ignite.internal.util.typedef.P1;
import org.apache.ignite.internal.util.typedef.X;
import org.apache.ignite.internal.util.typedef.internal.CU;
import org.apache.ignite.internal.util.typedef.internal.U;
import org.apache.ignite.lang.IgniteBiInClosure;
import org.apache.ignite.lang.IgnitePredicate;
import org.apache.ignite.lang.IgniteUuid;
import org.jetbrains.annotations.Nullable;
import org.jsr166.ConcurrentHashMap8;

import static org.apache.ignite.internal.GridTopic.TOPIC_CACHE;

/**
 * Cache communication manager.
 */
public class GridCacheIoManager extends GridCacheSharedManagerAdapter {
    /** Communication topic prefix for distributed queries. */
    private static final String QUERY_TOPIC_PREFIX = "QUERY";

    /** Message ID generator. */
    private static final AtomicLong idGen = new AtomicLong();

    /** Delay in milliseconds between retries. */
    private long retryDelay;

    /** Number of retries using to send messages. */
    private int retryCnt;

    /** Indexed class handlers. */
    private volatile Map<Integer, IgniteBiInClosure[]> idxClsHandlers = new HashMap<>();

    /** Handler registry. */
    private ConcurrentMap<ListenerKey, IgniteBiInClosure<UUID, GridCacheMessage>>
        clsHandlers = new ConcurrentHashMap8<>();

    /** Ordered handler registry. */
    private ConcurrentMap<Object, IgniteBiInClosure<UUID, ? extends GridCacheMessage>> orderedHandlers =
        new ConcurrentHashMap8<>();

    /** Stopping flag. */
    private boolean stopping;

    /** Mutex. */
    private final GridSpinReadWriteLock rw = new GridSpinReadWriteLock();

    /** Deployment enabled. */
    private boolean depEnabled;

    /** Message listener. */
    private GridMessageListener lsnr = new GridMessageListener() {
        @Override public void onMessage(final UUID nodeId, final Object msg) {
            if (log.isDebugEnabled())
                log.debug("Received unordered cache communication message [nodeId=" + nodeId +
                    ", locId=" + cctx.localNodeId() + ", msg=" + msg + ']');

            final GridCacheMessage cacheMsg = (GridCacheMessage)msg;

            IgniteInternalFuture<?> fut = null;

            if (cacheMsg.partitionExchangeMessage()) {
                if (cacheMsg instanceof GridDhtAffinityAssignmentRequest) {
                    assert cacheMsg.topologyVersion() != null : cacheMsg;

                    AffinityTopologyVersion startTopVer = new AffinityTopologyVersion(cctx.localNode().order());

                    DynamicCacheDescriptor cacheDesc = cctx.cache().cacheDescriptor(cacheMsg.cacheId());

                    if (cacheDesc != null) {
                        if (cacheDesc.startTopologyVersion() != null)
                            startTopVer = cacheDesc.startTopologyVersion();
                        else if (cacheDesc.receivedFromStartVersion() != null)
                            startTopVer = cacheDesc.receivedFromStartVersion();
                    }

                    // Need to wait for exchange to avoid race between cache start and affinity request.
                    fut = cctx.exchange().affinityReadyFuture(startTopVer);

                    if (fut != null && !fut.isDone()) {
                        if (log.isDebugEnabled()) {
                            log.debug("Wait for exchange before processing message [msg=" + msg +
                                ", node=" + nodeId +
                                ", waitVer=" + startTopVer +
                                ", cacheDesc=" + cacheDesc + ']');
                        }

                        fut.listen(new CI1<IgniteInternalFuture<?>>() {
                            @Override public void apply(IgniteInternalFuture<?> fut) {
                                cctx.kernalContext().closure().runLocalSafe(new Runnable() {
                                    @Override public void run() {
                                        handleMessage(nodeId, cacheMsg);
                                    }
                                });
                            }
                        });

                        return;
                    }
                }

                long locTopVer = cctx.discovery().topologyVersion();
                long rmtTopVer = cacheMsg.topologyVersion().topologyVersion();

                if (locTopVer < rmtTopVer) {
                    if (log.isDebugEnabled())
                        log.debug("Received message has higher topology version [msg=" + msg +
                            ", locTopVer=" + locTopVer + ", rmtTopVer=" + rmtTopVer + ']');

                    fut = cctx.discovery().topologyFuture(rmtTopVer);
                }
            }
            else {
                AffinityTopologyVersion locAffVer = cctx.exchange().readyAffinityVersion();
                AffinityTopologyVersion rmtAffVer = cacheMsg.topologyVersion();

                if (locAffVer.compareTo(rmtAffVer) < 0) {
                    IgniteLogger log = cacheMsg.messageLogger(cctx);

                    if (log.isDebugEnabled()) {
                        StringBuilder msg0 = new StringBuilder("Received message has higher affinity topology version [");

                        appendMessageInfo(cacheMsg, nodeId, msg0);

                        msg0.append(", locTopVer=").append(locAffVer).
                            append(", rmtTopVer=").append(rmtAffVer).
                            append(']');

                        log.debug(msg0.toString());
                    }

                    fut = cctx.exchange().affinityReadyFuture(rmtAffVer);
                }
            }

            if (fut != null && !fut.isDone()) {
                fut.listen(new CI1<IgniteInternalFuture<?>>() {
                    @Override public void apply(IgniteInternalFuture<?> t) {
                        cctx.kernalContext().closure().runLocalSafe(new Runnable() {
                            @Override public void run() {
                                IgniteLogger log = cacheMsg.messageLogger(cctx);

                                if (log.isDebugEnabled()) {
                                    StringBuilder msg0 = new StringBuilder("Process cache message after wait for " +
                                        "affinity topology version [");

                                    appendMessageInfo(cacheMsg, nodeId, msg0).append(']');

                                    log.debug(msg0.toString());
                                }

                                handleMessage(nodeId, cacheMsg);
                            }
                        });
                    }
                });

                return;
            }

            handleMessage(nodeId, cacheMsg);
        }
    };

    /**
     * @param nodeId Sender node ID.
     * @param cacheMsg Message.
     */
    @SuppressWarnings("unchecked")
    private void handleMessage(UUID nodeId, GridCacheMessage cacheMsg) {
        int msgIdx = cacheMsg.lookupIndex();

        IgniteBiInClosure<UUID, GridCacheMessage> c = null;

        if (msgIdx >= 0) {
            Map<Integer, IgniteBiInClosure[]> idxClsHandlers0 = idxClsHandlers;

            IgniteBiInClosure[] cacheClsHandlers = idxClsHandlers0.get(cacheMsg.cacheId());

            if (cacheClsHandlers != null)
                c = cacheClsHandlers[msgIdx];
        }

        if (c == null)
            c = clsHandlers.get(new ListenerKey(cacheMsg.cacheId(), cacheMsg.getClass()));

        if (c == null) {
            IgniteLogger log = cacheMsg.messageLogger(cctx);

            StringBuilder msg0 = new StringBuilder("Received message without registered handler (will ignore) [");

            appendMessageInfo(cacheMsg, nodeId, msg0);

            msg0.append(", locTopVer=").append(cctx.exchange().readyAffinityVersion()).
                append(", msgTopVer=").append(cacheMsg.topologyVersion()).
                append(", cacheDesc=").append(cctx.cache().cacheDescriptor(cacheMsg.cacheId())).
                append(']');

            msg0.append(U.nl()).append("Registered listeners:");

            Map<Integer, IgniteBiInClosure[]> idxClsHandlers0 = idxClsHandlers;

            for (Map.Entry<Integer, IgniteBiInClosure[]> e : idxClsHandlers0.entrySet())
                msg0.append(U.nl()).append(e.getKey()).append("=").append(Arrays.toString(e.getValue()));

            if (cctx.kernalContext().isStopping()) {
                if (log.isDebugEnabled())
                    log.debug(msg0.toString());
            }
            else
                U.error(log, msg0.toString());

            return;
        }

        onMessage0(nodeId, cacheMsg, c);
    }

    /** {@inheritDoc} */
    @Override public void start0() throws IgniteCheckedException {
        retryDelay = cctx.gridConfig().getNetworkSendRetryDelay();
        retryCnt = cctx.gridConfig().getNetworkSendRetryCount();

        depEnabled = cctx.gridDeploy().enabled();

        cctx.gridIO().addMessageListener(TOPIC_CACHE, lsnr);
    }

    /** {@inheritDoc} */
    @SuppressWarnings("BusyWait")
    @Override protected void onKernalStop0(boolean cancel) {
        cctx.gridIO().removeMessageListener(TOPIC_CACHE);

        for (Object ordTopic : orderedHandlers.keySet())
            cctx.gridIO().removeMessageListener(ordTopic);

        boolean interrupted = false;

        // Busy wait is intentional.
        while (true) {
            try {
                if (rw.tryWriteLock(200, TimeUnit.MILLISECONDS))
                    break;
                else
                    Thread.sleep(200);
            }
            catch (InterruptedException ignore) {
                // Preserve interrupt status & ignore.
                // Note that interrupted flag is cleared.
                interrupted = true;
            }
        }

        if (interrupted)
            Thread.currentThread().interrupt();

        try {
            stopping = true;
        }
        finally {
            rw.writeUnlock();
        }
    }

    /**
     * @param nodeId Node ID.
     * @param cacheMsg Cache message.
     * @param c Handler closure.
     */
    @SuppressWarnings({"unchecked", "ConstantConditions", "ThrowableResultOfMethodCallIgnored"})
    private void onMessage0(final UUID nodeId, final GridCacheMessage cacheMsg,
        final IgniteBiInClosure<UUID, GridCacheMessage> c) {
        rw.readLock();

        try {
            if (stopping) {
                if (log.isDebugEnabled())
                    log.debug("Received cache communication message while stopping (will ignore) [nodeId=" +
                        nodeId + ", msg=" + cacheMsg + ']');

                return;
            }

            if (depEnabled)
                cctx.deploy().ignoreOwnership(true);

            unmarshall(nodeId, cacheMsg);

            if (cacheMsg.classError() != null)
                processFailedMessage(nodeId, cacheMsg, c);
            else
                processMessage(nodeId, cacheMsg, c);
        }
        catch (Throwable e) {
            U.error(log, "Failed to process message [senderId=" + nodeId + ", messageType=" + cacheMsg.getClass() + ']', e);

            if (e instanceof Error)
                throw (Error)e;
        }
        finally {
            if (depEnabled)
                cctx.deploy().ignoreOwnership(false);

            rw.readUnlock();
        }
    }

    /**
     * Sends response on failed message.
     *
     * @param nodeId node id.
     * @param res response.
     * @param cctx shared context.
     * @param plc grid io policy.
     */
    private void sendResponseOnFailedMessage(UUID nodeId, GridCacheMessage res, GridCacheSharedContext cctx,
        byte plc) {
        try {
            cctx.io().send(nodeId, res, plc);
        }
        catch (IgniteCheckedException e) {
            U.error(log, "Failed to send response to node (is node still alive?) [nodeId=" + nodeId +
                ",res=" + res + ']', e);
        }
    }


    /**
     * @param cacheMsg Cache message.
     * @param nodeId Node ID.
     * @param builder Message builder.
     * @return Message builder.
     */
    private StringBuilder appendMessageInfo(GridCacheMessage cacheMsg, UUID nodeId, StringBuilder builder) {
        if (txId(cacheMsg) != null) {
            builder.append("txId=").append(txId(cacheMsg)).
                append(", dhtTxId=").append(dhtTxId(cacheMsg)).
                append(", msg=").append(cacheMsg);
        }
        else if (atomicFututeId(cacheMsg) != null) {
            builder.append("futId=").append(atomicFututeId(cacheMsg)).
                append(", writeVer=").append(atomicWriteVersion(cacheMsg)).
                append(", msg=").append(cacheMsg);
        }
        else
            builder.append("msg=").append(cacheMsg);

        builder.append(", node=").append(nodeId);

        return builder;
    }

    /**
     * @param cacheMsg Cache message.
     * @return Transaction ID if applicable for message.
     */
    @Nullable private GridCacheVersion txId(GridCacheMessage cacheMsg) {
        if (cacheMsg instanceof GridDhtTxPrepareRequest)
            return ((GridDhtTxPrepareRequest)cacheMsg).nearXidVersion();
        else if (cacheMsg instanceof GridNearTxPrepareRequest)
            return ((GridNearTxPrepareRequest)cacheMsg).version();
        else if (cacheMsg instanceof GridNearTxPrepareResponse)
            return ((GridNearTxPrepareResponse)cacheMsg).version();
        else if (cacheMsg instanceof GridNearTxFinishRequest)
            return ((GridNearTxFinishRequest)cacheMsg).version();
        else if (cacheMsg instanceof GridNearTxFinishResponse)
            return ((GridNearTxFinishResponse)cacheMsg).xid();

        return null;
    }

    /**
     * @param cacheMsg Cache message.
     * @return Transaction ID if applicable for message.
     */
    @Nullable private GridCacheVersion dhtTxId(GridCacheMessage cacheMsg) {
        if (cacheMsg instanceof GridDhtTxPrepareRequest)
            return ((GridDhtTxPrepareRequest)cacheMsg).version();
        else if (cacheMsg instanceof GridDhtTxPrepareResponse)
            return ((GridDhtTxPrepareResponse)cacheMsg).version();
        else if (cacheMsg instanceof GridDhtTxFinishRequest)
            return ((GridDhtTxFinishRequest)cacheMsg).version();
        else if (cacheMsg instanceof GridDhtTxFinishResponse)
            return ((GridDhtTxFinishResponse)cacheMsg).xid();

        return null;
    }

    /**
     * @param cacheMsg Cache message.
     * @return Atomic future ID if applicable for message.
     */
    @Nullable private GridCacheVersion atomicFututeId(GridCacheMessage cacheMsg) {
        if (cacheMsg instanceof GridNearAtomicUpdateRequest)
            return ((GridNearAtomicUpdateRequest)cacheMsg).futureVersion();
        else if (cacheMsg instanceof GridNearAtomicUpdateResponse)
            return ((GridNearAtomicUpdateResponse) cacheMsg).futureVersion();
        else if (cacheMsg instanceof GridDhtAtomicUpdateRequest)
            return ((GridDhtAtomicUpdateRequest)cacheMsg).futureVersion();
        else if (cacheMsg instanceof GridDhtAtomicUpdateResponse)
            return ((GridDhtAtomicUpdateResponse) cacheMsg).futureVersion();

        return null;
    }


    /**
     * @param cacheMsg Cache message.
     * @return Atomic future ID if applicable for message.
     */
    @Nullable private GridCacheVersion atomicWriteVersion(GridCacheMessage cacheMsg) {
        if (cacheMsg instanceof GridNearAtomicUpdateRequest)
            return ((GridNearAtomicUpdateRequest)cacheMsg).updateVersion();
        else if (cacheMsg instanceof GridDhtAtomicUpdateRequest)
            return ((GridDhtAtomicUpdateRequest)cacheMsg).writeVersion();

        return null;
    }

    /**
     * Processes failed messages.
     *
     * @param nodeId Node ID.
     * @param msg Message.
     * @throws IgniteCheckedException If failed.
     */
    private void processFailedMessage(UUID nodeId, GridCacheMessage msg, IgniteBiInClosure<UUID, GridCacheMessage> c)
        throws IgniteCheckedException {
        GridCacheContext ctx = cctx.cacheContext(msg.cacheId());

        switch (msg.directType()) {
            case 14: {
                GridCacheEvictionRequest req = (GridCacheEvictionRequest)msg;

                GridCacheEvictionResponse res = new GridCacheEvictionResponse(
                    ctx.cacheId(),
                    req.futureId(),
                    req.classError() != null
                );

                sendResponseOnFailedMessage(nodeId, res, cctx, ctx.ioPolicy());
            }

            break;

            case 30: {
                GridDhtLockRequest req = (GridDhtLockRequest)msg;

                GridDhtLockResponse res = new GridDhtLockResponse(
                    ctx.cacheId(),
                    req.version(),
                    req.futureId(),
                    req.miniId(),
                    0,
                    ctx.deploymentEnabled());

                sendResponseOnFailedMessage(nodeId, res, cctx, ctx.ioPolicy());
            }

            break;

            case 34: {
                GridDhtTxPrepareRequest req = (GridDhtTxPrepareRequest)msg;

                GridDhtTxPrepareResponse res = new GridDhtTxPrepareResponse(
                    req.version(),
                    req.futureId(),
                    req.miniId(),
                    req.deployInfo() != null);

                res.error(req.classError());

                sendResponseOnFailedMessage(nodeId, res, cctx, req.policy());
            }

            break;

            case 38: {
                GridDhtAtomicUpdateRequest req = (GridDhtAtomicUpdateRequest)msg;

                GridDhtAtomicUpdateResponse res = new GridDhtAtomicUpdateResponse(
                    ctx.cacheId(),
                    req.futureVersion(),
                    ctx.deploymentEnabled());

                res.onError(req.classError());

                sendResponseOnFailedMessage(nodeId, res, cctx, ctx.ioPolicy());
            }

            break;

            case 40: {
                GridNearAtomicFullUpdateRequest req = (GridNearAtomicFullUpdateRequest)msg;

                GridNearAtomicUpdateResponse res = new GridNearAtomicUpdateResponse(
                    ctx.cacheId(),
                    nodeId,
                    req.futureVersion(),
                    ctx.deploymentEnabled());

                res.error(req.classError());

                sendResponseOnFailedMessage(nodeId, res, cctx, ctx.ioPolicy());
            }

            break;

            case 42: {
                GridDhtForceKeysRequest req = (GridDhtForceKeysRequest)msg;

                GridDhtForceKeysResponse res = new GridDhtForceKeysResponse(
                    ctx.cacheId(),
                    req.futureId(),
                    req.miniId(),
                    ctx.deploymentEnabled()
                );

                res.error(req.classError());

                sendResponseOnFailedMessage(nodeId, res, cctx, ctx.ioPolicy());
            }

            break;

            case 45: {
                processMessage(nodeId, msg, c);// Will be handled by Rebalance Demander.
            }

            break;

            case 49: {
                GridNearGetRequest req = (GridNearGetRequest)msg;

                GridNearGetResponse res = new GridNearGetResponse(
                    ctx.cacheId(),
                    req.futureId(),
                    req.miniId(),
                    req.version(),
                    req.deployInfo() != null);

                res.error(req.classError());

                sendResponseOnFailedMessage(nodeId, res, cctx, ctx.ioPolicy());
            }

            break;

            case 50: {
                GridNearGetResponse res = (GridNearGetResponse)msg;

                CacheGetFuture fut = (CacheGetFuture)ctx.mvcc().future(res.futureId());

                if (fut == null) {
                    if (log.isDebugEnabled())
                        log.debug("Failed to find future for get response [sender=" + nodeId + ", res=" + res + ']');

                    return;
                }

                res.error(res.classError());

                fut.onResult(nodeId, res);
            }

            break;

            case 51: {
                GridNearLockRequest req = (GridNearLockRequest)msg;

                GridNearLockResponse res = new GridNearLockResponse(
                    ctx.cacheId(),
                    req.version(),
                    req.futureId(),
                    req.miniId(),
                    false,
                    0,
                    req.classError(),
                    null,
                    ctx.deploymentEnabled());

                sendResponseOnFailedMessage(nodeId, res, cctx, ctx.ioPolicy());
            }

            break;

            case 55: {
                GridNearTxPrepareRequest req = (GridNearTxPrepareRequest)msg;

                GridNearTxPrepareResponse res = new GridNearTxPrepareResponse(
                    req.version(),
                    req.futureId(),
                    req.miniId(),
                    req.version(),
                    req.version(),
                    null,
                    null,
                    null,
                    req.deployInfo() != null);

                res.error(req.classError());

                sendResponseOnFailedMessage(nodeId, res, cctx, req.policy());
            }

            break;

            case 58: {
                GridCacheQueryRequest req = (GridCacheQueryRequest)msg;

                GridCacheQueryResponse res = new GridCacheQueryResponse(
                    req.cacheId(),
                    req.id(),
                    req.classError(),
                    cctx.deploymentEnabled());

                cctx.io().sendOrderedMessage(
                    ctx.node(nodeId),
                    TOPIC_CACHE.topic(QUERY_TOPIC_PREFIX, nodeId, req.id()),
                    res,
                    ctx.ioPolicy(),
                    Long.MAX_VALUE);
            }

            break;

            case 114: {
                processMessage(nodeId, msg, c);// Will be handled by Rebalance Demander.
            }

            break;

            case 116: {
                GridNearSingleGetRequest req = (GridNearSingleGetRequest)msg;

                GridNearSingleGetResponse res = new GridNearSingleGetResponse(
                    ctx.cacheId(),
                    req.futureId(),
                    req.topologyVersion(),
                    null,
                    false,
                    req.deployInfo() != null);

                res.error(req.classError());

                sendResponseOnFailedMessage(nodeId, res, cctx, ctx.ioPolicy());
            }

            break;

            case 117: {
                GridNearSingleGetResponse res = (GridNearSingleGetResponse)msg;

                GridPartitionedSingleGetFuture fut = (GridPartitionedSingleGetFuture)ctx.mvcc()
                    .future(new IgniteUuid(IgniteUuid.VM_ID, res.futureId()));

                if (fut == null) {
                    if (log.isDebugEnabled())
                        log.debug("Failed to find future for get response [sender=" + nodeId + ", res=" + res + ']');

                    return;
                }

                res.error(res.classError());

                fut.onResult(nodeId, res);
            }

            break;

            case 125: {
                GridNearAtomicSingleUpdateRequest req = (GridNearAtomicSingleUpdateRequest)msg;

                GridNearAtomicUpdateResponse res = new GridNearAtomicUpdateResponse(
                    ctx.cacheId(),
                    nodeId,
                    req.futureVersion(),
                    ctx.deploymentEnabled());

                res.error(req.classError());

                sendResponseOnFailedMessage(nodeId, res, cctx, ctx.ioPolicy());
            }

            break;

            case 126: {
<<<<<<< HEAD
                GridNearAtomicSingleUpdateTransformRequest req = (GridNearAtomicSingleUpdateTransformRequest)msg;
=======
                GridNearAtomicSingleUpdateInvokeRequest req = (GridNearAtomicSingleUpdateInvokeRequest)msg;
>>>>>>> 48af5a84

                GridNearAtomicUpdateResponse res = new GridNearAtomicUpdateResponse(
                    ctx.cacheId(),
                    nodeId,
                    req.futureVersion(),
                    ctx.deploymentEnabled());

                res.error(req.classError());

                sendResponseOnFailedMessage(nodeId, res, cctx, ctx.ioPolicy());
            }

            break;

            case 127: {
                GridNearAtomicSingleUpdateFilterRequest req = (GridNearAtomicSingleUpdateFilterRequest)msg;

                GridNearAtomicUpdateResponse res = new GridNearAtomicUpdateResponse(
                    ctx.cacheId(),
                    nodeId,
                    req.futureVersion(),
                    ctx.deploymentEnabled());

                res.error(req.classError());

                sendResponseOnFailedMessage(nodeId, res, cctx, ctx.ioPolicy());
            }

            break;

            default:
                throw new IgniteCheckedException("Failed to send response to node. Unsupported direct type [message="
                    + msg + "]", msg.classError());
        }
    }

    /**
     * @param nodeId Node ID.
     * @param msg Message.
     * @param c Closure.
     */
    private void processMessage(UUID nodeId, GridCacheMessage msg, IgniteBiInClosure<UUID, GridCacheMessage> c) {
        try {
            // We will not end up with storing a bunch of new UUIDs
            // in each cache entry, since node ID is stored in NIO session
            // on handshake.
            c.apply(nodeId, msg);

            if (log.isDebugEnabled())
                log.debug("Finished processing cache communication message [nodeId=" + nodeId + ", msg=" + msg + ']');
        }
        catch (Throwable e) {
            U.error(log, "Failed processing message [senderId=" + nodeId + ", msg=" + msg + ']', e);

            if (e instanceof Error)
                throw e;
        }
        finally {
            // Reset thread local context.
            cctx.tm().resetContext();
            cctx.mvcc().contextReset();

            // Unwind eviction notifications.
            if (msg instanceof IgniteTxStateAware) {
                IgniteTxState txState = ((IgniteTxStateAware)msg).txState();

                if (txState != null)
                    txState.unwindEvicts(cctx);
            }
            else {
                GridCacheContext ctx = cctx.cacheContext(msg.cacheId());

                if (ctx != null)
                    CU.unwindEvicts(ctx);
            }
        }
    }

    /**
     * Pre-processes message prior to send.
     *
     * @param msg Message to send.
     * @param destNodeId Destination node ID.
     * @return {@code True} if should send message.
     * @throws IgniteCheckedException If failed.
     */
    private boolean onSend(GridCacheMessage msg, @Nullable UUID destNodeId) throws IgniteCheckedException {
        if (msg.error() != null && cctx.kernalContext().isStopping())
            return false;

        if (msg.messageId() < 0)
            // Generate and set message ID.
            msg.messageId(idGen.incrementAndGet());

        if (destNodeId == null || !cctx.localNodeId().equals(destNodeId)) {
            msg.prepareMarshal(cctx);

            if (msg instanceof GridCacheDeployable && msg.addDeploymentInfo())
                cctx.deploy().prepare((GridCacheDeployable)msg);
        }

        return true;
    }

    /**
     * Sends communication message.
     *
     * @param node Node to send the message to.
     * @param msg Message to send.
     * @param plc IO policy.
     * @throws IgniteCheckedException If sending failed.
     * @throws ClusterTopologyCheckedException If receiver left.
     */
    @SuppressWarnings("unchecked")
    public void send(ClusterNode node, GridCacheMessage msg, byte plc) throws IgniteCheckedException {
        assert !node.isLocal();

        if (!onSend(msg, node.id()))
            return;

        if (log.isDebugEnabled())
            log.debug("Sending cache message [msg=" + msg + ", node=" + U.toShortString(node) + ']');

        int cnt = 0;

        while (cnt <= retryCnt) {
            try {
                cnt++;

                cctx.gridIO().send(node, TOPIC_CACHE, msg, plc);

                return;
            }
            catch (IgniteCheckedException e) {
                if (!cctx.discovery().alive(node.id()) || !cctx.discovery().pingNode(node.id()))
                    throw new ClusterTopologyCheckedException("Node left grid while sending message to: " + node.id(), e);

                if (cnt == retryCnt || cctx.kernalContext().isStopping())
                    throw e;
                else if (log.isDebugEnabled())
                    log.debug("Failed to send message to node (will retry): " + node.id());
            }

            U.sleep(retryDelay);
        }

        if (log.isDebugEnabled())
            log.debug("Sent cache message [msg=" + msg + ", node=" + U.toShortString(node) + ']');
    }

    /**
     * Sends message and automatically accounts for lefts nodes.
     *
     * @param nodes Nodes to send to.
     * @param msg Message to send.
     * @param plc IO policy.
     * @param fallback Callback for failed nodes.
     * @throws IgniteCheckedException If send failed.
     */
    @SuppressWarnings({"BusyWait", "unchecked"})
    public void safeSend(Collection<? extends ClusterNode> nodes, GridCacheMessage msg, byte plc,
        @Nullable IgnitePredicate<ClusterNode> fallback) throws IgniteCheckedException {
        assert nodes != null;
        assert msg != null;

        if (nodes.isEmpty()) {
            if (log.isDebugEnabled())
                log.debug("Message will not be sent as collection of nodes is empty: " + msg);

            return;
        }

        if (!onSend(msg, null))
            return;

        if (log.isDebugEnabled())
            log.debug("Sending cache message [msg=" + msg + ", nodes=" + U.toShortString(nodes) + ']');

        final Collection<UUID> leftIds = new GridLeanSet<>();

        int cnt = 0;

        while (cnt < retryCnt) {
            try {
                Collection<? extends ClusterNode> nodesView = F.view(nodes, new P1<ClusterNode>() {
                    @Override public boolean apply(ClusterNode e) {
                        return !leftIds.contains(e.id());
                    }
                });

                cctx.gridIO().send(nodesView, TOPIC_CACHE, msg, plc);

                boolean added = false;

                // Even if there is no exception, we still check here, as node could have
                // ignored the message during stopping.
                for (ClusterNode n : nodes) {
                    if (!leftIds.contains(n.id()) && !cctx.discovery().alive(n.id())) {
                        leftIds.add(n.id());

                        if (fallback != null && !fallback.apply(n))
                            // If fallback signalled to stop.
                            return;

                        added = true;
                    }
                }

                if (added) {
                    if (!F.exist(F.nodeIds(nodes), F0.not(F.contains(leftIds)))) {
                        if (log.isDebugEnabled())
                            log.debug("Message will not be sent because all nodes left topology [msg=" + msg +
                                ", nodes=" + U.toShortString(nodes) + ']');

                        return;
                    }
                }

                break;
            }
            catch (IgniteCheckedException e) {
                boolean added = false;

                for (ClusterNode n : nodes) {
                    if (!leftIds.contains(n.id()) &&
                        (!cctx.discovery().alive(n.id()) || !cctx.discovery().pingNode(n.id()))) {
                        leftIds.add(n.id());

                        if (fallback != null && !fallback.apply(n))
                            // If fallback signalled to stop.
                            return;

                        added = true;
                    }
                }

                if (!added) {
                    cnt++;

                    if (cnt == retryCnt)
                        throw e;

                    U.sleep(retryDelay);
                }

                if (!F.exist(F.nodeIds(nodes), F0.not(F.contains(leftIds)))) {
                    if (log.isDebugEnabled())
                        log.debug("Message will not be sent because all nodes left topology [msg=" + msg + ", nodes=" +
                            U.toShortString(nodes) + ']');

                    return;
                }

                if (log.isDebugEnabled())
                    log.debug("Message send will be retried [msg=" + msg + ", nodes=" + U.toShortString(nodes) +
                        ", leftIds=" + leftIds + ']');
            }
        }

        if (log.isDebugEnabled())
            log.debug("Sent cache message [msg=" + msg + ", nodes=" + U.toShortString(nodes) + ']');
    }

    /**
     * Sends communication message.
     *
     * @param nodeId ID of node to send the message to.
     * @param msg Message to send.
     * @param plc IO policy.
     * @throws IgniteCheckedException If sending failed.
     */
    public void send(UUID nodeId, GridCacheMessage msg, byte plc) throws IgniteCheckedException {
        ClusterNode n = cctx.discovery().node(nodeId);

        if (n == null)
            throw new ClusterTopologyCheckedException("Failed to send message because node left grid [nodeId=" + nodeId +
                ", msg=" + msg + ']');

        send(n, msg, plc);
    }

    /**
     * @param node Destination node.
     * @param topic Topic to send the message to.
     * @param msg Message to send.
     * @param plc IO policy.
     * @param timeout Timeout to keep a message on receiving queue.
     * @throws IgniteCheckedException Thrown in case of any errors.
     */
    public void sendOrderedMessage(ClusterNode node, Object topic, GridCacheMessage msg, byte plc,
        long timeout) throws IgniteCheckedException {
        if (!onSend(msg, node.id()))
            return;

        int cnt = 0;

        while (cnt <= retryCnt) {
            try {
                cnt++;

                cctx.gridIO().sendOrderedMessage(node, topic, msg, plc, timeout, false);

                if (log.isDebugEnabled())
                    log.debug("Sent ordered cache message [topic=" + topic + ", msg=" + msg +
                        ", nodeId=" + node.id() + ']');

                return;
            }
            catch (IgniteCheckedException e) {
                if (cctx.discovery().node(node.id()) == null)
                    throw new ClusterTopologyCheckedException("Node left grid while sending ordered message to: " + node.id(), e);

                if (cnt == retryCnt)
                    throw e;
                else if (log.isDebugEnabled())
                    log.debug("Failed to send message to node (will retry): " + node.id());
            }

            U.sleep(retryDelay);
        }
    }

    /**
     * @return ID that auto-grows based on local counter and counters received from other nodes.
     */
    public long nextIoId() {
        return idGen.incrementAndGet();
    }

    /**
     * Sends message without retries and node ping in case of error.
     *
     * @param node Node to send message to.
     * @param msg Message.
     * @param plc IO policy.
     * @throws IgniteCheckedException If send failed.
     */
    public void sendNoRetry(ClusterNode node,
        GridCacheMessage msg,
        byte plc)
        throws IgniteCheckedException {
        assert node != null;
        assert msg != null;

        if (!onSend(msg, null))
            return;

        try {
            cctx.gridIO().send(node, TOPIC_CACHE, msg, plc);

            if (log.isDebugEnabled())
                log.debug("Sent cache message [msg=" + msg + ", node=" + U.toShortString(node) + ']');
        }
        catch (IgniteCheckedException e) {
            if (!cctx.discovery().alive(node.id()))
                throw new ClusterTopologyCheckedException("Node left grid while sending message to: " + node.id(), e);
            else
                throw e;
        }
    }

    /**
     * Adds message handler.
     *
     * @param cacheId Cache ID.
     * @param type Type of message.
     * @param c Handler.
     */
    @SuppressWarnings({"unchecked"})
    public void addHandler(
        int cacheId,
        Class<? extends GridCacheMessage> type,
        IgniteBiInClosure<UUID, ? extends GridCacheMessage> c) {
        int msgIdx = messageIndex(type);

        if (msgIdx != -1) {
            Map<Integer, IgniteBiInClosure[]> idxClsHandlers0 = idxClsHandlers;

            IgniteBiInClosure[] cacheClsHandlers = idxClsHandlers0.get(cacheId);

            if (cacheClsHandlers == null) {
                cacheClsHandlers = new IgniteBiInClosure[GridCacheMessage.MAX_CACHE_MSG_LOOKUP_INDEX];

                idxClsHandlers0.put(cacheId, cacheClsHandlers);
            }

            if (cacheClsHandlers[msgIdx] != null)
                throw new IgniteException("Duplicate cache message ID found [cacheId=" + cacheId +
                    ", type=" + type + ']');

            cacheClsHandlers[msgIdx] = c;

            idxClsHandlers = idxClsHandlers0;

            return;
        }
        else {
            ListenerKey key = new ListenerKey(cacheId, type);

            if (clsHandlers.putIfAbsent(key,
                (IgniteBiInClosure<UUID, GridCacheMessage>)c) != null)
                assert false : "Handler for class already registered [cacheId=" + cacheId + ", cls=" + type +
                    ", old=" + clsHandlers.get(key) + ", new=" + c + ']';
        }

        IgniteLogger log0 = log;

        if (log0 != null && log0.isTraceEnabled())
            log0.trace(
                "Registered cache communication handler [cacheId=" + cacheId + ", type=" + type +
                    ", msgIdx=" + msgIdx + ", handler=" + c + ']');
    }

    /**
     * @param cacheId Cache ID to remove handlers for.
     */
    public void removeHandlers(int cacheId) {
        assert cacheId != 0;

        idxClsHandlers.remove(cacheId);

        for (Iterator<ListenerKey> iter = clsHandlers.keySet().iterator(); iter.hasNext(); ) {
            ListenerKey key = iter.next();

            if (key.cacheId == cacheId)
                iter.remove();
        }
    }

    /**
     * @param cacheId Cache ID to remove handlers for.
     * @param type Message type.
     */
    public void removeHandler(int cacheId, Class<? extends GridCacheMessage> type) {
        clsHandlers.remove(new ListenerKey(cacheId, type));
    }

    /**
     * @param msgCls Message class to check.
     * @return Message index.
     */
    private int messageIndex(Class<?> msgCls) {
        try {
            Integer msgIdx = U.field(msgCls, GridCacheMessage.CACHE_MSG_INDEX_FIELD_NAME);

            if (msgIdx == null || msgIdx < 0)
                return -1;

            return msgIdx;
        }
        catch (IgniteCheckedException ignored) {
            return -1;
        }
    }

    /**
     * Adds ordered message handler.
     *
     * @param topic Topic.
     * @param c Handler.
     */
    @SuppressWarnings({"unchecked"})
    public void addOrderedHandler(Object topic, IgniteBiInClosure<UUID, ? extends GridCacheMessage> c) {
        IgniteLogger log0 = log;

        if (orderedHandlers.putIfAbsent(topic, c) == null) {
            cctx.gridIO().addMessageListener(topic, new OrderedMessageListener(
                (IgniteBiInClosure<UUID, GridCacheMessage>)c));

            if (log0 != null && log0.isTraceEnabled())
                log0.trace("Registered ordered cache communication handler [topic=" + topic + ", handler=" + c + ']');
        }
        else if (log0 != null)
            U.warn(log0, "Failed to register ordered cache communication handler because it is already " +
                "registered for this topic [topic=" + topic + ", handler=" + c + ']');
    }

    /**
     * Removed ordered message handler.
     *
     * @param topic Topic.
     */
    public void removeOrderedHandler(Object topic) {
        if (orderedHandlers.remove(topic) != null) {
            cctx.gridIO().removeMessageListener(topic);

            if (log != null && log.isDebugEnabled())
                log.debug("Unregistered ordered cache communication handler for topic:" + topic);
        }
        else if (log != null)
            U.warn(log, "Failed to unregister ordered cache communication handler because it was not found " +
                "for topic: " + topic);
    }

    /**
     * @param nodeId Sender node ID.
     * @param cacheMsg Message.
     */
    @SuppressWarnings({"ErrorNotRethrown", "unchecked"})
    private void unmarshall(UUID nodeId, GridCacheMessage cacheMsg) {
        if (cctx.localNodeId().equals(nodeId))
            return;

        GridDeploymentInfo bean = cacheMsg.deployInfo();

        if (bean != null) {
            assert depEnabled : "Received deployment info while peer class loading is disabled [nodeId=" + nodeId +
                ", msg=" + cacheMsg + ']';

            cctx.deploy().p2pContext(nodeId, bean.classLoaderId(), bean.userVersion(),
                bean.deployMode(), bean.participants(), bean.localDeploymentOwner());

            if (log.isDebugEnabled())
                log.debug("Set P2P context [senderId=" + nodeId + ", msg=" + cacheMsg + ']');
        }

        try {
            cacheMsg.finishUnmarshal(cctx, cctx.deploy().globalLoader());
        }
        catch (IgniteCheckedException e) {
            cacheMsg.onClassError(e);
        }
        catch (BinaryObjectException e) {
            cacheMsg.onClassError(new IgniteCheckedException(e));
        }
        catch (Error e) {
            if (cacheMsg.ignoreClassErrors() && X.hasCause(e, NoClassDefFoundError.class,
                UnsupportedClassVersionError.class))
                cacheMsg.onClassError(new IgniteCheckedException("Failed to load class during unmarshalling: " + e, e));
            else
                throw e;
        }
    }

    /** {@inheritDoc} */
    @Override public void printMemoryStats() {
        X.println(">>> ");
        X.println(">>> Cache IO manager memory stats [grid=" + cctx.gridName() + ']');
        X.println(">>>   clsHandlersSize: " + clsHandlers.size());
        X.println(">>>   orderedHandlersSize: " + orderedHandlers.size());
    }

    /**
     * Ordered message listener.
     */
    private class OrderedMessageListener implements GridMessageListener {
        /** */
        private final IgniteBiInClosure<UUID, GridCacheMessage> c;

        /**
         * @param c Handler closure.
         */
        OrderedMessageListener(IgniteBiInClosure<UUID, GridCacheMessage> c) {
            this.c = c;
        }

        /** {@inheritDoc} */
        @SuppressWarnings({"CatchGenericClass", "unchecked"})
        @Override public void onMessage(final UUID nodeId, Object msg) {
            if (log.isDebugEnabled())
                log.debug("Received cache ordered message [nodeId=" + nodeId + ", msg=" + msg + ']');

            final GridCacheMessage cacheMsg = (GridCacheMessage)msg;

            onMessage0(nodeId, cacheMsg, c);
        }
    }

    /**
     *
     */
    private static class ListenerKey {
        /** Cache ID. */
        private int cacheId;

        /** Message class. */
        private Class<? extends GridCacheMessage> msgCls;

        /**
         * @param cacheId Cache ID.
         * @param msgCls Message class.
         */
        private ListenerKey(int cacheId, Class<? extends GridCacheMessage> msgCls) {
            this.cacheId = cacheId;
            this.msgCls = msgCls;
        }

        /** {@inheritDoc} */
        @Override public boolean equals(Object o) {
            if (this == o)
                return true;

            if (!(o instanceof ListenerKey))
                return false;

            ListenerKey that = (ListenerKey)o;

            return cacheId == that.cacheId && msgCls.equals(that.msgCls);
        }

        /** {@inheritDoc} */
        @Override public int hashCode() {
            int res = cacheId;

            res = 31 * res + msgCls.hashCode();

            return res;
        }
    }
}<|MERGE_RESOLUTION|>--- conflicted
+++ resolved
@@ -50,11 +50,7 @@
 import org.apache.ignite.internal.processors.cache.distributed.dht.atomic.GridNearAtomicFullUpdateRequest;
 import org.apache.ignite.internal.processors.cache.distributed.dht.atomic.GridNearAtomicSingleUpdateFilterRequest;
 import org.apache.ignite.internal.processors.cache.distributed.dht.atomic.GridNearAtomicSingleUpdateRequest;
-<<<<<<< HEAD
-import org.apache.ignite.internal.processors.cache.distributed.dht.atomic.GridNearAtomicSingleUpdateTransformRequest;
-=======
 import org.apache.ignite.internal.processors.cache.distributed.dht.atomic.GridNearAtomicSingleUpdateInvokeRequest;
->>>>>>> 48af5a84
 import org.apache.ignite.internal.processors.cache.distributed.dht.atomic.GridNearAtomicUpdateRequest;
 import org.apache.ignite.internal.processors.cache.distributed.dht.atomic.GridNearAtomicUpdateResponse;
 import org.apache.ignite.internal.processors.cache.distributed.dht.preloader.GridDhtForceKeysRequest;
@@ -764,11 +760,7 @@
             break;
 
             case 126: {
-<<<<<<< HEAD
-                GridNearAtomicSingleUpdateTransformRequest req = (GridNearAtomicSingleUpdateTransformRequest)msg;
-=======
                 GridNearAtomicSingleUpdateInvokeRequest req = (GridNearAtomicSingleUpdateInvokeRequest)msg;
->>>>>>> 48af5a84
 
                 GridNearAtomicUpdateResponse res = new GridNearAtomicUpdateResponse(
                     ctx.cacheId(),
