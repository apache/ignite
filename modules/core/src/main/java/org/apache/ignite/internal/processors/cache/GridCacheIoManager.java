/*
 * Licensed to the Apache Software Foundation (ASF) under one or more
 * contributor license agreements.  See the NOTICE file distributed with
 * this work for additional information regarding copyright ownership.
 * The ASF licenses this file to You under the Apache License, Version 2.0
 * (the "License"); you may not use this file except in compliance with
 * the License.  You may obtain a copy of the License at
 *
 *      http://www.apache.org/licenses/LICENSE-2.0
 *
 * Unless required by applicable law or agreed to in writing, software
 * distributed under the License is distributed on an "AS IS" BASIS,
 * WITHOUT WARRANTIES OR CONDITIONS OF ANY KIND, either express or implied.
 * See the License for the specific language governing permissions and
 * limitations under the License.
 */

package org.apache.ignite.internal.processors.cache;

<<<<<<< HEAD
=======
import java.util.Arrays;
import java.util.Collection;
import java.util.HashMap;
import java.util.Iterator;
import java.util.Map;
import java.util.UUID;
import java.util.concurrent.ConcurrentMap;
import java.util.concurrent.TimeUnit;
import java.util.concurrent.atomic.AtomicLong;
>>>>>>> f2f82f09
import org.apache.ignite.IgniteCheckedException;
import org.apache.ignite.IgniteException;
import org.apache.ignite.IgniteLogger;
import org.apache.ignite.binary.BinaryObjectException;
import org.apache.ignite.cluster.ClusterNode;
import org.apache.ignite.events.UnhandledExceptionEvent;
import org.apache.ignite.internal.GridKernalContext;
import org.apache.ignite.internal.IgniteInternalFuture;
import org.apache.ignite.internal.cluster.ClusterTopologyCheckedException;
import org.apache.ignite.internal.managers.communication.GridMessageListener;
import org.apache.ignite.internal.managers.deployment.GridDeploymentInfo;
import org.apache.ignite.internal.processors.affinity.AffinityTopologyVersion;
import org.apache.ignite.internal.processors.cache.distributed.dht.*;
import org.apache.ignite.internal.processors.cache.distributed.dht.atomic.GridDhtAtomicUpdateRequest;
import org.apache.ignite.internal.processors.cache.distributed.dht.atomic.GridDhtAtomicUpdateResponse;
import org.apache.ignite.internal.processors.cache.distributed.dht.atomic.GridNearAtomicUpdateRequest;
import org.apache.ignite.internal.processors.cache.distributed.dht.atomic.GridNearAtomicUpdateResponse;
import org.apache.ignite.internal.processors.cache.distributed.dht.preloader.GridDhtForceKeysRequest;
import org.apache.ignite.internal.processors.cache.distributed.dht.preloader.GridDhtForceKeysResponse;
import org.apache.ignite.internal.processors.cache.distributed.near.*;
import org.apache.ignite.internal.processors.cache.query.GridCacheQueryRequest;
import org.apache.ignite.internal.processors.cache.query.GridCacheQueryResponse;
import org.apache.ignite.internal.processors.cache.transactions.IgniteTxState;
import org.apache.ignite.internal.processors.cache.transactions.IgniteTxStateAware;
import org.apache.ignite.internal.processors.cache.version.GridCacheVersion;
import org.apache.ignite.internal.util.F0;
import org.apache.ignite.internal.util.GridLeanSet;
import org.apache.ignite.internal.util.GridSpinReadWriteLock;
import org.apache.ignite.internal.util.typedef.CI1;
import org.apache.ignite.internal.util.typedef.F;
import org.apache.ignite.internal.util.typedef.P1;
import org.apache.ignite.internal.util.typedef.X;
import org.apache.ignite.internal.util.typedef.internal.CU;
import org.apache.ignite.internal.util.typedef.internal.U;
import org.apache.ignite.lang.IgniteBiInClosure;
import org.apache.ignite.lang.IgnitePredicate;
import org.apache.ignite.lang.IgniteUuid;
import org.jetbrains.annotations.Nullable;
import org.jsr166.ConcurrentHashMap8;

import java.util.*;
import java.util.concurrent.ConcurrentMap;
import java.util.concurrent.TimeUnit;
import java.util.concurrent.atomic.AtomicLong;

import static org.apache.ignite.events.EventType.EVT_UNHANDLED_EXCEPTION;
import static org.apache.ignite.internal.GridTopic.TOPIC_CACHE;

/**
 * Cache communication manager.
 */
public class GridCacheIoManager extends GridCacheSharedManagerAdapter {
    /** Communication topic prefix for distributed queries. */
    private static final String QUERY_TOPIC_PREFIX = "QUERY";

    /** Message ID generator. */
    private static final AtomicLong idGen = new AtomicLong();

    /** Delay in milliseconds between retries. */
    private long retryDelay;

    /** Number of retries using to send messages. */
    private int retryCnt;

    /** Indexed class handlers. */
    private volatile Map<Integer, IgniteBiInClosure[]> idxClsHandlers = new HashMap<>();

    /** Handler registry. */
    private ConcurrentMap<ListenerKey, IgniteBiInClosure<UUID, GridCacheMessage>>
        clsHandlers = new ConcurrentHashMap8<>();

    /** Ordered handler registry. */
    private ConcurrentMap<Object, IgniteBiInClosure<UUID, ? extends GridCacheMessage>> orderedHandlers =
        new ConcurrentHashMap8<>();

    /** Stopping flag. */
    private boolean stopping;

    /** Mutex. */
    private final GridSpinReadWriteLock rw = new GridSpinReadWriteLock();

    /** Deployment enabled. */
    private boolean depEnabled;

    /** Message listener. */
    private GridMessageListener lsnr = new GridMessageListener() {
        @Override public void onMessage(final UUID nodeId, final Object msg) {
            if (log.isDebugEnabled())
                log.debug("Received unordered cache communication message [nodeId=" + nodeId +
                    ", locId=" + cctx.localNodeId() + ", msg=" + msg + ']');

            final GridCacheMessage cacheMsg = (GridCacheMessage)msg;

            IgniteInternalFuture<?> fut = null;

            if (cacheMsg.partitionExchangeMessage()) {
                if (cacheMsg instanceof GridDhtAffinityAssignmentRequest) {
                    assert cacheMsg.topologyVersion() != null : cacheMsg;

                    AffinityTopologyVersion startTopVer = new AffinityTopologyVersion(cctx.localNode().order());

                    DynamicCacheDescriptor cacheDesc = cctx.cache().cacheDescriptor(cacheMsg.cacheId());

                    if (cacheDesc != null) {
                        if (cacheDesc.startTopologyVersion() != null)
                            startTopVer = cacheDesc.startTopologyVersion();
                        else if (cacheDesc.receivedFromStartVersion() != null)
                            startTopVer = cacheDesc.receivedFromStartVersion();
                    }

                    // Need to wait for exchange to avoid race between cache start and affinity request.
                    fut = cctx.exchange().affinityReadyFuture(startTopVer);

                    if (fut != null && !fut.isDone()) {
                        if (log.isDebugEnabled()) {
                            log.debug("Wait for exchange before processing message [msg=" + msg +
                                ", node=" + nodeId +
                                ", waitVer=" + startTopVer +
                                ", cacheDesc=" + cacheDesc + ']');
                        }

                        fut.listen(new CI1<IgniteInternalFuture<?>>() {
                            @Override public void apply(IgniteInternalFuture<?> fut) {
                                cctx.kernalContext().closure().runLocalSafe(new Runnable() {
                                    @Override public void run() {
                                        handleMessage(nodeId, cacheMsg);
                                    }
                                });
                            }
                        });

                        return;
                    }
                }

                long locTopVer = cctx.discovery().topologyVersion();
                long rmtTopVer = cacheMsg.topologyVersion().topologyVersion();

                if (locTopVer < rmtTopVer) {
                    if (log.isDebugEnabled())
                        log.debug("Received message has higher topology version [msg=" + msg +
                            ", locTopVer=" + locTopVer + ", rmtTopVer=" + rmtTopVer + ']');

                    fut = cctx.discovery().topologyFuture(rmtTopVer);
                }
            }
            else {
                AffinityTopologyVersion locAffVer = cctx.exchange().readyAffinityVersion();
                AffinityTopologyVersion rmtAffVer = cacheMsg.topologyVersion();

                if (locAffVer.compareTo(rmtAffVer) < 0) {
                    IgniteLogger log = cacheMsg.messageLogger(cctx);

                    if (log.isDebugEnabled()) {
                        StringBuilder msg0 = new StringBuilder("Received message has higher affinity topology version [");

                        appendMessageInfo(cacheMsg, nodeId, msg0);

                        msg0.append(", locTopVer=").append(locAffVer).
                            append(", rmtTopVer=").append(rmtAffVer).
                            append(']');

                        log.debug(msg0.toString());
                    }

                    fut = cctx.exchange().affinityReadyFuture(rmtAffVer);
                }
            }

            if (fut != null && !fut.isDone()) {
                fut.listen(new CI1<IgniteInternalFuture<?>>() {
                    @Override public void apply(IgniteInternalFuture<?> t) {
                        cctx.kernalContext().closure().runLocalSafe(new Runnable() {
                            @Override public void run() {
                                IgniteLogger log = cacheMsg.messageLogger(cctx);

                                if (log.isDebugEnabled()) {
                                    StringBuilder msg0 = new StringBuilder("Process cache message after wait for " +
                                        "affinity topology version [");

                                    appendMessageInfo(cacheMsg, nodeId, msg0).append(']');

                                    log.debug(msg0.toString());
                                }

                                handleMessage(nodeId, cacheMsg);
                            }
                        });
                    }
                });

                return;
            }

            handleMessage(nodeId, cacheMsg);
        }
    };

    /**
     * @param nodeId Sender node ID.
     * @param cacheMsg Message.
     */
    @SuppressWarnings("unchecked")
    private void handleMessage(UUID nodeId, GridCacheMessage cacheMsg) {
        int msgIdx = cacheMsg.lookupIndex();

        IgniteBiInClosure<UUID, GridCacheMessage> c = null;

        if (msgIdx >= 0) {
            Map<Integer, IgniteBiInClosure[]> idxClsHandlers0 = idxClsHandlers;

            IgniteBiInClosure[] cacheClsHandlers = idxClsHandlers0.get(cacheMsg.cacheId());

            if (cacheClsHandlers != null)
                c = cacheClsHandlers[msgIdx];
        }

        if (c == null)
            c = clsHandlers.get(new ListenerKey(cacheMsg.cacheId(), cacheMsg.getClass()));

        if (c == null) {
            IgniteLogger log = cacheMsg.messageLogger(cctx);

            StringBuilder msg0 = new StringBuilder("Received message without registered handler (will ignore) [");

            appendMessageInfo(cacheMsg, nodeId, msg0);

            msg0.append(", locTopVer=").append(cctx.exchange().readyAffinityVersion()).
                append(", msgTopVer=").append(cacheMsg.topologyVersion()).
                append(", cacheDesc=").append(cctx.cache().cacheDescriptor(cacheMsg.cacheId())).
                append(']');

            msg0.append(U.nl()).append("Registered listeners:");

            Map<Integer, IgniteBiInClosure[]> idxClsHandlers0 = idxClsHandlers;

            for (Map.Entry<Integer, IgniteBiInClosure[]> e : idxClsHandlers0.entrySet())
                msg0.append(U.nl()).append(e.getKey()).append("=").append(Arrays.toString(e.getValue()));

            if (cctx.kernalContext().isStopping()) {
                if (log.isDebugEnabled())
                    log.debug(msg0.toString());
            }
            else
                U.error(log, msg0.toString());

            return;
        }

        onMessage0(nodeId, cacheMsg, c);
    }

    /** {@inheritDoc} */
    @Override public void start0() throws IgniteCheckedException {
        retryDelay = cctx.gridConfig().getNetworkSendRetryDelay();
        retryCnt = cctx.gridConfig().getNetworkSendRetryCount();

        depEnabled = cctx.gridDeploy().enabled();

        cctx.gridIO().addMessageListener(TOPIC_CACHE, lsnr);
    }

    /** {@inheritDoc} */
    @SuppressWarnings("BusyWait")
    @Override protected void onKernalStop0(boolean cancel) {
        cctx.gridIO().removeMessageListener(TOPIC_CACHE);

        for (Object ordTopic : orderedHandlers.keySet())
            cctx.gridIO().removeMessageListener(ordTopic);

        boolean interrupted = false;

        // Busy wait is intentional.
        while (true) {
            try {
                if (rw.tryWriteLock(200, TimeUnit.MILLISECONDS))
                    break;
                else
                    Thread.sleep(200);
            }
            catch (InterruptedException ignore) {
                // Preserve interrupt status & ignore.
                // Note that interrupted flag is cleared.
                interrupted = true;
            }
        }

        if (interrupted)
            Thread.currentThread().interrupt();

        try {
            stopping = true;
        }
        finally {
            rw.writeUnlock();
        }
    }

    /**
     * @param nodeId Node ID.
     * @param cacheMsg Cache message.
     * @param c Handler closure.
     */
    @SuppressWarnings({"unchecked", "ConstantConditions", "ThrowableResultOfMethodCallIgnored"})
    private void onMessage0(final UUID nodeId, final GridCacheMessage cacheMsg,
        final IgniteBiInClosure<UUID, GridCacheMessage> c) {
        rw.readLock();

        try {
            if (stopping) {
                if (log.isDebugEnabled())
                    log.debug("Received cache communication message while stopping (will ignore) [nodeId=" +
                        nodeId + ", msg=" + cacheMsg + ']');

                return;
            }

            if (depEnabled)
                cctx.deploy().ignoreOwnership(true);

            unmarshall(nodeId, cacheMsg);

            if (cacheMsg.classError() != null)
                processFailedMessage(nodeId, cacheMsg, c);
            else
                processMessage(nodeId, cacheMsg, c);
        }
        catch (Throwable e) {
            U.error(log, "Failed to process message [senderId=" + nodeId + ", messageType=" + cacheMsg.getClass() + ']', e);

            if (e instanceof Error)
                throw (Error)e;
        }
        finally {
            if (depEnabled)
                cctx.deploy().ignoreOwnership(false);

            rw.readUnlock();
        }
    }

    /**
     * Sends response on failed message.
     *
     * @param nodeId node id.
     * @param res response.
     * @param cctx shared context.
     * @param plc grid io policy.
     */
    private void sendResponseOnFailedMessage(UUID nodeId, GridCacheMessage res, GridCacheSharedContext cctx,
        byte plc) {
        try {
            cctx.io().send(nodeId, res, plc);
        }
        catch (IgniteCheckedException e) {
            U.error(log, "Failed to send response to node (is node still alive?) [nodeId=" + nodeId +
                ",res=" + res + ']', e);
        }
    }


    /**
     * @param cacheMsg Cache message.
     * @param nodeId Node ID.
     * @param builder Message builder.
     * @return Message builder.
     */
    private StringBuilder appendMessageInfo(GridCacheMessage cacheMsg, UUID nodeId, StringBuilder builder) {
        if (txId(cacheMsg) != null) {
            builder.append("txId=").append(txId(cacheMsg)).
                append(", dhtTxId=").append(dhtTxId(cacheMsg)).
                append(", msg=").append(cacheMsg);
        }
        else if (atomicFututeId(cacheMsg) != null) {
            builder.append("futId=").append(atomicFututeId(cacheMsg)).
                append(", writeVer=").append(atomicWriteVersion(cacheMsg)).
                append(", msg=").append(cacheMsg);
        }
        else
            builder.append("msg=").append(cacheMsg);

        builder.append(", node=").append(nodeId);

        return builder;
    }

    /**
     * @param cacheMsg Cache message.
     * @return Transaction ID if applicable for message.
     */
    @Nullable private GridCacheVersion txId(GridCacheMessage cacheMsg) {
        if (cacheMsg instanceof GridDhtTxPrepareRequest)
            return ((GridDhtTxPrepareRequest)cacheMsg).nearXidVersion();
        else if (cacheMsg instanceof GridNearTxPrepareRequest)
            return ((GridNearTxPrepareRequest)cacheMsg).version();
        else if (cacheMsg instanceof GridNearTxPrepareResponse)
            return ((GridNearTxPrepareResponse)cacheMsg).version();
        else if (cacheMsg instanceof GridNearTxFinishRequest)
            return ((GridNearTxFinishRequest)cacheMsg).version();
        else if (cacheMsg instanceof GridNearTxFinishResponse)
            return ((GridNearTxFinishResponse)cacheMsg).xid();

        return null;
    }

    /**
     * @param cacheMsg Cache message.
     * @return Transaction ID if applicable for message.
     */
    @Nullable private GridCacheVersion dhtTxId(GridCacheMessage cacheMsg) {
        if (cacheMsg instanceof GridDhtTxPrepareRequest)
            return ((GridDhtTxPrepareRequest)cacheMsg).version();
        else if (cacheMsg instanceof GridDhtTxPrepareResponse)
            return ((GridDhtTxPrepareResponse)cacheMsg).version();
        else if (cacheMsg instanceof GridDhtTxFinishRequest)
            return ((GridDhtTxFinishRequest)cacheMsg).version();
        else if (cacheMsg instanceof GridDhtTxFinishResponse)
            return ((GridDhtTxFinishResponse)cacheMsg).xid();

        return null;
    }

    /**
     * @param cacheMsg Cache message.
     * @return Atomic future ID if applicable for message.
     */
    @Nullable private GridCacheVersion atomicFututeId(GridCacheMessage cacheMsg) {
        if (cacheMsg instanceof GridNearAtomicUpdateRequest)
            return ((GridNearAtomicUpdateRequest)cacheMsg).futureVersion();
        else if (cacheMsg instanceof GridNearAtomicUpdateResponse)
            return ((GridNearAtomicUpdateResponse) cacheMsg).futureVersion();
        else if (cacheMsg instanceof GridDhtAtomicUpdateRequest)
            return ((GridDhtAtomicUpdateRequest)cacheMsg).futureVersion();
        else if (cacheMsg instanceof GridDhtAtomicUpdateResponse)
            return ((GridDhtAtomicUpdateResponse) cacheMsg).futureVersion();

        return null;
    }


    /**
     * @param cacheMsg Cache message.
     * @return Atomic future ID if applicable for message.
     */
    @Nullable private GridCacheVersion atomicWriteVersion(GridCacheMessage cacheMsg) {
        if (cacheMsg instanceof GridNearAtomicUpdateRequest)
            return ((GridNearAtomicUpdateRequest)cacheMsg).updateVersion();
        else if (cacheMsg instanceof GridDhtAtomicUpdateRequest)
            return ((GridDhtAtomicUpdateRequest)cacheMsg).writeVersion();

        return null;
    }

    /**
     * Processes failed messages.
     *
     * @param nodeId Node ID.
     * @param msg Message.
     * @throws IgniteCheckedException If failed.
     */
    private void processFailedMessage(UUID nodeId, GridCacheMessage msg, IgniteBiInClosure<UUID, GridCacheMessage> c)
        throws IgniteCheckedException {
        GridCacheContext ctx = cctx.cacheContext(msg.cacheId());

        switch (msg.directType()) {
            case 14: {
                GridCacheEvictionRequest req = (GridCacheEvictionRequest)msg;

                GridCacheEvictionResponse res = new GridCacheEvictionResponse(
                    ctx.cacheId(),
                    req.futureId(),
                    req.classError() != null
                );

                sendResponseOnFailedMessage(nodeId, res, cctx, ctx.ioPolicy());
            }

            break;

            case 30: {
                GridDhtLockRequest req = (GridDhtLockRequest)msg;

                GridDhtLockResponse res = new GridDhtLockResponse(
                    ctx.cacheId(),
                    req.version(),
                    req.futureId(),
                    req.miniId(),
                    0,
                    ctx.deploymentEnabled());

                sendResponseOnFailedMessage(nodeId, res, cctx, ctx.ioPolicy());
            }

            break;

            case 34: {
                GridDhtTxPrepareRequest req = (GridDhtTxPrepareRequest)msg;

                GridDhtTxPrepareResponse res = new GridDhtTxPrepareResponse(
                    req.version(),
                    req.futureId(),
                    req.miniId(),
                    req.deployInfo() != null);

                res.error(req.classError());

                sendResponseOnFailedMessage(nodeId, res, cctx, req.policy());
            }

            break;

            case 38: {
                GridDhtAtomicUpdateRequest req = (GridDhtAtomicUpdateRequest)msg;

                GridDhtAtomicUpdateResponse res = new GridDhtAtomicUpdateResponse(
                    ctx.cacheId(),
                    req.futureVersion(),
                    ctx.deploymentEnabled());

                res.onError(req.classError());

                sendResponseOnFailedMessage(nodeId, res, cctx, ctx.ioPolicy());
            }

            break;

            case 40: {
                GridNearAtomicUpdateRequest req = (GridNearAtomicUpdateRequest)msg;

                GridNearAtomicUpdateResponse res = new GridNearAtomicUpdateResponse(
                    ctx.cacheId(),
                    nodeId,
                    req.futureVersion(),
                    ctx.deploymentEnabled());

                res.error(req.classError());

                sendResponseOnFailedMessage(nodeId, res, cctx, ctx.ioPolicy());
            }

            break;

            case 42: {
                GridDhtForceKeysRequest req = (GridDhtForceKeysRequest)msg;

                GridDhtForceKeysResponse res = new GridDhtForceKeysResponse(
                    ctx.cacheId(),
                    req.futureId(),
                    req.miniId(),
                    ctx.deploymentEnabled()
                );

                res.error(req.classError());

                sendResponseOnFailedMessage(nodeId, res, cctx, ctx.ioPolicy());
            }

            break;

            case 45: {
                processMessage(nodeId, msg, c);// Will be handled by Rebalance Demander.
            }

            break;

            case 49: {
                GridNearGetRequest req = (GridNearGetRequest)msg;

                GridNearGetResponse res = new GridNearGetResponse(
                    ctx.cacheId(),
                    req.futureId(),
                    req.miniId(),
                    req.version(),
                    req.deployInfo() != null);

                res.error(req.classError());

                sendResponseOnFailedMessage(nodeId, res, cctx, ctx.ioPolicy());
            }

            break;

            case 50: {
                GridNearGetResponse res = (GridNearGetResponse)msg;

                CacheGetFuture fut = (CacheGetFuture)ctx.mvcc().future(res.futureId());

                if (fut == null) {
                    if (log.isDebugEnabled())
                        log.debug("Failed to find future for get response [sender=" + nodeId + ", res=" + res + ']');

                    return;
                }

                res.error(res.classError());

                fut.onResult(nodeId, res);
            }

            break;

            case 51: {
                GridNearLockRequest req = (GridNearLockRequest)msg;

                GridNearLockResponse res = new GridNearLockResponse(
                    ctx.cacheId(),
                    req.version(),
                    req.futureId(),
                    req.miniId(),
                    false,
                    0,
                    req.classError(),
                    null,
                    ctx.deploymentEnabled());

                sendResponseOnFailedMessage(nodeId, res, cctx, ctx.ioPolicy());
            }

            break;

            case 55: {
                GridNearTxPrepareRequest req = (GridNearTxPrepareRequest)msg;

                GridNearTxPrepareResponse res = new GridNearTxPrepareResponse(
                    req.version(),
                    req.futureId(),
                    req.miniId(),
                    req.version(),
                    req.version(),
                    null,
                    null,
                    null,
                    req.deployInfo() != null);

                res.error(req.classError());

                sendResponseOnFailedMessage(nodeId, res, cctx, req.policy());
            }

            break;

            case 58: {
                GridCacheQueryRequest req = (GridCacheQueryRequest)msg;

                GridCacheQueryResponse res = new GridCacheQueryResponse(
                    req.cacheId(),
                    req.id(),
                    req.classError(),
                    cctx.deploymentEnabled());

                cctx.io().sendOrderedMessage(
                    ctx.node(nodeId),
                    TOPIC_CACHE.topic(QUERY_TOPIC_PREFIX, nodeId, req.id()),
                    res,
                    ctx.ioPolicy(),
                    Long.MAX_VALUE);
            }

            break;

            case 114: {
                processMessage(nodeId, msg, c);// Will be handled by Rebalance Demander.
            }

            break;

            case 116: {
                GridNearSingleGetRequest req = (GridNearSingleGetRequest)msg;

                GridNearSingleGetResponse res = new GridNearSingleGetResponse(
                    ctx.cacheId(),
                    req.futureId(),
                    req.topologyVersion(),
                    null,
                    false,
                    req.deployInfo() != null);

                res.error(req.classError());

                sendResponseOnFailedMessage(nodeId, res, cctx, ctx.ioPolicy());
            }

            break;

            case 117: {
                GridNearSingleGetResponse res = (GridNearSingleGetResponse)msg;

                GridPartitionedSingleGetFuture fut = (GridPartitionedSingleGetFuture)ctx.mvcc()
                    .future(new IgniteUuid(IgniteUuid.VM_ID, res.futureId()));

                if (fut == null) {
                    if (log.isDebugEnabled())
                        log.debug("Failed to find future for get response [sender=" + nodeId + ", res=" + res + ']');

                    return;
                }

                res.error(res.classError());

                fut.onResult(nodeId, res);
            }

            break;

            default: {
                String shortMsg = "Failed to send response to node. Unsupported direct type [message=" + msg + "]";

                throw new IgniteCheckedException(shortMsg, msg.classError());
            }
        }
    }

    /**
     * @param ctx Grid cache context.
     * @param shortMsg Short message.
     * @param ex Original Exception.
     */
    public static void registerUnhandledException(GridCacheContext ctx, String shortMsg, IgniteCheckedException ex) {
        ClusterNode node = ctx.discovery().localNode();

        UnhandledExceptionEvent evt = new UnhandledExceptionEvent(node, shortMsg, ex, EVT_UNHANDLED_EXCEPTION);

        GridKernalContext cont = ctx.kernalContext();

        cont.exceptionRegistry().onException(shortMsg, ex);

        cont.event().record(evt);
    }

    /**
     * @param nodeId Node ID.
     * @param msg Message.
     * @param c Closure.
     */
    private void processMessage(UUID nodeId, GridCacheMessage msg, IgniteBiInClosure<UUID, GridCacheMessage> c) {
        try {
            // We will not end up with storing a bunch of new UUIDs
            // in each cache entry, since node ID is stored in NIO session
            // on handshake.
            c.apply(nodeId, msg);

            if (log.isDebugEnabled())
                log.debug("Finished processing cache communication message [nodeId=" + nodeId + ", msg=" + msg + ']');
        }
        catch (Throwable e) {
            U.error(log, "Failed processing message [senderId=" + nodeId + ", msg=" + msg + ']', e);

            if (e instanceof Error)
                throw e;
        }
        finally {
            // Reset thread local context.
            cctx.tm().resetContext();
            cctx.mvcc().contextReset();

            // Unwind eviction notifications.
            if (msg instanceof IgniteTxStateAware) {
                IgniteTxState txState = ((IgniteTxStateAware)msg).txState();

                if (txState != null)
                    txState.unwindEvicts(cctx);
            }
            else {
                GridCacheContext ctx = cctx.cacheContext(msg.cacheId());

                if (ctx != null)
                    CU.unwindEvicts(ctx);
            }
        }
    }

    /**
     * Pre-processes message prior to send.
     *
     * @param msg Message to send.
     * @param destNodeId Destination node ID.
     * @return {@code True} if should send message.
     * @throws IgniteCheckedException If failed.
     */
    private boolean onSend(GridCacheMessage msg, @Nullable UUID destNodeId) throws IgniteCheckedException {
        if (msg.error() != null && cctx.kernalContext().isStopping())
            return false;

        if (msg.messageId() < 0)
            // Generate and set message ID.
            msg.messageId(idGen.incrementAndGet());

        if (destNodeId == null || !cctx.localNodeId().equals(destNodeId)) {
            msg.prepareMarshal(cctx);

            if (msg instanceof GridCacheDeployable && msg.addDeploymentInfo())
                cctx.deploy().prepare((GridCacheDeployable)msg);
        }

        return true;
    }

    /**
     * Sends communication message.
     *
     * @param node Node to send the message to.
     * @param msg Message to send.
     * @param plc IO policy.
     * @throws IgniteCheckedException If sending failed.
     * @throws ClusterTopologyCheckedException If receiver left.
     */
    @SuppressWarnings("unchecked")
    public void send(ClusterNode node, GridCacheMessage msg, byte plc) throws IgniteCheckedException {
        assert !node.isLocal();

        if (!onSend(msg, node.id()))
            return;

        if (log.isDebugEnabled())
            log.debug("Sending cache message [msg=" + msg + ", node=" + U.toShortString(node) + ']');

        int cnt = 0;

        while (cnt <= retryCnt) {
            try {
                cnt++;

                cctx.gridIO().send(node, TOPIC_CACHE, msg, plc);

                return;
            }
            catch (IgniteCheckedException e) {
                if (!cctx.discovery().alive(node.id()) || !cctx.discovery().pingNode(node.id()))
                    throw new ClusterTopologyCheckedException("Node left grid while sending message to: " + node.id(), e);

                if (cnt == retryCnt || cctx.kernalContext().isStopping())
                    throw e;
                else if (log.isDebugEnabled())
                    log.debug("Failed to send message to node (will retry): " + node.id());
            }

            U.sleep(retryDelay);
        }

        if (log.isDebugEnabled())
            log.debug("Sent cache message [msg=" + msg + ", node=" + U.toShortString(node) + ']');
    }

    /**
     * Sends message and automatically accounts for lefts nodes.
     *
     * @param nodes Nodes to send to.
     * @param msg Message to send.
     * @param plc IO policy.
     * @param fallback Callback for failed nodes.
     * @throws IgniteCheckedException If send failed.
     */
    @SuppressWarnings({"BusyWait", "unchecked"})
    public void safeSend(Collection<? extends ClusterNode> nodes, GridCacheMessage msg, byte plc,
        @Nullable IgnitePredicate<ClusterNode> fallback) throws IgniteCheckedException {
        assert nodes != null;
        assert msg != null;

        if (nodes.isEmpty()) {
            if (log.isDebugEnabled())
                log.debug("Message will not be sent as collection of nodes is empty: " + msg);

            return;
        }

        if (!onSend(msg, null))
            return;

        if (log.isDebugEnabled())
            log.debug("Sending cache message [msg=" + msg + ", nodes=" + U.toShortString(nodes) + ']');

        final Collection<UUID> leftIds = new GridLeanSet<>();

        int cnt = 0;

        while (cnt < retryCnt) {
            try {
                Collection<? extends ClusterNode> nodesView = F.view(nodes, new P1<ClusterNode>() {
                    @Override public boolean apply(ClusterNode e) {
                        return !leftIds.contains(e.id());
                    }
                });

                cctx.gridIO().send(nodesView, TOPIC_CACHE, msg, plc);

                boolean added = false;

                // Even if there is no exception, we still check here, as node could have
                // ignored the message during stopping.
                for (ClusterNode n : nodes) {
                    if (!leftIds.contains(n.id()) && !cctx.discovery().alive(n.id())) {
                        leftIds.add(n.id());

                        if (fallback != null && !fallback.apply(n))
                            // If fallback signalled to stop.
                            return;

                        added = true;
                    }
                }

                if (added) {
                    if (!F.exist(F.nodeIds(nodes), F0.not(F.contains(leftIds)))) {
                        if (log.isDebugEnabled())
                            log.debug("Message will not be sent because all nodes left topology [msg=" + msg +
                                ", nodes=" + U.toShortString(nodes) + ']');

                        return;
                    }
                }

                break;
            }
            catch (IgniteCheckedException e) {
                boolean added = false;

                for (ClusterNode n : nodes) {
                    if (!leftIds.contains(n.id()) &&
                        (!cctx.discovery().alive(n.id()) || !cctx.discovery().pingNode(n.id()))) {
                        leftIds.add(n.id());

                        if (fallback != null && !fallback.apply(n))
                            // If fallback signalled to stop.
                            return;

                        added = true;
                    }
                }

                if (!added) {
                    cnt++;

                    if (cnt == retryCnt)
                        throw e;

                    U.sleep(retryDelay);
                }

                if (!F.exist(F.nodeIds(nodes), F0.not(F.contains(leftIds)))) {
                    if (log.isDebugEnabled())
                        log.debug("Message will not be sent because all nodes left topology [msg=" + msg + ", nodes=" +
                            U.toShortString(nodes) + ']');

                    return;
                }

                if (log.isDebugEnabled())
                    log.debug("Message send will be retried [msg=" + msg + ", nodes=" + U.toShortString(nodes) +
                        ", leftIds=" + leftIds + ']');
            }
        }

        if (log.isDebugEnabled())
            log.debug("Sent cache message [msg=" + msg + ", nodes=" + U.toShortString(nodes) + ']');
    }

    /**
     * Sends communication message.
     *
     * @param nodeId ID of node to send the message to.
     * @param msg Message to send.
     * @param plc IO policy.
     * @throws IgniteCheckedException If sending failed.
     */
    public void send(UUID nodeId, GridCacheMessage msg, byte plc) throws IgniteCheckedException {
        ClusterNode n = cctx.discovery().node(nodeId);

        if (n == null)
            throw new ClusterTopologyCheckedException("Failed to send message because node left grid [nodeId=" + nodeId +
                ", msg=" + msg + ']');

        send(n, msg, plc);
    }

    /**
     * @param node Destination node.
     * @param topic Topic to send the message to.
     * @param msg Message to send.
     * @param plc IO policy.
     * @param timeout Timeout to keep a message on receiving queue.
     * @throws IgniteCheckedException Thrown in case of any errors.
     */
    public void sendOrderedMessage(ClusterNode node, Object topic, GridCacheMessage msg, byte plc,
        long timeout) throws IgniteCheckedException {
        if (!onSend(msg, node.id()))
            return;

        int cnt = 0;

        while (cnt <= retryCnt) {
            try {
                cnt++;

                cctx.gridIO().sendOrderedMessage(node, topic, msg, plc, timeout, false);

                if (log.isDebugEnabled())
                    log.debug("Sent ordered cache message [topic=" + topic + ", msg=" + msg +
                        ", nodeId=" + node.id() + ']');

                return;
            }
            catch (IgniteCheckedException e) {
                if (cctx.discovery().node(node.id()) == null)
                    throw new ClusterTopologyCheckedException("Node left grid while sending ordered message to: " + node.id(), e);

                if (cnt == retryCnt)
                    throw e;
                else if (log.isDebugEnabled())
                    log.debug("Failed to send message to node (will retry): " + node.id());
            }

            U.sleep(retryDelay);
        }
    }

    /**
     * @return ID that auto-grows based on local counter and counters received from other nodes.
     */
    public long nextIoId() {
        return idGen.incrementAndGet();
    }

    /**
     * Sends message without retries and node ping in case of error.
     *
     * @param node Node to send message to.
     * @param msg Message.
     * @param plc IO policy.
     * @throws IgniteCheckedException If send failed.
     */
    public void sendNoRetry(ClusterNode node,
        GridCacheMessage msg,
        byte plc)
        throws IgniteCheckedException {
        assert node != null;
        assert msg != null;

        if (!onSend(msg, null))
            return;

        try {
            cctx.gridIO().send(node, TOPIC_CACHE, msg, plc);

            if (log.isDebugEnabled())
                log.debug("Sent cache message [msg=" + msg + ", node=" + U.toShortString(node) + ']');
        }
        catch (IgniteCheckedException e) {
            if (!cctx.discovery().alive(node.id()))
                throw new ClusterTopologyCheckedException("Node left grid while sending message to: " + node.id(), e);
            else
                throw e;
        }
    }

    /**
     * Adds message handler.
     *
     * @param cacheId Cache ID.
     * @param type Type of message.
     * @param c Handler.
     */
    @SuppressWarnings({"unchecked"})
    public void addHandler(
        int cacheId,
        Class<? extends GridCacheMessage> type,
        IgniteBiInClosure<UUID, ? extends GridCacheMessage> c) {
        int msgIdx = messageIndex(type);

        if (msgIdx != -1) {
            Map<Integer, IgniteBiInClosure[]> idxClsHandlers0 = idxClsHandlers;

            IgniteBiInClosure[] cacheClsHandlers = idxClsHandlers0.get(cacheId);

            if (cacheClsHandlers == null) {
                cacheClsHandlers = new IgniteBiInClosure[GridCacheMessage.MAX_CACHE_MSG_LOOKUP_INDEX];

                idxClsHandlers0.put(cacheId, cacheClsHandlers);
            }

            if (cacheClsHandlers[msgIdx] != null)
                throw new IgniteException("Duplicate cache message ID found [cacheId=" + cacheId +
                    ", type=" + type + ']');

            cacheClsHandlers[msgIdx] = c;

            idxClsHandlers = idxClsHandlers0;

            return;
        }
        else {
            ListenerKey key = new ListenerKey(cacheId, type);

            if (clsHandlers.putIfAbsent(key,
                (IgniteBiInClosure<UUID, GridCacheMessage>)c) != null)
                assert false : "Handler for class already registered [cacheId=" + cacheId + ", cls=" + type +
                    ", old=" + clsHandlers.get(key) + ", new=" + c + ']';
        }

        IgniteLogger log0 = log;

        if (log0 != null && log0.isTraceEnabled())
            log0.trace(
                "Registered cache communication handler [cacheId=" + cacheId + ", type=" + type +
                    ", msgIdx=" + msgIdx + ", handler=" + c + ']');
    }

    /**
     * @param cacheId Cache ID to remove handlers for.
     */
    public void removeHandlers(int cacheId) {
        assert cacheId != 0;

        idxClsHandlers.remove(cacheId);

        for (Iterator<ListenerKey> iter = clsHandlers.keySet().iterator(); iter.hasNext(); ) {
            ListenerKey key = iter.next();

            if (key.cacheId == cacheId)
                iter.remove();
        }
    }

    /**
     * @param cacheId Cache ID to remove handlers for.
     * @param type Message type.
     */
    public void removeHandler(int cacheId, Class<? extends GridCacheMessage> type) {
        clsHandlers.remove(new ListenerKey(cacheId, type));
    }

    /**
     * @param msgCls Message class to check.
     * @return Message index.
     */
    private int messageIndex(Class<?> msgCls) {
        try {
            Integer msgIdx = U.field(msgCls, GridCacheMessage.CACHE_MSG_INDEX_FIELD_NAME);

            if (msgIdx == null || msgIdx < 0)
                return -1;

            return msgIdx;
        }
        catch (IgniteCheckedException ignored) {
            return -1;
        }
    }

    /**
     * Adds ordered message handler.
     *
     * @param topic Topic.
     * @param c Handler.
     */
    @SuppressWarnings({"unchecked"})
    public void addOrderedHandler(Object topic, IgniteBiInClosure<UUID, ? extends GridCacheMessage> c) {
        IgniteLogger log0 = log;

        if (orderedHandlers.putIfAbsent(topic, c) == null) {
            cctx.gridIO().addMessageListener(topic, new OrderedMessageListener(
                (IgniteBiInClosure<UUID, GridCacheMessage>)c));

            if (log0 != null && log0.isTraceEnabled())
                log0.trace("Registered ordered cache communication handler [topic=" + topic + ", handler=" + c + ']');
        }
        else if (log0 != null)
            U.warn(log0, "Failed to register ordered cache communication handler because it is already " +
                "registered for this topic [topic=" + topic + ", handler=" + c + ']');
    }

    /**
     * Removed ordered message handler.
     *
     * @param topic Topic.
     */
    public void removeOrderedHandler(Object topic) {
        if (orderedHandlers.remove(topic) != null) {
            cctx.gridIO().removeMessageListener(topic);

            if (log != null && log.isDebugEnabled())
                log.debug("Unregistered ordered cache communication handler for topic:" + topic);
        }
        else if (log != null)
            U.warn(log, "Failed to unregister ordered cache communication handler because it was not found " +
                "for topic: " + topic);
    }

    /**
     * @param nodeId Sender node ID.
     * @param cacheMsg Message.
     */
    @SuppressWarnings({"ErrorNotRethrown", "unchecked"})
    private void unmarshall(UUID nodeId, GridCacheMessage cacheMsg) {
        if (cctx.localNodeId().equals(nodeId))
            return;

        GridDeploymentInfo bean = cacheMsg.deployInfo();

        if (bean != null) {
            assert depEnabled : "Received deployment info while peer class loading is disabled [nodeId=" + nodeId +
                ", msg=" + cacheMsg + ']';

            cctx.deploy().p2pContext(nodeId, bean.classLoaderId(), bean.userVersion(),
                bean.deployMode(), bean.participants(), bean.localDeploymentOwner());

            if (log.isDebugEnabled())
                log.debug("Set P2P context [senderId=" + nodeId + ", msg=" + cacheMsg + ']');
        }

        try {
            cacheMsg.finishUnmarshal(cctx, cctx.deploy().globalLoader());
        }
        catch (IgniteCheckedException e) {
            cacheMsg.onClassError(e);
        }
        catch (BinaryObjectException e) {
            cacheMsg.onClassError(new IgniteCheckedException(e));
        }
        catch (Error e) {
            if (cacheMsg.ignoreClassErrors() && X.hasCause(e, NoClassDefFoundError.class,
                UnsupportedClassVersionError.class))
                cacheMsg.onClassError(new IgniteCheckedException("Failed to load class during unmarshalling: " + e, e));
            else
                throw e;
        }
    }

    /** {@inheritDoc} */
    @Override public void printMemoryStats() {
        X.println(">>> ");
        X.println(">>> Cache IO manager memory stats [grid=" + cctx.gridName() + ']');
        X.println(">>>   clsHandlersSize: " + clsHandlers.size());
        X.println(">>>   orderedHandlersSize: " + orderedHandlers.size());
    }

    /**
     * Ordered message listener.
     */
    private class OrderedMessageListener implements GridMessageListener {
        /** */
        private final IgniteBiInClosure<UUID, GridCacheMessage> c;

        /**
         * @param c Handler closure.
         */
        OrderedMessageListener(IgniteBiInClosure<UUID, GridCacheMessage> c) {
            this.c = c;
        }

        /** {@inheritDoc} */
        @SuppressWarnings({"CatchGenericClass", "unchecked"})
        @Override public void onMessage(final UUID nodeId, Object msg) {
            if (log.isDebugEnabled())
                log.debug("Received cache ordered message [nodeId=" + nodeId + ", msg=" + msg + ']');

            final GridCacheMessage cacheMsg = (GridCacheMessage)msg;

            onMessage0(nodeId, cacheMsg, c);
        }
    }

    /**
     *
     */
    private static class ListenerKey {
        /** Cache ID. */
        private int cacheId;

        /** Message class. */
        private Class<? extends GridCacheMessage> msgCls;

        /**
         * @param cacheId Cache ID.
         * @param msgCls Message class.
         */
        private ListenerKey(int cacheId, Class<? extends GridCacheMessage> msgCls) {
            this.cacheId = cacheId;
            this.msgCls = msgCls;
        }

        /** {@inheritDoc} */
        @Override public boolean equals(Object o) {
            if (this == o)
                return true;

            if (!(o instanceof ListenerKey))
                return false;

            ListenerKey that = (ListenerKey)o;

            return cacheId == that.cacheId && msgCls.equals(that.msgCls);
        }

        /** {@inheritDoc} */
        @Override public int hashCode() {
            int res = cacheId;

            res = 31 * res + msgCls.hashCode();

            return res;
        }
    }
}<|MERGE_RESOLUTION|>--- conflicted
+++ resolved
@@ -17,8 +17,6 @@
 
 package org.apache.ignite.internal.processors.cache;
 
-<<<<<<< HEAD
-=======
 import java.util.Arrays;
 import java.util.Collection;
 import java.util.HashMap;
@@ -28,7 +26,6 @@
 import java.util.concurrent.ConcurrentMap;
 import java.util.concurrent.TimeUnit;
 import java.util.concurrent.atomic.AtomicLong;
->>>>>>> f2f82f09
 import org.apache.ignite.IgniteCheckedException;
 import org.apache.ignite.IgniteException;
 import org.apache.ignite.IgniteLogger;
@@ -733,29 +730,10 @@
 
             break;
 
-            default: {
-                String shortMsg = "Failed to send response to node. Unsupported direct type [message=" + msg + "]";
-
-                throw new IgniteCheckedException(shortMsg, msg.classError());
-            }
-        }
-    }
-
-    /**
-     * @param ctx Grid cache context.
-     * @param shortMsg Short message.
-     * @param ex Original Exception.
-     */
-    public static void registerUnhandledException(GridCacheContext ctx, String shortMsg, IgniteCheckedException ex) {
-        ClusterNode node = ctx.discovery().localNode();
-
-        UnhandledExceptionEvent evt = new UnhandledExceptionEvent(node, shortMsg, ex, EVT_UNHANDLED_EXCEPTION);
-
-        GridKernalContext cont = ctx.kernalContext();
-
-        cont.exceptionRegistry().onException(shortMsg, ex);
-
-        cont.event().record(evt);
+            default:
+                throw new IgniteCheckedException("Failed to send response to node. Unsupported direct type [message="
+                    + msg + "]", msg.classError());
+        }
     }
 
     /**
