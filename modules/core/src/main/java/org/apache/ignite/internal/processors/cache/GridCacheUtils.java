/*
 * Licensed to the Apache Software Foundation (ASF) under one or more
 * contributor license agreements.  See the NOTICE file distributed with
 * this work for additional information regarding copyright ownership.
 * The ASF licenses this file to You under the Apache License, Version 2.0
 * (the "License"); you may not use this file except in compliance with
 * the License.  You may obtain a copy of the License at
 *
 *      http://www.apache.org/licenses/LICENSE-2.0
 *
 * Unless required by applicable law or agreed to in writing, software
 * distributed under the License is distributed on an "AS IS" BASIS,
 * WITHOUT WARRANTIES OR CONDITIONS OF ANY KIND, either express or implied.
 * See the License for the specific language governing permissions and
 * limitations under the License.
 */

package org.apache.ignite.internal.processors.cache;

import java.util.ArrayList;
import java.util.Arrays;
import java.util.Collection;
import java.util.Collections;
import java.util.Comparator;
import java.util.HashMap;
import java.util.HashSet;
import java.util.List;
import java.util.Map;
import java.util.Set;
import java.util.UUID;
import java.util.concurrent.Callable;
import java.util.concurrent.ConcurrentHashMap;
import java.util.concurrent.ConcurrentLinkedQueue;
import java.util.concurrent.atomic.AtomicBoolean;
import java.util.concurrent.atomic.LongAdder;
import javax.cache.Cache;
import javax.cache.CacheException;
import javax.cache.configuration.Factory;
import javax.cache.expiry.Duration;
import javax.cache.expiry.ExpiryPolicy;
import javax.cache.integration.CacheLoader;
import javax.cache.integration.CacheWriter;
import javax.cache.integration.CacheWriterException;
import org.apache.ignite.Ignite;
import org.apache.ignite.IgniteCache;
import org.apache.ignite.IgniteCheckedException;
import org.apache.ignite.IgniteException;
import org.apache.ignite.IgniteLogger;
import org.apache.ignite.IgniteSystemProperties;
import org.apache.ignite.cache.CacheKeyConfiguration;
import org.apache.ignite.cache.CachePartialUpdateException;
import org.apache.ignite.cache.CacheServerNotFoundException;
import org.apache.ignite.cache.QueryEntity;
import org.apache.ignite.cache.affinity.rendezvous.RendezvousAffinityFunction;
import org.apache.ignite.cache.store.CacheStoreSessionListener;
import org.apache.ignite.cluster.ClusterNode;
import org.apache.ignite.configuration.CacheConfiguration;
import org.apache.ignite.configuration.DataRegionConfiguration;
import org.apache.ignite.configuration.DataStorageConfiguration;
import org.apache.ignite.configuration.IgniteConfiguration;
import org.apache.ignite.configuration.TransactionConfiguration;
import org.apache.ignite.configuration.WarmUpConfiguration;
import org.apache.ignite.internal.GridKernalContext;
import org.apache.ignite.internal.IgniteClientDisconnectedCheckedException;
import org.apache.ignite.internal.IgniteInternalFuture;
import org.apache.ignite.internal.IgniteNodeAttributes;
import org.apache.ignite.internal.cluster.ClusterGroupEmptyCheckedException;
import org.apache.ignite.internal.cluster.ClusterTopologyCheckedException;
import org.apache.ignite.internal.cluster.ClusterTopologyServerNotFoundException;
import org.apache.ignite.internal.processors.affinity.AffinityTopologyVersion;
import org.apache.ignite.internal.processors.affinity.LocalAffinityFunction;
import org.apache.ignite.internal.processors.cache.distributed.GridDistributedLockCancelledException;
import org.apache.ignite.internal.processors.cache.distributed.dht.GridDhtCacheAdapter;
import org.apache.ignite.internal.processors.cache.distributed.dht.topology.GridDhtInvalidPartitionException;
import org.apache.ignite.internal.processors.cache.distributed.near.GridNearCacheAdapter;
import org.apache.ignite.internal.processors.cache.distributed.near.GridNearTxLocal;
import org.apache.ignite.internal.processors.cache.mvcc.txlog.TxLog;
import org.apache.ignite.internal.processors.cache.persistence.metastorage.MetaStorage;
import org.apache.ignite.internal.processors.cache.transactions.IgniteInternalTx;
import org.apache.ignite.internal.processors.cache.transactions.IgniteTxEntry;
import org.apache.ignite.internal.processors.cache.version.GridCacheVersion;
import org.apache.ignite.internal.processors.cache.warmup.LoadAllWarmUpStrategy;
import org.apache.ignite.internal.processors.cache.warmup.NoOpWarmUpStrategy;
import org.apache.ignite.internal.processors.cache.warmup.WarmUpStrategy;
import org.apache.ignite.internal.processors.cache.warmup.WarmUpStrategySupplier;
import org.apache.ignite.internal.processors.cluster.DiscoveryDataClusterState;
import org.apache.ignite.internal.processors.dr.GridDrType;
import org.apache.ignite.internal.processors.query.QueryUtils;
import org.apache.ignite.internal.processors.query.schema.SchemaOperationException;
import org.apache.ignite.internal.processors.query.schema.operation.SchemaAddQueryEntityOperation;
import org.apache.ignite.internal.transactions.IgniteTxRollbackCheckedException;
import org.apache.ignite.internal.util.lang.GridClosureException;
import org.apache.ignite.internal.util.lang.IgniteInClosureX;
import org.apache.ignite.internal.util.typedef.C1;
import org.apache.ignite.internal.util.typedef.CI1;
import org.apache.ignite.internal.util.typedef.F;
import org.apache.ignite.internal.util.typedef.P1;
import org.apache.ignite.internal.util.typedef.T2;
import org.apache.ignite.internal.util.typedef.X;
import org.apache.ignite.internal.util.typedef.internal.A;
import org.apache.ignite.internal.util.typedef.internal.CU;
import org.apache.ignite.internal.util.typedef.internal.U;
import org.apache.ignite.lang.IgniteBiInClosure;
import org.apache.ignite.lang.IgniteClosure;
import org.apache.ignite.lang.IgniteInClosure;
import org.apache.ignite.lang.IgnitePredicate;
import org.apache.ignite.lang.IgniteReducer;
import org.apache.ignite.lifecycle.LifecycleAware;
import org.apache.ignite.marshaller.jdk.JdkMarshaller;
import org.apache.ignite.plugin.CachePluginConfiguration;
import org.apache.ignite.plugin.security.SecurityException;
import org.apache.ignite.spi.encryption.EncryptionSpi;
import org.apache.ignite.transactions.Transaction;
import org.apache.ignite.transactions.TransactionConcurrency;
import org.apache.ignite.transactions.TransactionIsolation;
import org.apache.ignite.transactions.TransactionRollbackException;
import org.jetbrains.annotations.NotNull;
import org.jetbrains.annotations.Nullable;

import static java.util.Objects.nonNull;
import static org.apache.ignite.IgniteSystemProperties.IGNITE_SKIP_CONFIGURATION_CONSISTENCY_CHECK;
import static org.apache.ignite.cache.CacheMode.LOCAL;
import static org.apache.ignite.cache.CacheMode.PARTITIONED;
import static org.apache.ignite.cache.CacheMode.REPLICATED;
import static org.apache.ignite.cache.CacheRebalanceMode.ASYNC;
import static org.apache.ignite.cache.CacheWriteSynchronizationMode.PRIMARY_SYNC;
import static org.apache.ignite.configuration.CacheConfiguration.DFLT_CACHE_MODE;
import static org.apache.ignite.internal.GridTopic.TOPIC_REPLICATION;
import static org.apache.ignite.internal.processors.cache.GridCacheOperation.READ;

/**
 * Cache utility methods.
 */
public class GridCacheUtils {
    /** Cheat cache ID for debugging and benchmarking purposes. */
    public static final int cheatCacheId;

    /** @see IgniteSystemProperties#IGNITE_TTL_EXPIRE_BATCH_SIZE */
    public static final int DFLT_TTL_EXPIRE_BATCH_SIZE = 5;

    /** Each cache operation removes this amount of entries with expired TTL. */
    private static final int TTL_BATCH_SIZE = IgniteSystemProperties.getInteger(
        IgniteSystemProperties.IGNITE_TTL_EXPIRE_BATCH_SIZE, DFLT_TTL_EXPIRE_BATCH_SIZE);

    /** */
    public static final int UNDEFINED_CACHE_ID = 0;

    /*
     *
     */
    static {
        String cheatCache = System.getProperty("CHEAT_CACHE");

        if (cheatCache != null) {
            cheatCacheId = cheatCache.hashCode();

            if (cheatCacheId == 0)
                throw new RuntimeException();

            System.out.println(">>> Cheat cache ID [id=" + cheatCacheId + ", name=" + cheatCache + ']');
        }
        else
            cheatCacheId = 0;
    }

    /**
     * Quickly checks if passed in cache ID is a "cheat cache ID" set by -DCHEAT_CACHE=user_cache_name
     * and resolved in static block above.
     *
     * FOR DEBUGGING AND TESTING PURPOSES!
     *
     * @param id Cache ID to check.
     * @return {@code True} if this is cheat cache ID.
     */
    @Deprecated
    public static boolean cheatCache(int id) {
        return cheatCacheId != 0 && id == cheatCacheId;
    }

    /** System cache name. */
    public static final String UTILITY_CACHE_NAME = "ignite-sys-cache";

    /** System cache group id. */
    public static final int UTILITY_CACHE_GROUP_ID = cacheGroupId(UTILITY_CACHE_NAME, null);

    /** Reserved cache names */
    public static final String[] RESERVED_NAMES = new String[] {
        UTILITY_CACHE_NAME,
        MetaStorage.METASTORAGE_CACHE_NAME,
        TxLog.TX_LOG_CACHE_NAME,
    };

    /** */
    public static final String CONTINUOUS_QRY_LOG_CATEGORY = "org.apache.ignite.continuous.query";

    /** */
    public static final String CACHE_MSG_LOG_CATEGORY = "org.apache.ignite.cache.msg";

    /** */
    public static final String ATOMIC_MSG_LOG_CATEGORY = CACHE_MSG_LOG_CATEGORY + ".atomic";

    /** */
    public static final String TX_MSG_LOG_CATEGORY = CACHE_MSG_LOG_CATEGORY + ".tx";

    /** */
    public static final String TX_MSG_PREPARE_LOG_CATEGORY = TX_MSG_LOG_CATEGORY + ".prepare";

    /** */
    public static final String TX_MSG_FINISH_LOG_CATEGORY = TX_MSG_LOG_CATEGORY + ".finish";

    /** */
    public static final String TX_MSG_LOCK_LOG_CATEGORY = TX_MSG_LOG_CATEGORY + ".lock";

    /** */
    public static final String TX_MSG_RECOVERY_LOG_CATEGORY = TX_MSG_LOG_CATEGORY + ".recovery";

    /** Default mask name. */
    private static final String DEFAULT_MASK_NAME = "<default>";

    /** TTL: minimum positive value. */
    public static final long TTL_MINIMUM = 1L;

    /** TTL: eternal. */
    public static final long TTL_ETERNAL = 0L;

    /** TTL: not changed. */
    public static final long TTL_NOT_CHANGED = -1L;

    /** TTL: zero (immediate expiration). */
    public static final long TTL_ZERO = -2L;

    /** Expire time: eternal. */
    public static final long EXPIRE_TIME_ETERNAL = 0L;

    /** Expire time: must be calculated based on TTL value. */
    public static final long EXPIRE_TIME_CALCULATE = -1L;

    /** Empty predicate array. */
    private static final IgnitePredicate[] EMPTY = new IgnitePredicate[0];

    /** Default transaction config. */
    private static final TransactionConfiguration DEFAULT_TX_CFG = new TransactionConfiguration();

    /** Empty predicate array. */
    private static final IgnitePredicate[] EMPTY_FILTER = new IgnitePredicate[0];

    /** Empty predicate array. */
    private static final CacheEntryPredicate[] EMPTY_FILTER0 = new CacheEntryPredicate[0];

    /** */
    private static final CacheEntryPredicate ALWAYS_FALSE0 = new CacheEntrySerializablePredicate(
        new CacheEntryPredicateAdapter() {
            @Override public boolean apply(GridCacheEntryEx e) {
                return false;
            }
        }
    );

    /** */
    private static final CacheEntryPredicate[] ALWAYS_FALSE0_ARR = new CacheEntryPredicate[] {ALWAYS_FALSE0};

    /** Read filter. */
    public static final IgnitePredicate READ_FILTER = new P1<IgniteTxEntry>() {
        @Override public boolean apply(IgniteTxEntry e) {
            return e.op() == READ;
        }

        @Override public String toString() {
            return "READ_FILTER";
        }
    };

    /** Read filter. */
    public static final IgnitePredicate READ_FILTER_NEAR = new P1<IgniteTxEntry>() {
        @Override public boolean apply(IgniteTxEntry e) {
            return e.op() == READ && e.context().isNear();
        }

        @Override public String toString() {
            return "READ_FILTER_NEAR";
        }
    };

    /** Read filter. */
    public static final IgnitePredicate READ_FILTER_COLOCATED = new P1<IgniteTxEntry>() {
        @Override public boolean apply(IgniteTxEntry e) {
            return e.op() == READ && !e.context().isNear();
        }

        @Override public String toString() {
            return "READ_FILTER_COLOCATED";
        }
    };

    /** Write filter. */
    public static final IgnitePredicate WRITE_FILTER = new P1<IgniteTxEntry>() {
        @Override public boolean apply(IgniteTxEntry e) {
            return e.op() != READ;
        }

        @Override public String toString() {
            return "WRITE_FILTER";
        }
    };

    /** Write filter. */
    public static final IgnitePredicate WRITE_FILTER_NEAR = new P1<IgniteTxEntry>() {
        @Override public boolean apply(IgniteTxEntry e) {
            return e.op() != READ && e.context().isNear();
        }

        @Override public String toString() {
            return "WRITE_FILTER_NEAR";
        }
    };

    /** Write filter. */
    public static final IgnitePredicate WRITE_FILTER_COLOCATED = new P1<IgniteTxEntry>() {
        @Override public boolean apply(IgniteTxEntry e) {
            return e.op() != READ && !e.context().isNear();
        }

        @Override public String toString() {
            return "WRITE_FILTER_COLOCATED";
        }
    };

    /** Write filter. */
    public static final IgnitePredicate FILTER_NEAR_CACHE_ENTRY = new P1<IgniteTxEntry>() {
        @Override public boolean apply(IgniteTxEntry e) {
            return e.context().isNear();
        }

        @Override public String toString() {
            return "FILTER_NEAR_CACHE_ENTRY";
        }
    };

    /** Transaction entry to key. */
    private static final IgniteClosure tx2key = new C1<IgniteTxEntry, Object>() {
        @Override public Object apply(IgniteTxEntry e) {
            return e.key();
        }

        @Override public String toString() {
            return "Cache transaction entry to key converter.";
        }
    };

    /** Transaction entry to key. */
    private static final IgniteClosure txCol2key = new C1<Collection<IgniteTxEntry>, Collection<Object>>() {
        @SuppressWarnings( {"unchecked"})
        @Override public Collection<Object> apply(Collection<IgniteTxEntry> e) {
            return F.viewReadOnly(e, tx2key);
        }

        @Override public String toString() {
            return "Cache transaction entry collection to key collection converter.";
        }
    };

    /** Converts transaction to XID version. */
    private static final IgniteClosure tx2xidVer = new C1<IgniteInternalTx, GridCacheVersion>() {
        @Override public GridCacheVersion apply(IgniteInternalTx tx) {
            return tx.xidVersion();
        }

        @Override public String toString() {
            return "Transaction to XID version converter.";
        }
    };

    /** Converts tx entry to entry. */
    private static final IgniteClosure tx2entry = new C1<IgniteTxEntry, GridCacheEntryEx>() {
        @Override public GridCacheEntryEx apply(IgniteTxEntry e) {
            return e.cached();
        }
    };

    /** Transaction entry to key. */
    private static final IgniteClosure entry2key = new C1<GridCacheEntryEx, KeyCacheObject>() {
        @Override public KeyCacheObject apply(GridCacheEntryEx e) {
            return e.key();
        }

        @Override public String toString() {
            return "Cache extended entry to key converter.";
        }
    };

    /** Transaction entry to key. */
    private static final IgniteClosure info2key = new C1<GridCacheEntryInfo, Object>() {
        @Override public Object apply(GridCacheEntryInfo e) {
            return e.key();
        }

        @Override public String toString() {
            return "Cache extended entry to key converter.";
        }
    };

    /**
     * Ensure singleton.
     */
    protected GridCacheUtils() {
        // No-op.
    }

    /**
     * @param err If {@code true}, then throw {@link GridCacheFilterFailedException},
     *      otherwise return {@code val} passed in.
     * @return Always return {@code null}.
     * @throws GridCacheFilterFailedException If {@code err} flag is {@code true}.
     */
    @Nullable public static CacheObject failed(boolean err) throws GridCacheFilterFailedException {
        return failed(err, null);
    }

    /**
     * @param err If {@code true}, then throw {@link GridCacheFilterFailedException},
     *      otherwise return {@code val} passed in.
     * @param val Value for which evaluation happened.
     * @return Always return {@code val} passed in or throw exception.
     * @throws GridCacheFilterFailedException If {@code err} flag is {@code true}.
     */
    @Nullable public static CacheObject failed(boolean err, CacheObject val) throws GridCacheFilterFailedException {
        if (err)
            throw new GridCacheFilterFailedException(val);

        return null;
    }

    /**
     * Create filter array.
     *
     * @param filter Filter.
     * @return Filter array.
     */
    public static CacheEntryPredicate[] filterArray(@Nullable CacheEntryPredicate filter) {
        return filter != null ? new CacheEntryPredicate[] { filter } : CU.empty0();
    }

    /**
     * Entry predicate factory mostly used for deserialization.
     *
     * @param <K> Key type.
     * @param <V> Value type.
     * @return Factory instance.
     */
    public static <K, V> IgniteClosure<Integer, IgnitePredicate<Cache.Entry<K, V>>[]> factory() {
        return new IgniteClosure<Integer, IgnitePredicate<Cache.Entry<K, V>>[]>() {
            @Override public IgnitePredicate<Cache.Entry<K, V>>[] apply(Integer len) {
                return (IgnitePredicate<Cache.Entry<K, V>>[])(len == 0 ? EMPTY : new IgnitePredicate[len]);
            }
        };
    }

    /**
     * Checks that cache store is present.
     *
     * @param ctx Registry.
     * @throws IgniteCheckedException If cache store is not present.
     */
    public static void checkStore(GridCacheContext<?, ?> ctx) throws IgniteCheckedException {
        if (!ctx.store().configured())
            throw new IgniteCheckedException("Failed to find cache store for method 'reload(..)' " +
                "(is GridCacheStore configured?)");
    }

    /**
     * Gets DHT affinity nodes.
     *
     * @param ctx Cache context.
     * @param topVer Topology version.
     * @return Cache affinity nodes for given topology version.
     */
    public static Collection<ClusterNode> affinityNodes(GridCacheContext ctx, AffinityTopologyVersion topVer) {
        return ctx.discovery().cacheGroupAffinityNodes(ctx.groupId(), topVer);
    }

    /**
     * Checks if near cache is enabled for cache context.
     *
     * @param ctx Cache context to check.
     * @return {@code True} if near cache is enabled, {@code false} otherwise.
     */
    public static boolean isNearEnabled(GridCacheContext ctx) {
        return isNearEnabled(ctx.config());
    }

    /**
     * Checks if near cache is enabled for cache configuration.
     *
     * @param cfg Cache configuration to check.
     * @return {@code True} if near cache is enabled, {@code false} otherwise.
     */
    @SuppressWarnings("SimplifiableIfStatement")
    public static boolean isNearEnabled(CacheConfiguration cfg) {
        if (cfg.getCacheMode() == LOCAL)
            return false;

        return cfg.getNearConfiguration() != null;
    }

    /**
     * @param nodes Nodes.
     * @return Oldest node for the given topology version.
     */
    @Nullable public static ClusterNode oldest(Collection<ClusterNode> nodes) {
        ClusterNode oldest = null;

        for (ClusterNode n : nodes) {
            if (oldest == null || n.order() < oldest.order())
                oldest = n;
        }

        return oldest;
    }

    /**
     * @return Empty filter.
     */
    public static <K, V> IgnitePredicate<Cache.Entry<K, V>>[] empty() {
        return (IgnitePredicate<Cache.Entry<K, V>>[])EMPTY_FILTER;
    }

    /**
     * @return Empty filter.
     */
    public static CacheEntryPredicate[] empty0() {
        return EMPTY_FILTER0;
    }

    /**
     * @return Always false filter.
     */
    public static CacheEntryPredicate[] alwaysFalse0Arr() {
        return ALWAYS_FALSE0_ARR;
    }

    /**
     * @return Closure which converts transaction entry xid to XID version.
     */
    public static IgniteClosure<IgniteInternalTx, GridCacheVersion> tx2xidVersion() {
        return (IgniteClosure<IgniteInternalTx, GridCacheVersion>)tx2xidVer;
    }

    /**
     * @return Closure that converts entry to key.
     */
    @SuppressWarnings({"unchecked"})
    public static IgniteClosure<GridCacheEntryEx, KeyCacheObject> entry2Key() {
        return entry2key;
    }

    /**
     * @return Closure that converts entry info to key.
     */
    public static <K, V> IgniteClosure<GridCacheEntryInfo, K> info2Key() {
        return (IgniteClosure<GridCacheEntryInfo, K>)info2key;
    }

    /**
     * @return Filter for transaction reads.
     */
    @SuppressWarnings({"unchecked"})
    public static IgnitePredicate<IgniteTxEntry> reads() {
        return READ_FILTER;
    }

    /**
     * @return Filter for transaction writes.
     */
    @SuppressWarnings({"unchecked"})
    public static IgnitePredicate<IgniteTxEntry> writes() {
        return WRITE_FILTER;
    }

    /**
     * @return Boolean reducer.
     */
    public static IgniteReducer<Boolean, Boolean> boolReducer() {
        return new IgniteReducer<Boolean, Boolean>() {
            private final AtomicBoolean bool = new AtomicBoolean(true);

            @Override public boolean collect(Boolean b) {
                bool.compareAndSet(true, b);

                // Stop collecting on first failure.
                return bool.get();
            }

            @Override public Boolean reduce() {
                return bool.get();
            }

            @Override public String toString() {
                return "Bool reducer: " + bool;
            }
        };
    }

    /**
     * @return Long reducer.
     */
    public static IgniteReducer<Long, Long> longReducer() {
        return new IgniteReducer<Long, Long>() {
            private final LongAdder res = new LongAdder();

            @Override public boolean collect(Long l) {
                if (l != null)
                    res.add(l);

                return true;
            }

            @Override public Long reduce() {
                return res.sum();
            }

            @Override public String toString() {
                return "Long reducer: " + res;
            }
        };
    }

    /**
     * Gets reducer that aggregates maps into one.
     *
     * @param size Predicted size of the resulting map to avoid resizings.
     * @param <K> Key type.
     * @param <V> Value type.
     * @return Reducer.
     */
    public static <K, V> IgniteReducer<Map<K, V>, Map<K, V>> mapsReducer(final int size) {
        return new IgniteReducer<Map<K, V>, Map<K, V>>() {
            private final Map<K, V> ret = new ConcurrentHashMap<>(size);

            @Override public boolean collect(Map<K, V> map) {
                if (map != null)
                    ret.putAll(map);

                return true;
            }

            @Override public Map<K, V> reduce() {
                return ret;
            }

            /** {@inheritDoc} */
            @Override public String toString() {
                return "Map reducer: " + ret;
            }
        };
    }

    /**
     * Gets reducer that aggregates collections.
     *
     * @param <T> Collection element type.
     * @return Reducer.
     */
    public static <T> IgniteReducer<Collection<T>, Collection<T>> collectionsReducer(final int size) {
        return new IgniteReducer<Collection<T>, Collection<T>>() {
            private List<T> ret;

            @Override public synchronized boolean collect(Collection<T> c) {
                if (c == null)
                    return true;

                if (ret == null)
                    ret = new ArrayList<>(size);

                ret.addAll(c);

                return true;
            }

            @Override public synchronized Collection<T> reduce() {
                return ret == null ? Collections.<T>emptyList() : ret;
            }

            /** {@inheritDoc} */
            @Override public synchronized String toString() {
                return "Collection reducer: " + ret;
            }
        };
    }

    /**
     * Gets reducer that aggregates items into collection.
     *
     * @param <T> Items type.
     * @return Reducer.
     */
    public static <T> IgniteReducer<T, Collection<T>> objectsReducer() {
        return new IgniteReducer<T, Collection<T>>() {
            private final Collection<T> ret = new ConcurrentLinkedQueue<>();

            @Override public boolean collect(T item) {
                if (item != null)
                    ret.add(item);

                return true;
            }

            @Override public Collection<T> reduce() {
                return ret;
            }
        };
    }

    /**
     *
     * @param nodes Set of nodes.
     * @return Primary node.
     */
    public static ClusterNode primary(Iterable<? extends ClusterNode> nodes) {
        ClusterNode n = F.first(nodes);

        assert n != null;

        return n;
    }

    /**
     * @param nodes Nodes.
     * @return Backup nodes.
     */
    public static Collection<ClusterNode> backups(Collection<ClusterNode> nodes) {
        if (nodes == null || nodes.size() <= 1)
            return Collections.emptyList();

        return F.view(nodes, F.notEqualTo(F.first(nodes)));
    }

    /**
     * @param log Logger.
     * @param excl Excludes.
     * @return Future listener that logs errors.
     */
    public static IgniteInClosure<IgniteInternalFuture<?>> errorLogger(final IgniteLogger log,
        final Class<? extends Exception>... excl) {
        return new CI1<IgniteInternalFuture<?>>() {
            @Override public void apply(IgniteInternalFuture<?> f) {
                try {
                    f.get();
                }
                catch (IgniteCheckedException e) {
                    if (!F.isEmpty(excl))
                        for (Class cls : excl)
                            if (e.hasCause(cls))
                                return;

                    U.error(log, "Future execution resulted in error: " + f, e);
                }
            }

            @Override public String toString() {
                return "Error logger [excludes=" + Arrays.toString(excl) + ']';
            }
        };
    }

    /**
     * @param t Exception to check.
     * @return {@code true} if caused by lock timeout or cancellation.
     */
    public static boolean isLockTimeoutOrCancelled(Throwable t) {
        if (t == null)
            return false;

        while (t instanceof IgniteCheckedException || t instanceof IgniteException)
            t = t.getCause();

        return t instanceof GridCacheLockTimeoutException || t instanceof GridDistributedLockCancelledException;
    }

    /**
     * @param ctx Cache context.
     * @param obj Object to marshal.
     * @return Buffer that contains obtained byte array.
     * @throws IgniteCheckedException If marshalling failed.
     */
    public static byte[] marshal(GridCacheContext ctx, Object obj)
        throws IgniteCheckedException {
        assert ctx != null;

        return marshal(ctx.shared(), ctx.deploymentEnabled(), obj);
    }

    /**
     * @param ctx Cache context.
     * @param depEnabled deployment enabled flag.
     * @param obj Object to marshal.
     * @return Buffer that contains obtained byte array.
     * @throws IgniteCheckedException If marshalling failed.
     */
    public static byte[] marshal(GridCacheSharedContext ctx, boolean depEnabled, Object obj)
        throws IgniteCheckedException {
        assert ctx != null;

        if (depEnabled) {
            if (obj != null) {
                if (obj instanceof Iterable)
                    ctx.deploy().registerClasses((Iterable<?>)obj);
                else if (obj.getClass().isArray()) {
                    if (!U.isPrimitiveArray(obj))
                        ctx.deploy().registerClasses((Object[])obj);
                }
                else
                    ctx.deploy().registerClass(obj);
            }
        }

        return U.marshal(ctx, obj);
    }

    /**
     * @param val Value.
     * @param skip Skip value flag.
     * @return Value.
     */
    public static Object skipValue(Object val, boolean skip) {
        if (skip)
            return val != null ? true : null;
        else
            return val;
    }

    /**
     * @param ctx Context.
     * @param prj Projection.
     * @param concurrency Concurrency.
     * @param isolation Isolation.
     * @return New transaction.
     */
    public static GridNearTxLocal txStartInternal(GridCacheContext ctx, IgniteInternalCache prj,
        TransactionConcurrency concurrency, TransactionIsolation isolation) {
        assert ctx != null;
        assert prj != null;

        ctx.tm().resetContext();

        return prj.txStartEx(concurrency, isolation);
    }

    /**
     * @param tx Transaction.
     * @return {@code True} if transaction is on primary node.
     */
    public static boolean txOnPrimary(IgniteInternalTx tx) {
        if (tx.near() && tx.local() && ((GridNearTxLocal)tx).colocatedLocallyMapped())
            return true;

        return tx.dht() && tx.local();
    }

    /**
     * Alias for {@link #txString(IgniteInternalTx)}.
     */
    public static String txDump(@Nullable IgniteInternalTx tx) {
        return txString(tx);
    }

    /**
     * @param tx Transaction.
     * @return String view of all safe-to-print transaction properties.
     */
    public static String txString(@Nullable IgniteInternalTx tx) {
        if (tx == null)
            return "null";

        return tx.getClass().getSimpleName() + "[xid=" + tx.xid() +
            ", xidVersion=" + tx.xidVersion() +
            ", nearXidVersion=" + tx.nearXidVersion() +
            ", concurrency=" + tx.concurrency() +
            ", isolation=" + tx.isolation() +
            ", state=" + tx.state() +
            ", invalidate=" + tx.isInvalidate() +
            ", rollbackOnly=" + tx.isRollbackOnly() +
            ", nodeId=" + tx.nodeId() +
            ", timeout=" + tx.timeout() +
            ", startTime=" + tx.startTime() +
            ", duration=" + (U.currentTimeMillis() - tx.startTime()) +
            (tx instanceof GridNearTxLocal ? ", label=" + tx.label() : "") +
            ']';
    }

    /**
     * @param ctx Cache context.
     */
    public static void unwindEvicts(GridCacheContext ctx) {
        assert ctx != null;

        ctx.ttl().expire(TTL_BATCH_SIZE);
    }

    /**
     * @param ctx Shared cache context.
     */
    public static <K, V> void unwindEvicts(GridCacheSharedContext<K, V> ctx) {
        assert ctx != null;

        for (GridCacheContext<K, V> cacheCtx : ctx.cacheContexts())
            unwindEvicts(cacheCtx);
    }

    /**
     * @param asc {@code True} for ascending.
     * @return Descending order comparator.
     */
    public static Comparator<ClusterNode> nodeComparator(final boolean asc) {
        return new Comparator<ClusterNode>() {
            @Override public int compare(ClusterNode n1, ClusterNode n2) {
                long o1 = n1.order();
                long o2 = n2.order();

                return asc ? o1 < o2 ? -1 : o1 == o2 ? 0 : 1 : o1 < o2 ? 1 : o1 == o2 ? 0 : -1;
            }

            @Override public String toString() {
                return "Node comparator [asc=" + asc + ']';
            }
        };
    }

    /**
     * Mask cache name in case it is null.
     *
     * @param cacheName Cache name.
     * @return The same cache name or {@code <default>} in case the name is {@code null}.
     */
    public static String mask(String cacheName) {
        return cacheName != null ? cacheName : DEFAULT_MASK_NAME;
    }

    /**
     * Unmask cache name.
     *
     * @param cacheName Cache name.
     * @return Unmasked cache name, i.e. in case provided parameter was {@code <default>} then {@code null}
     *     will be returned.
     */
    @Nullable public static String unmask(String cacheName) {
        return DEFAULT_MASK_NAME.equals(cacheName) ? null : cacheName;
    }

    /**
     * Get topic to which replication requests are sent.
     *
     * @return Topic to which replication requests are sent.
     */
    public static String replicationTopicSend() {
        return TOPIC_REPLICATION.toString();
    }

    /**
     * Get topic to which replication responses are sent.
     *
     * @param cacheName Cache name.
     * @return Topic to which replication responses are sent.
     */
    public static String replicationTopicReceive(String cacheName) {
        return TOPIC_REPLICATION + "-" + mask(cacheName);
    }

    /**
     * Checks that local and remove configurations have the same value of given attribute.
     *
     * @param log Logger used to log warning message (used only if fail flag is not set).
     * @param locCfg Local configuration.
     * @param rmtCfg Remote configuration.
     * @param rmtNodeId Remote node.
     * @param attr Attribute name.
     * @param fail If true throws IgniteCheckedException in case of attribute values mismatch, otherwise logs warning.
     * @throws IgniteCheckedException If attribute values are different and fail flag is true.
     */
    public static void checkAttributeMismatch(IgniteLogger log, CacheConfiguration locCfg,
        CacheConfiguration rmtCfg, UUID rmtNodeId, T2<String, String> attr, boolean fail) throws IgniteCheckedException {
        assert rmtNodeId != null;
        assert attr != null;
        assert attr.get1() != null;
        assert attr.get2() != null;

        Object locVal = U.property(locCfg, attr.get1());

        Object rmtVal = U.property(rmtCfg, attr.get1());

        checkAttributeMismatch(log, rmtCfg.getName(), rmtNodeId, attr.get1(), attr.get2(), locVal, rmtVal, fail);
    }

    /**
     * Checks that cache configuration attribute has the same value in local and remote cache configurations.
     *
     * @param log Logger used to log warning message (used only if fail flag is not set).
     * @param cfgName Remote cache name.
     * @param rmtNodeId Remote node.
     * @param attrName Short attribute name for error message.
     * @param attrMsg Full attribute name for error message.
     * @param locVal Local value.
     * @param rmtVal Remote value.
     * @param fail If true throws IgniteCheckedException in case of attribute values mismatch, otherwise logs warning.
     * @throws IgniteCheckedException If attribute values are different and fail flag is true.
     */
    public static void checkAttributeMismatch(IgniteLogger log, String cfgName, UUID rmtNodeId, String attrName,
        String attrMsg, @Nullable Object locVal, @Nullable Object rmtVal, boolean fail) throws IgniteCheckedException {
        assert rmtNodeId != null;
        assert attrName != null;
        assert attrMsg != null;

        if (!F.eq(locVal, rmtVal))
            throwIgniteCheckedException(log, fail,
                attrMsg + " mismatch [" +
                    "cacheName=" + cfgName + ", " +
                    "local" + capitalize(attrName) + "=" + locVal + ", " +
                    "remote" + capitalize(attrName) + "=" + rmtVal + ", " +
                    "rmtNodeId=" + rmtNodeId + ']');
    }

    /**
     * @param cfg1 Existing configuration.
     * @param cfg2 Cache configuration to start.
     * @param attrName Short attribute name for error message.
     * @param attrMsg Full attribute name for error message.
     * @param val1 Attribute value in existing configuration.
     * @param val2 Attribute value in starting configuration.
     * @param fail If true throws IgniteCheckedException in case of attribute values mismatch, otherwise logs warning.
     * @throws IgniteCheckedException If validation failed.
     */
    public static void validateCacheGroupsAttributesMismatch(IgniteLogger log,
        CacheConfiguration cfg1,
        CacheConfiguration cfg2,
        String attrName,
        String attrMsg,
        Object val1,
        Object val2,
        boolean fail) throws IgniteCheckedException {
        if (F.eq(val1, val2))
            return;

        if (fail) {
            throw new IgniteCheckedException(attrMsg + " mismatch for caches related to the same group " +
                "[groupName=" + cfg1.getGroupName() +
                ", existingCache=" + cfg1.getName() +
                ", existing" + capitalize(attrName) + "=" + val1 +
                ", startingCache=" + cfg2.getName() +
                ", starting" + capitalize(attrName) + "=" + val2 + ']');
        }
        else {
            U.warn(log, attrMsg + " mismatch for caches related to the same group " +
                "[groupName=" + cfg1.getGroupName() +
                ", existingCache=" + cfg1.getName() +
                ", existing" + capitalize(attrName) + "=" + val1 +
                ", startingCache=" + cfg2.getName() +
                ", starting" + capitalize(attrName) + "=" + val2 + ']');
        }
    }

    /**
     * @param str String.
     * @return String with first symbol in upper case.
     */
    private static String capitalize(String str) {
        return Character.toUpperCase(str.charAt(0)) + str.substring(1);
    }

    /**
     * @param cacheName Cache name.
     * @return {@code True} if this is utility system cache.
     */
    public static boolean isUtilityCache(String cacheName) {
        return UTILITY_CACHE_NAME.equals(cacheName);
    }

    /**
     * @param cacheName Cache name.
     * @return {@code True} if system cache.
     */
    public static boolean isSystemCache(String cacheName) {
        return isUtilityCache(cacheName);
    }

    /**
     * @param cacheName Cache name.
     * @return Cache ID.
     */
    public static int cacheId(String cacheName) {
        if (cacheName != null) {
            int hash = cacheName.hashCode();

            if (hash == 0)
                hash = 1;

            return hash;
        }
        else
            return 1;
    }

    /**
     * @param cacheName Cache name.
     * @param grpName Group name.
     * @return Group ID.
     */
    public static int cacheGroupId(String cacheName, @Nullable String grpName) {
        assert cacheName != null;

        return grpName != null ? CU.cacheId(grpName) : CU.cacheId(cacheName);
    }

    /**
     * @param ccfg Cache configuration.
     * @return Group ID.
<<<<<<< HEAD
     */
    public static int cacheGroupId(CacheConfiguration<?, ?> ccfg) {
        return CU.cacheId(cacheOrGroupName(ccfg));
    }

    /**
     * @param ccfg Cache configuration.
     * @return Group name if it is specified, otherwise cache name.
     */
=======
     */
    public static int cacheGroupId(CacheConfiguration<?, ?> ccfg) {
        return CU.cacheId(cacheOrGroupName(ccfg));
    }

    /**
     * @param ccfg Cache configuration.
     * @return Group name if it is specified, otherwise cache name.
     */
>>>>>>> 9cf06362
    public static String cacheOrGroupName(CacheConfiguration<?, ?> ccfg) {
        return ccfg.getGroupName() == null ? ccfg.getName() : ccfg.getGroupName();
    }

    /**
     * Convert TTL to expire time.
     *
     * @param ttl TTL.
     * @return Expire time.
     */
    public static long toExpireTime(long ttl) {
        assert ttl != CU.TTL_ZERO && ttl != CU.TTL_NOT_CHANGED && ttl >= 0 : "Invalid TTL: " + ttl;

        long expireTime = ttl == CU.TTL_ETERNAL ? CU.EXPIRE_TIME_ETERNAL : U.currentTimeMillis() + ttl;

        // Account for overflow.
        if (expireTime < 0)
            expireTime = CU.EXPIRE_TIME_ETERNAL;

        return expireTime;
    }

    /**
     * Execute closure inside cache transaction.
     *
     * @param cache Cache.
     * @param concurrency Concurrency.
     * @param isolation Isolation.
     * @param clo Closure.
     * @throws IgniteCheckedException If failed.
     */
    public static <K, V> void inTx(IgniteInternalCache<K, V> cache, TransactionConcurrency concurrency,
        TransactionIsolation isolation, IgniteInClosureX<IgniteInternalCache<K, V>> clo) throws IgniteCheckedException {

        try (GridNearTxLocal tx = cache.txStartEx(concurrency, isolation)) {
            clo.applyx(cache);

            tx.commit();
        }
    }

    /**
     * Execute closure inside cache transaction.
     *
     * @param cache Cache.
     * @param concurrency Concurrency.
     * @param isolation Isolation.
     * @param clo Closure.
     * @throws IgniteCheckedException If failed.
     */
    public static <K, V> void inTx(Ignite ignite, IgniteCache<K, V> cache, TransactionConcurrency concurrency,
        TransactionIsolation isolation, IgniteInClosureX<IgniteCache<K, V>> clo) throws IgniteCheckedException {

        try (Transaction tx = ignite.transactions().txStart(concurrency, isolation)) {
            clo.applyx(cache);

            tx.commit();
        }
    }

    /**
     * Invalidate entry in cache.
     *
     * @param cache Cache.
     * @param key Key.
     */
    public static <K, V> void invalidate(IgniteCache<K, V> cache, K key) {
        cache.localClear(key);
    }

    /**
     * @param duration Duration.
     * @return TTL.
     */
    public static long toTtl(Duration duration) {
        if (duration == null)
            return TTL_NOT_CHANGED;

        if (duration.getDurationAmount() == 0) {
            if (duration.isEternal())
                return TTL_ETERNAL;

            assert duration.isZero();

            return TTL_ZERO;
        }

        assert duration.getTimeUnit() != null : duration;

        return duration.getTimeUnit().toMillis(duration.getDurationAmount());
    }

    /**
     * Get TTL for load operation.
     *
     * @param plc Expiry policy.
     * @return TTL for load operation or {@link #TTL_ZERO} in case of immediate expiration.
     */
    public static long ttlForLoad(ExpiryPolicy plc) {
        if (plc != null) {
            long ttl = toTtl(plc.getExpiryForCreation());

            if (ttl == TTL_NOT_CHANGED)
                ttl = TTL_ETERNAL;

            return ttl;
        }
        else
            return TTL_ETERNAL;
    }

    /**
     * @return Expire time denoting a point in the past.
     */
    public static long expireTimeInPast() {
        return U.currentTimeMillis() - 1L;
    }

    /**
     * @param e Ignite checked exception.
     * @return CacheException runtime exception, never null.
     */
    public static @NotNull RuntimeException convertToCacheException(IgniteCheckedException e) {
        IgniteClientDisconnectedCheckedException disconnectedErr =
            e.getCause(IgniteClientDisconnectedCheckedException.class);

        if (disconnectedErr != null) {
            assert disconnectedErr.reconnectFuture() != null : disconnectedErr;

            e = disconnectedErr;
        }

        if (e.hasCause(CacheWriterException.class))
            return new CacheWriterException(U.convertExceptionNoWrap(e));

        if (e instanceof CachePartialUpdateCheckedException)
            return new CachePartialUpdateException((CachePartialUpdateCheckedException)e);
        else if (e.hasCause(ClusterTopologyServerNotFoundException.class))
            return new CacheServerNotFoundException(e.getMessage(), e);
        else if (e instanceof SchemaOperationException)
            return new CacheException(e.getMessage(), e);

        CacheException ce = X.cause(e, CacheException.class);
        if (ce != null)
            return ce;

        if (e.getCause() instanceof NullPointerException)
            return (NullPointerException)e.getCause();

        if (e.getCause() instanceof SecurityException)
            return (SecurityException)e.getCause();

        C1<IgniteCheckedException, IgniteException> converter = U.getExceptionConverter(e.getClass());

        return converter != null ? new CacheException(converter.apply(e)) : new CacheException(e);
    }

    /**
     * @param cacheObj Cache object.
     * @param ctx Cache context.
     * @param cpy Copy flag.
     * @return Cache object value.
     */
    @Nullable public static <T> T value(@Nullable CacheObject cacheObj, GridCacheContext ctx, boolean cpy) {
        return cacheObj != null ? cacheObj.<T>value(ctx.cacheObjectContext(), cpy) : null;
    }

    /**
     * @param cfg Cache configuration.
     * @param cl Type of cache plugin configuration.
     * @return Cache plugin configuration by type from cache configuration or <code>null</code>.
     */
    public static <C extends CachePluginConfiguration> C cachePluginConfiguration(
        CacheConfiguration cfg, Class<C> cl) {
        if (cfg.getPluginConfigurations() != null) {
            for (CachePluginConfiguration pluginCfg : cfg.getPluginConfigurations()) {
                if (pluginCfg.getClass() == cl)
                    return (C)pluginCfg;
            }
        }

        return null;
    }

    /**
     * @param cfg Config.
     * @param cls Class.
     * @return Not <code>null</code> list.
     */
    public static <T extends CachePluginConfiguration> List<T> cachePluginConfigurations(IgniteConfiguration cfg,
        Class<T> cls) {
        List<T> res = new ArrayList<>();

        if (cfg.getCacheConfiguration() != null) {
            for (CacheConfiguration ccfg : cfg.getCacheConfiguration()) {
                for (CachePluginConfiguration pluginCcfg : ccfg.getPluginConfigurations()) {
                    if (cls == pluginCcfg.getClass())
                        res.add((T)pluginCcfg);
                }
            }
        }

        return res;
    }

    /**
     * @param node Node.
     * @param filter Node filter.
     * @return {@code True} if node is not client node and pass given filter.
     */
    public static boolean affinityNode(ClusterNode node, IgnitePredicate<ClusterNode> filter) {
        return !node.isDaemon() && !node.isClient() && filter.apply(node);
    }

    /**
     * @param node Node.
     * @param discoveryDataClusterState Discovery data cluster state.
     * @return {@code True} if node is included in BaselineTopology.
     */
    public static boolean baselineNode(ClusterNode node, DiscoveryDataClusterState discoveryDataClusterState) {
        return discoveryDataClusterState.baselineTopology().consistentIds().contains(node.consistentId());
    }

    /**
     * Creates and starts store session listeners.
     *
     * @param ctx Kernal context.
     * @param factories Factories.
     * @return Listeners.
     * @throws IgniteCheckedException In case of error.
     */
    public static Collection<CacheStoreSessionListener> startStoreSessionListeners(GridKernalContext ctx,
        Factory<CacheStoreSessionListener>[] factories) throws IgniteCheckedException {
        if (factories == null)
            return null;

        Collection<CacheStoreSessionListener> lsnrs = new ArrayList<>(factories.length);

        for (Factory<CacheStoreSessionListener> factory : factories) {
            CacheStoreSessionListener lsnr = factory.create();

            if (lsnr != null) {
                ctx.resource().injectGeneric(lsnr);

                if (lsnr instanceof LifecycleAware)
                    ((LifecycleAware)lsnr).start();

                lsnrs.add(lsnr);
            }
        }

        return lsnrs;
    }

    /**
     * @param partsMap Cache ID to partition IDs collection map.
     * @return Cache ID to partition ID array map.
     */
    public static Map<Integer, int[]> convertInvalidPartitions(Map<Integer, Set<Integer>> partsMap) {
        Map<Integer, int[]> res = new HashMap<>(partsMap.size());

        for (Map.Entry<Integer, Set<Integer>> entry : partsMap.entrySet()) {
            Set<Integer> parts = entry.getValue();

            int[] partsArr = new int[parts.size()];

            int idx = 0;

            for (Integer part : parts)
                partsArr[idx++] = part;

            res.put(entry.getKey(), partsArr);
        }

        return res;
    }

    /**
     * Stops store session listeners.
     *
     * @param ctx Kernal context.
     * @param sesLsnrs Session listeners.
     * @throws IgniteCheckedException In case of error.
     */
    public static void stopStoreSessionListeners(GridKernalContext ctx, Collection<CacheStoreSessionListener> sesLsnrs)
        throws IgniteCheckedException {
        if (sesLsnrs == null)
            return;

        for (CacheStoreSessionListener lsnr : sesLsnrs) {
            if (lsnr instanceof LifecycleAware)
                ((LifecycleAware)lsnr).stop();

            ctx.resource().cleanupGeneric(lsnr);
        }
    }

    /**
     * @param c Closure to retry.
     * @throws IgniteCheckedException If failed.
     * @return Closure result.
     */
    public static <S> S retryTopologySafe(final Callable<S> c) throws IgniteCheckedException {
        IgniteCheckedException err = null;

        for (int i = 0; i < GridCacheAdapter.MAX_RETRIES; i++) {
            try {
                return c.call();
            }
            catch (ClusterGroupEmptyCheckedException | ClusterTopologyServerNotFoundException e) {
                throw e;
            }
            catch (TransactionRollbackException e) {
                if (i + 1 == GridCacheAdapter.MAX_RETRIES)
                    throw e;

                U.sleep(1);
            }
            catch (IgniteCheckedException e) {
                if (i + 1 == GridCacheAdapter.MAX_RETRIES)
                    throw e;

                if (X.hasCause(e, ClusterTopologyCheckedException.class)) {
                    ClusterTopologyCheckedException topErr = e.getCause(ClusterTopologyCheckedException.class);

                    if (topErr instanceof ClusterGroupEmptyCheckedException || topErr instanceof
                        ClusterTopologyServerNotFoundException)
                        throw e;

                    // IGNITE-1948: remove this check when the issue is fixed
                    if (topErr.retryReadyFuture() != null)
                        topErr.retryReadyFuture().get();
                    else
                        U.sleep(1);
                }
                else if (X.hasCause(e, IgniteTxRollbackCheckedException.class,
                    CachePartialUpdateCheckedException.class))
                    U.sleep(1);
                else
                    throw e;
            }
            catch (RuntimeException e) {
                throw e;
            }
            catch (Exception e) {
                throw new IgniteCheckedException(e);
            }
        }

        // Should never happen.
        throw err;
    }

    /**
     * Builds neighborhood map for all nodes in snapshot.
     *
     * @param topSnapshot Topology snapshot.
     * @return Neighbors map.
     */
    public static Map<UUID, Collection<ClusterNode>> neighbors(Collection<ClusterNode> topSnapshot) {
        Map<String, Collection<ClusterNode>> macMap = new HashMap<>(topSnapshot.size(), 1.0f);

        // Group by mac addresses.
        for (ClusterNode node : topSnapshot) {
            String macs = node.attribute(IgniteNodeAttributes.ATTR_MACS);

            Collection<ClusterNode> nodes = macMap.get(macs);

            if (nodes == null)
                macMap.put(macs, nodes = new HashSet<>());

            nodes.add(node);
        }

        Map<UUID, Collection<ClusterNode>> neighbors = new HashMap<>(topSnapshot.size(), 1.0f);

        for (Collection<ClusterNode> group : macMap.values())
            for (ClusterNode node : group)
                neighbors.put(node.id(), group);

        return neighbors;
    }

    /**
     * Returns neighbors for all {@code nodes}.
     *
     * @param neighborhood Neighborhood cache.
     * @param nodes Nodes.
     * @return All neighbors for given nodes.
     */
    public static Collection<ClusterNode> neighborsForNodes(Map<UUID, Collection<ClusterNode>> neighborhood,
        Iterable<ClusterNode> nodes) {
        Collection<ClusterNode> res = new HashSet<>();

        for (ClusterNode node : nodes) {
            if (!res.contains(node))
                res.addAll(neighborhood.get(node.id()));
        }

        return res;
    }

    /**
     * @return default TX configuration if system cache is used or current grid TX config otherwise.
     */
    public static TransactionConfiguration transactionConfiguration(@Nullable final GridCacheContext sysCacheCtx,
        final IgniteConfiguration cfg) {
        return sysCacheCtx != null && sysCacheCtx.systemTx()
            ? DEFAULT_TX_CFG
            : cfg.getTransactionConfiguration();
    }

    /**
     * @param name Cache name.
     * @throws IllegalArgumentException In case the name is not valid.
     */
    public static void validateCacheName(String name) throws IllegalArgumentException {
        A.ensure(name != null && !name.isEmpty(), "Cache name must not be null or empty.");
    }

    /**
     * @param name Cache name.
     * @throws IllegalArgumentException In case the name is not valid.
     */
    public static void validateNewCacheName(String name) throws IllegalArgumentException {
        validateCacheName(name);

        A.ensure(!isReservedCacheName(name), "Cache name cannot be \"" + name +
            "\" because it is reserved for internal purposes.");
    }

    /**
     * @param cacheNames Cache names to validate.
     * @throws IllegalArgumentException In case the name is not valid.
     */
    public static void validateCacheNames(Collection<String> cacheNames) throws IllegalArgumentException {
        for (String name : cacheNames)
            validateCacheName(name);
    }

    /**
     * @param ccfgs Configurations to validate.
     * @throws IllegalArgumentException In case the name is not valid.
     */
    public static void validateConfigurationCacheNames(Collection<CacheConfiguration> ccfgs)
        throws IllegalArgumentException {
        for (CacheConfiguration ccfg : ccfgs)
            validateNewCacheName(ccfg.getName());
    }

    /**
     * @param name Cache name.
     * @return {@code True} if it is a reserved cache name.
     */
    public static boolean isReservedCacheName(String name) {
        for (String reserved : RESERVED_NAMES) {
            if (reserved.equals(name))
                return true;
        }

        return false;
    }

    /**
     * Validate affinity key configurations.
     * All fields are initialized and not empty (typeName and affKeyFieldName is defined).
     * Definition for the type does not repeat.
     *
     * @param groupName Cache group name.
     * @param cacheName Cache name.
     * @param cacheKeyCfgs keyConfiguration to validate.
     * @param log Logger used to log warning message (used only if fail flag is not set).
     * @param fail If true throws IgniteCheckedException in case of attribute values mismatch, otherwise logs warning.
     * @return Affinity key maps (typeName -> fieldName)
     * @throws IgniteCheckedException In case the affinity key configurations is not valid.
     */
    public static Map<String, String> validateKeyConfigiration(
        String groupName, String cacheName, CacheKeyConfiguration[] cacheKeyCfgs, IgniteLogger log,
        boolean fail
    ) throws IgniteCheckedException {
        Map<String, String> keyConfigurations = new HashMap<>();

        if (cacheKeyCfgs != null) {
            for (CacheKeyConfiguration cacheKeyCfg : cacheKeyCfgs) {
                String typeName = cacheKeyCfg.getTypeName();

                A.notNullOrEmpty(typeName, "typeName");

                String fieldName = cacheKeyCfg.getAffinityKeyFieldName();

                A.notNullOrEmpty(fieldName, "affKeyFieldName");

                String oldFieldName = keyConfigurations.put(typeName, fieldName);

                if (oldFieldName != null && !oldFieldName.equals(fieldName)) {
                    final String msg = "Cache key configuration contains conflicting definitions: [" +
                        (groupName != null ? "cacheGroup=" + groupName + ", " : "") +
                        "cacheName=" + cacheName + ", " +
                        "typeName=" + typeName + ", " +
                        "affKeyFieldName1=" + oldFieldName + ", " +
                        "affKeyFieldName2=" + fieldName + "].";

                    throwIgniteCheckedException(log, fail, msg);
                }
            }
        }

        return keyConfigurations;
    }

    /**
     * If -DIGNITE_SKIP_CONFIGURATION_CONSISTENCY_CHECK=true then output message to log else throw IgniteCheckedException.
     *
     * @param log Logger used to log warning message (used only if fail flag is not set).
     * @param fail If true throws IgniteCheckedException in case of attribute values mismatch, otherwise logs warning.
     * @param msg Message to output.
     * @throws IgniteCheckedException
     */
    private static void throwIgniteCheckedException(IgniteLogger log,
        boolean fail, String msg) throws IgniteCheckedException {
        if (fail)
            throw new IgniteCheckedException(msg + " Fix cache configuration or set system property -D" +
                IGNITE_SKIP_CONFIGURATION_CONSISTENCY_CHECK + "=true.");
        else {
            assert log != null;

            U.warn(log, msg);
        }
    }

    /**
     * Validate and compare affinity key configurations.
     *
     * @param groupName Cache group name.
     * @param cacheName Cache name.
     * @param rmtNodeId Remote node.
     * @param rmtCacheKeyCfgs Exist affinity key configurations.
     * @param locCacheKeyCfgs New affinity key configurations.
     * @param log Logger used to log warning message (used only if fail flag is not set).
     * @param fail If true throws IgniteCheckedException in case of attribute values mismatch, otherwise logs warning.
     * @throws IgniteCheckedException In case the affinity key configurations is not valid.
     */
    public static void validateKeyConfigiration(
        String groupName,
        String cacheName,
        UUID rmtNodeId,
        CacheKeyConfiguration rmtCacheKeyCfgs[],
        CacheKeyConfiguration locCacheKeyCfgs[],
        IgniteLogger log,
        boolean fail
    ) throws IgniteCheckedException {
        Map<String, String> rmtAffinityKeys = CU.validateKeyConfigiration(groupName, cacheName, rmtCacheKeyCfgs, log, fail);

        Map<String, String> locAffinityKey = CU.validateKeyConfigiration(groupName, cacheName, locCacheKeyCfgs, log, fail);

        if (rmtAffinityKeys.size() != locAffinityKey.size()) {
            throwIgniteCheckedException(log, fail, "Affinity key configuration mismatch" +
                "[" +
                (groupName != null ? "cacheGroup=" + groupName + ", " : "") +
                "cacheName=" + cacheName + ", " +
                "remote keyConfiguration.length=" + rmtAffinityKeys.size() + ", " +
                "local keyConfiguration.length=" + locAffinityKey.size() +
                (rmtNodeId != null ? ", rmtNodeId=" + rmtNodeId : "") +
                ']');
        }

        for (Map.Entry<String, String> rmtAffinityKey : rmtAffinityKeys.entrySet()) {
            String rmtTypeName = rmtAffinityKey.getKey();

            String rmtFieldName = rmtAffinityKey.getValue();

            String locFieldName = locAffinityKey.get(rmtTypeName);

            if (!rmtFieldName.equals(locFieldName)) {
                throwIgniteCheckedException(log, fail, "Affinity key configuration mismatch [" +
                    (groupName != null ? "cacheGroup=" + groupName + ", " : "") +
                    "cacheName=" + cacheName + ", " +
                    "typeName=" + rmtTypeName + ", " +
                    "remote affinityKeyFieldName=" + rmtFieldName + ", " +
                    "local affinityKeyFieldName=" + locFieldName +
                    (rmtNodeId != null ? ", rmtNodeId=" + rmtNodeId : "") +
                    ']');
            }
        }
    }

    /**
     * @param cfg Initializes cache configuration with proper defaults.
     * @param cacheObjCtx Cache object context.
     * @throws IgniteCheckedException If configuration is not valid.
     */
    public static void initializeConfigDefaults(IgniteLogger log, CacheConfiguration cfg,
        CacheObjectContext cacheObjCtx)
        throws IgniteCheckedException {
        if (cfg.getCacheMode() == null)
            cfg.setCacheMode(DFLT_CACHE_MODE);

        if (cfg.getNodeFilter() == null)
            cfg.setNodeFilter(CacheConfiguration.ALL_NODES);

        if (cfg.getAffinity() == null) {
            if (cfg.getCacheMode() == PARTITIONED) {
                RendezvousAffinityFunction aff = new RendezvousAffinityFunction();

                cfg.setAffinity(aff);
            }
            else if (cfg.getCacheMode() == REPLICATED) {
                RendezvousAffinityFunction aff = new RendezvousAffinityFunction(false, 512);

                cfg.setAffinity(aff);

                cfg.setBackups(Integer.MAX_VALUE);
            }
            else
                cfg.setAffinity(new LocalAffinityFunction());
        }
        else {
            if (cfg.getCacheMode() == LOCAL && !(cfg.getAffinity() instanceof LocalAffinityFunction)) {
                cfg.setAffinity(new LocalAffinityFunction());

                U.warn(log, "AffinityFunction configuration parameter will be ignored for local cache" +
                    " [cacheName=" + U.maskName(cfg.getName()) + ']');
            }
        }

        validateKeyConfigiration(cfg.getGroupName(), cfg.getName(), cfg.getKeyConfiguration(), log, true);

        if (cfg.getCacheMode() == REPLICATED)
            cfg.setBackups(Integer.MAX_VALUE);

        if (cfg.getQueryParallelism() > 1 && cfg.getCacheMode() != PARTITIONED)
            throw new IgniteCheckedException("Segmented indices are supported for PARTITIONED mode only.");

        if (cfg.getAffinityMapper() == null)
            cfg.setAffinityMapper(cacheObjCtx.defaultAffMapper());

        if (cfg.getRebalanceMode() == null)
            cfg.setRebalanceMode(ASYNC);

        if (cfg.getAtomicityMode() == null)
            cfg.setAtomicityMode(CacheConfiguration.DFLT_CACHE_ATOMICITY_MODE);

        if (cfg.getWriteSynchronizationMode() == null)
            cfg.setWriteSynchronizationMode(PRIMARY_SYNC);

        assert cfg.getWriteSynchronizationMode() != null;

        if (cfg.getCacheStoreFactory() == null) {
            Factory<CacheLoader> ldrFactory = cfg.getCacheLoaderFactory();
            Factory<CacheWriter> writerFactory = cfg.isWriteThrough() ? cfg.getCacheWriterFactory() : null;

            if (ldrFactory != null || writerFactory != null)
                cfg.setCacheStoreFactory(new GridCacheLoaderWriterStoreFactory(ldrFactory, writerFactory));
        }
        else {
            if (cfg.getCacheLoaderFactory() != null)
                throw new IgniteCheckedException("Cannot set both cache loaded factory and cache store factory " +
                    "for cache: " + U.maskName(cfg.getName()));

            if (cfg.getCacheWriterFactory() != null)
                throw new IgniteCheckedException("Cannot set both cache writer factory and cache store factory " +
                    "for cache: " + U.maskName(cfg.getName()));
        }

        Collection<QueryEntity> entities = cfg.getQueryEntities();

        if (!F.isEmpty(entities)) {
            cfg.clearQueryEntities().setQueryEntities(
                QueryUtils.normalizeQueryEntities(cacheObjCtx.kernalContext(), entities, cfg));
        }
    }

    /**
     * Creates closure that saves initial value to backup partition.
     * <p>
     * Useful only when store with readThrough is used. In situation when
     * get() on backup node returns successful result, it's expected that
     * localPeek() will be successful as well. But it isn't true when
     * primary node loaded value from local store, in this case backups
     * will remain non-initialized.
     * <br>
     * To meet that requirement the value requested from primary should
     * be saved on backup during get().
     * </p>
     *
     * @param topVer Topology version.
     * @param log Logger.
     * @param cctx Cache context.
     * @param key Key.
     * @param expiryPlc Expiry policy.
     * @param readThrough Read through.
     * @param skipVals Skip values.
     */
    @Nullable public static BackupPostProcessingClosure createBackupPostProcessingClosure(
        final AffinityTopologyVersion topVer,
        final IgniteLogger log,
        final GridCacheContext cctx,
        @Nullable final KeyCacheObject key,
        @Nullable final IgniteCacheExpiryPolicy expiryPlc,
        boolean readThrough,
        boolean skipVals
    ) {
        if (cctx.mvccEnabled() || !readThrough || skipVals ||
            (key != null && !cctx.affinity().backupsByKey(key, topVer).contains(cctx.localNode())))
            return null;

        return new BackupPostProcessingClosure() {
            private void process(KeyCacheObject key, CacheObject val, GridCacheVersion ver, GridDhtCacheAdapter colocated) {
                while (true) {
                    GridCacheEntryEx entry = null;

                    cctx.shared().database().checkpointReadLock();

                    try {
                        entry = colocated.entryEx(key, topVer);

                        entry.initialValue(
                            val,
                            ver,
                            expiryPlc == null ? 0 : expiryPlc.forCreate(),
                            expiryPlc == null ? 0 : toExpireTime(expiryPlc.forCreate()),
                            true,
                            topVer,
                            GridDrType.DR_BACKUP,
                            true,
                            false);

                        break;
                    }
                    catch (GridCacheEntryRemovedException ignore) {
                        if (log.isDebugEnabled())
                            log.debug("Got removed entry during postprocessing (will retry): " +
                                entry);
                    }
                    catch (IgniteCheckedException e) {
                        U.error(log, "Error saving backup value: " + entry, e);

                        throw new GridClosureException(e);
                    }
                    catch (GridDhtInvalidPartitionException ignored) {
                        break;
                    }
                    finally {
                        if (entry != null)
                            entry.touch();

                        cctx.shared().database().checkpointReadUnlock();
                    }
                }
            }

            @Override public void apply(CacheObject val, GridCacheVersion ver) {
                process(key, val, ver, cctx.dht());
            }

            @Override public void apply(Collection<GridCacheEntryInfo> infos) {
                if (!F.isEmpty(infos)) {
                    GridCacheAffinityManager aff = cctx.affinity();
                    ClusterNode locNode = cctx.localNode();

                    GridDhtCacheAdapter colocated = cctx.cache().isNear()
                        ? ((GridNearCacheAdapter)cctx.cache()).dht()
                        : cctx.dht();

                    for (GridCacheEntryInfo info : infos) {
                        // Save backup value.
                        if (aff.backupsByKey(info.key(), topVer).contains(locNode))
                            process(info.key(), info.value(), info.version(), colocated);
                    }
                }
            }
        };
    }

    /**
     * Checks if cache configuration belongs to persistent cache.
     *
     * @param ccfg Cache configuration.
     * @param dsCfg Data storage config.
     */
    public static boolean isPersistentCache(CacheConfiguration ccfg, DataStorageConfiguration dsCfg) {
        if (dsCfg == null)
            return false;

        // Special handling for system cache is needed.
        if (isSystemCache(ccfg.getName())) {
            if (dsCfg.getDefaultDataRegionConfiguration().isPersistenceEnabled())
                return true;

            if (dsCfg.getDataRegionConfigurations() != null) {
                for (DataRegionConfiguration drConf : dsCfg.getDataRegionConfigurations()) {
                    if (drConf.isPersistenceEnabled())
                        return true;
                }
            }

            return false;
        }

        String regName = ccfg.getDataRegionName();

        if (regName == null || regName.equals(dsCfg.getDefaultDataRegionConfiguration().getName()))
            return dsCfg.getDefaultDataRegionConfiguration().isPersistenceEnabled();

        if (dsCfg.getDataRegionConfigurations() != null) {
            for (DataRegionConfiguration drConf : dsCfg.getDataRegionConfigurations()) {
                if (regName.equals(drConf.getName()))
                    return drConf.isPersistenceEnabled();
            }
        }

        return false;
    }

    /**
<<<<<<< HEAD
=======
     * Finds data region by name.
     *
     * @param dsCfg Data storage configuration.
     * @param drName Data region name.
     *
     * @return Found data region.
     */
    @Nullable public static DataRegionConfiguration findDataRegion(DataStorageConfiguration dsCfg, String drName) {
        if (dsCfg.getDataRegionConfigurations() == null || drName == null)
            return dsCfg.getDefaultDataRegionConfiguration();

        if (dsCfg.getDefaultDataRegionConfiguration().getName().equals(drName))
            return dsCfg.getDefaultDataRegionConfiguration();

        return Arrays.stream(dsCfg.getDataRegionConfigurations())
            .filter(drCfg -> drCfg.getName().equals(drName))
            .findFirst()
            .orElse(null);
    }

    /**
>>>>>>> 9cf06362
     * @param nodes Nodes to check.
     * @param marshaller JdkMarshaller
     * @param clsLdr Class loader.
     * @return {@code true} if cluster has only in-memory nodes.
     */
    public static boolean isInMemoryCluster(Collection<ClusterNode> nodes, JdkMarshaller marshaller, ClassLoader clsLdr) {
        return nodes.stream().allMatch(serNode -> !CU.isPersistenceEnabled(extractDataStorage(serNode, marshaller, clsLdr)));
    }

    /**
     * Extract and unmarshal data storage configuration from given node.
     *
     * @param node Source of data storage configuration.
     * @return  Data storage configuration for given node,
     * or {@code null} if this node has not data storage configuration.
     */
    @Nullable public static DataStorageConfiguration extractDataStorage(ClusterNode node, JdkMarshaller marshaller, ClassLoader clsLdr) {
        Object dsCfgBytes = node.attribute(IgniteNodeAttributes.ATTR_DATA_STORAGE_CONFIG);

        if (dsCfgBytes instanceof byte[]) {
            try {
                return marshaller.unmarshal((byte[])dsCfgBytes, clsLdr);
            }
            catch (IgniteCheckedException e) {
                throw new IgniteException(e);
            }
        }

        return null;
    }

    /**
     * Finds and returns a data region configuration with the specified name.
     *
     * @param dsCfg Data storage configuration.
     * @param name Name of data region configuration to find.
     * @return Data region configuration with the specified name
     *          or {@code null} if the given data storage configuration does not contain such data region.
     *          If the {@code name} of required data region is {@code null}, the default data region is returned.
     */
    @Nullable public static DataRegionConfiguration findDataRegionConfiguration(
        @Nullable DataStorageConfiguration dsCfg,
        @Nullable String name
    ) {
        if (dsCfg == null)
            return null;

        if (name == null || dsCfg.getDefaultDataRegionConfiguration().getName().equals(name))
            return dsCfg.getDefaultDataRegionConfiguration();

        DataRegionConfiguration[] regions = dsCfg.getDataRegionConfigurations();

        if (regions == null)
            return null;

        for (int i = 0; i < regions.length; ++i) {
            if (regions[i].getName().equals(name))
                return regions[i];
        }

        return null;
    }

    /**
     * Finds and returns a data region configuration with the specified name that is configured on remote node.
     *
     * @param node Remote node.
     * @param marshaller JDK marshaller that is used in order to extract data storage configuration.
     * @param clsLdr Classloader  that is used in order to extract data storage configuration.
     * @param name Name of data region configuration to find.
     * @return Data region configuration with the specified name
     *          or {@code null} if the given data storage configuration does not contain such data region.
     *          If the {@code name} of required data region is {@code null}, the default data region is returned.
     */
    @Nullable public static DataRegionConfiguration findRemoteDataRegionConfiguration(
        ClusterNode node,
        JdkMarshaller marshaller,
        ClassLoader clsLdr,
        @Nullable String name
    ) {
        return findDataRegionConfiguration(extractDataStorage(node, marshaller, clsLdr), name);
    }

    /**
     * @return {@code true} if persistence is enabled for a default data region, {@code false} if not.
     */
    public static boolean isDefaultDataRegionPersistent(DataStorageConfiguration cfg) {
        if (cfg == null)
            return false;

        DataRegionConfiguration dfltRegionCfg = cfg.getDefaultDataRegionConfiguration();

        if (dfltRegionCfg == null)
            return false;

        return dfltRegionCfg.isPersistenceEnabled();
    }

    /**
     * @return {@code true} if persistence is enabled for at least one data region, {@code false} if not.
     */
    public static boolean isPersistenceEnabled(IgniteConfiguration cfg) {
        return isPersistenceEnabled(cfg.getDataStorageConfiguration());
    }

    /**
     * @return {@code true} if persistence is enabled for at least one data region, {@code false} if not.
     */
    public static boolean isPersistenceEnabled(DataStorageConfiguration cfg) {
        if (cfg == null)
            return false;

        DataRegionConfiguration dfltReg = cfg.getDefaultDataRegionConfiguration();

        if (dfltReg == null)
            return false;

        if (dfltReg.isPersistenceEnabled())
            return true;

        DataRegionConfiguration[] regCfgs = cfg.getDataRegionConfigurations();

        if (regCfgs == null)
            return false;

        for (DataRegionConfiguration regCfg : regCfgs) {
            if (regCfg.isPersistenceEnabled())
                return true;
        }

        return false;
    }

    /**
     * @param cfg Ignite configuration.
     * @return {@code true} if CDC enabled.
     */
    public static boolean isCdcEnabled(IgniteConfiguration cfg) {
        DataStorageConfiguration dsCfg = cfg.getDataStorageConfiguration();

        if (dsCfg == null)
            return false;

        DataRegionConfiguration dfltReg = dsCfg.getDefaultDataRegionConfiguration();

        if (dfltReg != null && dfltReg.isCdcEnabled())
            return true;

        DataRegionConfiguration[] regCfgs = dsCfg.getDataRegionConfigurations();

        if (regCfgs == null)
            return false;

        for (DataRegionConfiguration regCfg : regCfgs) {
            if (regCfg.isCdcEnabled())
                return true;
        }

        return false;
    }

    /**
     * @param pageSize Page size.
     * @param encSpi Encryption spi.
     * @return Page size without encryption overhead.
     */
    public static int encryptedPageSize(int pageSize, EncryptionSpi encSpi) {
        // If encryption is enabled, a space of one encryption block is reserved to store CRC and encryption key ID.
        // If encryption is disabled, NoopEncryptionSPI with a zero encryption block size is used.
        assert encSpi.blockSize() >= /* CRC */ 4 + /* Key ID */ 1 || encSpi.blockSize() == 0;

        return pageSize
            - (encSpi.encryptedSizeNoPadding(pageSize) - pageSize)
            - encSpi.blockSize(); /* For CRC and encryption key ID. */
    }

    /**
     * @param sctx Shared context.
     * @param cacheIds Cache ids.
     * @return First partitioned cache or {@code null} in case no partitioned cache ids are in list.
     */
    public static GridCacheContext<?, ?> firstPartitioned(GridCacheSharedContext<?, ?> sctx, int[] cacheIds) {
        for (int i = 0; i < cacheIds.length; i++) {
            GridCacheContext<?, ?> cctx = sctx.cacheContext(cacheIds[i]);

            if (cctx == null)
                throw new CacheException("Failed to find cache.");

            if (!cctx.isLocal() && !cctx.isReplicated())
                return cctx;
        }

        return null;
    }

    /**
     * @param sctx Shared context.
     * @param cacheIds Cache ids.
     * @return First partitioned cache or {@code null} in case no partitioned cache ids are in list.
     */
    public static GridCacheContext<?, ?> firstPartitioned(GridCacheSharedContext<?, ?> sctx, Iterable<Integer> cacheIds) {
        for (Integer i : cacheIds) {
            GridCacheContext<?, ?> cctx = sctx.cacheContext(i);

            if (cctx == null)
                throw new CacheException("Failed to find cache.");

            if (!cctx.isLocal() && !cctx.isReplicated())
                return cctx;
        }

        return null;
    }

    /**
     * @param cacheName Name of cache or cache template.
     * @return {@code true} if cache name ends with asterisk (*), and therefire is a template name.
     */
    public static boolean isCacheTemplateName(String cacheName) {
        return cacheName.endsWith("*");
    }

    /**
     * Patch cache configuration with {@link SchemaAddQueryEntityOperation}.
     *
     * @param oldCfg Old cache config.
     * @param op Schema add query entity operation.
     */
    public static <K, V> CacheConfiguration<K, V> patchCacheConfiguration(
        CacheConfiguration<K, V> oldCfg,
        SchemaAddQueryEntityOperation op
    ) {
        return patchCacheConfiguration(oldCfg, op.entities(), op.schemaName(), op.isSqlEscape(),
                op.queryParallelism());
    }

    /**
     * Patch cache configuration with {@link SchemaAddQueryEntityOperation}.
     *
     * @param oldCfg Old cache config.
     * @param entities New query entities.
     * @param sqlSchema Sql schema name.
     * @param isSqlEscape Sql escape flag.
     * @param qryParallelism Query parallelism parameter.
     */
    public static <K, V> CacheConfiguration<K, V> patchCacheConfiguration(
        CacheConfiguration<K, V> oldCfg,
        Collection<QueryEntity> entities,
        String sqlSchema,
        boolean isSqlEscape,
        int qryParallelism
    ) {
        return new CacheConfiguration<>(oldCfg)
                .setQueryEntities(entities)
                .setSqlSchema(sqlSchema)
                .setSqlEscapeAll(isSqlEscape)
                .setQueryParallelism(qryParallelism);
    }

    /**
     * Getting available warming strategies.
     *
     * @param kernalCtx Kernal context.
     * @return Mapping configuration to strategy.
     */
    public static Map<Class<? extends WarmUpConfiguration>, WarmUpStrategy> warmUpStrategies(
        GridKernalContext kernalCtx
    ) {
        Map<Class<? extends WarmUpConfiguration>, WarmUpStrategy> strategies = new HashMap<>();

        // Adding default strategies.
        WarmUpStrategy[] defStrats = {
            new NoOpWarmUpStrategy(),
            new LoadAllWarmUpStrategy(
                kernalCtx.log(LoadAllWarmUpStrategy.class),
                () -> kernalCtx.cache().cacheGroups()
            )
        };

        for (WarmUpStrategy<?> strategy : defStrats)
            strategies.putIfAbsent(strategy.configClass(), strategy);

        // Adding strategies from plugins.
        WarmUpStrategySupplier[] suppliers = kernalCtx.plugins().extensions(WarmUpStrategySupplier.class);

        if (nonNull(suppliers)) {
            for (WarmUpStrategySupplier supplier : suppliers) {
                for (WarmUpStrategy<?> strategy : supplier.strategies())
                    strategies.putIfAbsent(strategy.configClass(), strategy);
            }
        }

        return strategies;
    }

    /**
     *
     */
    public interface BackupPostProcessingClosure extends IgniteInClosure<Collection<GridCacheEntryInfo>>,
        IgniteBiInClosure<CacheObject, GridCacheVersion> {
    }
}<|MERGE_RESOLUTION|>--- conflicted
+++ resolved
@@ -1112,7 +1112,6 @@
     /**
      * @param ccfg Cache configuration.
      * @return Group ID.
-<<<<<<< HEAD
      */
     public static int cacheGroupId(CacheConfiguration<?, ?> ccfg) {
         return CU.cacheId(cacheOrGroupName(ccfg));
@@ -1122,17 +1121,6 @@
      * @param ccfg Cache configuration.
      * @return Group name if it is specified, otherwise cache name.
      */
-=======
-     */
-    public static int cacheGroupId(CacheConfiguration<?, ?> ccfg) {
-        return CU.cacheId(cacheOrGroupName(ccfg));
-    }
-
-    /**
-     * @param ccfg Cache configuration.
-     * @return Group name if it is specified, otherwise cache name.
-     */
->>>>>>> 9cf06362
     public static String cacheOrGroupName(CacheConfiguration<?, ?> ccfg) {
         return ccfg.getGroupName() == null ? ccfg.getName() : ccfg.getGroupName();
     }
@@ -1948,8 +1936,6 @@
     }
 
     /**
-<<<<<<< HEAD
-=======
      * Finds data region by name.
      *
      * @param dsCfg Data storage configuration.
@@ -1971,7 +1957,6 @@
     }
 
     /**
->>>>>>> 9cf06362
      * @param nodes Nodes to check.
      * @param marshaller JdkMarshaller
      * @param clsLdr Class loader.
