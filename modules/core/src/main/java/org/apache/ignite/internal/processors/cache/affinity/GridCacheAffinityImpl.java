--- conflicted
+++ resolved
@@ -163,8 +163,7 @@
     @Override public Object affinityKey(K key) {
         A.notNull(key, "key");
 
-<<<<<<< HEAD
-        if (key instanceof CacheObject) {
+        if (key instanceof CacheObject && !(key instanceof BinaryObject))
             CacheObjectContext ctx = cctx.cacheObjectContext();
 
             if (ctx == null)
@@ -177,10 +176,6 @@
 
         if (ccfg == null)
             throw new IgniteException(FAILED_TO_FIND_CACHE_ERR_MSG + cctx.name());
-=======
-        if (key instanceof CacheObject && !(key instanceof BinaryObject))
-            key = ((CacheObject)key).value(cctx.cacheObjectContext(), false);
->>>>>>> bde1d1db
 
         return ccfg.getAffinityMapper().affinityKey(key);
     }
