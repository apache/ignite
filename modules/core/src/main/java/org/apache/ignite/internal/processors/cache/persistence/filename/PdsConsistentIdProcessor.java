--- conflicted
+++ resolved
@@ -40,11 +40,7 @@
     private PdsFolderSettings<NodeFileLockHolder> settings;
 
     /** Cached Ignite directories. */
-<<<<<<< HEAD
-    private NodeFileTree dirs;
-=======
     private NodeFileTree ft;
->>>>>>> d24a4d15
 
     /**
      * Creates folders resolver
@@ -83,27 +79,16 @@
 
     /** {@inheritDoc} */
     @Override public NodeFileTree fileTree() {
-<<<<<<< HEAD
-        if (dirs == null) {
-            try {
-                if (ctx.clientNode()) {
-                    dirs = new NodeFileTree(
-=======
         if (ft == null) {
             try {
                 if (ctx.clientNode()) {
                     ft = new NodeFileTree(
->>>>>>> d24a4d15
                         U.workDirectory(ctx.config().getWorkDirectory(), ctx.config().getIgniteHome()),
                         resolveFolders().folderName()
                     );
                 }
                 else
-<<<<<<< HEAD
-                    dirs = new NodeFileTree(ctx.config(), resolveFolders().folderName());
-=======
                     ft = new NodeFileTree(ctx.config(), resolveFolders().folderName());
->>>>>>> d24a4d15
             }
             catch (IgniteCheckedException e) {
                 throw new IgniteException(e);
