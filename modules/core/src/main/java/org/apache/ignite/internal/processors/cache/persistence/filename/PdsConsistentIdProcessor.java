/*
 * Licensed to the Apache Software Foundation (ASF) under one or more
 * contributor license agreements. See the NOTICE file distributed with
 * this work for additional information regarding copyright ownership.
 * The ASF licenses this file to You under the Apache License, Version 2.0
 * (the "License"); you may not use this file except in compliance with
 * the License. You may obtain a copy of the License at
 *
 * http://www.apache.org/licenses/LICENSE-2.0
 *
 * Unless required by applicable law or agreed to in writing, software
 * distributed under the License is distributed on an "AS IS" BASIS,
 * WITHOUT WARRANTIES OR CONDITIONS OF ANY KIND, either express or implied.
 * See the License for the specific language governing permissions and
 * limitations under the License.
 */

package org.apache.ignite.internal.processors.cache.persistence.filename;

import java.io.File;
<<<<<<< HEAD
import java.io.Serializable;
=======
>>>>>>> dec2e640
import org.apache.ignite.IgniteCheckedException;
import org.apache.ignite.IgniteLogger;
import org.apache.ignite.configuration.IgniteConfiguration;
import org.apache.ignite.internal.GridKernalContext;
import org.apache.ignite.internal.processors.GridProcessorAdapter;
import org.apache.ignite.internal.processors.cache.persistence.GridCacheDatabaseSharedManager.NodeFileLockHolder;
import org.apache.ignite.internal.util.typedef.internal.U;
<<<<<<< HEAD
import org.jetbrains.annotations.NotNull;
import org.jetbrains.annotations.Nullable;
=======
>>>>>>> dec2e640

/**
 * Component for resolving PDS storage file names, also used for generating consistent ID for case PDS mode is enabled
 */
public class PdsConsistentIdProcessor extends GridProcessorAdapter implements PdsFoldersResolver {
    /** Config. */
    private final IgniteConfiguration cfg;

    /** Logger. */
    private final IgniteLogger log;

    /** Context. */
    private final GridKernalContext ctx;

    /** Cached folder settings. */
    private PdsFolderSettings<NodeFileLockHolder> settings;

    /**
     * Creates folders resolver
     *
     * @param ctx Context.
     */
    public PdsConsistentIdProcessor(final GridKernalContext ctx) {
        super(ctx);

        this.cfg = ctx.config();
        this.log = ctx.log(PdsFoldersResolver.class);
        this.ctx = ctx;
    }

<<<<<<< HEAD
    /**
     * Prepares compatible PDS folder settings. No locking is performed, consistent ID is not overridden.
     *
     * @param pstStoreBasePath DB storage base path or null if persistence is not enabled.
     * @param consistentId compatibility consistent ID
     * @return PDS folder settings compatible with previous versions.
     */
    private PdsFolderSettings<NodeFileLockHolder> compatibleResolve(
        @Nullable final File pstStoreBasePath,
        @NotNull final Serializable consistentId) {

        if (cfg.getConsistentId() != null) {
            // compatible mode from configuration is used fot this case, no locking, no consitent id change
            return new PdsFolderSettings<>(pstStoreBasePath, cfg.getConsistentId());
        }

        return new PdsFolderSettings<>(pstStoreBasePath, consistentId);
    }

=======
>>>>>>> dec2e640
    /** {@inheritDoc} */
    @Override public PdsFolderSettings<NodeFileLockHolder> resolveFolders() throws IgniteCheckedException {
        if (settings == null) {
            //here deprecated method is used to get compatible version of consistentId
            PdsFolderResolver<NodeFileLockHolder> resolver =
                new PdsFolderResolver<>(cfg, log, ctx.discovery().consistentId(), this::tryLock);

            settings = resolver.resolve();

            if (settings == null)
                settings = resolver.generateNew();

            if (!settings.isCompatible()) {
                if (log.isInfoEnabled())
                    log.info("Consistent ID used for local node is [" + settings.consistentId() + "] " +
                        "according to persistence data storage folders");

                ctx.discovery().consistentId(settings.consistentId());
            }
        }
        return settings;
    }

    /**
     * Tries to lock subfolder within storage root folder.
     *
     * @param dbStoreDirWithSubdirectory DB store directory, is to be absolute and should include consistent ID based
     * sub folder.
     * @return non null holder if lock was successful, null in case lock failed. If directory does not exist method will
     * always fail to lock.
     */
    private NodeFileLockHolder tryLock(File dbStoreDirWithSubdirectory) {
        if (!dbStoreDirWithSubdirectory.exists())
            return null;

        final String path = dbStoreDirWithSubdirectory.getAbsolutePath();
        final NodeFileLockHolder fileLockHolder
            = new NodeFileLockHolder(path, ctx, log);

        try {
            fileLockHolder.tryLock(1000);

            return fileLockHolder;
        }
        catch (IgniteCheckedException e) {
            U.closeQuiet(fileLockHolder);

            if (log.isInfoEnabled())
                log.info("Unable to acquire lock to file [" + path + "], reason: " + e.getMessage());

            return null;
        }
    }

    /** {@inheritDoc} */
    @Override public void stop(boolean cancel) throws IgniteCheckedException {
        if (settings != null) {
            final NodeFileLockHolder fileLockHolder = settings.getLockedFileLockHolder();

            if (fileLockHolder != null)
                fileLockHolder.close();
        }

        super.stop(cancel);
    }
}

<|MERGE_RESOLUTION|>--- conflicted
+++ resolved
@@ -18,10 +18,6 @@
 package org.apache.ignite.internal.processors.cache.persistence.filename;
 
 import java.io.File;
-<<<<<<< HEAD
-import java.io.Serializable;
-=======
->>>>>>> dec2e640
 import org.apache.ignite.IgniteCheckedException;
 import org.apache.ignite.IgniteLogger;
 import org.apache.ignite.configuration.IgniteConfiguration;
@@ -29,11 +25,6 @@
 import org.apache.ignite.internal.processors.GridProcessorAdapter;
 import org.apache.ignite.internal.processors.cache.persistence.GridCacheDatabaseSharedManager.NodeFileLockHolder;
 import org.apache.ignite.internal.util.typedef.internal.U;
-<<<<<<< HEAD
-import org.jetbrains.annotations.NotNull;
-import org.jetbrains.annotations.Nullable;
-=======
->>>>>>> dec2e640
 
 /**
  * Component for resolving PDS storage file names, also used for generating consistent ID for case PDS mode is enabled
@@ -64,28 +55,6 @@
         this.ctx = ctx;
     }
 
-<<<<<<< HEAD
-    /**
-     * Prepares compatible PDS folder settings. No locking is performed, consistent ID is not overridden.
-     *
-     * @param pstStoreBasePath DB storage base path or null if persistence is not enabled.
-     * @param consistentId compatibility consistent ID
-     * @return PDS folder settings compatible with previous versions.
-     */
-    private PdsFolderSettings<NodeFileLockHolder> compatibleResolve(
-        @Nullable final File pstStoreBasePath,
-        @NotNull final Serializable consistentId) {
-
-        if (cfg.getConsistentId() != null) {
-            // compatible mode from configuration is used fot this case, no locking, no consitent id change
-            return new PdsFolderSettings<>(pstStoreBasePath, cfg.getConsistentId());
-        }
-
-        return new PdsFolderSettings<>(pstStoreBasePath, consistentId);
-    }
-
-=======
->>>>>>> dec2e640
     /** {@inheritDoc} */
     @Override public PdsFolderSettings<NodeFileLockHolder> resolveFolders() throws IgniteCheckedException {
         if (settings == null) {
