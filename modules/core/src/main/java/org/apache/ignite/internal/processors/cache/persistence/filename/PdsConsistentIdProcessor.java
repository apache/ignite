/*
 * Licensed to the Apache Software Foundation (ASF) under one or more
 * contributor license agreements. See the NOTICE file distributed with
 * this work for additional information regarding copyright ownership.
 * The ASF licenses this file to You under the Apache License, Version 2.0
 * (the "License"); you may not use this file except in compliance with
 * the License. You may obtain a copy of the License at
 *
 * http://www.apache.org/licenses/LICENSE-2.0
 *
 * Unless required by applicable law or agreed to in writing, software
 * distributed under the License is distributed on an "AS IS" BASIS,
 * WITHOUT WARRANTIES OR CONDITIONS OF ANY KIND, either express or implied.
 * See the License for the specific language governing permissions and
 * limitations under the License.
 */

package org.apache.ignite.internal.processors.cache.persistence.filename;

import java.io.File;
<<<<<<< HEAD
import java.io.Serializable;
import org.apache.ignite.IgniteCheckedException;
import org.apache.ignite.IgniteLogger;
import org.apache.ignite.configuration.IgniteConfiguration;
=======
import org.apache.ignite.IgniteCheckedException;
import org.apache.ignite.IgniteLogger;
>>>>>>> 5f485a16
import org.apache.ignite.internal.GridKernalContext;
import org.apache.ignite.internal.processors.GridProcessorAdapter;
import org.apache.ignite.internal.processors.cache.persistence.GridCacheDatabaseSharedManager.NodeFileLockHolder;
import org.apache.ignite.internal.util.typedef.internal.U;
<<<<<<< HEAD
import org.jetbrains.annotations.NotNull;
import org.jetbrains.annotations.Nullable;
=======
>>>>>>> 5f485a16

/**
 * Component for resolving PDS storage file names, also used for generating consistent ID for case PDS mode is enabled
 */
public class PdsConsistentIdProcessor extends GridProcessorAdapter implements PdsFoldersResolver {
<<<<<<< HEAD
    /** Config. */
    private final IgniteConfiguration cfg;

=======
>>>>>>> 5f485a16
    /** Logger. */
    private final IgniteLogger log;

    /** Context. */
    private final GridKernalContext ctx;

    /** Cached folder settings. */
    private PdsFolderSettings<NodeFileLockHolder> settings;

    /**
     * Creates folders resolver
     *
     * @param ctx Context.
     */
    public PdsConsistentIdProcessor(final GridKernalContext ctx) {
        super(ctx);

        this.log = ctx.log(PdsFoldersResolver.class);
        this.ctx = ctx;
    }

<<<<<<< HEAD
    /**
     * Prepares compatible PDS folder settings. No locking is performed, consistent ID is not overridden.
     *
     * @param pstStoreBasePath DB storage base path or null if persistence is not enabled.
     * @param consistentId compatibility consistent ID
     * @return PDS folder settings compatible with previous versions.
     */
    private PdsFolderSettings<NodeFileLockHolder> compatibleResolve(
        @Nullable final File pstStoreBasePath,
        @NotNull final Serializable consistentId) {

        if (cfg.getConsistentId() != null) {
            // compatible mode from configuration is used fot this case, no locking, no consitent id change
            return new PdsFolderSettings<>(pstStoreBasePath, cfg.getConsistentId());
        }

        return new PdsFolderSettings<>(pstStoreBasePath, consistentId);
    }

=======
>>>>>>> 5f485a16
    /** {@inheritDoc} */
    @Override public PdsFolderSettings<NodeFileLockHolder> resolveFolders() throws IgniteCheckedException {
        if (settings == null) {
            //here deprecated method is used to get compatible version of consistentId
            PdsFolderResolver<NodeFileLockHolder> resolver =
<<<<<<< HEAD
                new PdsFolderResolver<>(cfg, log, ctx.discovery().consistentId(), this::tryLock);
=======
                new PdsFolderResolver<>(ctx.config(), log, ctx.discovery().consistentId(), this::tryLock);
>>>>>>> 5f485a16

            settings = resolver.resolve();

            if (settings == null)
                settings = resolver.generateNew();

            if (!settings.isCompatible()) {
                if (log.isInfoEnabled())
                    log.info("Consistent ID used for local node is [" + settings.consistentId() + "] " +
                        "according to persistence data storage folders");

                ctx.discovery().consistentId(settings.consistentId());
            }
        }
        return settings;
    }

    /**
     * Tries to lock subfolder within storage root folder.
     *
     * @param dbStoreDirWithSubdirectory DB store directory, is to be absolute and should include consistent ID based
     * sub folder.
     * @return non null holder if lock was successful, null in case lock failed. If directory does not exist method will
     * always fail to lock.
     */
    private NodeFileLockHolder tryLock(File dbStoreDirWithSubdirectory) {
        if (!dbStoreDirWithSubdirectory.exists())
            return null;

        final String path = dbStoreDirWithSubdirectory.getAbsolutePath();
<<<<<<< HEAD
        final NodeFileLockHolder fileLockHolder
            = new NodeFileLockHolder(path, ctx, log);
=======
        final NodeFileLockHolder fileLockHolder = new NodeFileLockHolder(path, ctx, log);
>>>>>>> 5f485a16

        try {
            fileLockHolder.tryLock(1000);

            return fileLockHolder;
        }
        catch (IgniteCheckedException e) {
            U.closeQuiet(fileLockHolder);

            if (log.isInfoEnabled())
                log.info("Unable to acquire lock to file [" + path + "], reason: " + e.getMessage());

            return null;
        }
    }

    /** {@inheritDoc} */
    @Override public void stop(boolean cancel) throws IgniteCheckedException {
        if (settings != null) {
            final NodeFileLockHolder fileLockHolder = settings.getLockedFileLockHolder();

            if (fileLockHolder != null)
                fileLockHolder.close();
        }

        super.stop(cancel);
    }
}

<|MERGE_RESOLUTION|>--- conflicted
+++ resolved
@@ -18,35 +18,17 @@
 package org.apache.ignite.internal.processors.cache.persistence.filename;
 
 import java.io.File;
-<<<<<<< HEAD
-import java.io.Serializable;
 import org.apache.ignite.IgniteCheckedException;
 import org.apache.ignite.IgniteLogger;
-import org.apache.ignite.configuration.IgniteConfiguration;
-=======
-import org.apache.ignite.IgniteCheckedException;
-import org.apache.ignite.IgniteLogger;
->>>>>>> 5f485a16
 import org.apache.ignite.internal.GridKernalContext;
 import org.apache.ignite.internal.processors.GridProcessorAdapter;
 import org.apache.ignite.internal.processors.cache.persistence.GridCacheDatabaseSharedManager.NodeFileLockHolder;
 import org.apache.ignite.internal.util.typedef.internal.U;
-<<<<<<< HEAD
-import org.jetbrains.annotations.NotNull;
-import org.jetbrains.annotations.Nullable;
-=======
->>>>>>> 5f485a16
 
 /**
  * Component for resolving PDS storage file names, also used for generating consistent ID for case PDS mode is enabled
  */
 public class PdsConsistentIdProcessor extends GridProcessorAdapter implements PdsFoldersResolver {
-<<<<<<< HEAD
-    /** Config. */
-    private final IgniteConfiguration cfg;
-
-=======
->>>>>>> 5f485a16
     /** Logger. */
     private final IgniteLogger log;
 
@@ -68,38 +50,12 @@
         this.ctx = ctx;
     }
 
-<<<<<<< HEAD
-    /**
-     * Prepares compatible PDS folder settings. No locking is performed, consistent ID is not overridden.
-     *
-     * @param pstStoreBasePath DB storage base path or null if persistence is not enabled.
-     * @param consistentId compatibility consistent ID
-     * @return PDS folder settings compatible with previous versions.
-     */
-    private PdsFolderSettings<NodeFileLockHolder> compatibleResolve(
-        @Nullable final File pstStoreBasePath,
-        @NotNull final Serializable consistentId) {
-
-        if (cfg.getConsistentId() != null) {
-            // compatible mode from configuration is used fot this case, no locking, no consitent id change
-            return new PdsFolderSettings<>(pstStoreBasePath, cfg.getConsistentId());
-        }
-
-        return new PdsFolderSettings<>(pstStoreBasePath, consistentId);
-    }
-
-=======
->>>>>>> 5f485a16
     /** {@inheritDoc} */
     @Override public PdsFolderSettings<NodeFileLockHolder> resolveFolders() throws IgniteCheckedException {
         if (settings == null) {
             //here deprecated method is used to get compatible version of consistentId
             PdsFolderResolver<NodeFileLockHolder> resolver =
-<<<<<<< HEAD
-                new PdsFolderResolver<>(cfg, log, ctx.discovery().consistentId(), this::tryLock);
-=======
                 new PdsFolderResolver<>(ctx.config(), log, ctx.discovery().consistentId(), this::tryLock);
->>>>>>> 5f485a16
 
             settings = resolver.resolve();
 
@@ -130,12 +86,7 @@
             return null;
 
         final String path = dbStoreDirWithSubdirectory.getAbsolutePath();
-<<<<<<< HEAD
-        final NodeFileLockHolder fileLockHolder
-            = new NodeFileLockHolder(path, ctx, log);
-=======
         final NodeFileLockHolder fileLockHolder = new NodeFileLockHolder(path, ctx, log);
->>>>>>> 5f485a16
 
         try {
             fileLockHolder.tryLock(1000);
