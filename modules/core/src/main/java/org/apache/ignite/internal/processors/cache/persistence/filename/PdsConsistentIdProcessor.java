--- conflicted
+++ resolved
@@ -80,10 +80,7 @@
     /** {@inheritDoc} */
     @Override public PdsFolderSettings<NodeFileLockHolder> resolveFolders() throws IgniteCheckedException {
         if (settings == null) {
-<<<<<<< HEAD
-=======
             //here deprecated method is used to get compatible version of consistentId
->>>>>>> b8723fbc
             PdsFolderResolver<NodeFileLockHolder> resolver =
                 new PdsFolderResolver<>(cfg, log, ctx.discovery().consistentId(), this::tryLock);
 
