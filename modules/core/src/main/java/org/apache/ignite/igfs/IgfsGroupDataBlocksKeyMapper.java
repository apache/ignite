--- conflicted
+++ resolved
@@ -90,16 +90,11 @@
 
             IgniteUuid affKey = blockKey.affinityKey();
 
-<<<<<<< HEAD
-            long grpId = blockKey.blockId() / grpSize;
-
-=======
             if (affKey != null)
                 return affKey;
 
             long grpId = blockKey.blockId() / grpSize;
 
->>>>>>> d4376861
             return blockKey.fileHash() + (int)(grpId ^ (grpId >>> 32));
         }
 
