--- conflicted
+++ resolved
@@ -710,11 +710,7 @@
         String newMasterKeyName = IgniteSystemProperties.getString(IGNITE_MASTER_KEY_NAME_TO_CHANGE_BEFORE_STARTUP);
 
         if (newMasterKeyName != null) {
-<<<<<<< HEAD
-            if (newMasterKeyName.equals(getSpi().getMasterKeyName())){
-=======
             if (newMasterKeyName.equals(getSpi().getMasterKeyName())) {
->>>>>>> 1e84d448
                 log.info("Restored master key name equals to name from system property " +
                     IGNITE_MASTER_KEY_NAME_TO_CHANGE_BEFORE_STARTUP + ". This system property will be ignored and " +
                     "recommended to remove [masterKeyName=" + newMasterKeyName + ']');
@@ -924,16 +920,9 @@
      */
     private T2<Collection<byte[]>, byte[]> createKeys(int keyCnt) {
         return withMasterKeyChangeReadLock(() -> {
-<<<<<<< HEAD
-            if (keyCnt == 0) {
-            	List<byte[]> empty = Collections.emptyList();
-                return new T2<>(empty, getSpi().masterKeyDigest());
-            }
-=======
             if (keyCnt == 0)
                 return new T2<>(Collections.emptyList(), getSpi().masterKeyDigest());
 
->>>>>>> 1e84d448
             List<byte[]> encKeys = new ArrayList<>(keyCnt);
 
             for (int i = 0; i < keyCnt; i++)
