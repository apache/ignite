/*
 * Licensed to the Apache Software Foundation (ASF) under one or more
 * contributor license agreements.  See the NOTICE file distributed with
 * this work for additional information regarding copyright ownership.
 * The ASF licenses this file to You under the Apache License, Version 2.0
 * (the "License"); you may not use this file except in compliance with
 * the License.  You may obtain a copy of the License at
 *
 *      http://www.apache.org/licenses/LICENSE-2.0
 *
 * Unless required by applicable law or agreed to in writing, software
 * distributed under the License is distributed on an "AS IS" BASIS,
 * WITHOUT WARRANTIES OR CONDITIONS OF ANY KIND, either express or implied.
 * See the License for the specific language governing permissions and
 * limitations under the License.
 */

package org.apache.ignite.internal.managers.encryption;

import java.io.Serializable;
import java.nio.ByteBuffer;
import java.util.ArrayList;
import java.util.Arrays;
import java.util.Collection;
import java.util.Collections;
import java.util.HashMap;
import java.util.Iterator;
import java.util.List;
import java.util.Map;
import java.util.Objects;
import java.util.Set;
import java.util.UUID;
import java.util.concurrent.Callable;
import java.util.concurrent.ConcurrentHashMap;
import java.util.concurrent.ConcurrentMap;
import java.util.concurrent.locks.ReentrantReadWriteLock;
import org.apache.ignite.IgniteCheckedException;
import org.apache.ignite.IgniteClientDisconnectedException;
import org.apache.ignite.IgniteEncryption;
import org.apache.ignite.IgniteException;
import org.apache.ignite.IgniteSystemProperties;
import org.apache.ignite.cluster.ClusterNode;
import org.apache.ignite.configuration.WALMode;
import org.apache.ignite.failure.FailureContext;
import org.apache.ignite.internal.GridKernalContext;
import org.apache.ignite.internal.IgniteFeatures;
import org.apache.ignite.internal.IgniteInternalFuture;
import org.apache.ignite.internal.managers.GridManagerAdapter;
import org.apache.ignite.internal.managers.communication.GridMessageListener;
import org.apache.ignite.internal.managers.eventstorage.DiscoveryEventListener;
import org.apache.ignite.internal.pagemem.wal.record.MasterKeyChangeRecordV2;
import org.apache.ignite.internal.pagemem.wal.record.ReencryptionStartRecord;
import org.apache.ignite.internal.processors.cache.CacheGroupContext;
import org.apache.ignite.internal.processors.cache.CacheGroupDescriptor;
import org.apache.ignite.internal.processors.cache.distributed.dht.preloader.GridDhtPartitionsExchangeFuture;
import org.apache.ignite.internal.processors.cache.distributed.dht.preloader.PartitionsExchangeAware;
import org.apache.ignite.internal.processors.cache.persistence.metastorage.MetastorageLifecycleListener;
import org.apache.ignite.internal.processors.cache.persistence.metastorage.ReadOnlyMetastorage;
import org.apache.ignite.internal.processors.cache.persistence.metastorage.ReadWriteMetastorage;
import org.apache.ignite.internal.processors.cache.persistence.wal.WALPointer;
import org.apache.ignite.internal.processors.cluster.IgniteChangeGlobalStateSupport;
import org.apache.ignite.internal.util.distributed.DistributedProcess;
import org.apache.ignite.internal.util.future.GridFinishedFuture;
import org.apache.ignite.internal.util.future.GridFutureAdapter;
import org.apache.ignite.internal.util.future.IgniteFinishedFutureImpl;
import org.apache.ignite.internal.util.future.IgniteFutureImpl;
import org.apache.ignite.internal.util.typedef.F;
import org.apache.ignite.internal.util.typedef.T2;
import org.apache.ignite.internal.util.typedef.internal.A;
import org.apache.ignite.internal.util.typedef.internal.S;
import org.apache.ignite.internal.util.typedef.internal.U;
import org.apache.ignite.lang.IgniteFuture;
import org.apache.ignite.lang.IgniteFutureCancelledException;
import org.apache.ignite.lang.IgniteProductVersion;
import org.apache.ignite.lang.IgniteUuid;
import org.apache.ignite.spi.IgniteNodeValidationResult;
import org.apache.ignite.spi.IgniteSpiException;
import org.apache.ignite.spi.discovery.DiscoveryDataBag;
import org.apache.ignite.spi.discovery.DiscoveryDataBag.GridDiscoveryData;
import org.apache.ignite.spi.discovery.DiscoveryDataBag.JoiningNodeDiscoveryData;
import org.apache.ignite.spi.encryption.EncryptionSpi;
import org.jetbrains.annotations.Nullable;

import static org.apache.ignite.IgniteSystemProperties.IGNITE_MASTER_KEY_NAME_TO_CHANGE_BEFORE_STARTUP;
import static org.apache.ignite.events.EventType.EVT_NODE_FAILED;
import static org.apache.ignite.events.EventType.EVT_NODE_LEFT;
import static org.apache.ignite.failure.FailureType.CRITICAL_ERROR;
import static org.apache.ignite.internal.GridComponent.DiscoveryDataExchangeType.ENCRYPTION_MGR;
import static org.apache.ignite.internal.GridTopic.TOPIC_GEN_ENC_KEY;
import static org.apache.ignite.internal.IgniteFeatures.CACHE_GROUP_KEY_CHANGE;
import static org.apache.ignite.internal.IgniteFeatures.MASTER_KEY_CHANGE;
import static org.apache.ignite.internal.managers.communication.GridIoPolicy.SYSTEM_POOL;
import static org.apache.ignite.internal.util.distributed.DistributedProcess.DistributedProcessType.MASTER_KEY_CHANGE_FINISH;
import static org.apache.ignite.internal.util.distributed.DistributedProcess.DistributedProcessType.MASTER_KEY_CHANGE_PREPARE;

/**
 * Manages cache keys and {@code EncryptionSpi} instances.
 *
 * NOTE: Following protocol applied to statically configured caches.
 * For dynamically created caches key generated in request creation.
 *
 * Group keys generation protocol:
 *
 * <ul>
 *     <li>Joining node:
 *     <ul>
 *         <li>1. Collects and send all stored group keys to coordinator.</li>
 *         <li>2. Generate(but doesn't store locally!)
 *         and send keys for all statically configured groups in case the not presented in metastore.</li>
 *         <li>3. Store all keys received from coordinator to local store.</li>
 *     </ul>
 *     </li>
 *     <li>Coordinator:
 *     <ul>
 *         <li>1. Checks master key digest are equal to local. If not join is rejected.</li>
 *         <li>2. Checks all stored keys from joining node are equal to stored keys. If not join is rejected.</li>
 *         <li>3. Collects all stored keys and sends it to joining node.</li>
 *     </ul>
 *     </li>
 *     <li>All nodes:
 *     <ul>
 *         <li>1. If new key for group doesn't exists locally it added to local store.</li>
 *         <li>2. If new key for group exists locally, then received key skipped.</li>
 *         <li>3. If a cache group is encrypted with a different (previous) encryption key, then background
 *                re-encryption of this group with a new key is started.</li>
 *     </ul>
 *     </li>
 * </ul>
 * <p>Master key change process:</p>
 * <ol>
 *     <li>The initiator starts the process.</li>
 *     <li>Each server node compares the master key digest. If not equals - the process finishes with error.</li>
 *     <li>Each server node changes the master key: creates WAL record and re-encrypts group keys in MetaStore.</li>
 *     <li>The initiator gets the result when all server nodes completed the master key change.</li>
 * </ol>
 *
 * @see #prepareMKChangeProc
 * @see #performMKChangeProc
 */
public class GridEncryptionManager extends GridManagerAdapter<EncryptionSpi> implements EncryptionCacheKeyProvider,
    MetastorageLifecycleListener, IgniteChangeGlobalStateSupport, IgniteEncryption, PartitionsExchangeAware {
    /**
     * Cache encryption introduced in this Ignite version.
     */
    private static final IgniteProductVersion CACHE_ENCRYPTION_SINCE = IgniteProductVersion.fromString("2.7.0");

    /** Prefix for a master key name. */
    public static final String MASTER_KEY_NAME_PREFIX = "encryption-master-key-name";

    /** Prefix for a encryption group key in meta store, which contains encryption keys with identifiers. */
    public static final String ENCRYPTION_KEYS_PREFIX = "grp-encryption-keys-";

    /** Initial identifier for cache group encryption key. */
    public static final int INITIAL_KEY_ID = 0;

    /** The name on the meta store key, that contains wal segments encrypted using previous encryption keys. */
    private static final String REENCRYPTED_WAL_SEGMENTS = "reencrypted-wal-segments";

    /** Prefix for a encryption group key in meta store. */
    @Deprecated
    private static final String ENCRYPTION_KEY_PREFIX = "grp-encryption-key-";

    /** Synchronization mutex. */
    private final Object metaStorageMux = new Object();

    /** Synchronization mutex for generate encryption keys and change master key operations. */
    private final Object opsMux = new Object();

    /** Master key change lock. The main purpose is to avoid encrypt and decrypt group keys when master key changing. */
    private final ReentrantReadWriteLock masterKeyChangeLock = new ReentrantReadWriteLock();

    /** Disconnected flag. */
    private volatile boolean disconnected;

    /** Stopped flag. */
    private volatile boolean stopped;

    /** Flag to enable/disable write to metastore on cluster state change. */
    private volatile boolean writeToMetaStoreEnabled;

    /** Cache group encryption keys. */
    private CacheGroupEncryptionKeys grpKeys;

    /** Pending generate encryption key futures. */
    private ConcurrentMap<IgniteUuid, GenerateEncryptionKeyFuture> genEncKeyFuts = new ConcurrentHashMap<>();

    /** Metastorage. */
    private volatile ReadWriteMetastorage metaStorage;

    /** I/O message listener. */
    private GridMessageListener ioLsnr;

    /** System discovery message listener. */
    private DiscoveryEventListener discoLsnr;

    /** {@code True} if the master key name restored from WAL. */
    private volatile boolean restoredFromWAL;

    /** {@code True} if the master key name recovered before startup. */
    private volatile boolean recoveryMasterKeyName;

    /** Master key change future. Not {@code null} on request initiator. */
    private KeyChangeFuture masterKeyChangeFut;

    /** Pending master key request or {@code null} if there is no ongoing master key change process. */
    private volatile MasterKeyChangeRequest masterKeyChangeRequest;

    /** Digest of last changed master key or {@code null} if master key was not changed. */
    private volatile byte[] masterKeyDigest;

    /**
     * Master key change prepare process. Checks that all server nodes have the same new master key and then starts
     * finish process.
     */
    private DistributedProcess<MasterKeyChangeRequest, EmptyResult> prepareMKChangeProc;

    /** Process to perform the master key change. Changes master key and reencrypt group keys. */
    private DistributedProcess<MasterKeyChangeRequest, EmptyResult> performMKChangeProc;

    /**
     * A two-phase distributed process that rotates the encryption keys of specified cache groups and initiates
     * re-encryption of those cache groups.
     */
    private GroupKeyChangeProcess grpKeyChangeProc;

    /** Cache groups for which encryption key was changed, and they must be re-encrypted. */
    private final Map<Integer, long[]> reencryptGroups = new ConcurrentHashMap<>();

    /** Cache groups for which encryption key was changed on node join. */
    private final Map<Integer, Integer> reencryptGroupsForced = new ConcurrentHashMap<>();

    /** Cache group page stores scanner. */
    private CacheGroupPageScanner pageScanner;

    /**
     * @param ctx Kernel context.
     */
    public GridEncryptionManager(GridKernalContext ctx) {
        super(ctx, ctx.config().getEncryptionSpi());

        ctx.internalSubscriptionProcessor().registerMetastorageListener(this);
    }

    /** {@inheritDoc} */
    @Override public void start() throws IgniteCheckedException {
        startSpi();

        ctx.event().addDiscoveryEventListener(discoLsnr = (evt, discoCache) -> {
            UUID leftNodeId = evt.eventNode().id();

            synchronized (opsMux) {
                Iterator<Map.Entry<IgniteUuid, GenerateEncryptionKeyFuture>> futsIter =
                    genEncKeyFuts.entrySet().iterator();

                while (futsIter.hasNext()) {
                    GenerateEncryptionKeyFuture fut = futsIter.next().getValue();

                    if (!F.eq(leftNodeId, fut.nodeId()))
                        return;

                    try {
                        futsIter.remove();

                        sendGenerateEncryptionKeyRequest(fut);

                        genEncKeyFuts.put(fut.id(), fut);
                    }
                    catch (IgniteCheckedException e) {
                        fut.onDone(null, e);
                    }
                }
            }
        }, EVT_NODE_LEFT, EVT_NODE_FAILED);

        ctx.io().addMessageListener(TOPIC_GEN_ENC_KEY, ioLsnr = (nodeId, msg, plc) -> {
            synchronized (opsMux) {
                if (msg instanceof GenerateEncryptionKeyRequest) {
                    GenerateEncryptionKeyRequest req = (GenerateEncryptionKeyRequest)msg;

                    assert req.keyCount() != 0;

                    List<byte[]> encKeys = new ArrayList<>(req.keyCount());

                    byte[] masterKeyDigest = withMasterKeyChangeReadLock(() -> {
                        for (int i = 0; i < req.keyCount(); i++)
                            encKeys.add(getSpi().encryptKey(getSpi().create()));

                        // We should send the master key digest that encrypted group keys because the response can be
                        // processed after the possible master key change.
                        return getSpi().masterKeyDigest();
                    });

                    try {
                        ctx.io().sendToGridTopic(nodeId, TOPIC_GEN_ENC_KEY,
                            new GenerateEncryptionKeyResponse(req.id(), encKeys, masterKeyDigest), SYSTEM_POOL);
                    }
                    catch (IgniteCheckedException e) {
                        U.error(log, "Unable to send generate key response[nodeId=" + nodeId + "]");
                    }
                }
                else {
                    GenerateEncryptionKeyResponse resp = (GenerateEncryptionKeyResponse)msg;

                    GenerateEncryptionKeyFuture fut = genEncKeyFuts.get(resp.requestId());

                    if (fut != null)
                        fut.onDone(new T2<>(resp.encryptionKeys(), resp.masterKeyDigest()), null);
                    else
                        U.warn(log, "Response received for a unknown request.[reqId=" + resp.requestId() + "]");
                }
            }
        });

        prepareMKChangeProc = new DistributedProcess<>(ctx, MASTER_KEY_CHANGE_PREPARE, this::prepareMasterKeyChange,
            this::finishPrepareMasterKeyChange);

        performMKChangeProc = new DistributedProcess<>(ctx, MASTER_KEY_CHANGE_FINISH, this::performMasterKeyChange,
            this::finishPerformMasterKeyChange);

        grpKeys = new CacheGroupEncryptionKeys(getSpi());
        pageScanner = new CacheGroupPageScanner(ctx);
        grpKeyChangeProc = new GroupKeyChangeProcess(ctx, grpKeys);
    }

    /** {@inheritDoc} */
    @Override public void stop(boolean cancel) throws IgniteCheckedException {
        stopSpi();

        pageScanner.stop();
    }

    /** {@inheritDoc} */
    @Override protected void onKernalStart0() {
        ctx.cache().context().exchange().registerExchangeAwareComponent(this);
    }

    /** {@inheritDoc} */
    @Override protected void onKernalStop0(boolean cancel) {
        synchronized (opsMux) {
            stopped = true;

            if (ioLsnr != null)
                ctx.io().removeMessageListener(TOPIC_GEN_ENC_KEY, ioLsnr);

            if (discoLsnr != null)
                ctx.event().removeDiscoveryEventListener(discoLsnr, EVT_NODE_LEFT, EVT_NODE_FAILED);

            cancelFutures("Kernal stopped.");
        }
    }

    /** {@inheritDoc} */
    @Override public void onDisconnected(IgniteFuture<?> reconnectFut) {
        synchronized (opsMux) {
            assert !disconnected;

            disconnected = true;

            masterKeyChangeRequest = null;

            masterKeyDigest = null;

            cancelFutures("Client node was disconnected from topology (operation result is unknown).");
        }
    }

    /** {@inheritDoc} */
    @Override public IgniteInternalFuture<?> onReconnected(boolean clusterRestarted) {
        synchronized (opsMux) {
            assert disconnected;

            disconnected = false;

            return null;
        }
    }

    /**
     * Callback for local join.
     */
    public void onLocalJoin() {
        if (!U.isLocalNodeCoordinator(ctx.discovery()))
            return;

        //We can't store keys before node join to cluster(on statically configured cache registration).
        //Because, keys should be received from cluster.
        //Otherwise, we would generate different keys on each started node.
        //So, after starting, coordinator saves locally newly generated encryption keys.
        //And sends that keys to every joining node.
        synchronized (metaStorageMux) {
            //Keys read from meta storage.
            HashMap<Integer, GroupKeyEncrypted> knownEncKeys = grpKeys.getAll();

            //Generated(not saved!) keys for a new caches.
            //Configured statically in config, but doesn't stored on the disk.
            HashMap<Integer, byte[]> newEncKeys =
                newEncryptionKeys(knownEncKeys == null ? Collections.EMPTY_SET : knownEncKeys.keySet());

            if (newEncKeys == null)
                return;

            //We can store keys to the disk, because we are on a coordinator.
            for (Map.Entry<Integer, byte[]> entry : newEncKeys.entrySet()) {
                addGroupKey(entry.getKey(), new GroupKeyEncrypted(INITIAL_KEY_ID, entry.getValue()));

                U.quietAndInfo(log, "Added encryption key on local join [grpId=" + entry.getKey() + "]");
            }
        }
    }

    /** {@inheritDoc} */
    @Nullable @Override public IgniteNodeValidationResult validateNode(ClusterNode node,
        JoiningNodeDiscoveryData discoData) {
        IgniteNodeValidationResult res = super.validateNode(node, discoData);

        if (res != null)
            return res;

        if (isMasterKeyChangeInProgress()) {
            // Prevents new nodes join to avoid inconsistency of the master key.
            return new IgniteNodeValidationResult(ctx.localNodeId(),
                "Master key change is in progress! Node join is rejected. [node=" + node.id() + "]",
                "Master key change is in progress! Node join is rejected.");
        }

        if (node.isClient() || node.isDaemon())
            return null;

        res = validateNode(node);

        if (res != null)
            return res;

        if (grpKeyChangeProc.inProgress()) {
            return new IgniteNodeValidationResult(ctx.localNodeId(),
                "Cache group key change is in progress! Node join is rejected. [node=" + node.id() + "]",
                "Cache group key change is in progress! Node join is rejected.");
        }

        NodeEncryptionKeys nodeEncKeys = (NodeEncryptionKeys)discoData.joiningNodeData();

        if (!discoData.hasJoiningNodeData() || nodeEncKeys == null) {
            return new IgniteNodeValidationResult(ctx.localNodeId(),
                "Joining node doesn't have encryption data [node=" + node.id() + "]",
                "Joining node doesn't have encryption data.");
        }

        if (!Arrays.equals(getSpi().masterKeyDigest(), nodeEncKeys.masterKeyDigest)) {
            return new IgniteNodeValidationResult(ctx.localNodeId(),
                "Master key digest differs! Node join is rejected. [node=" + node.id() + "]",
                "Master key digest differs! Node join is rejected.");
        }

        if (!IgniteFeatures.nodeSupports(node, CACHE_GROUP_KEY_CHANGE)) {
            return new IgniteNodeValidationResult(ctx.localNodeId(),
                "Joining node doesn't support multiple encryption keys for single group [node=" + node.id() + "]",
                "Joining node doesn't support multiple encryption keys for single group.");
        }

        if (F.isEmpty(nodeEncKeys.knownKeys)) {
            U.quietAndInfo(log, "Joining node doesn't have stored group keys [node=" + node.id() + "]");

            return null;
        }

        assert !F.isEmpty(nodeEncKeys.knownKeysWithIds);

        for (Map.Entry<Integer, List<GroupKeyEncrypted>> entry : nodeEncKeys.knownKeysWithIds.entrySet()) {
            int grpId = entry.getKey();

            GroupKey locEncKey = getActiveKey(grpId);

            if (locEncKey == null)
                continue;

            List<GroupKeyEncrypted> rmtKeys = entry.getValue();

            if (rmtKeys == null)
                continue;

            GroupKeyEncrypted rmtKeyEncrypted = null;

            for (GroupKeyEncrypted rmtKey0 : rmtKeys) {
                if (rmtKey0.id() != locEncKey.unsignedId())
                    continue;

                rmtKeyEncrypted = rmtKey0;

                break;
            }

            if (rmtKeyEncrypted == null || F.eq(locEncKey.key(), getSpi().decryptKey(rmtKeyEncrypted.key())))
                continue;

            // The remote node should not rotate the cache key to the current one
            // until the old key (with an identifier that is currently active in the cluster) is removed.
            return new IgniteNodeValidationResult(ctx.localNodeId(),
                "Cache key differs! Node join is rejected. [node=" + node.id() + ", grp=" + entry.getKey() + "]",
                "Cache key differs! Node join is rejected.");
        }

        return null;
    }

    /** {@inheritDoc} */
    @Override public void collectJoiningNodeData(DiscoveryDataBag dataBag) {
        if (ctx.clientNode())
            return;

        Set<Integer> grpIds = grpKeys.groupIds();

        HashMap<Integer, List<GroupKeyEncrypted>> knownEncKeys = U.newHashMap(grpIds.size());

        for (int grpId : grpIds)
            knownEncKeys.put(grpId, grpKeys.getAll(grpId));

        HashMap<Integer, byte[]> newKeys = newEncryptionKeys(grpIds);

        if (log.isInfoEnabled()) {
            String knownGrps = F.isEmpty(knownEncKeys) ? null : F.concat(knownEncKeys.keySet(), ",");

            if (knownGrps != null)
                U.quietAndInfo(log, "Sending stored group keys to coordinator [grps=" + knownGrps + "]");

            String newGrps = F.isEmpty(newKeys) ? null : F.concat(newKeys.keySet(), ",");

            if (newGrps != null)
                U.quietAndInfo(log, "Sending new group keys to coordinator [grps=" + newGrps + "]");
        }

        dataBag.addJoiningNodeData(ENCRYPTION_MGR.ordinal(),
            new NodeEncryptionKeys(knownEncKeys, newKeys, getSpi().masterKeyDigest()));
    }

    /** {@inheritDoc} */
    @Override public void onJoiningNodeDataReceived(JoiningNodeDiscoveryData data) {
        NodeEncryptionKeys nodeEncryptionKeys = (NodeEncryptionKeys)data.joiningNodeData();

        if (nodeEncryptionKeys == null || nodeEncryptionKeys.newKeys == null || ctx.clientNode())
            return;

        for (Map.Entry<Integer, byte[]> entry : nodeEncryptionKeys.newKeys.entrySet()) {
            if (getActiveKey(entry.getKey()) == null) {
                U.quietAndInfo(log, "Store group key received from joining node [node=" +
                    data.joiningNodeId() + ", grp=" + entry.getKey() + "]");

                addGroupKey(entry.getKey(), new GroupKeyEncrypted(INITIAL_KEY_ID, entry.getValue()));
            }
            else {
                U.quietAndInfo(log, "Skip group key received from joining node. Already exists. [node=" +
                    data.joiningNodeId() + ", grp=" + entry.getKey() + "]");
            }
        }
    }

    /** {@inheritDoc} */
    @Override public void collectGridNodeData(DiscoveryDataBag dataBag) {
        if (dataBag.isJoiningNodeClient() || dataBag.commonDataCollectedFor(ENCRYPTION_MGR.ordinal()))
            return;

        HashMap<Integer, GroupKeyEncrypted> knownEncKeys = grpKeys.getAll();

        HashMap<Integer, byte[]> newKeys =
            newEncryptionKeys(knownEncKeys == null ? Collections.EMPTY_SET : knownEncKeys.keySet());

        if (!F.isEmpty(newKeys)) {
            if (knownEncKeys == null)
                knownEncKeys = new HashMap<>();

            for (Map.Entry<Integer, byte[]> entry : newKeys.entrySet()) {
                GroupKeyEncrypted old =
                    knownEncKeys.putIfAbsent(entry.getKey(), new GroupKeyEncrypted(INITIAL_KEY_ID, entry.getValue()));

                assert old == null;
            }
        }

        dataBag.addGridCommonData(ENCRYPTION_MGR.ordinal(), knownEncKeys);
    }

    /** {@inheritDoc} */
    @Override public void onGridDataReceived(GridDiscoveryData data) {
        if (ctx.clientNode())
            return;

        Map<Integer, Object> encKeysFromCluster = (Map<Integer, Object>)data.commonData();

        if (F.isEmpty(encKeysFromCluster))
            return;

        for (Map.Entry<Integer, Object> entry : encKeysFromCluster.entrySet()) {
            int grpId = entry.getKey();

            GroupKeyEncrypted rmtKey;

            if (entry.getValue() instanceof GroupKeyEncrypted)
                rmtKey = (GroupKeyEncrypted)entry.getValue();
            else
                rmtKey = new GroupKeyEncrypted(INITIAL_KEY_ID, (byte[])entry.getValue());

            GroupKey locGrpKey = getActiveKey(grpId);

            if (locGrpKey != null && locGrpKey.unsignedId() == rmtKey.id()) {
                U.quietAndInfo(log, "Skip group key received from coordinator. Already exists. [grp=" +
                    grpId + ", keyId=" + rmtKey.id() + "]");

                continue;
            }

            U.quietAndInfo(log, "Store group key received from coordinator [grp=" + grpId +
                ", keyId=" + rmtKey.id() + "]");

            grpKeys.addKey(grpId, rmtKey);

            if (locGrpKey == null)
                continue;

            GroupKey prevKey = grpKeys.changeActiveKey(grpId, rmtKey.id());

            if (ctx.config().getDataStorageConfiguration().getWalMode() != WALMode.NONE)
                grpKeys.reserveWalKey(grpId, prevKey.unsignedId(), ctx.cache().context().wal().currentSegment());

            reencryptGroupsForced.put(grpId, rmtKey.id());
        }
    }

    /** {@inheritDoc} */
    @Override @Nullable public GroupKey getActiveKey(int grpId) {
        return grpKeys.getActiveKey(grpId);
    }

    /** {@inheritDoc} */
    @Override @Nullable public GroupKey groupKey(int grpId, int keyId) {
        return grpKeys.getKey(grpId, keyId);
    }

    /**
     * Gets the existing encryption key IDs for the specified cache group.
     *
     * @param grpId Cache group ID.
     * @return List of the key identifiers.
     */
    @Nullable public List<Integer> groupKeyIds(int grpId) {
        return grpKeys.keyIds(grpId);
    }

    /**
     * Adds new cache group encryption key.
     *
     * @param grpId Cache group ID.
     * @param key Encryption key.
     */
    void addGroupKey(int grpId, GroupKeyEncrypted key) {
        synchronized (metaStorageMux) {
            try {
                grpKeys.addKey(grpId, key);

                writeGroupKeysToMetaStore(grpId, grpKeys.getAll(grpId));
            } catch (IgniteCheckedException e) {
                throw new IgniteException("Failed to write cache group encryption key [grpId=" + grpId + ']', e);
            }
        }
    }

    /** {@inheritDoc} */
    @Override public IgniteFuture<Void> changeMasterKey(String masterKeyName) {
        if (ctx.clientNode()) {
            return new IgniteFinishedFutureImpl<>(new UnsupportedOperationException("Client and daemon nodes can not " +
                "perform this operation."));
        }

        if (!IgniteFeatures.allNodesSupports(ctx.grid().cluster().nodes(), MASTER_KEY_CHANGE)) {
            return new IgniteFinishedFutureImpl<>(new IllegalStateException("Not all nodes in the cluster support " +
                "the master key change process."));
        }

        // WAL is unavailable for write on the inactive cluster. Master key change will not be logged and group keys
        // can be partially re-encrypted in case of node stop without the possibility of recovery.
        if (!ctx.state().clusterState().active()) {
            return new IgniteFinishedFutureImpl<>(new IgniteException("Master key change was rejected. " +
                "The cluster is inactive."));
        }

        if (masterKeyName.equals(getMasterKeyName())) {
            return new IgniteFinishedFutureImpl<>(new IgniteException("Master key change was rejected. " +
                "New name equal to the current."));
        }

        byte[] digest;

        try {
            digest = masterKeyDigest(masterKeyName);
        } catch (Exception e) {
            return new IgniteFinishedFutureImpl<>(new IgniteException("Master key change was rejected. " +
                "Unable to get the master key digest.", e));
        }

        MasterKeyChangeRequest request = new MasterKeyChangeRequest(UUID.randomUUID(), encryptKeyName(masterKeyName),
            digest);

        synchronized (opsMux) {
            if (disconnected) {
                return new IgniteFinishedFutureImpl<>(new IgniteClientDisconnectedException(
                    ctx.cluster().clientReconnectFuture(),
                    "Master key change was rejected. Client node disconnected."));
            }

            if (stopped) {
                return new IgniteFinishedFutureImpl<>(new IgniteException("Master key change was rejected. " +
                    "Node is stopping."));
            }

            if (masterKeyChangeFut != null && !masterKeyChangeFut.isDone()) {
                return new IgniteFinishedFutureImpl<>(new IgniteException("Master key change was rejected. " +
                    "The previous change was not completed."));
            }

            masterKeyChangeFut = new KeyChangeFuture(request.requestId());

            prepareMKChangeProc.start(request.requestId(), request);

            return new IgniteFutureImpl<>(masterKeyChangeFut);
        }
    }

    /** {@inheritDoc} */
    @Override public String getMasterKeyName() {
        if (ctx.clientNode())
            throw new UnsupportedOperationException("Client and daemon nodes can not perform this operation.");

        return withMasterKeyChangeReadLock(() -> getSpi().getMasterKeyName());
    }

    /** {@inheritDoc} */
    @Override public IgniteFuture<Void> changeCacheGroupKey(Collection<String> cacheOrGrpNames) {
        A.notEmpty(cacheOrGrpNames, "cacheOrGrpNames");

        synchronized (opsMux) {
            if (stopped) {
                return new IgniteFinishedFutureImpl<>(new IgniteException("Cache group key change was rejected. " +
                    "Node is stopping."));
            }

            return grpKeyChangeProc.start(cacheOrGrpNames);
        }
    }

    /**
     * @param grpIds Cache group IDs.
     * @param keyIds Encryption key IDs.
     * @param keys Encryption keys.
     * @throws IgniteCheckedException If failed.
     */
    protected void changeCacheGroupKeyLocal(int[] grpIds, byte[] keyIds, byte[][] keys) throws IgniteCheckedException {
        Map<Integer, Byte> encryptionStatus = U.newHashMap(grpIds.length);

        for (int i = 0; i < grpIds.length; i++)
            encryptionStatus.put(grpIds[i], keyIds[i]);

        WALPointer ptr = ctx.cache().context().wal().log(new ReencryptionStartRecord(encryptionStatus));

        if (ptr != null)
            ctx.cache().context().wal().flush(ptr, false);

        for (int i = 0; i < grpIds.length; i++) {
            int grpId = grpIds[i];
            int newKeyId = keyIds[i] & 0xff;

            withMasterKeyChangeReadLock(() -> {
                synchronized (metaStorageMux) {
                    // Set new key as key for writing. Note that we cannot pass the encrypted key here because the master
                    // key may have changed in which case we will not be able to decrypt the cache encryption key.
                    GroupKey prevGrpKey = grpKeys.changeActiveKey(grpId, newKeyId);

                    writeGroupKeysToMetaStore(grpId, grpKeys.getAll(grpId));

                    if (ptr == null)
                        return null;

                    grpKeys.reserveWalKey(grpId, prevGrpKey.unsignedId(), ctx.cache().context().wal().currentSegment());

                    writeTrackedWalIdxsToMetaStore();
                }

                return null;
            });

            CacheGroupContext grp = ctx.cache().cacheGroup(grpId);

            if (grp != null && grp.affinityNode())
                reencryptGroups.put(grpId, pageScanner.pagesCount(grp));

            if (log.isInfoEnabled())
                log.info("New encryption key for group was added [grpId=" + grpId + ", keyId=" + newKeyId + ']');
        }

        startReencryption(encryptionStatus.keySet());
    }

    /**
     * @param grpId Cache group ID.
     * @return Future that will be completed when reencryption of the specified group is finished.
     */
    public IgniteInternalFuture<Void> reencryptionFuture(int grpId) {
        return pageScanner.statusFuture(grpId);
    }

    /**
     * @param grpId Cache group ID.
     * @return {@code True} If the specified cache group is currently being re-encrypted.
     */
    public boolean reencryptionInProgress(int grpId) {
        // The method guarantees not only the completion of the re-encryption, but also that the clearing of
        // unused keys is complete.
        return reencryptGroups.containsKey(grpId);
    }

    /**
     * @return {@code True} If reencryption is active in the cluster.
     */
    public boolean reencryptionInProgress() {
        return grpKeyChangeProc.inProgress() || !reencryptGroups.isEmpty();
    }

    /**
     * @return Re-encryption rate limit in megabytes per second ({@code 0} - unlimited).
     */
    public double getReencryptionRate() {
        return pageScanner.getRate();
    }

    /**
     * @param rate Re-encryption rate limit in megabytes per second ({@code 0} - unlimited).
     */
    public void setReencryptionRate(double rate) {
        pageScanner.setRate(rate);
    }

    /**
     * Removes encryption key(s).
     *
     * @param grpId Cache group ID.
     */
    private void removeGroupKey(int grpId) {
        synchronized (metaStorageMux) {
            ctx.cache().context().database().checkpointReadLock();

            try {
                if (grpKeys.remove(grpId) == null)
                    return;

                metaStorage.remove(ENCRYPTION_KEYS_PREFIX + grpId);

                if (log.isDebugEnabled())
                    log.debug("Key(s) removed. [grp=" + grpId + "]");
            }
            catch (IgniteCheckedException e) {
                U.error(log, "Failed to clear meta storage", e);
            }
            finally {
                ctx.cache().context().database().checkpointReadUnlock();
            }
        }
    }

    /**
     * Sets new initial group key if key is not null.
     *
     * @param grpId Cache group ID.
     * @param encKey Encryption key
     * @param encKeyId Key id to use. If {@code null}, {@link #INITIAL_KEY_ID} is used.
     */
<<<<<<< HEAD
    public void setInitialGroupKey(int grpId, @Nullable byte[] encKey) {
=======
    public void setInitialGroupKey(int grpId, @Nullable byte[] encKey, @Nullable Integer encKeyId) {
>>>>>>> 9cf06362
        if (encKey == null || ctx.clientNode())
            return;

        removeGroupKey(grpId);

        withMasterKeyChangeReadLock(() -> {
<<<<<<< HEAD
            addGroupKey(grpId, new GroupKeyEncrypted(INITIAL_KEY_ID, encKey));
=======
            addGroupKey(grpId, new GroupKeyEncrypted(encKeyId == null ? INITIAL_KEY_ID : encKeyId, encKey));
>>>>>>> 9cf06362

            return null;
        });
    }

    /**
     * Callback is called before invalidate page memory.
     *
     * @param grpId Cache group ID.
     */
    public void onCacheGroupStop(int grpId) {
        try {
            reencryptionFuture(grpId).cancel();
        }
        catch (IgniteCheckedException e) {
            log.warning("Unable to cancel reencryption [grpId=" + grpId + "]", e);
        }

        reencryptGroups.remove(grpId);
    }

    /**
     * Callback for cache group destroy event.
     *
     * @param grpId Cache group ID.
     */
    public void onCacheGroupDestroyed(int grpId) {
        if (getActiveKey(grpId) == null)
            return;

        removeGroupKey(grpId);
    }

    /**
     * @param grp Cache group.
     * @param partId Partition ID.
     */
    public void onDestroyPartitionStore(CacheGroupContext grp, int partId) {
        if (pageScanner.excludePartition(grp.groupId(), partId))
            setEncryptionState(grp, partId, 0, 0);
    }

    /**
     * @param grp Cache group.
     * @param partId Partition ID.
     */
    public void onCancelDestroyPartitionStore(CacheGroupContext grp, int partId) {
        pageScanner.includePartition(grp.groupId(), partId);
    }

    /**
     * Callback when WAL segment is removed.
     *
     * @param segmentIdx WAL segment index.
     */
    public void onWalSegmentRemoved(long segmentIdx) {
        if (grpKeys.isReleaseWalKeysRequired(segmentIdx))
            ctx.pools().getSystemExecutorService().submit(() -> releaseWalKeys(segmentIdx));
    }

    /**
     * Cleanup keys reserved for WAL reading.
     *
     * @param segmentIdx WAL segment index.
     */
    private void releaseWalKeys(long segmentIdx) {
        withMasterKeyChangeReadLock(() -> {
            synchronized (metaStorageMux) {
                Map<Integer, Set<Integer>> rmvKeys = grpKeys.releaseWalKeys(segmentIdx);

                if (F.isEmpty(rmvKeys))
                    return null;

                try {
                    writeTrackedWalIdxsToMetaStore();

                    for (Map.Entry<Integer, Set<Integer>> entry : rmvKeys.entrySet()) {
                        Integer grpId = entry.getKey();

                        if (reencryptGroups.containsKey(grpId))
                            continue;

                        Set<Integer> keyIds = entry.getValue();

                        if (!grpKeys.removeKeysById(grpId, keyIds))
                            continue;

                        writeGroupKeysToMetaStore(grpId, grpKeys.getAll(grpId));

                        if (log.isInfoEnabled()) {
                            log.info("Previous encryption keys have been removed [grpId=" + grpId +
                                ", keyIds=" + keyIds + ']');
                        }
                    }
                }
                catch (IgniteCheckedException e) {
                    log.error("Unable to remove encryption keys from metastore.", e);
                }
            }

            return null;
        });
    }

    /** {@inheritDoc} */
    @Override public void onReadyForRead(ReadOnlyMetastorage metastorage) {
        try {
            // There is no need to set master key in case of recovery, as it is already relevant.
            if (!restoredFromWAL) {
                String masterKeyName = (String)metastorage.read(MASTER_KEY_NAME_PREFIX);

                if (masterKeyName != null) {
                    if (log.isInfoEnabled())
                        log.info("Master key name loaded from metastrore [masterKeyName=" + masterKeyName + ']');

                    getSpi().setMasterKeyName(masterKeyName);
                }
            }

            metastorage.iterate(ENCRYPTION_KEYS_PREFIX, (key, val) -> {
                int grpId = Integer.parseInt(key.replace(ENCRYPTION_KEYS_PREFIX, ""));

                if (grpKeys.groupIds().contains(grpId))
                    return;

                grpKeys.setGroupKeys(grpId, (List<GroupKeyEncrypted>)val);
            }, true);

            // Try to read keys in previous format.
            if (grpKeys.groupIds().isEmpty()) {
                metastorage.iterate(ENCRYPTION_KEY_PREFIX, (key, val) -> {
                    int grpId = Integer.parseInt(key.replace(ENCRYPTION_KEY_PREFIX, ""));

                    GroupKeyEncrypted grpKey = new GroupKeyEncrypted(INITIAL_KEY_ID, (byte[])val);

                    grpKeys.setGroupKeys(grpId, Collections.singletonList(grpKey));
                }, true);
            }

            Serializable savedSegments = metastorage.read(REENCRYPTED_WAL_SEGMENTS);

            if (savedSegments != null)
                grpKeys.trackedWalSegments((Collection<CacheGroupEncryptionKeys.TrackedWalSegment>)savedSegments);

            if (grpKeys.groupIds().isEmpty()) {
                U.quietAndInfo(log, "Encryption keys loaded from metastore. " +
                    "[grps=" + F.concat(grpKeys.groupIds(), ",") +
                    ", masterKeyName=" + getSpi().getMasterKeyName() + ']');
            }
        }
        catch (IgniteCheckedException e) {
            throw new IgniteException("Failed to read encryption keys state.", e);
        }

        String newMasterKeyName = IgniteSystemProperties.getString(IGNITE_MASTER_KEY_NAME_TO_CHANGE_BEFORE_STARTUP);

        if (newMasterKeyName != null) {
            if (newMasterKeyName.equals(getSpi().getMasterKeyName())) {
                if (log.isInfoEnabled()) {
                    log.info("Restored master key name equals to name from system property " +
                        IGNITE_MASTER_KEY_NAME_TO_CHANGE_BEFORE_STARTUP + ". This system property will be ignored and " +
                        "recommended to remove [masterKeyName=" + newMasterKeyName + ']');
                }

                return;
            }

            recoveryMasterKeyName = true;

            if (log.isInfoEnabled()) {
                log.info("System property " + IGNITE_MASTER_KEY_NAME_TO_CHANGE_BEFORE_STARTUP + " is set. " +
                    "Master key will be changed locally and group keys will be re-encrypted before join to cluster. " +
                    "Result will be saved to MetaStore on activation process. [masterKeyName=" + newMasterKeyName + ']');
            }

            getSpi().setMasterKeyName(newMasterKeyName);
        }
    }

    /** {@inheritDoc} */
    @Override public void onReadyForReadWrite(ReadWriteMetastorage metaStorage) throws IgniteCheckedException {
        withMasterKeyChangeReadLock(() -> {
            synchronized (metaStorageMux) {
                this.metaStorage = metaStorage;

                writeToMetaStoreEnabled = true;

                if (recoveryMasterKeyName)
                    writeKeysToWal();

                writeKeysToMetaStore(restoredFromWAL || recoveryMasterKeyName);

                restoredFromWAL = false;

                recoveryMasterKeyName = false;
            }

            return null;
        });

        for (Map.Entry<Integer, Integer> entry : reencryptGroupsForced.entrySet()) {
            int grpId = entry.getKey();

            if (reencryptGroups.containsKey(grpId))
                continue;

            if (entry.getValue() != getActiveKey(grpId).unsignedId())
                continue;

            CacheGroupContext grp = ctx.cache().cacheGroup(grpId);

            if (grp == null || !grp.affinityNode())
                continue;

            long[] offsets = pageScanner.pagesCount(grp);

            reencryptGroups.put(grpId, offsets);
        }

        reencryptGroupsForced.clear();
    }

    /** {@inheritDoc} */
    @Override public void onActivate(GridKernalContext kctx) throws IgniteCheckedException {
        withMasterKeyChangeReadLock(() -> {
            synchronized (metaStorageMux) {
                writeToMetaStoreEnabled = metaStorage != null;

                if (writeToMetaStoreEnabled)
                    writeKeysToMetaStore(false);
            }

            return null;
        });
    }

    /** {@inheritDoc} */
    @Override public void onDeActivate(GridKernalContext kctx) {
        synchronized (metaStorageMux) {
            writeToMetaStoreEnabled = false;
        }
    }

    /** {@inheritDoc} */
    @Override public void onDoneAfterTopologyUnlock(GridDhtPartitionsExchangeFuture fut) {
        if (fut.activateCluster() || fut.localJoinExchange()) {
            try {
                startReencryption(reencryptGroups.keySet());
            }
            catch (IgniteCheckedException e) {
                log.error("Unable to start reencryption", e);
            }
        }
    }

    /**
     * Set reencryption status for partition.
     *
     * @param grp Cache group.
     * @param partId Partition ID.
     * @param idx Index of the last reencrypted page.
     * @param total Total pages to be reencrypted.
     */
    public void setEncryptionState(CacheGroupContext grp, int partId, int idx, int total) {
        // The last element of the array is used to store the status of the index partition.
        long[] states = reencryptGroups.computeIfAbsent(grp.groupId(), v -> new long[grp.affinity().partitions() + 1]);

        states[Math.min(partId, states.length - 1)] = ReencryptStateUtils.state(idx, total);
    }

    /**
     * Get reencryption status for partition.
     *
     * @param grpId Cache group ID.
     * @param partId Parttiion ID.
     * @return Index and count of pages to be reencrypted.
     */
    public long getEncryptionState(int grpId, int partId) {
        long[] states = reencryptGroups.get(grpId);

        if (states == null)
            return 0;

        return states[Math.min(partId, states.length - 1)];
    }

    /**
     * @param grpId Cache group ID.
     * @return The number of bytes left for re-ecryption.
     */
    public long getBytesLeftForReencryption(int grpId) {
        return pageScanner.remainingPagesCount(grpId) * ctx.config().getDataStorageConfiguration().getPageSize();
    }

    /**
     * @param keyCnt Count of keys to generate.
     * @return Future that will contain results of generation.
     */
    public IgniteInternalFuture<T2<Collection<byte[]>, byte[]>> generateKeys(int keyCnt) {
        if (keyCnt == 0 || !ctx.clientNode())
            return new GridFinishedFuture<>(createKeys(keyCnt));

        synchronized (opsMux) {
            if (disconnected || stopped) {
                return new GridFinishedFuture<>(
                    new IgniteFutureCancelledException("Node " + (stopped ? "stopped" : "disconnected")));
            }

            try {
                GenerateEncryptionKeyFuture genEncKeyFut = new GenerateEncryptionKeyFuture(keyCnt);

                sendGenerateEncryptionKeyRequest(genEncKeyFut);

                genEncKeyFuts.put(genEncKeyFut.id(), genEncKeyFut);

                return genEncKeyFut;
            }
            catch (IgniteCheckedException e) {
                return new GridFinishedFuture<>(e);
            }
        }
    }

    /** */
    private void sendGenerateEncryptionKeyRequest(GenerateEncryptionKeyFuture fut) throws IgniteCheckedException {
        ClusterNode rndNode = U.randomServerNode(ctx);

        if (rndNode == null)
            throw new IgniteCheckedException("There is no node to send GenerateEncryptionKeyRequest to");

        GenerateEncryptionKeyRequest req = new GenerateEncryptionKeyRequest(fut.keyCount());

        fut.id(req.id());
        fut.nodeId(rndNode.id());

        ctx.io().sendToGridTopic(rndNode.id(), TOPIC_GEN_ENC_KEY, req, SYSTEM_POOL);
    }

    /**
     * Suspend re-encryption of the cache group.
     *
     * @param grpId Cache group ID.
     */
    public boolean suspendReencryption(int grpId) throws IgniteCheckedException {
        return reencryptionFuture(grpId).cancel();
    }

    /**
     * Forces re-encryption of the cache group.
     *
     * @param grpId Cache group ID.
     */
    public boolean resumeReencryption(int grpId) throws IgniteCheckedException {
        if (!reencryptionFuture(grpId).isDone())
            return false;

        if (!reencryptionInProgress(grpId))
            throw new IgniteCheckedException("Re-encryption completed or not required [grpId=" + grpId + "]");

        startReencryption(Collections.singleton(grpId));

        return true;
    }

    /**
     * @param grpIds Cache group IDs.
     * @throws IgniteCheckedException If failed.
     */
    private void startReencryption(Collection<Integer> grpIds) throws IgniteCheckedException {
        for (int grpId : grpIds) {
            IgniteInternalFuture<?> fut = pageScanner.schedule(grpId);

            fut.listen(f -> {
                if (f.isCancelled() || f.error() != null) {
                    log.warning("Reencryption " +
                        (f.isCancelled() ? "cancelled" : "failed") + " [grp=" + grpId + "]", f.error());

                    return;
                }

                withMasterKeyChangeReadLock(() -> {
                    synchronized (metaStorageMux) {
                        cleanupKeys(grpId);

                        reencryptGroups.remove(grpId);
                    }

                    return null;
                });
            });
        }
    }

    /**
     * @param grpId Cache group ID.
     * @throws IgniteCheckedException If failed.
     */
    private void cleanupKeys(int grpId) throws IgniteCheckedException {
        Set<Integer> rmvKeyIds = grpKeys.removeUnusedKeys(grpId);

        if (rmvKeyIds.isEmpty())
            return;

        writeGroupKeysToMetaStore(grpId, grpKeys.getAll(grpId));

        if (log.isInfoEnabled())
            log.info("Previous encryption keys were removed [grpId=" + grpId + ", keyIds=" + rmvKeyIds + ']');
    }

    /**
     * Writes all unsaved grpEncKeys to metaStorage.
     *
     * @param writeAll {@code True} if force rewrite all keys.
     * @throws IgniteCheckedException If failed.
     */
    private void writeKeysToMetaStore(boolean writeAll) throws IgniteCheckedException {
        if (writeAll)
            metaStorage.write(MASTER_KEY_NAME_PREFIX, getSpi().getMasterKeyName());

        if (!reencryptGroupsForced.isEmpty())
            writeTrackedWalIdxsToMetaStore();

        for (Integer grpId : grpKeys.groupIds()) {
            if (!writeAll && !reencryptGroupsForced.containsKey(grpId) &&
                metaStorage.read(ENCRYPTION_KEYS_PREFIX + grpId) != null)
                continue;

            writeGroupKeysToMetaStore(grpId, grpKeys.getAll(grpId));
        }
    }

    /**
     * Writes cache group encryption keys to metastore.
     *
     * @param grpId Cache group ID.
     */
    private void writeGroupKeysToMetaStore(int grpId, List<GroupKeyEncrypted> keys) throws IgniteCheckedException {
        assert Thread.holdsLock(metaStorageMux);

        if (metaStorage == null || !writeToMetaStoreEnabled || stopped)
            return;

        ctx.cache().context().database().checkpointReadLock();

        try {
            metaStorage.write(ENCRYPTION_KEYS_PREFIX + grpId, (Serializable)keys);
        }
        finally {
            ctx.cache().context().database().checkpointReadUnlock();
        }
    }

    /**
     * Writes tracked (encrypted with previous encryption keys) WAL segments to metastore.
     */
    private void writeTrackedWalIdxsToMetaStore() throws IgniteCheckedException {
        assert Thread.holdsLock(metaStorageMux);

        if (metaStorage == null || !writeToMetaStoreEnabled || stopped)
            return;

        ctx.cache().context().database().checkpointReadLock();

        try {
            metaStorage.write(REENCRYPTED_WAL_SEGMENTS, (Serializable)grpKeys.trackedWalSegments());
        }
        finally {
            ctx.cache().context().database().checkpointReadUnlock();
        }
    }

    /**
     * Checks cache encryption supported by all nodes in cluster.
     *
     * @throws IgniteCheckedException If check fails.
     */
    public void checkEncryptedCacheSupported() throws IgniteCheckedException {
        Collection<ClusterNode> nodes = ctx.grid().cluster().nodes();

        for (ClusterNode node : nodes) {
            if (CACHE_ENCRYPTION_SINCE.compareTo(node.version()) > 0) {
                throw new IgniteCheckedException("All nodes in cluster should be 2.7.0 or greater " +
                    "to create encrypted cache! [nodeId=" + node.id() + "]");
            }
        }
    }

    /** {@inheritDoc} */
    @Override public DiscoveryDataExchangeType discoveryDataType() {
        return ENCRYPTION_MGR;
    }

    /**
     * @param knownKeys Saved keys set.
     * @return New keys for local cache groups.
     */
    @Nullable private HashMap<Integer, byte[]> newEncryptionKeys(Set<Integer> knownKeys) {
        assert !isMasterKeyChangeInProgress();

        Map<Integer, CacheGroupDescriptor> grpDescs = ctx.cache().cacheGroupDescriptors();

        HashMap<Integer, byte[]> newKeys = null;

        for (CacheGroupDescriptor grpDesc : grpDescs.values()) {
            if (knownKeys.contains(grpDesc.groupId()) || !grpDesc.config().isEncryptionEnabled())
                continue;

            if (newKeys == null)
                newKeys = new HashMap<>();

            newKeys.put(grpDesc.groupId(), getSpi().encryptKey(getSpi().create()));
        }

        return newKeys;
    }

    /**
     * Generates required count of encryption keys.
     *
     * @param keyCnt Keys count.
     * @return Tuple of collection with newly generated encryption keys and master key digest.
     */
    T2<Collection<byte[]>, byte[]> createKeys(int keyCnt) {
        return withMasterKeyChangeReadLock(() -> {
            if (keyCnt == 0)
                return new T2<>(Collections.emptyList(), getSpi().masterKeyDigest());

            List<byte[]> encKeys = new ArrayList<>(keyCnt);

            for (int i = 0; i < keyCnt; i++)
                encKeys.add(getSpi().encryptKey(getSpi().create()));

            return new T2<>(encKeys, getSpi().masterKeyDigest());
        });
    }

    /**
     * Sets up master key and re-encrypt group keys. Writes changes to WAL and MetaStorage.
     *
     * @param name New master key name.
     */
    private void doChangeMasterKey(String name) {
        if (log.isInfoEnabled())
            log.info("Start master key change [masterKeyName=" + name + ']');

        masterKeyChangeLock.writeLock().lock();

        try {
            getSpi().setMasterKeyName(name);

            synchronized (metaStorageMux) {
                ctx.cache().context().database().checkpointReadLock();

                try {
                    writeKeysToWal();

                    assert writeToMetaStoreEnabled;

                    writeKeysToMetaStore(true);
                }
                finally {
                    ctx.cache().context().database().checkpointReadUnlock();
                }
            }

            if (log.isInfoEnabled())
                log.info("Master key successfully changed [masterKeyName=" + name + ']');
        }
        catch (Exception e) {
            U.error(log, "Unable to change master key locally.", e);

            ctx.failure().process(new FailureContext(CRITICAL_ERROR,
                new IgniteException("Unable to change master key locally.", e)));
        }
        finally {
            masterKeyChangeLock.writeLock().unlock();
        }
    }

    /** Writes the record with the master key name and all keys to WAL. */
    private void writeKeysToWal() throws IgniteCheckedException {
        List<T2<Integer, GroupKeyEncrypted>> reencryptedKeys = new ArrayList<>();

        for (int grpId : grpKeys.groupIds()) {
            for (GroupKeyEncrypted grpKey : grpKeys.getAll(grpId))
                reencryptedKeys.add(new T2<>(grpId, grpKey));
        }

        MasterKeyChangeRecordV2 rec = new MasterKeyChangeRecordV2(getSpi().getMasterKeyName(), reencryptedKeys);

        WALPointer ptr = ctx.cache().context().wal().log(rec);

        assert ptr != null;
    }

    /**
     * Apply keys from WAL record during the recovery phase.
     *
     * @param rec Record.
     */
    public void applyKeys(MasterKeyChangeRecordV2 rec) {
        assert !writeToMetaStoreEnabled && !ctx.state().clusterState().active();

        if (log.isInfoEnabled())
            log.info("Master key name loaded from WAL [masterKeyName=" + rec.getMasterKeyName() + ']');

        try {
            getSpi().setMasterKeyName(rec.getMasterKeyName());

            Map<Integer, List<GroupKeyEncrypted>> keysMap = new HashMap<>();

            for (T2<Integer, GroupKeyEncrypted> entry : rec.getGrpKeys())
                keysMap.computeIfAbsent(entry.getKey(), v -> new ArrayList<>()).add(entry.getValue());

            for (Map.Entry<Integer, List<GroupKeyEncrypted>> entry : keysMap.entrySet())
                grpKeys.setGroupKeys(entry.getKey(), entry.getValue());

            restoredFromWAL = true;
        } catch (IgniteSpiException e) {
            log.warning("Unable to apply group keys from WAL record [masterKeyName=" + rec.getMasterKeyName() + ']', e);
        }
    }

    /**
     * Start reencryption using logical WAL record.
     *
     * @param rec Reencryption start logical record.
     */
    public void applyReencryptionStartRecord(ReencryptionStartRecord rec) {
        assert !writeToMetaStoreEnabled;

        for (Map.Entry<Integer, Byte> e : rec.groups().entrySet())
            reencryptGroupsForced.put(e.getKey(), e.getValue() & 0xff);
    }

    /**
     * Prepares master key change. Checks master key consistency.
     *
     * @param req Request.
     * @return Result future.
     */
    private IgniteInternalFuture<EmptyResult> prepareMasterKeyChange(MasterKeyChangeRequest req) {
        if (masterKeyChangeRequest != null) {
            return new GridFinishedFuture<>(new IgniteException("Master key change was rejected. " +
                "The previous change was not completed."));
        }

        if (ctx.cache().context().snapshotMgr().isSnapshotCreating()
            || ctx.cache().context().snapshotMgr().isRestoring()) {
            return new GridFinishedFuture<>(new IgniteException("Master key change was rejected. Snapshot operation " +
                "is in progress."));
        }

        masterKeyChangeRequest = req;

        if (ctx.clientNode())
            return new GridFinishedFuture<>();

        try {
            String masterKeyName = decryptKeyName(req.encKeyName());

            if (masterKeyName.equals(getMasterKeyName()))
                throw new IgniteException("Master key change was rejected. New name equal to the current.");

            byte[] digest = tryChangeMasterKey(masterKeyName);

            if (!Arrays.equals(req.digest, digest)) {
                return new GridFinishedFuture<>(new IgniteException("Master key change was rejected. Master " +
                    "key digest consistency check failed. Make sure that the new master key is the same at " +
                    "all server nodes [nodeId=" + ctx.localNodeId() + ']'));
            }
        }
        catch (Exception e) {
            return new GridFinishedFuture<>(new IgniteException("Master key change was rejected [nodeId=" +
                ctx.localNodeId() + ']', e));
        }

        return new GridFinishedFuture<>(new EmptyResult());
    }

    /**
     * Starts master key change process if there are no errors.
     *
     * @param id Request id.
     * @param res Results.
     * @param err Errors.
     */
    private void finishPrepareMasterKeyChange(UUID id, Map<UUID, EmptyResult> res, Map<UUID, Exception> err) {
        if (!err.isEmpty()) {
            if (masterKeyChangeRequest != null && masterKeyChangeRequest.requestId().equals(id))
                masterKeyChangeRequest = null;

            completeMasterKeyChangeFuture(id, err);
        }
        else if (U.isLocalNodeCoordinator(ctx.discovery()))
            performMKChangeProc.start(id, masterKeyChangeRequest);
    }

    /**
     * Changes master key.
     *
     * @param req Request.
     * @return Result future.
     */
    private IgniteInternalFuture<EmptyResult> performMasterKeyChange(MasterKeyChangeRequest req) {
        if (masterKeyChangeRequest == null || !masterKeyChangeRequest.equals(req))
            return new GridFinishedFuture<>(new IgniteException("Unknown master key change was rejected."));

        if (!ctx.state().clusterState().active()) {
            masterKeyChangeRequest = null;

            return new GridFinishedFuture<>(new IgniteException("Master key change was rejected. " +
                "The cluster is inactive."));
        }

        if (!ctx.clientNode())
            doChangeMasterKey(decryptKeyName(req.encKeyName()));

        masterKeyChangeRequest = null;

        masterKeyDigest = req.digest();

        return new GridFinishedFuture<>(new EmptyResult());
    }

    /**
     * Finishes master key change.
     *
     * @param id Request id.
     * @param res Results.
     * @param err Errors.
     */
    private void finishPerformMasterKeyChange(UUID id, Map<UUID, EmptyResult> res, Map<UUID, Exception> err) {
        completeMasterKeyChangeFuture(id, err);
    }

    /**
     * @param reqId Request id.
     * @param err Exception.
     */
    private void completeMasterKeyChangeFuture(UUID reqId, Map<UUID, Exception> err) {
        synchronized (opsMux) {
            boolean isInitiator = masterKeyChangeFut != null && masterKeyChangeFut.id().equals(reqId);

            if (!isInitiator || masterKeyChangeFut.isDone())
                return;

            if (!F.isEmpty(err)) {
                Exception e = err.values().stream().findFirst().get();

                masterKeyChangeFut.onDone(e);
            }
            else
                masterKeyChangeFut.onDone();

            masterKeyChangeFut = null;
        }
    }

    /**
     * @param msg Error message.
     */
    private void cancelFutures(String msg) {
        assert Thread.holdsLock(opsMux);

        for (GenerateEncryptionKeyFuture fut : genEncKeyFuts.values())
            fut.onDone(new IgniteFutureCancelledException(msg));

        if (masterKeyChangeFut != null && !masterKeyChangeFut.isDone())
            masterKeyChangeFut.onDone(new IgniteFutureCancelledException(msg));

        if (grpKeyChangeProc != null)
            grpKeyChangeProc.cancel(msg);
    }

    /** @return {@code True} if the master key change process in progress. */
    public boolean isMasterKeyChangeInProgress() {
        return masterKeyChangeRequest != null;
    }

    /**
     * Digest of last changed master key or {@code null} if master key was not changed.
     * <p>
     * Used to verify the digest on a client node in case of cache start after master key change.
     *
     * @return Digest of last changed master key or {@code null} if master key was not changed.
     */
    @Nullable public byte[] masterKeyDigest() {
        return masterKeyDigest;
    }

    /**
     * @param c Callable to run with master key change read lock.
     * @return Computed result.
     */
    <T> T withMasterKeyChangeReadLock(Callable<T> c) {
        masterKeyChangeLock.readLock().lock();

        try {
            return c.call();
        }
        catch (Exception e) {
            throw new IgniteException(e);
        }
        finally {
            masterKeyChangeLock.readLock().unlock();
        }
    }

    /**
     * @param masterKeyName Master key name.
     * @return Master key digest.
     * @throws IgniteException if unable to get master key digest.
     */
    private byte[] masterKeyDigest(String masterKeyName) {
        return getSpi().masterKeyDigest(masterKeyName);
    }

    /**
     * Tries to change the active master key with the given one and returns its digest.
     *
     * @param masterKeyName Master key name.
     * @return Master key digest.
     * @throws IgniteCheckedException If the master key cannot be changed for some reason.
     */
    private byte[] tryChangeMasterKey(String masterKeyName) throws IgniteCheckedException {
        byte[] digest;

        masterKeyChangeLock.writeLock().lock();

        try {
            String curName = getSpi().getMasterKeyName();

            try {
                getSpi().setMasterKeyName(masterKeyName);

                digest = getSpi().masterKeyDigest();
            } catch (Exception e) {
                throw new IgniteException("Unable to set master key locally [masterKeyName=" + masterKeyName + ']', e);
            } finally {
                getSpi().setMasterKeyName(curName);
            }
        }
        finally {
            masterKeyChangeLock.writeLock().unlock();
        }

        return digest;
    }

    /**
     * @param keyName Master key name to encrypt.
     * @return Encrypted master key name.
     */
    private byte[] encryptKeyName(String keyName) {
        return withMasterKeyChangeReadLock(() -> {
            Serializable key = getSpi().create();

            byte[] encKey = getSpi().encryptKey(key);

            byte[] serKeyName = U.toBytes(keyName);

            ByteBuffer res = ByteBuffer.allocate(/*Encrypted key length*/4 + encKey.length +
                getSpi().encryptedSize(serKeyName.length));

            res.putInt(encKey.length);
            res.put(encKey);

            getSpi().encrypt(ByteBuffer.wrap(serKeyName), key, res);

            return res.array();
        });
    }

    /**
     * @param data Byte array with encrypted a master key name.
     * @return Decrypted master key name.
     */
    private String decryptKeyName(byte[] data) {
        return withMasterKeyChangeReadLock(() -> {
            ByteBuffer buf = ByteBuffer.wrap(data);

            int keyLen = buf.getInt();

            byte[] encKey = new byte[keyLen];

            buf.get(encKey);

            byte[] encKeyName = new byte[buf.remaining()];

            buf.get(encKeyName);

            byte[] serKeyName = getSpi().decrypt(encKeyName, getSpi().decryptKey(encKey));

            return U.fromBytes(serKeyName);
        });
    }

    /** Master key change request. */
    private static class MasterKeyChangeRequest implements Serializable {
        /** Serial version uid. */
        private static final long serialVersionUID = 0L;

        /** Request id. */
        private final UUID reqId;

        /** Encrypted master key name. */
        private final byte[] encKeyName;

        /** Master key digest. */
        private final byte[] digest;

        /**
         * @param reqId Request id.
         * @param encKeyName Encrypted master key name.
         * @param digest Master key digest.
         */
        private MasterKeyChangeRequest(UUID reqId, byte[] encKeyName, byte[] digest) {
            this.reqId = reqId;
            this.encKeyName = encKeyName;
            this.digest = digest;
        }

        /** @return Request id. */
        UUID requestId() {
            return reqId;
        }

        /** @return Encrypted master key name. */
        byte[] encKeyName() {
            return encKeyName;
        }

        /** @return Master key digest. */
        byte[] digest() {
            return digest;
        }

        /** {@inheritDoc} */
        @Override public boolean equals(Object o) {
            if (this == o)
                return true;

            if (!(o instanceof MasterKeyChangeRequest))
                return false;

            MasterKeyChangeRequest key = (MasterKeyChangeRequest)o;

            return Arrays.equals(encKeyName, key.encKeyName) &&
                Arrays.equals(digest, key.digest) &&
                Objects.equals(reqId, key.reqId);
        }

        /** {@inheritDoc} */
        @Override public int hashCode() {
            int res = Objects.hash(reqId);

            res = 31 * res + Arrays.hashCode(encKeyName);
            res = 31 * res + Arrays.hashCode(digest);

            return res;
        }

        /** {@inheritDoc} */
        @Override public String toString() {
            return S.toString(MasterKeyChangeRequest.class, this);
        }
    }

    /** */
    protected static class EmptyResult implements Serializable {
        /** Serial version uid. */
        private static final long serialVersionUID = 0L;
    }

    /** */
    protected static class NodeEncryptionKeys implements Serializable {
        /** */
        private static final long serialVersionUID = 0L;

        /** */
        NodeEncryptionKeys(
            HashMap<Integer, List<GroupKeyEncrypted>> knownKeysWithIds,
            Map<Integer, byte[]> newKeys,
            byte[] masterKeyDigest
        ) {
            this.newKeys = newKeys;
            this.masterKeyDigest = masterKeyDigest;

            if (F.isEmpty(knownKeysWithIds))
                return;

            // To be able to join the old cluster.
            knownKeys = U.newHashMap(knownKeysWithIds.size());

            for (Map.Entry<Integer, List<GroupKeyEncrypted>> entry : knownKeysWithIds.entrySet())
                knownKeys.put(entry.getKey(), entry.getValue().get(0).key());

            this.knownKeysWithIds = knownKeysWithIds;
        }

        /** Known i.e. stored in {@code ReadWriteMetastorage} keys from node (in compatible format). */
        Map<Integer, byte[]> knownKeys;

        /**  New keys i.e. keys for a local statically configured caches. */
        Map<Integer, byte[]> newKeys;

        /** Master key digest. */
        byte[] masterKeyDigest;

        /** Known i.e. stored in {@code ReadWriteMetastorage} keys from node. */
        Map<Integer, List<GroupKeyEncrypted>> knownKeysWithIds;
    }

    /** */
    private class GenerateEncryptionKeyFuture extends GridFutureAdapter<T2<Collection<byte[]>, byte[]>> {
        /** */
        private IgniteUuid id;

        /** */
        private int keyCnt;

        /** */
        private UUID nodeId;

        /**
         * @param keyCnt Count of keys to generate.
         */
        private GenerateEncryptionKeyFuture(int keyCnt) {
            this.keyCnt = keyCnt;
        }

        /** {@inheritDoc} */
        @Override public boolean onDone(@Nullable T2<Collection<byte[]>, byte[]> res, @Nullable Throwable err) {
            // Make sure to remove future before completion.
            genEncKeyFuts.remove(id, this);

            return super.onDone(res, err);
        }

        /** */
        public IgniteUuid id() {
            return id;
        }

        /** */
        public void id(IgniteUuid id) {
            this.id = id;
        }

        /** */
        public UUID nodeId() {
            return nodeId;
        }

        /** */
        public void nodeId(UUID nodeId) {
            this.nodeId = nodeId;
        }

        /** */
        public int keyCount() {
            return keyCnt;
        }

        /** {@inheritDoc} */
        @Override public String toString() {
            return S.toString(GenerateEncryptionKeyFuture.class, this);
        }
    }

    /** Key change future. */
    protected static class KeyChangeFuture extends GridFutureAdapter<Void> {
        /** Request ID. */
        private final UUID id;

        /** @param id Request ID. */
        KeyChangeFuture(UUID id) {
            this.id = id;
        }

        /** @return Request ID. */
        public UUID id() {
            return id;
        }

        /** {@inheritDoc} */
        @Override public String toString() {
            return S.toString(KeyChangeFuture.class, this);
        }
    }
}<|MERGE_RESOLUTION|>--- conflicted
+++ resolved
@@ -870,22 +870,14 @@
      * @param encKey Encryption key
      * @param encKeyId Key id to use. If {@code null}, {@link #INITIAL_KEY_ID} is used.
      */
-<<<<<<< HEAD
-    public void setInitialGroupKey(int grpId, @Nullable byte[] encKey) {
-=======
     public void setInitialGroupKey(int grpId, @Nullable byte[] encKey, @Nullable Integer encKeyId) {
->>>>>>> 9cf06362
         if (encKey == null || ctx.clientNode())
             return;
 
         removeGroupKey(grpId);
 
         withMasterKeyChangeReadLock(() -> {
-<<<<<<< HEAD
-            addGroupKey(grpId, new GroupKeyEncrypted(INITIAL_KEY_ID, encKey));
-=======
             addGroupKey(grpId, new GroupKeyEncrypted(encKeyId == null ? INITIAL_KEY_ID : encKeyId, encKey));
->>>>>>> 9cf06362
 
             return null;
         });
