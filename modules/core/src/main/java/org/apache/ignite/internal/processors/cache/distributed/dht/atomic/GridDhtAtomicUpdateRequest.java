/*
 * Licensed to the Apache Software Foundation (ASF) under one or more
 * contributor license agreements.  See the NOTICE file distributed with
 * this work for additional information regarding copyright ownership.
 * The ASF licenses this file to You under the Apache License, Version 2.0
 * (the "License"); you may not use this file except in compliance with
 * the License.  You may obtain a copy of the License at
 *
 *      http://www.apache.org/licenses/LICENSE-2.0
 *
 * Unless required by applicable law or agreed to in writing, software
 * distributed under the License is distributed on an "AS IS" BASIS,
 * WITHOUT WARRANTIES OR CONDITIONS OF ANY KIND, either express or implied.
 * See the License for the specific language governing permissions and
 * limitations under the License.
 */

package org.apache.ignite.internal.processors.cache.distributed.dht.atomic;

import java.io.Externalizable;
import java.nio.ByteBuffer;
import java.util.ArrayList;
import java.util.Collection;
import java.util.List;
import java.util.UUID;
import javax.cache.processor.EntryProcessor;
import org.apache.ignite.IgniteCheckedException;
import org.apache.ignite.cache.CacheWriteSynchronizationMode;
import org.apache.ignite.internal.GridDirectCollection;
import org.apache.ignite.internal.GridDirectTransient;
import org.apache.ignite.internal.processors.affinity.AffinityTopologyVersion;
import org.apache.ignite.internal.processors.cache.CacheObject;
import org.apache.ignite.internal.processors.cache.GridCacheContext;
import org.apache.ignite.internal.processors.cache.GridCacheDeployable;
import org.apache.ignite.internal.processors.cache.GridCacheMessage;
import org.apache.ignite.internal.processors.cache.GridCacheSharedContext;
import org.apache.ignite.internal.processors.cache.KeyCacheObject;
import org.apache.ignite.internal.processors.cache.version.GridCacheVersion;
import org.apache.ignite.internal.util.GridLongList;
import org.apache.ignite.internal.util.tostring.GridToStringInclude;
import org.apache.ignite.internal.util.typedef.internal.CU;
import org.apache.ignite.internal.util.typedef.internal.S;
import org.apache.ignite.plugin.extensions.communication.MessageCollectionItemType;
import org.apache.ignite.plugin.extensions.communication.MessageReader;
import org.apache.ignite.plugin.extensions.communication.MessageWriter;
import org.jetbrains.annotations.NotNull;
import org.jetbrains.annotations.Nullable;

import static org.apache.ignite.internal.processors.cache.GridCacheUtils.SKIP_STORE_FLAG_MASK;

/**
 * Lite dht cache backup update request.
 */
public class GridDhtAtomicUpdateRequest extends GridCacheMessage implements GridCacheDeployable {
    /** */
    private static final long serialVersionUID = 0L;

    /** Message index. */
    public static final int CACHE_MSG_IDX = nextIndexId();

    /** Node ID. */
    @GridDirectTransient
    private UUID nodeId;

    /** Future version. */
    private GridCacheVersion futVer;

    /** Write version. */
    private GridCacheVersion writeVer;

    /** Topology version. */
    private AffinityTopologyVersion topVer;

    /** Keys to update. */
    @GridToStringInclude
    @GridDirectCollection(KeyCacheObject.class)
    private List<KeyCacheObject> keys;

    /** Values to update. */
    @GridToStringInclude
    @GridDirectCollection(CacheObject.class)
    private List<CacheObject> vals;

    /** Previous values. */
    @GridToStringInclude
    @GridDirectCollection(CacheObject.class)
    private List<CacheObject> prevVals;

    /** Conflict versions. */
    @GridDirectCollection(GridCacheVersion.class)
    private List<GridCacheVersion> conflictVers;

    /** TTLs. */
    private GridLongList ttls;

    /** Conflict expire time. */
    private GridLongList conflictExpireTimes;

    /** Near TTLs. */
    private GridLongList nearTtls;

    /** Near expire times. */
    private GridLongList nearExpireTimes;

    /** Write synchronization mode. */
    private CacheWriteSynchronizationMode syncMode;

    /** Near cache keys to update. */
    @GridToStringInclude
    @GridDirectCollection(KeyCacheObject.class)
    private List<KeyCacheObject> nearKeys;

    /** Values to update. */
    @GridToStringInclude
    @GridDirectCollection(CacheObject.class)
    private List<CacheObject> nearVals;

    /** Force transform backups flag. */
    private boolean forceTransformBackups;

    /** Entry processors. */
    @GridDirectTransient
    private List<EntryProcessor<Object, Object, Object>> entryProcessors;

    /** Entry processors bytes. */
    @GridDirectCollection(byte[].class)
    private List<byte[]> entryProcessorsBytes;

    /** Near entry processors. */
    @GridDirectTransient
    private List<EntryProcessor<Object, Object, Object>> nearEntryProcessors;

    /** Near entry processors bytes. */
    @GridDirectCollection(byte[].class)
    private List<byte[]> nearEntryProcessorsBytes;

    /** Optional arguments for entry processor. */
    @GridDirectTransient
    private Object[] invokeArgs;

    /** Entry processor arguments bytes. */
    private byte[][] invokeArgsBytes;

    /** Subject ID. */
    private UUID subjId;

    /** Task name hash. */
    private int taskNameHash;

    /** Partition. */
    private GridLongList updateCntrs;

    /** On response flag. Access should be synced on future. */
    @GridDirectTransient
    private boolean onRes;

    /** */
    @GridDirectTransient
    private List<Integer> partIds;

    /** */
    @GridDirectTransient
    private List<CacheObject> locPrevVals;

    /** Keep binary flag. */
    private boolean keepBinary;

    /**
     * Additional flags.
     */
    private byte flags;

    /**
     * Empty constructor required by {@link Externalizable}.
     */
    public GridDhtAtomicUpdateRequest() {
        // No-op.
    }

    /**
     * Constructor.
     *
     * @param cacheId Cache ID.
     * @param nodeId Node ID.
     * @param futVer Future version.
     * @param writeVer Write version for cache values.
     * @param invokeArgs Optional arguments for entry processor.
     * @param syncMode Cache write synchronization mode.
     * @param topVer Topology version.
     * @param forceTransformBackups Force transform backups flag.
     * @param subjId Subject ID.
     * @param taskNameHash Task name hash code.
     * @param addDepInfo Deployment info.
     */
    public GridDhtAtomicUpdateRequest(
        int cacheId,
        UUID nodeId,
        GridCacheVersion futVer,
        GridCacheVersion writeVer,
        CacheWriteSynchronizationMode syncMode,
        @NotNull AffinityTopologyVersion topVer,
        boolean forceTransformBackups,
        UUID subjId,
        int taskNameHash,
        Object[] invokeArgs,
        boolean addDepInfo,
        boolean keepBinary,
        boolean skipStore
    ) {
        assert invokeArgs == null || forceTransformBackups;

        this.cacheId = cacheId;
        this.nodeId = nodeId;
        this.futVer = futVer;
        this.writeVer = writeVer;
        this.syncMode = syncMode;
        this.topVer = topVer;
        this.forceTransformBackups = forceTransformBackups;
        this.subjId = subjId;
        this.taskNameHash = taskNameHash;
        this.invokeArgs = invokeArgs;
        this.addDepInfo = addDepInfo;
        this.keepBinary = keepBinary;

<<<<<<< HEAD
        this.flags = skipStore ? (byte)(flags | SKIP_STORE_FLAG_MASK) : (byte)(flags & ~SKIP_STORE_FLAG_MASK);
=======
        if (skipStore)
            flags = (byte)(flags | SKIP_STORE_FLAG_MASK);
>>>>>>> 45bbdcad

        keys = new ArrayList<>();
        partIds = new ArrayList<>();

        if (forceTransformBackups) {
            entryProcessors = new ArrayList<>();
            entryProcessorsBytes = new ArrayList<>();
        }
        else
            vals = new ArrayList<>();
    }

    /**
     * @return Force transform backups flag.
     */
    public boolean forceTransformBackups() {
        return forceTransformBackups;
    }

    /**
     * @param key Key to add.
     * @param val Value, {@code null} if should be removed.
     * @param entryProcessor Entry processor.
     * @param ttl TTL (optional).
     * @param conflictExpireTime Conflict expire time (optional).
     * @param conflictVer Conflict version (optional).
     * @param addPrevVal If {@code true} adds previous value.
     * @param partId Partition.
     * @param prevVal Previous value.
     * @param updateCntr Update counter.
     * @param storeLocPrevVal If {@code true} stores previous value.
     */
    public void addWriteValue(KeyCacheObject key,
        @Nullable CacheObject val,
        EntryProcessor<Object, Object, Object> entryProcessor,
        long ttl,
        long conflictExpireTime,
        @Nullable GridCacheVersion conflictVer,
        boolean addPrevVal,
        int partId,
        @Nullable CacheObject prevVal,
        @Nullable Long updateCntr,
        boolean storeLocPrevVal) {
        keys.add(key);

        partIds.add(partId);

        if (storeLocPrevVal) {
            if (locPrevVals == null)
                locPrevVals = new ArrayList<>();

            locPrevVals.add(prevVal);
        }

        if (forceTransformBackups) {
            assert entryProcessor != null;

            entryProcessors.add(entryProcessor);
        }
        else
            vals.add(val);

        if (addPrevVal) {
            if (prevVals == null)
                prevVals = new ArrayList<>();

            prevVals.add(prevVal);
        }

        if (updateCntr != null) {
            if (updateCntrs == null)
                updateCntrs = new GridLongList();

            updateCntrs.add(updateCntr);
        }

        // In case there is no conflict, do not create the list.
        if (conflictVer != null) {
            if (conflictVers == null) {
                conflictVers = new ArrayList<>();

                for (int i = 0; i < keys.size() - 1; i++)
                    conflictVers.add(null);
            }

            conflictVers.add(conflictVer);
        }
        else if (conflictVers != null)
            conflictVers.add(null);

        if (ttl >= 0) {
            if (ttls == null) {
                ttls = new GridLongList(keys.size());

                for (int i = 0; i < keys.size() - 1; i++)
                    ttls.add(CU.TTL_NOT_CHANGED);
            }
        }

        if (ttls != null)
            ttls.add(ttl);

        if (conflictExpireTime >= 0) {
            if (conflictExpireTimes == null) {
                conflictExpireTimes = new GridLongList(keys.size());

                for (int i = 0; i < keys.size() - 1; i++)
                    conflictExpireTimes.add(CU.EXPIRE_TIME_CALCULATE);
            }
        }

        if (conflictExpireTimes != null)
            conflictExpireTimes.add(conflictExpireTime);
    }

    /**
     * @param key Key to add.
     * @param val Value, {@code null} if should be removed.
     * @param entryProcessor Entry processor.
     * @param ttl TTL.
     * @param expireTime Expire time.
     */
    public void addNearWriteValue(KeyCacheObject key,
        @Nullable CacheObject val,
        EntryProcessor<Object, Object, Object> entryProcessor,
        long ttl,
        long expireTime) {
        if (nearKeys == null) {
            nearKeys = new ArrayList<>();

            if (forceTransformBackups) {
                nearEntryProcessors = new ArrayList<>();
                nearEntryProcessorsBytes = new ArrayList<>();
            }
            else
                nearVals = new ArrayList<>();
        }

        nearKeys.add(key);

        if (forceTransformBackups) {
            assert entryProcessor != null;

            nearEntryProcessors.add(entryProcessor);
        }
        else
            nearVals.add(val);

        if (ttl >= 0) {
            if (nearTtls == null) {
                nearTtls = new GridLongList(nearKeys.size());

                for (int i = 0; i < nearKeys.size() - 1; i++)
                    nearTtls.add(CU.TTL_NOT_CHANGED);
            }
        }

        if (nearTtls != null)
            nearTtls.add(ttl);

        if (expireTime >= 0) {
            if (nearExpireTimes == null) {
                nearExpireTimes = new GridLongList(nearKeys.size());

                for (int i = 0; i < nearKeys.size() - 1; i++)
                    nearExpireTimes.add(CU.EXPIRE_TIME_CALCULATE);
            }
        }

        if (nearExpireTimes != null)
            nearExpireTimes.add(expireTime);
    }

    /** {@inheritDoc} */
    @Override public int lookupIndex() {
        return CACHE_MSG_IDX;
    }

    /**
     * @return Node ID.
     */
    public UUID nodeId() {
        return nodeId;
    }

    /**
     * @return Subject ID.
     */
    public UUID subjectId() {
        return subjId;
    }

    /**
     * @return Task name.
     */
    public int taskNameHash() {
        return taskNameHash;
    }

    /**
     * @return Keys size.
     */
    public int size() {
        return keys.size();
    }

    /**
     * @return Keys size.
     */
    public int nearSize() {
        return nearKeys != null ? nearKeys.size() : 0;
    }

    /**
     * @return Version assigned on primary node.
     */
    public GridCacheVersion futureVersion() {
        return futVer;
    }

    /**
     * @return Write version.
     */
    public GridCacheVersion writeVersion() {
        return writeVer;
    }

    /**
     * @return Cache write synchronization mode.
     */
    public CacheWriteSynchronizationMode writeSynchronizationMode() {
        return syncMode;
    }

    /**
     * @return Topology version.
     */
    @Override public AffinityTopologyVersion topologyVersion() {
        return topVer;
    }

    /**
     * @return Keys.
     */
    public Collection<KeyCacheObject> keys() {
        return keys;
    }

    /**
     * @param idx Key index.
     * @return Key.
     */
    public KeyCacheObject key(int idx) {
        return keys.get(idx);
    }

    /**
     * @param idx Partition index.
     * @return Partition id.
     */
    public int partitionId(int idx) {
        return partIds.get(idx);
    }

    /**
     * @return Skip write-through to a persistent storage.
     */
    public boolean skipStore() {
        return (flags & SKIP_STORE_FLAG_MASK) == SKIP_STORE_FLAG_MASK;
    }

    /**
     * @param updCntr Update counter.
     * @return Update counter.
     */
    public Long updateCounter(int updCntr) {
        if (updateCntrs != null && updCntr < updateCntrs.size())
            return updateCntrs.get(updCntr);

        return null;
    }

    /**
     * @param idx Near key index.
     * @return Key.
     */
    public KeyCacheObject nearKey(int idx) {
        return nearKeys.get(idx);
    }

    /**
     * @return Keep binary flag.
     */
    public boolean keepBinary() {
        return keepBinary;
    }

    /**
     * @param idx Key index.
     * @return Value.
     */
    @Nullable public CacheObject value(int idx) {
        if (vals != null)
            return vals.get(idx);

        return null;
    }

    /**
     * @param idx Key index.
     * @return Value.
     */
    @Nullable public CacheObject previousValue(int idx) {
        if (prevVals != null)
            return prevVals.get(idx);

        return null;
    }

    /**
     * @param idx Key index.
     * @return Value.
     */
    @Nullable public CacheObject localPreviousValue(int idx) {
        assert locPrevVals != null;

        return locPrevVals.get(idx);
    }

    /**
     * @param idx Key index.
     * @return Entry processor.
     */
    @Nullable public EntryProcessor<Object, Object, Object> entryProcessor(int idx) {
        return entryProcessors == null ? null : entryProcessors.get(idx);
    }

    /**
     * @param idx Near key index.
     * @return Value.
     */
    @Nullable public CacheObject nearValue(int idx) {
        if (nearVals != null)
            return nearVals.get(idx);

        return null;
    }

    /**
     * @param idx Key index.
     * @return Transform closure.
     */
    @Nullable public EntryProcessor<Object, Object, Object> nearEntryProcessor(int idx) {
        return nearEntryProcessors == null ? null : nearEntryProcessors.get(idx);
    }

    /**
     * @param idx Index.
     * @return Conflict version.
     */
    @Nullable public GridCacheVersion conflictVersion(int idx) {
        if (conflictVers != null) {
            assert idx >= 0 && idx < conflictVers.size();

            return conflictVers.get(idx);
        }

        return null;
    }

    /**
     * @param idx Index.
     * @return TTL.
     */
    public long ttl(int idx) {
        if (ttls != null) {
            assert idx >= 0 && idx < ttls.size();

            return ttls.get(idx);
        }

        return CU.TTL_NOT_CHANGED;
    }

    /**
     * @param idx Index.
     * @return TTL for near cache update.
     */
    public long nearTtl(int idx) {
        if (nearTtls != null) {
            assert idx >= 0 && idx < nearTtls.size();

            return nearTtls.get(idx);
        }

        return CU.TTL_NOT_CHANGED;
    }

    /**
     * @param idx Index.
     * @return Conflict expire time.
     */
    public long conflictExpireTime(int idx) {
        if (conflictExpireTimes != null) {
            assert idx >= 0 && idx < conflictExpireTimes.size();

            return conflictExpireTimes.get(idx);
        }

        return CU.EXPIRE_TIME_CALCULATE;
    }

    /**
     * @param idx Index.
     * @return Expire time for near cache update.
     */
    public long nearExpireTime(int idx) {
        if (nearExpireTimes != null) {
            assert idx >= 0 && idx < nearExpireTimes.size();

            return nearExpireTimes.get(idx);
        }

        return CU.EXPIRE_TIME_CALCULATE;
    }

    /**
     * @return {@code True} if on response flag changed.
     */
    public boolean onResponse() {
        return !onRes && (onRes = true);
    }

    /**
     * @return Optional arguments for entry processor.
     */
    @Nullable public Object[] invokeArguments() {
        return invokeArgs;
    }

    /** {@inheritDoc} */
    @Override public void prepareMarshal(GridCacheSharedContext ctx) throws IgniteCheckedException {
        super.prepareMarshal(ctx);

        GridCacheContext cctx = ctx.cacheContext(cacheId);

        prepareMarshalCacheObjects(keys, cctx);

        prepareMarshalCacheObjects(vals, cctx);

        prepareMarshalCacheObjects(nearKeys, cctx);

        prepareMarshalCacheObjects(nearVals, cctx);

        prepareMarshalCacheObjects(prevVals, cctx);

        if (forceTransformBackups) {
            // force addition of deployment info for entry processors if P2P is enabled globally.
            if (!addDepInfo && ctx.deploymentEnabled())
                addDepInfo = true;

            invokeArgsBytes = marshalInvokeArguments(invokeArgs, cctx);

            entryProcessorsBytes = marshalCollection(entryProcessors, cctx);

            nearEntryProcessorsBytes = marshalCollection(nearEntryProcessors, cctx);
        }
    }

    /** {@inheritDoc} */
    @Override public void finishUnmarshal(GridCacheSharedContext ctx, ClassLoader ldr) throws IgniteCheckedException {
        super.finishUnmarshal(ctx, ldr);

        GridCacheContext cctx = ctx.cacheContext(cacheId);

        finishUnmarshalCacheObjects(keys, cctx, ldr);

        finishUnmarshalCacheObjects(vals, cctx, ldr);

        finishUnmarshalCacheObjects(nearKeys, cctx, ldr);

        finishUnmarshalCacheObjects(nearVals, cctx, ldr);

        finishUnmarshalCacheObjects(prevVals, cctx, ldr);

        if (forceTransformBackups) {
            entryProcessors = unmarshalCollection(entryProcessorsBytes, ctx, ldr);

            invokeArgs = unmarshalInvokeArguments(invokeArgsBytes, ctx, ldr);
        }

        if (forceTransformBackups)
            nearEntryProcessors = unmarshalCollection(nearEntryProcessorsBytes, ctx, ldr);
    }

    /** {@inheritDoc} */
    @Override public boolean addDeploymentInfo() {
        return addDepInfo;
    }

    /** {@inheritDoc} */
    @Override public boolean writeTo(ByteBuffer buf, MessageWriter writer) {
        writer.setBuffer(buf);

        if (!super.writeTo(buf, writer))
            return false;

        if (!writer.isHeaderWritten()) {
            if (!writer.writeHeader(directType(), fieldsCount()))
                return false;

            writer.onHeaderWritten();
        }

        switch (writer.state()) {
            case 3:
                if (!writer.writeMessage("conflictExpireTimes", conflictExpireTimes))
                    return false;

                writer.incrementState();

            case 4:
                if (!writer.writeCollection("conflictVers", conflictVers, MessageCollectionItemType.MSG))
                    return false;

                writer.incrementState();

            case 5:
                if (!writer.writeCollection("entryProcessorsBytes", entryProcessorsBytes, MessageCollectionItemType.BYTE_ARR))
                    return false;

                writer.incrementState();

            case 6:
                if (!writer.writeByte("flags", flags))
                    return false;

                writer.incrementState();

            case 7:
                if (!writer.writeBoolean("forceTransformBackups", forceTransformBackups))
                    return false;

                writer.incrementState();

            case 8:
                if (!writer.writeMessage("futVer", futVer))
                    return false;

                writer.incrementState();

            case 9:
                if (!writer.writeObjectArray("invokeArgsBytes", invokeArgsBytes, MessageCollectionItemType.BYTE_ARR))
                    return false;

                writer.incrementState();

            case 10:
                if (!writer.writeBoolean("keepBinary", keepBinary))
                    return false;

                writer.incrementState();

            case 11:
                if (!writer.writeCollection("keys", keys, MessageCollectionItemType.MSG))
                    return false;

                writer.incrementState();

            case 12:
                if (!writer.writeCollection("nearEntryProcessorsBytes", nearEntryProcessorsBytes, MessageCollectionItemType.BYTE_ARR))
                    return false;

                writer.incrementState();

            case 13:
                if (!writer.writeMessage("nearExpireTimes", nearExpireTimes))
                    return false;

                writer.incrementState();

            case 14:
                if (!writer.writeCollection("nearKeys", nearKeys, MessageCollectionItemType.MSG))
                    return false;

                writer.incrementState();

            case 15:
                if (!writer.writeMessage("nearTtls", nearTtls))
                    return false;

                writer.incrementState();

            case 16:
                if (!writer.writeCollection("nearVals", nearVals, MessageCollectionItemType.MSG))
                    return false;

                writer.incrementState();

            case 17:
                if (!writer.writeCollection("prevVals", prevVals, MessageCollectionItemType.MSG))
                    return false;

                writer.incrementState();

            case 18:
                if (!writer.writeUuid("subjId", subjId))
                    return false;

                writer.incrementState();

            case 19:
                if (!writer.writeByte("syncMode", syncMode != null ? (byte)syncMode.ordinal() : -1))
                    return false;

                writer.incrementState();

            case 20:
                if (!writer.writeInt("taskNameHash", taskNameHash))
                    return false;

                writer.incrementState();

            case 21:
                if (!writer.writeMessage("topVer", topVer))
                    return false;

                writer.incrementState();

            case 22:
                if (!writer.writeMessage("ttls", ttls))
                    return false;

                writer.incrementState();

            case 23:
                if (!writer.writeMessage("updateCntrs", updateCntrs))
                    return false;

                writer.incrementState();

            case 24:
                if (!writer.writeCollection("vals", vals, MessageCollectionItemType.MSG))
                    return false;

                writer.incrementState();

            case 25:
                if (!writer.writeMessage("writeVer", writeVer))
                    return false;

                writer.incrementState();

        }

        return true;
    }

    /** {@inheritDoc} */
    @Override public boolean readFrom(ByteBuffer buf, MessageReader reader) {
        reader.setBuffer(buf);

        if (!reader.beforeMessageRead())
            return false;

        if (!super.readFrom(buf, reader))
            return false;

        switch (reader.state()) {
            case 3:
                conflictExpireTimes = reader.readMessage("conflictExpireTimes");

                if (!reader.isLastRead())
                    return false;

                reader.incrementState();

            case 4:
                conflictVers = reader.readCollection("conflictVers", MessageCollectionItemType.MSG);

                if (!reader.isLastRead())
                    return false;

                reader.incrementState();

            case 5:
                entryProcessorsBytes = reader.readCollection("entryProcessorsBytes", MessageCollectionItemType.BYTE_ARR);

                if (!reader.isLastRead())
                    return false;

                reader.incrementState();

            case 6:
                flags = reader.readByte("flags");

                if (!reader.isLastRead())
                    return false;

                reader.incrementState();

            case 7:
                forceTransformBackups = reader.readBoolean("forceTransformBackups");

                if (!reader.isLastRead())
                    return false;

                reader.incrementState();

            case 8:
                futVer = reader.readMessage("futVer");

                if (!reader.isLastRead())
                    return false;

                reader.incrementState();

            case 9:
                invokeArgsBytes = reader.readObjectArray("invokeArgsBytes", MessageCollectionItemType.BYTE_ARR, byte[].class);

                if (!reader.isLastRead())
                    return false;

                reader.incrementState();

            case 10:
                keepBinary = reader.readBoolean("keepBinary");

                if (!reader.isLastRead())
                    return false;

                reader.incrementState();

            case 11:
                keys = reader.readCollection("keys", MessageCollectionItemType.MSG);

                if (!reader.isLastRead())
                    return false;

                reader.incrementState();

            case 12:
                nearEntryProcessorsBytes = reader.readCollection("nearEntryProcessorsBytes", MessageCollectionItemType.BYTE_ARR);

                if (!reader.isLastRead())
                    return false;

                reader.incrementState();

            case 13:
                nearExpireTimes = reader.readMessage("nearExpireTimes");

                if (!reader.isLastRead())
                    return false;

                reader.incrementState();

            case 14:
                nearKeys = reader.readCollection("nearKeys", MessageCollectionItemType.MSG);

                if (!reader.isLastRead())
                    return false;

                reader.incrementState();

            case 15:
                nearTtls = reader.readMessage("nearTtls");

                if (!reader.isLastRead())
                    return false;

                reader.incrementState();

            case 16:
                nearVals = reader.readCollection("nearVals", MessageCollectionItemType.MSG);

                if (!reader.isLastRead())
                    return false;

                reader.incrementState();

            case 17:
                prevVals = reader.readCollection("prevVals", MessageCollectionItemType.MSG);

                if (!reader.isLastRead())
                    return false;

                reader.incrementState();

            case 18:
                subjId = reader.readUuid("subjId");

                if (!reader.isLastRead())
                    return false;

                reader.incrementState();

            case 19:
                byte syncModeOrd;

                syncModeOrd = reader.readByte("syncMode");

                if (!reader.isLastRead())
                    return false;

                syncMode = CacheWriteSynchronizationMode.fromOrdinal(syncModeOrd);

                reader.incrementState();

            case 20:
                taskNameHash = reader.readInt("taskNameHash");

                if (!reader.isLastRead())
                    return false;

                reader.incrementState();

            case 21:
                topVer = reader.readMessage("topVer");

                if (!reader.isLastRead())
                    return false;

                reader.incrementState();

            case 22:
                ttls = reader.readMessage("ttls");

                if (!reader.isLastRead())
                    return false;

                reader.incrementState();

            case 23:
                updateCntrs = reader.readMessage("updateCntrs");

                if (!reader.isLastRead())
                    return false;

                reader.incrementState();

            case 24:
                vals = reader.readCollection("vals", MessageCollectionItemType.MSG);

                if (!reader.isLastRead())
                    return false;

                reader.incrementState();

            case 25:
                writeVer = reader.readMessage("writeVer");

                if (!reader.isLastRead())
                    return false;

                reader.incrementState();

        }

        return reader.afterMessageRead(GridDhtAtomicUpdateRequest.class);
    }

    /** {@inheritDoc} */
    @Override public void onAckReceived() {
        cleanup();
    }

    /**
     * Cleanup values not needed after message was sent.
     */
    private void cleanup() {
        nearVals = null;
        prevVals = null;

        // Do not keep values if they are not needed for continuous query notification.
        if (locPrevVals == null) {
            keys = null;
            vals = null;
            locPrevVals = null;
        }
    }

    /** {@inheritDoc} */
    @Override public byte directType() {
        return 38;
    }

    /** {@inheritDoc} */
    @Override public byte fieldsCount() {
        return 26;
    }

    /** {@inheritDoc} */
    @Override public String toString() {
        return S.toString(GridDhtAtomicUpdateRequest.class, this, "super", super.toString());
    }
}<|MERGE_RESOLUTION|>--- conflicted
+++ resolved
@@ -222,12 +222,8 @@
         this.addDepInfo = addDepInfo;
         this.keepBinary = keepBinary;
 
-<<<<<<< HEAD
-        this.flags = skipStore ? (byte)(flags | SKIP_STORE_FLAG_MASK) : (byte)(flags & ~SKIP_STORE_FLAG_MASK);
-=======
         if (skipStore)
             flags = (byte)(flags | SKIP_STORE_FLAG_MASK);
->>>>>>> 45bbdcad
 
         keys = new ArrayList<>();
         partIds = new ArrayList<>();
