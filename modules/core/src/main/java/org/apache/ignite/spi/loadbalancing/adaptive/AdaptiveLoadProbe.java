--- conflicted
+++ resolved
@@ -1,199 +1,98 @@
-<<<<<<< HEAD
-/*
- * Licensed to the Apache Software Foundation (ASF) under one or more
- * contributor license agreements.  See the NOTICE file distributed with
- * this work for additional information regarding copyright ownership.
- * The ASF licenses this file to You under the Apache License, Version 2.0
- * (the "License"); you may not use this file except in compliance with
- * the License.  You may obtain a copy of the License at
- *
- *      http://www.apache.org/licenses/LICENSE-2.0
- *
- * Unless required by applicable law or agreed to in writing, software
- * distributed under the License is distributed on an "AS IS" BASIS,
- * WITHOUT WARRANTIES OR CONDITIONS OF ANY KIND, either express or implied.
- * See the License for the specific language governing permissions and
- * limitations under the License.
- */
-
-package org.apache.ignite.spi.loadbalancing.adaptive;
-
-import org.apache.ignite.cluster.ClusterNode;
-
-/**
- * Pluggable implementation of node load probing. Implementations
- * of this can be configured to be used with {@link AdaptiveLoadBalancingSpi}
- * by setting {@link AdaptiveLoadBalancingSpi#setLoadProbe(AdaptiveLoadProbe)}
- * configuration parameter.
- * <p>
- * Note that if {@link #getLoad(org.apache.ignite.cluster.ClusterNode, int)} returns a value of {@code 0},
- * then implementation will assume that load value is simply not available and
- * will try to calculate an average of load values for other nodes. If such
- * average cannot be obtained (all node load values are {@code 0}), then a value
- * of {@code 1} will be used.
- * <p>
- * By default, {@link AdaptiveCpuLoadProbe} probing implementation is used.
- * <p>
- * <h1 class="header">Example</h1>
- * Here is an example of how probing can be implemented to use
- * number of active and waiting jobs as probing mechanism:
- * <pre name="code" class="java">
- * public class FooBarLoadProbe implements GridAdaptiveLoadProbe {
- *     // Flag indicating whether to use average value or current.
- *     private int useAvg = true;
- *
- *     public FooBarLoadProbe(boolean useAvg) {
- *         this.useAvg = useAvg;
- *     }
- *
- *     // Calculate load based on number of active and waiting jobs.
- *     public double getLoad(ClusterNode node, int jobsSentSinceLastUpdate) {
- *         GridNodeMetrics metrics = node.getMetrics();
- *
- *         if (useAvg) {
- *             double load = metrics.getAverageActiveJobs() + metrics.getAverageWaitingJobs();
- *
- *             if (load > 0) {
- *                 return load;
- *             }
- *         }
- *
- *         return metrics.getCurrentActiveJobs() + metrics.getCurrentWaitingJobs();
- *     }
- * }
- * </pre>
- * Below is an example of how a probe shown above would be configured with {@link AdaptiveLoadBalancingSpi}
- * SPI:
- * <pre name="code" class="xml">
- * &lt;property name="loadBalancingSpi"&gt;
- *     &lt;bean class="org.apache.ignite.spi.loadBalancing.adaptive.GridAdaptiveLoadBalancingSpi"&gt;
- *         &lt;property name="loadProbe"&gt;
- *             &lt;bean class="foo.bar.FooBarLoadProbe"&gt;
- *                 &lt;constructor-arg value="true"/&gt;
- *             &lt;/bean&gt;
- *         &lt;/property&gt;
- *     &lt;/bean&gt;
- * &lt;/property&gt;
- * </pre>
- */
-public interface AdaptiveLoadProbe {
-    /**
-     * Calculates load value for a given node. Specific implementations would
-     * usually take into account some of the values provided by
-     * {@link org.apache.ignite.cluster.ClusterNode#metrics()} method. For example, load can be calculated
-     * based on job execution time or number of active jobs, or CPU/Heap utilization.
-     * <p>
-     * Note that if this method returns a value of {@code 0},
-     * then implementation will assume that load value is simply not available and
-     * will try to calculate an average of load values for other nodes. If such
-     * average cannot be obtained (all node load values are {@code 0}), then a value
-     * of {@code 1} will be used.
-     *
-     * @param node Grid node to calculate load for.
-     * @param jobsSentSinceLastUpdate Number of jobs sent to this node since
-     *      last metrics update. This parameter may be useful when
-     *      implementation takes into account the current job count on a node.
-     * @return Non-negative load value for the node (zero and above).
-     */
-    public double getLoad(ClusterNode node, int jobsSentSinceLastUpdate);
-}
-=======
-/*
- * Licensed to the Apache Software Foundation (ASF) under one or more
- * contributor license agreements.  See the NOTICE file distributed with
- * this work for additional information regarding copyright ownership.
- * The ASF licenses this file to You under the Apache License, Version 2.0
- * (the "License"); you may not use this file except in compliance with
- * the License.  You may obtain a copy of the License at
- *
- *      http://www.apache.org/licenses/LICENSE-2.0
- *
- * Unless required by applicable law or agreed to in writing, software
- * distributed under the License is distributed on an "AS IS" BASIS,
- * WITHOUT WARRANTIES OR CONDITIONS OF ANY KIND, either express or implied.
- * See the License for the specific language governing permissions and
- * limitations under the License.
- */
-
-package org.apache.ignite.spi.loadbalancing.adaptive;
-
-import org.apache.ignite.cluster.ClusterNode;
-
-/**
- * Pluggable implementation of node load probing. Implementations
- * of this can be configured to be used with {@link AdaptiveLoadBalancingSpi}
- * by setting {@link AdaptiveLoadBalancingSpi#setLoadProbe(AdaptiveLoadProbe)}
- * configuration parameter.
- * <p>
- * Note that if {@link #getLoad(org.apache.ignite.cluster.ClusterNode, int)} returns a value of {@code 0},
- * then implementation will assume that load value is simply not available and
- * will try to calculate an average of load values for other nodes. If such
- * average cannot be obtained (all node load values are {@code 0}), then a value
- * of {@code 1} will be used.
- * <p>
- * By default, {@link AdaptiveCpuLoadProbe} probing implementation is used.
- * <p>
- * <h1 class="header">Example</h1>
- * Here is an example of how probing can be implemented to use
- * number of active and waiting jobs as probing mechanism:
- * <pre name="code" class="java">
- * public class FooBarLoadProbe implements GridAdaptiveLoadProbe {
- *     // Flag indicating whether to use average value or current.
- *     private int useAvg = true;
- *
- *     public FooBarLoadProbe(boolean useAvg) {
- *         this.useAvg = useAvg;
- *     }
- *
- *     // Calculate load based on number of active and waiting jobs.
- *     public double getLoad(ClusterNode node, int jobsSentSinceLastUpdate) {
- *         GridNodeMetrics metrics = node.getMetrics();
- *
- *         if (useAvg) {
- *             double load = metrics.getAverageActiveJobs() + metrics.getAverageWaitingJobs();
- *
- *             if (load &gt; 0) {
- *                 return load;
- *             }
- *         }
- *
- *         return metrics.getCurrentActiveJobs() + metrics.getCurrentWaitingJobs();
- *     }
- * }
- * </pre>
- * Below is an example of how a probe shown above would be configured with {@link AdaptiveLoadBalancingSpi}
- * SPI:
- * <pre name="code" class="xml">
- * &lt;property name="loadBalancingSpi"&gt;
- *     &lt;bean class="org.apache.ignite.spi.loadBalancing.adaptive.GridAdaptiveLoadBalancingSpi"&gt;
- *         &lt;property name="loadProbe"&gt;
- *             &lt;bean class="foo.bar.FooBarLoadProbe"&gt;
- *                 &lt;constructor-arg value="true"/&gt;
- *             &lt;/bean&gt;
- *         &lt;/property&gt;
- *     &lt;/bean&gt;
- * &lt;/property&gt;
- * </pre>
- */
-public interface AdaptiveLoadProbe {
-    /**
-     * Calculates load value for a given node. Specific implementations would
-     * usually take into account some of the values provided by
-     * {@link org.apache.ignite.cluster.ClusterNode#metrics()} method. For example, load can be calculated
-     * based on job execution time or number of active jobs, or CPU/Heap utilization.
-     * <p>
-     * Note that if this method returns a value of {@code 0},
-     * then implementation will assume that load value is simply not available and
-     * will try to calculate an average of load values for other nodes. If such
-     * average cannot be obtained (all node load values are {@code 0}), then a value
-     * of {@code 1} will be used.
-     *
-     * @param node Grid node to calculate load for.
-     * @param jobsSentSinceLastUpdate Number of jobs sent to this node since
-     *      last metrics update. This parameter may be useful when
-     *      implementation takes into account the current job count on a node.
-     * @return Non-negative load value for the node (zero and above).
-     */
-    public double getLoad(ClusterNode node, int jobsSentSinceLastUpdate);
-}
->>>>>>> 5759c797
+/*
+ * Licensed to the Apache Software Foundation (ASF) under one or more
+ * contributor license agreements.  See the NOTICE file distributed with
+ * this work for additional information regarding copyright ownership.
+ * The ASF licenses this file to You under the Apache License, Version 2.0
+ * (the "License"); you may not use this file except in compliance with
+ * the License.  You may obtain a copy of the License at
+ *
+ *      http://www.apache.org/licenses/LICENSE-2.0
+ *
+ * Unless required by applicable law or agreed to in writing, software
+ * distributed under the License is distributed on an "AS IS" BASIS,
+ * WITHOUT WARRANTIES OR CONDITIONS OF ANY KIND, either express or implied.
+ * See the License for the specific language governing permissions and
+ * limitations under the License.
+ */
+
+package org.apache.ignite.spi.loadbalancing.adaptive;
+
+import org.apache.ignite.cluster.ClusterNode;
+
+/**
+ * Pluggable implementation of node load probing. Implementations
+ * of this can be configured to be used with {@link AdaptiveLoadBalancingSpi}
+ * by setting {@link AdaptiveLoadBalancingSpi#setLoadProbe(AdaptiveLoadProbe)}
+ * configuration parameter.
+ * <p>
+ * Note that if {@link #getLoad(org.apache.ignite.cluster.ClusterNode, int)} returns a value of {@code 0},
+ * then implementation will assume that load value is simply not available and
+ * will try to calculate an average of load values for other nodes. If such
+ * average cannot be obtained (all node load values are {@code 0}), then a value
+ * of {@code 1} will be used.
+ * <p>
+ * By default, {@link AdaptiveCpuLoadProbe} probing implementation is used.
+ * <p>
+ * <h1 class="header">Example</h1>
+ * Here is an example of how probing can be implemented to use
+ * number of active and waiting jobs as probing mechanism:
+ * <pre name="code" class="java">
+ * public class FooBarLoadProbe implements GridAdaptiveLoadProbe {
+ *     // Flag indicating whether to use average value or current.
+ *     private int useAvg = true;
+ *
+ *     public FooBarLoadProbe(boolean useAvg) {
+ *         this.useAvg = useAvg;
+ *     }
+ *
+ *     // Calculate load based on number of active and waiting jobs.
+ *     public double getLoad(ClusterNode node, int jobsSentSinceLastUpdate) {
+ *         GridNodeMetrics metrics = node.getMetrics();
+ *
+ *         if (useAvg) {
+ *             double load = metrics.getAverageActiveJobs() + metrics.getAverageWaitingJobs();
+ *
+ *             if (load &gt; 0) {
+ *                 return load;
+ *             }
+ *         }
+ *
+ *         return metrics.getCurrentActiveJobs() + metrics.getCurrentWaitingJobs();
+ *     }
+ * }
+ * </pre>
+ * Below is an example of how a probe shown above would be configured with {@link AdaptiveLoadBalancingSpi}
+ * SPI:
+ * <pre name="code" class="xml">
+ * &lt;property name="loadBalancingSpi"&gt;
+ *     &lt;bean class="org.apache.ignite.spi.loadBalancing.adaptive.GridAdaptiveLoadBalancingSpi"&gt;
+ *         &lt;property name="loadProbe"&gt;
+ *             &lt;bean class="foo.bar.FooBarLoadProbe"&gt;
+ *                 &lt;constructor-arg value="true"/&gt;
+ *             &lt;/bean&gt;
+ *         &lt;/property&gt;
+ *     &lt;/bean&gt;
+ * &lt;/property&gt;
+ * </pre>
+ */
+public interface AdaptiveLoadProbe {
+    /**
+     * Calculates load value for a given node. Specific implementations would
+     * usually take into account some of the values provided by
+     * {@link org.apache.ignite.cluster.ClusterNode#metrics()} method. For example, load can be calculated
+     * based on job execution time or number of active jobs, or CPU/Heap utilization.
+     * <p>
+     * Note that if this method returns a value of {@code 0},
+     * then implementation will assume that load value is simply not available and
+     * will try to calculate an average of load values for other nodes. If such
+     * average cannot be obtained (all node load values are {@code 0}), then a value
+     * of {@code 1} will be used.
+     *
+     * @param node Grid node to calculate load for.
+     * @param jobsSentSinceLastUpdate Number of jobs sent to this node since
+     *      last metrics update. This parameter may be useful when
+     *      implementation takes into account the current job count on a node.
+     * @return Non-negative load value for the node (zero and above).
+     */
+    public double getLoad(ClusterNode node, int jobsSentSinceLastUpdate);
+}