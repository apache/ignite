--- conflicted
+++ resolved
@@ -3505,7 +3505,7 @@
                         if (overwrite) {
                             // Lock also the TRASH directory because in case of overwrite we
                             // may need to delete the old file:
-<<<<<<< HEAD
+                            b.idSet.add(trashId);
                             b.idSet.add(TRASH_ID);
                             b.idSet.add(overwriteId);
 
@@ -3516,9 +3516,6 @@
                                 require2 = true;
                             }
                         }
-=======
-                            b.idSet.add(trashId);
->>>>>>> ec04f385
 
                         final Map<IgniteUuid, IgfsFileInfo> lockedInfos = lockIds(b.idSet);
 
@@ -3610,15 +3607,12 @@
 
                                             id2InfoPrj.invoke(parentId, new ListingRemove(name, deletedEntry.fileId()));
 
-<<<<<<< HEAD
-                                            // Add listing entry into the destination parent listing.
-                                            id2InfoPrj.invoke(TRASH_ID, new ListingAdd(
-                                                lowermostExistingInfo.id().toString(), deletedEntry));
-=======
                                         // Add listing entry into the destination parent listing.
                                         id2InfoPrj.invoke(trashId,
                                             new ListingAdd(lowermostExistingInfo.id().toString(), deletedEntry));
->>>>>>> ec04f385
+                                            // Add listing entry into the destination parent listing.
+                                            id2InfoPrj.invoke(trashId, new ListingAdd(
+                                                lowermostExistingInfo.id().toString(), deletedEntry));
 
                                             // Update a file info of the removed file with a file path,
                                             // which will be used by delete worker for event notifications.
@@ -3775,11 +3769,8 @@
                 }
             }
 
-<<<<<<< HEAD
             idSet.add(lowermostExistingId);
-=======
             assert idSet.contains(IgfsUtils.ROOT_ID);
->>>>>>> ec04f385
 
             this.lowermostExistingId = lowermostExistingId;
 
