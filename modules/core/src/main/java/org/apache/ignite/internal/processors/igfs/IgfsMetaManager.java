--- conflicted
+++ resolved
@@ -114,12 +114,6 @@
         }
     };
 
-    /** Used for access and modification time for meta cache in dual modes. */
-    private static final long UNKNOWN_TIME = -1L;
-
-    /** Unknown file properties. */
-    private static final Map<String, String> UNKNOWN_PROPERTIES = null;
-
     /** IGFS configuration. */
     private FileSystemConfiguration cfg;
 
@@ -3057,15 +3051,9 @@
                             if (secondaryCtx != null) {
                                 secondaryOut = secondaryCtx.create();
 
-<<<<<<< HEAD
-                                newAccessTime = UNKNOWN_TIME;
-                                newModificationTime = UNKNOWN_TIME;
-                                newProps = UNKNOWN_PROPERTIES;
-=======
                                 newAccessTime = 0L;
                                 newModificationTime = 0L;
                                 newProps = null;
->>>>>>> af2e9dcd
                             }
                             else {
                                 newAccessTime = System.currentTimeMillis();
@@ -3256,15 +3244,9 @@
             Map<String, String> props;
 
             if (secondaryCtx != null) {
-<<<<<<< HEAD
-                accessTime = UNKNOWN_TIME;
-                modificationTime = UNKNOWN_TIME;
-                props = UNKNOWN_PROPERTIES;
-=======
                 accessTime = 0L;
                 modificationTime = 0L;
                 props = null;
->>>>>>> af2e9dcd
             }
             else {
                 accessTime = curTime;
@@ -3292,15 +3274,9 @@
             Map<String, String> props;
 
             if (secondaryCtx != null) {
-<<<<<<< HEAD
-                accessTime = UNKNOWN_TIME;
-                modificationTime = UNKNOWN_TIME;
-                props = UNKNOWN_PROPERTIES;
-=======
                 accessTime = 0L;
                 modificationTime = 0L;
                 props = null;
->>>>>>> af2e9dcd
             }
             else {
                 accessTime = curTime;
@@ -3318,15 +3294,9 @@
             int newBlockSize;
 
             if (secondaryCtx != null) {
-<<<<<<< HEAD
-                newAccessTime = UNKNOWN_TIME;
-                newModificationTime = UNKNOWN_TIME;
-                newProps = UNKNOWN_PROPERTIES;
-=======
                 newAccessTime = 0L;
                 newModificationTime = 0L;
                 newProps = null;
->>>>>>> af2e9dcd
             }
             else {
                 newAccessTime = curTime;
