/*
 * Licensed to the Apache Software Foundation (ASF) under one or more
 * contributor license agreements.  See the NOTICE file distributed with
 * this work for additional information regarding copyright ownership.
 * The ASF licenses this file to You under the Apache License, Version 2.0
 * (the "License"); you may not use this file except in compliance with
 * the License.  You may obtain a copy of the License at
 *
 *      http://www.apache.org/licenses/LICENSE-2.0
 *
 * Unless required by applicable law or agreed to in writing, software
 * distributed under the License is distributed on an "AS IS" BASIS,
 * WITHOUT WARRANTIES OR CONDITIONS OF ANY KIND, either express or implied.
 * See the License for the specific language governing permissions and
 * limitations under the License.
 */

package org.apache.ignite.internal.processors.session;

import java.util.Collection;
import java.util.Map;
import java.util.UUID;
import java.util.concurrent.ConcurrentHashMap;
import java.util.concurrent.ConcurrentMap;
import org.apache.ignite.IgniteCheckedException;
import org.apache.ignite.cluster.ClusterNode;
import org.apache.ignite.compute.ComputeJobSibling;
import org.apache.ignite.internal.GridKernalContext;
import org.apache.ignite.internal.GridTaskSessionImpl;
import org.apache.ignite.internal.managers.deployment.GridDeployment;
import org.apache.ignite.internal.processors.GridProcessorAdapter;
import org.apache.ignite.internal.util.typedef.X;
import org.apache.ignite.lang.IgnitePredicate;
import org.apache.ignite.lang.IgniteUuid;
import org.jetbrains.annotations.Nullable;

/**
 */
public class GridTaskSessionProcessor extends GridProcessorAdapter {
    /** Sessions (initialized to 2K number of concurrent sessions). */
    private final ConcurrentMap<IgniteUuid, GridTaskSessionImpl> sesMap =
        new ConcurrentHashMap<>(2048);

    /**
     * @param ctx Grid kernal context.
     */
    public GridTaskSessionProcessor(GridKernalContext ctx) {
        super(ctx);
    }

    /**
     * Starts session processor.
     */
    @Override public void start() throws IgniteCheckedException {
        if (log.isDebugEnabled())
            log.debug("Session processor started.");
    }

    /**
     * Stops session processor.
     */
    @Override public void stop(boolean cancel) throws IgniteCheckedException {
        if (log.isDebugEnabled())
            log.debug("Session processor stopped.");
    }

    /**
     * Creates task session.
     *
     * @param sesId Session ID.
     * @param taskNodeId Task node ID.
     * @param taskName Task name.
     * @param dep Deployment.
     * @param taskClsName Task class name.
     * @param top Topology.
     * @param topPred Topology predicate.
     * @param startTime Execution start time.
     * @param endTime Execution end time.
     * @param siblings Collection of siblings.
     * @param attrs Map of attributes.
     * @param fullSup {@code True} to enable distributed session attributes and checkpoints.
     * @param internal {@code True} in case of internal task.
     * @param execName Custom executor name.
     * @param login User who created the session, {@code null} if security is not enabled.
     * @return New session if one did not exist, or existing one.
     */
    public GridTaskSessionImpl createTaskSession(
        IgniteUuid sesId,
        UUID taskNodeId,
        String taskName,
        @Nullable GridDeployment dep,
        String taskClsName,
        @Nullable Collection<UUID> top,
        @Nullable IgnitePredicate<ClusterNode> topPred,
        long startTime,
        long endTime,
        Collection<ComputeJobSibling> siblings,
        Map<Object, Object> attrs,
        boolean fullSup,
        boolean internal,
<<<<<<< HEAD
        @Nullable String execName) {
=======
        @Nullable String execName,
        @Nullable Object login
    ) {
>>>>>>> 9cf06362
        if (!fullSup) {
            return new GridTaskSessionImpl(
                taskNodeId,
                taskName,
                dep,
                taskClsName,
                sesId,
                top,
                topPred,
                startTime,
                endTime,
                siblings,
                attrs,
                ctx,
                false,
                internal,
<<<<<<< HEAD
                execName);
=======
                execName,
                login
            );
>>>>>>> 9cf06362
        }

        while (true) {
            GridTaskSessionImpl ses = sesMap.get(sesId);

            if (ses == null) {
                GridTaskSessionImpl old = sesMap.putIfAbsent(
                    sesId,
                    ses = new GridTaskSessionImpl(
                        taskNodeId,
                        taskName,
                        dep,
                        taskClsName,
                        sesId,
                        top,
                        topPred,
                        startTime,
                        endTime,
                        siblings,
                        attrs,
                        ctx,
                        true,
                        internal,
<<<<<<< HEAD
                        execName));
=======
                        execName,
                        login
                    )
                );
>>>>>>> 9cf06362

                if (old != null)
                    ses = old;
                else
                    // Return without acquire.
                    return ses;
            }

            if (ses.acquire())
                return ses;
            else
                sesMap.remove(sesId, ses);
        }
    }

    /**
     * @param sesId Session ID.
     * @return Session for a given session ID.
     */
    @Nullable public GridTaskSessionImpl getSession(IgniteUuid sesId) {
        return sesMap.get(sesId);
    }

    /**
     * Removes session for a given session ID.
     *
     * @param sesId ID of session to remove.
     * @return {@code True} if session was removed.
     */
    public boolean removeSession(IgniteUuid sesId) {
        GridTaskSessionImpl ses = sesMap.get(sesId);

        assert ses == null || ses.isFullSupport();

        if (ses != null && ses.release()) {
            sesMap.remove(sesId, ses);

            return true;
        }

        return false;
    }

    /** {@inheritDoc} */
    @Override public void printMemoryStats() {
        X.println(">>>");
        X.println(">>> Task session processor memory stats [igniteInstanceName=" + ctx.igniteInstanceName() + ']');
        X.println(">>>  sesMapSize: " + sesMap.size());
    }
}<|MERGE_RESOLUTION|>--- conflicted
+++ resolved
@@ -98,13 +98,9 @@
         Map<Object, Object> attrs,
         boolean fullSup,
         boolean internal,
-<<<<<<< HEAD
-        @Nullable String execName) {
-=======
         @Nullable String execName,
         @Nullable Object login
     ) {
->>>>>>> 9cf06362
         if (!fullSup) {
             return new GridTaskSessionImpl(
                 taskNodeId,
@@ -121,13 +117,9 @@
                 ctx,
                 false,
                 internal,
-<<<<<<< HEAD
-                execName);
-=======
                 execName,
                 login
             );
->>>>>>> 9cf06362
         }
 
         while (true) {
@@ -151,14 +143,10 @@
                         ctx,
                         true,
                         internal,
-<<<<<<< HEAD
-                        execName));
-=======
                         execName,
                         login
                     )
                 );
->>>>>>> 9cf06362
 
                 if (old != null)
                     ses = old;
