--- conflicted
+++ resolved
@@ -638,8 +638,7 @@
         return res;
     }
 
-<<<<<<< HEAD
-    /** {@inheritDoc */
+    /** {@inheritDoc} */
     @Override public Matrix toMatrix(boolean rowLike) {
         Matrix res = likeMatrix(rowLike ? 1 : size(), rowLike ? size() : 1);
 
@@ -652,7 +651,7 @@
         // TODO remove overriding implementations in subclasses, assign method final to find these with compiler
     }
 
-    /** {@inheritDoc */
+    /** {@inheritDoc} */
     @Override public Matrix toMatrixPlusOne(boolean rowLike, double zeroVal) {
         Matrix res = likeMatrix(rowLike ? 1 : size(), rowLike ? size() : 1);
 
@@ -667,10 +666,7 @@
         // TODO remove overriding implementations in subclasses, assign method final to find these with compiler
     }
 
-    /** {@inheritDoc */
-=======
-    /** {@inheritDoc} */
->>>>>>> 8ea97896
+    /** {@inheritDoc} */
     @Override public double getDistanceSquared(Vector vec) {
         checkCardinality(vec);
 
