--- conflicted
+++ resolved
@@ -106,13 +106,8 @@
         }
 
         switch (writer.state()) {
-<<<<<<< HEAD
-            case 6:
-                if (!writer.writeCollection("keyBytes", keyBytes, MessageCollectionItemType.BYTE_ARR))
-=======
             case 8:
                 if (!writer.writeCollection("keys", keys, MessageCollectionItemType.MSG))
->>>>>>> 50fc5a9d
                     return false;
 
                 writer.incrementState();
@@ -133,13 +128,8 @@
             return false;
 
         switch (reader.state()) {
-<<<<<<< HEAD
-            case 6:
-                keyBytes = reader.readCollection("keyBytes", MessageCollectionItemType.BYTE_ARR);
-=======
             case 8:
                 keys = reader.readCollection("keys", MessageCollectionItemType.MSG);
->>>>>>> 50fc5a9d
 
                 if (!reader.isLastRead())
                     return false;
