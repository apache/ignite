--- conflicted
+++ resolved
@@ -32,30 +32,6 @@
 
     /**
      * @return Schema name of the connection.
-<<<<<<< HEAD
-     */
-    public String getSchema();
-
-    /**
-     * @param schema Schema name of the connection.
-     */
-    public void setSchema(String schema);
-
-    /**
-     * @return The URL of the connection.
-     */
-    public String getUrl();
-
-    /**
-     * @param url The URL of the connection.
-     * @throws SQLException On invalid URL.
-     */
-    public void setUrl(String url) throws SQLException;
-
-    /**
-     * @return Host name or host's IP to connect.
-=======
->>>>>>> 6ddc6d70
      */
     public String getSchema();
 
