 /*
 * Licensed to the Apache Software Foundation (ASF) under one or more
 * contributor license agreements.  See the NOTICE file distributed with
 * this work for additional information regarding copyright ownership.
 * The ASF licenses this file to You under the Apache License, Version 2.0
 * (the "License"); you may not use this file except in compliance with
 * the License.  You may obtain a copy of the License at
 *
 *      http://www.apache.org/licenses/LICENSE-2.0
 *
 * Unless required by applicable law or agreed to in writing, software
 * distributed under the License is distributed on an "AS IS" BASIS,
 * WITHOUT WARRANTIES OR CONDITIONS OF ANY KIND, either express or implied.
 * See the License for the specific language governing permissions and
 * limitations under the License.
 */

package org.apache.ignite.internal.direct.stream;

import java.lang.reflect.Array;
import java.nio.ByteBuffer;
import java.util.ArrayList;
import java.util.BitSet;
import java.util.Collection;
import java.util.Iterator;
import java.util.List;
import java.util.Map;
import java.util.RandomAccess;
import java.util.UUID;
import org.apache.ignite.IgniteException;
import org.apache.ignite.internal.processors.affinity.AffinityTopologyVersion;
import org.apache.ignite.internal.util.GridUnsafe;
import org.apache.ignite.internal.util.tostring.GridToStringExclude;
import org.apache.ignite.internal.util.typedef.internal.S;
import org.apache.ignite.internal.util.typedef.internal.U;
import org.apache.ignite.lang.IgniteUuid;
import org.apache.ignite.plugin.extensions.communication.IgniteMessageFactory;
import org.apache.ignite.plugin.extensions.communication.Message;
import org.apache.ignite.plugin.extensions.communication.MessageCollectionItemType;
import org.apache.ignite.plugin.extensions.communication.MessageFactory;
import org.apache.ignite.plugin.extensions.communication.MessageReader;
import org.apache.ignite.plugin.extensions.communication.MessageWriter;

import static org.apache.ignite.internal.util.GridUnsafe.BIG_ENDIAN;
import static org.apache.ignite.internal.util.GridUnsafe.BYTE_ARR_OFF;
import static org.apache.ignite.internal.util.GridUnsafe.CHAR_ARR_OFF;
import static org.apache.ignite.internal.util.GridUnsafe.DOUBLE_ARR_OFF;
import static org.apache.ignite.internal.util.GridUnsafe.FLOAT_ARR_OFF;
import static org.apache.ignite.internal.util.GridUnsafe.INT_ARR_OFF;
import static org.apache.ignite.internal.util.GridUnsafe.LONG_ARR_OFF;
import static org.apache.ignite.internal.util.GridUnsafe.SHORT_ARR_OFF;

/**
 * Direct marshalling I/O stream (version 2).
 */
public class DirectByteBufferStream {
    /** */
    private static final byte[] BYTE_ARR_EMPTY = new byte[0];

    /** */
    private static final short[] SHORT_ARR_EMPTY = new short[0];

    /** */
    private static final int[] INT_ARR_EMPTY = U.EMPTY_INTS;

    /** */
    private static final long[] LONG_ARR_EMPTY = U.EMPTY_LONGS;

    /** */
    private static final float[] FLOAT_ARR_EMPTY = new float[0];

    /** */
    private static final double[] DOUBLE_ARR_EMPTY = new double[0];

    /** */
    private static final char[] CHAR_ARR_EMPTY = new char[0];

    /** */
    private static final boolean[] BOOLEAN_ARR_EMPTY = new boolean[0];

    /** */
    private static final ArrayCreator<byte[]> BYTE_ARR_CREATOR = new ArrayCreator<byte[]>() {
        @Override public byte[] create(int len) {
            if (len < 0)
                throw new IgniteException("Read invalid byte array length: " + len);

            switch (len) {
                case 0:
                    return BYTE_ARR_EMPTY;

                default:
                    return new byte[len];
            }
        }
    };

    /** */
    private static final ArrayCreator<short[]> SHORT_ARR_CREATOR = new ArrayCreator<short[]>() {
        @Override public short[] create(int len) {
            if (len < 0)
                throw new IgniteException("Read invalid short array length: " + len);

            switch (len) {
                case 0:
                    return SHORT_ARR_EMPTY;

                default:
                    return new short[len];
            }
        }
    };

    /** */
    private static final ArrayCreator<int[]> INT_ARR_CREATOR = new ArrayCreator<int[]>() {
        @Override public int[] create(int len) {
            if (len < 0)
                throw new IgniteException("Read invalid int array length: " + len);

            switch (len) {
                case 0:
                    return INT_ARR_EMPTY;

                default:
                    return new int[len];
            }
        }
    };

    /** */
    private static final ArrayCreator<long[]> LONG_ARR_CREATOR = new ArrayCreator<long[]>() {
        @Override public long[] create(int len) {
            if (len < 0)
                throw new IgniteException("Read invalid long array length: " + len);

            switch (len) {
                case 0:
                    return LONG_ARR_EMPTY;

                default:
                    return new long[len];
            }
        }
    };

    /** */
    private static final ArrayCreator<float[]> FLOAT_ARR_CREATOR = new ArrayCreator<float[]>() {
        @Override public float[] create(int len) {
            if (len < 0)
                throw new IgniteException("Read invalid float array length: " + len);

            switch (len) {
                case 0:
                    return FLOAT_ARR_EMPTY;

                default:
                    return new float[len];
            }
        }
    };

    /** */
    private static final ArrayCreator<double[]> DOUBLE_ARR_CREATOR = new ArrayCreator<double[]>() {
        @Override public double[] create(int len) {
            if (len < 0)
                throw new IgniteException("Read invalid double array length: " + len);

            switch (len) {
                case 0:
                    return DOUBLE_ARR_EMPTY;

                default:
                    return new double[len];
            }
        }
    };

    /** */
    private static final ArrayCreator<char[]> CHAR_ARR_CREATOR = new ArrayCreator<char[]>() {
        @Override public char[] create(int len) {
            if (len < 0)
                throw new IgniteException("Read invalid char array length: " + len);

            switch (len) {
                case 0:
                    return CHAR_ARR_EMPTY;

                default:
                    return new char[len];
            }
        }
    };

    /** */
    private static final ArrayCreator<boolean[]> BOOLEAN_ARR_CREATOR = new ArrayCreator<boolean[]>() {
        @Override public boolean[] create(int len) {
            if (len < 0)
                throw new IgniteException("Read invalid boolean array length: " + len);

            switch (len) {
                case 0:
                    return BOOLEAN_ARR_EMPTY;

                default:
                    return new boolean[len];
            }
        }
    };

    /** */
    private static final Object NULL = new Object();

    /** */
    @GridToStringExclude
<<<<<<< HEAD
    private final IgniteMessageFactory msgFactory;
=======
    private final MessageFactory msgFactory;
>>>>>>> 3a9be379

    /** */
    @GridToStringExclude
    protected ByteBuffer buf;

    /** */
    protected byte[] heapArr;

    /** */
    protected long baseOff;

    /** */
    private int arrOff = -1;

    /** */
    private Object tmpArr;

    /** */
    private int tmpArrOff;

    /** Number of bytes of the boundary value, read from previous message. */
    private int valReadBytes;

    /** */
    private int tmpArrBytes;

    /** */
    private boolean msgTypeDone;

    /** */
    private Message msg;

    /** */
    private Iterator<?> mapIt;

    /** */
    private Iterator<?> it;

    /** */
    private int arrPos = -1;

    /** */
    private Object arrCur = NULL;

    /** */
    private Object mapCur = NULL;

    /** */
    private Object cur = NULL;

    /** */
    private boolean keyDone;

    /** */
    private int readSize = -1;

    /** */
    private int readItems;

    /** */
    private Object[] objArr;

    /** */
    private Collection<Object> col;

    /** */
    private Map<Object, Object> map;

    /** */
    private long prim;

    /** */
    private int primShift;

    /** */
    protected int uuidState;

    /** */
    protected long uuidMost;

    /** */
    protected long uuidLeast;

    /** */
    protected long uuidLocId;

    /** */
    protected boolean lastFinished;

    /** byte-array representation of string */
    private byte[] curStrBackingArr;

    /** */
    private byte topVerState;

    /** */
    private long topVerMajor;

    /** */
    private int topVerMinor;

    /**
     * @param msgFactory Message factory.
     */
<<<<<<< HEAD
    public DirectByteBufferStream(IgniteMessageFactory msgFactory) {
=======
    public DirectByteBufferStream(MessageFactory msgFactory) {
>>>>>>> 3a9be379
        this.msgFactory = msgFactory;
    }

    /**
     * @param buf Buffer.
     */
    public void setBuffer(ByteBuffer buf) {
        assert buf != null;

        if (this.buf != buf) {
            this.buf = buf;

            heapArr = buf.isDirect() ? null : buf.array();
            baseOff = buf.isDirect() ? GridUnsafe.bufferAddress(buf) : BYTE_ARR_OFF;
        }
    }

    /**
     * @return Number of remaining bytes.
     */
    public int remaining() {
        return buf.remaining();
    }

    /**
     * @return Whether last object was fully written or read.
     */
    public boolean lastFinished() {
        return lastFinished;
    }

    /**
     * @param val Value.
     */
    public void writeByte(byte val) {
        lastFinished = buf.remaining() >= 1;

        if (lastFinished) {
            int pos = buf.position();

            GridUnsafe.putByte(heapArr, baseOff + pos, val);

            buf.position(pos + 1);
        }
    }

    /**
     * @param val Value.
     */
    public void writeShort(short val) {
        lastFinished = buf.remaining() >= 2;

        if (lastFinished) {
            int pos = buf.position();

            long off = baseOff + pos;

            if (BIG_ENDIAN)
                GridUnsafe.putShortLE(heapArr, off, val);
            else
                GridUnsafe.putShort(heapArr, off, val);

            buf.position(pos + 2);
        }
    }

    /**
     * @param val Value.
     */
    public void writeInt(int val) {
        lastFinished = buf.remaining() >= 5;

        if (lastFinished) {
            if (val == Integer.MAX_VALUE)
                val = Integer.MIN_VALUE;
            else
                val++;

            int pos = buf.position();

            while ((val & 0xFFFF_FF80) != 0) {
                byte b = (byte)(val | 0x80);

                GridUnsafe.putByte(heapArr, baseOff + pos++, b);

                val >>>= 7;
            }

            GridUnsafe.putByte(heapArr, baseOff + pos++, (byte)val);

            buf.position(pos);
        }
    }

    /**
     * @param val Value.
     */
    public void writeLong(long val) {
        lastFinished = buf.remaining() >= 10;

        if (lastFinished) {
            if (val == Long.MAX_VALUE)
                val = Long.MIN_VALUE;
            else
                val++;

            int pos = buf.position();

            while ((val & 0xFFFF_FFFF_FFFF_FF80L) != 0) {
                byte b = (byte)(val | 0x80);

                GridUnsafe.putByte(heapArr, baseOff + pos++, b);

                val >>>= 7;
            }

            GridUnsafe.putByte(heapArr, baseOff + pos++, (byte)val);

            buf.position(pos);
        }
    }

    /**
     * @param val Value.
     */
    public void writeFloat(float val) {
        lastFinished = buf.remaining() >= 4;

        if (lastFinished) {
            int pos = buf.position();

            long off = baseOff + pos;

            if (BIG_ENDIAN)
                GridUnsafe.putFloatLE(heapArr, off, val);
            else
                GridUnsafe.putFloat(heapArr, off, val);

            buf.position(pos + 4);
        }
    }

    /**
     * @param val Value.
     */
    public void writeDouble(double val) {
        lastFinished = buf.remaining() >= 8;

        if (lastFinished) {
            int pos = buf.position();

            long off = baseOff + pos;

            if (BIG_ENDIAN)
                GridUnsafe.putDoubleLE(heapArr, off, val);
            else
                GridUnsafe.putDouble(heapArr, off, val);

            buf.position(pos + 8);
        }
    }

    /**
     * @param val Value.
     */
    public void writeChar(char val) {
        lastFinished = buf.remaining() >= 2;

        if (lastFinished) {
            int pos = buf.position();

            long off = baseOff + pos;

            if (BIG_ENDIAN)
                GridUnsafe.putCharLE(heapArr, off, val);
            else
                GridUnsafe.putChar(heapArr, off, val);

            buf.position(pos + 2);
        }
    }

    /**
     * @param val Value.
     */
    public void writeBoolean(boolean val) {
        lastFinished = buf.remaining() >= 1;

        if (lastFinished) {
            int pos = buf.position();

            GridUnsafe.putBoolean(heapArr, baseOff + pos, val);

            buf.position(pos + 1);
        }
    }

    /**
     * @param val Value.
     */
    public void writeByteArray(byte[] val) {
        if (val != null)
            lastFinished = writeArray(val, BYTE_ARR_OFF, val.length, val.length);
        else
            writeInt(-1);
    }

    /**
     * @param val Value.
     * @param off Offset.
     * @param len Length.
     */
    public void writeByteArray(byte[] val, long off, int len) {
        if (val != null)
            lastFinished = writeArray(val, BYTE_ARR_OFF + off, len, len);
        else
            writeInt(-1);
    }

    /**
     * @param val Value.
     */
    public void writeShortArray(short[] val) {
        if (val != null)
            if (BIG_ENDIAN)
                lastFinished = writeArrayLE(val, SHORT_ARR_OFF, val.length, 2, 1);
            else
                lastFinished = writeArray(val, SHORT_ARR_OFF, val.length, val.length << 1);
        else
            writeInt(-1);
    }

    /**
     * @param val Value.
     */
    public void writeIntArray(int[] val) {
        if (val != null)
            if (BIG_ENDIAN)
                lastFinished = writeArrayLE(val, INT_ARR_OFF, val.length, 4, 2);
            else
                lastFinished = writeArray(val, INT_ARR_OFF, val.length, val.length << 2);
        else
            writeInt(-1);
    }

    /**
     * @param val Value.
     */
    public void writeLongArray(long[] val) {
        if (val != null)
            if (BIG_ENDIAN)
                lastFinished = writeArrayLE(val, LONG_ARR_OFF, val.length, 8, 3);
            else
                lastFinished = writeArray(val, LONG_ARR_OFF, val.length, val.length << 3);
        else
            writeInt(-1);
    }

    /**
     * @param val Value.
     * @param len Length.
     */
    public void writeLongArray(long[] val, int len) {
        if (val != null)
            if (BIG_ENDIAN)
                lastFinished = writeArrayLE(val, LONG_ARR_OFF, len, 8, 3);
            else
                lastFinished = writeArray(val, LONG_ARR_OFF, len, len << 3);
        else
            writeInt(-1);
    }

    /**
     * @param val Value.
     */
    public void writeFloatArray(float[] val) {
        if (val != null)
            if (BIG_ENDIAN)
                lastFinished = writeArrayLE(val, FLOAT_ARR_OFF, val.length, 4, 2);
            else
                lastFinished = writeArray(val, FLOAT_ARR_OFF, val.length, val.length << 2);
        else
            writeInt(-1);
    }

    /**
     * @param val Value.
     */
    public void writeDoubleArray(double[] val) {
        if (val != null)
            if (BIG_ENDIAN)
                lastFinished = writeArrayLE(val, DOUBLE_ARR_OFF, val.length, 8, 3);
            else
                lastFinished = writeArray(val, DOUBLE_ARR_OFF, val.length, val.length << 3);
        else
            writeInt(-1);
    }

    /**
     * @param val Value.
     */
    public void writeCharArray(char[] val) {
        if (val != null) {
            if (BIG_ENDIAN)
                lastFinished = writeArrayLE(val, CHAR_ARR_OFF, val.length, 2, 1);
            else
                lastFinished = writeArray(val, CHAR_ARR_OFF, val.length, val.length << 1);
        }
        else
            writeInt(-1);
    }

    /**
     * @param val Value.
     */
    public void writeBooleanArray(boolean[] val) {
        if (val != null)
            lastFinished = writeArray(val, GridUnsafe.BOOLEAN_ARR_OFF, val.length, val.length);
        else
            writeInt(-1);
    }

    /**
     * @param val Value.
     */
    public void writeString(String val) {
        if (val != null) {
            if (curStrBackingArr == null)
                curStrBackingArr = val.getBytes();

            writeByteArray(curStrBackingArr);

            if (lastFinished)
                curStrBackingArr = null;
        }
        else
            writeByteArray(null);
    }

    /**
     * @param val Value.
     */
    public void writeBitSet(BitSet val) {
        writeLongArray(val != null ? val.toLongArray() : null);
    }

    /**
     * @param val Value.
     */
    public void writeUuid(UUID val) {
        switch (uuidState) {
            case 0:
                writeBoolean(val == null);

                if (!lastFinished || val == null)
                    return;

                uuidState++;

            case 1:
                writeUuidRaw(val);

                if (!lastFinished)
                    return;

                uuidState = 0;
        }
    }

    /**
     * @param val Value.
     */
    public void writeIgniteUuid(IgniteUuid val) {
        switch (uuidState) {
            case 0:
                writeBoolean(val == null);

                if (!lastFinished || val == null)
                    return;

                uuidState++;

            case 1:
                writeUuidRaw(val.globalId());

                if (!lastFinished)
                    return;

                uuidState++;

            case 2:
                writeLong(val.localId());

                if (!lastFinished)
                    return;

                uuidState = 0;
        }
    }

    /**
     * @param val Value.
     */
    public void writeAffinityTopologyVersion(AffinityTopologyVersion val) {
        if (val != null) {
            switch (topVerState) {
                case 0:
                    writeInt(val.minorTopologyVersion());

                    if (!lastFinished)
                        return;

                    topVerState++;

                case 1:
                    writeLong(val.topologyVersion());

                    if (!lastFinished)
                        return;

                    topVerState = 0;
            }
        }
        else
            writeInt(-1);
    }

    /**
     * @param msg Message.
     * @param writer Writer.
     */
    public void writeMessage(Message msg, MessageWriter writer) {
        if (msg != null) {
            if (buf.hasRemaining()) {
                try {
                    writer.beforeInnerMessageWrite();

                    writer.setCurrentWriteClass(msg.getClass());

                    lastFinished = msg.writeTo(buf, writer);
                }
                finally {
                    writer.afterInnerMessageWrite(lastFinished);
                }
            }
            else
                lastFinished = false;
        }
        else
            writeShort(Short.MIN_VALUE);
    }

    /**
     * @param arr Array.
     * @param itemType Component type.
     * @param writer Writer.
     */
    public <T> void writeObjectArray(T[] arr, MessageCollectionItemType itemType, MessageWriter writer) {
        if (arr != null) {
            int len = arr.length;

            if (arrPos == -1) {
                writeInt(len);

                if (!lastFinished)
                    return;

                arrPos = 0;
            }

            while (arrPos < len || arrCur != NULL) {
                if (arrCur == NULL)
                    arrCur = arr[arrPos++];

                write(itemType, arrCur, writer);

                if (!lastFinished)
                    return;

                arrCur = NULL;
            }

            arrPos = -1;
        }
        else
            writeInt(-1);
    }

    /**
     * @param col Collection.
     * @param itemType Component type.
     * @param writer Writer.
     */
    public <T> void writeCollection(Collection<T> col, MessageCollectionItemType itemType, MessageWriter writer) {
        if (col != null) {
            if (col instanceof List && col instanceof RandomAccess)
                writeRandomAccessList((List<T>)col, itemType, writer);
            else {
                if (it == null) {
                    writeInt(col.size());

                    if (!lastFinished)
                        return;

                    it = col.iterator();
                }

                while (it.hasNext() || cur != NULL) {
                    if (cur == NULL)
                        cur = it.next();

                    write(itemType, cur, writer);

                    if (!lastFinished)
                        return;

                    cur = NULL;
                }

                it = null;
            }
        }
        else
            writeInt(-1);
    }

    /**
     * @param list List.
     * @param itemType Component type.
     * @param writer Writer.
     */
    private <T> void writeRandomAccessList(List<T> list, MessageCollectionItemType itemType, MessageWriter writer) {
        assert list instanceof RandomAccess;

        int size = list.size();

        if (arrPos == -1) {
            writeInt(size);

            if (!lastFinished)
                return;

            arrPos = 0;
        }

        while (arrPos < size || arrCur != NULL) {
            if (arrCur == NULL)
                arrCur = list.get(arrPos++);

            write(itemType, arrCur, writer);

            if (!lastFinished)
                return;

            arrCur = NULL;
        }

        arrPos = -1;
    }

    /**
     * @param map Map.
     * @param keyType Key type.
     * @param valType Value type.
     * @param writer Writer.
     */
    public <K, V> void writeMap(Map<K, V> map, MessageCollectionItemType keyType, MessageCollectionItemType valType, MessageWriter writer) {
        if (map != null) {
            if (mapIt == null) {
                writeInt(map.size());

                if (!lastFinished)
                    return;

                mapIt = map.entrySet().iterator();
            }

            while (mapIt.hasNext() || mapCur != NULL) {
                Map.Entry<K, V> e;

                if (mapCur == NULL)
                    mapCur = mapIt.next();

                e = (Map.Entry<K, V>)mapCur;

                if (!keyDone) {
                    write(keyType, e.getKey(), writer);

                    if (!lastFinished)
                        return;

                    keyDone = true;
                }

                write(valType, e.getValue(), writer);

                if (!lastFinished)
                    return;

                mapCur = NULL;
                keyDone = false;
            }

            mapIt = null;
        }
        else
            writeInt(-1);
    }

    /**
     * @return Value.
     */
    public byte readByte() {
        lastFinished = buf.remaining() >= 1;

        if (lastFinished) {
            int pos = buf.position();

            buf.position(pos + 1);

            return GridUnsafe.getByte(heapArr, baseOff + pos);
        }
        else
            return 0;
    }

    /**
     * @return Value.
     */
    public short readShort() {
        lastFinished = buf.remaining() >= 2;

        if (lastFinished) {
            int pos = buf.position();

            buf.position(pos + 2);

            long off = baseOff + pos;

            return BIG_ENDIAN ? GridUnsafe.getShortLE(heapArr, off) : GridUnsafe.getShort(heapArr, off);
        }
        else
            return 0;
    }

    /**
     * @return Value.
     */
    public int readInt() {
        lastFinished = false;

        int val = 0;

        while (buf.hasRemaining()) {
            int pos = buf.position();

            byte b = GridUnsafe.getByte(heapArr, baseOff + pos);

            buf.position(pos + 1);

            prim |= ((long)b & 0x7F) << (7 * primShift);

            if ((b & 0x80) == 0) {
                lastFinished = true;

                val = (int)prim;

                if (val == Integer.MIN_VALUE)
                    val = Integer.MAX_VALUE;
                else
                    val--;

                prim = 0;
                primShift = 0;

                break;
            }
            else
                primShift++;
        }

        return val;
    }

    /**
     * @return Value.
     */
    public long readLong() {
        lastFinished = false;

        long val = 0;

        while (buf.hasRemaining()) {
            int pos = buf.position();

            byte b = GridUnsafe.getByte(heapArr, baseOff + pos);

            buf.position(pos + 1);

            prim |= ((long)b & 0x7F) << (7 * primShift);

            if ((b & 0x80) == 0) {
                lastFinished = true;

                val = prim;

                if (val == Long.MIN_VALUE)
                    val = Long.MAX_VALUE;
                else
                    val--;

                prim = 0;
                primShift = 0;

                break;
            }
            else
                primShift++;
        }

        return val;
    }

    /**
     * @return Value.
     */
    public float readFloat() {
        lastFinished = buf.remaining() >= 4;

        if (lastFinished) {
            int pos = buf.position();

            buf.position(pos + 4);

            long off = baseOff + pos;

            return BIG_ENDIAN ? GridUnsafe.getFloatLE(heapArr, off) : GridUnsafe.getFloat(heapArr, off);
        }
        else
            return 0;
    }

    /**
     * @return Value.
     */
    public double readDouble() {
        lastFinished = buf.remaining() >= 8;

        if (lastFinished) {
            int pos = buf.position();

            buf.position(pos + 8);

            long off = baseOff + pos;

            return BIG_ENDIAN ? GridUnsafe.getDoubleLE(heapArr, off) : GridUnsafe.getDouble(heapArr, off);
        }
        else
            return 0;
    }

    /**
     * @return Value.
     */
    public char readChar() {
        lastFinished = buf.remaining() >= 2;

        if (lastFinished) {
            int pos = buf.position();

            buf.position(pos + 2);

            long off = baseOff + pos;

            return BIG_ENDIAN ? GridUnsafe.getCharLE(heapArr, off) : GridUnsafe.getChar(heapArr, off);
        }
        else
            return 0;
    }

    /**
     * @return Value.
     */
    public boolean readBoolean() {
        lastFinished = buf.hasRemaining();

        if (lastFinished) {
            int pos = buf.position();

            buf.position(pos + 1);

            return GridUnsafe.getBoolean(heapArr, baseOff + pos);
        }
        else
            return false;
    }

    /**
     * @return Value.
     */
    public byte[] readByteArray() {
        return readArray(BYTE_ARR_CREATOR, 0, BYTE_ARR_OFF);
    }

    /**
     * @return Value.
     */
    public short[] readShortArray() {
        if (BIG_ENDIAN)
            return readArrayLE(SHORT_ARR_CREATOR, 2, 1, SHORT_ARR_OFF);
        else
            return readArray(SHORT_ARR_CREATOR, 1, SHORT_ARR_OFF);
    }

    /**
     * @return Value.
     */
    public int[] readIntArray() {
        if (BIG_ENDIAN)
            return readArrayLE(INT_ARR_CREATOR, 4, 2, INT_ARR_OFF);
        else
            return readArray(INT_ARR_CREATOR, 2, INT_ARR_OFF);
    }

    /**
     * @return Value.
     */
    public long[] readLongArray() {
        if (BIG_ENDIAN)
            return readArrayLE(LONG_ARR_CREATOR, 8, 3, LONG_ARR_OFF);
        else
            return readArray(LONG_ARR_CREATOR, 3, LONG_ARR_OFF);
    }

    /**
     * @return Value.
     */
    public float[] readFloatArray() {
        if (BIG_ENDIAN)
            return readArrayLE(FLOAT_ARR_CREATOR, 4, 2, FLOAT_ARR_OFF);
        else
            return readArray(FLOAT_ARR_CREATOR, 2, FLOAT_ARR_OFF);
    }

    /**
     * @return Value.
     */
    public double[] readDoubleArray() {
        if (BIG_ENDIAN)
            return readArrayLE(DOUBLE_ARR_CREATOR, 8, 3, DOUBLE_ARR_OFF);
        else
            return readArray(DOUBLE_ARR_CREATOR, 3, DOUBLE_ARR_OFF);
    }

    /**
     * @return Value.
     */
    public char[] readCharArray() {
        if (BIG_ENDIAN)
            return readArrayLE(CHAR_ARR_CREATOR, 2, 1, CHAR_ARR_OFF);
        else
            return readArray(CHAR_ARR_CREATOR, 1, CHAR_ARR_OFF);
    }

    /**
     * @return Value.
     */
    public boolean[] readBooleanArray() {
        return readArray(BOOLEAN_ARR_CREATOR, 0, GridUnsafe.BOOLEAN_ARR_OFF);
    }

    /**
     * @return Value.
     */
    public String readString() {
        byte[] arr = readByteArray();

        return arr != null ? new String(arr) : null;
    }

    /**
     * @return Value.
     */
    public BitSet readBitSet() {
        long[] arr = readLongArray();

        return arr != null ? BitSet.valueOf(arr) : null;
    }

    /**
     * @return Value.
     */
    public UUID readUuid() {
        switch (uuidState) {
            case 0:
                boolean isNull = readBoolean();

                if (!lastFinished || isNull)
                    return null;

                uuidState++;

            case 1:
                readUuidRaw();

                if (!lastFinished)
                    return null;

                uuidState = 0;
        }

        UUID val = new UUID(uuidMost, uuidLeast);

        uuidMost = 0;
        uuidLeast = 0;

        return val;
    }

    /**
     * @return Value.
     */
    public IgniteUuid readIgniteUuid() {
        switch (uuidState) {
            case 0:
                boolean isNull = readBoolean();

                if (!lastFinished || isNull)
                    return null;

                uuidState++;

            case 1:
                readUuidRaw();

                if (!lastFinished)
                    return null;

                uuidState++;

            case 2:
                uuidLocId = readLong();

                if (!lastFinished)
                    return null;

                uuidState = 0;
        }

        IgniteUuid val = new IgniteUuid(new UUID(uuidMost, uuidLeast), uuidLocId);

        uuidMost = 0;
        uuidLeast = 0;
        uuidLocId = 0;

        return val;
    }

    /**
     * @return Value.
     */
    public AffinityTopologyVersion readAffinityTopologyVersion() {
        switch (topVerState) {
            case 0:
                topVerMinor = readInt();

                if (!lastFinished || topVerMinor == -1)
                    return null;

                topVerState++;

            case 1:
                topVerMajor = readLong();

                if (!lastFinished)
                    return null;

                topVerState = 0;
        }

        return new AffinityTopologyVersion(topVerMajor, topVerMinor);
    }

    /**
     * @param reader Reader.
     * @return Message.
     */
    public <T extends Message> T readMessage(MessageReader reader) {
        if (!msgTypeDone) {
            if (buf.remaining() < Message.DIRECT_TYPE_SIZE) {
                lastFinished = false;

                return null;
            }

            short type = readShort();

            msg = type == Short.MIN_VALUE ? null : msgFactory.create(type);

            msgTypeDone = true;
        }

        if (msg != null) {
            try {
                reader.beforeInnerMessageRead();

                reader.setCurrentReadClass(msg.getClass());

                lastFinished = msg.readFrom(buf, reader);
            }
            finally {
                reader.afterInnerMessageRead(lastFinished);
            }
        }
        else
            lastFinished = true;

        if (lastFinished) {
            Message msg0 = msg;

            msgTypeDone = false;
            msg = null;

            return (T)msg0;
        }
        else
            return null;
    }

    /**
     * @param itemType Item type.
     * @param itemCls Item class.
     * @param reader Reader.
     * @return Array.
     */
    public <T> T[] readObjectArray(MessageCollectionItemType itemType, Class<T> itemCls, MessageReader reader) {
        if (readSize == -1) {
            int size = readInt();

            if (!lastFinished)
                return null;

            readSize = size;
        }

        if (readSize >= 0) {
            if (objArr == null)
                objArr = itemCls != null ? (Object[])Array.newInstance(itemCls, readSize) : new Object[readSize];

            for (int i = readItems; i < readSize; i++) {
                Object item = read(itemType, reader);

                if (!lastFinished)
                    return null;

                objArr[i] = item;

                readItems++;
            }
        }

        readSize = -1;
        readItems = 0;
        cur = null;

        T[] objArr0 = (T[])objArr;

        objArr = null;

        return objArr0;
    }

    /**
     * @param itemType Item type.
     * @param reader Reader.
     * @return Collection.
     */
    public <C extends Collection<?>> C readCollection(MessageCollectionItemType itemType, MessageReader reader) {
        if (readSize == -1) {
            int size = readInt();

            if (!lastFinished)
                return null;

            readSize = size;
        }

        if (readSize >= 0) {
            if (col == null)
                col = new ArrayList<>(readSize);

            for (int i = readItems; i < readSize; i++) {
                Object item = read(itemType, reader);

                if (!lastFinished)
                    return null;

                col.add(item);

                readItems++;
            }
        }

        readSize = -1;
        readItems = 0;
        cur = null;

        C col0 = (C)col;

        col = null;

        return col0;
    }

    /**
     * @param keyType Key type.
     * @param valType Value type.
     * @param linked Whether linked map should be created.
     * @param reader Reader.
     * @return Map.
     */
    public <M extends Map<?, ?>> M readMap(MessageCollectionItemType keyType, MessageCollectionItemType valType,
                                           boolean linked, MessageReader reader) {
        if (readSize == -1) {
            int size = readInt();

            if (!lastFinished)
                return null;

            readSize = size;
        }

        if (readSize >= 0) {
            if (map == null)
                map = linked ? U.newLinkedHashMap(readSize) : U.newHashMap(readSize);

            for (int i = readItems; i < readSize; i++) {
                if (!keyDone) {
                    Object key = read(keyType, reader);

                    if (!lastFinished)
                        return null;

                    mapCur = key;
                    keyDone = true;
                }

                Object val = read(valType, reader);

                if (!lastFinished)
                    return null;

                map.put(mapCur, val);

                keyDone = false;

                readItems++;
            }
        }

        readSize = -1;
        readItems = 0;
        mapCur = null;

        M map0 = (M)map;

        map = null;

        return map0;
    }

    /**
     * @param arr Array.
     * @param off Offset.
     * @param len Length.
     * @param bytes Length in bytes.
     * @return Whether array was fully written.
     */
    boolean writeArray(Object arr, long off, int len, int bytes) {
        assert arr != null;
        assert arr.getClass().isArray() && arr.getClass().getComponentType().isPrimitive();
        assert off > 0;
        assert len >= 0;
        assert bytes >= 0;
        assert bytes >= arrOff;

        if (writeArrayLength(len))
            return false;

        int toWrite = bytes - arrOff;
        int pos = buf.position();
        int remaining = buf.remaining();

        if (toWrite <= remaining) {
            if (toWrite > 0) {
                GridUnsafe.copyMemory(arr, off + arrOff, heapArr, baseOff + pos, toWrite);

                buf.position(pos + toWrite);
            }

            arrOff = -1;

            return true;
        }
        else {
            if (remaining > 0) {
                GridUnsafe.copyMemory(arr, off + arrOff, heapArr, baseOff + pos, remaining);

                buf.position(pos + remaining);

                arrOff += remaining;
            }

            return false;
        }
    }

    /**
     * @param arr Array.
     * @param off Offset.
     * @param len Length.
     * @param typeSize Primitive type size in bytes. Needs for byte reverse.
     * @param shiftCnt Shift for length.
     * @return Whether array was fully written.
     */
    boolean writeArrayLE(Object arr, long off, int len, int typeSize, int shiftCnt) {
        assert arr != null;
        assert arr.getClass().isArray() && arr.getClass().getComponentType().isPrimitive();
        assert off > 0;
        assert len >= 0;

        int bytes = len << shiftCnt;

        assert bytes >= arrOff;

        if (writeArrayLength(len))
            return false;

        int toWrite = (bytes - arrOff) >> shiftCnt;
        int remaining = buf.remaining() >> shiftCnt;

        if (toWrite <= remaining) {
            writeArrayLE(arr, off, toWrite, typeSize);

            arrOff = -1;

            return true;
        }
        else {
            if (remaining > 0)
                writeArrayLE(arr, off, remaining, typeSize);

            return false;
        }
    }

    /**
     * @param arr Array.
     * @param off Offset.
     * @param len Length.
     * @param typeSize Primitive type size in bytes.
     */
    private void writeArrayLE(Object arr, long off, int len, int typeSize) {
        int pos = buf.position();

        for (int i = 0; i < len; i++) {
            for (int j = 0; j < typeSize; j++) {
                byte b = GridUnsafe.getByteField(arr, off + arrOff + (typeSize - j - 1));

                GridUnsafe.putByte(heapArr, baseOff + pos++, b);
            }

            buf.position(pos);
            arrOff += typeSize;
        }
    }

    /**
     * @param len Length.
     */
    private boolean writeArrayLength(int len) {
        if (arrOff == -1) {
            writeInt(len);

            if (!lastFinished)
                return true;

            arrOff = 0;
        }
        return false;
    }

    /**
     * @param creator Array creator.
     * @param lenShift Array length shift size.
     * @param off Base offset.
     * @return Array or special value if it was not fully read.
     */
    <T> T readArray(ArrayCreator<T> creator, int lenShift, long off) {
        assert creator != null;

        if (tmpArr == null) {
            int len = readInt();

            if (!lastFinished)
                return null;

            switch (len) {
                case -1:
                    lastFinished = true;

                    return null;

                case 0:
                    lastFinished = true;

                    return creator.create(0);

                default:
                    tmpArr = creator.create(len);
                    tmpArrBytes = len << lenShift;
            }
        }

        int toRead = tmpArrBytes - tmpArrOff;
        int remaining = buf.remaining();
        int pos = buf.position();

        lastFinished = toRead <= remaining;

        if (lastFinished) {
            GridUnsafe.copyMemory(heapArr, baseOff + pos, tmpArr, off + tmpArrOff, toRead);

            buf.position(pos + toRead);

            T arr = (T)tmpArr;

            tmpArr = null;
            tmpArrBytes = 0;
            tmpArrOff = 0;

            return arr;
        }
        else {
            GridUnsafe.copyMemory(heapArr, baseOff + pos, tmpArr, off + tmpArrOff, remaining);

            buf.position(pos + remaining);

            tmpArrOff += remaining;

            return null;
        }
    }

    /**
     * @param creator Array creator.
     * @param typeSize Primitive type size in bytes.
     * @param lenShift Array length shift size.
     * @param off Base offset.
     * @return Array or special value if it was not fully read.
     */
    <T> T readArrayLE(ArrayCreator<T> creator, int typeSize, int lenShift, long off) {
        assert creator != null;

        if (tmpArr == null) {
            int len = readInt();

            if (!lastFinished)
                return null;

            switch (len) {
                case -1:
                    lastFinished = true;

                    return null;

                case 0:
                    lastFinished = true;

                    return creator.create(0);

                default:
                    tmpArr = creator.create(len);
                    tmpArrBytes = len << lenShift;
            }
        }

        int toRead = tmpArrBytes - tmpArrOff - valReadBytes;
        int remaining = buf.remaining();

        lastFinished = toRead <= remaining;

        if (!lastFinished)
            toRead = remaining;

        int pos = buf.position();

        for (int i = 0; i < toRead; i++) {
            byte b = GridUnsafe.getByte(heapArr, baseOff + pos + i);

            GridUnsafe.putByteField(tmpArr, off + tmpArrOff + (typeSize - valReadBytes - 1), b);

            if (++valReadBytes == typeSize) {
                valReadBytes = 0;
                tmpArrOff += typeSize;
            }
        }

        buf.position(pos + toRead);

        if (lastFinished) {
            T arr = (T)tmpArr;

            tmpArr = null;
            tmpArrBytes = 0;
            tmpArrOff = 0;

            return arr;
        }
        else
            return null;
    }

    /**
     * @param type Type.
     * @param val Value.
     * @param writer Writer.
     */
    protected void write(MessageCollectionItemType type, Object val, MessageWriter writer) {
        switch (type) {
            case BYTE:
                writeByte((Byte)val);

                break;

            case SHORT:
                writeShort((Short)val);

                break;

            case INT:
                writeInt((Integer)val);

                break;

            case LONG:
                writeLong((Long)val);

                break;

            case FLOAT:
                writeFloat((Float)val);

                break;

            case DOUBLE:
                writeDouble((Double)val);

                break;

            case CHAR:
                writeChar((Character)val);

                break;

            case BOOLEAN:
                writeBoolean((Boolean)val);

                break;

            case BYTE_ARR:
                writeByteArray((byte[])val);

                break;

            case SHORT_ARR:
                writeShortArray((short[])val);

                break;

            case INT_ARR:
                writeIntArray((int[])val);

                break;

            case LONG_ARR:
                writeLongArray((long[])val);

                break;

            case FLOAT_ARR:
                writeFloatArray((float[])val);

                break;

            case DOUBLE_ARR:
                writeDoubleArray((double[])val);

                break;

            case CHAR_ARR:
                writeCharArray((char[])val);

                break;

            case BOOLEAN_ARR:
                writeBooleanArray((boolean[])val);

                break;

            case STRING:
                writeString((String)val);

                break;

            case BIT_SET:
                writeBitSet((BitSet)val);

                break;

            case UUID:
                writeUuid((UUID)val);

                break;

            case IGNITE_UUID:
                writeIgniteUuid((IgniteUuid)val);

                break;

            case AFFINITY_TOPOLOGY_VERSION:
                writeAffinityTopologyVersion((AffinityTopologyVersion)val);

                break;
            case MSG:
                try {
                    if (val != null)
                        writer.beforeInnerMessageWrite();

                    writeMessage((Message)val, writer);
                }
                finally {
                    if (val != null)
                        writer.afterInnerMessageWrite(lastFinished);
                }

                break;

            default:
                throw new IllegalArgumentException("Unknown type: " + type);
        }
    }

    /**
     * @param type Type.
     * @param reader Reader.
     * @return Value.
     */
    protected Object read(MessageCollectionItemType type, MessageReader reader) {
        switch (type) {
            case BYTE:
                return readByte();

            case SHORT:
                return readShort();

            case INT:
                return readInt();

            case LONG:
                return readLong();

            case FLOAT:
                return readFloat();

            case DOUBLE:
                return readDouble();

            case CHAR:
                return readChar();

            case BOOLEAN:
                return readBoolean();

            case BYTE_ARR:
                return readByteArray();

            case SHORT_ARR:
                return readShortArray();

            case INT_ARR:
                return readIntArray();

            case LONG_ARR:
                return readLongArray();

            case FLOAT_ARR:
                return readFloatArray();

            case DOUBLE_ARR:
                return readDoubleArray();

            case CHAR_ARR:
                return readCharArray();

            case BOOLEAN_ARR:
                return readBooleanArray();

            case STRING:
                return readString();

            case BIT_SET:
                return readBitSet();

            case UUID:
                return readUuid();

            case IGNITE_UUID:
                return readIgniteUuid();

            case AFFINITY_TOPOLOGY_VERSION:
                return readAffinityTopologyVersion();

            case MSG:
                return readMessage(reader);

            default:
                throw new IllegalArgumentException("Unknown type: " + type);
        }
    }

    /** */
    private void writeUuidRaw(UUID val) {
        lastFinished = buf.remaining() >= 16;

        if (lastFinished) {
            int pos = buf.position();

            long off = baseOff + pos;

            if (BIG_ENDIAN) {
                GridUnsafe.putLongLE(heapArr, off, val.getMostSignificantBits());
                GridUnsafe.putLongLE(heapArr, off + 8, val.getLeastSignificantBits());
            }
            else {
                GridUnsafe.putLong(heapArr, off, val.getMostSignificantBits());
                GridUnsafe.putLong(heapArr, off + 8, val.getLeastSignificantBits());
            }

            buf.position(pos + 16);
        }
    }

    /** */
    private void readUuidRaw() {
        lastFinished = buf.remaining() >= 16;

        if (lastFinished) {
            int pos = buf.position();

            buf.position(pos + 16);

            long off = baseOff + pos;

            if (BIG_ENDIAN) {
                uuidMost = GridUnsafe.getLongLE(heapArr, off);
                uuidLeast = GridUnsafe.getLongLE(heapArr, off + 8);
            }
            else {
                uuidMost = GridUnsafe.getLong(heapArr, off);
                uuidLeast = GridUnsafe.getLong(heapArr, off + 8);
            }
        }
    }

    /** {@inheritDoc} */
    @Override public String toString() {
        return S.toString(DirectByteBufferStream.class, this);
    }

    /**
     * Array creator.
     */
    interface ArrayCreator<T> {
        /**
         * @param len Array length or {@code -1} if array was not fully read.
         * @return New array.
         */
        public T create(int len);
    }
}<|MERGE_RESOLUTION|>--- conflicted
+++ resolved
@@ -37,7 +37,6 @@
 import org.apache.ignite.plugin.extensions.communication.IgniteMessageFactory;
 import org.apache.ignite.plugin.extensions.communication.Message;
 import org.apache.ignite.plugin.extensions.communication.MessageCollectionItemType;
-import org.apache.ignite.plugin.extensions.communication.MessageFactory;
 import org.apache.ignite.plugin.extensions.communication.MessageReader;
 import org.apache.ignite.plugin.extensions.communication.MessageWriter;
 
@@ -51,7 +50,7 @@
 import static org.apache.ignite.internal.util.GridUnsafe.SHORT_ARR_OFF;
 
 /**
- * Direct marshalling I/O stream (version 2).
+ * Direct marshalling I/O stream.
  */
 public class DirectByteBufferStream {
     /** */
@@ -211,11 +210,7 @@
 
     /** */
     @GridToStringExclude
-<<<<<<< HEAD
     private final IgniteMessageFactory msgFactory;
-=======
-    private final MessageFactory msgFactory;
->>>>>>> 3a9be379
 
     /** */
     @GridToStringExclude
@@ -320,11 +315,7 @@
     /**
      * @param msgFactory Message factory.
      */
-<<<<<<< HEAD
     public DirectByteBufferStream(IgniteMessageFactory msgFactory) {
-=======
-    public DirectByteBufferStream(MessageFactory msgFactory) {
->>>>>>> 3a9be379
         this.msgFactory = msgFactory;
     }
 
