--- conflicted
+++ resolved
@@ -24,10 +24,7 @@
 import java.sql.SQLFeatureNotSupportedException;
 import java.sql.SQLWarning;
 import java.sql.Statement;
-<<<<<<< HEAD
-=======
 import java.util.ArrayList;
->>>>>>> 7bbe9bfd
 import java.util.List;
 import org.apache.ignite.IgniteCheckedException;
 import org.apache.ignite.internal.processors.odbc.SqlListenerQueryExecuteResult;
@@ -102,9 +99,7 @@
 
             qryId = res.getQueryId();
 
-<<<<<<< HEAD
-            rs = new JdbcResultSet(this, qryId, res.getColumnsMetadata(), res.isQuery(),
-                fetchSize, maxRows);
+            rs = new JdbcResultSet(this, qryId, fetchSize, res.isQuery(), res.last(), res.items());
 
             // DML query
             if (!rs.isQuery()) {
@@ -115,9 +110,6 @@
 
                 rs.resetIter();
             }
-=======
-            rs = new JdbcResultSet(this, qryId, fetchSize, res.last(), res.items());
->>>>>>> 7bbe9bfd
 
             return rs;
         }
