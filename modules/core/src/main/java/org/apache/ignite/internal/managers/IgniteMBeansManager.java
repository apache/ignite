--- conflicted
+++ resolved
@@ -54,12 +54,9 @@
 import org.apache.ignite.mxbean.FailureHandlingMxBean;
 import org.apache.ignite.mxbean.IgniteMXBean;
 import org.apache.ignite.mxbean.MetricsMxBean;
-<<<<<<< HEAD
-=======
 import org.apache.ignite.mxbean.ServiceMXBean;
 import org.apache.ignite.mxbean.QueryMXBean;
 import org.apache.ignite.mxbean.SnapshotMXBean;
->>>>>>> 1e84d448
 import org.apache.ignite.mxbean.StripedExecutorMXBean;
 import org.apache.ignite.mxbean.ThreadPoolMXBean;
 import org.apache.ignite.mxbean.TransactionMetricsMxBean;
@@ -184,13 +181,10 @@
         registerMBean("Encryption", encryptionMXBean.getClass().getSimpleName(), encryptionMXBean,
             EncryptionMXBean.class);
 
-<<<<<<< HEAD
-=======
         // Snapshot.
         SnapshotMXBean snpMXBean = new SnapshotMXBeanImpl(ctx);
         registerMBean("Snapshot", snpMXBean.getClass().getSimpleName(), snpMXBean, SnapshotMXBean.class);
 
->>>>>>> 1e84d448
         // Metrics configuration
         MetricsMxBean metricsMxBean = new MetricsMxBeanImpl(ctx.metric(), log);
         registerMBean("Metrics", metricsMxBean.getClass().getSimpleName(), metricsMxBean, MetricsMxBean.class);
