/*
 * Licensed to the Apache Software Foundation (ASF) under one or more
 * contributor license agreements.  See the NOTICE file distributed with
 * this work for additional information regarding copyright ownership.
 * The ASF licenses this file to You under the Apache License, Version 2.0
 * (the "License"); you may not use this file except in compliance with
 * the License.  You may obtain a copy of the License at
 *
 *      http://www.apache.org/licenses/LICENSE-2.0
 *
 * Unless required by applicable law or agreed to in writing, software
 * distributed under the License is distributed on an "AS IS" BASIS,
 * WITHOUT WARRANTIES OR CONDITIONS OF ANY KIND, either express or implied.
 * See the License for the specific language governing permissions and
 * limitations under the License.
 */

package org.apache.ignite.internal.managers;

import java.util.HashSet;
import java.util.Set;
import javax.management.JMException;
import javax.management.ObjectName;
import org.apache.ignite.IgniteCheckedException;
import org.apache.ignite.IgniteLogger;
import org.apache.ignite.internal.ClusterLocalNodeMetricsMXBeanImpl;
import org.apache.ignite.internal.ClusterMetricsMXBeanImpl;
import org.apache.ignite.internal.ComputeMXBeanImpl;
import org.apache.ignite.internal.GridKernalContextImpl;
import org.apache.ignite.internal.IgniteKernal;
import org.apache.ignite.internal.IgniteMXBeanImpl;
import org.apache.ignite.internal.QueryMXBeanImpl;
import org.apache.ignite.internal.ServiceMXBeanImpl;
import org.apache.ignite.internal.TransactionMetricsMxBeanImpl;
import org.apache.ignite.internal.TransactionsMXBeanImpl;
import org.apache.ignite.internal.managers.encryption.EncryptionMXBeanImpl;
import org.apache.ignite.internal.processors.cache.persistence.DataStorageMXBeanImpl;
import org.apache.ignite.internal.processors.cache.persistence.defragmentation.DefragmentationMXBeanImpl;
import org.apache.ignite.internal.processors.cache.persistence.snapshot.SnapshotMXBeanImpl;
import org.apache.ignite.internal.processors.cache.warmup.WarmUpMXBeanImpl;
import org.apache.ignite.internal.processors.cluster.BaselineAutoAdjustMXBeanImpl;
import org.apache.ignite.internal.processors.metric.MetricsMxBeanImpl;
import org.apache.ignite.internal.processors.performancestatistics.PerformanceStatisticsMBeanImpl;
import org.apache.ignite.internal.util.typedef.internal.U;
import org.apache.ignite.internal.worker.FailureHandlingMxBeanImpl;
import org.apache.ignite.internal.worker.WorkersControlMXBeanImpl;
import org.apache.ignite.mxbean.BaselineAutoAdjustMXBean;
import org.apache.ignite.mxbean.ClusterMetricsMXBean;
import org.apache.ignite.mxbean.ComputeMXBean;
import org.apache.ignite.mxbean.DataStorageMXBean;
import org.apache.ignite.mxbean.DefragmentationMXBean;
import org.apache.ignite.mxbean.EncryptionMXBean;
import org.apache.ignite.mxbean.FailureHandlingMxBean;
import org.apache.ignite.mxbean.IgniteMXBean;
import org.apache.ignite.mxbean.MetricsMxBean;
import org.apache.ignite.mxbean.PerformanceStatisticsMBean;
import org.apache.ignite.mxbean.QueryMXBean;
import org.apache.ignite.mxbean.ServiceMXBean;
import org.apache.ignite.mxbean.SnapshotMXBean;
import org.apache.ignite.mxbean.TransactionMetricsMxBean;
import org.apache.ignite.mxbean.TransactionsMXBean;
import org.apache.ignite.mxbean.WarmUpMXBean;
import org.apache.ignite.mxbean.WorkersControlMXBean;

/**
 * Class that registers and unregisters MBeans for kernal.
 */
public class IgniteMBeansManager {
    /** Ignite kernal */
    private final IgniteKernal kernal;

    /** Ignite kernal context. */
    private final GridKernalContextImpl ctx;

    /** Logger. */
    private final IgniteLogger log;

    /** MBean names stored to be unregistered later. */
    private final Set<ObjectName> mBeanNames = new HashSet<>();

    /**
     * @param kernal Grid kernal.
     */
    public IgniteMBeansManager(IgniteKernal kernal) {
        this.kernal = kernal;
        ctx = (GridKernalContextImpl)kernal.context();
        log = ctx.log(IgniteMBeansManager.class);
    }

    /**
     * Registers kernal MBeans (for kernal, metrics, thread pools) after node start.
     *
     * @throws IgniteCheckedException if fails to register any of the MBeans.
     */
    public void registerMBeansAfterNodeStarted() throws IgniteCheckedException {
        if (U.IGNITE_MBEANS_DISABLED)
            return;

        // Kernal
        IgniteMXBean kernalMXBean = new IgniteMXBeanImpl(kernal);
        registerMBean("Kernal", IgniteKernal.class.getSimpleName(), kernalMXBean, IgniteMXBean.class);

        // Metrics
        ClusterMetricsMXBean locMetricsBean = new ClusterLocalNodeMetricsMXBeanImpl(ctx.discovery());
        registerMBean("Kernal", locMetricsBean.getClass().getSimpleName(), locMetricsBean, ClusterMetricsMXBean.class);
        ClusterMetricsMXBean metricsBean = new ClusterMetricsMXBeanImpl(kernal.cluster(), ctx);
        registerMBean("Kernal", metricsBean.getClass().getSimpleName(), metricsBean, ClusterMetricsMXBean.class);

        // Transaction metrics
        TransactionMetricsMxBean txMetricsMXBean = new TransactionMetricsMxBeanImpl(ctx.cache().transactions().metrics());
        registerMBean("TransactionMetrics", txMetricsMXBean.getClass().getSimpleName(), txMetricsMXBean, TransactionMetricsMxBean.class);

        // Transactions
        TransactionsMXBean txMXBean = new TransactionsMXBeanImpl(ctx);
        registerMBean("Transactions", txMXBean.getClass().getSimpleName(), txMXBean, TransactionsMXBean.class);

        // Queries management
        QueryMXBean qryMXBean = new QueryMXBeanImpl(ctx);
        registerMBean("Query", qryMXBean.getClass().getSimpleName(), qryMXBean, QueryMXBean.class);

        // Compute task management
        ComputeMXBean computeMXBean = new ComputeMXBeanImpl(ctx);
        registerMBean("Compute", computeMXBean.getClass().getSimpleName(), computeMXBean, ComputeMXBean.class);

        // Service management
        ServiceMXBean serviceMXBean = new ServiceMXBeanImpl(ctx);
        registerMBean("Service", serviceMXBean.getClass().getSimpleName(), serviceMXBean, ServiceMXBean.class);

        // Data storage
        DataStorageMXBean dataStorageMXBean = new DataStorageMXBeanImpl(ctx);
        registerMBean("DataStorage", dataStorageMXBean.getClass().getSimpleName(), dataStorageMXBean, DataStorageMXBean.class);

        // Baseline configuration
        BaselineAutoAdjustMXBean baselineAutoAdjustMXBean = new BaselineAutoAdjustMXBeanImpl(ctx);
        registerMBean("Baseline", baselineAutoAdjustMXBean.getClass().getSimpleName(), baselineAutoAdjustMXBean,
            BaselineAutoAdjustMXBean.class);

        // Encryption
        EncryptionMXBean encryptionMXBean = new EncryptionMXBeanImpl(ctx);
        registerMBean("Encryption", encryptionMXBean.getClass().getSimpleName(), encryptionMXBean,
            EncryptionMXBean.class);

        // Snapshot.
        SnapshotMXBean snpMXBean = new SnapshotMXBeanImpl(ctx);
        registerMBean("Snapshot", snpMXBean.getClass().getSimpleName(), snpMXBean, SnapshotMXBean.class);

        // Defragmentation.
        DefragmentationMXBean defragMXBean = new DefragmentationMXBeanImpl(ctx);
        registerMBean("Defragmentation", defragMXBean.getClass().getSimpleName(), defragMXBean, DefragmentationMXBean.class);

        // Metrics configuration
        MetricsMxBean metricsMxBean = new MetricsMxBeanImpl(ctx.metric(), log);
        registerMBean("Metrics", metricsMxBean.getClass().getSimpleName(), metricsMxBean, MetricsMxBean.class);

<<<<<<< HEAD
        // Executors
        registerExecutorMBean("GridUtilityCacheExecutor", utilityCachePool);
        registerExecutorMBean("GridExecutionExecutor", execSvc);
        registerExecutorMBean("GridServicesExecutor", svcExecSvc);
        registerExecutorMBean("GridSystemExecutor", sysExecSvc);
        registerExecutorMBean("GridClassLoadingExecutor", p2pExecSvc);
        registerExecutorMBean("GridManagementExecutor", mgmtExecSvc);
        registerExecutorMBean("GridAffinityExecutor", affExecSvc);
        registerExecutorMBean("GridCallbackExecutor", callbackExecSvc);
        registerExecutorMBean("GridQueryExecutor", qryExecSvc);
        registerExecutorMBean("GridSchemaExecutor", schemaExecSvc);
        registerExecutorMBean("GridRebalanceExecutor", rebalanceExecSvc);
        registerExecutorMBean("GridRebalanceStripedExecutor", rebalanceStripedExecSvc);
//        registerExecutorMBean("ThinClientConnector", thinClientExecSvc);

        registerStripedExecutorMBean("GridDataStreamExecutor", dataStreamExecSvc);

        if (idxExecSvc != null)
            registerExecutorMBean("GridIndexingExecutor", idxExecSvc);

        if (ctx.config().getConnectorConfiguration() != null)
            registerExecutorMBean("GridRestExecutor", restExecSvc);

        if (stripedExecSvc != null) {
            // striped executor uses a custom adapter
            registerStripedExecutorMBean("StripedExecutor", stripedExecSvc);
        }

        if (customExecSvcs != null) {
            for (Map.Entry<String, ? extends ExecutorService> entry : customExecSvcs.entrySet())
                registerExecutorMBean(entry.getKey(), entry.getValue());
        }
=======
        ctx.pools().registerMxBeans(this);
>>>>>>> 0aa86435

        if (U.IGNITE_TEST_FEATURES_ENABLED) {
            WorkersControlMXBean workerCtrlMXBean = new WorkersControlMXBeanImpl(ctx.workersRegistry());

            registerMBean("Kernal", workerCtrlMXBean.getClass().getSimpleName(),
                workerCtrlMXBean, WorkersControlMXBean.class);
        }

        FailureHandlingMxBean blockOpCtrlMXBean = new FailureHandlingMxBeanImpl(ctx.workersRegistry(),
            ctx.cache().context().database());

        registerMBean("Kernal", blockOpCtrlMXBean.getClass().getSimpleName(), blockOpCtrlMXBean,
            FailureHandlingMxBean.class);

        if (ctx.query().moduleEnabled())
            ctx.query().getIndexing().registerMxBeans(this);

        PerformanceStatisticsMBeanImpl performanceStatMbean = new PerformanceStatisticsMBeanImpl(ctx);
        registerMBean("PerformanceStatistics", performanceStatMbean.getClass().getSimpleName(), performanceStatMbean,
            PerformanceStatisticsMBean.class);
    }

    /**
     * Registers kernal MBeans during init phase.
     *
     * @throws IgniteCheckedException if fails to register any of the MBeans.
     */
    public void registerMBeansDuringInitPhase() throws IgniteCheckedException {
        if (U.IGNITE_MBEANS_DISABLED)
            return;

        // Warm-up.
        registerMBean("WarmUp",
            WarmUpMXBeanImpl.class.getSimpleName(),
            new WarmUpMXBeanImpl(ctx.cache()),
            WarmUpMXBean.class
        );
    }

    /**
<<<<<<< HEAD
     * Registers a {@link ThreadPoolMXBean} for an executor.
     *
     * @param name name of the bean to register
     * @param exec executor to register a bean for
     * @throws IgniteCheckedException if registration fails.
     */
    public void registerExecutorMBean(String name, ExecutorService exec) throws IgniteCheckedException {
        registerMBean("Thread Pools", name, new ThreadPoolMXBeanAdapter(exec), ThreadPoolMXBean.class);
    }

    /**
     * Registers a {@link StripedExecutorMXBean} for an striped executor.
     *
     * @param name name of the bean to register
     * @param exec executor to register a bean for
     * @throws IgniteCheckedException if registration fails.
     */
    private void registerStripedExecutorMBean(String name, StripedExecutor exec) throws IgniteCheckedException {
        registerMBean("Thread Pools", name, new StripedExecutorMXBeanAdapter(exec), StripedExecutorMXBean.class);
    }

    /**
=======
>>>>>>> 0aa86435
     * Register an Ignite MBean.
     *
     * @param grp bean group name
     * @param name bean name
     * @param impl bean implementation
     * @param itf bean interface
     * @param <T> bean type
     * @throws IgniteCheckedException if registration fails
     */
    public <T> void registerMBean(String grp, String name, T impl, Class<T> itf) throws IgniteCheckedException {
        assert !U.IGNITE_MBEANS_DISABLED;

        try {
            ObjectName objName = U.registerMBean(
                ctx.config().getMBeanServer(),
                ctx.config().getIgniteInstanceName(),
                grp, name, impl, itf);

            if (log.isDebugEnabled())
                log.debug("Registered MBean: " + objName);

            mBeanNames.add(objName);
        }
        catch (JMException e) {
            throw new IgniteCheckedException("Failed to register MBean " + name, e);
        }
    }

    /**
     * Unregisters all previously registered MBeans.
     *
     * @return {@code true} if all mbeans were unregistered successfully; {@code false} otherwise.
     */
    public boolean unregisterAllMBeans() {
        boolean success = true;

        for (ObjectName name : mBeanNames)
            success = success && unregisterMBean(name);

        return success;
    }

    /**
     * Unregisters given MBean.
     *
     * @param mbean MBean to unregister.
     * @return {@code true} if successfully unregistered, {@code false} otherwise.
     */
    private boolean unregisterMBean(ObjectName mbean) {
        assert !U.IGNITE_MBEANS_DISABLED;

        try {
            ctx.config().getMBeanServer().unregisterMBean(mbean);

            if (log.isDebugEnabled())
                log.debug("Unregistered MBean: " + mbean);

            return true;
        }
        catch (JMException e) {
            U.error(log, "Failed to unregister MBean.", e);

            return false;
        }
    }
}<|MERGE_RESOLUTION|>--- conflicted
+++ resolved
@@ -152,42 +152,7 @@
         MetricsMxBean metricsMxBean = new MetricsMxBeanImpl(ctx.metric(), log);
         registerMBean("Metrics", metricsMxBean.getClass().getSimpleName(), metricsMxBean, MetricsMxBean.class);
 
-<<<<<<< HEAD
-        // Executors
-        registerExecutorMBean("GridUtilityCacheExecutor", utilityCachePool);
-        registerExecutorMBean("GridExecutionExecutor", execSvc);
-        registerExecutorMBean("GridServicesExecutor", svcExecSvc);
-        registerExecutorMBean("GridSystemExecutor", sysExecSvc);
-        registerExecutorMBean("GridClassLoadingExecutor", p2pExecSvc);
-        registerExecutorMBean("GridManagementExecutor", mgmtExecSvc);
-        registerExecutorMBean("GridAffinityExecutor", affExecSvc);
-        registerExecutorMBean("GridCallbackExecutor", callbackExecSvc);
-        registerExecutorMBean("GridQueryExecutor", qryExecSvc);
-        registerExecutorMBean("GridSchemaExecutor", schemaExecSvc);
-        registerExecutorMBean("GridRebalanceExecutor", rebalanceExecSvc);
-        registerExecutorMBean("GridRebalanceStripedExecutor", rebalanceStripedExecSvc);
-//        registerExecutorMBean("ThinClientConnector", thinClientExecSvc);
-
-        registerStripedExecutorMBean("GridDataStreamExecutor", dataStreamExecSvc);
-
-        if (idxExecSvc != null)
-            registerExecutorMBean("GridIndexingExecutor", idxExecSvc);
-
-        if (ctx.config().getConnectorConfiguration() != null)
-            registerExecutorMBean("GridRestExecutor", restExecSvc);
-
-        if (stripedExecSvc != null) {
-            // striped executor uses a custom adapter
-            registerStripedExecutorMBean("StripedExecutor", stripedExecSvc);
-        }
-
-        if (customExecSvcs != null) {
-            for (Map.Entry<String, ? extends ExecutorService> entry : customExecSvcs.entrySet())
-                registerExecutorMBean(entry.getKey(), entry.getValue());
-        }
-=======
         ctx.pools().registerMxBeans(this);
->>>>>>> 0aa86435
 
         if (U.IGNITE_TEST_FEATURES_ENABLED) {
             WorkersControlMXBean workerCtrlMXBean = new WorkersControlMXBeanImpl(ctx.workersRegistry());
@@ -228,31 +193,6 @@
     }
 
     /**
-<<<<<<< HEAD
-     * Registers a {@link ThreadPoolMXBean} for an executor.
-     *
-     * @param name name of the bean to register
-     * @param exec executor to register a bean for
-     * @throws IgniteCheckedException if registration fails.
-     */
-    public void registerExecutorMBean(String name, ExecutorService exec) throws IgniteCheckedException {
-        registerMBean("Thread Pools", name, new ThreadPoolMXBeanAdapter(exec), ThreadPoolMXBean.class);
-    }
-
-    /**
-     * Registers a {@link StripedExecutorMXBean} for an striped executor.
-     *
-     * @param name name of the bean to register
-     * @param exec executor to register a bean for
-     * @throws IgniteCheckedException if registration fails.
-     */
-    private void registerStripedExecutorMBean(String name, StripedExecutor exec) throws IgniteCheckedException {
-        registerMBean("Thread Pools", name, new StripedExecutorMXBeanAdapter(exec), StripedExecutorMXBean.class);
-    }
-
-    /**
-=======
->>>>>>> 0aa86435
      * Register an Ignite MBean.
      *
      * @param grp bean group name
