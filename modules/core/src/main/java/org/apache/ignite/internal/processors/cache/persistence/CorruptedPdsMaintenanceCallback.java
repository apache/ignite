/*
 * Licensed to the Apache Software Foundation (ASF) under one or more
 * contributor license agreements.  See the NOTICE file distributed with
 * this work for additional information regarding copyright ownership.
 * The ASF licenses this file to You under the Apache License, Version 2.0
 * (the "License"); you may not use this file except in compliance with
 * the License.  You may obtain a copy of the License at
 *
 *      http://www.apache.org/licenses/LICENSE-2.0
 *
 * Unless required by applicable law or agreed to in writing, software
 * distributed under the License is distributed on an "AS IS" BASIS,
 * WITHOUT WARRANTIES OR CONDITIONS OF ANY KIND, either express or implied.
 * See the License for the specific language governing permissions and
 * limitations under the License.
 */

package org.apache.ignite.internal.processors.cache.persistence;

import java.io.File;
import java.util.ArrayList;
import java.util.Arrays;
import java.util.List;
import org.apache.ignite.internal.processors.cache.persistence.filename.NodeFileTree;
import org.apache.ignite.maintenance.MaintenanceAction;
import org.apache.ignite.maintenance.MaintenanceWorkflowCallback;
import org.jetbrains.annotations.NotNull;

/**
 *
 */
public class CorruptedPdsMaintenanceCallback implements MaintenanceWorkflowCallback {
    /** */
    private final List<File> cacheStoreDirs;

    /**
     * @param ft Node file tree.
     * @param cacheStoreDirs Cache dirs names.
     */
    public CorruptedPdsMaintenanceCallback(
        @NotNull NodeFileTree ft,
        @NotNull List<String> cacheStoreDirs
    ) {
        this.cacheStoreDirs = new ArrayList<>();

        ft.allStorages().forEach(storageRoot -> {
            for (String cacheStoreDirName : cacheStoreDirs) {
                File cacheStoreDir = new File(storageRoot, cacheStoreDirName);

<<<<<<< HEAD
                if (cacheStoreDir.exists())
=======
                if (cacheStoreDir.exists() && cacheStoreDir.isDirectory())
>>>>>>> d56e6c31
                    this.cacheStoreDirs.add(cacheStoreDir);
            }
        });
    }

    /** {@inheritDoc} */
    @Override public boolean shouldProceedWithMaintenance() {
        for (File cacheStoreDir : cacheStoreDirs) {
<<<<<<< HEAD
            for (File f : cacheStoreDir.listFiles()) {
=======
            File[] files = cacheStoreDir.listFiles();

            if (files == null)
                continue;

            for (File f : files) {
>>>>>>> d56e6c31
                if (!NodeFileTree.cacheConfigFile(f))
                    return true;
            }
        }

        return false;
    }

    /** {@inheritDoc} */
    @Override public List<MaintenanceAction<?>> allActions() {
        return Arrays.asList(
            new CleanCacheStoresMaintenanceAction(cacheStoreDirs.toArray(new File[0])),
            new CheckCorruptedCacheStoresCleanAction(cacheStoreDirs.toArray(new File[0])));
    }

    /** {@inheritDoc} */
    @Override public MaintenanceAction<?> automaticAction() {
        return null;
    }
}<|MERGE_RESOLUTION|>--- conflicted
+++ resolved
@@ -47,11 +47,7 @@
             for (String cacheStoreDirName : cacheStoreDirs) {
                 File cacheStoreDir = new File(storageRoot, cacheStoreDirName);
 
-<<<<<<< HEAD
-                if (cacheStoreDir.exists())
-=======
                 if (cacheStoreDir.exists() && cacheStoreDir.isDirectory())
->>>>>>> d56e6c31
                     this.cacheStoreDirs.add(cacheStoreDir);
             }
         });
@@ -60,16 +56,12 @@
     /** {@inheritDoc} */
     @Override public boolean shouldProceedWithMaintenance() {
         for (File cacheStoreDir : cacheStoreDirs) {
-<<<<<<< HEAD
-            for (File f : cacheStoreDir.listFiles()) {
-=======
             File[] files = cacheStoreDir.listFiles();
 
             if (files == null)
                 continue;
 
             for (File f : files) {
->>>>>>> d56e6c31
                 if (!NodeFileTree.cacheConfigFile(f))
                     return true;
             }
