--- conflicted
+++ resolved
@@ -1,306 +1,151 @@
-<<<<<<< HEAD
-/*
- * Licensed to the Apache Software Foundation (ASF) under one or more
- * contributor license agreements.  See the NOTICE file distributed with
- * this work for additional information regarding copyright ownership.
- * The ASF licenses this file to You under the Apache License, Version 2.0
- * (the "License"); you may not use this file except in compliance with
- * the License.  You may obtain a copy of the License at
- *
- *      http://www.apache.org/licenses/LICENSE-2.0
- *
- * Unless required by applicable law or agreed to in writing, software
- * distributed under the License is distributed on an "AS IS" BASIS,
- * WITHOUT WARRANTIES OR CONDITIONS OF ANY KIND, either express or implied.
- * See the License for the specific language governing permissions and
- * limitations under the License.
- */
-
-package org.apache.ignite.marshaller.jdk;
-
-import java.io.InputStream;
-import java.io.ObjectInputStream;
-import java.io.ObjectOutputStream;
-import java.io.OutputStream;
-import org.apache.ignite.IgniteBinary;
-import org.apache.ignite.IgniteCheckedException;
-import org.apache.ignite.internal.util.io.GridByteArrayInputStream;
-import org.apache.ignite.internal.util.io.GridByteArrayOutputStream;
-import org.apache.ignite.internal.util.typedef.internal.S;
-import org.apache.ignite.lang.IgnitePredicate;
-import org.apache.ignite.marshaller.AbstractNodeNameAwareMarshaller;
-import org.jetbrains.annotations.Nullable;
-
-/**
- * Implementation of {@link org.apache.ignite.marshaller.Marshaller} based on JDK serialization mechanism.
- * <p>
- * <h1 class="header">Configuration</h1>
- * <h2 class="header">Mandatory</h2>
- * This marshaller has no mandatory configuration parameters.
- * <h2 class="header">Java Example</h2>
- * {@code JdkMarshaller} needs to be explicitly configured to override default <b>binary marshaller</b> -
- * see {@link IgniteBinary}.
- * <pre name="code" class="java">
- * JdkMarshaller marshaller = new JdkMarshaller();
- *
- * IgniteConfiguration cfg = new IgniteConfiguration();
- *
- * // Override default marshaller.
- * cfg.setMarshaller(marshaller);
- *
- * // Starts grid.
- * G.start(cfg);
- * </pre>
- * <h2 class="header">Spring Example</h2>
- * JdkMarshaller can be configured from Spring XML configuration file:
- * <pre name="code" class="xml">
- * &lt;bean id="grid.custom.cfg" class="org.apache.ignite.configuration.IgniteConfiguration" singleton="true"&gt;
- *     ...
- *     &lt;property name="marshaller"&gt;
- *         &lt;bean class="org.apache.ignite.marshaller.jdk.JdkMarshaller"/&gt;
- *     &lt;/property&gt;
- *     ...
- * &lt;/bean&gt;
- * </pre>
- *  <p>
- * <img src="http://ignite.apache.org/images/spring-small.png">
- * <br>
- * For information about Spring framework visit <a href="http://www.springframework.org/">www.springframework.org</a>
- */
-public class JdkMarshaller extends AbstractNodeNameAwareMarshaller {
-    /** Default instance. */
-    public static final JdkMarshaller DEFAULT = new JdkMarshaller();
-
-    /** Class name filter. */
-    private final IgnitePredicate<String> clsFilter;
-
-    /**
-     * Default constructor.
-     */
-    public JdkMarshaller() {
-        this(null);
-    }
-
-    /**
-     * @param clsFilter Class name filter.
-     */
-    public JdkMarshaller(IgnitePredicate<String> clsFilter) {
-        this.clsFilter = clsFilter;
-    }
-
-    /** {@inheritDoc} */
-    @Override protected void marshal0(@Nullable Object obj, OutputStream out) throws IgniteCheckedException {
-        assert out != null;
-
-        try (ObjectOutputStream objOut = new JdkMarshallerObjectOutputStream(
-            new JdkMarshallerOutputStreamWrapper(out))) {
-            // Make sure that we serialize only task, without class loader.
-            objOut.writeObject(obj);
-
-            objOut.flush();
-        }
-        catch (Exception e) {
-            throw new IgniteCheckedException("Failed to serialize object: " + obj, e);
-        }
-    }
-
-    /** {@inheritDoc} */
-    @Override protected byte[] marshal0(@Nullable Object obj) throws IgniteCheckedException {
-        try (GridByteArrayOutputStream out = new GridByteArrayOutputStream(DFLT_BUFFER_SIZE)) {
-            marshal0(obj, out);
-
-            return out.toByteArray();
-        }
-    }
-
-    /** {@inheritDoc} */
-    @Override protected <T> T unmarshal0(InputStream in, @Nullable ClassLoader clsLdr) throws IgniteCheckedException {
-        assert in != null;
-
-        if (clsLdr == null)
-            clsLdr = getClass().getClassLoader();
-
-        try (ObjectInputStream objIn = new JdkMarshallerObjectInputStream(
-            new JdkMarshallerInputStreamWrapper(in), clsLdr, clsFilter)) {
-            return (T)objIn.readObject();
-        }
-        catch (ClassNotFoundException e) {
-            throw new IgniteCheckedException("Failed to find class with given class loader for unmarshalling " +
-                "(make sure same versions of all classes are available on all nodes or enable peer-class-loading) " +
-                "[clsLdr=" + clsLdr + ", cls=" + e.getMessage() + "]", e);
-        }
-        catch (Exception e) {
-            throw new IgniteCheckedException("Failed to deserialize object with given class loader: " + clsLdr, e);
-        }
-    }
-
-    /** {@inheritDoc} */
-    @Override protected <T> T unmarshal0(byte[] arr, @Nullable ClassLoader clsLdr) throws IgniteCheckedException {
-        try (GridByteArrayInputStream in = new GridByteArrayInputStream(arr, 0, arr.length)) {
-            return unmarshal0(in, clsLdr);
-        }
-    }
-
-    /** {@inheritDoc} */
-    @Override public void onUndeploy(ClassLoader ldr) {
-        // No-op.
-    }
-
-    /** {@inheritDoc} */
-    @Override public String toString() {
-        return S.toString(JdkMarshaller.class, this);
-    }
-}
-=======
-/*
- * Licensed to the Apache Software Foundation (ASF) under one or more
- * contributor license agreements.  See the NOTICE file distributed with
- * this work for additional information regarding copyright ownership.
- * The ASF licenses this file to You under the Apache License, Version 2.0
- * (the "License"); you may not use this file except in compliance with
- * the License.  You may obtain a copy of the License at
- *
- *      http://www.apache.org/licenses/LICENSE-2.0
- *
- * Unless required by applicable law or agreed to in writing, software
- * distributed under the License is distributed on an "AS IS" BASIS,
- * WITHOUT WARRANTIES OR CONDITIONS OF ANY KIND, either express or implied.
- * See the License for the specific language governing permissions and
- * limitations under the License.
- */
-
-package org.apache.ignite.marshaller.jdk;
-
-import java.io.InputStream;
-import java.io.ObjectInputStream;
-import java.io.ObjectOutputStream;
-import java.io.OutputStream;
-import org.apache.ignite.IgniteBinary;
-import org.apache.ignite.IgniteCheckedException;
-import org.apache.ignite.internal.util.io.GridByteArrayInputStream;
-import org.apache.ignite.internal.util.io.GridByteArrayOutputStream;
-import org.apache.ignite.internal.util.typedef.internal.S;
-import org.apache.ignite.lang.IgnitePredicate;
-import org.apache.ignite.marshaller.AbstractNodeNameAwareMarshaller;
-import org.jetbrains.annotations.Nullable;
-
-/**
- * Implementation of {@link org.apache.ignite.marshaller.Marshaller} based on JDK serialization mechanism.
- * <p>
- * <h1 class="header">Configuration</h1>
- * <h2 class="header">Mandatory</h2>
- * This marshaller has no mandatory configuration parameters.
- * <h2 class="header">Java Example</h2>
- * {@code JdkMarshaller} needs to be explicitly configured to override default <b>binary marshaller</b> -
- * see {@link IgniteBinary}.
- * <pre name="code" class="java">
- * JdkMarshaller marshaller = new JdkMarshaller();
- *
- * IgniteConfiguration cfg = new IgniteConfiguration();
- *
- * // Override default marshaller.
- * cfg.setMarshaller(marshaller);
- *
- * // Starts grid.
- * G.start(cfg);
- * </pre>
- * <h2 class="header">Spring Example</h2>
- * JdkMarshaller can be configured from Spring XML configuration file:
- * <pre name="code" class="xml">
- * &lt;bean id="grid.custom.cfg" class="org.apache.ignite.configuration.IgniteConfiguration" singleton="true"&gt;
- *     ...
- *     &lt;property name="marshaller"&gt;
- *         &lt;bean class="org.apache.ignite.marshaller.jdk.JdkMarshaller"/&gt;
- *     &lt;/property&gt;
- *     ...
- * &lt;/bean&gt;
- * </pre>
- *  <p>
- * <img src="http://ignite.apache.org/images/spring-small.png">
- * <br>
- * For information about Spring framework visit <a href="http://www.springframework.org/">www.springframework.org</a>
- */
-public class JdkMarshaller extends AbstractNodeNameAwareMarshaller {
-    /** Class name filter. */
-    private final IgnitePredicate<String> clsFilter;
-
-    /**
-     * Default constructor.
-     * Use this constructor with caution. It creates a JdkMarshaller instance that has class filtering DISABLED. Therefore,
-     * if it will be used on the server side to unmarshal user data received from the network, it may lead to security breaches.
-     */
-    public JdkMarshaller() {
-        this(null);
-    }
-
-    /**
-     * @param clsFilter Class name filter.
-     */
-    public JdkMarshaller(IgnitePredicate<String> clsFilter) {
-        this.clsFilter = clsFilter;
-    }
-
-    /** {@inheritDoc} */
-    @Override protected void marshal0(@Nullable Object obj, OutputStream out) throws IgniteCheckedException {
-        assert out != null;
-
-        try (ObjectOutputStream objOut = new JdkMarshallerObjectOutputStream(
-            new JdkMarshallerOutputStreamWrapper(out))) {
-            // Make sure that we serialize only task, without class loader.
-            objOut.writeObject(obj);
-
-            objOut.flush();
-        }
-        catch (Exception e) {
-            throw new IgniteCheckedException("Failed to serialize object: " + obj, e);
-        }
-    }
-
-    /** {@inheritDoc} */
-    @Override protected byte[] marshal0(@Nullable Object obj) throws IgniteCheckedException {
-        try (GridByteArrayOutputStream out = new GridByteArrayOutputStream(DFLT_BUFFER_SIZE)) {
-            marshal0(obj, out);
-
-            return out.toByteArray();
-        }
-    }
-
-    /** {@inheritDoc} */
-    @Override protected <T> T unmarshal0(InputStream in, @Nullable ClassLoader clsLdr) throws IgniteCheckedException {
-        assert in != null;
-
-        if (clsLdr == null)
-            clsLdr = getClass().getClassLoader();
-
-        try (ObjectInputStream objIn = new JdkMarshallerObjectInputStream(
-            new JdkMarshallerInputStreamWrapper(in), clsLdr, clsFilter)) {
-            return (T)objIn.readObject();
-        }
-        catch (ClassNotFoundException e) {
-            throw new IgniteCheckedException("Failed to find class with given class loader for unmarshalling " +
-                "(make sure same versions of all classes are available on all nodes or enable peer-class-loading) " +
-                "[clsLdr=" + clsLdr + ", cls=" + e.getMessage() + "]", e);
-        }
-        catch (Exception e) {
-            throw new IgniteCheckedException("Failed to deserialize object with given class loader: " + clsLdr, e);
-        }
-    }
-
-    /** {@inheritDoc} */
-    @Override protected <T> T unmarshal0(byte[] arr, @Nullable ClassLoader clsLdr) throws IgniteCheckedException {
-        try (GridByteArrayInputStream in = new GridByteArrayInputStream(arr, 0, arr.length)) {
-            return unmarshal0(in, clsLdr);
-        }
-    }
-
-    /** {@inheritDoc} */
-    @Override public void onUndeploy(ClassLoader ldr) {
-        // No-op.
-    }
-
-    /** {@inheritDoc} */
-    @Override public String toString() {
-        return S.toString(JdkMarshaller.class, this);
-    }
-}
->>>>>>> 5759c797
+/*
+ * Licensed to the Apache Software Foundation (ASF) under one or more
+ * contributor license agreements.  See the NOTICE file distributed with
+ * this work for additional information regarding copyright ownership.
+ * The ASF licenses this file to You under the Apache License, Version 2.0
+ * (the "License"); you may not use this file except in compliance with
+ * the License.  You may obtain a copy of the License at
+ *
+ *      http://www.apache.org/licenses/LICENSE-2.0
+ *
+ * Unless required by applicable law or agreed to in writing, software
+ * distributed under the License is distributed on an "AS IS" BASIS,
+ * WITHOUT WARRANTIES OR CONDITIONS OF ANY KIND, either express or implied.
+ * See the License for the specific language governing permissions and
+ * limitations under the License.
+ */
+
+package org.apache.ignite.marshaller.jdk;
+
+import java.io.InputStream;
+import java.io.ObjectInputStream;
+import java.io.ObjectOutputStream;
+import java.io.OutputStream;
+import org.apache.ignite.IgniteBinary;
+import org.apache.ignite.IgniteCheckedException;
+import org.apache.ignite.internal.util.io.GridByteArrayInputStream;
+import org.apache.ignite.internal.util.io.GridByteArrayOutputStream;
+import org.apache.ignite.internal.util.typedef.internal.S;
+import org.apache.ignite.lang.IgnitePredicate;
+import org.apache.ignite.marshaller.AbstractNodeNameAwareMarshaller;
+import org.jetbrains.annotations.Nullable;
+
+/**
+ * Implementation of {@link org.apache.ignite.marshaller.Marshaller} based on JDK serialization mechanism.
+ * <p>
+ * <h1 class="header">Configuration</h1>
+ * <h2 class="header">Mandatory</h2>
+ * This marshaller has no mandatory configuration parameters.
+ * <h2 class="header">Java Example</h2>
+ * {@code JdkMarshaller} needs to be explicitly configured to override default <b>binary marshaller</b> -
+ * see {@link IgniteBinary}.
+ * <pre name="code" class="java">
+ * JdkMarshaller marshaller = new JdkMarshaller();
+ *
+ * IgniteConfiguration cfg = new IgniteConfiguration();
+ *
+ * // Override default marshaller.
+ * cfg.setMarshaller(marshaller);
+ *
+ * // Starts grid.
+ * G.start(cfg);
+ * </pre>
+ * <h2 class="header">Spring Example</h2>
+ * JdkMarshaller can be configured from Spring XML configuration file:
+ * <pre name="code" class="xml">
+ * &lt;bean id="grid.custom.cfg" class="org.apache.ignite.configuration.IgniteConfiguration" singleton="true"&gt;
+ *     ...
+ *     &lt;property name="marshaller"&gt;
+ *         &lt;bean class="org.apache.ignite.marshaller.jdk.JdkMarshaller"/&gt;
+ *     &lt;/property&gt;
+ *     ...
+ * &lt;/bean&gt;
+ * </pre>
+ *  <p>
+ * <img src="http://ignite.apache.org/images/spring-small.png">
+ * <br>
+ * For information about Spring framework visit <a href="http://www.springframework.org/">www.springframework.org</a>
+ */
+public class JdkMarshaller extends AbstractNodeNameAwareMarshaller {
+    /** Class name filter. */
+    private final IgnitePredicate<String> clsFilter;
+
+    /**
+     * Default constructor.
+     * Use this constructor with caution. It creates a JdkMarshaller instance that has class filtering DISABLED. Therefore,
+     * if it will be used on the server side to unmarshal user data received from the network, it may lead to security breaches.
+     */
+    public JdkMarshaller() {
+        this(null);
+    }
+
+    /**
+     * @param clsFilter Class name filter.
+     */
+    public JdkMarshaller(IgnitePredicate<String> clsFilter) {
+        this.clsFilter = clsFilter;
+    }
+
+    /** {@inheritDoc} */
+    @Override protected void marshal0(@Nullable Object obj, OutputStream out) throws IgniteCheckedException {
+        assert out != null;
+
+        try (ObjectOutputStream objOut = new JdkMarshallerObjectOutputStream(
+            new JdkMarshallerOutputStreamWrapper(out))) {
+            // Make sure that we serialize only task, without class loader.
+            objOut.writeObject(obj);
+
+            objOut.flush();
+        }
+        catch (Exception e) {
+            throw new IgniteCheckedException("Failed to serialize object: " + obj, e);
+        }
+    }
+
+    /** {@inheritDoc} */
+    @Override protected byte[] marshal0(@Nullable Object obj) throws IgniteCheckedException {
+        try (GridByteArrayOutputStream out = new GridByteArrayOutputStream(DFLT_BUFFER_SIZE)) {
+            marshal0(obj, out);
+
+            return out.toByteArray();
+        }
+    }
+
+    /** {@inheritDoc} */
+    @Override protected <T> T unmarshal0(InputStream in, @Nullable ClassLoader clsLdr) throws IgniteCheckedException {
+        assert in != null;
+
+        if (clsLdr == null)
+            clsLdr = getClass().getClassLoader();
+
+        try (ObjectInputStream objIn = new JdkMarshallerObjectInputStream(
+            new JdkMarshallerInputStreamWrapper(in), clsLdr, clsFilter)) {
+            return (T)objIn.readObject();
+        }
+        catch (ClassNotFoundException e) {
+            throw new IgniteCheckedException("Failed to find class with given class loader for unmarshalling " +
+                "(make sure same versions of all classes are available on all nodes or enable peer-class-loading) " +
+                "[clsLdr=" + clsLdr + ", cls=" + e.getMessage() + "]", e);
+        }
+        catch (Exception e) {
+            throw new IgniteCheckedException("Failed to deserialize object with given class loader: " + clsLdr, e);
+        }
+    }
+
+    /** {@inheritDoc} */
+    @Override protected <T> T unmarshal0(byte[] arr, @Nullable ClassLoader clsLdr) throws IgniteCheckedException {
+        try (GridByteArrayInputStream in = new GridByteArrayInputStream(arr, 0, arr.length)) {
+            return unmarshal0(in, clsLdr);
+        }
+    }
+
+    /** {@inheritDoc} */
+    @Override public void onUndeploy(ClassLoader ldr) {
+        // No-op.
+    }
+
+    /** {@inheritDoc} */
+    @Override public String toString() {
+        return S.toString(JdkMarshaller.class, this);
+    }
+}