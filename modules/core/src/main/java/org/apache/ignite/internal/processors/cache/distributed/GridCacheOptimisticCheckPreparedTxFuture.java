--- conflicted
+++ resolved
@@ -154,16 +154,13 @@
 
                     add(fut);
 
-<<<<<<< HEAD
-                    GridCacheOptimisticCheckPreparedTxRequest<K, V>
-                        req = new GridCacheOptimisticCheckPreparedTxRequest<>(tx,
-                        nodeTransactions(id), futureId(), fut.futureId(), false);
-=======
-                    GridCacheOptimisticCheckPreparedTxRequest req = new GridCacheOptimisticCheckPreparedTxRequest(tx,
-                        nodeTransactions(id),
-                        futureId(),
-                        fut.futureId());
->>>>>>> 50fc5a9d
+                    GridCacheOptimisticCheckPreparedTxRequest req = new GridCacheOptimisticCheckPreparedTxRequest(
+                        tx,
+                        nodeTransactions(id), 
+                        futureId(), 
+                        fut.futureId(), 
+                        false
+                    );
 
                     try {
                         cctx.io().send(id, req, tx.ioPolicy());
@@ -183,13 +180,13 @@
 
                 add(fut);
 
-<<<<<<< HEAD
-                GridCacheOptimisticCheckPreparedTxRequest<K, V> req = new GridCacheOptimisticCheckPreparedTxRequest<>(
-                    tx, nodeTransactions(nodeId), futureId(), fut.futureId(), false);
-=======
                 GridCacheOptimisticCheckPreparedTxRequest req = new GridCacheOptimisticCheckPreparedTxRequest(
-                    tx, nodeTransactions(nodeId), futureId(), fut.futureId());
->>>>>>> 50fc5a9d
+                    tx, 
+                    nodeTransactions(nodeId), 
+                    futureId(), 
+                    fut.futureId(),
+                    false
+                );
 
                 try {
                     cctx.io().send(nodeId, req, tx.ioPolicy());
