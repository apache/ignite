--- conflicted
+++ resolved
@@ -22,25 +22,15 @@
 import org.apache.ignite.DataRegionMetricsProvider;
 import org.apache.ignite.configuration.DataRegionConfiguration;
 import org.apache.ignite.internal.pagemem.PageMemory;
-<<<<<<< HEAD
-import org.apache.ignite.internal.processors.metric.MetricRegistryImpl;
 import org.apache.ignite.internal.util.typedef.internal.U;
-=======
-import org.apache.ignite.internal.processors.cache.CacheGroupMetricsMXBeanImpl.GroupAllocationTracker;
 import org.apache.ignite.internal.processors.metric.GridMetricManager;
->>>>>>> 04269580
 import org.apache.ignite.internal.processors.metric.MetricRegistry;
 import org.apache.ignite.internal.processors.metric.impl.HitRateMetric;
 import org.apache.ignite.internal.processors.metric.impl.LongAdderMetricImpl;
 import org.apache.ignite.internal.processors.metric.impl.LongMetricImpl;
-<<<<<<< HEAD
 import org.apache.ignite.spi.metric.Metric;
 
 import static org.apache.ignite.internal.processors.cache.CacheGroupMetricsImpl.CACHE_GROUP_METRICS_PREFIX;
-=======
-import org.apache.ignite.internal.util.typedef.internal.U;
-
->>>>>>> 04269580
 import static org.apache.ignite.internal.processors.metric.impl.MetricUtils.metricName;
 
 /**
@@ -183,28 +173,17 @@
 
         MetricRegistry mreg = mmgr.registry(metricName(DATAREGION_METRICS_PREFIX, memPlcCfg.getName()));
 
-<<<<<<< HEAD
-        allocRate = mset.hitRateMetric("AllocationRate",
-=======
-        totalAllocatedPages = mreg.longAdderMetric("TotalAllocatedPages",
-            "Total number of allocated pages.");
-
         allocRate = mreg.hitRateMetric("AllocationRate",
->>>>>>> 04269580
             "Allocation rate (pages per second) averaged across rateTimeInternal.",
             60_000,
             5);
 
-<<<<<<< HEAD
-        totalAllocatedPages = mset.longAdderMetric("TotalAllocatedPages", delta -> {
+        totalAllocatedPages = mreg.longAdderMetric("TotalAllocatedPages", delta -> {
             if (metricsEnabled && delta > 0)
                 allocRate.add(delta);
         }, "Total number of allocated pages.");
 
-        evictRate = mset.hitRateMetric("EvictionRate",
-=======
         evictRate = mreg.hitRateMetric("EvictionRate",
->>>>>>> 04269580
             "Eviction rate (pages per second).",
             60_000,
             5);
