--- conflicted
+++ resolved
@@ -1153,7 +1153,6 @@
     public boolean lockedByCurrentThread();
 
     /**
-<<<<<<< HEAD
      *
      * @param tx Transaction.
      * @param affNodeId Affinity node id.
@@ -1173,11 +1172,11 @@
         GridCacheOperation op,
         MvccSnapshot mvccVer)
         throws IgniteCheckedException, GridCacheEntryRemovedException;
-=======
+
+    /**
      * Touch this entry in its context's eviction manager.
      *
      * @param topVer Topology version.
      */
     public void touch(AffinityTopologyVersion topVer);
->>>>>>> 186b2d6f
 }