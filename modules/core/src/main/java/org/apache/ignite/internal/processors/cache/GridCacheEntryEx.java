/*
 * Licensed to the Apache Software Foundation (ASF) under one or more
 * contributor license agreements.  See the NOTICE file distributed with
 * this work for additional information regarding copyright ownership.
 * The ASF licenses this file to You under the Apache License, Version 2.0
 * (the "License"); you may not use this file except in compliance with
 * the License.  You may obtain a copy of the License at
 *
 *      http://www.apache.org/licenses/LICENSE-2.0
 *
 * Unless required by applicable law or agreed to in writing, software
 * distributed under the License is distributed on an "AS IS" BASIS,
 * WITHOUT WARRANTIES OR CONDITIONS OF ANY KIND, either express or implied.
 * See the License for the specific language governing permissions and
 * limitations under the License.
 */

package org.apache.ignite.internal.processors.cache;

import java.util.Collection;
import java.util.UUID;
import javax.cache.Cache;
import javax.cache.expiry.ExpiryPolicy;
import javax.cache.processor.EntryProcessorResult;
import org.apache.ignite.IgniteCheckedException;
import org.apache.ignite.cache.eviction.EvictableEntry;
import org.apache.ignite.internal.processors.affinity.AffinityTopologyVersion;
import org.apache.ignite.internal.processors.cache.distributed.GridDistributedLockCancelledException;
import org.apache.ignite.internal.processors.cache.distributed.dht.GridDhtLocalPartition;
import org.apache.ignite.internal.processors.cache.distributed.dht.atomic.GridDhtAtomicAbstractUpdateFuture;
import org.apache.ignite.internal.processors.cache.transactions.IgniteInternalTx;
import org.apache.ignite.internal.processors.cache.transactions.IgniteTxKey;
import org.apache.ignite.internal.processors.cache.version.GridCacheVersion;
import org.apache.ignite.internal.processors.cache.version.GridCacheVersionedEntryEx;
import org.apache.ignite.internal.processors.dr.GridDrType;
import org.apache.ignite.internal.util.lang.GridTuple3;
import org.jetbrains.annotations.Nullable;

/**
 * Internal API for cache entry ({@code 'Ex'} stands for extended).
 */
public interface GridCacheEntryEx {
    /**
     * @return Memory size.
     * @throws IgniteCheckedException If failed.
     */
    public int memorySize() throws IgniteCheckedException;

    /**
     * @return {@code True} if entry is internal cache entry.
     */
    public boolean isInternal();

    /**
     * @return {@code True} if DHT.
     */
    public boolean isDht();

    /**
     * @return {@code True} if near.
     */
    public boolean isNear();

    /**
     * @return {@code True} if replicated.
     */
    public boolean isReplicated();

    /**
     * @return {@code True} if local.
     */
    public boolean isLocal();

    /**
     * @return {@code False} if entry belongs to cache map, {@code true} if this entry was created in colocated
     *      cache and node is not primary for this key.
     */
    public boolean detached();

    /**
     * Note: this method works only for cache configured in ATOMIC mode or for cache that is
     * data center replication target.
     *
     * @return {@code True} if entry has been already deleted.
     */
    public boolean deleted();

    /**
     * @return Context.
     */
    public <K, V> GridCacheContext<K, V> context();

    /**
     * @return Partition ID.
     */
    public int partition();

    /**
     * @return Start version.
     */
    public long startVersion();

    /**
     * @return Key.
     */
    public KeyCacheObject key();

    /**
     * @return Transaction key.
     */
    public IgniteTxKey txKey();

    /**
     * @return Value.
     */
    public CacheObject rawGet();

    /**
     * @param tmp If {@code true} can return temporary instance which is valid while entry lock is held,
     *        temporary object can used for filter evaluation or transform closure execution and
     *        should not be returned to user.
     * @return Value (unmarshalled if needed).
     * @throws IgniteCheckedException If failed.
     */
    public CacheObject rawGetOrUnmarshal(boolean tmp) throws IgniteCheckedException;

    /**
     * @return {@code True} if has value or value bytes.
     */
    public boolean hasValue();

    /**
     * @param val New value.
     * @param ttl Time to live.
     * @return Old value.
     */
    public CacheObject rawPut(CacheObject val, long ttl);

    /**
     * Wraps this map entry into cache entry.
     *
     * @return Wrapped entry.
     */
    public <K, V> Cache.Entry<K, V> wrap();

    /**
     * Wraps entry to an entry with lazy value get.
     * @param keepBinary Keep binary flag.
     *
     * @return Entry.
     */
    public <K, V> Cache.Entry<K, V> wrapLazyValue(boolean keepBinary);

    /**
     * Peeks value provided to public API entries and to entry filters.
     *
     * @return Value.
     */
    @Nullable public CacheObject peekVisibleValue();

    /**
     * @return Entry which is safe to pass into eviction policy.
     */
    public <K, V> EvictableEntry<K, V> wrapEviction();

    /**
     * @return Entry which holds key and version (no value, since entry
     *      is intended to be used in sync evictions checks).
     */
    public <K, V> CacheEntryImplEx<K, V> wrapVersioned();

    /**
     * @return Not-null version if entry is obsolete.
     */
    public GridCacheVersion obsoleteVersion();

    /**
     * @return {@code True} if entry is obsolete.
     */
    public boolean obsolete();

    /**
     * @return {@code True} if entry is obsolete or deleted.
     * @see #deleted()
     */
    public boolean obsoleteOrDeleted();

    /**
     * @param exclude Obsolete version to ignore.
     * @return {@code True} if obsolete version is not {@code null} and is not the
     *      passed in version.
     */
    public boolean obsolete(GridCacheVersion exclude);

    /**
     * @return Entry info.
     */
    @Nullable public GridCacheEntryInfo info();

    /**
     * Invalidates this entry.
     *
     * @param curVer Current version to match ({@code null} means always match).
     * @param newVer New version to set.
     * @return {@code true} if entry is obsolete.
     * @throws IgniteCheckedException If swap could not be released.
     */
    public boolean invalidate(@Nullable GridCacheVersion curVer, GridCacheVersion newVer) throws IgniteCheckedException;

    /**
     * Invalidates this entry if it passes given filter.
     *
     * @param filter Optional filter that entry should pass before invalidation.
     * @return {@code true} if entry was actually invalidated.
     * @throws IgniteCheckedException If swap could not be released.
     * @throws GridCacheEntryRemovedException If entry was removed.
     */
    public boolean invalidate(@Nullable CacheEntryPredicate[] filter)
        throws GridCacheEntryRemovedException, IgniteCheckedException;

    /**
     * @param swap Swap flag.
     * @param obsoleteVer Version for eviction.
     * @param filter Optional filter.
     * @return {@code True} if entry could be evicted.
     * @throws IgniteCheckedException In case of error.
     */
    public boolean evictInternal(boolean swap, GridCacheVersion obsoleteVer,
        @Nullable CacheEntryPredicate[] filter) throws IgniteCheckedException;

    /**
     * Evicts entry when batch evict is performed. When called, does not write entry data to swap, but instead
     * returns batch swap entry if entry was marked obsolete.
     *
     * @param obsoleteVer Version to mark obsolete with.
     * @return Swap entry if this entry was marked obsolete, {@code null} if entry was not evicted.
     * @throws IgniteCheckedException If failed.
     */
    public GridCacheBatchSwapEntry evictInBatchInternal(GridCacheVersion obsoleteVer) throws IgniteCheckedException;

    /**
     * This method should be called each time entry is marked obsolete
     * other than by calling {@link #markObsolete(GridCacheVersion)}.
     */
    public void onMarkedObsolete();

    /**
     * Checks if entry is new assuming lock is held externally.
     *
     * @return {@code True} if entry is new.
     * @throws GridCacheEntryRemovedException If entry was removed.
     */
    public boolean isNew() throws GridCacheEntryRemovedException;

    /**
     * Checks if entry is new while holding lock.
     *
     * @return {@code True} if entry is new.
     * @throws GridCacheEntryRemovedException If entry was removed.
     */
    public boolean isNewLocked() throws GridCacheEntryRemovedException;

    /**
     * @param topVer Topology version where validation should be performed.
     *  When negative the latest available topology should be used.
     *
     * @return Checks if value is valid.
     */
    public boolean valid(AffinityTopologyVersion topVer);

    /**
     * @return {@code True} if partition is in valid.
     */
    public boolean partitionValid();

    /**
     * @param ver Cache version to set. The version will be used on updating entry instead of generated one.
     * @param tx Ongoing transaction (possibly null).
     * @param readSwap Flag indicating whether to check swap memory.
     * @param readThrough Flag indicating whether to read through.
     * @param updateMetrics If {@code true} then metrics should be updated.
     * @param evt Flag to signal event notification.
     * @param tmp If {@code true} can return temporary instance which is valid while entry lock is held,
     *        temporary object can used for filter evaluation or transform closure execution and
     *        should not be returned to user.
     * @param subjId Subject ID initiated this read.
     * @param transformClo Transform closure to record event.
     * @param taskName Task name.
     * @param expiryPlc Expiry policy.
     * @param keepBinary Keep binary flag.
     * @return Cached value.
     * @throws IgniteCheckedException If loading value failed.
     * @throws GridCacheEntryRemovedException If entry was removed.
     */
    @Nullable public CacheObject innerGet(@Nullable GridCacheVersion ver,
        @Nullable IgniteInternalTx tx,
        boolean readSwap,
        boolean readThrough,
        boolean updateMetrics,
        boolean evt,
        boolean tmp,
        UUID subjId,
        Object transformClo,
        String taskName,
        @Nullable IgniteCacheExpiryPolicy expiryPlc,
        boolean keepBinary)
        throws IgniteCheckedException, GridCacheEntryRemovedException;

    /**
     * @param ver Cache version to set. The version will be used on updating entry instead of generated one.
     * @param tx Cache transaction.
     * @param readSwap Flag indicating whether to check swap memory.
     * @param unmarshal Unmarshal flag.
     * @param updateMetrics If {@code true} then metrics should be updated.
     * @param evt Flag to signal event notification.
     * @param subjId Subject ID initiated this read.
     * @param transformClo Transform closure to record event.
     * @param taskName Task name.
     * @param expiryPlc Expiry policy.
     * @param keepBinary Keep binary flag.
     * @param readerArgs Reader will be added if not null.
     * @return Cached value and entry version.
     * @throws IgniteCheckedException If loading value failed.
     * @throws GridCacheEntryRemovedException If entry was removed.
     */
<<<<<<< HEAD
    public T2<CacheObject, GridCacheVersion> innerGetVersioned(
=======
    @Nullable public EntryGetResult innerGetVersioned(
>>>>>>> 22b7e76c
        @Nullable GridCacheVersion ver,
        IgniteInternalTx tx,
        boolean readSwap,
        boolean unmarshal,
        boolean updateMetrics,
        boolean evt,
        UUID subjId,
        Object transformClo,
        String taskName,
        @Nullable IgniteCacheExpiryPolicy expiryPlc,
        boolean keepBinary,
        @Nullable ReaderArguments readerArgs)
        throws IgniteCheckedException, GridCacheEntryRemovedException;

    /**
     * @param readSwap Flag indicating whether to check swap memory.
     * @param updateMetrics If {@code true} then metrics should be updated.
     * @param evt Flag to signal event notification.
     * @param subjId Subject ID initiated this read.
     * @param taskName Task name.
     * @param expiryPlc Expiry policy.
     * @param keepBinary Keep binary flag.
     * @return Cached value and entry version.
     * @throws IgniteCheckedException If loading value failed.
     * @throws GridCacheEntryRemovedException If entry was removed.
     * @return Cached value, entry version and flag indicating if entry was reserved.
     */
    public EntryGetResult innerGetAndReserveForLoad(boolean readSwap,
        boolean updateMetrics,
        boolean evt,
        UUID subjId,
        String taskName,
        @Nullable IgniteCacheExpiryPolicy expiryPlc,
        boolean keepBinary) throws IgniteCheckedException, GridCacheEntryRemovedException;

    /**
     * @param ver Expected entry version.
     * @throws IgniteCheckedException If failed.
     */
    public void clearReserveForLoad(GridCacheVersion ver) throws IgniteCheckedException;

    /**
     * Reloads entry from underlying storage.
     *
     * @return Reloaded value.
     * @throws IgniteCheckedException If reload failed.
     * @throws GridCacheEntryRemovedException If entry has been removed.
     */
    @Nullable public CacheObject innerReload() throws IgniteCheckedException,
        GridCacheEntryRemovedException;

    /**
     * @param tx Cache transaction.
     * @param evtNodeId ID of node responsible for this change.
     * @param affNodeId Partitioned node iD.
     * @param val Value to set.
     * @param writeThrough If {@code true} then persist to storage.
     * @param retval {@code True} if value should be returned (and unmarshalled if needed).
     * @param ttl Time to live.
     * @param evt Flag to signal event notification.
     * @param metrics Flag to signal metrics update.
     * @param keepBinary Keep binary flag.
     * @param oldValPresent {@code True} if oldValue present.
     * @param oldVal Old value.
     * @param topVer Topology version.
     * @param filter Filter.
     * @param drType DR type.
     * @param drExpireTime DR expire time (if any).
     * @param explicitVer Explicit version (if any).
     * @param subjId Subject ID initiated this update.
     * @param taskName Task name.
     * @param dhtVer Dht version for near cache entry.
     * @param updateCntr Update counter.
     * @return Tuple containing success flag and old value. If success is {@code false},
     *      then value is {@code null}.
     * @throws IgniteCheckedException If storing value failed.
     * @throws GridCacheEntryRemovedException If entry has been removed.
     */
    public GridCacheUpdateTxResult innerSet(
        @Nullable IgniteInternalTx tx,
        UUID evtNodeId,
        UUID affNodeId,
        @Nullable CacheObject val,
        boolean writeThrough,
        boolean retval,
        long ttl,
        boolean evt,
        boolean metrics,
        boolean keepBinary,
        boolean oldValPresent,
        @Nullable CacheObject oldVal,
        AffinityTopologyVersion topVer,
        CacheEntryPredicate[] filter,
        GridDrType drType,
        long drExpireTime,
        @Nullable GridCacheVersion explicitVer,
        @Nullable UUID subjId,
        String taskName,
        @Nullable GridCacheVersion dhtVer,
        @Nullable Long updateCntr
    ) throws IgniteCheckedException, GridCacheEntryRemovedException;

    /**
     * @param tx Cache transaction.
     * @param evtNodeId ID of node responsible for this change.
     * @param affNodeId Partitioned node iD.
     * @param retval {@code True} if value should be returned (and unmarshalled if needed).
     * @param evt Flag to signal event notification.
     * @param metrics Flag to signal metrics notification.
     * @param keepBinary Keep binary flag.
     * @param oldValPresent {@code True} if oldValue present.
     * @param oldVal Old value.
     * @param topVer Topology version.
     * @param filter Filter.
     * @param drType DR type.
     * @param explicitVer Explicit version (if any).
     * @param subjId Subject ID initiated this update.
     * @param taskName Task name.
     * @param dhtVer Dht version for near cache entry.
     * @return Tuple containing success flag and old value. If success is {@code false},
     *      then value is {@code null}.
     * @throws IgniteCheckedException If remove failed.
     * @throws GridCacheEntryRemovedException If entry has been removed.
     */
    public GridCacheUpdateTxResult innerRemove(
        @Nullable IgniteInternalTx tx,
        UUID evtNodeId,
        UUID affNodeId,
        boolean retval,
        boolean evt,
        boolean metrics,
        boolean keepBinary,
        boolean oldValPresent,
        @Nullable CacheObject oldVal,
        AffinityTopologyVersion topVer,
        CacheEntryPredicate[] filter,
        GridDrType drType,
        @Nullable GridCacheVersion explicitVer,
        @Nullable UUID subjId,
        String taskName,
        @Nullable GridCacheVersion dhtVer,
        @Nullable Long updateCntr
    ) throws IgniteCheckedException, GridCacheEntryRemovedException;

    /**
     * @param ver Cache version to set. Entry will be updated only if current version is less then passed version.
     * @param evtNodeId Event node ID.
     * @param affNodeId Affinity node ID.
     * @param op Update operation.
     * @param val Value. Type depends on operation.
     * @param invokeArgs Optional arguments for entry processor.
     * @param writeThrough Write through flag.
     * @param readThrough Read through flag.
     * @param retval Return value flag.
     * @param expiryPlc Expiry policy.
     * @param evt Event flag.
     * @param metrics Metrics update flag.
     * @param primary If update is performed on primary node (the one which assigns version).
     * @param checkVer Whether update should check current version and ignore update if current version is
     *      greater than passed in.
     * @param topVer Topology version.
     * @param filter Optional filter to check.
     * @param drType DR type.
     * @param conflictTtl Conflict TTL (if any).
     * @param conflictExpireTime Conflict expire time (if any).
     * @param conflictVer DR version (if any).
     * @param conflictResolve If {@code true} then performs conflicts resolution.
     * @param intercept If {@code true} then calls cache interceptor.
     * @param subjId Subject ID initiated this update.
     * @param taskName Task name.
     * @param updateCntr Update counter.
     * @param fut Dht atomic future.
     * @return Tuple where first value is flag showing whether operation succeeded,
     *      second value is old entry value if return value is requested, third is updated entry value,
     *      fourth is the version to enqueue for deferred delete the fifth is DR conflict context
     *      or {@code null} if conflict resolution was not performed, the last boolean - whether update should be
     *      propagated to backups or not.
     * @throws IgniteCheckedException If update failed.
     * @throws GridCacheEntryRemovedException If entry is obsolete.
     */
    public GridCacheUpdateAtomicResult innerUpdate(
        GridCacheVersion ver,
        UUID evtNodeId,
        UUID affNodeId,
        GridCacheOperation op,
        @Nullable Object val,
        @Nullable Object[] invokeArgs,
        boolean writeThrough,
        boolean readThrough,
        boolean retval,
        boolean keepBinary,
        @Nullable IgniteCacheExpiryPolicy expiryPlc,
        boolean evt,
        boolean metrics,
        boolean primary,
        boolean checkVer,
        AffinityTopologyVersion topVer,
        @Nullable CacheEntryPredicate[] filter,
        GridDrType drType,
        long conflictTtl,
        long conflictExpireTime,
        @Nullable GridCacheVersion conflictVer,
        boolean conflictResolve,
        boolean intercept,
        @Nullable UUID subjId,
        String taskName,
        @Nullable CacheObject prevVal,
        @Nullable Long updateCntr,
        @Nullable GridDhtAtomicAbstractUpdateFuture fut
    ) throws IgniteCheckedException, GridCacheEntryRemovedException;

    /**
     * Update method for local cache in atomic mode.
     *
     * @param ver Cache version.
     * @param op Operation.
     * @param writeObj Value. Type depends on operation.
     * @param invokeArgs Optional arguments for EntryProcessor.
     * @param writeThrough Write through flag.
     * @param readThrough Read through flag.
     * @param retval Return value flag.
     * @param expiryPlc Expiry policy..
     * @param evt Event flag.
     * @param metrics Metrics update flag.
     * @param filter Optional filter to check.
     * @param intercept If {@code true} then calls cache interceptor.
     * @param subjId Subject ID initiated this update.
     * @param taskName Task name.
     * @return Tuple containing success flag, old value and result for invoke operation.
     * @throws IgniteCheckedException If update failed.
     * @throws GridCacheEntryRemovedException If entry is obsolete.
     */
    public GridTuple3<Boolean, Object, EntryProcessorResult<Object>> innerUpdateLocal(
        GridCacheVersion ver,
        GridCacheOperation op,
        @Nullable Object writeObj,
        @Nullable Object[] invokeArgs,
        boolean writeThrough,
        boolean readThrough,
        boolean retval,
        boolean keepBinary,
        @Nullable ExpiryPolicy expiryPlc,
        boolean evt,
        boolean metrics,
        @Nullable CacheEntryPredicate[] filter,
        boolean intercept,
        @Nullable UUID subjId,
        String taskName
    ) throws IgniteCheckedException, GridCacheEntryRemovedException;

    /**
     * Marks entry as obsolete and, if possible or required, removes it
     * from swap storage.
     *
     * @param ver Obsolete version.
     * @param readers Flag to clear readers as well.
     * @throws IgniteCheckedException If failed to remove from swap.
     * @return {@code True} if entry was not being used, passed the filter and could be removed.
     */
    public boolean clear(GridCacheVersion ver, boolean readers) throws IgniteCheckedException;

    /**
     * This locks is called by transaction manager during prepare step
     * for optimistic transactions.
     *
     * @param tx Cache transaction.
     * @param timeout Timeout for lock acquisition.
     * @param serOrder Version for serializable transactions ordering.
     * @param serReadVer Optional read entry version for optimistic serializable transaction.
     * @param read Read lock flag.
     * @return {@code True} if lock was acquired, {@code false} otherwise.
     * @throws GridCacheEntryRemovedException If this entry is obsolete.
     * @throws GridDistributedLockCancelledException If lock has been cancelled.
     */
    public boolean tmLock(IgniteInternalTx tx,
        long timeout,
        @Nullable GridCacheVersion serOrder,
        @Nullable GridCacheVersion serReadVer,
        boolean read
    ) throws GridCacheEntryRemovedException, GridDistributedLockCancelledException;

    /**
     * Unlocks acquired lock.
     *
     * @param tx Cache transaction.
     * @throws GridCacheEntryRemovedException If this entry has been removed from cache.
     */
    public abstract void txUnlock(IgniteInternalTx tx) throws GridCacheEntryRemovedException;

    /**
     * @param ver Removes lock.
     * @return {@code True} If lock has been removed.
     * @throws GridCacheEntryRemovedException If this entry has been removed from cache.
     */
    public boolean removeLock(GridCacheVersion ver) throws GridCacheEntryRemovedException;

    /**
     * Sets obsolete flag if possible.
     *
     * @param ver Version to set as obsolete.
     * @return {@code True} if entry is obsolete, {@code false} if
     *      entry is still used by other threads or nodes.
     */
    public boolean markObsolete(GridCacheVersion ver);

    /**
     * Sets obsolete flag if entry value is {@code null} or entry is expired and no
     * locks are held.
     *
     * @param ver Version to set as obsolete.
     * @return {@code True} if entry was marked obsolete.
     * @throws IgniteCheckedException If failed.
     */
    public boolean markObsoleteIfEmpty(@Nullable GridCacheVersion ver) throws IgniteCheckedException;

    /**
     * Sets obsolete flag if entry version equals to {@code ver}.
     *
     * @param ver Version to compare with.
     * @return {@code True} if marked obsolete.
     */
    public boolean markObsoleteVersion(GridCacheVersion ver);

    /**
     * @return Version.
     * @throws GridCacheEntryRemovedException If entry has been removed.
     */
    public GridCacheVersion version() throws GridCacheEntryRemovedException;

    /**
     * Checks if there was read/write conflict in serializable transaction.
     *
     * @param serReadVer Version read in serializable transaction.
     * @return {@code True} if version check passed.
     * @throws GridCacheEntryRemovedException If entry has been removed.
     */
    public boolean checkSerializableReadVersion(GridCacheVersion serReadVer) throws GridCacheEntryRemovedException;

    /**
     * Peeks into entry without loading value or updating statistics.
     *
     * @param heap Read from heap flag.
     * @param offheap Read from offheap flag.
     * @param swap Read from swap flag.
     * @param topVer Topology version.
     * @param plc Expiry policy if TTL should be updated.
     * @return Value.
     * @throws GridCacheEntryRemovedException If entry has been removed.
     * @throws IgniteCheckedException If failed.
     */
    @Nullable public CacheObject peek(boolean heap,
        boolean offheap,
        boolean swap,
        AffinityTopologyVersion topVer,
        @Nullable IgniteCacheExpiryPolicy plc)
        throws GridCacheEntryRemovedException, IgniteCheckedException;

    /**
     * Peeks into entry without loading value or updating statistics.
     *
     * @param heap Read from heap flag.
     * @param offheap Read from offheap flag.
     * @param swap Read from swap flag.
     * @param plc Expiry policy if TTL should be updated.
     * @return Value.
     * @throws GridCacheEntryRemovedException If entry has been removed.
     * @throws IgniteCheckedException If failed.
     */
    @Nullable public CacheObject peek(boolean heap,
        boolean offheap,
        boolean swap,
        @Nullable IgniteCacheExpiryPolicy plc)
        throws GridCacheEntryRemovedException, IgniteCheckedException;

    /**
     * Sets new value if current version is <tt>0</tt>
     *
     * @param val New value.
     * @param ver Version to use.
     * @param ttl Time to live.
     * @param expireTime Expiration time.
     * @param preload Flag indicating whether entry is being preloaded.
     * @param topVer Topology version.
     * @param drType DR type.
     * @param fromStore {@code True} if value was loaded from store.
     * @return {@code True} if initial value was set.
     * @throws IgniteCheckedException In case of error.
     * @throws GridCacheEntryRemovedException If entry was removed.
     */
    public boolean initialValue(CacheObject val,
        GridCacheVersion ver,
        long ttl,
        long expireTime,
        boolean preload,
        AffinityTopologyVersion topVer,
        GridDrType drType,
        boolean fromStore) throws IgniteCheckedException, GridCacheEntryRemovedException;

    /**
     * Sets new value if current version is <tt>0</tt> using swap entry data.
     * Note that this method does not update cache index.
     *
     * @param key Key.
     * @param unswapped Swap entry to set entry state from.
     * @return {@code True} if  initial value was set.
     * @throws IgniteCheckedException In case of error.
     * @throws GridCacheEntryRemovedException If entry was removed.
     */
    public boolean initialValue(KeyCacheObject key, GridCacheSwapEntry unswapped)
        throws IgniteCheckedException, GridCacheEntryRemovedException;

    /**
     * Create versioned entry for this cache entry.
     *
     * @param keepBinary Keep binary flag.
     * @return Versioned entry.
     * @throws IgniteCheckedException In case of error.
     * @throws GridCacheEntryRemovedException If entry was removed.
     */
    public <K, V> GridCacheVersionedEntryEx<K, V> versionedEntry(final boolean keepBinary)
        throws IgniteCheckedException, GridCacheEntryRemovedException;

    /**
     * Sets new value if passed in version matches the current version
     * (used for read-through only).
     *
     * @param val New value.
     * @param curVer Version to match or {@code null} if match is not required.
     * @param newVer Version to set.
     * @param readerArgs Reader will be added if not null.
     * @return Non null version if value was set.
     * @throws IgniteCheckedException If index could not be updated.
     * @throws GridCacheEntryRemovedException If entry was removed.
     */
    public T2<CacheObject, GridCacheVersion> versionedValue(CacheObject val,
        @Nullable GridCacheVersion curVer,
        @Nullable GridCacheVersion newVer,
        @Nullable ReaderArguments readerArgs)
        throws IgniteCheckedException, GridCacheEntryRemovedException;

    /**
     * Checks if the candidate is either owner or pending.
     *
     * @param ver Candidate version to check.
     * @return {@code True} if the candidate is either owner or pending.
     * @throws GridCacheEntryRemovedException If entry was removed.
     */
    public boolean hasLockCandidate(GridCacheVersion ver) throws GridCacheEntryRemovedException;

    /**
     * Checks if the candidate is either owner or pending.
     *
     * @param threadId ThreadId.
     * @return {@code True} if the candidate is either owner or pending.
     * @throws GridCacheEntryRemovedException If entry was removed.
     */
    public boolean hasLockCandidate(long threadId) throws GridCacheEntryRemovedException;

    /**
     * @param exclude Exclude versions.
     * @return {@code True} if lock is owned by any thread or node.
     * @throws GridCacheEntryRemovedException If entry was removed.
     */
    public boolean lockedByAny(GridCacheVersion... exclude) throws GridCacheEntryRemovedException;

    /**
     * @return {@code True} if lock is owned by current thread.
     * @throws GridCacheEntryRemovedException If entry was removed.
     */
    public boolean lockedByThread() throws GridCacheEntryRemovedException;

    /**
     * @param lockVer Lock ID.
     * @param threadId Thread ID.
     * @return {@code True} if locked either locally or by thread.
     * @throws GridCacheEntryRemovedException If removed.
     */
    public boolean lockedLocallyByIdOrThread(GridCacheVersion lockVer, long threadId)
        throws GridCacheEntryRemovedException;

    /**
     *
     * @param lockVer Lock ID to check.
     * @return {@code True} if lock is owned by candidate.
     * @throws GridCacheEntryRemovedException If entry was removed.
     */
    public boolean lockedLocally(GridCacheVersion lockVer) throws GridCacheEntryRemovedException;

    /**
     * @param threadId Thread ID to check.
     * @param exclude Version to exclude from check.
     * @return {@code True} if lock is owned by given thread.
     * @throws GridCacheEntryRemovedException If entry was removed.
     */
    public boolean lockedByThread(long threadId, GridCacheVersion exclude) throws GridCacheEntryRemovedException;

    /**
     * @param threadId Thread ID to check.
     * @return {@code True} if lock is owned by given thread.
     * @throws GridCacheEntryRemovedException If entry was removed.
     */
    public boolean lockedByThread(long threadId) throws GridCacheEntryRemovedException;

    /**
     * @param ver Version to check for ownership.
     * @return {@code True} if owner has the specified version.
     * @throws GridCacheEntryRemovedException If entry was removed.
     */
    public boolean lockedBy(GridCacheVersion ver) throws GridCacheEntryRemovedException;

    /**
     * Will not fail for removed entries.
     *
     * @param threadId Thread ID to check.
     * @return {@code True} if lock is owned by given thread.
     */
    public boolean lockedByThreadUnsafe(long threadId);

    /**
     * @param ver Version to check for ownership.
     * @return {@code True} if owner has the specified version.
     */
    public boolean lockedByUnsafe(GridCacheVersion ver);

    /**
     *
     * @param lockVer Lock ID to check.
     * @return {@code True} if lock is owned by candidate.
     */
    public boolean lockedLocallyUnsafe(GridCacheVersion lockVer);

    /**
     * @param ver Lock version to check.
     * @return {@code True} if has candidate with given lock ID.
     */
    public boolean hasLockCandidateUnsafe(GridCacheVersion ver);

    /**
     * @param threadId Thread ID.
     * @return Local candidate.
     * @throws GridCacheEntryRemovedException If entry was removed.
     */
    @Nullable public GridCacheMvccCandidate localCandidate(long threadId) throws GridCacheEntryRemovedException;

    /**
     * Gets all local candidates.
     *
     * @param exclude Versions to exclude from check.
     * @return All local candidates.
     * @throws GridCacheEntryRemovedException If entry was removed.
     */
    public Collection<GridCacheMvccCandidate> localCandidates(@Nullable GridCacheVersion... exclude)
        throws GridCacheEntryRemovedException;

    /**
     * Gets all remote versions.
     *
     * @param exclude Exclude version.
     * @return All remote versions minus the excluded ones, if any.
     */
    public Collection<GridCacheMvccCandidate> remoteMvccSnapshot(GridCacheVersion... exclude);

    /**
     * Gets lock candidate for given lock ID.
     *
     * @param ver Lock version.
     * @return Lock candidate for given ID.
     * @throws GridCacheEntryRemovedException If entry was removed.
     */
    @Nullable public GridCacheMvccCandidate candidate(GridCacheVersion ver) throws GridCacheEntryRemovedException;

    /**
     * @param nodeId Node ID.
     * @param threadId Thread ID.
     * @return Candidate.
     * @throws GridCacheEntryRemovedException If entry was removed.
     */
    @Nullable public GridCacheMvccCandidate candidate(UUID nodeId, long threadId)
        throws GridCacheEntryRemovedException;

    /**
     * @return Local owner.
     * @throws GridCacheEntryRemovedException If entry was removed.
     */
    @Nullable public GridCacheMvccCandidate localOwner() throws GridCacheEntryRemovedException;

    /**
     * @return Value bytes.
     * @throws GridCacheEntryRemovedException If entry was removed.
     */
    public CacheObject valueBytes() throws GridCacheEntryRemovedException;

    /**
     * Gets cached serialized value bytes.
     *
     * @param ver Version for which to get value bytes.
     * @return Serialized value bytes.
     * @throws IgniteCheckedException If serialization failed.
     * @throws GridCacheEntryRemovedException If entry was removed.
     */
    @Nullable public CacheObject valueBytes(@Nullable GridCacheVersion ver)
        throws IgniteCheckedException, GridCacheEntryRemovedException;

    /**
     * @return Expire time, without accounting for transactions or removals.
     */
    public long rawExpireTime();

    /**
     * @return Expiration time.
     * @throws GridCacheEntryRemovedException If entry was removed.
     */
    public long expireTime() throws GridCacheEntryRemovedException;

    /**
     * @return Expiration time. Does not check for entry obsolete flag.
     */
    public long expireTimeUnlocked();

    /**
     * Callback from ttl processor to cache entry indicating that entry is expired.
     *
     * @param obsoleteVer Version to set obsolete if entry is expired.
     * @throws GridCacheEntryRemovedException If entry was removed.
     * @return {@code True} if this entry was expired as a result of this call.
     */
    public boolean onTtlExpired(GridCacheVersion obsoleteVer) throws GridCacheEntryRemovedException;

    /**
     * @return Time to live, without accounting for transactions or removals.
     */
    public long rawTtl();

    /**
     * @return Time to live.
     * @throws GridCacheEntryRemovedException If entry was removed.
     */
    public long ttl() throws GridCacheEntryRemovedException;

    /**
     * @param ver Version.
     * @param ttl Time to live.
     */
    public void updateTtl(@Nullable GridCacheVersion ver, long ttl) throws GridCacheEntryRemovedException;

    /**
     * Called when entry should be evicted from offheap.
     * <p>
     * If swap is enabled tries to do offheap -> swap eviction, otherwise evicted value should
     * be passed to query manager.
     *
     * @param entry Serialized swap entry.
     * @param evictVer Version when entry was selected for eviction.
     * @param obsoleteVer Obsolete version.
     * @throws IgniteCheckedException If failed.
     * @throws GridCacheEntryRemovedException If entry was removed.
     * @return {@code True} if entry was obsoleted and written to swap.
     */
    public boolean onOffheapEvict(byte[] entry, GridCacheVersion evictVer, GridCacheVersion obsoleteVer)
        throws IgniteCheckedException, GridCacheEntryRemovedException;

    /**
     * @return Value.
     * @throws IgniteCheckedException If failed to read from swap storage.
     * @throws GridCacheEntryRemovedException If entry was removed.
     */
    @Nullable public CacheObject unswap()
        throws IgniteCheckedException, GridCacheEntryRemovedException;

    /**
     * Unswap ignoring flags.
     *
     * @param needVal If {@code false} then do not need to deserialize value during unswap.
     * @return Value.
     * @throws IgniteCheckedException If failed.
     * @throws GridCacheEntryRemovedException If entry was removed.
     */
    @Nullable public CacheObject unswap(boolean needVal)
        throws IgniteCheckedException, GridCacheEntryRemovedException;

    /**
     * Tests whether or not given metadata is set.
     *
     * @param key Key of the metadata to test.
     * @return Whether or not given metadata is set.
     */
    public boolean hasMeta(int key);

    /**
     * Gets metadata by key.
     *
     * @param key Metadata key.
     * @param <V> Type of the value.
     * @return Metadata value or {@code null}.
     */
    @Nullable public <V> V meta(int key);

    /**
     * Adds a new metadata.
     *
     * @param key Metadata key.
     * @param val Metadata value.
     * @param <V> Type of the value.
     * @return Metadata previously associated with given name, or
     *      {@code null} if there was none.
     */
    @Nullable public <V> V addMeta(int key, V val);

    /**
     * Adds given metadata value only if it was absent.
     *
     * @param key Metadata key.
     * @param val Value to add if it's not attached already.
     * @param <V> Type of the value.
     * @return {@code null} if new value was put, or current value if put didn't happen.
     */
    @Nullable public <V> V putMetaIfAbsent(int key, V val);

    /**
     * Replaces given metadata with new {@code newVal} value only if its current value
     * is equal to {@code curVal}. Otherwise, it is no-op.
     *
     * @param key Key of the metadata.
     * @param curVal Current value to check.
     * @param newVal New value.
     * @return {@code true} if replacement occurred, {@code false} otherwise.
     */
    public <V> boolean replaceMeta(int key, V curVal, V newVal);

    /**
     * Removes metadata by key.
     *
     * @param key Key of the metadata to remove.
     * @param <V> Type of the value.
     * @return Value of removed metadata or {@code null}.
     */
    @Nullable public <V> V removeMeta(int key);

    /**
     * Removes metadata only if its current value is equal to {@code val} passed in.
     *
     * @param key key of metadata attribute.
     * @param val Value to compare.
     * @param <V> Value type.
     * @return {@code True} if value was removed, {@code false} otherwise.
     */
    public <V> boolean removeMeta(int key, V val);

    /**
     * Calls {@link GridDhtLocalPartition#onUnlock()} for this entry's partition.
     */
    public void onUnlock();
}<|MERGE_RESOLUTION|>--- conflicted
+++ resolved
@@ -323,11 +323,7 @@
      * @throws IgniteCheckedException If loading value failed.
      * @throws GridCacheEntryRemovedException If entry was removed.
      */
-<<<<<<< HEAD
-    public T2<CacheObject, GridCacheVersion> innerGetVersioned(
-=======
     @Nullable public EntryGetResult innerGetVersioned(
->>>>>>> 22b7e76c
         @Nullable GridCacheVersion ver,
         IgniteInternalTx tx,
         boolean readSwap,
