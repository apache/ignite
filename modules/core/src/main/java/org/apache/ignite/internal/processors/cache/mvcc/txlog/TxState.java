/*
 * Licensed to the Apache Software Foundation (ASF) under one or more
 * contributor license agreements.  See the NOTICE file distributed with
 * this work for additional information regarding copyright ownership.
 * The ASF licenses this file to You under the Apache License, Version 2.0
 * (the "License"); you may not use this file except in compliance with
 * the License.  You may obtain a copy of the License at
 *
 *      http://www.apache.org/licenses/LICENSE-2.0
 *
 * Unless required by applicable law or agreed to in writing, software
 * distributed under the License is distributed on an "AS IS" BASIS,
 * WITHOUT WARRANTIES OR CONDITIONS OF ANY KIND, either express or implied.
 * See the License for the specific language governing permissions and
 * limitations under the License.
 */

package org.apache.ignite.internal.processors.cache.mvcc.txlog;

/**
 *
 */
public final class TxState {
    /** */
<<<<<<< HEAD
    public static final byte NA         = 0x0;

    /** */
    public static final byte PREPARED   = 0x1;

    /** */
    public static final byte ABORTED    = 0x2;
=======
    public static final byte NA = 0x0;

    /** */
    public static final byte PREPARED = 0x1;

    /** */
    public static final byte ABORTED = 0x2;
>>>>>>> 1e84d448

    /** */
    public static final byte COMMITTED = 0x3;

    /**
     * Private constructor.
     */
    private TxState() {}
}<|MERGE_RESOLUTION|>--- conflicted
+++ resolved
@@ -22,15 +22,6 @@
  */
 public final class TxState {
     /** */
-<<<<<<< HEAD
-    public static final byte NA         = 0x0;
-
-    /** */
-    public static final byte PREPARED   = 0x1;
-
-    /** */
-    public static final byte ABORTED    = 0x2;
-=======
     public static final byte NA = 0x0;
 
     /** */
@@ -38,7 +29,6 @@
 
     /** */
     public static final byte ABORTED = 0x2;
->>>>>>> 1e84d448
 
     /** */
     public static final byte COMMITTED = 0x3;
