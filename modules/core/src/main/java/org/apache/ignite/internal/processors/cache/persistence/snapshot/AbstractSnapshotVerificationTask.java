--- conflicted
+++ resolved
@@ -171,11 +171,7 @@
 
         /** {@inheritDoc} */
         @Override public Object execute() throws IgniteException {
-<<<<<<< HEAD
-            sft = new SnapshotFileTree(ignite.context(), consId, snpName, snpPath);
-=======
             sft = new SnapshotFileTree(ignite.context(), snpName, snpPath, folderName, consId);
->>>>>>> 6d7ab21f
 
             return execute0();
         }
