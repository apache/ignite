/*
 * Licensed to the Apache Software Foundation (ASF) under one or more
 * contributor license agreements.  See the NOTICE file distributed with
 * this work for additional information regarding copyright ownership.
 * The ASF licenses this file to You under the Apache License, Version 2.0
 * (the "License"); you may not use this file except in compliance with
 * the License.  You may obtain a copy of the License at
 *
 *      http://www.apache.org/licenses/LICENSE-2.0
 *
 * Unless required by applicable law or agreed to in writing, software
 * distributed under the License is distributed on an "AS IS" BASIS,
 * WITHOUT WARRANTIES OR CONDITIONS OF ANY KIND, either express or implied.
 * See the License for the specific language governing permissions and
 * limitations under the License.
 */

package org.apache.ignite.internal.processors.odbc;

import java.math.BigDecimal;
import java.sql.Date;
import java.sql.Time;
import java.sql.Timestamp;
import java.util.Collection;
import java.util.UUID;
import org.apache.ignite.IgniteException;
import org.apache.ignite.IgniteLogger;
import org.apache.ignite.binary.BinaryObjectException;
import org.apache.ignite.internal.GridKernalContext;
import org.apache.ignite.internal.binary.BinaryReaderExImpl;
import org.apache.ignite.internal.binary.BinaryUtils;
import org.apache.ignite.internal.binary.BinaryWriterExImpl;
import org.apache.ignite.internal.binary.GridBinaryMarshaller;
import org.apache.ignite.internal.binary.streams.BinaryHeapInputStream;
import org.apache.ignite.internal.binary.streams.BinaryInputStream;
import org.jetbrains.annotations.Nullable;

/**
 * ODBC message parser.
 */
public abstract class SqlListenerMessageParserImpl implements SqlListenerMessageParser {
    /** Initial output stream capacity. */
    protected static final int INIT_CAP = 1024;

    /** Logger. */
    private final IgniteLogger log;

    /** Object reader. */
    AbstractSqlObjectReader objReader;

    /** Object writer. */
    AbstractSqlObjectWriter objWriter;

    /**
     * @param ctx Context.
     * @param objReader Object reader.
     * @param objWriter Object writer.
     */
    protected SqlListenerMessageParserImpl(final GridKernalContext ctx, AbstractSqlObjectReader objReader,
        AbstractSqlObjectWriter objWriter) {
        log = ctx.log(getClass());
    }

    /** {@inheritDoc} */
    @Override public SqlListenerRequest decode(byte[] msg) {
        assert msg != null;

        BinaryInputStream stream = new BinaryHeapInputStream(msg);

        BinaryReaderExImpl reader = new BinaryReaderExImpl(null, stream, null, true);

        byte cmd = reader.readByte();

        SqlListenerRequest res;

        switch (cmd) {
            case SqlListenerRequest.QRY_EXEC: {
                String cache = reader.readString();
                String sql = reader.readString();
                int argsNum = reader.readInt();

                Object[] params = new Object[argsNum];

                for (int i = 0; i < argsNum; ++i)
<<<<<<< HEAD
                    params[i] = readObject(reader);
=======
                    params[i] = objReader.readObject(reader);
>>>>>>> e102608f

                res = new SqlListenerQueryExecuteRequest(cache, sql, params);

                break;
            }

            case SqlListenerRequest.QRY_FETCH: {
                long queryId = reader.readLong();
                int pageSize = reader.readInt();

                res = new SqlListenerQueryFetchRequest(queryId, pageSize);

                break;
            }

            case SqlListenerRequest.QRY_CLOSE: {
                long queryId = reader.readLong();

                res = new SqlListenerQueryCloseRequest(queryId);

                break;
            }

            case SqlListenerRequest.META_COLS: {
                String cache = reader.readString();
                String table = reader.readString();
                String column = reader.readString();

                res = new OdbcQueryGetColumnsMetaRequest(cache, table, column);

                break;
            }

            case SqlListenerRequest.META_TBLS: {
                String catalog = reader.readString();
                String schema = reader.readString();
                String table = reader.readString();
                String tableType = reader.readString();

                res = new OdbcQueryGetTablesMetaRequest(catalog, schema, table, tableType);

                break;
            }

            case SqlListenerRequest.META_PARAMS: {
                String cacheName = reader.readString();
                String sqlQuery = reader.readString();

                res = new OdbcQueryGetParamsMetaRequest(cacheName, sqlQuery);

                break;
            }

            default:
                throw new IgniteException("Unknown ODBC command: [cmd=" + cmd + ']');
        }

        return res;
    }

    /** {@inheritDoc} */
    @Override public byte[] encode(SqlListenerResponse msg) {
        assert msg != null;

        // Creating new binary writer
        BinaryWriterExImpl writer = createBinaryWriter(INIT_CAP);

        // Writing status.
        writer.writeByte((byte) msg.status());

        if (msg.status() != SqlListenerResponse.STATUS_SUCCESS) {
            writer.writeString(msg.error());

            return writer.array();
        }

        Object res0 = msg.response();

        if (res0 == null)
            return writer.array();
        else if (res0 instanceof SqlListenerQueryExecuteResult) {
            SqlListenerQueryExecuteResult res = (SqlListenerQueryExecuteResult) res0;

            if (log.isDebugEnabled())
                log.debug("Resulting query ID: " + res.getQueryId());

            writer.writeLong(res.getQueryId());

            Collection<SqlListenerColumnMeta> metas = res.getColumnsMetadata();

            assert metas != null;

            writer.writeInt(metas.size());

            for (SqlListenerColumnMeta meta : metas)
                meta.write(writer);
        }
        else if (res0 instanceof SqlListenerQueryFetchResult) {
            SqlListenerQueryFetchResult res = (SqlListenerQueryFetchResult) res0;

            if (log.isDebugEnabled())
                log.debug("Resulting query ID: " + res.queryId());

            writer.writeLong(res.queryId());

            Collection<?> items0 = res.items();

            assert items0 != null;

            writer.writeBoolean(res.last());

            writer.writeInt(items0.size());

            for (Object row0 : items0) {
                if (row0 != null) {
                    Collection<?> row = (Collection<?>)row0;

                    writer.writeInt(row.size());

                    for (Object obj : row)
<<<<<<< HEAD
                        writeObject(writer, obj);
=======
                        objWriter.writeObject(writer, obj);
>>>>>>> e102608f
                }
            }
        }
        else if (res0 instanceof SqlListenerQueryCloseResult) {
            SqlListenerQueryCloseResult res = (SqlListenerQueryCloseResult) res0;

            if (log.isDebugEnabled())
                log.debug("Resulting query ID: " + res.getQueryId());

            writer.writeLong(res.getQueryId());
        }
        else if (res0 instanceof OdbcQueryGetColumnsMetaResult) {
            OdbcQueryGetColumnsMetaResult res = (OdbcQueryGetColumnsMetaResult) res0;

            Collection<SqlListenerColumnMeta> columnsMeta = res.meta();

            assert columnsMeta != null;

            writer.writeInt(columnsMeta.size());

            for (SqlListenerColumnMeta columnMeta : columnsMeta)
                columnMeta.write(writer);
        }
        else if (res0 instanceof OdbcQueryGetTablesMetaResult) {
            OdbcQueryGetTablesMetaResult res = (OdbcQueryGetTablesMetaResult) res0;

            Collection<OdbcTableMeta> tablesMeta = res.meta();

            assert tablesMeta != null;

            writer.writeInt(tablesMeta.size());

            for (OdbcTableMeta tableMeta : tablesMeta)
                tableMeta.writeBinary(writer);
        }
        else if (res0 instanceof OdbcQueryGetParamsMetaResult) {
            OdbcQueryGetParamsMetaResult res = (OdbcQueryGetParamsMetaResult) res0;

            byte[] typeIds = res.typeIds();

<<<<<<< HEAD
            writeObject(writer, typeIds);
=======
            objWriter.writeObject(writer, typeIds);
>>>>>>> e102608f
        }
        else
            assert false : "Should not reach here.";

        return writer.array();
    }

    /**
     * @param reader Reader.
     * @return Object.
     * @throws BinaryObjectException On error.
     */
    private Object readObject(BinaryReaderExImpl reader) throws BinaryObjectException {
        byte type = reader.readByte();

        switch (type) {
            case GridBinaryMarshaller.NULL:
                return null;

            case GridBinaryMarshaller.BOOLEAN:
                return reader.readBoolean();

            case GridBinaryMarshaller.BYTE:
                return reader.readByte();

            case GridBinaryMarshaller.CHAR:
                return reader.readChar();

            case GridBinaryMarshaller.SHORT:
                return reader.readShort();

            case GridBinaryMarshaller.INT:
                return reader.readInt();

            case GridBinaryMarshaller.LONG:
                return reader.readLong();

            case GridBinaryMarshaller.FLOAT:
                return reader.readFloat();

            case GridBinaryMarshaller.DOUBLE:
                return reader.readDouble();

            case GridBinaryMarshaller.STRING:
                return BinaryUtils.doReadString(reader.in());

            case GridBinaryMarshaller.DECIMAL:
                return BinaryUtils.doReadDecimal(reader.in());

            case GridBinaryMarshaller.UUID:
                return BinaryUtils.doReadUuid(reader.in());

            case GridBinaryMarshaller.TIME:
                return BinaryUtils.doReadTime(reader.in());

            case GridBinaryMarshaller.TIMESTAMP:
                return BinaryUtils.doReadTimestamp(reader.in());

            case GridBinaryMarshaller.DATE:
                return BinaryUtils.doReadSqlDate(reader.in());

            case GridBinaryMarshaller.BOOLEAN_ARR:
                return BinaryUtils.doReadBooleanArray(reader.in());

            case GridBinaryMarshaller.BYTE_ARR:
                return BinaryUtils.doReadByteArray(reader.in());

            case GridBinaryMarshaller.CHAR_ARR:
                return BinaryUtils.doReadCharArray(reader.in());

            case GridBinaryMarshaller.SHORT_ARR:
                return BinaryUtils.doReadShortArray(reader.in());

            case GridBinaryMarshaller.INT_ARR:
                return BinaryUtils.doReadIntArray(reader.in());

            case GridBinaryMarshaller.FLOAT_ARR:
                return BinaryUtils.doReadFloatArray(reader.in());

            case GridBinaryMarshaller.DOUBLE_ARR:
                return BinaryUtils.doReadDoubleArray(reader.in());

            case GridBinaryMarshaller.STRING_ARR:
                return BinaryUtils.doReadStringArray(reader.in());

            case GridBinaryMarshaller.DECIMAL_ARR:
                return BinaryUtils.doReadDecimalArray(reader.in());

            case GridBinaryMarshaller.UUID_ARR:
                return BinaryUtils.doReadUuidArray(reader.in());

            case GridBinaryMarshaller.TIME_ARR:
                return BinaryUtils.doReadTimeArray(reader.in());

            case GridBinaryMarshaller.TIMESTAMP_ARR:
                return BinaryUtils.doReadTimestampArray(reader.in());

            case GridBinaryMarshaller.DATE_ARR:
                return BinaryUtils.doReadSqlDateArray(reader.in());

            case SqlListenerMessageParser.JDK_MARSH:
                return readJdkMarshalledObject(reader);

            default:
                reader.in().position(reader.in().position() - 1);

                return reader.readObjectDetached();
        }
    }

    /**
     * @param writer Writer.
     * @param obj Object to write,
     * @throws BinaryObjectException On error.
     */
    public void writeObject(BinaryWriterExImpl writer, @Nullable Object obj) throws BinaryObjectException {
        if (obj == null) {
            writer.writeByte(GridBinaryMarshaller.NULL);

            return;
        }

        Class<?> cls = obj.getClass();

        if (cls == Boolean.class)
            writer.writeBooleanFieldPrimitive((Boolean)obj);
        else if (cls == Byte.class)
            writer.writeByteFieldPrimitive((Byte)obj);
        else if (cls == Character.class)
            writer.writeCharFieldPrimitive((Character)obj);
        else if (cls == Short.class)
            writer.writeShortFieldPrimitive((Short)obj);
        else if (cls == Integer.class)
            writer.writeIntFieldPrimitive((Integer)obj);
        else if (cls == Long.class)
            writer.writeLongFieldPrimitive((Long)obj);
        else if (cls == Float.class)
            writer.writeFloatFieldPrimitive((Float)obj);
        else if (cls == Double.class)
            writer.writeDoubleFieldPrimitive((Double)obj);
        else if (cls == String.class)
            writer.doWriteString((String)obj);
        else if (cls == BigDecimal.class)
            writer.doWriteDecimal((BigDecimal)obj);
        else if (cls == UUID.class)
            writer.writeUuid((UUID)obj);
        else if (cls == Time.class)
            writer.writeTime((Time)obj);
        else if (cls == Timestamp.class)
            writer.writeTimestamp((Timestamp)obj);
        else if (cls == Date.class)
            writer.writeDate((Date)obj);
        else if (cls == boolean[].class)
            writer.writeBooleanArray((boolean[])obj);
        else if (cls == byte[].class)
            writer.writeByteArray((byte[])obj);
        else if (cls == char[].class)
            writer.writeCharArray((char[])obj);
        else if (cls == short[].class)
            writer.writeShortArray((short[])obj);
        else if (cls == int[].class)
            writer.writeIntArray((int[])obj);
        else if (cls == float[].class)
            writer.writeFloatArray((float[])obj);
        else if (cls == double[].class)
            writer.writeDoubleArray((double[])obj);
        else if (cls == String[].class)
            writer.writeStringArray((String[])obj);
        else if (cls == BigDecimal[].class)
            writer.writeDecimalArray((BigDecimal[])obj);
        else if (cls == UUID[].class)
            writer.writeUuidArray((UUID[])obj);
        else if (cls == Time[].class)
            writer.writeTimeArray((Time[])obj);
        else if (cls == Timestamp[].class)
            writer.writeTimestampArray((Timestamp[])obj);
        else if (cls == Date[].class)
            writer.writeDateArray((Date[])obj);
        else
            writeNotEmbeddedObject(writer, obj);
    }

    /**
     * @param writer Writer.
     * @param obj Object to marshal with marshaller and write to binary stream.
     * @throws BinaryObjectException On error.
     */
    protected abstract void writeNotEmbeddedObject(BinaryWriterExImpl writer, Object obj) throws BinaryObjectException;

    /**
     * @param reader Reader.
     * @return An object is unmarshaled by marshaller.
     * @throws BinaryObjectException On error.
     */
    protected abstract Object readJdkMarshalledObject(BinaryReaderExImpl reader) throws BinaryObjectException;

    /**
     * @param cap Initial capacity.
     * @return Binary writer instance.
     */
    protected abstract BinaryWriterExImpl createBinaryWriter(int cap);
<<<<<<< HEAD

    /**
     * @param in Binary input stream.
     * @return Binary writer instance.
     */
    protected abstract BinaryReaderExImpl createBinaryReader(BinaryInputStream in);
=======
>>>>>>> e102608f
}<|MERGE_RESOLUTION|>--- conflicted
+++ resolved
@@ -17,23 +17,14 @@
 
 package org.apache.ignite.internal.processors.odbc;
 
-import java.math.BigDecimal;
-import java.sql.Date;
-import java.sql.Time;
-import java.sql.Timestamp;
 import java.util.Collection;
-import java.util.UUID;
 import org.apache.ignite.IgniteException;
 import org.apache.ignite.IgniteLogger;
-import org.apache.ignite.binary.BinaryObjectException;
 import org.apache.ignite.internal.GridKernalContext;
 import org.apache.ignite.internal.binary.BinaryReaderExImpl;
-import org.apache.ignite.internal.binary.BinaryUtils;
 import org.apache.ignite.internal.binary.BinaryWriterExImpl;
-import org.apache.ignite.internal.binary.GridBinaryMarshaller;
 import org.apache.ignite.internal.binary.streams.BinaryHeapInputStream;
 import org.apache.ignite.internal.binary.streams.BinaryInputStream;
-import org.jetbrains.annotations.Nullable;
 
 /**
  * ODBC message parser.
@@ -59,6 +50,9 @@
     protected SqlListenerMessageParserImpl(final GridKernalContext ctx, AbstractSqlObjectReader objReader,
         AbstractSqlObjectWriter objWriter) {
         log = ctx.log(getClass());
+
+        this.objReader = objReader;
+        this.objWriter = objWriter;
     }
 
     /** {@inheritDoc} */
@@ -82,11 +76,7 @@
                 Object[] params = new Object[argsNum];
 
                 for (int i = 0; i < argsNum; ++i)
-<<<<<<< HEAD
-                    params[i] = readObject(reader);
-=======
                     params[i] = objReader.readObject(reader);
->>>>>>> e102608f
 
                 res = new SqlListenerQueryExecuteRequest(cache, sql, params);
 
@@ -207,11 +197,7 @@
                     writer.writeInt(row.size());
 
                     for (Object obj : row)
-<<<<<<< HEAD
-                        writeObject(writer, obj);
-=======
                         objWriter.writeObject(writer, obj);
->>>>>>> e102608f
                 }
             }
         }
@@ -252,219 +238,17 @@
 
             byte[] typeIds = res.typeIds();
 
-<<<<<<< HEAD
-            writeObject(writer, typeIds);
-=======
             objWriter.writeObject(writer, typeIds);
->>>>>>> e102608f
         }
         else
             assert false : "Should not reach here.";
 
         return writer.array();
     }
-
-    /**
-     * @param reader Reader.
-     * @return Object.
-     * @throws BinaryObjectException On error.
-     */
-    private Object readObject(BinaryReaderExImpl reader) throws BinaryObjectException {
-        byte type = reader.readByte();
-
-        switch (type) {
-            case GridBinaryMarshaller.NULL:
-                return null;
-
-            case GridBinaryMarshaller.BOOLEAN:
-                return reader.readBoolean();
-
-            case GridBinaryMarshaller.BYTE:
-                return reader.readByte();
-
-            case GridBinaryMarshaller.CHAR:
-                return reader.readChar();
-
-            case GridBinaryMarshaller.SHORT:
-                return reader.readShort();
-
-            case GridBinaryMarshaller.INT:
-                return reader.readInt();
-
-            case GridBinaryMarshaller.LONG:
-                return reader.readLong();
-
-            case GridBinaryMarshaller.FLOAT:
-                return reader.readFloat();
-
-            case GridBinaryMarshaller.DOUBLE:
-                return reader.readDouble();
-
-            case GridBinaryMarshaller.STRING:
-                return BinaryUtils.doReadString(reader.in());
-
-            case GridBinaryMarshaller.DECIMAL:
-                return BinaryUtils.doReadDecimal(reader.in());
-
-            case GridBinaryMarshaller.UUID:
-                return BinaryUtils.doReadUuid(reader.in());
-
-            case GridBinaryMarshaller.TIME:
-                return BinaryUtils.doReadTime(reader.in());
-
-            case GridBinaryMarshaller.TIMESTAMP:
-                return BinaryUtils.doReadTimestamp(reader.in());
-
-            case GridBinaryMarshaller.DATE:
-                return BinaryUtils.doReadSqlDate(reader.in());
-
-            case GridBinaryMarshaller.BOOLEAN_ARR:
-                return BinaryUtils.doReadBooleanArray(reader.in());
-
-            case GridBinaryMarshaller.BYTE_ARR:
-                return BinaryUtils.doReadByteArray(reader.in());
-
-            case GridBinaryMarshaller.CHAR_ARR:
-                return BinaryUtils.doReadCharArray(reader.in());
-
-            case GridBinaryMarshaller.SHORT_ARR:
-                return BinaryUtils.doReadShortArray(reader.in());
-
-            case GridBinaryMarshaller.INT_ARR:
-                return BinaryUtils.doReadIntArray(reader.in());
-
-            case GridBinaryMarshaller.FLOAT_ARR:
-                return BinaryUtils.doReadFloatArray(reader.in());
-
-            case GridBinaryMarshaller.DOUBLE_ARR:
-                return BinaryUtils.doReadDoubleArray(reader.in());
-
-            case GridBinaryMarshaller.STRING_ARR:
-                return BinaryUtils.doReadStringArray(reader.in());
-
-            case GridBinaryMarshaller.DECIMAL_ARR:
-                return BinaryUtils.doReadDecimalArray(reader.in());
-
-            case GridBinaryMarshaller.UUID_ARR:
-                return BinaryUtils.doReadUuidArray(reader.in());
-
-            case GridBinaryMarshaller.TIME_ARR:
-                return BinaryUtils.doReadTimeArray(reader.in());
-
-            case GridBinaryMarshaller.TIMESTAMP_ARR:
-                return BinaryUtils.doReadTimestampArray(reader.in());
-
-            case GridBinaryMarshaller.DATE_ARR:
-                return BinaryUtils.doReadSqlDateArray(reader.in());
-
-            case SqlListenerMessageParser.JDK_MARSH:
-                return readJdkMarshalledObject(reader);
-
-            default:
-                reader.in().position(reader.in().position() - 1);
-
-                return reader.readObjectDetached();
-        }
-    }
-
-    /**
-     * @param writer Writer.
-     * @param obj Object to write,
-     * @throws BinaryObjectException On error.
-     */
-    public void writeObject(BinaryWriterExImpl writer, @Nullable Object obj) throws BinaryObjectException {
-        if (obj == null) {
-            writer.writeByte(GridBinaryMarshaller.NULL);
-
-            return;
-        }
-
-        Class<?> cls = obj.getClass();
-
-        if (cls == Boolean.class)
-            writer.writeBooleanFieldPrimitive((Boolean)obj);
-        else if (cls == Byte.class)
-            writer.writeByteFieldPrimitive((Byte)obj);
-        else if (cls == Character.class)
-            writer.writeCharFieldPrimitive((Character)obj);
-        else if (cls == Short.class)
-            writer.writeShortFieldPrimitive((Short)obj);
-        else if (cls == Integer.class)
-            writer.writeIntFieldPrimitive((Integer)obj);
-        else if (cls == Long.class)
-            writer.writeLongFieldPrimitive((Long)obj);
-        else if (cls == Float.class)
-            writer.writeFloatFieldPrimitive((Float)obj);
-        else if (cls == Double.class)
-            writer.writeDoubleFieldPrimitive((Double)obj);
-        else if (cls == String.class)
-            writer.doWriteString((String)obj);
-        else if (cls == BigDecimal.class)
-            writer.doWriteDecimal((BigDecimal)obj);
-        else if (cls == UUID.class)
-            writer.writeUuid((UUID)obj);
-        else if (cls == Time.class)
-            writer.writeTime((Time)obj);
-        else if (cls == Timestamp.class)
-            writer.writeTimestamp((Timestamp)obj);
-        else if (cls == Date.class)
-            writer.writeDate((Date)obj);
-        else if (cls == boolean[].class)
-            writer.writeBooleanArray((boolean[])obj);
-        else if (cls == byte[].class)
-            writer.writeByteArray((byte[])obj);
-        else if (cls == char[].class)
-            writer.writeCharArray((char[])obj);
-        else if (cls == short[].class)
-            writer.writeShortArray((short[])obj);
-        else if (cls == int[].class)
-            writer.writeIntArray((int[])obj);
-        else if (cls == float[].class)
-            writer.writeFloatArray((float[])obj);
-        else if (cls == double[].class)
-            writer.writeDoubleArray((double[])obj);
-        else if (cls == String[].class)
-            writer.writeStringArray((String[])obj);
-        else if (cls == BigDecimal[].class)
-            writer.writeDecimalArray((BigDecimal[])obj);
-        else if (cls == UUID[].class)
-            writer.writeUuidArray((UUID[])obj);
-        else if (cls == Time[].class)
-            writer.writeTimeArray((Time[])obj);
-        else if (cls == Timestamp[].class)
-            writer.writeTimestampArray((Timestamp[])obj);
-        else if (cls == Date[].class)
-            writer.writeDateArray((Date[])obj);
-        else
-            writeNotEmbeddedObject(writer, obj);
-    }
-
-    /**
-     * @param writer Writer.
-     * @param obj Object to marshal with marshaller and write to binary stream.
-     * @throws BinaryObjectException On error.
-     */
-    protected abstract void writeNotEmbeddedObject(BinaryWriterExImpl writer, Object obj) throws BinaryObjectException;
-
-    /**
-     * @param reader Reader.
-     * @return An object is unmarshaled by marshaller.
-     * @throws BinaryObjectException On error.
-     */
-    protected abstract Object readJdkMarshalledObject(BinaryReaderExImpl reader) throws BinaryObjectException;
 
     /**
      * @param cap Initial capacity.
      * @return Binary writer instance.
      */
     protected abstract BinaryWriterExImpl createBinaryWriter(int cap);
-<<<<<<< HEAD
-
-    /**
-     * @param in Binary input stream.
-     * @return Binary writer instance.
-     */
-    protected abstract BinaryReaderExImpl createBinaryReader(BinaryInputStream in);
-=======
->>>>>>> e102608f
 }