--- conflicted
+++ resolved
@@ -17,8 +17,6 @@
 
 package org.apache.ignite.cache.affinity.rendezvous;
 
-<<<<<<< HEAD
-=======
 import java.io.Externalizable;
 import java.io.IOException;
 import java.io.ObjectInput;
@@ -33,7 +31,6 @@
 import java.util.List;
 import java.util.Map;
 import java.util.UUID;
->>>>>>> c5882a85
 import org.apache.ignite.Ignite;
 import org.apache.ignite.IgniteCheckedException;
 import org.apache.ignite.IgniteException;
@@ -51,63 +48,42 @@
 import org.apache.ignite.internal.util.typedef.internal.U;
 import org.apache.ignite.lang.IgniteBiPredicate;
 import org.apache.ignite.lang.IgniteBiTuple;
-import org.apache.ignite.lang.IgniteProductVersion;
 import org.apache.ignite.resources.IgniteInstanceResource;
 import org.apache.ignite.resources.LoggerResource;
 import org.jetbrains.annotations.Nullable;
 
-import java.io.ByteArrayOutputStream;
-import java.io.Externalizable;
-import java.io.IOException;
-import java.io.ObjectInput;
-import java.io.ObjectOutput;
-import java.io.Serializable;
-import java.security.MessageDigest;
-import java.security.NoSuchAlgorithmException;
-import java.util.ArrayList;
-import java.util.Collection;
-import java.util.Collections;
-import java.util.Comparator;
-import java.util.HashSet;
-import java.util.Iterator;
-import java.util.List;
-import java.util.Map;
-import java.util.NoSuchElementException;
-import java.util.UUID;
-
 /**
- * Affinity function for partitioned cache based on Highest Random Weight algorithm. This function supports the
- * following configuration: <ul> <li> {@code partitions} - Number of partitions to spread across nodes. </li> <li>
- * {@code excludeNeighbors} - If set to {@code true}, will exclude same-host-neighbors from being backups of each other.
- * This flag can be ignored in cases when topology has no enough nodes for assign backups. Note that {@code
- * backupFilter} is ignored if {@code excludeNeighbors} is set to {@code true}. </li> <li> {@code backupFilter} -
- * Optional filter for back up nodes. If provided, then only nodes that pass this filter will be selected as backup
- * nodes. If not provided, then primary and backup nodes will be selected out of all nodes available for this cache.
- * </li> </ul> <p> Cache affinity can be configured for individual caches via {@link CacheConfiguration#getAffinity()}
- * method.
+ * Affinity function for partitioned cache based on Highest Random Weight algorithm.
+ * This function supports the following configuration:
+ * <ul>
+ * <li>
+ *      {@code partitions} - Number of partitions to spread across nodes.
+ * </li>
+ * <li>
+ *      {@code excludeNeighbors} - If set to {@code true}, will exclude same-host-neighbors
+ *      from being backups of each other. This flag can be ignored in cases when topology has no enough nodes
+ *      for assign backups.
+ *      Note that {@code backupFilter} is ignored if {@code excludeNeighbors} is set to {@code true}.
+ * </li>
+ * <li>
+ *      {@code backupFilter} - Optional filter for back up nodes. If provided, then only
+ *      nodes that pass this filter will be selected as backup nodes. If not provided, then
+ *      primary and backup nodes will be selected out of all nodes available for this cache.
+ * </li>
+ * </ul>
+ * <p>
+ * Cache affinity can be configured for individual caches via {@link CacheConfiguration#getAffinity()} method.
  */
 public class RendezvousAffinityFunction implements AffinityFunction, Externalizable {
+    /** */
+    private static final long serialVersionUID = 0L;
+
     /** Default number of partitions. */
     public static final int DFLT_PARTITION_COUNT = 1024;
-    /** Default number of buckets. */
-    public static final int DFLT_BUCKETS_COUNT = 32;
-    /** */
-    private static final long serialVersionUID = 0L;
-    /** Comparator of hashed nodes. */
+
+    /** Comparator. */
     private static final Comparator<IgniteBiTuple<Long, ClusterNode>> COMPARATOR = new HashComparator();
-    /** Comparator of hashed bucket indexes. */
-    private static final Comparator<IgniteBiTuple<Long, Integer>> BUCKET_COMPARATOR = new HashBucketComparator();
-    /**
-     * When the version of the oldest node in the topology is greater then compatibilityVersion the
-     * RendezvousAffinityFunction switches to the new implementation of the algorithm.
-     */
-    private final IgniteProductVersion compatibilityVer
-        = new IgniteProductVersion((byte)1, (byte)6, (byte)0, 0L, null);
-    /**
-    * Pre-calculated bucket indexes that are hashed with partition numbers. Used with large nodes number. Nodes array
-    * is split to buckets to improve the performance of assignment calculation.
-    */
-    private transient List<List<Integer>> bucketIdxsByPart;
+
     /** Thread local message digest. */
     private ThreadLocal<MessageDigest> digest = new ThreadLocal<MessageDigest>() {
         @Override protected MessageDigest initialValue() {
@@ -158,22 +134,26 @@
     }
 
     /**
-     * Initializes affinity with flag to exclude same-host-neighbors from being backups of each other and specified
-     * number of backups. <p> Note that {@code backupFilter} is ignored if {@code excludeNeighbors} is set to {@code
-     * true}.
-     *
-     * @param exclNeighbors {@code True} if nodes residing on the same host may not act as backups of each other.
+     * Initializes affinity with flag to exclude same-host-neighbors from being backups of each other
+     * and specified number of backups.
+     * <p>
+     * Note that {@code backupFilter} is ignored if {@code excludeNeighbors} is set to {@code true}.
+     *
+     * @param exclNeighbors {@code True} if nodes residing on the same host may not act as backups
+     *      of each other.
      */
     public RendezvousAffinityFunction(boolean exclNeighbors) {
         this(exclNeighbors, DFLT_PARTITION_COUNT);
     }
 
     /**
-     * Initializes affinity with flag to exclude same-host-neighbors from being backups of each other, and specified
-     * number of backups and partitions. <p> Note that {@code backupFilter} is ignored if {@code excludeNeighbors} is
-     * set to {@code true}.
-     *
-     * @param exclNeighbors {@code True} if nodes residing on the same host may not act as backups of each other.
+     * Initializes affinity with flag to exclude same-host-neighbors from being backups of each other,
+     * and specified number of backups and partitions.
+     * <p>
+     * Note that {@code backupFilter} is ignored if {@code excludeNeighbors} is set to {@code true}.
+     *
+     * @param exclNeighbors {@code True} if nodes residing on the same host may not act as backups
+     *      of each other.
      * @param parts Total number of partitions.
      */
     public RendezvousAffinityFunction(boolean exclNeighbors, int parts) {
@@ -181,12 +161,15 @@
     }
 
     /**
-     * Initializes optional counts for replicas and backups. <p> Note that {@code backupFilter} is ignored if {@code
-     * excludeNeighbors} is set to {@code true}.
+     * Initializes optional counts for replicas and backups.
+     * <p>
+     * Note that {@code backupFilter} is ignored if {@code excludeNeighbors} is set to {@code true}.
      *
      * @param parts Total number of partitions.
-     * @param backupFilter Optional back up filter for nodes. If provided, backups will be selected from all nodes that
-     * pass this filter. First argument for this filter is primary node, and second argument is node being tested. <p>
+     * @param backupFilter Optional back up filter for nodes. If provided, backups will be selected
+     *      from all nodes that pass this filter. First argument for this filter is primary node, and second
+     *      argument is node being tested.
+     * <p>
      * Note that {@code backupFilter} is ignored if {@code excludeNeighbors} is set to {@code true}.
      */
     public RendezvousAffinityFunction(int parts, @Nullable IgniteBiPredicate<ClusterNode, ClusterNode> backupFilter) {
@@ -207,7 +190,6 @@
         this.exclNeighbors = exclNeighbors;
         this.parts = parts;
         this.backupFilter = backupFilter;
-        bucketIdxsByPart = calculateBucketIdxs(parts, DFLT_BUCKETS_COUNT);
 
         try {
             MessageDigest.getInstance("MD5");
@@ -218,50 +200,14 @@
     }
 
     /**
-     * The pack partition number and nodeHash.hashCode to long and mix it by hash function based on the Wang/Jenkins
-     * hash.
-     *
-     * @see <a href="https://gist.github.com/badboy/6267743#64-bit-mix-functions">64 bit mix functions</a>
-     */
-    private static long hash(int key0, int key1) {
-        long key = (key0 & 0xFFFFFFFFL)
-            | ((key1 & 0xFFFFFFFFL) << 32);
-        key = (~key) + (key << 21); // key = (key << 21) - key - 1;
-        key ^= (key >>> 24);
-        key += (key << 3) + (key << 8); // key * 265
-        key ^= (key >>> 14);
-        key += (key << 2) + (key << 4); // key * 21
-        key ^= (key >>> 28);
-        key += (key << 31);
-        return key;
-    }
-
-    /**
-     * Pre-calculate bucket indexes that are hashed with partition numbers. Used with large nodes number. Nodes array
-     * is split to buckets to improve the performance of assignment calculation.
-     */
-    private static List<List<Integer>> calculateBucketIdxs(int parts, int buckets) {
-        List<List<Integer>> res = new ArrayList<>(parts);
-        for (int part = 0; part < parts; ++part) {
-            List<IgniteBiTuple<Long, Integer>> lst = new ArrayList<>(buckets);
-            for (int i = 0; i < buckets; ++i)
-                lst.add(F.t(hash(i, part), i));
-
-            Collections.sort(lst, BUCKET_COMPARATOR);
-            List<Integer> lstPartClusters = new ArrayList<>(buckets);
-            for (IgniteBiTuple<Long, Integer> t : lst)
-                lstPartClusters.add(t.get2());
-
-            res.add(lstPartClusters);
-        }
-        return res;
-    }
-
-    /**
-     * Gets total number of key partitions. To ensure that all partitions are equally distributed across all nodes,
-     * please make sure that this number is significantly larger than a number of nodes. Also, partition size should be
-     * relatively small. Try to avoid having partitions with more than quarter million keys. <p> Note that for fully
-     * replicated caches this method should always return {@code 1}.
+     * Gets total number of key partitions. To ensure that all partitions are
+     * equally distributed across all nodes, please make sure that this
+     * number is significantly larger than a number of nodes. Also, partition
+     * size should be relatively small. Try to avoid having partitions with more
+     * than quarter million keys.
+     * <p>
+     * Note that for fully replicated caches this method should always
+     * return {@code 1}.
      *
      * @return Total partition count.
      */
@@ -337,7 +283,9 @@
      * Note that {@code backupFilter} is ignored if {@code excludeNeighbors} is set to {@code true}.
      *
      * @param backupFilter Optional backup filter.
-     */
+     * @deprecated Use {@code affinityBackupFilter} instead.
+     */
+    @Deprecated
     public void setBackupFilter(@Nullable IgniteBiPredicate<ClusterNode, ClusterNode> backupFilter) {
         this.backupFilter = backupFilter;
     }
@@ -406,12 +354,6 @@
     /**
      * Returns collection of nodes (primary first) for specified partition.
      *
-<<<<<<< HEAD
-     * @param part partition number.
-     * @param nodes Current topology.
-     * @param backups Backups count.
-     * @param neighborhoodCache Neighborhood cache.
-=======
      * @param d Message digest.
      * @param part Partition.
      * @param nodes Nodes.
@@ -419,27 +361,12 @@
      * @param backups Number of backups.
      * @param neighborhoodCache Neighborhood.
      * @return Assignment.
->>>>>>> c5882a85
      */
     public List<ClusterNode> assignPartition(MessageDigest d,
         int part,
         List<ClusterNode> nodes,
         Map<ClusterNode, byte[]> nodesHash,
         int backups,
-        @Nullable Map<UUID, Collection<ClusterNode>> neighborhoodCache) {
-        return assignPartitionMd5Impl(part, nodes, backups, neighborhoodCache);
-    }
-
-    /**
-     * MD5 based implementation. Used to compatibility with nodes when node's version
-     * less then {@link #compatibilityVer}.
-     *
-     * @param part partition number.
-     * @param nodes Current topology.
-     * @param backups Backups count.
-     * @param neighborhoodCache Neighborhood cache.
-     */
-    private List<ClusterNode> assignPartitionMd5Impl(int part, List<ClusterNode> nodes, int backups,
         @Nullable Map<UUID, Collection<ClusterNode>> neighborhoodCache) {
         if (nodes.size() <= 1)
             return nodes;
@@ -568,19 +495,6 @@
 
     /** {@inheritDoc} */
     @Override public List<List<ClusterNode>> assignPartitions(AffinityFunctionContext affCtx) {
-        if (useMd5Impl(affCtx))
-            return assignPartitionsMd5Impl(affCtx);
-        else
-            return assignPartitionsWang(affCtx);
-    }
-
-    /**
-     * MD5 based implementation. Used to compatibility with nodes when node's version
-     * less then {@link #compatibilityVer}.
-     *
-     * @param affCtx Aff context.
-     */
-    public List<List<ClusterNode>> assignPartitionsMd5Impl(AffinityFunctionContext affCtx) {
         List<List<ClusterNode>> assignments = new ArrayList<>(parts);
 
         Map<UUID, Collection<ClusterNode>> neighborhoodCache = exclNeighbors ?
@@ -593,131 +507,17 @@
         Map<ClusterNode, byte[]> nodesHash = U.newHashMap(nodes.size());
 
         for (int i = 0; i < parts; i++) {
-<<<<<<< HEAD
-            List<ClusterNode> partAssignment = assignPartitionMd5Impl(i, affCtx.currentTopologySnapshot(), affCtx.backups(),
-                neighborhoodCache);
-
-            assignments.add(partAssignment);
-        }
-
-        return assignments;
-    }
-
-    /**
-     * Wang/Jenkins hash with buckets based implementation. Used when all nodes in
-     * topology newer then {@link #compatibilityVer}.
-     *
-     * @param affCtx Aff context.
-     */
-    private List<List<ClusterNode>> assignPartitionsWang(AffinityFunctionContext affCtx) {
-        List<ClusterNode> topSnapshot = affCtx.currentTopologySnapshot();
-
-        Map<UUID, Collection<ClusterNode>> neighborhoodCache = exclNeighbors ?
-            GridCacheUtils.neighbors(topSnapshot) : null;
-
-        List<List<ClusterNode>> assignments = new ArrayList<>(parts);
-        for (int i = 0; i < parts; i++) {
-            List<ClusterNode> partAssignment = assignPartitionWangImpl(i, topSnapshot, affCtx.backups(),
-=======
             List<ClusterNode> partAssignment = assignPartition(d,
                 i,
                 nodes,
                 nodesHash,
                 affCtx.backups(),
->>>>>>> c5882a85
                 neighborhoodCache);
 
             assignments.add(partAssignment);
         }
 
         return assignments;
-    }
-
-    /**
-     /**
-     * Wang/Jenkins hash with buckets based implementation. Used when all nodes in
-     * topology newer then {@link #compatibilityVer}.
-     *
-     * @param part Partition.
-     * @param nodes Nodes.
-     * @param backups Backups.
-     * @param neighborhoodCache Neighborhood cache.
-     */
-    private List<ClusterNode> assignPartitionWangImpl(int part, List<ClusterNode> nodes, int backups,
-        @Nullable Map<UUID, Collection<ClusterNode>> neighborhoodCache) {
-        if (nodes.size() <= 1)
-            return nodes;
-
-        Iterable<ClusterNode> sortedNodes;
-        if (nodes.size() < DFLT_BUCKETS_COUNT * 2)
-            sortedNodes = new FullSortContainer(part, nodes);
-        else
-            sortedNodes = new BucketSortContainer(part, nodes);
-
-        Iterator<ClusterNode> it = sortedNodes.iterator();
-
-        final int primaryAndBackups = backups == Integer.MAX_VALUE ? nodes.size() : Math.min(backups + 1, nodes.size());
-
-        List<ClusterNode> res = new ArrayList<>(primaryAndBackups);
-        Collection<ClusterNode> allNeighbors = new HashSet<>();
-
-        ClusterNode primary = it.next();
-
-        res.add(primary);
-        if (exclNeighbors)
-            allNeighbors.addAll(neighborhoodCache.get(primary.id()));
-
-        // Select backups.
-        if (backups > 0) {
-            while (it.hasNext() && res.size() < primaryAndBackups) {
-                ClusterNode node = it.next();
-
-                if (exclNeighbors) {
-                    if (!allNeighbors.contains(node)) {
-                        res.add(node);
-                        allNeighbors.addAll(neighborhoodCache.get(node.id()));
-                    }
-                }
-                else if (backupFilter == null || backupFilter.apply(primary, node)) {
-                    res.add(node);
-                    if (exclNeighbors)
-                        allNeighbors.addAll(neighborhoodCache.get(node.id()));
-                }
-            }
-        }
-
-        if (res.size() < primaryAndBackups && nodes.size() >= primaryAndBackups && exclNeighbors) {
-            // Need to iterate again in case if there are no nodes which pass exclude neighbors backups criteria.
-            it = sortedNodes.iterator();
-            it.next();
-            while (it.hasNext() && res.size() < primaryAndBackups) {
-
-                ClusterNode node = it.next();
-
-                if (!res.contains(node))
-                    res.add(node);
-            }
-
-            if (!exclNeighborsWarn) {
-                LT.warn(log, null, "Affinity function excludeNeighbors property is ignored " +
-                    "because topology has no enough nodes to assign backups.");
-
-                exclNeighborsWarn = true;
-            }
-        }
-
-        assert res.size() <= primaryAndBackups;
-
-        return res;
-    }
-
-    /**
-     * The switch between MD5 (old) and Wang hash with buckets (new) implementations.
-     * If the cluster contains at least one node with version less or equals to #compatibilityVersion
-     * the MD5 implementation is used.
-     */
-    private boolean useMd5Impl(AffinityFunctionContext ctx) {
-        return (ctx.oldestNodeVersion() != null) && (compatibilityVer.compareTo(ctx.oldestNodeVersion()) >= 0);
     }
 
     /** {@inheritDoc} */
@@ -740,7 +540,6 @@
         exclNeighbors = in.readBoolean();
         hashIdRslvr = (AffinityNodeHashResolver)in.readObject();
         backupFilter = (IgniteBiPredicate<ClusterNode, ClusterNode>)in.readObject();
-        bucketIdxsByPart = calculateBucketIdxs(parts, DFLT_BUCKETS_COUNT);
     }
 
     /**
@@ -756,191 +555,4 @@
                 o1.get2().id().compareTo(o2.get2().id());
         }
     }
-
-    /**
-     *
-     */
-    private static class HashBucketComparator implements Comparator<IgniteBiTuple<Long, Integer>>, Serializable {
-        /** */
-        private static final long serialVersionUID = 0L;
-
-        /** {@inheritDoc} */
-        @Override public int compare(IgniteBiTuple<Long, Integer> o1, IgniteBiTuple<Long, Integer> o2) {
-            return o1.get1() < o2.get1() ? -1 : o1.get1() > o2.get1() ? 1 :
-                o1.get2().compareTo(o2.get2());
-        }
-    }
-
-    /**
-     * Sort all nodes for specified partition based on hash(part, node.hashCode())
-     * Used for small nodes count
-     */
-    private class FullSortContainer implements Iterable<ClusterNode> {
-        /** List of sorted nodes */
-        private final List<IgniteBiTuple<Long, ClusterNode>> lst;
-
-        /**
-         * @param part Partition number.
-         * @param nodes Nodes.
-         */
-        FullSortContainer(int part, List<ClusterNode> nodes) {
-            lst = new ArrayList<>(nodes.size());
-
-            for (ClusterNode node : nodes) {
-                IgniteBiTuple<Long, ClusterNode> t = F.t(hash(part, resolveNodeHash(node).hashCode()), node);
-                int pos = Collections.binarySearch(lst, t, COMPARATOR);
-                lst.add(-1 - pos, t);
-            }
-        }
-
-        /**
-         * {@inheritDoc}
-         */
-        @Override public Iterator<ClusterNode> iterator() {
-            return new Itr(lst.iterator());
-        }
-
-        /**
-         * Iterator implementation
-         */
-        private class Itr implements Iterator<ClusterNode> {
-            /** List iterator. */
-            private final Iterator<IgniteBiTuple<Long, ClusterNode>> it;
-
-            /**
-             * @param it Iterator.
-             */
-            Itr(Iterator<IgniteBiTuple<Long, ClusterNode>> it) {
-                this.it = it;
-            }
-
-            /**
-             * {@inheritDoc}
-             */
-            @Override public boolean hasNext() {
-                return it.hasNext();
-            }
-
-            /**
-             * {@inheritDoc}
-             */
-            @Override public ClusterNode next() {
-                return it.next().get2();
-            }
-
-            /**
-             * {@inheritDoc}
-             */
-            @Override public void remove() {
-                // No-op
-            }
-        }
-
-    }
-
-    /**
-     * Sort nodes for specified partition based on pre-calculated #bucketIdxsByPartition.
-     * Used for large nodes count
-     */
-    private class BucketSortContainer implements Iterable<ClusterNode> {
-        /** Partition number. */
-        private final int part;
-        /** List of nodes. */
-        private final List<ClusterNode> nodes;
-        /** Bucket indexes for #part. */
-        private final List<Integer> bucketIdxs;
-        /** Sorted buckets. It may be useful for second iteration in case there are not enough backup nodes
-         * with exclude neighbors.
-         */
-        private List<List<IgniteBiTuple<Long, ClusterNode>>> buckets = new ArrayList<>();
-
-        BucketSortContainer(int part, List<ClusterNode> nodes) {
-            this.part = part;
-            this.nodes = nodes;
-            bucketIdxs = bucketIdxsByPart.get(part);
-        }
-
-        /** {@inheritDoc} */
-        @Override public Iterator<ClusterNode> iterator() {
-            return new Itr();
-        }
-
-        /**
-         * Iterator implementation
-         */
-        private class Itr implements Iterator<ClusterNode> {
-            /** Current bucket. */
-            private List<IgniteBiTuple<Long, ClusterNode>> currBucket;
-            /** Current bucket index. */
-            private int currBucketIdx;
-            /** Current node index. */
-            private int currNodeIdx;
-
-            /**
-             * Default constructor.
-             */
-            Itr() {
-                prepareNewBucket();
-            }
-
-            /**
-             * Sort the next bucket of nodes and reset node index
-             */
-            private void prepareNewBucket() {
-                if(buckets.size() <= currBucketIdx) {
-                    int bucketIdx = bucketIdxs.get(currBucketIdx);
-                    int bucketSize = nodes.size() / DFLT_BUCKETS_COUNT +
-                        ((bucketIdx < (nodes.size() % DFLT_BUCKETS_COUNT)) ? 1 : 0);
-
-                    int begin = bucketIdx * (nodes.size() / DFLT_BUCKETS_COUNT) +
-                        ((bucketIdx < (nodes.size() % DFLT_BUCKETS_COUNT)) ? bucketIdx
-                            : nodes.size() % DFLT_BUCKETS_COUNT);
-
-                    int end = begin + bucketSize;
-                    currBucket = new ArrayList<>(bucketSize);
-
-                    for (int i = begin; i < end; ++i) {
-                        ClusterNode node = nodes.get(i);
-                        IgniteBiTuple<Long, ClusterNode> t = F.t(hash(resolveNodeHash(node).hashCode(), part), node);
-                        int pos = Collections.binarySearch(currBucket, t, COMPARATOR);
-                        currBucket.add(-1 - pos, t);
-                    }
-                    buckets.add(currBucket);
-                } else
-                    currBucket = buckets.get(currBucketIdx);
-
-                currNodeIdx = 0;
-            }
-
-            /**
-             * {@inheritDoc}
-             */
-            @Override public boolean hasNext() {
-                return currBucketIdx < bucketIdxs.size() - 1 || currNodeIdx < currBucket.size() - 1;
-            }
-
-            /**
-             * {@inheritDoc}
-             */
-            @Override public ClusterNode next() {
-                ClusterNode node = currBucket.get(currNodeIdx).get2();
-                ++currNodeIdx;
-                if (currNodeIdx == currBucket.size()) {
-                    ++currBucketIdx;
-                    if (currBucketIdx == bucketIdxs.size())
-                        throw new NoSuchElementException();
-
-                    prepareNewBucket();
-                }
-                return node;
-            }
-
-            /**
-             * {@inheritDoc}
-             */
-            @Override public void remove() {
-                // No-op
-            }
-        }
-    }
 }