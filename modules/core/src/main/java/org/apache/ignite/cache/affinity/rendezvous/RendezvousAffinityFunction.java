/*
 * Licensed to the Apache Software Foundation (ASF) under one or more
 * contributor license agreements.  See the NOTICE file distributed with
 * this work for additional information regarding copyright ownership.
 * The ASF licenses this file to You under the Apache License, Version 2.0
 * (the "License"); you may not use this file except in compliance with
 * the License.  You may obtain a copy of the License at
 *
 *      http://www.apache.org/licenses/LICENSE-2.0
 *
 * Unless required by applicable law or agreed to in writing, software
 * distributed under the License is distributed on an "AS IS" BASIS,
 * WITHOUT WARRANTIES OR CONDITIONS OF ANY KIND, either express or implied.
 * See the License for the specific language governing permissions and
 * limitations under the License.
 */

package org.apache.ignite.cache.affinity.rendezvous;

import java.io.Externalizable;
import java.io.IOException;
import java.io.ObjectInput;
import java.io.ObjectOutput;
import java.io.Serializable;
import java.util.ArrayList;
import java.util.Arrays;
import java.util.Collection;
import java.util.Comparator;
import java.util.HashSet;
import java.util.Iterator;
import java.util.List;
import java.util.Map;
import java.util.NoSuchElementException;
import java.util.UUID;
import org.apache.ignite.IgniteLogger;
import org.apache.ignite.cache.affinity.AffinityFunction;
import org.apache.ignite.cache.affinity.AffinityFunctionContext;
import org.apache.ignite.cluster.ClusterNode;
import org.apache.ignite.configuration.CacheConfiguration;
import org.apache.ignite.internal.processors.cache.GridCacheUtils;
import org.apache.ignite.internal.util.typedef.F;
import org.apache.ignite.internal.util.typedef.internal.A;
import org.apache.ignite.internal.util.typedef.internal.LT;
import org.apache.ignite.internal.util.typedef.internal.U;
import org.apache.ignite.lang.IgniteBiPredicate;
import org.apache.ignite.lang.IgniteBiTuple;
import org.apache.ignite.resources.LoggerResource;
import org.jetbrains.annotations.Nullable;

/**
 * Affinity function for partitioned cache based on Highest Random Weight algorithm.
 * This function supports the following configuration:
 * <ul>
 * <li>
 *      {@code partitions} - Number of partitions to spread across nodes.
 * </li>
 * <li>
 *      {@code excludeNeighbors} - If set to {@code true}, will exclude same-host-neighbors
 *      from being backups of each other. This flag can be ignored in cases when topology has no enough nodes
 *      for assign backups.
 *      Note that {@code backupFilter} is ignored if {@code excludeNeighbors} is set to {@code true}.
 * </li>
 * <li>
 *      {@code backupFilter} - Optional filter for back up nodes. If provided, then only
 *      nodes that pass this filter will be selected as backup nodes. If not provided, then
 *      primary and backup nodes will be selected out of all nodes available for this cache.
 * </li>
 * </ul>
 * <p>
 * Cache affinity can be configured for individual caches via {@link CacheConfiguration#getAffinity()} method.
 */
public class RendezvousAffinityFunction implements AffinityFunction, Externalizable {
    /** */
    private static final long serialVersionUID = 0L;

    /** Default number of partitions. */
    public static final int DFLT_PARTITION_COUNT = 1024;

    /** Comparator. */
    private static final Comparator<IgniteBiTuple<Long, ClusterNode>> COMPARATOR = new HashComparator();

    /** Number of partitions. */
    private int parts;

    /** Mask to use in calculation when partitions count is power of 2. */
    private transient int mask = -1;

    /** Exclude neighbors flag. */
    private boolean exclNeighbors;

    /** Exclude neighbors warning. */
    private transient boolean exclNeighborsWarn;

    /** Optional backup filter. First node is primary, second node is a node being tested. */
    private IgniteBiPredicate<ClusterNode, ClusterNode> backupFilter;

    /** Optional affinity backups filter. The first node is a node being tested,
     *  the second is a list of nodes that are already assigned for a given partition (the first node in the list
     *  is primary). */
    private IgniteBiPredicate<ClusterNode, List<ClusterNode>> affinityBackupFilter;

<<<<<<< HEAD
    /** Ignite instance. */
    @IgniteInstanceResource
    private Ignite ignite;
=======
    /** Hash ID resolver. */
    private AffinityNodeHashResolver hashIdRslvr = null;
>>>>>>> 027b2c27

    /** Logger instance. */
    @LoggerResource
    private transient IgniteLogger log;

    /**
     * Empty constructor with all defaults.
     */
    public RendezvousAffinityFunction() {
        this(false);
    }

    /**
     * Initializes affinity with flag to exclude same-host-neighbors from being backups of each other
     * and specified number of backups.
     * <p>
     * Note that {@code backupFilter} is ignored if {@code excludeNeighbors} is set to {@code true}.
     *
     * @param exclNeighbors {@code True} if nodes residing on the same host may not act as backups
     *      of each other.
     */
    public RendezvousAffinityFunction(boolean exclNeighbors) {
        this(exclNeighbors, DFLT_PARTITION_COUNT);
    }

    /**
     * Initializes affinity with flag to exclude same-host-neighbors from being backups of each other,
     * and specified number of backups and partitions.
     * <p>
     * Note that {@code backupFilter} is ignored if {@code excludeNeighbors} is set to {@code true}.
     *
     * @param exclNeighbors {@code True} if nodes residing on the same host may not act as backups
     *      of each other.
     * @param parts Total number of partitions.
     */
    public RendezvousAffinityFunction(boolean exclNeighbors, int parts) {
        this(exclNeighbors, parts, null);
    }

    /**
     * Initializes optional counts for replicas and backups.
     * <p>
     * Note that {@code backupFilter} is ignored if {@code excludeNeighbors} is set to {@code true}.
     *
     * @param parts Total number of partitions.
     * @param backupFilter Optional back up filter for nodes. If provided, backups will be selected
     *      from all nodes that pass this filter. First argument for this filter is primary node, and second
     *      argument is node being tested.
     * <p>
     * Note that {@code backupFilter} is ignored if {@code excludeNeighbors} is set to {@code true}.
     */
    public RendezvousAffinityFunction(int parts, @Nullable IgniteBiPredicate<ClusterNode, ClusterNode> backupFilter) {
        this(false, parts, backupFilter);
    }

    /**
     * Private constructor.
     *
     * @param exclNeighbors Exclude neighbors flag.
     * @param parts Partitions count.
     * @param backupFilter Backup filter.
     */
    private RendezvousAffinityFunction(boolean exclNeighbors, int parts,
        IgniteBiPredicate<ClusterNode, ClusterNode> backupFilter) {
        A.ensure(parts > 0, "parts > 0");

        this.exclNeighbors = exclNeighbors;

        setPartitions(parts);

        this.backupFilter = backupFilter;
    }

    /**
     * Gets total number of key partitions. To ensure that all partitions are
     * equally distributed across all nodes, please make sure that this
     * number is significantly larger than a number of nodes. Also, partition
     * size should be relatively small. Try to avoid having partitions with more
     * than quarter million keys.
     * <p>
     * Note that for fully replicated caches this method should always
     * return {@code 1}.
     *
     * @return Total partition count.
     */
    public int getPartitions() {
        return parts;
    }

    /**
     * Sets total number of partitions.If the number of partitions is a power of two,
     * the PowerOfTwo hashing method will be used.  Otherwise the Standard hashing
     * method will be applied.
     *
     * @param parts Total number of partitions.
     * @return {@code this} for chaining.
     */
    public RendezvousAffinityFunction setPartitions(int parts) {
        A.ensure(parts <= CacheConfiguration.MAX_PARTITIONS_COUNT,
            "parts <= " + CacheConfiguration.MAX_PARTITIONS_COUNT);
        A.ensure(parts > 0, "parts > 0");

        this.parts = parts;

        mask = (parts & (parts - 1)) == 0 ? parts - 1 : -1;

        return this;
    }

    /**
     * Gets optional backup filter. If not {@code null}, backups will be selected
     * from all nodes that pass this filter. First node passed to this filter is primary node,
     * and second node is a node being tested.
     * <p>
     * Note that {@code backupFilter} is ignored if {@code excludeNeighbors} is set to {@code true}.
     *
     * @return Optional backup filter.
     */
    @Nullable public IgniteBiPredicate<ClusterNode, ClusterNode> getBackupFilter() {
        return backupFilter;
    }

    /**
     * Sets optional backup filter. If provided, then backups will be selected from all
     * nodes that pass this filter. First node being passed to this filter is primary node,
     * and second node is a node being tested.
     * <p>
     * Note that {@code backupFilter} is ignored if {@code excludeNeighbors} is set to {@code true}.
     *
     * @param backupFilter Optional backup filter.
     * @deprecated Use {@code affinityBackupFilter} instead.
     * @return {@code this} for chaining.
     */
    @Deprecated
    public RendezvousAffinityFunction setBackupFilter(
        @Nullable IgniteBiPredicate<ClusterNode, ClusterNode> backupFilter) {
        this.backupFilter = backupFilter;

        return this;
    }

    /**
     * Gets optional backup filter. If not {@code null}, backups will be selected
     * from all nodes that pass this filter. First node passed to this filter is a node being tested,
     * and the second parameter is a list of nodes that are already assigned for a given partition (primary node is the first in the list).
     * <p>
     * Note that {@code affinityBackupFilter} is ignored if {@code excludeNeighbors} is set to {@code true}.
     *
     * @return Optional backup filter.
     */
    @Nullable public IgniteBiPredicate<ClusterNode, List<ClusterNode>> getAffinityBackupFilter() {
        return affinityBackupFilter;
    }

    /**
     * Sets optional backup filter. If provided, then backups will be selected from all
     * nodes that pass this filter. First node being passed to this filter is a node being tested,
     * and the second parameter is a list of nodes that are already assigned for a given partition (primary node is the first in the list).
     * <p>
     * Note that {@code affinityBackupFilter} is ignored if {@code excludeNeighbors} is set to {@code true}.
     *
     * @param affinityBackupFilter Optional backup filter.
     * @return {@code this} for chaining.
     */
    public RendezvousAffinityFunction setAffinityBackupFilter(
        @Nullable IgniteBiPredicate<ClusterNode, List<ClusterNode>> affinityBackupFilter) {
        this.affinityBackupFilter = affinityBackupFilter;

        return this;
    }

    /**
     * Checks flag to exclude same-host-neighbors from being backups of each other (default is {@code false}).
     * <p>
     * Note that {@code backupFilter} is ignored if {@code excludeNeighbors} is set to {@code true}.
     *
     * @return {@code True} if nodes residing on the same host may not act as backups of each other.
     */
    public boolean isExcludeNeighbors() {
        return exclNeighbors;
    }

    /**
     * Sets flag to exclude same-host-neighbors from being backups of each other (default is {@code false}).
     * <p>
     * Note that {@code backupFilter} is ignored if {@code excludeNeighbors} is set to {@code true}.
     *
     * @param exclNeighbors {@code True} if nodes residing on the same host may not act as backups of each other.
     * @return {@code this} for chaining.
     */
    public RendezvousAffinityFunction setExcludeNeighbors(boolean exclNeighbors) {
        this.exclNeighbors = exclNeighbors;

        return this;
    }

    /**
     * Resolves node hash.
     *
     * @param node Cluster node;
     * @return Node hash.
     */
    public Object resolveNodeHash(ClusterNode node) {
        return node.consistentId();
    }

    /**
     * Returns collection of nodes (primary first) for specified partition.
     *
     * @param part Partition.
     * @param nodes Nodes.
     * @param backups Number of backups.
     * @param neighborhoodCache Neighborhood.
     * @return Assignment.
     */
    public List<ClusterNode> assignPartition(int part,
        List<ClusterNode> nodes,
        int backups,
        @Nullable Map<UUID, Collection<ClusterNode>> neighborhoodCache) {
        if (nodes.size() <= 1)
            return nodes;

        IgniteBiTuple<Long, ClusterNode> [] hashArr =
            (IgniteBiTuple<Long, ClusterNode> [])new IgniteBiTuple[nodes.size()];

        for (int i = 0; i < nodes.size(); i++) {
            ClusterNode node = nodes.get(i);

            Object nodeHash = resolveNodeHash(node);

            long hash = hash(nodeHash.hashCode(), part);

            hashArr[i] = F.t(hash, node);
        }

        final int primaryAndBackups = backups == Integer.MAX_VALUE ? nodes.size() : Math.min(backups + 1, nodes.size());

        Iterable<ClusterNode> sortedNodes = new LazyLinearSortedContainer(hashArr, primaryAndBackups);

        // REPLICATED cache case
        if (backups == Integer.MAX_VALUE)
            return replicatedAssign(nodes, sortedNodes);

        Iterator<ClusterNode> it = sortedNodes.iterator();

        List<ClusterNode> res = new ArrayList<>(primaryAndBackups);

        Collection<ClusterNode> allNeighbors = new HashSet<>();

        ClusterNode primary = it.next();

        res.add(primary);

        if (exclNeighbors)
            allNeighbors.addAll(neighborhoodCache.get(primary.id()));

        // Select backups.
        if (backups > 0) {
            while (it.hasNext() && res.size() < primaryAndBackups) {
                ClusterNode node = it.next();

                if (exclNeighbors) {
                    if (!allNeighbors.contains(node)) {
                        res.add(node);

                        allNeighbors.addAll(neighborhoodCache.get(node.id()));
                    }
                }
                else if ((backupFilter != null && backupFilter.apply(primary, node))
                    || (affinityBackupFilter != null && affinityBackupFilter.apply(node, res))
                    || (affinityBackupFilter == null && backupFilter == null) ) {
                    res.add(node);

                    if (exclNeighbors)
                        allNeighbors.addAll(neighborhoodCache.get(node.id()));
                }
            }
        }

        if (res.size() < primaryAndBackups && nodes.size() >= primaryAndBackups && exclNeighbors) {
            // Need to iterate again in case if there are no nodes which pass exclude neighbors backups criteria.
            it = sortedNodes.iterator();

            it.next();

            while (it.hasNext() && res.size() < primaryAndBackups) {
                ClusterNode node = it.next();

                if (!res.contains(node))
                    res.add(node);
            }

            if (!exclNeighborsWarn) {
                LT.warn(log, "Affinity function excludeNeighbors property is ignored " +
                        "because topology has no enough nodes to assign backups.",
                    "Affinity function excludeNeighbors property is ignored " +
                        "because topology has no enough nodes to assign backups.");

                exclNeighborsWarn = true;
            }
        }

        assert res.size() <= primaryAndBackups;

        return res;
    }

    /**
     * Creates assignment for REPLICATED cache
     *
     * @param nodes Topology.
     * @param sortedNodes Sorted for specified partitions nodes.
     * @return Assignment.
     */
    private List<ClusterNode> replicatedAssign(List<ClusterNode> nodes, Iterable<ClusterNode> sortedNodes) {
        ClusterNode primary = sortedNodes.iterator().next();

        List<ClusterNode> res = new ArrayList<>(nodes.size());

        res.add(primary);

        for (ClusterNode n : nodes)
            if (!n.equals(primary))
                res.add(n);

        assert res.size() == nodes.size() : "Not enough backups: " + res.size();

        return res;
    }

    /**
     * The pack partition number and nodeHash.hashCode to long and mix it by hash function based on the Wang/Jenkins
     * hash.
     *
     * @param key0 Hash key.
     * @param key1 Hash key.
     * @see <a href="https://gist.github.com/badboy/6267743#64-bit-mix-functions">64 bit mix functions</a>
     * @return Long hash key.
     */
    private static long hash(int key0, int key1) {
        long key = (key0 & 0xFFFFFFFFL)
            | ((key1 & 0xFFFFFFFFL) << 32);

        key = (~key) + (key << 21); // key = (key << 21) - key - 1;
        key ^= (key >>> 24);
        key += (key << 3) + (key << 8); // key * 265
        key ^= (key >>> 14);
        key += (key << 2) + (key << 4); // key * 21
        key ^= (key >>> 28);
        key += (key << 31);

        return key;
    }

    /** {@inheritDoc} */
    @Override public void reset() {
        // No-op.
    }

    /** {@inheritDoc} */
    @Override public int partitions() {
        return parts;
    }

    /** {@inheritDoc} */
    @Override public int partition(Object key) {
        if (key == null)
            throw new IllegalArgumentException("Null key is passed for a partition calculation. " +
                "Make sure that an affinity key that is used is initialized properly.");

        if (mask >= 0) {
            int h;

            return ((h = key.hashCode()) ^ (h >>> 16)) & mask;
        }

        return U.safeAbs(key.hashCode() % parts);
    }

    /** {@inheritDoc} */
    @Override public List<List<ClusterNode>> assignPartitions(AffinityFunctionContext affCtx) {
        List<List<ClusterNode>> assignments = new ArrayList<>(parts);

        Map<UUID, Collection<ClusterNode>> neighborhoodCache = exclNeighbors ?
            GridCacheUtils.neighbors(affCtx.currentTopologySnapshot()) : null;

        List<ClusterNode> nodes = affCtx.currentTopologySnapshot();

        for (int i = 0; i < parts; i++) {
            List<ClusterNode> partAssignment = assignPartition(i, nodes, affCtx.backups(), neighborhoodCache);

            assignments.add(partAssignment);
        }

        return assignments;
    }

    /** {@inheritDoc} */
    @Override public void removeNode(UUID nodeId) {
        // No-op.
    }

    /** {@inheritDoc} */
    @Override public void writeExternal(ObjectOutput out) throws IOException {
        out.writeInt(parts);
        out.writeBoolean(exclNeighbors);
        out.writeObject(backupFilter);
    }

    /** {@inheritDoc} */
    @SuppressWarnings("unchecked")
    @Override public void readExternal(ObjectInput in) throws IOException, ClassNotFoundException {
        setPartitions(in.readInt());

        exclNeighbors = in.readBoolean();
        backupFilter = (IgniteBiPredicate<ClusterNode, ClusterNode>)in.readObject();
    }

    /**
     *
     */
    private static class HashComparator implements Comparator<IgniteBiTuple<Long, ClusterNode>>, Serializable {
        /** */
        private static final long serialVersionUID = 0L;

        /** {@inheritDoc} */
        @Override public int compare(IgniteBiTuple<Long, ClusterNode> o1, IgniteBiTuple<Long, ClusterNode> o2) {
            return o1.get1() < o2.get1() ? -1 : o1.get1() > o2.get1() ? 1 :
                o1.get2().id().compareTo(o2.get2().id());
        }
    }

    /**
     * Sorts the initial array with linear sort algorithm array
     */
    private static class LazyLinearSortedContainer implements Iterable<ClusterNode> {
        /** Initial node-hash array. */
        private final IgniteBiTuple<Long, ClusterNode>[] arr;

        /** Count of the sorted elements */
        private int sorted;

        /**
         * @param arr Node / partition hash list.
         * @param needFirstSortedCnt Estimate count of elements to return by iterator.
         */
        LazyLinearSortedContainer(IgniteBiTuple<Long, ClusterNode>[] arr, int needFirstSortedCnt) {
            this.arr = arr;

            if (needFirstSortedCnt > (int)Math.log(arr.length)) {
                Arrays.sort(arr, COMPARATOR);

                sorted = arr.length;
            }
        }

        /** {@inheritDoc} */
        @Override public Iterator<ClusterNode> iterator() {
            return new SortIterator();
        }

        /**
         *
         */
        private class SortIterator implements Iterator<ClusterNode> {
            /** Index of the first unsorted element. */
            private int cur;

            /** {@inheritDoc} */
            @Override public boolean hasNext() {
                return cur < arr.length;
            }

            /** {@inheritDoc} */
            @Override public ClusterNode next() {
                if (!hasNext())
                    throw new NoSuchElementException();

                if (cur < sorted)
                    return arr[cur++].get2();

                IgniteBiTuple<Long, ClusterNode> min = arr[cur];

                int minIdx = cur;

                for (int i = cur + 1; i < arr.length; i++) {
                    if (COMPARATOR.compare(arr[i], min) < 0) {
                        minIdx = i;

                        min = arr[i];
                    }
                }

                if (minIdx != cur) {
                    arr[minIdx] = arr[cur];

                    arr[cur] = min;
                }

                sorted = cur++;

                return min.get2();
            }

            /** {@inheritDoc} */
            @Override public void remove() {
                throw new UnsupportedOperationException("Remove doesn't supported");
            }
        }
    }
}<|MERGE_RESOLUTION|>--- conflicted
+++ resolved
@@ -99,15 +99,6 @@
      *  is primary). */
     private IgniteBiPredicate<ClusterNode, List<ClusterNode>> affinityBackupFilter;
 
-<<<<<<< HEAD
-    /** Ignite instance. */
-    @IgniteInstanceResource
-    private Ignite ignite;
-=======
-    /** Hash ID resolver. */
-    private AffinityNodeHashResolver hashIdRslvr = null;
->>>>>>> 027b2c27
-
     /** Logger instance. */
     @LoggerResource
     private transient IgniteLogger log;
