/*
 * Licensed to the Apache Software Foundation (ASF) under one or more
 * contributor license agreements.  See the NOTICE file distributed with
 * this work for additional information regarding copyright ownership.
 * The ASF licenses this file to You under the Apache License, Version 2.0
 * (the "License"); you may not use this file except in compliance with
 * the License.  You may obtain a copy of the License at
 *
 *      http://www.apache.org/licenses/LICENSE-2.0
 *
 * Unless required by applicable law or agreed to in writing, software
 * distributed under the License is distributed on an "AS IS" BASIS,
 * WITHOUT WARRANTIES OR CONDITIONS OF ANY KIND, either express or implied.
 * See the License for the specific language governing permissions and
 * limitations under the License.
 */

package org.apache.ignite;

import java.util.Collection;
import org.apache.ignite.cluster.ClusterGroup;
import org.apache.ignite.configuration.IgniteConfiguration;
import org.apache.ignite.lang.IgniteAsyncSupport;
import org.apache.ignite.lang.IgniteAsyncSupported;
import org.apache.ignite.lang.IgniteExperimental;
import org.apache.ignite.lang.IgniteFuture;
import org.apache.ignite.resources.IgniteInstanceResource;
import org.apache.ignite.services.Service;
import org.apache.ignite.services.ServiceCallContext;
import org.apache.ignite.services.ServiceConfiguration;
import org.apache.ignite.services.ServiceDeploymentException;
import org.apache.ignite.services.ServiceDescriptor;
import org.jetbrains.annotations.Nullable;

/**
 * Defines functionality necessary to deploy distributed services on the grid.
 * <p>
 * Instance of {@code IgniteServices} which spans all cluster nodes can be obtained from Ignite as follows:
 * <pre class="brush:java">
 * Ignite ignite = Ignition.ignite();
 *
 * IgniteServices svcs = ignite.services();
 * </pre>
 * You can also obtain an instance of the services facade over a specific cluster group:
 * <pre class="brush:java">
 * // Cluster group over remote nodes (excluding the local node).
 * ClusterGroup remoteNodes = ignite.cluster().forRemotes();
 *
 * // Services instance spanning all remote cluster nodes.
 * IgniteServices svcs = ignite.services(remoteNodes);
 * </pre>
 * <p>
 * With distributed services you can do the following:
 * <ul>
 * <li>Automatically deploy any number of service instances on the grid.</li>
 * <li>
 *     Automatically deploy singletons, including <b>cluster-singleton</b>,
 *     <b>node-singleton</b>, or <b>key-affinity-singleton</b>.
 * </li>
 * <li>Automatically deploy services on node start-up by specifying them in grid configuration.</li>
 * <li>Undeploy any of the deployed services.</li>
 * <li>Get information about service deployment topology within the grid.</li>
 * </ul>
 * <h1 class="header">Deployment From Configuration</h1>
 * In addition to deploying managed services by calling any of the provided {@code deploy(...)} methods,
 * you can also automatically deploy services on startup by specifying them in {@link IgniteConfiguration}
 * like so:
 * <pre name="code" class="java">
 * IgniteConfiguration cfg = new IgniteConfiguration();
 *
 * ServiceConfiguration svcCfg1 = new ServiceConfiguration();
 *
 * // Cluster-wide singleton configuration.
 * svcCfg1.setName("myClusterSingletonService");
 * svcCfg1.setMaxPerNodeCount(1);
 * svcCfg1.setTotalCount(1);
 * svcCfg1.setService(new MyClusterSingletonService());
 *
 * ServiceConfiguration svcCfg2 = new ServiceConfiguration();
 *
 * // Per-node singleton configuration.
 * svcCfg2.setName("myNodeSingletonService");
 * svcCfg2.setMaxPerNodeCount(1);
 * svcCfg2.setService(new MyNodeSingletonService());
 *
 * cfg.setServiceConfiguration(svcCfg1, svcCfg2);
 * ...
 * Ignition.start(cfg);
 * </pre>
 * <h1 class="header">Load Balancing</h1>
 * In all cases, other than singleton service deployment, Ignite will automatically make sure that
 * an about equal number of services are deployed on each node within the grid. Whenever cluster topology
 * changes, Ignite will re-evaluate service deployments and may re-deploy an already deployed service
 * on another node for better load balancing.
 * <h1 class="header">Fault Tolerance</h1>
 * Ignite guarantees that services are deployed according to specified configuration regardless
 * of any topology changes, including node crashes.
 * <h1 class="header">Resource Injection</h1>
 * All distributed services can be injected with
 * ignite resources. Both, field and method based injections are supported. The following ignite
 * resources can be injected:
 * <ul>
 * <li>{@link IgniteInstanceResource}</li>
 * <li>{@link org.apache.ignite.resources.LoggerResource}</li>
 * <li>{@link org.apache.ignite.resources.SpringApplicationContextResource}</li>
 * <li>{@link org.apache.ignite.resources.SpringResource}</li>
 * </ul>
 * Refer to corresponding resource documentation for more information.
 * <h1 class="header">Service Example</h1>
 * Here is an example of how an distributed service may be implemented and deployed:
 * <pre name="code" class="java">
 * // Simple service implementation.
 * public class MyIgniteService implements Service {
 *      ...
 *      // Example of ignite resource injection. All resources are optional.
 *      // You should inject resources only as needed.
 *      &#64;IgniteInstanceResource
 *      private Ignite ignite;
 *      ...
 *      &#64;Override public void cancel(ServiceContext ctx) {
 *          // No-op.
 *      }
 *
 *      &#64;Override public void execute(ServiceContext ctx) {
 *          // Loop until service is cancelled.
 *          while (!ctx.isCancelled()) {
 *              // Do something.
 *              ...
 *          }
 *      }
 *  }
 * ...
 * IgniteServices svcs = ignite.services();
 *
 * svcs.deployClusterSingleton("mySingleton", new MyIgniteService());
 * </pre>
 */
public interface IgniteServices extends IgniteAsyncSupport {
    /**
     * Gets the cluster group to which this {@code IgniteServices} instance belongs.
     *
     * @return Cluster group to which this {@code IgniteServices} instance belongs.
     */
    public ClusterGroup clusterGroup();

    /**
     * Deploys a cluster-wide singleton service. Ignite will guarantee that there is always
     * one instance of the service in the cluster. In case if grid node on which the service
     * was deployed crashes or stops, Ignite will automatically redeploy it on another node.
     * However, if the node on which the service is deployed remains in topology, then the
     * service will always be deployed on that node only, regardless of topology changes.
     * <p>
     * Note that in case of topology changes, due to network delays, there may be a temporary situation
     * when a singleton service instance will be active on more than one node (e.g. crash detection delay).
     * <p>
     * This method is analogous to calling
     * {@link #deployMultiple(String, org.apache.ignite.services.Service, int, int) deployMultiple(name, svc, 1, 1)}
     * method.
     *
     * @param name Service name.
     * @param svc Service instance.
     * @throws ServiceDeploymentException If failed to deploy service.
     */
    @IgniteAsyncSupported
    public void deployClusterSingleton(String name, Service svc) throws ServiceDeploymentException;

    /**
     * Asynchronously deploys a cluster-wide singleton service. Ignite will guarantee that there is always
     * one instance of the service in the cluster. In case if grid node on which the service
     * was deployed crashes or stops, Ignite will automatically redeploy it on another node.
     * However, if the node on which the service is deployed remains in topology, then the
     * service will always be deployed on that node only, regardless of topology changes.
     * <p>
     * Note that in case of topology changes, due to network delays, there may be a temporary situation
     * when a singleton service instance will be active on more than one node (e.g. crash detection delay).
     * <p>
     * This method is analogous to calling
     * {@link #deployMultipleAsync(String, org.apache.ignite.services.Service, int, int)
     * deployMultipleAsync(name, svc, 1, 1)} method.
     *
     * @param name Service name.
     * @param svc Service instance.
     * @return a Future representing pending completion of the operation.
     */
    public IgniteFuture<Void> deployClusterSingletonAsync(String name, Service svc);

    /**
     * Deploys a per-node singleton service. Ignite will guarantee that there is always
     * one instance of the service running on each node. Whenever new nodes are started
     * within the underlying cluster group, Ignite will automatically deploy one instance of
     * the service on every new node.
     * <p>
     * This method is analogous to calling
     * {@link #deployMultiple(String, org.apache.ignite.services.Service, int, int) deployMultiple(name, svc, 0, 1)}
     * method.
     *
     * @param name Service name.
     * @param svc Service instance.
     * @throws ServiceDeploymentException If failed to deploy service.
     */
    @IgniteAsyncSupported
    public void deployNodeSingleton(String name, Service svc) throws ServiceDeploymentException;

    /**
     * Asynchronously deploys a per-node singleton service. Ignite will guarantee that there is always
     * one instance of the service running on each node. Whenever new nodes are started
     * within the underlying cluster group, Ignite will automatically deploy one instance of
     * the service on every new node.
     * <p>
     * This method is analogous to calling
     * {@link #deployMultipleAsync(String, org.apache.ignite.services.Service, int, int)
     * deployMultipleAsync(name, svc, 0, 1)} method.
     *
     * @param name Service name.
     * @param svc Service instance.
     * @return a Future representing pending completion of the operation.
     */
    public IgniteFuture<Void> deployNodeSingletonAsync(String name, Service svc);

    /**
     * Deploys one instance of this service on the primary node for a given affinity key.
     * Whenever topology changes and primary node assignment changes, Ignite will always
     * make sure that the service is undeployed on the previous primary node and deployed
     * on the new primary node.
     * <p>
     * Note that in case of topology changes, due to network delays, there may be a temporary situation
     * when a service instance will be active on more than one node (e.g. crash detection delay).
     * <p>
     * This method is analogous to the invocation of {@link #deploy(org.apache.ignite.services.ServiceConfiguration)}
     * method as follows:
     * <pre name="code" class="java">
     *     ServiceConfiguration cfg = new ServiceConfiguration();
     *
     *     cfg.setName(name);
     *     cfg.setService(svc);
     *     cfg.setCacheName(cacheName);
     *     cfg.setAffinityKey(affKey);
     *     cfg.setTotalCount(1);
     *     cfg.setMaxPerNodeCount(1);
     *
     *     ignite.services().deploy(cfg);
     * </pre>
     *
     * @param name Service name.
     * @param svc Service instance.
     * @param cacheName Name of the cache on which affinity for key should be calculated, {@code null} for
     *      default cache.
     * @param affKey Affinity cache key.
     * @throws ServiceDeploymentException If failed to deploy service.
     */
    @IgniteAsyncSupported
    public void deployKeyAffinitySingleton(String name, Service svc, @Nullable String cacheName, Object affKey)
        throws ServiceDeploymentException;

    /**
     * Asynchronously deploys one instance of this service on the primary node for a given affinity key.
     * Whenever topology changes and primary node assignment changes, Ignite will always
     * make sure that the service is undeployed on the previous primary node and deployed
     * on the new primary node.
     * <p>
     * Note that in case of topology changes, due to network delays, there may be a temporary situation
     * when a service instance will be active on more than one node (e.g. crash detection delay).
     * <p>
     * This method is analogous to the invocation of
     * {@link #deployAsync(org.apache.ignite.services.ServiceConfiguration)} method as follows:
     * <pre name="code" class="java">
     *     ServiceConfiguration cfg = new ServiceConfiguration();
     *
     *     cfg.setName(name);
     *     cfg.setService(svc);
     *     cfg.setCacheName(cacheName);
     *     cfg.setAffinityKey(affKey);
     *     cfg.setTotalCount(1);
     *     cfg.setMaxPerNodeCount(1);
     *
     *     ignite.services().deployAsync(cfg);
     * </pre>
     *
     * @param name Service name.
     * @param svc Service instance.
     * @param cacheName Name of the cache on which affinity for key should be calculated, {@code null} for
     *      default cache.
     * @param affKey Affinity cache key.
     * @return a Future representing pending completion of the operation.
     */
    public IgniteFuture<Void> deployKeyAffinitySingletonAsync(String name, Service svc, @Nullable String cacheName,
        Object affKey);

    /**
     * Deploys multiple instances of the service on the grid. Ignite will deploy a
     * maximum amount of services equal to {@code 'totalCnt'} parameter making sure that
     * there are no more than {@code 'maxPerNodeCnt'} service instances running
     * on each node. Whenever topology changes, Ignite will automatically rebalance
     * the deployed services within cluster to make sure that each node will end up with
     * about equal number of deployed instances whenever possible.
     * <p>
     * Note that at least one of {@code 'totalCnt'} or {@code 'maxPerNodeCnt'} parameters must have
     * value greater than {@code 0}.
     * <p>
     * This method is analogous to the invocation of {@link #deploy(org.apache.ignite.services.ServiceConfiguration)}
     * method as follows:
     * <pre name="code" class="java">
     *     ServiceConfiguration cfg = new ServiceConfiguration();
     *
     *     cfg.setName(name);
     *     cfg.setService(svc);
     *     cfg.setTotalCount(totalCnt);
     *     cfg.setMaxPerNodeCount(maxPerNodeCnt);
     *
     *     ignite.services().deploy(cfg);
     * </pre>
     *
     * @param name Service name.
     * @param svc Service instance.
     * @param totalCnt Maximum number of deployed services in the grid, {@code 0} for unlimited.
     * @param maxPerNodeCnt Maximum number of deployed services on each node, {@code 0} for unlimited.
     * @throws ServiceDeploymentException If failed to deploy service.
     */
    @IgniteAsyncSupported
    public void deployMultiple(String name, Service svc, int totalCnt, int maxPerNodeCnt)
        throws ServiceDeploymentException;

    /**
     * Asynchronously deploys multiple instances of the service on the grid. Ignite will deploy a
     * maximum amount of services equal to {@code 'totalCnt'} parameter making sure that
     * there are no more than {@code 'maxPerNodeCnt'} service instances running
     * on each node. Whenever topology changes, Ignite will automatically rebalance
     * the deployed services within cluster to make sure that each node will end up with
     * about equal number of deployed instances whenever possible.
     * <p>
     * Note that at least one of {@code 'totalCnt'} or {@code 'maxPerNodeCnt'} parameters must have
     * value greater than {@code 0}.
     * <p>
     * This method is analogous to the invocation of
     * {@link #deployAsync(org.apache.ignite.services.ServiceConfiguration)} method as follows:
     * <pre name="code" class="java">
     *     ServiceConfiguration cfg = new ServiceConfiguration();
     *
     *     cfg.setName(name);
     *     cfg.setService(svc);
     *     cfg.setTotalCount(totalCnt);
     *     cfg.setMaxPerNodeCount(maxPerNodeCnt);
     *
     *     ignite.services().deployAsync(cfg);
     * </pre>
     *
     * @param name Service name.
     * @param svc Service instance.
     * @param totalCnt Maximum number of deployed services in the grid, {@code 0} for unlimited.
     * @param maxPerNodeCnt Maximum number of deployed services on each node, {@code 0} for unlimited.
     * @return a Future representing pending completion of the operation.
     */
    public IgniteFuture<Void> deployMultipleAsync(String name, Service svc, int totalCnt, int maxPerNodeCnt);

    /**
     * Deploys multiple instances of the service on the grid according to provided
     * configuration. Ignite will deploy a maximum amount of services equal to
     * {@link org.apache.ignite.services.ServiceConfiguration#getTotalCount() cfg.getTotalCount()}  parameter
     * making sure that there are no more than
     * {@link org.apache.ignite.services.ServiceConfiguration#getMaxPerNodeCount() cfg.getMaxPerNodeCount()}
     * service instances running on each node. Whenever topology changes, Ignite will automatically rebalance
     * the deployed services within cluster to make sure that each node will end up with
     * about equal number of deployed instances whenever possible.
     * <p>
     * If {@link org.apache.ignite.services.ServiceConfiguration#getAffinityKey() cfg.getAffinityKey()}
     * is not {@code null}, then Ignite  will deploy the service on the primary node for given affinity key.
     * The affinity will be calculated on the cache with
     * {@link org.apache.ignite.services.ServiceConfiguration#getCacheName() cfg.getCacheName()} name.
     * <p>
     * If {@link org.apache.ignite.services.ServiceConfiguration#getNodeFilter() cfg.getNodeFilter()}
     * is not {@code null}, then  Ignite will deploy service on all grid nodes for which
     * the provided filter evaluates to {@code true}.
     * The node filter will be checked in addition to the underlying cluster group filter, or the
     * whole grid, if the underlying cluster group includes all the cluster nodes.
     * <p>
     * Note that at least one of {@code 'totalCnt'} or {@code 'maxPerNodeCnt'} parameters must have
     * value greater than {@code 0}.
     * <p>
     * Here is an example of creating service deployment configuration:
     * <pre name="code" class="java">
     *     ServiceConfiguration cfg = new ServiceConfiguration();
     *
     *     cfg.setName(name);
     *     cfg.setService(svc);
     *     cfg.setTotalCount(0); // Unlimited.
     *     cfg.setMaxPerNodeCount(2); // Deploy 2 instances of service on each node.
     *
     *     ignite.services().deploy(cfg);
     * </pre>
     *
     * @param cfg Service configuration.
     * @throws ServiceDeploymentException If failed to deploy service.
     */
    @IgniteAsyncSupported
    public void deploy(ServiceConfiguration cfg) throws ServiceDeploymentException;

    /**
     * Asynchronously deploys multiple instances of the service on the grid according to provided
     * configuration. Ignite will deploy a maximum amount of services equal to
     * {@link org.apache.ignite.services.ServiceConfiguration#getTotalCount() cfg.getTotalCount()}  parameter
     * making sure that there are no more than
     * {@link org.apache.ignite.services.ServiceConfiguration#getMaxPerNodeCount() cfg.getMaxPerNodeCount()}
     * service instances running on each node. Whenever topology changes, Ignite will automatically rebalance
     * the deployed services within cluster to make sure that each node will end up with
     * about equal number of deployed instances whenever possible.
     * <p>
     * If {@link org.apache.ignite.services.ServiceConfiguration#getAffinityKey() cfg.getAffinityKey()}
     * is not {@code null}, then Ignite
     * will deploy the service on the primary node for given affinity key. The affinity will be calculated
     * on the cache with {@link org.apache.ignite.services.ServiceConfiguration#getCacheName() cfg.getCacheName()} name.
     * <p>
     * If {@link org.apache.ignite.services.ServiceConfiguration#getNodeFilter() cfg.getNodeFilter()}
     * is not {@code null}, then Ignite will deploy service on all grid nodes
     * for which the provided filter evaluates to {@code true}.
     * The node filter will be checked in addition to the underlying cluster group filter, or the
     * whole grid, if the underlying cluster group includes all the cluster nodes.
     * <p>
     * Note that at least one of {@code 'totalCnt'} or {@code 'maxPerNodeCnt'} parameters must have
     * value greater than {@code 0}.
     * <p>
     * Here is an example of creating service deployment configuration:
     * <pre name="code" class="java">
     *     ServiceConfiguration cfg = new ServiceConfiguration();
     *
     *     cfg.setName(name);
     *     cfg.setService(svc);
     *     cfg.setTotalCount(0); // Unlimited.
     *     cfg.setMaxPerNodeCount(2); // Deploy 2 instances of service on each node.
     *
     *     ignite.services().deployAsync(cfg);
     * </pre>
     *
     * @param cfg Service configuration.
     * @return a Future representing pending completion of the operation.
     */
    public IgniteFuture<Void> deployAsync(ServiceConfiguration cfg);

    /**
     * Deploys multiple services described by provided configurations. Depending on specified parameters, multiple
     * instances of the same service may be deployed (see {@link ServiceConfiguration}). Whenever topology changes,
     * Ignite will automatically rebalance the deployed services within cluster to make sure that each node will end up
     * with about equal number of deployed instances whenever possible.
     *
     * If deployment of some of the provided services fails, then {@link ServiceDeploymentException} containing a list
     * of failed services will be thrown. It is guaranteed that all services that were provided to this method and are
     * not present in the list of failed services are successfully deployed by the moment of the exception being thrown.
     * Note that if exception is thrown, then partial deployment may have occurred.
     *
     * @param cfgs {@link Collection} of service configurations to be deployed.
     * @throws ServiceDeploymentException If failed to deploy services.
     * @see IgniteServices#deploy(ServiceConfiguration)
     * @see IgniteServices#deployAllAsync(Collection)
     */
    public void deployAll(Collection<ServiceConfiguration> cfgs) throws ServiceDeploymentException;

    /**
     * Asynchronously deploys multiple services described by provided configurations. Depending on specified parameters,
     * multiple instances of the same service may be deployed (see {@link ServiceConfiguration}). Whenever topology
     * changes, Ignite will automatically rebalance the deployed services within cluster to make sure that each node
     * will end up with about equal number of deployed instances whenever possible.
     *
     * If deployment of some of the provided services fails, then {@link ServiceDeploymentException} containing a list
     * of failed services will be thrown from {@link IgniteFuture#get get()} method of the returned future. It is
     * guaranteed that all services, that were provided to this method and are not present in the list of failed
     * services, are successfully deployed by the moment of the exception being thrown. Note that if exception is
     * thrown, then partial deployment may have occurred.
     *
     * @param cfgs {@link Collection} of service configurations to be deployed.
     * @return a Future representing pending completion of the operation.
     * @see IgniteServices#deploy(ServiceConfiguration)
     * @see IgniteServices#deployAll(Collection)
     */
    public IgniteFuture<Void> deployAllAsync(Collection<ServiceConfiguration> cfgs);

    /**
     * Cancels service deployment. If a service with specified name was deployed on the grid,
     * then {@link org.apache.ignite.services.Service#cancel(org.apache.ignite.services.ServiceContext)}
     * method will be called on it.
     * <p>
     * Note that Ignite cannot guarantee that the service exits from
     * {@link org.apache.ignite.services.Service#execute(org.apache.ignite.services.ServiceContext)}
     * method whenever {@link org.apache.ignite.services.Service#cancel(org.apache.ignite.services.ServiceContext)}
     * is called. It is up to the user to  make sure that the service code properly reacts to cancellations.
     * <p>
     * Supports asynchronous execution (see {@link IgniteAsyncSupport}).
     *
     * @param name Name of service to cancel.
     * @throws IgniteException If failed to cancel service.
     */
    @IgniteAsyncSupported
    public void cancel(String name) throws IgniteException;

    /**
     * Asynchronously cancels service deployment. If a service with specified name was deployed on the grid,
     * then {@link org.apache.ignite.services.Service#cancel(org.apache.ignite.services.ServiceContext)}
     * method will be called on it.
     * <p>
     * Note that Ignite cannot guarantee that the service exits from
     * {@link org.apache.ignite.services.Service#execute(org.apache.ignite.services.ServiceContext)}
     * method whenever {@link org.apache.ignite.services.Service#cancel(org.apache.ignite.services.ServiceContext)}
     * is called. It is up to the user to
     * make sure that the service code properly reacts to cancellations.
     *
     * @param name Name of service to cancel.
     * @return a Future representing pending completion of the operation.
     */
    public IgniteFuture<Void> cancelAsync(String name);

    /**
     * Cancels services with specified names.
     * <p>
     * Note that depending on user logic, it may still take extra time for a service to
     * finish execution, even after it was cancelled.
     * <p>
     * Supports asynchronous execution (see {@link IgniteAsyncSupport}).
     *
     * @param names Names of services to cancel.
     * @throws IgniteException If failed to cancel services.
     */
    @IgniteAsyncSupported
    public void cancelAll(Collection<String> names) throws IgniteException;

    /**
     * Asynchronously cancels services with specified names.
     * <p>
     * Note that depending on user logic, it may still take extra time for a service to
     * finish execution, even after it was cancelled.
     *
     * @param names Names of services to cancel.
     * @return a Future representing pending completion of the operation.
     */
    public IgniteFuture<Void> cancelAllAsync(Collection<String> names);

    /**
     * Cancels all deployed services.
     * <p>
     * Note that depending on user logic, it may still take extra time for a service to
     * finish execution, even after it was cancelled.
     * <p>
     * Supports asynchronous execution (see {@link IgniteAsyncSupport}).
     *
     * @throws IgniteException If failed to cancel services.
     */
    @IgniteAsyncSupported
    public void cancelAll() throws IgniteException;

    /**
     * Asynchronously cancels all deployed services.
     * <p>
     * Note that depending on user logic, it may still take extra time for a service to
     * finish execution, even after it was cancelled.
     *
     * @return a Future representing pending completion of the operation.
     */
    public IgniteFuture<Void> cancelAllAsync();

    /**
     * Gets metadata about all deployed services in the grid.
     *
     * @return Metadata about all deployed services in the grid.
     */
    public Collection<ServiceDescriptor> serviceDescriptors();

    /**
     * Gets locally deployed service with specified name.
     *
     * @param name Service name.
     * @param <T> Service type
     * @return Deployed service with specified name.
     * @see ServiceConfiguration#setStatisticsEnabled(boolean)
     * @deprecated Use the proxies like {@link #serviceProxy(String, Class, boolean)}. References to local services
     * corrupt the service statistics and bring no real performance optimization.
     */
    @Deprecated
    public <T> T service(String name);

    /**
     * Gets all locally deployed services with specified name.
     *
     * @param name Service name.
     * @param <T> Service type.
     * @return all deployed services with specified name.
     * @see ServiceConfiguration#setStatisticsEnabled(boolean)
     * @deprecated Use the proxies like {@link #serviceProxy(String, Class, boolean)}. References to local services
     * corrupt the service statistics and bring no real performance optimization.
     */
    @Deprecated
    public <T> Collection<T> services(String name);

    /**
     * Gets a handle on remote or local service. The proxy is dynamically created and provided for the specified service.
     *
     * @param name Service name.
     * @param svcItf Interface for the service.
     * @param sticky Whether or not Ignite should always contact the same remote
     *      service or try to load-balance between services.
     * @param <T> Service type.
<<<<<<< HEAD
     * @return Either proxy over remote service or local service if it is deployed locally.
=======
     * @return Proxy over service.
>>>>>>> 9cf06362
     * @throws IgniteException If failed to create service proxy.
     */
    public <T> T serviceProxy(String name, Class<? super T> svcItf, boolean sticky) throws IgniteException;

    /**
     * Gets a handle on remote or local service with the timeout. The proxy is dynamically created and provided for the
     * specified service.
     *
     * @param name Service name.
     * @param svcItf Interface for the service.
     * @param sticky Whether or not Ignite should always contact the same remote
     *      service or try to load-balance between services.
     * @param timeout If greater than 0 created proxy will wait for service availability only specified time,
     *  and will limit remote service invocation time.
     * @param <T> Service type.
<<<<<<< HEAD
     * @return Either proxy over remote service or local service if it is deployed locally.
=======
     * @return Proxy over service.
>>>>>>> 9cf06362
     * @throws IgniteException If failed to create service proxy.
     */
    public <T> T serviceProxy(String name, Class<? super T> svcItf, boolean sticky, long timeout)
        throws IgniteException;

    /**
<<<<<<< HEAD
     * Gets a remote handle on the service with the specified caller context. The proxy
     * is dynamically created and provided for the specified service.
=======
     * Gets a handle on remote or local service with the specified caller context. The proxy is dynamically created and
     * provided for the specified service.
>>>>>>> 9cf06362
     *
     * @param name Service name.
     * @param svcItf Interface for the service.
     * @param sticky Whether or not Ignite should always contact the same remote
     *      service or try to load-balance between services.
     * @param callCtx Service call context.
     * @param <T> Service type.
     * @return Proxy over service.
     * @throws IgniteException If failed to create service proxy.
     * @see ServiceCallContext
     */
    @IgniteExperimental
    public <T> T serviceProxy(
        String name,
        Class<? super T> svcItf,
        boolean sticky,
        ServiceCallContext callCtx
    ) throws IgniteException;

    /**
<<<<<<< HEAD
     * Gets a remote handle on the service with the specified caller context and timeout.
     * The proxy is dynamically created and provided for the specified service.
=======
     * Gets a handle on remote or local service with the specified caller context and the timeout. The proxy is
     * dynamically created and provided for the specified service.
>>>>>>> 9cf06362
     *
     * @param name Service name.
     * @param svcItf Interface for the service.
     * @param sticky Whether or not Ignite should always contact the same remote
     *      service or try to load-balance between services.
     * @param callCtx Service call context.
     * @param timeout If greater than 0 created proxy will wait for service availability only specified time,
     *  and will limit remote service invocation time.
     * @param <T> Service type.
     * @return Proxy over service.
     * @throws IgniteException If failed to create service proxy.
     * @see ServiceCallContext
     */
    @IgniteExperimental
    public <T> T serviceProxy(
        String name,
        Class<? super T> svcItf,
        boolean sticky,
        ServiceCallContext callCtx,
        long timeout
    ) throws IgniteException;

    /** {@inheritDoc} */
    @Deprecated
    @Override public IgniteServices withAsync();
}<|MERGE_RESOLUTION|>--- conflicted
+++ resolved
@@ -595,11 +595,7 @@
      * @param sticky Whether or not Ignite should always contact the same remote
      *      service or try to load-balance between services.
      * @param <T> Service type.
-<<<<<<< HEAD
-     * @return Either proxy over remote service or local service if it is deployed locally.
-=======
      * @return Proxy over service.
->>>>>>> 9cf06362
      * @throws IgniteException If failed to create service proxy.
      */
     public <T> T serviceProxy(String name, Class<? super T> svcItf, boolean sticky) throws IgniteException;
@@ -615,24 +611,15 @@
      * @param timeout If greater than 0 created proxy will wait for service availability only specified time,
      *  and will limit remote service invocation time.
      * @param <T> Service type.
-<<<<<<< HEAD
-     * @return Either proxy over remote service or local service if it is deployed locally.
-=======
      * @return Proxy over service.
->>>>>>> 9cf06362
      * @throws IgniteException If failed to create service proxy.
      */
     public <T> T serviceProxy(String name, Class<? super T> svcItf, boolean sticky, long timeout)
         throws IgniteException;
 
     /**
-<<<<<<< HEAD
-     * Gets a remote handle on the service with the specified caller context. The proxy
-     * is dynamically created and provided for the specified service.
-=======
      * Gets a handle on remote or local service with the specified caller context. The proxy is dynamically created and
      * provided for the specified service.
->>>>>>> 9cf06362
      *
      * @param name Service name.
      * @param svcItf Interface for the service.
@@ -653,13 +640,8 @@
     ) throws IgniteException;
 
     /**
-<<<<<<< HEAD
-     * Gets a remote handle on the service with the specified caller context and timeout.
-     * The proxy is dynamically created and provided for the specified service.
-=======
      * Gets a handle on remote or local service with the specified caller context and the timeout. The proxy is
      * dynamically created and provided for the specified service.
->>>>>>> 9cf06362
      *
      * @param name Service name.
      * @param svcItf Interface for the service.
