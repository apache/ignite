--- conflicted
+++ resolved
@@ -332,14 +332,10 @@
 
         for (GridCacheFuture<?> fut : futs.values()) {
             if (fut instanceof GridDhtTxFinishFuture) {
-<<<<<<< HEAD
-                GridDhtTxFinishFuture finishTxFut = (GridDhtTxFinishFuture) fut;
-=======
                 GridDhtTxFinishFuture finishTxFuture = (GridDhtTxFinishFuture)fut;
->>>>>>> e70b66c5
-
-                if (cctx.tm().needWaitTransaction(finishTxFut.tx(), topVer))
-                    res.add(ignoreErrors(finishTxFut));
+
+                if (cctx.tm().needWaitTransaction(finishTxFuture.tx(), topVer))
+                    res.add(ignoreErrors(finishTxFuture));
             }
         }
 
