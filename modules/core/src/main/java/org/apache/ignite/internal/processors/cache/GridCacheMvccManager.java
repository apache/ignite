/*
 * Licensed to the Apache Software Foundation (ASF) under one or more
 * contributor license agreements.  See the NOTICE file distributed with
 * this work for additional information regarding copyright ownership.
 * The ASF licenses this file to You under the Apache License, Version 2.0
 * (the "License"); you may not use this file except in compliance with
 * the License.  You may obtain a copy of the License at
 *
 *      http://www.apache.org/licenses/LICENSE-2.0
 *
 * Unless required by applicable law or agreed to in writing, software
 * distributed under the License is distributed on an "AS IS" BASIS,
 * WITHOUT WARRANTIES OR CONDITIONS OF ANY KIND, either express or implied.
 * See the License for the specific language governing permissions and
 * limitations under the License.
 */

package org.apache.ignite.internal.processors.cache;

import org.apache.ignite.*;
import org.apache.ignite.cluster.*;
import org.apache.ignite.events.*;
import org.apache.ignite.internal.*;
import org.apache.ignite.internal.cluster.*;
import org.apache.ignite.internal.managers.eventstorage.*;
import org.apache.ignite.internal.processors.affinity.*;
import org.apache.ignite.internal.processors.cache.distributed.*;
import org.apache.ignite.internal.processors.cache.transactions.*;
import org.apache.ignite.internal.processors.cache.version.*;
import org.apache.ignite.internal.util.*;
import org.apache.ignite.internal.util.future.*;
import org.apache.ignite.internal.util.tostring.*;
import org.apache.ignite.internal.util.typedef.*;
import org.apache.ignite.internal.util.typedef.internal.*;
import org.apache.ignite.lang.*;
import org.jetbrains.annotations.*;
import org.jsr166.*;

import java.util.*;
import java.util.concurrent.*;

import static org.apache.ignite.events.EventType.*;
import static org.apache.ignite.internal.util.GridConcurrentFactory.*;
import static org.jsr166.ConcurrentLinkedHashMap.QueuePolicy.*;

/**
 * Manages lock order within a thread.
 */
public class GridCacheMvccManager extends GridCacheSharedManagerAdapter {
    /** Maxim number of removed locks. */
    private static final int MAX_REMOVED_LOCKS = 10240;

    /** Pending locks per thread. */
    private final ThreadLocal<LinkedList<GridCacheMvccCandidate>> pending =
        new ThreadLocal<LinkedList<GridCacheMvccCandidate>>() {
            @Override protected LinkedList<GridCacheMvccCandidate> initialValue() {
                return new LinkedList<>();
            }
        };

    /** Pending near local locks and topology version per thread. */
    private ConcurrentMap<Long, GridCacheExplicitLockSpan> pendingExplicit;

    /** Set of removed lock versions. */
    private Collection<GridCacheVersion> rmvLocks =
        new GridBoundedConcurrentLinkedHashSet<>(MAX_REMOVED_LOCKS, MAX_REMOVED_LOCKS, 0.75f, 16, PER_SEGMENT_Q);

    /** Current local candidates. */
    private Collection<GridCacheMvccCandidate> dhtLocCands = new ConcurrentSkipListSet<>();

    /** Locked keys. */
    @GridToStringExclude
    private final ConcurrentMap<IgniteTxKey, GridDistributedCacheEntry> locked = newMap();

    /** Near locked keys. Need separate map because mvcc manager is shared between caches. */
    @GridToStringExclude
    private final ConcurrentMap<IgniteTxKey, GridDistributedCacheEntry> nearLocked = newMap();

    /** Active futures mapped by version ID. */
    @GridToStringExclude
    private final ConcurrentMap<GridCacheVersion, Collection<GridCacheFuture<?>>> futs = newMap();

    /** Pending atomic futures. */
    private final ConcurrentMap<GridCacheVersion, GridCacheAtomicFuture<?>> atomicFuts =
        new ConcurrentHashMap8<>();

    /** Near to DHT version mapping. */
    private final ConcurrentMap<GridCacheVersion, GridCacheVersion> near2dht = newMap();

    /** Finish futures. */
    private final Queue<FinishLockFuture> finishFuts = new ConcurrentLinkedDeque8<>();

    /** Logger. */
    @SuppressWarnings( {"FieldAccessedSynchronizedAndUnsynchronized"})
    private IgniteLogger exchLog;

    /** Lock callback. */
    @GridToStringExclude
    private final GridCacheMvccCallback cb = new GridCacheMvccCallback() {
        /** {@inheritDoc} */
        @SuppressWarnings({"unchecked"})
        @Override public void onOwnerChanged(GridCacheEntryEx entry, GridCacheMvccCandidate prev,
            GridCacheMvccCandidate owner) {
            assert entry != null;
            assert owner != prev : "New and previous owner are identical instances: " + owner;
            assert owner == null || prev == null || !owner.version().equals(prev.version()) :
                "New and previous owners have identical versions [owner=" + owner + ", prev=" + prev + ']';

            if (log.isDebugEnabled())
                log.debug("Received owner changed callback [" + entry.key() + ", owner=" + owner + ", prev=" +
                    prev + ']');

            if (owner != null && (owner.local() || owner.nearLocal())) {
                Collection<? extends GridCacheFuture> futCol = futs.get(owner.version());

                if (futCol != null) {
                    for (GridCacheFuture fut : futCol) {
                        if (fut instanceof GridCacheMvccFuture && !fut.isDone()) {
                            GridCacheMvccFuture<Boolean> mvccFut =
                                (GridCacheMvccFuture<Boolean>)fut;

                            // Since this method is called outside of entry synchronization,
                            // we can safely invoke any method on the future.
                            // Also note that we don't remove future here if it is done.
                            // The removal is initiated from within future itself.
                            if (mvccFut.onOwnerChanged(entry, owner))
                                return;
                        }
                    }
                }
            }

            if (log.isDebugEnabled())
                log.debug("Lock future not found for owner change callback (will try transaction futures) [owner=" +
                    owner + ", prev=" + prev + ", entry=" + entry + ']');

            // If no future was found, delegate to transaction manager.
            if (cctx.tm().onOwnerChanged(entry, owner)) {
                if (log.isDebugEnabled())
                    log.debug("Found transaction for changed owner: " + owner);
            }
            else if (log.isDebugEnabled())
                log.debug("Failed to find transaction for changed owner: " + owner);

            for (FinishLockFuture f : finishFuts)
                f.recheck(entry);
        }

        /** {@inheritDoc} */
        @Override public void onLocked(GridDistributedCacheEntry entry) {
            if (entry.isNear())
                nearLocked.put(entry.txKey(), entry);
            else
                locked.put(entry.txKey(), entry);
        }

        /** {@inheritDoc} */
        @Override public void onFreed(GridDistributedCacheEntry entry) {
            if (entry.isNear())
                nearLocked.remove(entry.txKey());
            else
                locked.remove(entry.txKey());
        }
    };

    /** Discovery listener. */
    @GridToStringExclude private final GridLocalEventListener discoLsnr = new GridLocalEventListener() {
        @Override public void onEvent(Event evt) {
            assert evt instanceof DiscoveryEvent;
            assert evt.type() == EVT_NODE_FAILED || evt.type() == EVT_NODE_LEFT;

            DiscoveryEvent discoEvt = (DiscoveryEvent)evt;

            if (log.isDebugEnabled())
                log.debug("Processing node left [nodeId=" + discoEvt.eventNode().id() + "]");

            for (Collection<GridCacheFuture<?>> futsCol : futs.values()) {
                for (GridCacheFuture<?> fut : futsCol) {
                    if (!fut.trackable()) {
                        if (log.isDebugEnabled())
                            log.debug("Skipping non-trackable future: " + fut);

                        continue;
                    }

                    fut.onNodeLeft(discoEvt.eventNode().id());

                    if (fut.isCancelled() || fut.isDone())
                        removeFuture(fut);
                }
            }

            for (IgniteInternalFuture<?> fut : atomicFuts.values()) {
                if (fut instanceof GridCacheFuture) {
                    GridCacheFuture cacheFut = (GridCacheFuture)fut;

                    cacheFut.onNodeLeft(discoEvt.eventNode().id());

                    if (cacheFut.isCancelled() || cacheFut.isDone())
                        atomicFuts.remove(cacheFut.futureId(), fut);
                }
            }
        }
    };

    /** {@inheritDoc} */
    @Override protected void start0() throws IgniteCheckedException {
        exchLog = cctx.logger(getClass().getName() + ".exchange");

        pendingExplicit = GridConcurrentFactory.newMap();
    }

    /** {@inheritDoc} */
    @Override protected void onKernalStart0(boolean reconnect) throws IgniteCheckedException {
        if (!reconnect)
            cctx.gridEvents().addLocalEventListener(discoLsnr, EVT_NODE_FAILED, EVT_NODE_LEFT);
    }

    /** {@inheritDoc} */
    @Override public void onKernalStop0(boolean cancel) {
        cctx.gridEvents().removeLocalEventListener(discoLsnr);
    }

    /**
     * @return MVCC callback.
     */
    public GridCacheMvccCallback callback() {
        return cb;
    }

    /**
     * @return Collection of pending explicit locks.
     */
    public Collection<GridCacheExplicitLockSpan> activeExplicitLocks() {
        return pendingExplicit.values();
    }

    /**
     * @return Collection of active futures.
     */
    public Collection<GridCacheFuture<?>> activeFutures() {
        return F.flatCollections(futs.values());
    }

    /**
     * @param leftNodeId Left node ID.
     * @param topVer Topology version.
     */
    public void removeExplicitNodeLocks(UUID leftNodeId, AffinityTopologyVersion topVer) {
        for (GridDistributedCacheEntry entry : locked()) {
            try {
                entry.removeExplicitNodeLocks(leftNodeId);

                entry.context().evicts().touch(entry, topVer);
            }
            catch (GridCacheEntryRemovedException ignore) {
                if (log.isDebugEnabled())
                    log.debug("Attempted to remove node locks from removed entry in mvcc manager " +
                        "disco callback (will ignore): " + entry);
            }
        }
    }

    /**
     * @param from From version.
     * @param to To version.
     */
    public void mapVersion(GridCacheVersion from, GridCacheVersion to) {
        assert from != null;
        assert to != null;

        GridCacheVersion old = near2dht.put(from, to);

        assert old == null || old == to || old.equals(to);

        if (log.isDebugEnabled())
            log.debug("Added version mapping [from=" + from + ", to=" + to + ']');
    }

    /**
     * @param from Near version.
     * @return DHT version.
     */
    public GridCacheVersion mappedVersion(GridCacheVersion from) {
        assert from != null;

        GridCacheVersion to = near2dht.get(from);

        if (log.isDebugEnabled())
            log.debug("Retrieved mapped version [from=" + from + ", to=" + to + ']');

        return to;
    }

    /**
     * Cancels all client futures.
     */
    public void cancelClientFutures() {
<<<<<<< HEAD
        IgniteException e = new IgniteFutureCancelledException("Operation has been cancelled (grid is stopping).");
=======
        cancelClientFutures(new IgniteCheckedException("Operation has been cancelled (node is stopping)."));
    }

    /** {@inheritDoc} */
    @Override public void onDisconnected(IgniteFuture reconnectFut) {
        IgniteClientDisconnectedCheckedException err = disconnectedError(reconnectFut);

        cancelClientFutures(err);
    }
>>>>>>> d9acbd1d

    /**
     * @param err Error.
     */
    private void cancelClientFutures(IgniteCheckedException err) {
        for (Collection<GridCacheFuture<?>> futures : futs.values()) {
            for (GridCacheFuture<?> future : futures)
                ((GridFutureAdapter)future).onDone(err);
        }

        for (GridCacheAtomicFuture<?> future : atomicFuts.values())
            ((GridFutureAdapter)future).onDone(err);
    }

    /**
     * @param reconnectFut Reconnect future.
     * @return Client disconnected exception.
     */
    private IgniteClientDisconnectedCheckedException disconnectedError(@Nullable IgniteFuture<?> reconnectFut) {
        if (reconnectFut == null)
            reconnectFut = cctx.kernalContext().cluster().clientReconnectFuture();

        return new IgniteClientDisconnectedCheckedException(reconnectFut,
            "Operation has been cancelled (client node disconnected).");
    }

    /**
     * @param from From version.
     * @return To version.
     */
    public GridCacheVersion unmapVersion(GridCacheVersion from) {
        assert from != null;

        GridCacheVersion to = near2dht.remove(from);

        if (log.isDebugEnabled())
            log.debug("Removed mapped version [from=" + from + ", to=" + to + ']');

        return to;
    }

    /**
     * @param fut Future to check.
     * @return {@code True} if future is registered.
     */
    public boolean hasFuture(GridCacheFuture<?> fut) {
        assert fut != null;

        return future(fut.version(), fut.futureId()) != null;
    }

    /**
     * @param futVer Future ID.
     * @param fut Future.
     */
    public void addAtomicFuture(GridCacheVersion futVer, GridCacheAtomicFuture<?> fut) {
        IgniteInternalFuture<?> old = atomicFuts.put(futVer, fut);

        assert old == null : "Old future is not null [futVer=" + futVer + ", fut=" + fut + ", old=" + old + ']';

        if (cctx.kernalContext().clientDisconnected())
            ((GridFutureAdapter)fut).onDone(disconnectedError(null));
    }

    /**
     * @return Collection of pending atomic futures.
     */
    public Collection<GridCacheAtomicFuture<?>> atomicFutures() {
        return atomicFuts.values();
    }

    /**
     * Gets future by given future ID.
     *
     * @param futVer Future ID.
     * @return Future.
     */
    @Nullable public IgniteInternalFuture<?> atomicFuture(GridCacheVersion futVer) {
        return atomicFuts.get(futVer);
    }

    /**
     * @param futVer Future ID.
     * @return Removed future.
     */
    @Nullable public IgniteInternalFuture<?> removeAtomicFuture(GridCacheVersion futVer) {
        return atomicFuts.remove(futVer);
    }

    /**
     * Adds future.
     *
     * @param fut Future.
     * @return {@code True} if added.
     */
    @SuppressWarnings({"SynchronizationOnLocalVariableOrMethodParameter"})
    public boolean addFuture(final GridCacheFuture<?> fut) {
        if (fut.isDone()) {
            fut.markNotTrackable();

            return true;
        }

        if (!fut.trackable())
            return true;

        while (true) {
            Collection<GridCacheFuture<?>> old = futs.putIfAbsent(fut.version(),
                new ConcurrentLinkedDeque8<GridCacheFuture<?>>() {
                    /** */
                    private int hash;

                    {
                        // Make sure that we add future to queue before
                        // adding queue to the map of futures.
                        add(fut);
                    }

                    @Override public int hashCode() {
                        if (hash == 0)
                            hash = System.identityHashCode(this);

                        return hash;
                    }

                    @Override public boolean equals(Object obj) {
                        return obj == this;
                    }
                });

            if (old != null) {
                boolean empty, dup = false;

                synchronized (old) {
                    empty = old.isEmpty();

                    if (!empty)
                        dup = old.contains(fut);

                    if (!empty && !dup)
                        old.add(fut);
                }

                // Future is being removed, so we force-remove here and try again.
                if (empty) {
                    if (futs.remove(fut.version(), old)) {
                        if (log.isDebugEnabled())
                            log.debug("Removed future list from futures map for lock version: " + fut.version());
                    }

                    continue;
                }

                if (dup) {
                    if (log.isDebugEnabled())
                        log.debug("Found duplicate future in futures map (will not add): " + fut);

                    return false;
                }
            }

            // Handle version mappings.
            if (fut instanceof GridCacheMappedVersion) {
                GridCacheVersion from = ((GridCacheMappedVersion)fut).mappedVersion();

                if (from != null)
                    mapVersion(from, fut.version());
            }

            if (log.isDebugEnabled())
                log.debug("Added future to future map: " + fut);

            break;
        }

        // Close window in case of node is gone before the future got added to
        // the map of futures.
        for (ClusterNode n : fut.nodes()) {
            if (cctx.discovery().node(n.id()) == null)
                fut.onNodeLeft(n.id());
        }

        if (cctx.kernalContext().clientDisconnected())
            ((GridFutureAdapter)fut).onDone(disconnectedError(null));

        // Just in case if future was completed before it was added.
        if (fut.isDone())
            removeFuture(fut);

        return true;
    }

    /**
     * @param fut Future to remove.
     * @return {@code True} if removed.
     */
    @SuppressWarnings({"SynchronizationOnLocalVariableOrMethodParameter"})
    public boolean removeFuture(GridCacheFuture<?> fut) {
        if (!fut.trackable())
            return true;

        Collection<GridCacheFuture<?>> cur = futs.get(fut.version());

        if (cur == null)
            return false;

        boolean rmv, empty;

        synchronized (cur) {
            rmv = cur.remove(fut);

            empty = cur.isEmpty();
        }

        if (rmv) {
            if (log.isDebugEnabled())
                log.debug("Removed future from future map: " + fut);
        }
        else if (log.isDebugEnabled())
            log.debug("Attempted to remove a non-registered future (has it been already removed?): " + fut);

        if (empty && futs.remove(fut.version(), cur))
            if (log.isDebugEnabled())
                log.debug("Removed future list from futures map for lock version: " + fut.version());

        return rmv;
    }

    /**
     * Gets future for given future ID and lock ID.
     *
     * @param ver Lock ID.
     * @param futId Future ID.
     * @return Future.
     */
    @SuppressWarnings({"unchecked"})
    @Nullable public GridCacheFuture future(GridCacheVersion ver, IgniteUuid futId) {
        Collection<? extends GridCacheFuture> futs = this.futs.get(ver);

        if (futs != null)
            for (GridCacheFuture<?> fut : futs)
                if (fut.futureId().equals(futId)) {
                    if (log.isDebugEnabled())
                        log.debug("Found future in futures map: " + fut);

                    return fut;
                }

        if (log.isDebugEnabled())
            log.debug("Failed to find future in futures map [ver=" + ver + ", futId=" + futId + ']');

        return null;
    }

    /**
     * Gets all futures for given lock version, possibly empty collection.
     *
     * @param ver Version.
     * @return All futures for given lock version.
     */
    public <T> Collection<? extends IgniteInternalFuture<T>> futures(GridCacheVersion ver) {
        Collection c = futs.get(ver);

        return c == null ? Collections.<IgniteInternalFuture<T>>emptyList() : (Collection<IgniteInternalFuture<T>>)c;
    }

    /**
     * @param ver Lock version to check.
     * @return {@code True} if lock had been removed.
     */
    public boolean isRemoved(GridCacheContext cacheCtx, GridCacheVersion ver) {
        return !cacheCtx.isNear() && !cacheCtx.isLocal() && ver != null && rmvLocks.contains(ver);
    }

    /**
     * @param ver Obsolete entry version.
     * @return {@code True} if added.
     */
    public boolean addRemoved(GridCacheContext cacheCtx, GridCacheVersion ver) {
        if (cacheCtx.isNear() || cacheCtx.isLocal())
            return true;

        boolean ret = rmvLocks.add(ver);

        if (log.isDebugEnabled())
            log.debug("Added removed lock version: " + ver);

        return ret;
    }

    /**
     * @return Collection of all locked entries.
     */
    private Collection<GridDistributedCacheEntry> locked() {
        return F.concat(false, locked.values(), nearLocked.values());
    }

    /**
     * @return Locked keys.
     */
    public Collection<IgniteTxKey> lockedKeys() {
        return locked.keySet();
    }

    /**
     * @return Locked near keys.
     */
    public Collection<IgniteTxKey> nearLockedKeys() {
        return nearLocked.keySet();
    }

    /**
     * This method has poor performance, so use with care. It is currently only used by {@code DGC}.
     *
     * @return Remote candidates.
     */
    public Collection<GridCacheMvccCandidate> remoteCandidates() {
        Collection<GridCacheMvccCandidate> rmtCands = new LinkedList<>();

        for (GridDistributedCacheEntry entry : locked())
            rmtCands.addAll(entry.remoteMvccSnapshot());

        return rmtCands;
    }

    /**
     * This method has poor performance, so use with care. It is currently only used by {@code DGC}.
     *
     * @return Local candidates.
     */
    public Collection<GridCacheMvccCandidate> localCandidates() {
        Collection<GridCacheMvccCandidate> locCands = new LinkedList<>();

        for (GridDistributedCacheEntry entry : locked()) {
            try {
                locCands.addAll(entry.localCandidates());
            }
            catch (GridCacheEntryRemovedException ignore) {
                // No-op.
            }
        }

        return locCands;
    }

    /**
     * @param cand Local lock.
     * @return {@code True} if added.
     */
    public boolean addLocal(GridCacheMvccCandidate cand) {
        assert cand.key() != null;
        assert cand.local();

        if (cand.dhtLocal() && dhtLocCands.add(cand)) {
            if (log.isDebugEnabled())
                log.debug("Added local candidate: " + cand);

            return true;
        }

        return false;
    }

    /**
     *
     * @param cand Local candidate to remove.
     * @return {@code True} if removed.
     */
    public boolean removeLocal(GridCacheMvccCandidate cand) {
        assert cand.key() != null;
        assert cand.local();

        if (cand.dhtLocal() && dhtLocCands.remove(cand)) {
            if (log.isDebugEnabled())
                log.debug("Removed local candidate: " + cand);

            return true;
        }

        return false;
    }

    /**
     * @param keys Keys.
     * @param base Base version.
     * @return Versions that are less than {@code base} whose keys are in the {@code keys} collection.
     */
    public Collection<GridCacheVersion> localDhtPendingVersions(Collection<KeyCacheObject> keys, GridCacheVersion base) {
        Collection<GridCacheVersion> lessPending = new GridLeanSet<>(5);

        for (GridCacheMvccCandidate cand : dhtLocCands) {
            if (cand.version().isLess(base)) {
                if (keys.contains(cand.key()))
                    lessPending.add(cand.version());
            }
            else
                break;
        }

        return lessPending;
    }

    /**
     *
     * @param cand Cache lock candidate to add.
     * @return {@code True} if added as a result of this operation,
     *      {@code false} if was previously added.
     */
    public boolean addNext(GridCacheContext cacheCtx, GridCacheMvccCandidate cand) {
        assert cand != null;
        assert !cand.reentry() : "Lock reentries should not be linked: " + cand;

        // Don't order near candidates by thread as they will be ordered on
        // DHT node. Also, if candidate is implicit, no point to order him.
        if (cacheCtx.isNear() || cand.singleImplicit())
            return true;

        LinkedList<GridCacheMvccCandidate> queue = pending.get();

        GridCacheMvccCandidate prev = null;

        if (!queue.isEmpty())
            prev = queue.getLast();

        queue.add(cand);

        if (prev != null) {
            prev.next(cand);

            cand.previous(prev);
        }

        if (log.isDebugEnabled())
            log.debug("Linked new candidate: " + cand);

        return true;
    }

    /**
     * Reset MVCC context.
     */
    public void contextReset() {
        pending.set(new LinkedList<GridCacheMvccCandidate>());
    }

    /**
     * Adds candidate to the list of near local candidates.
     *
     * @param threadId Thread ID.
     * @param cand Candidate to add.
     * @param topVer Topology version.
     */
    public void addExplicitLock(long threadId, GridCacheMvccCandidate cand, AffinityTopologyVersion topVer) {
        while (true) {
            GridCacheExplicitLockSpan span = pendingExplicit.get(cand.threadId());

            if (span == null) {
                span = new GridCacheExplicitLockSpan(topVer, cand);

                GridCacheExplicitLockSpan old = pendingExplicit.putIfAbsent(threadId, span);

                if (old == null)
                    break;
                else
                    span = old;
            }

            // Either span was not empty, or concurrent put did not succeed.
            if (span.addCandidate(topVer, cand))
                break;
            else
                pendingExplicit.remove(threadId, span);
        }
    }

    /**
     * Removes candidate from the list of near local candidates.
     *
     * @param cand Candidate to remove.
     */
    public void removeExplicitLock(GridCacheMvccCandidate cand) {
        GridCacheExplicitLockSpan span = pendingExplicit.get(cand.threadId());

        if (span == null)
            return;

        if (span.removeCandidate(cand))
            pendingExplicit.remove(cand.threadId(), span);
    }

    /**
     * Checks if given key is locked by thread with given id or any thread.
     *
     * @param key Key to check.
     * @param threadId Thread id. If -1, all threads will be checked.
     * @return {@code True} if locked by any or given thread (depending on {@code threadId} value).
     */
    public boolean isLockedByThread(KeyCacheObject key, long threadId) {
        if (threadId < 0) {
            for (GridCacheExplicitLockSpan span : pendingExplicit.values()) {
                GridCacheMvccCandidate cand = span.candidate(key, null);

                if (cand != null && cand.owner())
                    return true;
            }
        }
        else {
            GridCacheExplicitLockSpan span = pendingExplicit.get(threadId);

            if (span != null) {
                GridCacheMvccCandidate cand = span.candidate(key, null);

                return cand != null && cand.owner();
            }
        }

        return false;
    }

    /**
     * Marks candidates for given thread and given key as owned.
     *
     * @param key Key.
     * @param threadId Thread id.
     */
    public void markExplicitOwner(KeyCacheObject key, long threadId) {
        assert threadId > 0;

        GridCacheExplicitLockSpan span = pendingExplicit.get(threadId);

        if (span != null)
            span.markOwned(key);
    }

    /**
     * Removes explicit lock for given thread id, key and optional version.
     *
     * @param threadId Thread id.
     * @param key Key.
     * @param ver Optional version.
     * @return Candidate.
     */
    public GridCacheMvccCandidate removeExplicitLock(long threadId,
        KeyCacheObject key,
        @Nullable GridCacheVersion ver)
    {
        assert threadId > 0;

        GridCacheExplicitLockSpan span = pendingExplicit.get(threadId);

        if (span == null)
            return null;

        GridCacheMvccCandidate cand = span.removeCandidate(key, ver);

        if (cand != null && span.isEmpty())
            pendingExplicit.remove(cand.threadId(), span);

        return cand;
    }

    /**
     * Gets last added explicit lock candidate by thread id and key.
     *
     * @param threadId Thread id.
     * @param key Key to look up.
     * @return Last added explicit lock candidate for given thread id and key or {@code null} if
     *      no such candidate.
     */
    @Nullable public GridCacheMvccCandidate explicitLock(long threadId, KeyCacheObject key) {
        if (threadId < 0)
            return explicitLock(key, null);
        else {
            GridCacheExplicitLockSpan span = pendingExplicit.get(threadId);

            return span == null ? null : span.candidate(key, null);
        }
    }

    /**
     * Gets explicit lock candidate added by any thread by given key and lock version.
     *
     * @param key Key.
     * @param ver Version.
     * @return Lock candidate that satisfies given criteria or {@code null} if no such candidate.
     */
    @Nullable public GridCacheMvccCandidate explicitLock(KeyCacheObject key, @Nullable GridCacheVersion ver) {
        for (GridCacheExplicitLockSpan span : pendingExplicit.values()) {
            GridCacheMvccCandidate cand = span.candidate(key, ver);

            if (cand != null)
                return cand;
        }

        return null;
    }

    /**
     * @param threadId Thread ID.
     * @return Topology snapshot for last acquired and not released lock.
     */
    @Nullable public AffinityTopologyVersion lastExplicitLockTopologyVersion(long threadId) {
        GridCacheExplicitLockSpan span = pendingExplicit.get(threadId);

        return span != null ? span.topologyVersion() : null;
    }

    /** {@inheritDoc} */
    @Override public void printMemoryStats() {
        X.println(">>> ");
        X.println(">>> Mvcc manager memory stats [grid=" + cctx.gridName() + ']');
        X.println(">>>   rmvLocksSize: " + rmvLocks.size());
        X.println(">>>   dhtLocCandsSize: " + dhtLocCands.size());
        X.println(">>>   lockedSize: " + locked.size());
        X.println(">>>   futsSize: " + futs.size());
        X.println(">>>   near2dhtSize: " + near2dht.size());
        X.println(">>>   finishFutsSize: " + finishFuts.size());
    }


    /**
     * @param nodeId Node ID.
     * @return Filter.
     */
    private IgnitePredicate<GridCacheMvccCandidate> nodeIdFilter(final UUID nodeId) {
        if (nodeId == null)
            return F.alwaysTrue();

        return new P1<GridCacheMvccCandidate>() {
            @Override public boolean apply(GridCacheMvccCandidate c) {
                UUID otherId = c.otherNodeId();

                return c.nodeId().equals(nodeId) || (otherId != null && otherId.equals(nodeId));
            }
        };
    }

    /**
     * @param topVer Topology version.
     * @return Future that signals when all locks for given partitions are released.
     */
    @SuppressWarnings({"unchecked"})
    public IgniteInternalFuture<?> finishLocks(AffinityTopologyVersion topVer) {
        assert topVer.compareTo(AffinityTopologyVersion.ZERO) > 0;
        return finishLocks(null, topVer);
    }

    /**
     * @param topVer Topology version.
     * @return Locked keys.
     */
    public Map<IgniteTxKey, Collection<GridCacheMvccCandidate>> unfinishedLocks(AffinityTopologyVersion topVer) {
        Map<IgniteTxKey, Collection<GridCacheMvccCandidate>> cands = new HashMap<>();

        for (FinishLockFuture fut : finishFuts) {
            if (fut.topologyVersion().equals(topVer))
                cands.putAll(fut.pendingLocks());
        }

        return cands;
    }

    /**
     * Creates a future that will wait for all explicit locks acquired on given topology
     * version to be released.
     *
     * @param topVer Topology version to wait for.
     * @return Explicit locks release future.
     */
    public IgniteInternalFuture<?> finishExplicitLocks(AffinityTopologyVersion topVer) {
        GridCompoundFuture<Object, Object> res = new GridCompoundFuture<>();

        for (GridCacheExplicitLockSpan span : pendingExplicit.values()) {
            AffinityTopologyVersion snapshot = span.topologyVersion();

            if (snapshot != null && snapshot.compareTo(topVer) < 0)
                res.add(span.releaseFuture());
        }

        res.markInitialized();

        return res;
    }

    /**
     * @param topVer Topology version to finish.
     *
     * @return Finish update future.
     */
    public IgniteInternalFuture<?> finishAtomicUpdates(AffinityTopologyVersion topVer) {
        GridCompoundFuture<Object, Object> res = new GridCompoundFuture<>();

        res.ignoreChildFailures(ClusterTopologyCheckedException.class, CachePartialUpdateCheckedException.class);

        for (GridCacheAtomicFuture<?> fut : atomicFuts.values()) {
            IgniteInternalFuture<Void> complete = fut.completeFuture(topVer);

            if (complete != null)
                res.add((IgniteInternalFuture)complete);
        }

        res.markInitialized();

        return res;
    }

    /**
     * @param keys Key for which locks should be released.
     * @param topVer Topology version.
     * @return Future that signals when all locks for given keys are released.
     */
    @SuppressWarnings("unchecked")
    public IgniteInternalFuture<?> finishKeys(Collection<KeyCacheObject> keys, AffinityTopologyVersion topVer) {
        if (!(keys instanceof Set))
            keys = new HashSet<>(keys);

        final Collection<KeyCacheObject> keys0 = keys;

        return finishLocks(new P1<KeyCacheObject>() {
            @Override public boolean apply(KeyCacheObject key) {
                return keys0.contains(key);
            }
        }, topVer);
    }

    /**
     * @param keyFilter Key filter.
     * @param topVer Topology version.
     * @return Future that signals when all locks for given partitions will be released.
     */
    private IgniteInternalFuture<?> finishLocks(@Nullable final IgnitePredicate<KeyCacheObject> keyFilter, AffinityTopologyVersion topVer) {
        assert topVer.topologyVersion() != 0;

        if (topVer.equals(AffinityTopologyVersion.NONE))
            return new GridFinishedFuture();

        final FinishLockFuture finishFut = new FinishLockFuture(
            keyFilter == null ?
                locked() :
                F.view(locked(),
                    new P1<GridDistributedCacheEntry>() {
                        @Override public boolean apply(GridDistributedCacheEntry e) {
                            return F.isAll(e.key(), keyFilter);
                        }
                    }
                ),
            topVer);

        finishFuts.add(finishFut);

        finishFut.listen(new CI1<IgniteInternalFuture<?>>() {
            @Override public void apply(IgniteInternalFuture<?> e) {
                finishFuts.remove(finishFut);

                // This call is required to make sure that the concurrent queue
                // clears memory occupied by internal nodes.
                finishFuts.peek();
            }
        });

        finishFut.recheck();

        return finishFut;
    }

    /**
     *
     */
    public void recheckPendingLocks() {
        if (exchLog.isDebugEnabled())
            exchLog.debug("Rechecking pending locks for completion.");

        for (FinishLockFuture fut : finishFuts)
            fut.recheck();
    }

    /**
     *
     */
    private class FinishLockFuture extends GridFutureAdapter<Object> {
        /** */
        private static final long serialVersionUID = 0L;

        /** Topology version. Instance field for toString method only. */
        @GridToStringInclude
        private final AffinityTopologyVersion topVer;

        /** */
        @GridToStringInclude
        private final Map<IgniteTxKey, Collection<GridCacheMvccCandidate>> pendingLocks =
            new ConcurrentHashMap8<>();

        /**
         * @param topVer Topology version.
         * @param entries Entries.
         */
        FinishLockFuture(Iterable<GridDistributedCacheEntry> entries, AffinityTopologyVersion topVer) {
            assert topVer.compareTo(AffinityTopologyVersion.ZERO) > 0;

            this.topVer = topVer;

            for (GridCacheEntryEx entry : entries) {
                // Either local or near local candidates.
                try {
                    Collection<GridCacheMvccCandidate> locs = entry.localCandidates();

                    if (!F.isEmpty(locs)) {
                        Collection<GridCacheMvccCandidate> cands = new ConcurrentLinkedQueue<>();

                        cands.addAll(F.view(locs, versionFilter()));

                        if (!F.isEmpty(cands))
                            pendingLocks.put(entry.txKey(), cands);
                    }
                }
                catch (GridCacheEntryRemovedException ignored) {
                    if (exchLog.isDebugEnabled())
                        exchLog.debug("Got removed entry when adding it to finish lock future (will ignore): " + entry);
                }
            }

            if (exchLog.isDebugEnabled())
                exchLog.debug("Pending lock set [topVer=" + topVer + ", locks=" + pendingLocks + ']');
        }

        /**
         * @return Topology version.
         */
        AffinityTopologyVersion topologyVersion() {
            return topVer;
        }

        /**
         * @return Pending locks.
         */
        Map<IgniteTxKey, Collection<GridCacheMvccCandidate>> pendingLocks() {
            return pendingLocks;
        }

        /**
         * @return Filter.
         */
        private IgnitePredicate<GridCacheMvccCandidate> versionFilter() {
            assert topVer.topologyVersion() > 0;

            return new P1<GridCacheMvccCandidate>() {
                @Override public boolean apply(GridCacheMvccCandidate c) {
                    assert c.nearLocal() || c.dhtLocal();

                    // Wait for explicit locks.
                    return c.topologyVersion().equals(AffinityTopologyVersion.ZERO) || c.topologyVersion().compareTo(topVer) < 0;
                }
            };
        }

        /**
         *
         */
        void recheck() {
            for (Iterator<IgniteTxKey> it = pendingLocks.keySet().iterator(); it.hasNext(); ) {
                IgniteTxKey key = it.next();

                GridCacheContext cacheCtx = cctx.cacheContext(key.cacheId());

                GridCacheEntryEx entry = cacheCtx.cache().peekEx(key.key());

                if (entry == null)
                    it.remove();
                else
                    recheck(entry);
            }

            if (log.isDebugEnabled())
                log.debug("After rechecking finished future: " + this);

            if (pendingLocks.isEmpty()) {
                if (exchLog.isDebugEnabled())
                    exchLog.debug("Finish lock future is done: " + this);

                onDone();
            }
        }

        /**
         * @param entry Entry.
         */
        @SuppressWarnings({"SynchronizationOnLocalVariableOrMethodParameter"})
        void recheck(@Nullable GridCacheEntryEx entry) {
            if (entry == null)
                return;

            if (exchLog.isDebugEnabled())
                exchLog.debug("Rechecking entry for completion [entry=" + entry + ", finFut=" + this + ']');

            Collection<GridCacheMvccCandidate> cands = pendingLocks.get(entry.txKey());

            if (cands != null) {
                synchronized (cands) {
                    for (Iterator<GridCacheMvccCandidate> it = cands.iterator(); it.hasNext(); ) {
                        GridCacheMvccCandidate cand = it.next();

                        // Check exclude ID again, as key could have been reassigned.
                        if (cand.removed())
                            it.remove();
                    }

                    if (cands.isEmpty())
                        pendingLocks.remove(entry.txKey());

                    if (pendingLocks.isEmpty()) {
                        onDone();

                        if (exchLog.isDebugEnabled())
                            exchLog.debug("Finish lock future is done: " + this);
                    }
                }
            }
        }

        /** {@inheritDoc} */
        @Override public String toString() {
            if (!pendingLocks.isEmpty()) {
                Map<GridCacheVersion, IgniteInternalTx> txs = new HashMap<>(1, 1.0f);

                for (Collection<GridCacheMvccCandidate> cands : pendingLocks.values())
                    for (GridCacheMvccCandidate c : cands)
                        txs.put(c.version(), cctx.tm().tx(c.version()));

                return S.toString(FinishLockFuture.class, this, "txs=" + txs + ", super=" + super.toString());
            }
            else
                return S.toString(FinishLockFuture.class, this, super.toString());
        }
    }
}<|MERGE_RESOLUTION|>--- conflicted
+++ resolved
@@ -296,9 +296,6 @@
      * Cancels all client futures.
      */
     public void cancelClientFutures() {
-<<<<<<< HEAD
-        IgniteException e = new IgniteFutureCancelledException("Operation has been cancelled (grid is stopping).");
-=======
         cancelClientFutures(new IgniteCheckedException("Operation has been cancelled (node is stopping)."));
     }
 
@@ -308,7 +305,6 @@
 
         cancelClientFutures(err);
     }
->>>>>>> d9acbd1d
 
     /**
      * @param err Error.
