--- conflicted
+++ resolved
@@ -24,27 +24,20 @@
 import java.util.HashMap;
 import java.util.HashSet;
 import java.util.Map;
-<<<<<<< HEAD
-import org.apache.ignite.IgniteCheckedException;
-=======
 import java.util.Set;
 import org.apache.ignite.IgniteCheckedException;
 import org.apache.ignite.cache.ReadRepairStrategy;
->>>>>>> 9cf06362
 import org.apache.ignite.internal.processors.affinity.AffinityTopologyVersion;
-import org.apache.ignite.internal.processors.cache.CacheObjectAdapter;
+import org.apache.ignite.internal.processors.cache.CacheObject;
 import org.apache.ignite.internal.processors.cache.EntryGetResult;
 import org.apache.ignite.internal.processors.cache.GridCacheContext;
 import org.apache.ignite.internal.processors.cache.IgniteCacheExpiryPolicy;
 import org.apache.ignite.internal.processors.cache.KeyCacheObject;
 import org.apache.ignite.internal.processors.cache.distributed.dht.GridPartitionedGetFuture;
 import org.apache.ignite.internal.processors.cache.transactions.IgniteInternalTx;
-<<<<<<< HEAD
-=======
 import org.apache.ignite.internal.processors.cache.version.GridCacheVersion;
 import org.apache.ignite.internal.util.typedef.T2;
 import org.apache.ignite.lang.IgniteBiTuple;
->>>>>>> 9cf06362
 import org.apache.ignite.transactions.TransactionState;
 
 /**
@@ -124,11 +117,6 @@
             deserializeBinary,
             recovery,
             expiryPlc,
-<<<<<<< HEAD
-            tx);
-
-        assert ctx.transactional() : "Atomic cache should not be recovered using this future";
-=======
             tx,
             remappedFut);
 
@@ -138,23 +126,10 @@
     /** {@inheritDoc} */
     @Override protected GridNearReadRepairAbstractFuture remapFuture(AffinityTopologyVersion topVer) {
         throw new UnsupportedOperationException("Method should never be called.");
->>>>>>> 9cf06362
     }
 
     /** {@inheritDoc} */
     @Override protected void reduce() {
-<<<<<<< HEAD
-        Map<KeyCacheObject, EntryGetResult> newestMap = new HashMap<>(keys.size()); // Newest entries (by version).
-        Map<KeyCacheObject, EntryGetResult> fixedMap = new HashMap<>(); // Newest entries required to be re-committed.
-
-        for (GridPartitionedGetFuture<KeyCacheObject, EntryGetResult> fut : futs.values()) {
-            for (KeyCacheObject key : fut.keys()) {
-                EntryGetResult candidateRes = fut.result().get(key);
-
-                if (!newestMap.containsKey(key)) {
-                    newestMap.put(key, candidateRes);
-
-=======
         assert strategy != null;
 
         try {
@@ -226,18 +201,12 @@
                 if (!hasNewest) {
                     newestMap.put(key, candidateRes);
 
->>>>>>> 9cf06362
                     continue;
                 }
 
                 EntryGetResult newestRes = newestMap.get(key);
 
                 if (candidateRes != null) {
-<<<<<<< HEAD
-                    if (newestRes == null) { // Existing data wins.
-                        newestMap.put(key, candidateRes);
-                        fixedMap.put(key, candidateRes);
-=======
                     if (newestRes == null) {
                         if (hasNewest) // Newest is null.
                             irreparableSet.add(key);
@@ -245,7 +214,6 @@
                             newestMap.put(key, candidateRes);
                             fixedMap.put(key, candidateRes);
                         }
->>>>>>> 9cf06362
                     }
                     else {
                         int compareRes = candidateRes.version().compareTo(newestRes.version());
@@ -257,23 +225,6 @@
                         else if (compareRes < 0)
                             fixedMap.put(key, newestRes);
                         else if (compareRes == 0) {
-<<<<<<< HEAD
-                            CacheObjectAdapter candidateVal = candidateRes.value();
-                            CacheObjectAdapter newestVal = newestRes.value();
-
-                            try {
-                                byte[] candidateBytes = candidateVal.valueBytes(ctx.cacheObjectContext());
-                                byte[] newestBytes = newestVal.valueBytes(ctx.cacheObjectContext());
-
-                                if (!Arrays.equals(candidateBytes, newestBytes))
-                                    fixedMap.put(key, newestRes); // Same version, fixing values inconsistency.
-                            }
-                            catch (IgniteCheckedException e) {
-                                onDone(e);
-
-                                return;
-                            }
-=======
                             CacheObject candidateVal = candidateRes.value();
                             CacheObject newestVal = newestRes.value();
 
@@ -282,33 +233,15 @@
 
                             if (!Arrays.equals(candidateBytes, newestBytes))
                                 irreparableSet.add(key);
->>>>>>> 9cf06362
                         }
                     }
                 }
                 else if (newestRes != null)
-<<<<<<< HEAD
-                    fixedMap.put(key, newestRes); // Existing data wins.
-=======
                     irreparableSet.add(key); // Impossible to detect latest between existing and null.
->>>>>>> 9cf06362
             }
         }
 
         assert !fixedMap.containsValue(null) : "null should never be considered as a fix";
-<<<<<<< HEAD
-
-        if (!fixedMap.isEmpty()) {
-            tx.finishFuture().listen(future -> {
-                TransactionState state = tx.state();
-
-                if (state == TransactionState.COMMITTED) // Explicit tx may fix the values but become rolled back later.
-                    recordConsistencyViolation(fixedMap.keySet(), fixedMap);
-            });
-        }
-
-        onDone(fixedMap);
-=======
 
         if (!irreparableSet.isEmpty())
             throwIrreparable(inconsistentKeys, irreparableSet);
@@ -423,6 +356,5 @@
 
         throw new IgniteIrreparableConsistencyViolationException(ctx.unwrapBinariesIfNeeded(repairableKeys, !deserializeBinary),
             ctx.unwrapBinariesIfNeeded(irreparableSet, !deserializeBinary));
->>>>>>> 9cf06362
     }
 }