--- conflicted
+++ resolved
@@ -394,11 +394,9 @@
         assert rsrcName != null;
         assert dstNode != null;
         assert clsLdrId != null;
-<<<<<<< HEAD
+
         assert nodesToSkip != null;
-=======
-        
->>>>>>> b965103b
+
         assert(!nodeOnRecursionExclusionList(dstNode));
 
         Object resTopic = TOPIC_CLASSLOAD.topic(IgniteUuid.fromUuid(ctx.localNodeId()));
@@ -407,14 +405,12 @@
         
         // Receiver should not forward to nodes that originated request nor
         // nodes this node intends to send to.
-<<<<<<< HEAD
+
         Set<UUID> nodeIds = new HashSet<UUID>();
         if (activeReqNodeIds.get() != null) {
            nodeIds.addAll(activeReqNodeIds.get());
         }
-=======
-        Set<UUID> nodeIds = new HashSet<UUID>(activeReqNodeIds.get());
->>>>>>> b965103b
+      
         nodeIds.addAll(nodesToSkip);
 
         req.nodeIds(nodeIds);
