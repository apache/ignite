--- conflicted
+++ resolved
@@ -17,11 +17,8 @@
 
 package org.apache.ignite.internal.processors.odbc;
 
-<<<<<<< HEAD
-=======
 import org.apache.ignite.internal.util.typedef.internal.S;
 
->>>>>>> 00902afb
 /**
  * ODBC handshake result.
  */
@@ -36,27 +33,6 @@
     private final String curVer;
 
     /**
-<<<<<<< HEAD
-     * Construct accept result.
-     */
-    public OdbcHandshakeResult() {
-        this.accepted = true;
-        this.protoVerSince = null;
-        this.curVer = null;
-    }
-
-    /**
-     * Construct reject result.
-     *
-     * @param protoVerSince Apache Ignite version when protocol version has been introduced.
-     * @param curVer Current Apache Ignite version.
-     */
-    public OdbcHandshakeResult(String protoVerSince, String curVer) {
-        assert protoVerSince != null;
-        assert curVer != null;
-
-        this.accepted = false;
-=======
      * Constructor.
      *
      * @param accepted Indicates whether handshake accepted or not.
@@ -65,7 +41,6 @@
      */
     public OdbcHandshakeResult(boolean accepted, String protoVerSince, String curVer) {
         this.accepted = accepted;
->>>>>>> 00902afb
         this.protoVerSince = protoVerSince;
         this.curVer = curVer;
     }
@@ -80,22 +55,14 @@
     /**
      * @return Apache Ignite version when protocol version has been introduced.
      */
-<<<<<<< HEAD
-    public String protoVerSince() {
-=======
     public String protocolVersionSince() {
->>>>>>> 00902afb
         return protoVerSince;
     }
 
     /**
      * @return Current Apache Ignite version.
      */
-<<<<<<< HEAD
-    public String currentVer() {
-=======
     public String currentVersion() {
->>>>>>> 00902afb
         return curVer;
     }
 
