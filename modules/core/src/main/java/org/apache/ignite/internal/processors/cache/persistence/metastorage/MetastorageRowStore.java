--- conflicted
+++ resolved
@@ -19,12 +19,9 @@
 
 import org.apache.ignite.IgniteCheckedException;
 import org.apache.ignite.internal.processors.cache.persistence.IgniteCacheDatabaseSharedManager;
-<<<<<<< HEAD
 import org.apache.ignite.internal.processors.cache.persistence.partstorage.PartitionMetaStorage;
-=======
 import org.apache.ignite.internal.processors.cache.persistence.freelist.FreeList;
 import org.apache.ignite.internal.stat.IoStatisticsHolderNoOp;
->>>>>>> 4f1b6b4e
 
 /**
  *
@@ -59,11 +56,7 @@
         db.checkpointReadLock();
 
         try {
-<<<<<<< HEAD
-            partStorage.removeDataRowByLink(link);
-=======
-            freeList.removeDataRowByLink(link, IoStatisticsHolderNoOp.INSTANCE);
->>>>>>> 4f1b6b4e
+            partStorage.removeDataRowByLink(link, IoStatisticsHolderNoOp.INSTANCE);
         }
         finally {
             db.checkpointReadUnlock();
@@ -78,35 +71,10 @@
         db.checkpointReadLock();
 
         try {
-<<<<<<< HEAD
-            partStorage.insertDataRow(row);
-=======
-            freeList.insertDataRow(row, IoStatisticsHolderNoOp.INSTANCE);
->>>>>>> 4f1b6b4e
+            partStorage.insertDataRow(row, IoStatisticsHolderNoOp.INSTANCE);
         }
         finally {
             db.checkpointReadUnlock();
         }
     }
-<<<<<<< HEAD
-=======
-
-    /**
-     * @param link Row link.
-     * @param row New row data.
-     * @return {@code True} if was able to update row.
-     * @throws IgniteCheckedException If failed.
-     */
-    public boolean updateRow(long link, MetastorageDataRow row) throws IgniteCheckedException {
-        return freeList.updateDataRow(link, row, IoStatisticsHolderNoOp.INSTANCE);
-    }
-
-    /**
-     * @return Free list.
-     */
-    public FreeList freeList() {
-        return freeList;
-    }
-
->>>>>>> 4f1b6b4e
 }