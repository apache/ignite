--- conflicted
+++ resolved
@@ -43,11 +43,7 @@
      * @return Data row.
      */
     public MetastorageDataRow dataRow(String key, long link) throws IgniteCheckedException {
-<<<<<<< HEAD
-        return ((MetaStorage.MetaStorageFreeList)freeList).readRow(key, link);
-=======
         return new MetastorageDataRow(link, key, partStorage.readRow(link));
->>>>>>> 8246f51c
     }
 
     /**
