/*
 * Licensed to the Apache Software Foundation (ASF) under one or more
 * contributor license agreements.  See the NOTICE file distributed with
 * this work for additional information regarding copyright ownership.
 * The ASF licenses this file to You under the Apache License, Version 2.0
 * (the "License"); you may not use this file except in compliance with
 * the License.  You may obtain a copy of the License at
 *
 *      http://www.apache.org/licenses/LICENSE-2.0
 *
 * Unless required by applicable law or agreed to in writing, software
 * distributed under the License is distributed on an "AS IS" BASIS,
 * WITHOUT WARRANTIES OR CONDITIONS OF ANY KIND, either express or implied.
 * See the License for the specific language governing permissions and
 * limitations under the License.
 */

package org.apache.ignite.internal.client.impl.connection;

import java.net.InetSocketAddress;
import java.util.Collection;
import java.util.Collections;
import java.util.List;
import java.util.Map;
import java.util.Set;
import java.util.UUID;
import javax.net.ssl.SSLContext;

import org.apache.ignite.internal.client.GridClientCacheFlag;
import org.apache.ignite.internal.client.GridClientClosedException;
import org.apache.ignite.internal.client.GridClientDataMetrics;
import org.apache.ignite.internal.client.GridClientException;
import org.apache.ignite.internal.client.GridClientFuture;
import org.apache.ignite.internal.client.GridClientNode;
import org.apache.ignite.internal.client.impl.GridClientDataMetricsAdapter;
import org.apache.ignite.internal.client.impl.GridClientFutureAdapter;
import org.apache.ignite.internal.client.impl.GridClientFutureCallback;
import org.apache.ignite.internal.util.typedef.F;
import org.jetbrains.annotations.Nullable;

/**
 * Facade for all possible network communications between client and server. Introduced to hide
 * protocol implementation (TCP, HTTP) from client code.
 */
public abstract class GridClientConnection {
    /** Topology */
    protected GridClientTopology top;

    /** Client id. */
    protected final UUID clientId;

    /** Server address this connection connected to */
    private InetSocketAddress srvAddr;

    /** SSL context to use if ssl is enabled. */
    private SSLContext sslCtx;

    /** Client credentials. */
    private Object cred;

    /** Reason why connection was closed. {@code null} means connection is still alive. */
    protected volatile GridClientConnectionCloseReason closeReason;

    /**
     * Creates a facade.
     *
     * @param clientId Client identifier.
     * @param srvAddr Server address this connection connected to.
     * @param sslCtx SSL context to use if SSL is enabled, {@code null} otherwise.
     * @param top Topology.
     * @param cred Client credentials.
     */
    protected GridClientConnection(UUID clientId, InetSocketAddress srvAddr, SSLContext sslCtx, GridClientTopology top,
        Object cred) {
        assert top != null;

        this.clientId = clientId;
        this.srvAddr = srvAddr;
        this.top = top;
        this.sslCtx = sslCtx;
        this.cred = cred;
    }

    /**
     * Closes connection facade.
     *
     * @param reason Why this connection should be closed.
     * @param waitCompletion If {@code true} this method will wait until all pending requests are handled.
     */
    abstract void close(GridClientConnectionCloseReason reason, boolean waitCompletion);

    /**
     * Closes connection facade if no requests are in progress.
     *
     * @param idleTimeout Idle timeout.
     * @return {@code True} if no requests were in progress and client was closed, {@code false} otherwise.
     */
    abstract boolean closeIfIdle(long idleTimeout);

    /**
     * Gets server address this connection connected to.
     *
     * @return Server address this connection connected to.
     */
    public InetSocketAddress serverAddress() {
        return srvAddr;
    }

    /**
     * Puts key-value pair into cache.
     *
     * @param cacheName Cache name.
     * @param key Key.
     * @param val Value.
     * @param flags Cache flags to be enabled.
     * @param destNodeId Destination node ID.
     * @return If value was actually put.
     * @throws GridClientConnectionResetException In case of error.
     * @throws GridClientClosedException If client was manually closed before request was sent over network.
     */
    public <K, V> GridClientFutureAdapter<Boolean> cachePut(String cacheName, K key, V val,
        Set<GridClientCacheFlag> flags, UUID destNodeId)
        throws GridClientConnectionResetException, GridClientClosedException {
        return cachePutAll(cacheName, Collections.singletonMap(key, val), flags, destNodeId);
    }

    /**
     * Gets entry from the cache for specified key.
     *
     * @param cacheName Cache name.
     * @param key Key.
     * @param flags Cache flags to be enabled.
     * @param destNodeId Destination node ID.
     * @return Value.
     * @throws GridClientConnectionResetException In case of error.
     * @throws GridClientClosedException If client was manually closed before request was sent over network.
     */
    public <K, V> GridClientFutureAdapter<V> cacheGet(String cacheName, final K key, Set<GridClientCacheFlag> flags,
        UUID destNodeId) throws GridClientConnectionResetException, GridClientClosedException {
        final GridClientFutureAdapter<Map<K, V>> res = cacheGetAll(cacheName, Collections.singleton(key), flags,
            destNodeId);

        return res.chain(new GridClientFutureCallback<Map<K, V>, V>() {
            @Override public V onComplete(GridClientFuture<Map<K, V>> fut) throws GridClientException {
                Map<K, V> map = fut.get();

                return F.firstValue(map);
            }
        });
    }

    /**
     * Removes entry from the cache for specified key.
     *
     * @param cacheName Cache name.
     * @param key Key.
     * @param flags Cache flags to be enabled.
     * @param destNodeId Destination node ID.
     * @return Whether entry was actually removed.
     * @throws GridClientConnectionResetException In case of error.
     * @throws GridClientClosedException If client was manually closed before request was sent over network.
     */
    public abstract <K> GridClientFutureAdapter<Boolean> cacheRemove(String cacheName, K key,
        Set<GridClientCacheFlag> flags, UUID destNodeId)
        throws GridClientConnectionResetException, GridClientClosedException;

    /**
     * Puts bundle of entries into cache.
     *
     * @param cacheName Cache name.
     * @param entries Entries.
     * @param flags Cache flags to be enabled.
     * @param destNodeId Destination node ID.
     * @return {@code True} if map contained more then one entry or if put succeeded in case of one entry,
     *      {@code false} otherwise
     * @throws GridClientConnectionResetException In case of error.
     * @throws GridClientClosedException If client was manually closed before request was sent over network.
     */
    public abstract <K, V> GridClientFutureAdapter<Boolean> cachePutAll(String cacheName, Map<K, V> entries,
        Set<GridClientCacheFlag> flags, UUID destNodeId)
        throws GridClientConnectionResetException, GridClientClosedException;

    /**
     * Gets bundle of entries for specified keys from the cache.
     *
     * @param cacheName Cache name.
     * @param keys Keys.
     * @param flags Cache flags to be enabled.
     * @param destNodeId Destination node ID.
     * @return Entries.
     * @throws GridClientConnectionResetException In case of error.
     * @throws GridClientClosedException If client was manually closed before request was sent over network.
     */
    public abstract <K, V> GridClientFutureAdapter<Map<K, V>> cacheGetAll(String cacheName, Collection<K> keys,
        Set<GridClientCacheFlag> flags, UUID destNodeId)
        throws GridClientConnectionResetException, GridClientClosedException;

    /**
     * Removes bundle of entries for specified keys from the cache.
     *
     * @param cacheName Cache name.
     * @param keys Keys.
     * @param flags Cache flags to be enabled.
     * @param destNodeId Destination node ID.
     * @return Whether entries were actually removed
     * @throws GridClientConnectionResetException In case of error.
     * @throws GridClientClosedException If client was manually closed before request was sent over network.
     */
    public abstract <K> GridClientFutureAdapter<Boolean> cacheRemoveAll(String cacheName, Collection<K> keys,
        Set<GridClientCacheFlag> flags, UUID destNodeId)
        throws GridClientConnectionResetException, GridClientClosedException;

    /**
     * Replace key-value pair in cache if already exist.
     *
     * @param cacheName Cache name.
     * @param key Key.
     * @param val Value.
     * @param flags Cache flags to be enabled.
     * @param destNodeId Destination node ID.
     * @return Whether value was actually replaced.
     * @throws GridClientConnectionResetException In case of error.
     * @throws GridClientClosedException If client was manually closed before request was sent over network.
     */
    public abstract <K, V> GridClientFutureAdapter<Boolean> cacheReplace(String cacheName, K key, V val,
        Set<GridClientCacheFlag> flags, UUID destNodeId)
        throws GridClientConnectionResetException, GridClientClosedException;

    /**
     * <table>
     *     <tr><th>New value</th><th>Actual/old value</th><th>Behaviour</th></tr>
     *     <tr><td>null     </td><td>null   </td><td>Remove entry for key.</td></tr>
     *     <tr><td>newVal   </td><td>null   </td><td>Put newVal into cache if such key doesn't exist.</td></tr>
     *     <tr><td>null     </td><td>oldVal </td><td>Remove if actual value oldVal is equals to value in cache.</td></tr>
     *     <tr><td>newVal   </td><td>oldVal </td><td>Replace if actual value oldVal is equals to value in cache.</td></tr>
     * </table>
     *
     * @param cacheName Cache name.
     * @param key Key.
     * @param newVal Value 1.
     * @param oldVal Value 2.
     * @param flags Cache flags to be enabled.
     * @param destNodeId Destination node ID.
     * @return Whether new value was actually set.
     * @throws GridClientConnectionResetException In case of error.
     * @throws GridClientClosedException If client was manually closed before request was sent over network.
     */
    public abstract <K, V> GridClientFutureAdapter<Boolean> cacheCompareAndSet(String cacheName, K key, V newVal,
        V oldVal, Set<GridClientCacheFlag> flags, UUID destNodeId)
        throws GridClientConnectionResetException, GridClientClosedException;

    /**
     * Gets cache metrics for the key.
     *
     * @param cacheName Cache name.
     * @param destNodeId Destination node ID.
     * @return Metrics.
     * @throws GridClientConnectionResetException In case of error.
     * @throws GridClientClosedException If client was manually closed before request was sent over network.
     */
    public abstract <K> GridClientFutureAdapter<GridClientDataMetrics> cacheMetrics(String cacheName, UUID destNodeId)
        throws GridClientConnectionResetException, GridClientClosedException;

    /**
     * Append requested value to already cached one.
     *
     * @param cacheName Cache name.
     * @param key Key.
     * @param val Value to append to the cached one.
     * @param flags Cache flags to be enabled.
     * @param destNodeId Destination node ID.
     * @return Whether new value was actually set.
     * @throws GridClientConnectionResetException In case of error.
     * @throws GridClientClosedException If client was manually closed before request was sent over network.
     */
    public abstract <K, V> GridClientFutureAdapter<Boolean> cacheAppend(String cacheName, K key, V val,
        Set<GridClientCacheFlag> flags, UUID destNodeId)
        throws GridClientConnectionResetException, GridClientClosedException;

    /**
     * Prepend requested value to already cached one.
     *
     * @param cacheName Cache name.
     * @param key Key.
     * @param val Value to prepend to the cached one.
     * @param flags Cache flags to be enabled.
     * @param destNodeId Destination node ID.
     * @return Whether new value was actually set.
     * @throws GridClientConnectionResetException In case of error.
     * @throws GridClientClosedException If client was manually closed before request was sent over network.
     */
    public abstract <K, V> GridClientFutureAdapter<Boolean> cachePrepend(String cacheName, K key, V val,
        Set<GridClientCacheFlag> flags, UUID destNodeId)
        throws GridClientConnectionResetException, GridClientClosedException;

    /**
     * Execute task in the grid.
     *
     * @param taskName Task name.
     * @param arg Task argument.
     * @param destNodeId Destination node ID.
     * @param keepBinaries Keep binary flag.
     * @return Task execution result.
     * @throws GridClientConnectionResetException In case of error.
     * @throws GridClientClosedException If client was manually closed before request was sent over network.
     */
    public abstract <R> GridClientFutureAdapter<R> execute(String taskName, Object arg, UUID destNodeId,
        boolean keepBinaries) throws GridClientConnectionResetException, GridClientClosedException;

    /**
     * Change grid global state.
     *
     * @param active Active.
     * @param destNodeId Destination node id.
     */
    public abstract GridClientFuture<?> changeState(boolean active, UUID destNodeId)
            throws GridClientClosedException, GridClientConnectionResetException;

    /**
     * Get current grid state.
     *
     * @param destNodeId Destination node id.
     */
    public abstract GridClientFuture<Boolean> currentState(UUID destNodeId)
        throws GridClientClosedException, GridClientConnectionResetException;

    /**
<<<<<<< HEAD
     * Get current read-only mode status. If future contains {@code True} - read-only mode enabled, and {@code False}
     * otherwise.
     *
     * @param destNodeId Destination node id.
     * @throws GridClientConnectionResetException In case of error.
     * @throws GridClientClosedException If client was manually closed before request was sent over network.
     */
    public abstract GridClientFuture<Boolean> readOnlyState(UUID destNodeId)
        throws GridClientClosedException, GridClientConnectionResetException;

    /**
     * Change read-only mode. Cluster must be activated.
     *
     * @param readOnly Read-only mode enabled flag.
     * @param destNodeId Destination node id.
     * @throws GridClientConnectionResetException In case of error.
     * @throws GridClientClosedException If client was manually closed before request was sent over network.
     */
    public abstract GridClientFuture<?> changeReadOnlyState(boolean readOnly, UUID destNodeId)
=======
     * Get a cluster name.
     *
     * @param destNodeId Destination node id.
     * @return Future to get the cluster name.
     * @throws GridClientConnectionResetException In case of error.
     * @throws GridClientClosedException If client was manually closed before request was sent over network.
     */
    public abstract GridClientFuture<String> clusterName(UUID destNodeId)
>>>>>>> 041578bb
        throws GridClientClosedException, GridClientConnectionResetException;

    /**
     * Gets node by node ID.
     *
     * @param id Node ID.
     * @param inclAttrs Whether to include attributes.
     * @param inclMetrics Whether to include metrics.
     * @param destNodeId Destination node ID.
     * @return Node.
     * @throws GridClientConnectionResetException In case of error.
     * @throws GridClientClosedException If client was manually closed before request was sent over network.
     */
    public abstract GridClientFuture<GridClientNode> node(UUID id, boolean inclAttrs, boolean inclMetrics,
        UUID destNodeId) throws GridClientConnectionResetException, GridClientClosedException;

    /**
     * Gets node by node IP.
     *
     * @param ipAddr IP address.
     * @param inclAttrs Whether to include attributes.
     * @param includeMetrics Whether to include metrics.
     * @param destNodeId Destination node ID.
     * @return Node.
     * @throws GridClientConnectionResetException In case of error.
     * @throws GridClientClosedException If client was manually closed before request was sent over network.
     */
    public abstract GridClientFuture<GridClientNode> node(String ipAddr, boolean inclAttrs,
        boolean includeMetrics, UUID destNodeId)
        throws GridClientConnectionResetException, GridClientClosedException;

    /**
     * Gets grid topology nodes.
     *
     * @param inclAttrs Whether to include attributes.
     * @param inclMetrics Whether to include metrics.
     * @param destNodeId Destination node ID.
     * @return Nodes.
     * @throws GridClientConnectionResetException In case of error.
     * @throws GridClientClosedException If client was manually closed before request was sent over network.
     */
    public abstract GridClientFuture<List<GridClientNode>> topology(boolean inclAttrs, boolean inclMetrics,
        @Nullable UUID destNodeId) throws GridClientConnectionResetException, GridClientClosedException;

    /**
     * Forwards a message in raw form to the connected node. This method supposed to be used only inside router.
     * The exact types of acceptable arguments and return values depend on connection implementation.
     *
     * @param body A raw message to send.
     * @return Future holding server's response.
     * @throws GridClientException If message forwarding failed.
     */
    public abstract GridClientFutureAdapter<?> forwardMessage(Object body) throws GridClientException;

    /**
     * @return {@code True} if connection is closed.
     */
    public boolean isClosed() {
        return closeReason != null;
    }

    /**
     * Gets SSLContext of this client connection.
     *
     * @return {@link SSLContext} instance.
     */
    protected SSLContext sslContext() {
        return sslCtx;
    }

    /**
     * Returns credentials for this client connection.
     *
     * @return Credentials.
     */
    protected Object credentials() {
        return cred;
    }

    /**
     * Safely gets long value by given key.
     *
     * @param map Map to get value from.
     * @param key Metrics name.
     * @return Value or -1, if not found.
     */
    protected long safeLong(Map<String, Number> map, String key) {
        Number val = map.get(key);

        if (val == null)
            return -1;

        return val.longValue();
    }

    /**
     * Safely gets double value by given key.
     *
     * @param map Map to get value from.
     * @param key Metrics name.
     * @return Value or -1, if not found.
     */
    protected double safeDouble(Map<String, Number> map, String key) {
        Number val = map.get(key);

        if (val == null)
            return -1;

        return val.doubleValue();
    }

    /**
     * Converts metrics map to metrics object.
     *
     * @param metricsMap Map to convert.
     * @return Metrics object.
     */
    protected GridClientDataMetrics metricsMapToMetrics(Map<String, Number> metricsMap) {
        GridClientDataMetricsAdapter metrics = new GridClientDataMetricsAdapter();

        metrics.createTime(safeLong(metricsMap, "createTime"));
        metrics.readTime(safeLong(metricsMap, "readTime"));
        metrics.writeTime(safeLong(metricsMap, "writeTime"));
        metrics.reads((int)safeLong(metricsMap, "reads"));
        metrics.writes((int)safeLong(metricsMap, "writes"));
        metrics.hits((int)safeLong(metricsMap, "hits"));
        metrics.misses((int)safeLong(metricsMap, "misses"));

        return metrics;
    }

    /**
     * Check if this connection was closed and throws appropriate exception.
     * This method should be used for synchronous connection state check.
     *
     * @param reason Close reason.
     * @throws GridConnectionIdleClosedException If connection was closed as idle.
     * @throws GridClientClosedException If client was closed by by external call.
     * @throws GridClientConnectionResetException If connection was closed because of failure.
     */
    protected void checkClosed(GridClientConnectionCloseReason reason)
        throws GridConnectionIdleClosedException, GridClientConnectionResetException, GridClientClosedException {
        if (reason == GridClientConnectionCloseReason.CONN_IDLE)
            throw new GridConnectionIdleClosedException("Connection was closed by idle thread (will " +
                "reconnect): " + serverAddress());

        if (reason == GridClientConnectionCloseReason.FAILED)
            throw new GridClientConnectionResetException("Failed to perform request (connection failed before " +
                "message is sent): " + serverAddress());

        if (reason == GridClientConnectionCloseReason.CLIENT_CLOSED)
            throw new GridClientClosedException("Failed to perform request (connection was closed before " +
                "message is sent): " + serverAddress());
    }

    /**
     * Build appropriate exception from the given close reason.
     * This method should be used as a factory for exception to finish futures asynchronously.
     *
     * @param reason Close reason.
     * @param cause Cause of connection close, or {@code null} in case of regular close.
     * @return Exception.
     */
    protected GridClientException getCloseReasonAsException(GridClientConnectionCloseReason reason,
        @Nullable Throwable cause) {
        if (reason == GridClientConnectionCloseReason.CONN_IDLE)
            return new GridConnectionIdleClosedException("Connection was closed by idle thread: " + serverAddress());

        if (reason == GridClientConnectionCloseReason.FAILED)
            return new GridClientConnectionResetException("Failed to perform request (connection failed): " +
                serverAddress(), cause);

        if (reason == GridClientConnectionCloseReason.CLIENT_CLOSED)
            return new GridClientClosedException("Failed to perform request (client was closed): " + serverAddress());

        return null;
    }

    /**
     * @param reason Close reason.
     * @param cause Cause of connection close, or {@code null} in case of regular close.
     * @return Description of close reason for logging purpose.
     */
    protected String getCloseReasonMessage(GridClientConnectionCloseReason reason, @Nullable Throwable cause) {
        if (reason == GridClientConnectionCloseReason.CONN_IDLE)
            return "Connection was closed by idle thread";

        if (reason == GridClientConnectionCloseReason.FAILED)
            return cause != null ? "Connection failed, cause: " + cause.getMessage() : "Connection failed";

        if (reason == GridClientConnectionCloseReason.CLIENT_CLOSED)
            return "Client was closed";

        return null;
    }
}<|MERGE_RESOLUTION|>--- conflicted
+++ resolved
@@ -325,7 +325,6 @@
         throws GridClientClosedException, GridClientConnectionResetException;
 
     /**
-<<<<<<< HEAD
      * Get current read-only mode status. If future contains {@code True} - read-only mode enabled, and {@code False}
      * otherwise.
      *
@@ -345,7 +344,9 @@
      * @throws GridClientClosedException If client was manually closed before request was sent over network.
      */
     public abstract GridClientFuture<?> changeReadOnlyState(boolean readOnly, UUID destNodeId)
-=======
+        throws GridClientClosedException, GridClientConnectionResetException;
+
+    /**
      * Get a cluster name.
      *
      * @param destNodeId Destination node id.
@@ -354,7 +355,6 @@
      * @throws GridClientClosedException If client was manually closed before request was sent over network.
      */
     public abstract GridClientFuture<String> clusterName(UUID destNodeId)
->>>>>>> 041578bb
         throws GridClientClosedException, GridClientConnectionResetException;
 
     /**
