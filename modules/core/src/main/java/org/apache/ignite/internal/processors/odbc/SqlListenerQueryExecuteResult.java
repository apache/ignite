/*
 * Licensed to the Apache Software Foundation (ASF) under one or more
 * contributor license agreements.  See the NOTICE file distributed with
 * this work for additional information regarding copyright ownership.
 * The ASF licenses this file to You under the Apache License, Version 2.0
 * (the "License"); you may not use this file except in compliance with
 * the License.  You may obtain a copy of the License at
 *
 *      http://www.apache.org/licenses/LICENSE-2.0
 *
 * Unless required by applicable law or agreed to in writing, software
 * distributed under the License is distributed on an "AS IS" BASIS,
 * WITHOUT WARRANTIES OR CONDITIONS OF ANY KIND, either express or implied.
 * See the License for the specific language governing permissions and
 * limitations under the License.
 */

package org.apache.ignite.internal.processors.odbc;

import java.util.List;

/**
 * SQL listener query execute result.
 */
public class SqlListenerQueryExecuteResult {
    /** Query ID. */
    private final long queryId;

    /** Query result rows. */
    private final List<List<Object>> items;

    /** Flag indicating the query has no unfetched results. */
    private final boolean last;

    /** Flag indicating the query is SELECT query. {@code false} for DML/DDL queries. */
    private final boolean isQuery;

    /** Query flag (false for DML queries). */
    private final boolean isQuery;

    /**
     * @param queryId Query ID.
<<<<<<< HEAD
     * @param columnsMeta Columns metadata.
     * @param isQuery Query flag (false for DML queries).
     */
    public SqlListenerQueryExecuteResult(long queryId, Collection<SqlListenerColumnMeta> columnsMeta, boolean isQuery) {
        this.queryId = queryId;
        this.columnsMeta = columnsMeta;
=======
     * @param items Query result rows.
     * @param last Flag indicates the query has no unfetched results.
     * @param isQuery Flag indicates the query is SELECT query. {@code false} for DML/DDL queries
     */
    public SqlListenerQueryExecuteResult(long queryId, List<List<Object>> items, boolean last, boolean isQuery) {
        this.queryId = queryId;
        this.items = items;
        this.last = last;
>>>>>>> 7bbe9bfd
        this.isQuery = isQuery;
    }

    /**
     * @return Query ID.
     */
    public long getQueryId() {
        return queryId;
    }

    /**
     * @return Query result rows.
     */
    public List<List<Object>> items() {
        return items;
    }

    /**
     * @return Flag indicating the query has no unfetched results.
     */
    public boolean last() {
        return last;
    }

    /**
     * @return Flag indicating the query is SELECT query. {@code false} for DML/DDL queries.
     */
    public boolean isQuery() {
        return isQuery;
    }

    /**
     * @return Query flag (false for DML queries).
     */
    public boolean isQuery() {
        return isQuery;
    }
}<|MERGE_RESOLUTION|>--- conflicted
+++ resolved
@@ -35,19 +35,8 @@
     /** Flag indicating the query is SELECT query. {@code false} for DML/DDL queries. */
     private final boolean isQuery;
 
-    /** Query flag (false for DML queries). */
-    private final boolean isQuery;
-
     /**
      * @param queryId Query ID.
-<<<<<<< HEAD
-     * @param columnsMeta Columns metadata.
-     * @param isQuery Query flag (false for DML queries).
-     */
-    public SqlListenerQueryExecuteResult(long queryId, Collection<SqlListenerColumnMeta> columnsMeta, boolean isQuery) {
-        this.queryId = queryId;
-        this.columnsMeta = columnsMeta;
-=======
      * @param items Query result rows.
      * @param last Flag indicates the query has no unfetched results.
      * @param isQuery Flag indicates the query is SELECT query. {@code false} for DML/DDL queries
@@ -56,7 +45,6 @@
         this.queryId = queryId;
         this.items = items;
         this.last = last;
->>>>>>> 7bbe9bfd
         this.isQuery = isQuery;
     }
 
@@ -87,11 +75,4 @@
     public boolean isQuery() {
         return isQuery;
     }
-
-    /**
-     * @return Query flag (false for DML queries).
-     */
-    public boolean isQuery() {
-        return isQuery;
-    }
 }