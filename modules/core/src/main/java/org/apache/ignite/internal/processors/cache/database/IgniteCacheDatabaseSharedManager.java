/*
 * Licensed to the Apache Software Foundation (ASF) under one or more
 * contributor license agreements.  See the NOTICE file distributed with
 * this work for additional information regarding copyright ownership.
 * The ASF licenses this file to You under the Apache License, Version 2.0
 * (the "License"); you may not use this file except in compliance with
 * the License.  You may obtain a copy of the License at
 *
 *      http://www.apache.org/licenses/LICENSE-2.0
 *
 * Unless required by applicable law or agreed to in writing, software
 * distributed under the License is distributed on an "AS IS" BASIS,
 * WITHOUT WARRANTIES OR CONDITIONS OF ANY KIND, either express or implied.
 * See the License for the specific language governing permissions and
 * limitations under the License.
 */

package org.apache.ignite.internal.processors.cache.database;

import java.io.File;
import java.util.Collection;
import java.util.HashSet;
import java.util.Map;
import java.util.Set;
import java.util.UUID;
import javax.management.JMException;
import org.apache.ignite.IgniteCheckedException;
import org.apache.ignite.IgniteLogger;
import org.apache.ignite.MemoryMetrics;
import org.apache.ignite.cluster.ClusterNode;
<<<<<<< HEAD
import org.apache.ignite.configuration.DataPageEvictionMode;
=======
import org.apache.ignite.configuration.IgniteConfiguration;
>>>>>>> c2d8bd9a
import org.apache.ignite.configuration.MemoryConfiguration;
import org.apache.ignite.configuration.MemoryPolicyConfiguration;
import org.apache.ignite.internal.GridKernalContext;
import org.apache.ignite.internal.IgniteInternalFuture;
import org.apache.ignite.internal.mem.DirectMemoryProvider;
import org.apache.ignite.internal.mem.file.MappedFileMemoryProvider;
import org.apache.ignite.internal.mem.unsafe.UnsafeMemoryProvider;
import org.apache.ignite.internal.pagemem.PageMemory;
import org.apache.ignite.internal.pagemem.snapshot.StartFullSnapshotAckDiscoveryMessage;
import org.apache.ignite.internal.pagemem.impl.PageMemoryNoStoreImpl;
import org.apache.ignite.internal.processors.cache.GridCacheContext;
import org.apache.ignite.internal.processors.cache.GridCacheMapEntry;
import org.apache.ignite.internal.processors.cache.GridCacheSharedManagerAdapter;
import org.apache.ignite.internal.processors.cache.database.evict.FairFifoPageEvictionTracker;
import org.apache.ignite.internal.processors.cache.database.evict.NoOpPageEvictionTracker;
import org.apache.ignite.internal.processors.cache.database.evict.PageEvictionTracker;
import org.apache.ignite.internal.processors.cache.database.evict.Random2LruPageEvictionTracker;
import org.apache.ignite.internal.processors.cache.database.evict.RandomLruPageEvictionTracker;
import org.apache.ignite.internal.processors.cache.database.freelist.FreeList;
import org.apache.ignite.internal.processors.cache.database.freelist.FreeListImpl;
import org.apache.ignite.internal.processors.cache.database.tree.reuse.ReuseList;
import org.apache.ignite.internal.processors.cache.distributed.dht.preloader.GridDhtPartitionsExchangeFuture;
import org.apache.ignite.internal.util.typedef.internal.U;
import org.apache.ignite.internal.processors.cluster.IgniteChangeGlobalStateSupport;
import org.apache.ignite.mxbean.MemoryMetricsMXBean;
import org.jetbrains.annotations.Nullable;

/**
 *
 */
public class IgniteCacheDatabaseSharedManager extends GridCacheSharedManagerAdapter implements IgniteChangeGlobalStateSupport {
    /** MemoryPolicyConfiguration name reserved for internal caches. */
    private static final String SYSTEM_MEMORY_POLICY_NAME = "sysMemPlc";

    /** Minimum size of memory chunk */
    private static final long MIN_PAGE_MEMORY_SIZE = 1024 * 1024;

    /** */
    protected Map<String, MemoryPolicy> memPlcMap;

    /** */
    protected Map<String, MemoryMetrics> memMetricsMap;

    /** */
    protected MemoryPolicy dfltMemPlc;

    /** */
    private Map<String, FreeListImpl> freeListMap;

    /** */
    private FreeListImpl dfltFreeList;

    /** */
    private int pageSize;

    /** {@inheritDoc} */
    @Override protected void start0() throws IgniteCheckedException {
        if (!cctx.kernalContext().clientNode())
            init();
    }

    /**
     * @throws IgniteCheckedException If failed.
     */
    public void init() throws IgniteCheckedException {
        if (memPlcMap == null) {
            MemoryConfiguration dbCfg = cctx.kernalContext().config().getMemoryConfiguration();

            if (dbCfg == null)
                dbCfg = new MemoryConfiguration();

            validateConfiguration(dbCfg);

            pageSize = dbCfg.getPageSize();

            initPageMemoryPolicies(dbCfg);

            startMemoryPolicies();

            initPageMemoryDataStructures(dbCfg);
        }
    }

    /**
     * @param dbCfg Database config.
     */
    protected void initPageMemoryDataStructures(MemoryConfiguration dbCfg) throws IgniteCheckedException {
        freeListMap = U.newHashMap(memPlcMap.size());

        String dfltMemPlcName = dbCfg.getDefaultMemoryPolicyName();

        for (MemoryPolicy memPlc : memPlcMap.values()) {
            MemoryPolicyConfiguration memPlcCfg = memPlc.config();

            MemoryMetricsImpl memMetrics = (MemoryMetricsImpl) memMetricsMap.get(memPlcCfg.getName());

            FreeListImpl freeList = new FreeListImpl(0,
                    cctx.igniteInstanceName(),
<<<<<<< HEAD
                    memPlc,
=======
                    memPlc.pageMemory(),
                    memMetrics,
>>>>>>> c2d8bd9a
                    null,
                    cctx.wal(),
                    0L,
                    true);

            memMetrics.freeList(freeList);

            freeListMap.put(memPlcCfg.getName(), freeList);
        }

        dfltFreeList = freeListMap.get(dfltMemPlcName);
    }

    /**
     * @return Size of page used for PageMemory regions.
     */
    public int pageSize() {
        return pageSize;
    }

    /**
     *
     */
    private void startMemoryPolicies() {
        for (MemoryPolicy memPlc : memPlcMap.values()) {
            memPlc.pageMemory().start();

            memPlc.evictionTracker().start();
        }
    }

    /**
     * @param dbCfg Database config.
     */
    protected void initPageMemoryPolicies(MemoryConfiguration dbCfg) {
        MemoryPolicyConfiguration[] memPlcsCfgs = dbCfg.getMemoryPolicies();

        if (memPlcsCfgs == null) {
            //reserve place for default and system memory policies
            memPlcMap = U.newHashMap(2);

            memMetricsMap = U.newHashMap(2);

            MemoryPolicyConfiguration dfltPlcCfg = dbCfg.createDefaultPolicyConfig();

            MemoryMetricsImpl memMetrics = new MemoryMetricsImpl(dfltPlcCfg);

            registerMetricsMBean(memMetrics);

            dfltMemPlc = createDefaultMemoryPolicy(dbCfg, dfltPlcCfg, memMetrics);

            memPlcMap.put(null, dfltMemPlc);
            memMetricsMap.put(null, memMetrics);

            log.warning("No user-defined default MemoryPolicy found; system default of 1GB size will be used.");
        }
        else {
            String dfltMemPlcName = dbCfg.getDefaultMemoryPolicyName();

            if (dfltMemPlcName == null) {
                //reserve additional place for default and system memory policies
                memPlcMap = U.newHashMap(memPlcsCfgs.length + 2);
                memMetricsMap = U.newHashMap(memPlcsCfgs.length + 2);

                MemoryPolicyConfiguration dfltPlcCfg = dbCfg.createDefaultPolicyConfig();

                MemoryMetricsImpl memMetrics = new MemoryMetricsImpl(dfltPlcCfg);

                dfltMemPlc = createDefaultMemoryPolicy(dbCfg, dfltPlcCfg, memMetrics);
                memPlcMap.put(null, dfltMemPlc);
                memMetricsMap.put(null, memMetrics);

                log.warning("No user-defined default MemoryPolicy found; system default of 1GB size will be used.");
            }
            else {
                //reserve additional place for system memory policy only
                memPlcMap = U.newHashMap(memPlcsCfgs.length + 1);
                memMetricsMap = U.newHashMap(memPlcsCfgs.length + 1);;
            }

            for (MemoryPolicyConfiguration memPlcCfg : memPlcsCfgs) {
<<<<<<< HEAD
                MemoryPolicy memPlc = initMemory(dbCfg, memPlcCfg);
=======
                MemoryMetricsImpl memMetrics = new MemoryMetricsImpl(memPlcCfg);

                PageMemory pageMem = initMemory(dbCfg, memPlcCfg, memMetrics);

                MemoryPolicy memPlc = new MemoryPolicy(pageMem, memMetrics, memPlcCfg);
>>>>>>> c2d8bd9a

                memPlcMap.put(memPlcCfg.getName(), memPlc);

                memMetricsMap.put(memPlcCfg.getName(), memMetrics);

                if (memPlcCfg.getName().equals(dfltMemPlcName))
                    dfltMemPlc = memPlc;
            }
        }

        MemoryPolicyConfiguration sysPlcCfg = createSystemMemoryPolicy(dbCfg.getSystemCacheMemorySize());

<<<<<<< HEAD
        memPlcMap.put(SYSTEM_MEMORY_POLICY_NAME, initMemory(dbCfg, sysPlcCfg));
=======
        MemoryMetricsImpl sysMemMetrics = new MemoryMetricsImpl(sysPlcCfg);

        memPlcMap.put(SYSTEM_MEMORY_POLICY_NAME, new MemoryPolicy(initMemory(dbCfg, sysPlcCfg, sysMemMetrics), sysMemMetrics, sysPlcCfg));

        memMetricsMap.put(SYSTEM_MEMORY_POLICY_NAME, sysMemMetrics);
>>>>>>> c2d8bd9a
    }

    /**
     * @param memMetrics Mem metrics.
     */
    private void registerMetricsMBean(MemoryMetricsImpl memMetrics) {
        IgniteConfiguration cfg = cctx.gridConfig();

<<<<<<< HEAD
        return initMemory(dbCfg, dfltPlc);
=======
        try {
            U.registerMBean(
                    cfg.getMBeanServer(),
                    cfg.getIgniteInstanceName(),
                    "MemoryMetrics",
                    memMetrics.getName(),
                    memMetrics,
                    MemoryMetricsMXBean.class);
        }
        catch (JMException e) {
            log.warning("Failed to register MBean for MemoryMetrics with name: '" + memMetrics.getName() + "'");
        }
    }

    /**
     * @param dbCfg Database configuration.
     * @param memPlcCfg MemoryPolicy configuration.
     * @param memMetrics MemoryMetrics instance.
     */
    private MemoryPolicy createDefaultMemoryPolicy(MemoryConfiguration dbCfg, MemoryPolicyConfiguration memPlcCfg, MemoryMetricsImpl memMetrics) {
        PageMemory pageMem = initMemory(dbCfg, memPlcCfg, memMetrics);

        return new MemoryPolicy(pageMem, memMetrics, memPlcCfg);
>>>>>>> c2d8bd9a
    }

    /**
     * @param sysCacheMemSize size of PageMemory to be created for system cache.
     */
    private MemoryPolicyConfiguration createSystemMemoryPolicy(long sysCacheMemSize) {
        MemoryPolicyConfiguration res = new MemoryPolicyConfiguration();

        res.setName(SYSTEM_MEMORY_POLICY_NAME);
        res.setSize(sysCacheMemSize);

        return res;
    }

    /**
     * @param dbCfg configuration to validate.
     */
    private void validateConfiguration(MemoryConfiguration dbCfg) throws IgniteCheckedException {
        MemoryPolicyConfiguration[] plcCfgs = dbCfg.getMemoryPolicies();

        Set<String> plcNames = (plcCfgs != null) ? U.<String>newHashSet(plcCfgs.length) : new HashSet<String>(0);

        if (plcCfgs != null) {
            for (MemoryPolicyConfiguration plcCfg : plcCfgs) {
                assert plcCfg != null;

                checkPolicyName(plcCfg.getName(), plcNames);

                checkPolicySize(plcCfg);

                checkPolicyEvictionProperties(plcCfg, dbCfg);
            }
        }

        checkDefaultPolicyConfiguration(dbCfg.getDefaultMemoryPolicyName(), plcNames);
    }

    /**
     * @param dfltPlcName Default MemoryPolicy name.
     * @param plcNames All MemoryPolicy names.
     * @throws IgniteCheckedException In case of validation violation.
     */
    private static void checkDefaultPolicyConfiguration(String dfltPlcName, Set<String> plcNames) throws IgniteCheckedException {
        if (dfltPlcName != null) {
            if (dfltPlcName.isEmpty())
                throw new IgniteCheckedException("User-defined default MemoryPolicy name must be non-empty");
            if (!plcNames.contains(dfltPlcName))
                throw new IgniteCheckedException("User-defined default MemoryPolicy name must be presented among configured MemoryPolices: " + dfltPlcName);
        }
    }

    /**
     * @param plcCfg MemoryPolicyConfiguration to validate.
     * @throws IgniteCheckedException If config is invalid.
     */
    private static void checkPolicySize(MemoryPolicyConfiguration plcCfg) throws IgniteCheckedException {
        if (plcCfg.getSize() < MIN_PAGE_MEMORY_SIZE)
            throw new IgniteCheckedException("MemoryPolicy must have size more than 1MB: " + plcCfg.getName());
    }

    /**
     * @param plcCfg MemoryPolicyConfiguration to validate.
     * @param dbCfg Memory configuration.
     * @throws IgniteCheckedException If config is invalid.
     */
    protected void checkPolicyEvictionProperties(MemoryPolicyConfiguration plcCfg, MemoryConfiguration dbCfg)
        throws IgniteCheckedException {
        if (plcCfg.getPageEvictionMode() == DataPageEvictionMode.DISABLED)
            return;

        if (plcCfg.getEvictionThreshold() < 0.5 || plcCfg.getEvictionThreshold() > 0.999) {
            throw new IgniteCheckedException("Page eviction threshold must be between 0.5 and 0.999: " +
                plcCfg.getName());
        }

        if (plcCfg.getEmptyPagesPoolSize() <= 10)
            throw new IgniteCheckedException("Evicted pages pool size should be greater than 10: " + plcCfg.getName());

        long maxPoolSize = plcCfg.getSize() / dbCfg.getPageSize() / 10;

        if (plcCfg.getEmptyPagesPoolSize() >= maxPoolSize) {
            throw new IgniteCheckedException("Evicted pages pool size should be lesser than " + maxPoolSize +
                ": " + plcCfg.getName());
        }
    }

    /**
     * @param plcName MemoryPolicy name to validate.
     * @param observedNames Names of MemoryPolicies observed before.
     * @throws IgniteCheckedException If config is invalid.
     */
    private static void checkPolicyName(String plcName, Set<String> observedNames) throws IgniteCheckedException {
        if (plcName == null || plcName.isEmpty())
            throw new IgniteCheckedException("User-defined MemoryPolicyConfiguration must have non-null and non-empty name.");

        if (observedNames.contains(plcName))
            throw new IgniteCheckedException("Two MemoryPolicies have the same name: " + plcName);

        if (SYSTEM_MEMORY_POLICY_NAME.equals(plcName))
            throw new IgniteCheckedException("'sysMemPlc' policy name is reserved for internal use.");

        observedNames.add(plcName);
    }

    /**
     * @param log Logger.
     */
    public void dumpStatistics(IgniteLogger log) {
        if (freeListMap != null) {
            for (FreeListImpl freeList : freeListMap.values())
                freeList.dumpStatistics(log);
        }
    }

    /**
     * @throws IgniteCheckedException If failed.
     */
    public void initDataBase() throws IgniteCheckedException{
        // No-op.
    }

    /**
     * @return collection of all configured {@link MemoryPolicy policies}.
     */
    public Collection<MemoryPolicy> memoryPolicies() {
        return memPlcMap != null ? memPlcMap.values() : null;
    }

    /**
     * @return MemoryMetrics for all MemoryPolicies configured in Ignite instance.
     */
    public Collection<MemoryMetrics> memoryMetrics() {
        return memMetricsMap != null ? memMetricsMap.values() : null;
    }

    /**
     * @param memPlcName Memory policy name.
     * @return {@link MemoryPolicy} instance associated with a given {@link MemoryPolicyConfiguration}.
     * @throws IgniteCheckedException in case of request for unknown MemoryPolicy.
     */
    public MemoryPolicy memoryPolicy(String memPlcName) throws IgniteCheckedException {
        if (memPlcName == null)
            return dfltMemPlc;

        if (memPlcMap == null)
            return null;

        MemoryPolicy plc;

        if ((plc = memPlcMap.get(memPlcName)) == null)
            throw new IgniteCheckedException("Requested MemoryPolicy is not configured: " + memPlcName);

        return plc;
    }

    /**
     * @param memPlcName MemoryPolicyConfiguration name.
     * @return {@link FreeList} instance associated with a given {@link MemoryPolicyConfiguration}.
     */
    public FreeList freeList(String memPlcName) {
        if (memPlcName == null)
            return dfltFreeList;

        return freeListMap != null ? freeListMap.get(memPlcName) : null;
    }

    /**
     * @param memPlcName MemoryPolicyConfiguration name.
     * @return {@link ReuseList} instance associated with a given {@link MemoryPolicyConfiguration}.
     */
    public ReuseList reuseList(String memPlcName) {
        if (memPlcName == null)
            return dfltFreeList;

        return freeListMap != null ? freeListMap.get(memPlcName) : null;
    }

    /** {@inheritDoc} */
    @Override protected void stop0(boolean cancel) {
        if (memPlcMap != null) {
            for (MemoryPolicy memPlc : memPlcMap.values()) {
                memPlc.pageMemory().stop();

                memPlc.evictionTracker().stop();
            }
        }
    }

    /**
     *
     */
    public boolean persistenceEnabled() {
        return false;
    }

    /**
     *
     */
    public void lock() throws IgniteCheckedException {

    }

    /**
     *
     */
    public void unLock(){

    }

    /**
     * No-op for non-persistent storage.
     */
    public void checkpointReadLock() {
        // No-op.
    }

    /**
     * No-op for non-persistent storage.
     */
    public void checkpointReadUnlock() {
        // No-op.
    }

    /**
     *
     */
    @Nullable public IgniteInternalFuture wakeupForCheckpoint(String reason) {
        return null;
    }

    /**
     * Waits until current state is checkpointed.
     *
     * @throws IgniteCheckedException If failed.
     */
    public void waitForCheckpoint(String reason) throws IgniteCheckedException {
        // No-op
    }

    /**
     *
     */
    @Nullable public IgniteInternalFuture wakeupForSnapshot(long snapshotId, UUID snapshotNodeId,
        Collection<String> cacheNames) {
        return null;
    }

    /**
     * @param discoEvt Before exchange for the given discovery event.
     */
    public void beforeExchange(GridDhtPartitionsExchangeFuture discoEvt) throws IgniteCheckedException {
        // No-op.
    }

    /**
     * @throws IgniteCheckedException If failed.
     */
    public void beforeCachesStop() throws IgniteCheckedException {
        // No-op.
    }

    /**
     * @param cctx Stopped cache context.
     */
    public void onCacheStop(GridCacheContext cctx) {
        // No-op
    }

    /**
     * @param snapshotMsg Snapshot message.
     * @param initiator Initiator node.
     * @param msg message to log
     * @return Snapshot creation init future or {@code null} if snapshot is not available.
     * @throws IgniteCheckedException If failed.
     */
    @Nullable public IgniteInternalFuture startLocalSnapshotCreation(StartFullSnapshotAckDiscoveryMessage snapshotMsg,
        ClusterNode initiator, String msg)
        throws IgniteCheckedException {
        return null;
    }

    /**
     * @return Future that will be completed when indexes for given cache are restored.
     */
    @Nullable public IgniteInternalFuture indexRebuildFuture(int cacheId) {
        return null;
    }

    /**
     * See {@link GridCacheMapEntry#ensureFreeSpace()}
     *
     * @param memPlc Memory policy.
     */
    public void ensureFreeSpace(MemoryPolicy memPlc) throws IgniteCheckedException {
        MemoryPolicyConfiguration plcCfg = memPlc.config();

        if (plcCfg.getPageEvictionMode() == DataPageEvictionMode.DISABLED)
            return;

        long memorySize = plcCfg.getSize();

        PageMemory pageMem = memPlc.pageMemory();

        int sysPageSize = pageMem.systemPageSize();

        FreeListImpl freeListImpl = freeListMap.get(plcCfg.getName());

        for (;;) {
            long allocatedPagesCnt = pageMem.loadedPages();

            int emptyDataPagesCnt = freeListImpl.emptyDataPages();

            boolean shouldEvict = allocatedPagesCnt > (memorySize / sysPageSize * plcCfg.getEvictionThreshold()) &&
                emptyDataPagesCnt < plcCfg.getEmptyPagesPoolSize();

            if (shouldEvict)
                memPlc.evictionTracker().evictDataPage();
            else
                break;
        }
    }

    /**
     * @param dbCfg memory configuration with common parameters.
     * @param plc memory policy with PageMemory specific parameters.
<<<<<<< HEAD
     * @return Memory policy instance.
     */
    private MemoryPolicy initMemory(MemoryConfiguration dbCfg, MemoryPolicyConfiguration plc) {
=======
     * @param memMetrics {@link MemoryMetrics} object to collect memory usage metrics.
     * @return Page memory instance.
     */
    private PageMemory initMemory(MemoryConfiguration dbCfg, MemoryPolicyConfiguration plc, MemoryMetricsImpl memMetrics) {
>>>>>>> c2d8bd9a
        long[] sizes = calculateFragmentSizes(
                dbCfg.getConcurrencyLevel(),
                plc.getSize());

        File allocPath = buildAllocPath(plc);

        DirectMemoryProvider memProvider = allocPath == null ?
            new UnsafeMemoryProvider(sizes) :
            new MappedFileMemoryProvider(
                log,
                allocPath,
                true,
                sizes);

<<<<<<< HEAD
        PageMemory pageMem = createPageMemory(memProvider, dbCfg.getPageSize());

        return new MemoryPolicy(pageMem, plc, createPageEvictionTracker(plc, pageMem));
    }

    /**
     * @param plc Memory Policy Configuration.
     * @param pageMem Page memory.
     */
    private PageEvictionTracker createPageEvictionTracker(MemoryPolicyConfiguration plc, PageMemory pageMem) {
        if (Boolean.getBoolean("override.fair.fifo.page.eviction.tracker"))
            return new FairFifoPageEvictionTracker(pageMem, plc, cctx);

        switch (plc.getPageEvictionMode()) {
            case RANDOM_LRU:
                return new RandomLruPageEvictionTracker(pageMem, plc, cctx);
            case RANDOM_2_LRU:
                return new Random2LruPageEvictionTracker(pageMem, plc, cctx);
            default:
                return new NoOpPageEvictionTracker();
        }
=======
        return createPageMemory(memProvider, dbCfg.getPageSize(), memMetrics);
>>>>>>> c2d8bd9a
    }

    /**
     * Calculate fragment sizes for a cache with given size and concurrency level.
     * @param concLvl Concurrency level.
     * @param cacheSize Cache size.
     */
    protected long[] calculateFragmentSizes(int concLvl, long cacheSize) {
        if (concLvl < 1)
            concLvl = Runtime.getRuntime().availableProcessors();

        long fragmentSize = cacheSize / concLvl;

        if (fragmentSize < 1024 * 1024)
            fragmentSize = 1024 * 1024;

        long[] sizes = new long[concLvl];

        for (int i = 0; i < concLvl; i++)
            sizes[i] = fragmentSize;

        return sizes;
    }

    /**
     * Builds allocation path for memory mapped file to be used with PageMemory.
     *
     * @param plc MemoryPolicyConfiguration.
     */
    @Nullable protected File buildAllocPath(MemoryPolicyConfiguration plc) {
        String path = plc.getSwapFilePath();

        if (path == null)
            return null;

        String consId = String.valueOf(cctx.discovery().consistentId());

        consId = consId.replaceAll("[:,\\.]", "_");

        return buildPath(path, consId);
    }

    /**
     * Creates PageMemory with given size and memory provider.
     *
     * @param memProvider Memory provider.
     * @param pageSize Page size.
     * @param memMetrics MemoryMetrics to collect memory usage metrics.
     * @return PageMemory instance.
     */
    protected PageMemory createPageMemory(DirectMemoryProvider memProvider, int pageSize, MemoryMetricsImpl memMetrics) {
        return new PageMemoryNoStoreImpl(log, memProvider, cctx, pageSize, memMetrics, false);
    }

    /**
     * @param path Path to the working directory.
     * @param consId Consistent ID of the local node.
     * @return DB storage path.
     */
    protected File buildPath(String path, String consId) {
        String igniteHomeStr = U.getIgniteHome();

        File igniteHome = igniteHomeStr != null ? new File(igniteHomeStr) : null;

        File workDir = igniteHome == null ? new File(path) : new File(igniteHome, path);

        return new File(workDir, consId);
    }

    /** {@inheritDoc} */
    @Override public void onActivate(GridKernalContext kctx) throws IgniteCheckedException {

    }

    /** {@inheritDoc} */
    @Override public void onDeActivate(GridKernalContext kctx) throws IgniteCheckedException {

    }

    /**
     * @return Name of MemoryPolicyConfiguration for internal caches.
     */
    public String systemMemoryPolicyName() {
        return SYSTEM_MEMORY_POLICY_NAME;
    }
}<|MERGE_RESOLUTION|>--- conflicted
+++ resolved
@@ -28,11 +28,8 @@
 import org.apache.ignite.IgniteLogger;
 import org.apache.ignite.MemoryMetrics;
 import org.apache.ignite.cluster.ClusterNode;
-<<<<<<< HEAD
+import org.apache.ignite.configuration.IgniteConfiguration;
 import org.apache.ignite.configuration.DataPageEvictionMode;
-=======
-import org.apache.ignite.configuration.IgniteConfiguration;
->>>>>>> c2d8bd9a
 import org.apache.ignite.configuration.MemoryConfiguration;
 import org.apache.ignite.configuration.MemoryPolicyConfiguration;
 import org.apache.ignite.internal.GridKernalContext;
@@ -131,12 +128,8 @@
 
             FreeListImpl freeList = new FreeListImpl(0,
                     cctx.igniteInstanceName(),
-<<<<<<< HEAD
                     memPlc,
-=======
-                    memPlc.pageMemory(),
                     memMetrics,
->>>>>>> c2d8bd9a
                     null,
                     cctx.wal(),
                     0L,
@@ -218,15 +211,10 @@
             }
 
             for (MemoryPolicyConfiguration memPlcCfg : memPlcsCfgs) {
-<<<<<<< HEAD
                 MemoryPolicy memPlc = initMemory(dbCfg, memPlcCfg);
-=======
                 MemoryMetricsImpl memMetrics = new MemoryMetricsImpl(memPlcCfg);
 
-                PageMemory pageMem = initMemory(dbCfg, memPlcCfg, memMetrics);
-
-                MemoryPolicy memPlc = new MemoryPolicy(pageMem, memMetrics, memPlcCfg);
->>>>>>> c2d8bd9a
+                MemoryPolicy memPlc = initMemory(dbCfg, memPlcCfg, memMetrics);
 
                 memPlcMap.put(memPlcCfg.getName(), memPlc);
 
@@ -239,15 +227,11 @@
 
         MemoryPolicyConfiguration sysPlcCfg = createSystemMemoryPolicy(dbCfg.getSystemCacheMemorySize());
 
-<<<<<<< HEAD
-        memPlcMap.put(SYSTEM_MEMORY_POLICY_NAME, initMemory(dbCfg, sysPlcCfg));
-=======
         MemoryMetricsImpl sysMemMetrics = new MemoryMetricsImpl(sysPlcCfg);
 
-        memPlcMap.put(SYSTEM_MEMORY_POLICY_NAME, new MemoryPolicy(initMemory(dbCfg, sysPlcCfg, sysMemMetrics), sysMemMetrics, sysPlcCfg));
+        memPlcMap.put(SYSTEM_MEMORY_POLICY_NAME, initMemory(dbCfg, sysPlcCfg, sysMemMetrics));
 
         memMetricsMap.put(SYSTEM_MEMORY_POLICY_NAME, sysMemMetrics);
->>>>>>> c2d8bd9a
     }
 
     /**
@@ -256,9 +240,6 @@
     private void registerMetricsMBean(MemoryMetricsImpl memMetrics) {
         IgniteConfiguration cfg = cctx.gridConfig();
 
-<<<<<<< HEAD
-        return initMemory(dbCfg, dfltPlc);
-=======
         try {
             U.registerMBean(
                     cfg.getMBeanServer(),
@@ -279,10 +260,7 @@
      * @param memMetrics MemoryMetrics instance.
      */
     private MemoryPolicy createDefaultMemoryPolicy(MemoryConfiguration dbCfg, MemoryPolicyConfiguration memPlcCfg, MemoryMetricsImpl memMetrics) {
-        PageMemory pageMem = initMemory(dbCfg, memPlcCfg, memMetrics);
-
-        return new MemoryPolicy(pageMem, memMetrics, memPlcCfg);
->>>>>>> c2d8bd9a
+        return initMemory(dbCfg, memPlcCfg, memMetrics);
     }
 
     /**
@@ -608,16 +586,10 @@
     /**
      * @param dbCfg memory configuration with common parameters.
      * @param plc memory policy with PageMemory specific parameters.
-<<<<<<< HEAD
+     * @param memMetrics {@link MemoryMetrics} object to collect memory usage metrics.
      * @return Memory policy instance.
      */
-    private MemoryPolicy initMemory(MemoryConfiguration dbCfg, MemoryPolicyConfiguration plc) {
-=======
-     * @param memMetrics {@link MemoryMetrics} object to collect memory usage metrics.
-     * @return Page memory instance.
-     */
-    private PageMemory initMemory(MemoryConfiguration dbCfg, MemoryPolicyConfiguration plc, MemoryMetricsImpl memMetrics) {
->>>>>>> c2d8bd9a
+    private MemoryPolicy initMemory(MemoryConfiguration dbCfg, MemoryPolicyConfiguration plc, MemoryMetricsImpl memMetrics) {
         long[] sizes = calculateFragmentSizes(
                 dbCfg.getConcurrencyLevel(),
                 plc.getSize());
@@ -632,10 +604,9 @@
                 true,
                 sizes);
 
-<<<<<<< HEAD
-        PageMemory pageMem = createPageMemory(memProvider, dbCfg.getPageSize());
-
-        return new MemoryPolicy(pageMem, plc, createPageEvictionTracker(plc, pageMem));
+        PageMemory pageMem = createPageMemory(memProvider, dbCfg.getPageSize(), memMetrics);
+
+        return new MemoryPolicy(pageMem, plc, memMetrics, createPageEvictionTracker(plc, pageMem));
     }
 
     /**
@@ -654,9 +625,6 @@
             default:
                 return new NoOpPageEvictionTracker();
         }
-=======
-        return createPageMemory(memProvider, dbCfg.getPageSize(), memMetrics);
->>>>>>> c2d8bd9a
     }
 
     /**
