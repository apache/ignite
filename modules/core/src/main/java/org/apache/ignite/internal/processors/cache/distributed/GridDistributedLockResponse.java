/*
 * Licensed to the Apache Software Foundation (ASF) under one or more
 * contributor license agreements.  See the NOTICE file distributed with
 * this work for additional information regarding copyright ownership.
 * The ASF licenses this file to You under the Apache License, Version 2.0
 * (the "License"); you may not use this file except in compliance with
 * the License.  You may obtain a copy of the License at
 *
 *      http://www.apache.org/licenses/LICENSE-2.0
 *
 * Unless required by applicable law or agreed to in writing, software
 * distributed under the License is distributed on an "AS IS" BASIS,
 * WITHOUT WARRANTIES OR CONDITIONS OF ANY KIND, either express or implied.
 * See the License for the specific language governing permissions and
 * limitations under the License.
 */

package org.apache.ignite.internal.processors.cache.distributed;

import org.apache.ignite.*;
import org.apache.ignite.internal.*;
import org.apache.ignite.internal.processors.cache.*;
import org.apache.ignite.internal.processors.cache.version.*;
import org.apache.ignite.internal.util.tostring.*;
import org.apache.ignite.internal.util.typedef.*;
import org.apache.ignite.internal.util.typedef.internal.*;
import org.apache.ignite.lang.*;
import org.apache.ignite.plugin.extensions.communication.*;
import org.jetbrains.annotations.*;

import java.io.*;
import java.nio.*;
import java.util.*;

/**
 * Lock response message.
 */
public class GridDistributedLockResponse extends GridDistributedBaseMessage {
    /** */
    private static final long serialVersionUID = 0L;

    /** Future ID. */
    private IgniteUuid futId;

    /** Error. */
    @GridDirectTransient
    private Throwable err;

    /** Serialized error. */
    private byte[] errBytes;

    /** Values. */
    @GridToStringInclude
    @GridDirectCollection(CacheObject.class)
    private List<CacheObject> vals;

    /**
     * Empty constructor (required by {@link Externalizable}).
     */
    public GridDistributedLockResponse() {
        /* No-op. */
    }

    /**
     * @param cacheId Cache ID.
     * @param lockVer Lock version.
     * @param futId Future ID.
     * @param cnt Key count.
     */
    public GridDistributedLockResponse(int cacheId,
        GridCacheVersion lockVer,
        IgniteUuid futId,
        int cnt) {
        super(lockVer, cnt);

        assert futId != null;

        this.cacheId = cacheId;
        this.futId = futId;

        vals = new ArrayList<>(cnt);
    }

    /**
     * @param cacheId Cache ID.
     * @param lockVer Lock ID.
     * @param futId Future ID.
     * @param err Error.
     */
    public GridDistributedLockResponse(int cacheId,
        GridCacheVersion lockVer,
        IgniteUuid futId,
        Throwable err) {
        super(lockVer, 0);

        assert futId != null;

        this.cacheId = cacheId;
        this.futId = futId;
        this.err = err;
    }

    /**
     * @param cacheId Cache ID.
     * @param lockVer Lock ID.
     * @param futId Future ID.
     * @param cnt Count.
     * @param err Error.
     */
    public GridDistributedLockResponse(int cacheId,
        GridCacheVersion lockVer,
        IgniteUuid futId,
        int cnt,
        Throwable err) {
        super(lockVer, cnt);

        assert futId != null;

        this.cacheId = cacheId;
        this.futId = futId;
        this.err = err;

        vals = new ArrayList<>(cnt);
    }

    /**
     *
     * @return Future ID.
     */
    public IgniteUuid futureId() {
        return futId;
    }

    /**
     * @return Error.
     */
    public Throwable error() {
        return err;
    }

    /**
     * @param err Error to set.
     */
    public void error(Throwable err) {
        this.err = err;
    }

    /**
     * @param idx Index of locked flag.
     * @return Value of locked flag at given index.
     */
    public boolean isCurrentlyLocked(int idx) {
        assert idx >= 0;

        Collection<GridCacheMvccCandidate> cands = candidatesByIndex(idx);

        for (GridCacheMvccCandidate cand : cands)
            if (cand.owner())
                return true;

        return false;
    }

    /**
     * @param idx Candidates index.
     * @param cands Collection of candidates.
     */
    public void setCandidates(int idx, Collection<GridCacheMvccCandidate> cands) {
        assert idx >= 0;

        candidatesByIndex(idx, cands);
    }

    /**
     * @param val Value.
     */
    public void addValue(CacheObject val) {
        vals.add(val);
    }

    /**
     * @return Values size.
     */
    protected int valuesSize() {
        return vals.size();
    }

    /**
     * @param idx Index.
     * @return Value for given index.
     */
    @Nullable public CacheObject value(int idx) {
        if (!F.isEmpty(vals))
            return vals.get(idx);

        return null;
    }

    /** {@inheritDoc}
     * @param ctx*/
    @Override public void prepareMarshal(GridCacheSharedContext ctx) throws IgniteCheckedException {
        super.prepareMarshal(ctx);

        prepareMarshalCacheObjects(vals, ctx.cacheContext(cacheId));

//        if (F.isEmpty(valBytes) && !F.isEmpty(vals))
//            valBytes = marshalValuesCollection(vals, ctx);

        if (err != null)
            errBytes = ctx.marshaller().marshal(err);
    }

    /** {@inheritDoc} */
    @Override public void finishUnmarshal(GridCacheSharedContext ctx, ClassLoader ldr) throws IgniteCheckedException {
        super.finishUnmarshal(ctx, ldr);

        finishUnmarshalCacheObjects(vals, ctx.cacheContext(cacheId), ldr);

//        if (F.isEmpty(vals) && !F.isEmpty(valBytes))
//            vals = unmarshalValueBytesCollection(valBytes, ctx, ldr);

        if (errBytes != null)
            err = ctx.marshaller().unmarshal(errBytes, ldr);
    }

    /** {@inheritDoc} */
    @Override public boolean writeTo(ByteBuffer buf, MessageWriter writer) {
        writer.setBuffer(buf);

        if (!super.writeTo(buf, writer))
            return false;

        if (!writer.isHeaderWritten()) {
            if (!writer.writeHeader(directType(), fieldsCount()))
                return false;

            writer.onHeaderWritten();
        }

        switch (writer.state()) {
<<<<<<< HEAD
            case 6:
=======
            case 7:
>>>>>>> d9acbd1d
                if (!writer.writeByteArray("errBytes", errBytes))
                    return false;

                writer.incrementState();

<<<<<<< HEAD
            case 7:
=======
            case 8:
>>>>>>> d9acbd1d
                if (!writer.writeIgniteUuid("futId", futId))
                    return false;

                writer.incrementState();

<<<<<<< HEAD
            case 8:
=======
            case 9:
>>>>>>> d9acbd1d
                if (!writer.writeCollection("vals", vals, MessageCollectionItemType.MSG))
                    return false;

                writer.incrementState();

        }

        return true;
    }

    /** {@inheritDoc} */
    @Override public boolean readFrom(ByteBuffer buf, MessageReader reader) {
        reader.setBuffer(buf);

        if (!reader.beforeMessageRead())
            return false;

        if (!super.readFrom(buf, reader))
            return false;

        switch (reader.state()) {
<<<<<<< HEAD
            case 6:
=======
            case 7:
>>>>>>> d9acbd1d
                errBytes = reader.readByteArray("errBytes");

                if (!reader.isLastRead())
                    return false;

                reader.incrementState();

<<<<<<< HEAD
            case 7:
=======
            case 8:
>>>>>>> d9acbd1d
                futId = reader.readIgniteUuid("futId");

                if (!reader.isLastRead())
                    return false;

                reader.incrementState();

<<<<<<< HEAD
            case 8:
=======
            case 9:
>>>>>>> d9acbd1d
                vals = reader.readCollection("vals", MessageCollectionItemType.MSG);

                if (!reader.isLastRead())
                    return false;

                reader.incrementState();

        }

        return true;
    }

    /** {@inheritDoc} */
    @Override public byte directType() {
        return 22;
    }

    /** {@inheritDoc} */
    @Override public byte fieldsCount() {
<<<<<<< HEAD
        return 9;
=======
        return 10;
>>>>>>> d9acbd1d
    }

    /** {@inheritDoc} */
    @Override public String toString() {
        return S.toString(GridDistributedLockResponse.class, this,
            "super", super.toString());
    }
}<|MERGE_RESOLUTION|>--- conflicted
+++ resolved
@@ -238,31 +238,19 @@
         }
 
         switch (writer.state()) {
-<<<<<<< HEAD
-            case 6:
-=======
             case 7:
->>>>>>> d9acbd1d
                 if (!writer.writeByteArray("errBytes", errBytes))
                     return false;
 
                 writer.incrementState();
 
-<<<<<<< HEAD
-            case 7:
-=======
             case 8:
->>>>>>> d9acbd1d
                 if (!writer.writeIgniteUuid("futId", futId))
                     return false;
 
                 writer.incrementState();
 
-<<<<<<< HEAD
-            case 8:
-=======
             case 9:
->>>>>>> d9acbd1d
                 if (!writer.writeCollection("vals", vals, MessageCollectionItemType.MSG))
                     return false;
 
@@ -284,11 +272,7 @@
             return false;
 
         switch (reader.state()) {
-<<<<<<< HEAD
-            case 6:
-=======
             case 7:
->>>>>>> d9acbd1d
                 errBytes = reader.readByteArray("errBytes");
 
                 if (!reader.isLastRead())
@@ -296,11 +280,7 @@
 
                 reader.incrementState();
 
-<<<<<<< HEAD
-            case 7:
-=======
             case 8:
->>>>>>> d9acbd1d
                 futId = reader.readIgniteUuid("futId");
 
                 if (!reader.isLastRead())
@@ -308,11 +288,7 @@
 
                 reader.incrementState();
 
-<<<<<<< HEAD
-            case 8:
-=======
             case 9:
->>>>>>> d9acbd1d
                 vals = reader.readCollection("vals", MessageCollectionItemType.MSG);
 
                 if (!reader.isLastRead())
@@ -332,11 +308,7 @@
 
     /** {@inheritDoc} */
     @Override public byte fieldsCount() {
-<<<<<<< HEAD
-        return 9;
-=======
         return 10;
->>>>>>> d9acbd1d
     }
 
     /** {@inheritDoc} */
