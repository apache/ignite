--- conflicted
+++ resolved
@@ -165,12 +165,7 @@
      * @param idx Candidates index.
      * @param cands Collection of candidates.
      */
-<<<<<<< HEAD
-    public void setCandidates(int idx, Collection<GridCacheMvccCandidate<K>> cands) {
-=======
-    public void setCandidates(int idx, Collection<GridCacheMvccCandidate> cands,
-        Collection<GridCacheVersion> committedVers, Collection<GridCacheVersion> rolledbackVers) {
->>>>>>> 50fc5a9d
+    public void setCandidates(int idx, Collection<GridCacheMvccCandidate> cands) {
         assert idx >= 0;
 
         candidatesByIndex(idx, cands);
@@ -255,13 +250,8 @@
 
                 writer.incrementState();
 
-<<<<<<< HEAD
             case 8:
-                if (!writer.writeCollection("valBytes", valBytes, MessageCollectionItemType.MSG))
-=======
-            case 10:
                 if (!writer.writeCollection("vals", vals, MessageCollectionItemType.MSG))
->>>>>>> 50fc5a9d
                     return false;
 
                 writer.incrementState();
@@ -298,13 +288,8 @@
 
                 reader.incrementState();
 
-<<<<<<< HEAD
             case 8:
-                valBytes = reader.readCollection("valBytes", MessageCollectionItemType.MSG);
-=======
-            case 10:
                 vals = reader.readCollection("vals", MessageCollectionItemType.MSG);
->>>>>>> 50fc5a9d
 
                 if (!reader.isLastRead())
                     return false;
