/*
 * Licensed to the Apache Software Foundation (ASF) under one or more
 * contributor license agreements.  See the NOTICE file distributed with
 * this work for additional information regarding copyright ownership.
 * The ASF licenses this file to You under the Apache License, Version 2.0
 * (the "License"); you may not use this file except in compliance with
 * the License.  You may obtain a copy of the License at
 *
 *      http://www.apache.org/licenses/LICENSE-2.0
 *
 * Unless required by applicable law or agreed to in writing, software
 * distributed under the License is distributed on an "AS IS" BASIS,
 * WITHOUT WARRANTIES OR CONDITIONS OF ANY KIND, either express or implied.
 * See the License for the specific language governing permissions and
 * limitations under the License.
 */

package org.apache.ignite.internal.processors.platform.dotnet;

import org.apache.ignite.IgniteCheckedException;
import org.apache.ignite.cache.store.CacheStore;
import org.apache.ignite.cache.store.CacheStoreSession;
import org.apache.ignite.internal.GridKernalContext;
import org.apache.ignite.internal.binary.BinaryRawReaderEx;
import org.apache.ignite.internal.binary.BinaryRawWriterEx;
import org.apache.ignite.internal.processors.platform.PlatformContext;
import org.apache.ignite.internal.processors.platform.cache.store.PlatformCacheStore;
import org.apache.ignite.internal.processors.platform.cache.store.PlatformCacheStoreCallback;
import org.apache.ignite.internal.processors.platform.memory.PlatformMemory;
import org.apache.ignite.internal.processors.platform.memory.PlatformOutputStream;
import org.apache.ignite.internal.processors.platform.utils.PlatformUtils;
import org.apache.ignite.internal.util.lang.GridMapEntry;
import org.apache.ignite.internal.util.lang.GridTuple;
import org.apache.ignite.internal.util.lang.IgniteInClosureX;
import org.apache.ignite.internal.util.typedef.C1;
import org.apache.ignite.internal.util.typedef.F;
import org.apache.ignite.internal.util.typedef.internal.A;
import org.apache.ignite.internal.util.typedef.internal.U;
import org.apache.ignite.lang.IgniteBiInClosure;
import org.apache.ignite.resources.CacheStoreSessionResource;
import org.jetbrains.annotations.Nullable;

import javax.cache.Cache;
import javax.cache.integration.CacheLoaderException;
import javax.cache.integration.CacheWriterException;
import java.util.AbstractMap;
import java.util.AbstractSet;
import java.util.Collection;
import java.util.HashMap;
import java.util.Iterator;
import java.util.Map;
import java.util.Set;

/**
 * Wrapper for .NET cache store implementations.
 * <p>
 * This wrapper should be used if you have an implementation of
 * {@code GridGain.Cache.IGridCacheStore} interface in .NET and
 * would like to configure it a persistence storage for your cache.
 * If properly configured, this wrapper will instantiate an instance
 * of your cache store in .NET and delegate all calls to that instance.
 * To create an instance, assembly name and class name are passed to
 * <a target="_blank" href="http://msdn.microsoft.com/en-us/library/d133hta4.aspx">System.Activator.CreateInstance(String, String)</a>
 * method in .NET during node startup. Refer to its documentation for
 * details.
 */
public class PlatformDotNetCacheStore<K, V> implements CacheStore<K, V>, PlatformCacheStore {
    /** Load cache operation code. */
    private static final byte OP_LOAD_CACHE = (byte)0;

    /** Load operation code. */
    private static final byte OP_LOAD = (byte)1;

    /** Load all operation code. */
    private static final byte OP_LOAD_ALL = (byte)2;

    /** Put operation code. */
    private static final byte OP_PUT = (byte)3;

    /** Put all operation code. */
    private static final byte OP_PUT_ALL = (byte)4;

    /** Remove operation code. */
    private static final byte OP_RMV = (byte)5;

    /** Remove all operation code. */
    private static final byte OP_RMV_ALL = (byte)6;

    /** Tx end operation code. */
    private static final byte OP_SES_END = (byte)7;

    /** Key used to distinguish session deployment.  */
    private static final Object KEY_SES = new Object();

    /** */
    @CacheStoreSessionResource
    private CacheStoreSession ses;

    /** .Net class name. */
    private String typName;

    /** Properties. */
    private Map<String, ?> props;

    /** Native factory. */
    private final Object nativeFactory;

    /** Interop processor. */
    protected PlatformContext platformCtx;

    /** Pointer to native store. */
    protected long ptr;

    /**
     * Default ctor.
     */
    public PlatformDotNetCacheStore() {
        nativeFactory = null;
    }

    /**
     * Native factory ctor.
     */
    public PlatformDotNetCacheStore(Object nativeFactory) {
        assert nativeFactory != null;

        this.nativeFactory = nativeFactory;
    }

    /**
     * Gets .NET class name.
     *
     * @return .NET class name.
     */
    public String getTypeName() {
        return typName;
    }

    /**
     * Sets .NET class name.
     *
     * @param typName .NET class name.
     */
    public void setTypeName(String typName) {
        this.typName = typName;
    }

    /**
     * Get properties.
     *
     * @return Properties.
     */
    public Map<String, ?> getProperties() {
        return props;
    }

    /**
     * Set properties.
     *
     * @param props Properties.
     */
    public void setProperties(Map<String, ?> props) {
        this.props = props;
    }

    /** {@inheritDoc} */
    @Nullable @Override public V load(final K key) {
        try {
            final GridTuple<V> val = new GridTuple<>();

            doInvoke(new IgniteInClosureX<BinaryRawWriterEx>() {
                @Override public void applyx(BinaryRawWriterEx writer) throws IgniteCheckedException {
                    writer.writeByte(OP_LOAD);
                    writer.writeLong(session());
                    writer.writeString(ses.cacheName());
                    writer.writeObject(key);
                }
            }, new LoadCallback<>(platformCtx, val));

            return val.get();
        }
        catch (IgniteCheckedException e) {
            throw new CacheLoaderException(e);
        }
    }

    /** {@inheritDoc} */
    @Override public Map<K, V> loadAll(final Iterable<? extends K> keys) {
        try {
            final Map<K, V> loaded = new HashMap<>();

            doInvoke(new IgniteInClosureX<BinaryRawWriterEx>() {
                @Override public void applyx(BinaryRawWriterEx writer) throws IgniteCheckedException {
                    writer.writeByte(OP_LOAD_ALL);
                    writer.writeLong(session());
                    writer.writeString(ses.cacheName());
                    writer.writeCollection((Collection)keys);
                }
            }, new LoadAllCallback<>(platformCtx, loaded));

            return loaded;
        }
        catch (IgniteCheckedException e) {
            throw new CacheLoaderException(e);
        }
    }

    /** {@inheritDoc} */
    @Override public void loadCache(final IgniteBiInClosure<K, V> clo, final @Nullable Object... args) {
        try {
            doInvoke(new IgniteInClosureX<BinaryRawWriterEx>() {
                @Override public void applyx(BinaryRawWriterEx writer) throws IgniteCheckedException {
                    writer.writeByte(OP_LOAD_CACHE);
                    writer.writeLong(session());
                    writer.writeString(ses.cacheName());
                    writer.writeObjectArray(args);
                }
            }, new LoadCacheCallback<>(platformCtx, clo));
        }
        catch (IgniteCheckedException e) {
            throw new CacheLoaderException(e);
        }
    }

    /** {@inheritDoc} */
    @Override public void write(final Cache.Entry<? extends K, ? extends V> entry) {
        try {
            doInvoke(new IgniteInClosureX<BinaryRawWriterEx>() {
                @Override public void applyx(BinaryRawWriterEx writer) throws IgniteCheckedException {
                    writer.writeByte(OP_PUT);
                    writer.writeLong(session());
                    writer.writeString(ses.cacheName());
                    writer.writeObject(entry.getKey());
                    writer.writeObject(entry.getValue());
                }
            }, null);
        }
        catch (IgniteCheckedException e) {
            throw new CacheWriterException(U.convertExceptionNoWrap(e));
        }
    }

    /** {@inheritDoc} */
    @SuppressWarnings({"NullableProblems", "unchecked"})
    @Override public void writeAll(final Collection<Cache.Entry<? extends K, ? extends V>> entries) {
        try {
            doInvoke(new IgniteInClosureX<BinaryRawWriterEx>() {
                @Override public void applyx(BinaryRawWriterEx writer) throws IgniteCheckedException {
                    Map<K, V> map = new AbstractMap<K, V>() {
                        @Override public int size() {
                            return entries.size();
                        }

                        @Override public Set<Entry<K, V>> entrySet() {
                            return new AbstractSet<Entry<K, V>>() {
                                @Override public Iterator<Entry<K, V>> iterator() {
                                    return F.iterator(entries, new C1<Cache.Entry<? extends K, ? extends V>, Entry<K, V>>() {
                                        private static final long serialVersionUID = 0L;

                                        @Override public Entry<K, V> apply(Cache.Entry<? extends K, ? extends V> entry) {
                                            return new GridMapEntry<>(entry.getKey(), entry.getValue());
                                        }
                                    }, true);
                                }

                                @Override public int size() {
                                    return entries.size();
                                }
                            };
                        }
                    };

                    writer.writeByte(OP_PUT_ALL);
                    writer.writeLong(session());
                    writer.writeString(ses.cacheName());
                    writer.writeMap(map);
                }
            }, null);
        }
        catch (IgniteCheckedException e) {
            throw new CacheWriterException(U.convertExceptionNoWrap(e));
        }
    }

    /** {@inheritDoc} */
    @Override public void delete(final Object key) {
        try {
            doInvoke(new IgniteInClosureX<BinaryRawWriterEx>() {
                @Override public void applyx(BinaryRawWriterEx writer) throws IgniteCheckedException {
                    writer.writeByte(OP_RMV);
                    writer.writeLong(session());
                    writer.writeString(ses.cacheName());
                    writer.writeObject(key);
                }
            }, null);
        }
        catch (IgniteCheckedException e) {
            throw new CacheWriterException(U.convertExceptionNoWrap(e));
        }
    }

    /** {@inheritDoc} */
    @Override public void deleteAll(final Collection<?> keys) {
        try {
            doInvoke(new IgniteInClosureX<BinaryRawWriterEx>() {
                @Override public void applyx(BinaryRawWriterEx writer) throws IgniteCheckedException {
                    writer.writeByte(OP_RMV_ALL);
                    writer.writeLong(session());
                    writer.writeString(ses.cacheName());
                    writer.writeCollection(keys);
                }
            }, null);
        }
        catch (IgniteCheckedException e) {
            throw new CacheWriterException(U.convertExceptionNoWrap(e));
        }
    }

    /** {@inheritDoc} */
    @Override public void sessionEnd(final boolean commit) {
        try {
            doInvoke(new IgniteInClosureX<BinaryRawWriterEx>() {
                @Override public void applyx(BinaryRawWriterEx writer) throws IgniteCheckedException {
                    writer.writeByte(OP_SES_END);
                    writer.writeLong(session());
                    writer.writeString(ses.cacheName());
                    writer.writeBoolean(commit);
                }
            }, null);
        }
        catch (IgniteCheckedException e) {
            throw new CacheWriterException(U.convertExceptionNoWrap(e));
        }
    }

    /**
     * Initialize the store.
     *
     * @param ctx Context.
     * @param convertBinary Convert binary flag.
     * @throws org.apache.ignite.IgniteCheckedException
     */
<<<<<<< HEAD
    public void initialize(GridKernalContext ctx, boolean convertPortable) throws IgniteCheckedException {
        A.ensure(typName != null || nativeFactory != null,
            "Either typName or nativeFactory must be set in PlatformDotNetCacheStore");
=======
    public void initialize(GridKernalContext ctx, boolean convertBinary) throws IgniteCheckedException {
        A.notNull(typName, "typName");
>>>>>>> ea64f3ab

        platformCtx = PlatformUtils.platformContext(ctx.grid());

        try (PlatformMemory mem = platformCtx.memory().allocate()) {
            PlatformOutputStream out = mem.output();

            BinaryRawWriterEx writer = platformCtx.writer(out);

            write(writer, convertBinary);

            out.synchronize();

            ptr = platformCtx.gateway().cacheStoreCreate(mem.pointer());
        }
    }

    /**
     * Write store data to a stream.
     *
     * @param writer Writer.
     * @param convertBinary Convert binary flag.
     */
<<<<<<< HEAD
    protected void write(BinaryRawWriterEx writer, boolean convertPortable) {
        writer.writeBoolean(convertPortable);
        writer.writeObjectDetached(nativeFactory);

        if (nativeFactory == null) {
            writer.writeString(typName);
            writer.writeMap(props);
        }
=======
    protected void write(BinaryRawWriterEx writer, boolean convertBinary) {
        writer.writeString(typName);
        writer.writeBoolean(convertBinary);
        writer.writeMap(props);
>>>>>>> ea64f3ab
    }

    /**
     * Gets session pointer created in native platform.
     *
     * @return Session pointer.
     * @throws org.apache.ignite.IgniteCheckedException If failed.
     */
    private long session() throws IgniteCheckedException {
        Long sesPtr = (Long)ses.properties().get(KEY_SES);

        if (sesPtr == null) {
            // Session is not deployed yet, do that.
            sesPtr = platformCtx.gateway().cacheStoreSessionCreate(ptr);

            ses.properties().put(KEY_SES, sesPtr);
        }

        return sesPtr;
    }

    /**
     * Perform actual invoke.
     *
     * @param task Task.
     * @param cb Optional callback.
     * @return Result.
     * @throws org.apache.ignite.IgniteCheckedException If failed.
     */
    protected int doInvoke(IgniteInClosureX<BinaryRawWriterEx> task, @Nullable PlatformCacheStoreCallback cb)
        throws IgniteCheckedException{
        try (PlatformMemory mem = platformCtx.memory().allocate()) {
            PlatformOutputStream out = mem.output();

            BinaryRawWriterEx writer = platformCtx.writer(out);

            task.apply(writer);

            out.synchronize();

            return platformCtx.gateway().cacheStoreInvoke(ptr, mem.pointer(), cb);
        }
    }

    /**
     * Destroys interop-aware component.
     *
     * @param ctx Context.
     */
    public void destroy(GridKernalContext ctx) {
        assert ctx != null;

        platformCtx.gateway().cacheStoreDestroy(ptr);
    }

    /**
     * Load callback.
     */
    private static class LoadCallback<V> extends PlatformCacheStoreCallback {
        /** Value. */
        private final GridTuple<V> val;

        /**
         * Constructor.
         *
         * @param ctx Context.
         * @param val Value.
         */
        public LoadCallback(PlatformContext ctx, GridTuple<V> val) {
            super(ctx);

            this.val = val;
        }

        /** {@inheritDoc} */
        @SuppressWarnings("unchecked")
        @Override protected void invoke0(BinaryRawReaderEx reader) {
            val.set((V)reader.readObjectDetached());
        }
    }

    /**
     * Load callback.
     */
    private static class LoadAllCallback<K, V> extends PlatformCacheStoreCallback {
        /** Value. */
        private final Map<K, V> loaded;

        /**
         * Constructor.
         *
         * @param ctx Context.
         * @param loaded Map with loaded values.
         */
        public LoadAllCallback(PlatformContext ctx, Map<K, V> loaded) {
            super(ctx);

            this.loaded = loaded;
        }

        /** {@inheritDoc} */
        @SuppressWarnings("unchecked")
        @Override protected void invoke0(BinaryRawReaderEx reader) {
            loaded.put((K) reader.readObjectDetached(), (V) reader.readObjectDetached());
        }
    }

    /**
     * Load callback.
     */
    private static class LoadCacheCallback<K, V> extends PlatformCacheStoreCallback {
        /** Value. */
        private final IgniteBiInClosure<K, V> clo;

        /**
         * Constructor.
         *
         * @param ctx Context.
         * @param clo Closure.
         */
        public LoadCacheCallback(PlatformContext ctx, IgniteBiInClosure<K, V> clo) {
            super(ctx);

            this.clo = clo;
        }

        /** {@inheritDoc} */
        @SuppressWarnings("unchecked")
        @Override protected void invoke0(BinaryRawReaderEx reader) {
            clo.apply((K) reader.readObjectDetached(), (V) reader.readObjectDetached());
        }
    }
}<|MERGE_RESOLUTION|>--- conflicted
+++ resolved
@@ -340,14 +340,9 @@
      * @param convertBinary Convert binary flag.
      * @throws org.apache.ignite.IgniteCheckedException
      */
-<<<<<<< HEAD
-    public void initialize(GridKernalContext ctx, boolean convertPortable) throws IgniteCheckedException {
+    public void initialize(GridKernalContext ctx, boolean convertBinary) throws IgniteCheckedException {
         A.ensure(typName != null || nativeFactory != null,
-            "Either typName or nativeFactory must be set in PlatformDotNetCacheStore");
-=======
-    public void initialize(GridKernalContext ctx, boolean convertBinary) throws IgniteCheckedException {
-        A.notNull(typName, "typName");
->>>>>>> ea64f3ab
+                "Either typName or nativeFactory must be set in PlatformDotNetCacheStore");
 
         platformCtx = PlatformUtils.platformContext(ctx.grid());
 
@@ -370,21 +365,14 @@
      * @param writer Writer.
      * @param convertBinary Convert binary flag.
      */
-<<<<<<< HEAD
-    protected void write(BinaryRawWriterEx writer, boolean convertPortable) {
-        writer.writeBoolean(convertPortable);
+    protected void write(BinaryRawWriterEx writer, boolean convertBinary) {
+        writer.writeBoolean(convertBinary);
         writer.writeObjectDetached(nativeFactory);
 
         if (nativeFactory == null) {
             writer.writeString(typName);
             writer.writeMap(props);
         }
-=======
-    protected void write(BinaryRawWriterEx writer, boolean convertBinary) {
-        writer.writeString(typName);
-        writer.writeBoolean(convertBinary);
-        writer.writeMap(props);
->>>>>>> ea64f3ab
     }
 
     /**
