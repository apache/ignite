/*
 * Licensed to the Apache Software Foundation (ASF) under one or more
 * contributor license agreements.  See the NOTICE file distributed with
 * this work for additional information regarding copyright ownership.
 * The ASF licenses this file to You under the Apache License, Version 2.0
 * (the "License"); you may not use this file except in compliance with
 * the License.  You may obtain a copy of the License at
 *
 *      http://www.apache.org/licenses/LICENSE-2.0
 *
 * Unless required by applicable law or agreed to in writing, software
 * distributed under the License is distributed on an "AS IS" BASIS,
 * WITHOUT WARRANTIES OR CONDITIONS OF ANY KIND, either express or implied.
 * See the License for the specific language governing permissions and
 * limitations under the License.
 */

package org.apache.ignite.internal.visor.cache;

import org.apache.ignite.IgniteCache;
import org.apache.ignite.cache.CachePeekMode;
import org.apache.ignite.compute.ComputeJobContext;
import org.apache.ignite.internal.processors.task.GridInternal;
import org.apache.ignite.internal.util.typedef.internal.S;
import org.apache.ignite.internal.visor.VisorJob;
import org.apache.ignite.internal.visor.VisorOneNodeTask;
import org.apache.ignite.lang.IgniteBiTuple;
import org.apache.ignite.lang.IgniteFuture;
import org.apache.ignite.lang.IgniteInClosure;
import org.apache.ignite.resources.JobContextResource;

/**
 * Task that clears specified caches on specified node.
 */
@GridInternal
public class VisorCacheClearTask extends VisorOneNodeTask<String, IgniteBiTuple<Integer, Integer>> {
    /** */
    private static final long serialVersionUID = 0L;

    /** {@inheritDoc} */
    @Override protected VisorCacheClearJob job(String arg) {
        return new VisorCacheClearJob(arg, debug);
    }

    /**
     * Job that clear specified caches.
     */
    private static class VisorCacheClearJob extends VisorJob<String, IgniteBiTuple<Integer, Integer>> {
        /** */
        private static final long serialVersionUID = 0L;

        /** */
        private final String cacheName;

        /** */
        private final IgniteInClosure<IgniteFuture<Integer>> lsnr;

        /** */
        private IgniteFuture<Integer>[] futs;

        /** */
        @JobContextResource
        private ComputeJobContext jobCtx;

        /**
         * Create job.
         *
         * @param cacheName Cache name to clear.
         * @param debug Debug flag.
         */
        private VisorCacheClearJob(String cacheName, boolean debug) {
            super(cacheName, debug);

            this.cacheName = cacheName;

            lsnr = new IgniteInClosure<IgniteFuture<Integer>>() {
                /** */
                private static final long serialVersionUID = 0L;

                @Override public void apply(IgniteFuture<Integer> f) {
                    assert futs[0].isDone();
                    assert futs[1] == null || futs[1].isDone();
                    assert futs[2] == null || futs[2].isDone();

                    jobCtx.callcc();
                }
            };
        }

        /**
         * @param fut Future for asynchronous cache operation.
         * @param idx Index.
         * @return {@code true} If subJob was not completed and this job should be suspended.
         */
        private boolean callAsync(IgniteFuture<Integer> fut, int idx) {
            futs[idx] = fut;

            if (fut.isDone())
                return false;

            jobCtx.holdcc();

            fut.listen(lsnr);

            return true;
        }

        /** {@inheritDoc} */
        @Override protected IgniteBiTuple<Integer, Integer> run(final String cacheName) {
            if (futs == null)
                futs = new IgniteFuture[3];

            if (futs[0] == null || futs[1] == null || futs[2] == null) {
                IgniteCache cache = ignite.cache(cacheName).withAsync();

                if (futs[0] == null) {
                    cache.size(CachePeekMode.PRIMARY);
<<<<<<< HEAD

                    if (callAsync(cache.<Integer>future(), 0))
                        return null;
                }

=======

                    if (callAsync(cache.<Integer>future(), 0))
                        return null;
                }

>>>>>>> bcb13982
                if (futs[1] == null) {
                    cache.clear();

                    if (callAsync(cache.<Integer>future(), 1))
                        return null;
                }
                
                if (futs[2] == null) {
                    cache.size(CachePeekMode.PRIMARY);

                    if (callAsync(cache.<Integer>future(), 2))
                        return null;
                }
            }

            assert futs[0].isDone() && futs[1].isDone() && futs[2].isDone();

            return new IgniteBiTuple<>(futs[0].get(), futs[2].get());
        }

        /** {@inheritDoc} */
        @Override public String toString() {
            return S.toString(VisorCacheClearJob.class, this);
        }
    }
<<<<<<< HEAD
=======

    /**
     * Callable to get cache size.
     *
     * @deprecated This class needed only for compatibility.
     */
    @GridInternal @Deprecated
    private static class VisorCacheSizeCallable implements IgniteCallable<Integer> {
        /** */
        private static final long serialVersionUID = 0L;

        /** */
        private final IgniteCache cache;

        /**
         * @param cache Cache to take size from.
         */
        private VisorCacheSizeCallable(IgniteCache cache) {
            this.cache = cache;
        }

        /** {@inheritDoc} */
        @Override public Integer call() throws Exception {
            return cache.size(CachePeekMode.PRIMARY);
        }
    }

    /**
     * Callable to clear cache.
     *
     * @deprecated This class needed only for compatibility.
     */
    @GridInternal @Deprecated
    private static class VisorCacheClearCallable implements IgniteCallable<Integer> {
        /** */
        private static final long serialVersionUID = 0L;

        /** */
        private final IgniteCache cache;

        /**
         * @param cache Cache to clear.
         */
        private VisorCacheClearCallable(IgniteCache cache) {
            this.cache = cache;
        }

        /** {@inheritDoc} */
        @Override public Integer call() throws Exception {
            cache.clear();

            return 0;
        }
    }
>>>>>>> bcb13982
}<|MERGE_RESOLUTION|>--- conflicted
+++ resolved
@@ -115,26 +115,18 @@
 
                 if (futs[0] == null) {
                     cache.size(CachePeekMode.PRIMARY);
-<<<<<<< HEAD
 
                     if (callAsync(cache.<Integer>future(), 0))
                         return null;
                 }
 
-=======
-
-                    if (callAsync(cache.<Integer>future(), 0))
-                        return null;
-                }
-
->>>>>>> bcb13982
                 if (futs[1] == null) {
                     cache.clear();
 
                     if (callAsync(cache.<Integer>future(), 1))
                         return null;
                 }
-                
+
                 if (futs[2] == null) {
                     cache.size(CachePeekMode.PRIMARY);
 
@@ -153,8 +145,6 @@
             return S.toString(VisorCacheClearJob.class, this);
         }
     }
-<<<<<<< HEAD
-=======
 
     /**
      * Callable to get cache size.
@@ -209,5 +199,4 @@
             return 0;
         }
     }
->>>>>>> bcb13982
 }