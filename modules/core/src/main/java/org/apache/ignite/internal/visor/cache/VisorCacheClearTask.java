/*
 * Licensed to the Apache Software Foundation (ASF) under one or more
 * contributor license agreements.  See the NOTICE file distributed with
 * this work for additional information regarding copyright ownership.
 * The ASF licenses this file to You under the Apache License, Version 2.0
 * (the "License"); you may not use this file except in compliance with
 * the License.  You may obtain a copy of the License at
 *
 *      http://www.apache.org/licenses/LICENSE-2.0
 *
 * Unless required by applicable law or agreed to in writing, software
 * distributed under the License is distributed on an "AS IS" BASIS,
 * WITHOUT WARRANTIES OR CONDITIONS OF ANY KIND, either express or implied.
 * See the License for the specific language governing permissions and
 * limitations under the License.
 */

package org.apache.ignite.internal.visor.cache;

import org.apache.ignite.IgniteCache;
import org.apache.ignite.cache.CachePeekMode;
import org.apache.ignite.compute.ComputeJobContext;
import org.apache.ignite.internal.processors.task.GridInternal;
import org.apache.ignite.internal.util.typedef.internal.S;
import org.apache.ignite.internal.visor.VisorJob;
import org.apache.ignite.internal.visor.VisorOneNodeTask;
import org.apache.ignite.lang.IgniteBiTuple;
import org.apache.ignite.lang.IgniteFuture;
import org.apache.ignite.lang.IgniteInClosure;
import org.apache.ignite.resources.JobContextResource;

/**
 * Task that clears specified caches on specified node.
 */
@GridInternal
public class VisorCacheClearTask extends VisorOneNodeTask<String, IgniteBiTuple<Integer, Integer>> {
    /** */
    private static final long serialVersionUID = 0L;

    /** {@inheritDoc} */
    @Override protected VisorCacheClearJob job(String arg) {
        return new VisorCacheClearJob(arg, debug);
    }

    /**
     * Job that clear specified caches.
     */
    private static class VisorCacheClearJob extends VisorJob<String, IgniteBiTuple<Integer, Integer>> {
        /** */
        private static final long serialVersionUID = 0L;

        /** */
        private final String cacheName;

        /** */
        private final IgniteInClosure<IgniteFuture<Integer>> lsnr;

        /** */
        private IgniteFuture<Integer>[] futs;

        /** */
        @JobContextResource
        private ComputeJobContext jobCtx;

        /**
         * Create job.
         *
         * @param cacheName Cache name to clear.
         * @param debug Debug flag.
         */
        private VisorCacheClearJob(String cacheName, boolean debug) {
            super(cacheName, debug);

            this.cacheName = cacheName;

            lsnr = new IgniteInClosure<IgniteFuture<Integer>>() {
                /** */
                private static final long serialVersionUID = 0L;

                @Override public void apply(IgniteFuture<Integer> f) {
                    assert futs[0].isDone();
                    assert futs[1] == null || futs[1].isDone();
                    assert futs[2] == null || futs[2].isDone();

                    jobCtx.callcc();
                }
            };
        }

        /**
         * @param fut Future for asynchronous cache operation.
         * @param idx Index.
         * @return {@code true} If subJob was not completed and this job should be suspended.
         */
<<<<<<< HEAD
        private boolean callAsync(IgniteCallable<Integer> subJob, int idx) {
            IgniteCompute compute = ignite.compute(ignite.cluster().forCacheNodes(cacheName));

            IgniteFuture<Integer> fut = compute.callAsync(subJob);

=======
        private boolean callAsync(IgniteFuture<Integer> fut, int idx) {
>>>>>>> 50f87419
            futs[idx] = fut;

            if (fut.isDone())
                return false;

            jobCtx.holdcc();

            fut.listen(lsnr);

            return true;
        }

        /** {@inheritDoc} */
        @Override protected IgniteBiTuple<Integer, Integer> run(final String cacheName) {
            if (futs == null)
                futs = new IgniteFuture[3];

            if (futs[0] == null || futs[1] == null || futs[2] == null) {
                IgniteCache cache = ignite.cache(cacheName).withAsync();

                if (futs[0] == null) {
                    cache.size(CachePeekMode.PRIMARY);

                    if (callAsync(cache.<Integer>future(), 0))
                        return null;
                }

                if (futs[1] == null) {
                    cache.clear();

                    if (callAsync(cache.<Integer>future(), 1))
                        return null;
                }
                
                if (futs[2] == null) {
                    cache.size(CachePeekMode.PRIMARY);

                    if (callAsync(cache.<Integer>future(), 2))
                        return null;
                }
            }

            assert futs[0].isDone() && futs[1].isDone() && futs[2].isDone();

            return new IgniteBiTuple<>(futs[0].get(), futs[2].get());
        }

        /** {@inheritDoc} */
        @Override public String toString() {
            return S.toString(VisorCacheClearJob.class, this);
        }
    }
}<|MERGE_RESOLUTION|>--- conflicted
+++ resolved
@@ -92,15 +92,7 @@
          * @param idx Index.
          * @return {@code true} If subJob was not completed and this job should be suspended.
          */
-<<<<<<< HEAD
-        private boolean callAsync(IgniteCallable<Integer> subJob, int idx) {
-            IgniteCompute compute = ignite.compute(ignite.cluster().forCacheNodes(cacheName));
-
-            IgniteFuture<Integer> fut = compute.callAsync(subJob);
-
-=======
         private boolean callAsync(IgniteFuture<Integer> fut, int idx) {
->>>>>>> 50f87419
             futs[idx] = fut;
 
             if (fut.isDone())
