/*
 * Licensed to the Apache Software Foundation (ASF) under one or more
 * contributor license agreements.  See the NOTICE file distributed with
 * this work for additional information regarding copyright ownership.
 * The ASF licenses this file to You under the Apache License, Version 2.0
 * (the "License"); you may not use this file except in compliance with
 * the License.  You may obtain a copy of the License at
 *
 *      http://www.apache.org/licenses/LICENSE-2.0
 *
 * Unless required by applicable law or agreed to in writing, software
 * distributed under the License is distributed on an "AS IS" BASIS,
 * WITHOUT WARRANTIES OR CONDITIONS OF ANY KIND, either express or implied.
 * See the License for the specific language governing permissions and
 * limitations under the License.
 */

package org.apache.ignite.internal.processors.query;

import java.lang.reflect.Method;
import java.math.BigDecimal;
import java.sql.SQLException;
import java.sql.Time;
import java.sql.Timestamp;
import java.time.LocalDate;
import java.time.LocalDateTime;
import java.time.LocalTime;
import java.util.ArrayList;
import java.util.Arrays;
import java.util.Collection;
import java.util.Date;
import java.util.HashMap;
import java.util.HashSet;
import java.util.LinkedHashMap;
import java.util.LinkedList;
import java.util.List;
import java.util.Map;
import java.util.Set;
import java.util.UUID;
import java.util.concurrent.TimeUnit;
import org.apache.ignite.IgniteCheckedException;
import org.apache.ignite.IgniteException;
import org.apache.ignite.binary.BinaryField;
import org.apache.ignite.cache.QueryEntity;
import org.apache.ignite.cache.QueryIndex;
import org.apache.ignite.cache.QueryIndexType;
import org.apache.ignite.cache.affinity.AffinityKeyMapper;
import org.apache.ignite.configuration.CacheConfiguration;
import org.apache.ignite.internal.GridKernalContext;
import org.apache.ignite.internal.binary.BinaryMarshaller;
import org.apache.ignite.internal.processors.cache.CacheDefaultBinaryAffinityKeyMapper;
import org.apache.ignite.internal.processors.cache.CacheObjectContext;
import org.apache.ignite.internal.processors.cache.DynamicCacheDescriptor;
import org.apache.ignite.internal.processors.cache.GridCacheContextInfo;
import org.apache.ignite.internal.processors.cache.GridCacheDefaultAffinityKeyMapper;
import org.apache.ignite.internal.processors.cache.binary.CacheObjectBinaryProcessorImpl;
import org.apache.ignite.internal.processors.cache.query.IgniteQueryErrorCode;
import org.apache.ignite.internal.processors.odbc.SqlStateCode;
import org.apache.ignite.internal.processors.query.property.QueryBinaryProperty;
import org.apache.ignite.internal.processors.query.property.QueryClassProperty;
import org.apache.ignite.internal.processors.query.property.QueryFieldAccessor;
import org.apache.ignite.internal.processors.query.property.QueryMethodsAccessor;
import org.apache.ignite.internal.processors.query.property.QueryPropertyAccessor;
import org.apache.ignite.internal.processors.query.property.QueryReadOnlyMethodsAccessor;
import org.apache.ignite.internal.processors.query.schema.SchemaOperationException;
import org.apache.ignite.internal.util.typedef.F;
import org.apache.ignite.internal.util.typedef.internal.A;
import org.apache.ignite.internal.util.typedef.internal.U;
import org.apache.ignite.transactions.TransactionDuplicateKeyException;
import org.apache.ignite.transactions.TransactionSerializationException;
import org.jetbrains.annotations.NotNull;
import org.jetbrains.annotations.Nullable;

import static org.apache.ignite.IgniteSystemProperties.IGNITE_INDEXING_DISCOVERY_HISTORY_SIZE;
import static org.apache.ignite.IgniteSystemProperties.getInteger;
import static org.apache.ignite.internal.processors.cache.query.IgniteQueryErrorCode.TOO_LONG_VALUE;
import static org.apache.ignite.internal.processors.cache.query.IgniteQueryErrorCode.VALUE_SCALE_OUT_OF_RANGE;

/**
 * Utility methods for queries.
 */
public class QueryUtils {
    /** Default schema. */
    public static final String DFLT_SCHEMA = "PUBLIC";

    /** Schema for system view. */
    public static final String SCHEMA_SYS = "IGNITE";

    /** Schema for system view. */
    public static final String SCHEMA_INFORMATION = "INFORMATION_SCHEMA";

    /** Field name for key. */
    public static final String KEY_FIELD_NAME = "_KEY";

    /** Field name for value. */
    public static final String VAL_FIELD_NAME = "_VAL";

    /** Well-known template name for PARTITIONED cache. */
    public static final String TEMPLATE_PARTITIONED = "PARTITIONED";

    /** Well-known template name for REPLICATED cache. */
    public static final String TEMPLATE_REPLICATED = "REPLICATED";

    /** Discovery history size. */
    private static final int DISCO_HIST_SIZE = getInteger(IGNITE_INDEXING_DISCOVERY_HISTORY_SIZE, 1000);

    /** */
    private static final Class<?> GEOMETRY_CLASS = U.classForName("org.locationtech.jts.geom.Geometry", null);

    /** */
    private static final Set<Class<?>> SQL_TYPES = createSqlTypes();

    /**
     * Creates SQL types set.
     *
     * @return SQL types set.
     */
    @NotNull private static Set<Class<?>> createSqlTypes() {
        Set<Class<?>> sqlClasses = new HashSet<>(Arrays.<Class<?>>asList(
            Integer.class,
            Boolean.class,
            Byte.class,
            Short.class,
            Long.class,
            BigDecimal.class,
            Double.class,
            Float.class,
            Time.class,
            Timestamp.class,
            Date.class,
            java.sql.Date.class,
            LocalTime.class,
            LocalDate.class,
            LocalDateTime.class,
            String.class,
            UUID.class,
            byte[].class
        ));

        return sqlClasses;
    }

    /**
     * Get table name for entity.
     *
     * @param entity Entity.
     * @return Table name.
     */
    public static String tableName(QueryEntity entity) {
        String res = entity.getTableName();

        if (res == null) {
            String valTyp = entity.findValueType();

            if (valTyp == null)
                throw new IgniteException("Value type cannot be null or empty [queryEntity=" + entity + ']');

            res = typeName(entity.findValueType());
        }

        return res;
    }

    /**
     * Get index name.
     *
     * @param entity Query entity.
     * @param idx Index.
     * @return Index name.
     */
    public static String indexName(QueryEntity entity, QueryIndex idx) {
        return indexName(tableName(entity), idx);
    }

    /**
     * Get index name.
     *
     * @param tblName Table name.
     * @param idx Index.
     * @return Index name.
     */
    public static String indexName(String tblName, QueryIndex idx) {
        String res = idx.getName();

        if (res == null) {
            StringBuilder idxName = new StringBuilder(tblName + "_");

            for (Map.Entry<String, Boolean> field : idx.getFields().entrySet()) {
                idxName.append(field.getKey());

                idxName.append('_');
                idxName.append(field.getValue() ? "asc_" : "desc_");
            }

            for (int i = 0; i < idxName.length(); i++) {
                char ch = idxName.charAt(i);

                if (Character.isWhitespace(ch))
                    idxName.setCharAt(i, '_');
                else
                    idxName.setCharAt(i, Character.toLowerCase(ch));
            }

            idxName.append("idx");

            return idxName.toString();
        }

        return res;
    }

    /**
     * Normalize cache query entities.
     *
     * @param entities Query entities.
     * @param cfg Cache config.
     * @return Normalized query entities.
     */
    public static Collection<QueryEntity> normalizeQueryEntities(Collection<QueryEntity> entities,
        CacheConfiguration<?, ?> cfg) {
        Collection<QueryEntity> normalEntities = new ArrayList<>(entities.size());

        for (QueryEntity entity : entities) {
            if (!F.isEmpty(entity.getNotNullFields()))
                checkNotNullAllowed(cfg);

            normalEntities.add(normalizeQueryEntity(entity, cfg.isSqlEscapeAll()));
        }

        return normalEntities;
    }

    /**
     * Normalize query entity. If "escape" flag is set, nothing changes. Otherwise we convert all object names to
     * upper case and replace inner class separator characters ('$' for Java and '.' for .NET) with underscore.
     *
     * @param entity Query entity.
     * @param escape Escape flag taken form configuration.
     * @return Normalized query entity.
     */
    public static QueryEntity normalizeQueryEntity(QueryEntity entity, boolean escape) {
        if (escape) {
            String tblName = tableName(entity);

            entity.setTableName(tblName);

            Map<String, String> aliases = new HashMap<>(entity.getAliases());

            for (String fieldName : entity.getFields().keySet()) {
                String fieldAlias = entity.getAliases().get(fieldName);

                if (fieldAlias == null) {
                    fieldAlias = aliasForFieldName(fieldName);

                    aliases.put(fieldName, fieldAlias);
                }
            }

            entity.setAliases(aliases);

            for (QueryIndex idx : entity.getIndexes())
                idx.setName(indexName(tblName, idx));

            validateQueryEntity(entity);

            return entity;
        }

        QueryEntity normalEntity = entity instanceof QueryEntityEx ? new QueryEntityEx() : new QueryEntity();

        // Propagate plain properties.
        normalEntity.setKeyType(entity.getKeyType());
        normalEntity.setValueType(entity.getValueType());
        normalEntity.setFields(entity.getFields());
        normalEntity.setKeyFields(entity.getKeyFields());
        normalEntity.setKeyFieldName(entity.getKeyFieldName());
        normalEntity.setValueFieldName(entity.getValueFieldName());
        normalEntity.setNotNullFields(entity.getNotNullFields());
        normalEntity.setDefaultFieldValues(entity.getDefaultFieldValues());
        normalEntity.setFieldsPrecision(entity.getFieldsPrecision());
        normalEntity.setFieldsScale(entity.getFieldsScale());

        // Normalize table name.
        String normalTblName = entity.getTableName();

        if (normalTblName == null)
            // Replace special characters for auto-generated table name.
            normalTblName = normalizeObjectName(tableName(entity), true);
        else
            // No replaces for manually defined table.
            normalTblName = normalizeObjectName(normalTblName, false);

        normalEntity.setTableName(normalTblName);

        // Normalize field names through aliases.
        Map<String, String> normalAliases = new HashMap<>(normalEntity.getAliases());

        for (String fieldName : normalEntity.getFields().keySet()) {
            String fieldAlias = entity.getAliases().get(fieldName);

            if (fieldAlias == null)
                fieldAlias = aliasForFieldName(fieldName);

            assert fieldAlias != null;

            normalAliases.put(fieldName, normalizeObjectName(fieldAlias, false));
        }

        normalEntity.setAliases(normalAliases);

        // Normalize indexes.
        Collection<QueryIndex> normalIdxs = new LinkedList<>();

        for (QueryIndex idx : entity.getIndexes()) {
            QueryIndex normalIdx = new QueryIndex();

            normalIdx.setFields(idx.getFields());
            normalIdx.setIndexType(idx.getIndexType());
            normalIdx.setInlineSize(idx.getInlineSize());

            normalIdx.setName(normalizeObjectName(indexName(normalTblName, idx), false));

            normalIdxs.add(normalIdx);
        }

        normalEntity.setIndexes(normalIdxs);

        validateQueryEntity(normalEntity);

        return normalEntity;
    }

    /**
     * Stores rule for constructing schemaName according to cache configuration.
     *
     * @param cacheName Cache name.
     * @param schemaName Schema name.
     * @return Proper schema name according to ANSI-99 standard.
     */
    public static String normalizeSchemaName(String cacheName, @Nullable String schemaName) {
        boolean escape = false;

        String res = schemaName;

        if (res == null) {
            res = cacheName;

            // If schema name is not set explicitly, we will use escaped cache name. The reason is that cache name
            // could contain weird characters, such as underscores, dots or non-Latin stuff, which are invalid from
            // SQL synthax perspective. We do not want node to fail on startup due to this.
            escape = true;
        }
        else {
            if (res.startsWith("\"") && res.endsWith("\"")) {
                res = res.substring(1, res.length() - 1);

                escape = true;
            }
        }

        if (!escape)
            res = normalizeObjectName(res, false);

        return res;
    }

    /**
     * Get alias for the field name (i.e. last part of the property).
     *
     * @param fieldName Field name.
     * @return Alias.
     */
    private static String aliasForFieldName(String fieldName) {
        int idx = fieldName.lastIndexOf('.');

        if (idx >= 0)
            fieldName = fieldName.substring(idx + 1);

        return fieldName;
    }

    /**
     * Normalize object name.
     *
     * @param str String.
     * @param replace Whether to perform replace of special characters.
     * @return Escaped string.
     */
    @Nullable public static String normalizeObjectName(@Nullable String str, boolean replace) {
        if (str == null)
            return null;

        if (replace)
            str = str.replace('.', '_').replace('$', '_');

        return str.toUpperCase();
    }

    /**
     * Create type candidate for query entity.
     *
     * @param cacheName Cache name.
     * @param schemaName Schema name.
     * @param cacheInfo Cache context info.
     * @param qryEntity Query entity.
     * @param mustDeserializeClss Classes which must be deserialized.
     * @param escape Escape flag.
     * @return Type candidate.
     * @throws IgniteCheckedException If failed.
     */
    public static QueryTypeCandidate typeForQueryEntity(GridKernalContext ctx, String cacheName, String schemaName,
        GridCacheContextInfo cacheInfo,
        QueryEntity qryEntity, List<Class<?>> mustDeserializeClss, boolean escape)
        throws IgniteCheckedException {
        CacheConfiguration<?, ?> ccfg = cacheInfo.config();

        boolean binaryEnabled = ctx.cacheObjects().isBinaryEnabled(ccfg);

        CacheObjectContext coCtx = ctx.cacheObjects().contextForCache(ccfg);

        QueryTypeDescriptorImpl desc = new QueryTypeDescriptorImpl(cacheName, coCtx);

        desc.schemaName(schemaName);

        desc.aliases(qryEntity.getAliases());

        // Key and value classes still can be available if they are primitive or JDK part.
        // We need that to set correct types for _key and _val columns.
        // We better box these types - otherwise, if user provides, say, raw 'byte' for
        // key or value (which they could), we'll deem key or value as Object which clearly is not right.
        Class<?> keyCls = U.box(U.classForName(qryEntity.findKeyType(), null, true));
        Class<?> valCls = U.box(U.classForName(qryEntity.findValueType(), null, true));

        // If local node has the classes and they are externalizable, we must use reflection properties.
        boolean keyMustDeserialize = mustDeserializeBinary(ctx, keyCls);
        boolean valMustDeserialize = mustDeserializeBinary(ctx, valCls);

        boolean keyOrValMustDeserialize = keyMustDeserialize || valMustDeserialize;

        if (keyCls == null)
            keyCls = Object.class;

        String simpleValType = ((valCls == null) ? typeName(qryEntity.findValueType()) : typeName(valCls));

        desc.name(simpleValType);

        desc.tableName(qryEntity.getTableName());

        if (binaryEnabled && !keyOrValMustDeserialize) {
            // Safe to check null.
            if (SQL_TYPES.contains(valCls))
                desc.valueClass(valCls);
            else
                desc.valueClass(Object.class);

            if (SQL_TYPES.contains(keyCls))
                desc.keyClass(keyCls);
            else
                desc.keyClass(Object.class);
        }
        else {
            if (valCls == null)
                throw new IgniteCheckedException("Failed to find value class in the node classpath " +
                    "(use default marshaller to enable binary objects) : " + qryEntity.findValueType());

            desc.valueClass(valCls);
            desc.keyClass(keyCls);
        }

        desc.keyTypeName(qryEntity.findKeyType());
        desc.valueTypeName(qryEntity.findValueType());

        desc.keyFieldName(qryEntity.getKeyFieldName());
        desc.valueFieldName(qryEntity.getValueFieldName());

        if (binaryEnabled && keyOrValMustDeserialize) {
            if (keyMustDeserialize)
                mustDeserializeClss.add(keyCls);

            if (valMustDeserialize)
                mustDeserializeClss.add(valCls);
        }

        QueryTypeIdKey typeId;
        QueryTypeIdKey altTypeId = null;

        int valTypeId = ctx.cacheObjects().typeId(qryEntity.findValueType());

        if (valCls == null || (binaryEnabled && !keyOrValMustDeserialize)) {
            processBinaryMeta(ctx, qryEntity, desc);

            typeId = new QueryTypeIdKey(cacheName, valTypeId);

            if (valCls != null)
                altTypeId = new QueryTypeIdKey(cacheName, valCls);

            String affField = null;

            if (!coCtx.customAffinityMapper()) {
                String keyType = qryEntity.getKeyType();

                if (keyType != null) {
                    CacheDefaultBinaryAffinityKeyMapper mapper =
                        (CacheDefaultBinaryAffinityKeyMapper)coCtx.defaultAffMapper();

                    BinaryField field = mapper.affinityKeyField(keyType);

                    if (field != null) {
                        String affField0 = field.name();

                        if (!F.isEmpty(qryEntity.getKeyFields()) && qryEntity.getKeyFields().contains(affField0)) {
                            affField = affField0;

                            if (!escape)
                                affField = normalizeObjectName(affField, false);
                        }
                    }
                }
            }
            else
                desc.customAffinityKeyMapper(true);

            desc.affinityKey(affField);
        }
        else {
            processClassMeta(qryEntity, desc, coCtx);

            AffinityKeyMapper keyMapper = cacheInfo.config().getAffinityMapper();

            if (keyMapper instanceof GridCacheDefaultAffinityKeyMapper) {
                String affField =
                    ((GridCacheDefaultAffinityKeyMapper)keyMapper).affinityKeyPropertyName(desc.keyClass());

                if (affField != null) {
                    if (!escape)
                        affField = normalizeObjectName(affField, false);

                    desc.affinityKey(affField);
                }
            }
            else
                desc.customAffinityKeyMapper(true);

            typeId = new QueryTypeIdKey(cacheName, valCls);
            altTypeId = new QueryTypeIdKey(cacheName, valTypeId);
        }

        desc.typeId(valTypeId);

        return new QueryTypeCandidate(typeId, altTypeId, desc);
    }

    /**
     * Processes declarative metadata for binary object.
     *
     * @param ctx Kernal context.
     * @param qryEntity Declared metadata.
     * @param d Type descriptor.
     * @throws IgniteCheckedException If failed.
     */
    public static void processBinaryMeta(GridKernalContext ctx, QueryEntity qryEntity, QueryTypeDescriptorImpl d)
        throws IgniteCheckedException {
        LinkedHashMap<String, String> fields = qryEntity.getFields();
        Set<String> keyFields = qryEntity.getKeyFields();
        Set<String> notNulls = qryEntity.getNotNullFields();
        Map<String, Object> dlftVals = qryEntity.getDefaultFieldValues();
        Map<String, Integer> precision  = qryEntity.getFieldsPrecision();
        Map<String, Integer> scale = qryEntity.getFieldsScale();

        boolean hasKeyFields = (keyFields != null);

        boolean isKeyClsSqlType = isSqlType(d.keyClass());

        if (hasKeyFields && !isKeyClsSqlType) {
            //ensure that 'keyFields' is case sensitive subset of 'fields'
            for (String keyField : keyFields) {
                if (!fields.containsKey(keyField))
                    throw new IgniteCheckedException("QueryEntity 'keyFields' property must be a subset of keys " +
                        "from 'fields' property (case sensitive): " + keyField);
            }
        }

        // We are creating binary properties for all the fields, even if field is of sql type (keyFieldName or
        // valueFieldName). In that case we rely on the fact, that binary property's methods value() and
        // setValue() will never get called, because there is no value to extract, key/val object itself is a
        // value.
        for (Map.Entry<String, String> entry : fields.entrySet()) {
            String fieldName = entry.getKey();
            String fieldType = entry.getValue();

            boolean isKeyField;

            if (isKeyClsSqlType)
                // Entire key is not field of itself, even if it is set in "keyFields".
                isKeyField = false;
            else
                isKeyField = hasKeyFields && keyFields.contains(fieldName);

            boolean notNull = notNulls != null && notNulls.contains(fieldName);

            Object dfltVal = dlftVals != null ? dlftVals.get(fieldName) : null;

            QueryBinaryProperty prop = buildBinaryProperty(ctx, fieldName,
                U.classForName(fieldType, Object.class, true),
                d.aliases(), isKeyField, notNull, dfltVal,
                precision == null ? -1 : precision.getOrDefault(fieldName, -1),
                scale == null ? -1 : scale.getOrDefault(fieldName, -1));

            d.addProperty(prop, false);
        }

        String keyFieldName = qryEntity.getKeyFieldName();

        if (keyFieldName == null)
            keyFieldName = KEY_FIELD_NAME;

        if (!F.isEmpty(precision) && precision.containsKey(keyFieldName) &&
            !fields.containsKey(keyFieldName)) {
            addKeyValueValidationProperty(ctx, qryEntity, d, keyFieldName, true);
        }

        String valFieldName = qryEntity.getValueFieldName();

        if (valFieldName == null)
            valFieldName = VAL_FIELD_NAME;

        if (!F.isEmpty(precision) && precision.containsKey(valFieldName) &&
            !fields.containsKey(valFieldName)) {
            addKeyValueValidationProperty(ctx, qryEntity, d, valFieldName, false);
        }

        processIndexes(qryEntity, d);
    }

    /**
     * Add validate property to QueryTypeDescriptor.
     *
     * @param ctx Kernel context.
     * @param qryEntity Query entity.
     * @param d Descriptor.
     * @param name Field name.
     * @throws IgniteCheckedException
     */
    private static void addKeyValueValidationProperty(GridKernalContext ctx, QueryEntity qryEntity, QueryTypeDescriptorImpl d,
        String name, boolean isKey) throws IgniteCheckedException {

        Map<String, Object> dfltVals = qryEntity.getDefaultFieldValues();
        Map<String, Integer> precision  = qryEntity.getFieldsPrecision();
        Map<String, Integer> scale = qryEntity.getFieldsScale();

        String typeName = isKey ? qryEntity.getKeyType() : qryEntity.getValueType();

        Object dfltVal = dfltVals.get(name);

        QueryBinaryProperty prop = buildBinaryProperty(
            ctx,
            name,
            U.classForName(typeName, Object.class, true),
            d.aliases(),
            isKey,
            true,
            dfltVal,
            precision == null ? -1 : precision.getOrDefault(name, -1),
            scale == null ? -1 : scale.getOrDefault(name, -1));

        d.addProperty(prop, true, false);
    }

    /**
     * Processes declarative metadata for binary object.
     *
     * @param qryEntity Declared metadata.
     * @param d Type descriptor.
     * @throws IgniteCheckedException If failed.
     */
    public static void processClassMeta(QueryEntity qryEntity, QueryTypeDescriptorImpl d, CacheObjectContext coCtx)
        throws IgniteCheckedException {
        Set<String> notNulls = qryEntity.getNotNullFields();

        for (Map.Entry<String, String> entry : qryEntity.getFields().entrySet()) {
            GridQueryProperty prop = buildProperty(
                d.keyClass(),
                d.valueClass(),
                d.keyFieldName(),
                d.valueFieldName(),
                entry.getKey(),
                U.classForName(entry.getValue(), Object.class),
                d.aliases(),
                notNulls != null && notNulls.contains(entry.getKey()),
                coCtx);

            d.addProperty(prop, false);
        }

        processIndexes(qryEntity, d);
    }

    /**
     * Processes indexes based on query entity.
     *
     * @param qryEntity Query entity to process.
     * @param d Type descriptor to populate.
     * @throws IgniteCheckedException If failed to build index information.
     */
    private static void processIndexes(QueryEntity qryEntity, QueryTypeDescriptorImpl d) throws IgniteCheckedException {
        if (!F.isEmpty(qryEntity.getIndexes())) {
            for (QueryIndex idx : qryEntity.getIndexes())
                processIndex(idx, d);
        }
    }

    /**
     * Process dynamic index change.
     *
     * @param idx Index.
     * @param d Type descriptor to populate.
     * @throws IgniteCheckedException If failed to build index information.
     */
    public static void processDynamicIndexChange(String idxName, @Nullable QueryIndex idx, QueryTypeDescriptorImpl d)
        throws IgniteCheckedException {
        d.dropIndex(idxName);

        if (idx != null)
            processIndex(idx, d);
    }

    /**
     * Create index descriptor.
     *
     * @param typeDesc Type descriptor.
     * @param idx Index.
     * @return Index descriptor.
     * @throws IgniteCheckedException If failed.
     */
    public static QueryIndexDescriptorImpl createIndexDescriptor(QueryTypeDescriptorImpl typeDesc, QueryIndex idx)
        throws IgniteCheckedException {
        String idxName = indexName(typeDesc.tableName(), idx);
        QueryIndexType idxTyp = idx.getIndexType();

        assert idxTyp == QueryIndexType.SORTED || idxTyp == QueryIndexType.GEOSPATIAL;

        QueryIndexDescriptorImpl res = new QueryIndexDescriptorImpl(typeDesc, idxName, idxTyp, idx.getInlineSize());

        int i = 0;

        for (Map.Entry<String, Boolean> entry : idx.getFields().entrySet()) {
            String field = entry.getKey();
            boolean asc = entry.getValue();

            String alias = typeDesc.aliases().get(field);

            if (alias != null)
                field = alias;

            res.addField(field, i++, !asc);
        }

        return res;
    }

    /**
     * Process single index.
     *
     * @param idx Index.
     * @param d Type descriptor to populate.
     * @throws IgniteCheckedException If failed to build index information.
     */
    private static void processIndex(QueryIndex idx, QueryTypeDescriptorImpl d) throws IgniteCheckedException {
        QueryIndexType idxTyp = idx.getIndexType();

        if (idxTyp == QueryIndexType.SORTED || idxTyp == QueryIndexType.GEOSPATIAL) {
            QueryIndexDescriptorImpl idxDesc = createIndexDescriptor(d, idx);

            d.addIndex(idxDesc);
        }
        else if (idxTyp == QueryIndexType.FULLTEXT){
            for (String field : idx.getFields().keySet()) {
                String alias = d.aliases().get(field);

                if (alias != null)
                    field = alias;

                d.addFieldToTextIndex(field);
            }
        }
        else if (idxTyp != null)
            throw new IllegalArgumentException("Unsupported index type [idx=" + idx.getName() +
                ", typ=" + idxTyp + ']');
        else
            throw new IllegalArgumentException("Index type is not set: " + idx.getName());
    }

    /**
     * Builds binary object property.
     *
     * @param ctx Kernal context.
     * @param pathStr String representing path to the property. May contains dots '.' to identify
     *      nested fields.
     * @param resType Result type.
     * @param aliases Aliases.
     * @param isKeyField Key ownership flag, as defined in {@link QueryEntity#keyFields}: {@code true} if field belongs
     *      to key, {@code false} if it belongs to value, {@code null} if QueryEntity#keyFields is null.
     * @param notNull {@code true} if {@code null} value is not allowed.
     * @param dlftVal Default value.
     * @param precision Precision.
     * @param scale Scale.
     * @return Binary property.
     */
    public static QueryBinaryProperty buildBinaryProperty(GridKernalContext ctx, String pathStr,
        Class<?> resType, Map<String, String> aliases, boolean isKeyField, boolean notNull, Object dlftVal,
        int precision, int scale) {
        String[] path = pathStr.split("\\.");

        QueryBinaryProperty res = null;

        StringBuilder fullName = new StringBuilder();

        for (String prop : path) {
            if (fullName.length() != 0)
                fullName.append('.');

            fullName.append(prop);

            String alias = aliases.get(fullName.toString());

            // The key flag that we've found out is valid for the whole path.
            res = new QueryBinaryProperty(ctx, prop, res, resType, isKeyField, alias, notNull, dlftVal,
                precision, scale);
        }

        return res;
    }

    /**
     * @param keyCls Key class.
     * @param valCls Value class.
     * @param pathStr Path string.
     * @param resType Result type.
     * @param aliases Aliases.
     * @param notNull {@code true} if {@code null} value is not allowed.
     * @param coCtx Cache object context.
     * @return Class property.
     * @throws IgniteCheckedException If failed.
     */
    public static QueryClassProperty buildClassProperty(Class<?> keyCls, Class<?> valCls, String pathStr,
        Class<?> resType, Map<String,String> aliases, boolean notNull, CacheObjectContext coCtx)
        throws IgniteCheckedException {
        QueryClassProperty res = buildClassProperty(false, valCls, pathStr, resType, aliases, notNull, coCtx);

        if (res == null) // We check value before key consistently with BinaryProperty.
            res = buildClassProperty(true, keyCls, pathStr, resType, aliases, notNull, coCtx);

        if (res == null)
            throw new IgniteCheckedException(propertyInitializationExceptionMessage(keyCls, valCls, pathStr, resType));

        return res;
    }

    /**
     * @param keyCls Key class.
     * @param valCls Value class.
     * @param keyFieldName Key Field.
     * @param valueFieldName Value Field.
     * @param pathStr Path string.
     * @param resType Result type.
     * @param aliases Aliases.
     * @param notNull {@code true} if {@code null} value is not allowed.
     * @param coCtx Cache object context.
     * @return Class property.
     * @throws IgniteCheckedException If failed.
     */
    public static GridQueryProperty buildProperty(Class<?> keyCls, Class<?> valCls, String keyFieldName,
        String valueFieldName, String pathStr, Class<?> resType, Map<String,String> aliases, boolean notNull,
        CacheObjectContext coCtx) throws IgniteCheckedException {
        if (pathStr.equals(keyFieldName))
            return new KeyOrValProperty(true, pathStr, keyCls);

        if (pathStr.equals(valueFieldName))
            return new KeyOrValProperty(false, pathStr, valCls);

        return buildClassProperty(keyCls,
                valCls,
                pathStr,
                resType,
                aliases,
                notNull,
                coCtx);
    }

    /**
     * Exception message to compare in tests.
     *
     * @param keyCls key class
     * @param valCls value class
     * @param pathStr property name
     * @param resType property type
     * @return Exception message.
     */
    public static String propertyInitializationExceptionMessage(Class<?> keyCls, Class<?> valCls, String pathStr,
        Class<?> resType) {
        return "Failed to initialize property '" + pathStr + "' of type '" +
            resType.getName() + "' for key class '" + keyCls + "' and value class '" + valCls + "'. " +
            "Make sure that one of these classes contains respective getter method or field.";
    }

    /**
     * @param key If this is a key property.
     * @param cls Source type class.
     * @param pathStr String representing path to the property. May contains dots '.' to identify nested fields.
     * @param resType Expected result type.
     * @param aliases Aliases.
     * @param notNull {@code true} if {@code null} value is not allowed.
     * @param coCtx Cache object context.
     * @return Property instance corresponding to the given path.
     */
    @SuppressWarnings("ConstantConditions")
    public static QueryClassProperty buildClassProperty(boolean key, Class<?> cls, String pathStr, Class<?> resType,
        Map<String,String> aliases, boolean notNull, CacheObjectContext coCtx) {
        String[] path = pathStr.split("\\.");

        QueryClassProperty res = null;

        StringBuilder fullName = new StringBuilder();

        for (String prop : path) {
            if (fullName.length() != 0)
                fullName.append('.');

            fullName.append(prop);

            String alias = aliases.get(fullName.toString());

            QueryPropertyAccessor accessor = findProperty(prop, cls);

            if (accessor == null)
                return null;

            QueryClassProperty tmp = new QueryClassProperty(accessor, key, alias, notNull, coCtx);

            tmp.parent(res);

            cls = tmp.type();

            res = tmp;
        }

        if (!U.box(resType).isAssignableFrom(U.box(res.type())))
            return null;

        return res;
    }

    /**
     * Find a member (either a getter method or a field) with given name of given class.
     * @param prop Property name.
     * @param cls Class to search for a member in.
     * @return Member for given name.
     */
    @Nullable private static QueryPropertyAccessor findProperty(String prop, Class<?> cls) {
        StringBuilder getBldr = new StringBuilder("get");
        getBldr.append(prop);
        getBldr.setCharAt(3, Character.toUpperCase(getBldr.charAt(3)));

        StringBuilder setBldr = new StringBuilder("set");
        setBldr.append(prop);
        setBldr.setCharAt(3, Character.toUpperCase(setBldr.charAt(3)));

        try {
            Method getter = cls.getMethod(getBldr.toString());

            Method setter;

            try {
                // Setter has to have the same name like 'setXxx' and single param of the same type
                // as the return type of the getter.
                setter = cls.getMethod(setBldr.toString(), getter.getReturnType());
            }
            catch (NoSuchMethodException ignore) {
                // Have getter, but no setter - return read-only accessor.
                return new QueryReadOnlyMethodsAccessor(getter, prop);
            }

            return new QueryMethodsAccessor(getter, setter, prop);
        }
        catch (NoSuchMethodException ignore) {
            // No-op.
        }

        getBldr = new StringBuilder("is");
        getBldr.append(prop);
        getBldr.setCharAt(2, Character.toUpperCase(getBldr.charAt(2)));

        // We do nothing about setBldr here as it corresponds to setProperty name which is what we need
        // for boolean property setter as well
        try {
            Method getter = cls.getMethod(getBldr.toString());

            Method setter;

            try {
                // Setter has to have the same name like 'setXxx' and single param of the same type
                // as the return type of the getter.
                setter = cls.getMethod(setBldr.toString(), getter.getReturnType());
            }
            catch (NoSuchMethodException ignore) {
                // Have getter, but no setter - return read-only accessor.
                return new QueryReadOnlyMethodsAccessor(getter, prop);
            }

            return new QueryMethodsAccessor(getter, setter, prop);
        }
        catch (NoSuchMethodException ignore) {
            // No-op.
        }

        Class cls0 = cls;

        while (cls0 != null)
            try {
                return new QueryFieldAccessor(cls0.getDeclaredField(prop));
            }
            catch (NoSuchFieldException ignored) {
                cls0 = cls0.getSuperclass();
            }

        try {
            Method getter = cls.getMethod(prop);

            Method setter;

            try {
                // Setter has to have the same name and single param of the same type
                // as the return type of the getter.
                setter = cls.getMethod(prop, getter.getReturnType());
            }
            catch (NoSuchMethodException ignore) {
                // Have getter, but no setter - return read-only accessor.
                return new QueryReadOnlyMethodsAccessor(getter, prop);
            }

            return new QueryMethodsAccessor(getter, setter, prop);
        }
        catch (NoSuchMethodException ignored) {
            // No-op.
        }

        // No luck.
        return null;
    }

    /**
     * Check whether type still must be deserialized when binary marshaller is set.
     *
     * @param ctx Kernal context.
     * @param cls Class.
     * @return {@code True} if will be deserialized.
     */
    private static boolean mustDeserializeBinary(GridKernalContext ctx, Class cls) {
        if (cls != null && cls != Object.class && ctx.config().getMarshaller() instanceof BinaryMarshaller) {
            CacheObjectBinaryProcessorImpl proc0 = (CacheObjectBinaryProcessorImpl)ctx.cacheObjects();

            return proc0.binaryContext().mustDeserialize(cls);
        }
        else
            return false;
    }

    /**
     * Checks if the given class can be mapped to a simple SQL type.
     *
     * @param cls Class.
     * @return {@code true} If can.
     */
    public static boolean isSqlType(Class<?> cls) {
        cls = U.box(cls);

        return SQL_TYPES.contains(cls) || QueryUtils.isGeometryClass(cls);
    }

    /**
     * Checks if the given class is GEOMETRY.
     *
     * @param cls Class.
     * @return {@code true} If this is geometry.
     */
    public static boolean isGeometryClass(Class<?> cls) {
        return GEOMETRY_CLASS != null && GEOMETRY_CLASS.isAssignableFrom(cls);
    }

    /**
     * Gets type name by class.
     *
     * @param clsName Class name.
     * @return Type name.
     */
    public static String typeName(String clsName) {
        int pkgEnd = clsName.lastIndexOf('.');

        if (pkgEnd >= 0 && pkgEnd < clsName.length() - 1)
            clsName = clsName.substring(pkgEnd + 1);

        if (clsName.endsWith("[]"))
            clsName = clsName.substring(0, clsName.length() - 2) + "_array";

        int parentEnd = clsName.lastIndexOf('$');

        if (parentEnd >= 0)
            clsName = clsName.substring(parentEnd + 1);

        parentEnd = clsName.lastIndexOf('+');   // .NET parent

        if (parentEnd >= 0)
            clsName = clsName.substring(parentEnd + 1);

        return clsName;
    }

    /**
     * Gets type name by class.
     *
     * @param cls Class.
     * @return Type name.
     */
    public static String typeName(Class<?> cls) {
        String typeName = cls.getSimpleName();

        // To protect from failure on anonymous classes.
        if (F.isEmpty(typeName)) {
            String pkg = cls.getPackage().getName();

            typeName = cls.getName().substring(pkg.length() + (pkg.isEmpty() ? 0 : 1));
        }

        if (cls.isArray()) {
            assert typeName.endsWith("[]");

            typeName = typeName.substring(0, typeName.length() - 2) + "_array";
        }

        return typeName;
    }

    /**
     * @param timeout Timeout.
     * @param timeUnit Time unit.
     * @return Converted time.
     */
    public static int validateTimeout(int timeout, TimeUnit timeUnit) {
        A.ensure(timeUnit != TimeUnit.MICROSECONDS && timeUnit != TimeUnit.NANOSECONDS,
            "timeUnit minimal resolution is millisecond.");

        A.ensure(timeout >= 0, "timeout value should be non-negative.");

        long tmp = TimeUnit.MILLISECONDS.convert(timeout, timeUnit);

        return (int) tmp;
    }

    /**
     * @param ccfg Cache configuration.
     * @return {@code true} If query index must be enabled for this cache.
     */
    public static boolean isEnabled(CacheConfiguration<?,?> ccfg) {
        return !F.isEmpty(ccfg.getIndexedTypes()) ||
            !F.isEmpty(ccfg.getQueryEntities());
    }

    /**
     * Discovery history size.
     *
     * @return Discovery history size.
     */
    public static int discoveryHistorySize() {
        return DISCO_HIST_SIZE;
    }

    /**
     * Wrap schema exception if needed.
     *
     * @param e Original exception.
     * @return Schema exception.
     */
    @Nullable public static SchemaOperationException wrapIfNeeded(@Nullable Exception e) {
        if (e == null)
            return null;

        if (e instanceof SchemaOperationException)
            return (SchemaOperationException)e;

        return new SchemaOperationException("Unexpected exception.", e);
    }

    /**
     * Check given {@link CacheConfiguration} for conflicts in table and index names from any query entities
     *     found in collection of {@link DynamicCacheDescriptor}s and belonging to the same schema.
     *
     * @param ccfg New cache configuration.
     * @param descs Cache descriptors.
     * @return Exception message describing found conflict or {@code null} if none found.
     */
    public static SchemaOperationException checkQueryEntityConflicts(CacheConfiguration<?, ?> ccfg,
        Collection<DynamicCacheDescriptor> descs) {
        String schema = QueryUtils.normalizeSchemaName(ccfg.getName(), ccfg.getSqlSchema());

        Set<String> idxNames = new HashSet<>();

        Set<String> tblNames = new HashSet<>();

        for (DynamicCacheDescriptor desc : descs) {
            if (F.eq(ccfg.getName(), desc.cacheName()))
                continue;

            String descSchema = QueryUtils.normalizeSchemaName(desc.cacheName(),
                desc.cacheConfiguration().getSqlSchema());

            if (!F.eq(schema, descSchema))
                continue;

            for (QueryEntity e : desc.schema().entities()) {
                tblNames.add(e.getTableName());

                for (QueryIndex idx : e.getIndexes())
                    idxNames.add(idx.getName());
            }
        }

        for (QueryEntity e : ccfg.getQueryEntities()) {
            if (!tblNames.add(e.getTableName()))
                return new SchemaOperationException(SchemaOperationException.CODE_TABLE_EXISTS, e.getTableName());

            for (QueryIndex idx : e.getIndexes())
                if (!idxNames.add(idx.getName()))
                    return new SchemaOperationException(SchemaOperationException.CODE_INDEX_EXISTS, idx.getName());
        }

        return null;
    }

    /**
     * Validate query entity.
     *
     * @param entity Entity.
     */
    private static void validateQueryEntity(QueryEntity entity) {
        if (F.isEmpty(entity.findValueType()))
            throw new IgniteException("Value type cannot be null or empty [queryEntity=" + entity + ']');

        String keyFieldName = entity.getKeyFieldName();

        if (keyFieldName != null && !entity.getFields().containsKey(keyFieldName)) {
            throw new IgniteException("Key field is not in the field list [queryEntity=" + entity +
                ", keyFieldName=" + keyFieldName + "]");
        }

        String valFieldName = entity.getValueFieldName();

        if (valFieldName != null && !entity.getFields().containsKey(valFieldName)) {
            throw new IgniteException("Value field is not in the field list [queryEntity=" + entity +
                ", valFieldName=" + valFieldName + "]");
        }

        Collection<QueryIndex> idxs = entity.getIndexes();

        if (!F.isEmpty(idxs)) {
            Set<String> idxNames = new HashSet<>();

            for (QueryIndex idx : idxs) {
                String idxName = idx.getName();

                if (idxName == null)
                    idxName = indexName(entity, idx);

                assert !F.isEmpty(idxName);

                if (!idxNames.add(idxName))
                    throw new IgniteException("Duplicate index name [queryEntity=" + entity +
                        ", queryIdx=" + idx + ']');

                if (idx.getIndexType() == null)
                    throw new IgniteException("Index type is not set [queryEntity=" + entity +
                        ", queryIdx=" + idx + ']');
            }
        }

        Map<String, Object> dfltVals = entity.getDefaultFieldValues();
        Map<String, Integer> precision = entity.getFieldsPrecision();
        Map<String, Integer> scale = entity.getFieldsScale();

        if (!F.isEmpty(precision)) {
            for (String fld : precision.keySet()) {
                if (!dfltVals.containsKey(fld))
                    continue;

                Object dfltVal = dfltVals.get(fld);

                if (dfltVal == null)
                    continue;

                if (dfltVal.getClass() == String.class && dfltVal.toString().length() > precision.get(fld)) {
                    throw new IgniteSQLException("Default value '" + dfltVal +
                        "' is longer than maximum length " + precision.get(fld), TOO_LONG_VALUE);
                }
                else if (dfltVal.getClass() == BigDecimal.class) {
                    BigDecimal dec = (BigDecimal)dfltVal;

                    if (dec.precision() > precision.get(fld)) {
                        throw new IgniteSQLException("Default value: '" + dfltVal + "' for a column " + fld +
                            " is out of range. Maximum precision: " + precision.get(fld) +
                            ", actual precision: " + dec.precision(), TOO_LONG_VALUE);
                    }
                    else if (!F.isEmpty(scale) && scale.containsKey(fld) && dec.scale() > scale.get(fld)) {
                        throw new IgniteSQLException("Default value:: '" + dfltVal + "' for a column " + fld +
                            " is out of range. Maximum scale: " + scale.get(fld) +
                            ", actual scale: " + dec.scale(), VALUE_SCALE_OUT_OF_RANGE);
                    }
                }
            }
        }
    }

    /**
     * Construct cache name for table.
     *
     * @param schemaName Schema name.
     * @param tblName Table name.
     * @return Cache name.
     */
    public static String createTableCacheName(String schemaName, String tblName) {
        return "SQL_" + schemaName + "_" + tblName;
    }

    /**
     * Construct value type name for table.
     *
     * @param schemaName Schema name.
     * @param tblName Table name.
     * @return Value type name.
     */
    public static String createTableValueTypeName(String schemaName, String tblName) {
        return createTableCacheName(schemaName, tblName) + "_" + UUID.randomUUID().toString().replace("-", "_");
    }

    /**
     * Construct key type name for table.
     *
     * @param valTypeName Value type name.
     * @return Key type name.
     */
    public static String createTableKeyTypeName(String valTypeName) {
        return valTypeName + "_KEY";
    }

    /**
     * Copy query entity.
     *
     * @param entity Query entity.
     * @return Copied entity.
     */
    public static QueryEntity copy(QueryEntity entity) {
        QueryEntity res;

        if (entity instanceof QueryEntityEx)
            res = new QueryEntityEx(entity);
        else
            res = new QueryEntity(entity);

        return res;
    }

    /**
     * Performs checks to forbid cache configurations that are not compatible with NOT NULL query fields.
     * See {@link QueryEntity#setNotNullFields(Set)}.
     *
     * @param cfg Cache configuration.
     */
    public static void checkNotNullAllowed(CacheConfiguration cfg) {
        if (cfg.isReadThrough())
            throw new IgniteSQLException("NOT NULL constraint is not supported when CacheConfiguration.readThrough " +
                "is enabled.", IgniteQueryErrorCode.UNSUPPORTED_OPERATION);

        if (cfg.getInterceptor() != null)
            throw new IgniteSQLException("NOT NULL constraint is not supported when CacheConfiguration.interceptor " +
                "is set.", IgniteQueryErrorCode.UNSUPPORTED_OPERATION);
    }

    /**
     * Checks if given column can be removed from table using its {@link QueryEntity}.
     *
     * @param entity Query entity.
     * @param fieldName Name of the field of the key or value object.
     * @param colName Name of the column.
     * @return {@code null} if it's OK to remove the column and exception otherwise.
     */
    public static SchemaOperationException validateDropColumn(QueryEntity entity, String fieldName, String colName) {
        if (F.eq(fieldName, entity.getKeyFieldName()) || KEY_FIELD_NAME.equalsIgnoreCase(fieldName))
            return new SchemaOperationException("Cannot drop column \"" + colName +
                "\" because it represents an entire cache key");

        if (F.eq(fieldName, entity.getValueFieldName()) || VAL_FIELD_NAME.equalsIgnoreCase(fieldName))
            return new SchemaOperationException("Cannot drop column \"" + colName +
                "\" because it represents an entire cache value");

        Set<String> keyFields = entity.getKeyFields();

        if (keyFields != null && keyFields.contains(fieldName))
            return new SchemaOperationException("Cannot drop column \"" + colName +
                "\" because it is a part of a cache key");

        Collection<QueryIndex> indexes = entity.getIndexes();

        if (indexes != null) {
            for (QueryIndex idxDesc : indexes) {
                if (idxDesc.getFields().containsKey(fieldName))
                    return new SchemaOperationException("Cannot drop column \"" + colName +
                        "\" because an index exists (\"" + idxDesc.getName() + "\") that uses the column.");
            }
        }

        return null;
    }

    /**
     * Checks if given column can be removed from the table using its {@link GridQueryTypeDescriptor}.
     *
     * @param type Type descriptor.
     * @param colName Name of the column.
     * @return {@code null} if it's OK to remove the column and exception otherwise.
     */
    public static SchemaOperationException validateDropColumn(GridQueryTypeDescriptor type, String colName) {
        if (F.eq(colName, type.keyFieldName()) || KEY_FIELD_NAME.equalsIgnoreCase(colName))
            return new SchemaOperationException("Cannot drop column \"" + colName +
                "\" because it represents an entire cache key");

        if (F.eq(colName, type.valueFieldName()) || VAL_FIELD_NAME.equalsIgnoreCase(colName))
            return new SchemaOperationException("Cannot drop column \"" + colName +
                "\" because it represents an entire cache value");

        GridQueryProperty prop = type.property(colName);

        if (prop != null && prop.key())
            return new SchemaOperationException("Cannot drop column \"" + colName +
                "\" because it is a part of a cache key");

        Collection<GridQueryIndexDescriptor> indexes = type.indexes().values();

        for (GridQueryIndexDescriptor idxDesc : indexes) {
            if (idxDesc.fields().contains(colName))
                return new SchemaOperationException("Cannot drop column \"" + colName +
                    "\" because an index exists (\"" + idxDesc.name() + "\") that uses the column.");
        }

        return null;
    }

    /**
<<<<<<< HEAD
     * Converts exception in to IgniteSqlException.
     * @param e Exception.
     * @return IgniteSqlException.
     */
    @NotNull public static SQLException toSqlException(Exception e) {
        String sqlState;

        int code;

        if (e instanceof IgniteSQLException) {
            sqlState = ((IgniteSQLException)e).sqlState();

            code = ((IgniteSQLException)e).statusCode();
        }
        else if (e instanceof TransactionDuplicateKeyException){
            code = IgniteQueryErrorCode.DUPLICATE_KEY;

            sqlState = IgniteQueryErrorCode.codeToSqlState(code);
        }
        else if (e instanceof TransactionSerializationException){
            code = IgniteQueryErrorCode.TRANSACTION_SERIALIZATION_ERROR;

            sqlState = IgniteQueryErrorCode.codeToSqlState(code);
        }
        else {
            sqlState = SqlStateCode.INTERNAL_ERROR;

            code = IgniteQueryErrorCode.UNKNOWN;
        }

        return new SQLException(e.getMessage(), sqlState, code, e);
=======
     * Get global query ID.
     *
     * @param nodeId Node ID.
     * @param qryId Query ID.
     * @return Global query ID.
     */
    public static String globalQueryId(UUID nodeId, long qryId) {
        return nodeId + "_" + qryId;
>>>>>>> 15bf6cf8
    }

    /**
     * Private constructor.
     */
    private QueryUtils() {
        // No-op.
    }

    /** Property used for keyFieldName or valueFieldName */
    public static class KeyOrValProperty implements GridQueryProperty {
        /** */
        boolean isKey;

        /** */
        String name;

        /** */
        Class<?> cls;

        /** */
        public KeyOrValProperty(boolean key, String name, Class<?> cls) {
            this.isKey = key;
            this.name = name;
            this.cls = cls;
        }

        /** {@inheritDoc} */
        @Override public Object value(Object key, Object val) throws IgniteCheckedException {
            return isKey ? key : val;
        }

        /** {@inheritDoc} */
        @Override public void setValue(Object key, Object val, Object propVal) throws IgniteCheckedException {
            //No-op
        }

        /** {@inheritDoc} */
        @Override public String name() {
            return name;
        }

        /** {@inheritDoc} */
        @Override public Class<?> type() {
            return cls;
        }

        /** {@inheritDoc} */
        @Override public boolean key() {
            return isKey;
        }

        /** {@inheritDoc} */
        @Override public GridQueryProperty parent() {
            return null;
        }

        /** {@inheritDoc} */
        @Override public boolean notNull() {
            return true;
        }

        /** {@inheritDoc} */
        @Override public Object defaultValue() {
            return null;
        }

        /** {@inheritDoc} */
        @Override public int precision() {
            return -1;
        }

        /** {@inheritDoc} */
        @Override public int scale() {
            return -1;
        }
    }
}<|MERGE_RESOLUTION|>--- conflicted
+++ resolved
@@ -1453,7 +1453,6 @@
     }
 
     /**
-<<<<<<< HEAD
      * Converts exception in to IgniteSqlException.
      * @param e Exception.
      * @return IgniteSqlException.
@@ -1485,7 +1484,9 @@
         }
 
         return new SQLException(e.getMessage(), sqlState, code, e);
-=======
+    }
+
+    /**
      * Get global query ID.
      *
      * @param nodeId Node ID.
@@ -1494,7 +1495,6 @@
      */
     public static String globalQueryId(UUID nodeId, long qryId) {
         return nodeId + "_" + qryId;
->>>>>>> 15bf6cf8
     }
 
     /**
