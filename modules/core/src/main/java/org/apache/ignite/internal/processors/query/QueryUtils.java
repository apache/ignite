--- conflicted
+++ resolved
@@ -348,13 +348,8 @@
 
         QueryIndexType idxTyp = idx.getIndexType();
 
-<<<<<<< HEAD
         if (idxTyp == QueryIndexType.SORTED || idxTyp == QueryIndexType.GEOSPATIAL) {
-            QueryIndexDescriptorImpl idxDesc = new QueryIndexDescriptorImpl(d, idxName, idxTyp);
-=======
-                if (idxTyp == QueryIndexType.SORTED || idxTyp == QueryIndexType.GEOSPATIAL) {
-                    d.addIndex(idxName, idxTyp, idx.getInlineSize());
->>>>>>> 428f66d3
+            QueryIndexDescriptorImpl idxDesc = new QueryIndexDescriptorImpl(d, idxName, idxTyp, idx.getInlineSize());
 
             int i = 0;
 
@@ -367,8 +362,7 @@
                 if (alias != null)
                     field = alias;
 
-<<<<<<< HEAD
-                idxDesc.addField(field, i++, !asc);
+                idxDesc.addField(field, i++, idx.getInlineSize(), !asc);
             }
 
             d.addIndex(idxDesc);
@@ -376,14 +370,6 @@
         else if (idxTyp == QueryIndexType.FULLTEXT){
             for (String field : idx.getFields().keySet()) {
                 String alias = d.aliases().get(field);
-=======
-                        d.addFieldToIndex(idxName, field, i++, idx.getInlineSize(), !asc);
-                    }
-                }
-                else if (idxTyp == QueryIndexType.FULLTEXT){
-                    for (String field : idx.getFields().keySet()) {
-                        String alias = aliases.get(field);
->>>>>>> 428f66d3
 
                 if (alias != null)
                     field = alias;
