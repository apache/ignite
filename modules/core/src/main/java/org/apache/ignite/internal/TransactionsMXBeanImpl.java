--- conflicted
+++ resolved
@@ -191,8 +191,6 @@
     /** {@inheritDoc} */
     @Override public long getLongOperationsDumpTimeout() {
         return ctx.cache().context().tm().longOperationsDumpTimeout();
-<<<<<<< HEAD
-=======
     }
 
     /** {@inheritDoc} */
@@ -203,7 +201,6 @@
     /** {@inheritDoc} */
     @Override public int getTxKeyCollisionsInterval() {
         return ctx.cache().context().tm().collisionsDumpInterval();
->>>>>>> 1e84d448
     }
 
     /** {@inheritDoc} */
