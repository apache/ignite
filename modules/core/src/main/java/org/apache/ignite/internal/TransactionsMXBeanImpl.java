--- conflicted
+++ resolved
@@ -1,4 +1,3 @@
-<<<<<<< HEAD
 /*
  * Licensed to the Apache Software Foundation (ASF) under one or more
  * contributor license agreements.  See the NOTICE file distributed with
@@ -20,219 +19,6 @@
 
 import java.io.PrintWriter;
 import java.io.StringWriter;
-import java.util.Arrays;
-import java.util.List;
-import java.util.Map;
-import java.util.stream.Collectors;
-import org.apache.ignite.IgniteCompute;
-import org.apache.ignite.cluster.ClusterNode;
-import org.apache.ignite.internal.util.typedef.internal.A;
-import org.apache.ignite.internal.util.typedef.internal.S;
-import org.apache.ignite.internal.visor.VisorTaskArgument;
-import org.apache.ignite.internal.visor.tx.VisorTxInfo;
-import org.apache.ignite.internal.visor.tx.VisorTxOperation;
-import org.apache.ignite.internal.visor.tx.VisorTxProjection;
-import org.apache.ignite.internal.visor.tx.VisorTxSortOrder;
-import org.apache.ignite.internal.visor.tx.VisorTxTask;
-import org.apache.ignite.internal.visor.tx.VisorTxTaskArg;
-import org.apache.ignite.internal.visor.tx.VisorTxTaskResult;
-import org.apache.ignite.mxbean.TransactionsMXBean;
-
-/**
- * TransactionsMXBean implementation.
- */
-public class TransactionsMXBeanImpl implements TransactionsMXBean {
-    /** Kernal context. */
-    private final GridKernalContext ctx;
-
-    /**
-     * @param ctx Context.
-     */
-    public TransactionsMXBeanImpl(GridKernalContext ctx) {
-        this.ctx = ctx;
-    }
-
-    /** {@inheritDoc} */
-    @Override public String getActiveTransactions(Long minDuration, Integer minSize, String prj, String consistentIds,
-        String xid, String lbRegex, Integer limit, String order, boolean detailed, boolean kill) {
-        try {
-            IgniteCompute compute = ctx.cluster().get().compute();
-
-            VisorTxProjection proj = null;
-
-            if (prj != null) {
-                if ("clients".equals(prj))
-                    proj = VisorTxProjection.CLIENT;
-                else if ("servers".equals(prj))
-                    proj = VisorTxProjection.SERVER;
-            }
-
-            List<String> consIds = null;
-
-            if (consistentIds != null)
-                consIds = Arrays.stream(consistentIds.split(",")).collect(Collectors.toList());
-
-            VisorTxSortOrder sortOrder = null;
-
-            if (order != null)
-                sortOrder = VisorTxSortOrder.valueOf(order.toUpperCase());
-
-            VisorTxTaskArg arg = new VisorTxTaskArg(kill ? VisorTxOperation.KILL : VisorTxOperation.LIST,
-                limit, minDuration == null ? null : minDuration * 1000, minSize, null, proj, consIds, xid, lbRegex, sortOrder, null);
-
-            Map<ClusterNode, VisorTxTaskResult> res = compute.execute(new VisorTxTask(),
-                new VisorTaskArgument<>(ctx.cluster().get().localNode().id(), arg, false));
-
-            if (detailed) {
-                StringWriter sw = new StringWriter();
-
-                PrintWriter w = new PrintWriter(sw);
-
-                for (Map.Entry<ClusterNode, VisorTxTaskResult> entry : res.entrySet()) {
-                    if (entry.getValue().getInfos().isEmpty())
-                        continue;
-
-                    ClusterNode key = entry.getKey();
-
-                    w.println(key.toString());
-
-                    for (VisorTxInfo info : entry.getValue().getInfos())
-                        w.println(info.toUserString());
-                }
-
-                w.flush();
-
-                return sw.toString();
-            }
-            else {
-                int cnt = 0;
-
-                for (VisorTxTaskResult result : res.values())
-                    cnt += result.getInfos().size();
-
-                return Integer.toString(cnt);
-            }
-        }
-        catch (Exception e) {
-            throw new RuntimeException(e.getMessage());
-        }
-    }
-
-    /** {@inheritDoc} */
-    @Override public void cancel(String xid) {
-        A.notNull(xid, "xid");
-
-        IgniteCompute compute = ctx.cluster().get().compute();
-
-        compute.execute(new VisorTxTask(),
-            new VisorTaskArgument<>(ctx.localNodeId(), new VisorTxTaskArg(VisorTxOperation.KILL,
-                1, null, null, null, null, null, xid, null, null, null), false));
-    }
-
-    /** {@inheritDoc} */
-    @Override public long getTxTimeoutOnPartitionMapExchange() {
-        return ctx.config().getTransactionConfiguration().getTxTimeoutOnPartitionMapExchange();
-    }
-
-    /** {@inheritDoc} */
-    @Override public void setTxTimeoutOnPartitionMapExchange(long timeout) {
-        try {
-            ctx.cache().context().tm().setTxTimeoutOnPartitionMapExchange(timeout);
-        }
-        catch (Exception e) {
-            throw new RuntimeException(e.getMessage());
-        }
-    }
-
-    /** {@inheritDoc} */
-    @Override public boolean getTxOwnerDumpRequestsAllowed() {
-        return ctx.cache().context().tm().txOwnerDumpRequestsAllowed();
-    }
-
-    /** {@inheritDoc} */
-    @Override public void setTxOwnerDumpRequestsAllowed(boolean allowed) {
-        ctx.cache().context().tm().setTxOwnerDumpRequestsAllowedDistributed(allowed);
-    }
-
-    /** {@inheritDoc} */
-    @Override public long getLongTransactionTimeDumpThreshold() {
-        return ctx.cache().context().tm().longTransactionTimeDumpThreshold();
-    }
-
-    /** {@inheritDoc} */
-    @Override public void setLongTransactionTimeDumpThreshold(long threshold) {
-        ctx.cache().context().tm().longTransactionTimeDumpThresholdDistributed(threshold);
-    }
-
-    /** {@inheritDoc} */
-    @Override public double getTransactionTimeDumpSamplesCoefficient() {
-        return ctx.cache().context().tm().transactionTimeDumpSamplesCoefficient();
-    }
-
-    /** {@inheritDoc} */
-    @Override public void setTransactionTimeDumpSamplesCoefficient(double coefficient) {
-        ctx.cache().context().tm().transactionTimeDumpSamplesCoefficientDistributed(coefficient);
-    }
-
-    /** {@inheritDoc} */
-    @Override public int getTransactionTimeDumpSamplesPerSecondLimit() {
-        return ctx.cache().context().tm().transactionTimeDumpSamplesPerSecondLimit();
-    }
-
-    /** {@inheritDoc} */
-    @Override public void setTransactionTimeDumpSamplesPerSecondLimit(int limit) {
-        ctx.cache().context().tm().longTransactionTimeDumpSamplesPerSecondLimit(limit);
-    }
-
-    /** {@inheritDoc} */
-    @Override public void setLongOperationsDumpTimeout(long timeout) {
-        ctx.cache().context().tm().longOperationsDumpTimeoutDistributed(timeout);
-    }
-
-    /** {@inheritDoc} */
-    @Override public long getLongOperationsDumpTimeout() {
-        return ctx.cache().context().tm().longOperationsDumpTimeout();
-    }
-
-    /** {@inheritDoc} */
-    @Override public void setTxKeyCollisionsInterval(int timeout) {
-        ctx.cache().context().tm().collisionsDumpIntervalDistributed(timeout);
-    }
-
-    /** {@inheritDoc} */
-    @Override public int getTxKeyCollisionsInterval() {
-        return ctx.cache().context().tm().collisionsDumpInterval();
-    }
-
-    /** {@inheritDoc} */
-    @Override public String toString() {
-        return S.toString(TransactionsMXBeanImpl.class, this);
-    }
-}
-
-
-=======
-/*
- * Licensed to the Apache Software Foundation (ASF) under one or more
- * contributor license agreements.  See the NOTICE file distributed with
- * this work for additional information regarding copyright ownership.
- * The ASF licenses this file to You under the Apache License, Version 2.0
- * (the "License"); you may not use this file except in compliance with
- * the License.  You may obtain a copy of the License at
- *
- *      http://www.apache.org/licenses/LICENSE-2.0
- *
- * Unless required by applicable law or agreed to in writing, software
- * distributed under the License is distributed on an "AS IS" BASIS,
- * WITHOUT WARRANTIES OR CONDITIONS OF ANY KIND, either express or implied.
- * See the License for the specific language governing permissions and
- * limitations under the License.
- */
-
-package org.apache.ignite.internal;
-
-import java.io.PrintWriter;
-import java.io.StringWriter;
 import java.util.Map;
 import org.apache.ignite.IgniteCheckedException;
 import org.apache.ignite.cluster.ClusterNode;
@@ -438,4 +224,3 @@
     }
 }
 
->>>>>>> a0320dcd
