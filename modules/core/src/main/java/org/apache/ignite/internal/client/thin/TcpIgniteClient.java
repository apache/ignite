/*
 * Licensed to the Apache Software Foundation (ASF) under one or more
 * contributor license agreements.  See the NOTICE file distributed with
 * this work for additional information regarding copyright ownership.
 * The ASF licenses this file to You under the Apache License, Version 2.0
 * (the "License"); you may not use this file except in compliance with
 * the License.  You may obtain a copy of the License at
 *
 *      http://www.apache.org/licenses/LICENSE-2.0
 *
 * Unless required by applicable law or agreed to in writing, software
 * distributed under the License is distributed on an "AS IS" BASIS,
 * WITHOUT WARRANTIES OR CONDITIONS OF ANY KIND, either express or implied.
 * See the License for the specific language governing permissions and
 * limitations under the License.
 */

package org.apache.ignite.internal.client.thin;

import java.io.IOException;
import java.util.Arrays;
import java.util.Collection;
import java.util.HashSet;
import java.util.List;
import java.util.Map;
import java.util.concurrent.CompletableFuture;
import java.util.concurrent.ConcurrentHashMap;
import java.util.function.BiFunction;
import java.util.function.Consumer;
import org.apache.ignite.IgniteBinary;
import org.apache.ignite.IgniteCheckedException;
import org.apache.ignite.IgniteLogger;
import org.apache.ignite.binary.BinaryBasicNameMapper;
import org.apache.ignite.binary.BinaryObjectException;
import org.apache.ignite.binary.BinaryType;
import org.apache.ignite.cache.CacheMode;
import org.apache.ignite.cache.query.FieldsQueryCursor;
import org.apache.ignite.cache.query.SqlFieldsQuery;
import org.apache.ignite.client.ClientAtomicConfiguration;
import org.apache.ignite.client.ClientAtomicLong;
import org.apache.ignite.client.ClientCache;
import org.apache.ignite.client.ClientCacheConfiguration;
import org.apache.ignite.client.ClientCluster;
import org.apache.ignite.client.ClientClusterGroup;
import org.apache.ignite.client.ClientCollectionConfiguration;
import org.apache.ignite.client.ClientCompute;
import org.apache.ignite.client.ClientException;
import org.apache.ignite.client.ClientIgniteSet;
import org.apache.ignite.client.ClientServices;
import org.apache.ignite.client.ClientTransactions;
import org.apache.ignite.client.IgniteClient;
import org.apache.ignite.client.IgniteClientFuture;
import org.apache.ignite.configuration.BinaryConfiguration;
import org.apache.ignite.configuration.ClientConfiguration;
import org.apache.ignite.configuration.ClientTransactionConfiguration;
import org.apache.ignite.internal.MarshallerPlatformIds;
import org.apache.ignite.internal.binary.BinaryCachingMetadataHandler;
import org.apache.ignite.internal.binary.BinaryMetadata;
import org.apache.ignite.internal.binary.BinaryMetadataHandler;
import org.apache.ignite.internal.binary.BinaryRawWriterEx;
import org.apache.ignite.internal.binary.BinaryReaderExImpl;
import org.apache.ignite.internal.binary.BinaryTypeImpl;
import org.apache.ignite.internal.binary.BinaryUtils;
import org.apache.ignite.internal.binary.BinaryWriterExImpl;
import org.apache.ignite.internal.binary.streams.BinaryInputStream;
import org.apache.ignite.internal.binary.streams.BinaryOutputStream;
import org.apache.ignite.internal.client.thin.io.ClientConnectionMultiplexer;
import org.apache.ignite.internal.processors.platform.client.ClientStatus;
import org.apache.ignite.internal.processors.platform.client.IgniteClientException;
import org.apache.ignite.internal.util.GridArgumentCheck;
import org.apache.ignite.internal.util.typedef.internal.U;
import org.apache.ignite.lang.IgnitePredicate;
import org.apache.ignite.logger.NullLogger;
import org.apache.ignite.marshaller.MarshallerContext;
import org.apache.ignite.marshaller.MarshallerUtils;
import org.apache.ignite.marshaller.jdk.JdkMarshaller;
import org.jetbrains.annotations.Nullable;

/**
 * Implementation of {@link IgniteClient} over TCP protocol.
 */
public class TcpIgniteClient implements IgniteClient {
    /** Channel. */
    private final ReliableChannel ch;

    /** Ignite Binary. */
    private final IgniteBinary binary;

    /** Transactions facade. */
    private final TcpClientTransactions transactions;

    /** Compute facade. */
    private final ClientComputeImpl compute;

    /** Cluster facade. */
    private final ClientClusterImpl cluster;

    /** Services facade. */
    private final ClientServicesImpl services;

    /** Registered entry listeners for all caches. */
    private final ClientCacheEntryListenersRegistry lsnrsRegistry;

    /** Marshaller. */
    private final ClientBinaryMarshaller marsh;

    /** Serializer/deserializer. */
    private final ClientUtils serDes;

    /** Logger. */
    private final IgniteLogger log;

    /**
     * Private constructor. Use {@link TcpIgniteClient#start(ClientConfiguration)} to create an instance of
     * {@code TcpIgniteClient}.
     */
    private TcpIgniteClient(ClientConfiguration cfg) throws ClientException {
        this(TcpClientChannel::new, cfg);
    }

    /**
     * Constructor with custom channel factory.
     */
    TcpIgniteClient(
            BiFunction<ClientChannelConfiguration, ClientConnectionMultiplexer, ClientChannel> chFactory,
            ClientConfiguration cfg
    ) throws ClientException {
<<<<<<< HEAD
        final ClientBinaryMetadataHandler metadataHnd = new ClientBinaryMetadataHandler();

        marsh = new ClientBinaryMarshaller(metadataHnd, new ClientMarshallerContext());
=======
        log = NullLogger.whenNull(cfg.getLogger());

        final ClientBinaryMetadataHandler metadataHnd = new ClientBinaryMetadataHandler();

        ClientMarshallerContext marshCtx = new ClientMarshallerContext();
        marsh = new ClientBinaryMarshaller(metadataHnd, marshCtx);
>>>>>>> e70b66c5

        marsh.setBinaryConfiguration(cfg.getBinaryConfiguration());

        serDes = new ClientUtils(marsh);

        binary = new ClientBinary(marsh);

        ch = new ReliableChannel(chFactory, cfg, binary);

        try {
            ch.channelsInit();

<<<<<<< HEAD
            ch.addChannelFailListener(() -> metadataHnd.onReconnect());
=======
            retrieveBinaryConfiguration(cfg);

            // Metadata, binary descriptors and user types caches must be cleared so that the
            // client will register all the user types within the cluster once again in case this information
            // was lost during the cluster failover.
            ch.addChannelFailListener(() -> {
                metadataHnd.onReconnect();
                marshCtx.clearUserTypesCache();
                marsh.context().unregisterUserTypeDescriptors();
            });

            // Send postponed metadata after channel init.
            metadataHnd.sendAllMeta();
>>>>>>> e70b66c5

            transactions = new TcpClientTransactions(ch, marsh,
                    new ClientTransactionConfiguration(cfg.getTransactionConfiguration()));

            cluster = new ClientClusterImpl(ch, marsh);

            compute = new ClientComputeImpl(ch, marsh, cluster.defaultClusterGroup());

            services = new ClientServicesImpl(ch, marsh, cluster.defaultClusterGroup(), log);

            lsnrsRegistry = new ClientCacheEntryListenersRegistry();
        }
        catch (Exception e) {
            ch.close();
            throw e;
        }
    }

    /** {@inheritDoc} */
    @Override public void close() {
        ch.close();
    }

    /** {@inheritDoc} */
    @Override public <K, V> ClientCache<K, V> getOrCreateCache(String name) throws ClientException {
        ensureCacheName(name);

        ch.request(ClientOperation.CACHE_GET_OR_CREATE_WITH_NAME, req -> writeString(name, req.out()));

        return new TcpClientCache<>(name, ch, marsh, transactions, lsnrsRegistry);
    }

    /** {@inheritDoc} */
    @Override public <K, V> IgniteClientFuture<ClientCache<K, V>> getOrCreateCacheAsync(String name) throws ClientException {
        ensureCacheName(name);

        return new IgniteClientFutureImpl<>(
                ch.requestAsync(ClientOperation.CACHE_GET_OR_CREATE_WITH_NAME, req -> writeString(name, req.out()))
                        .thenApply(x -> new TcpClientCache<>(name, ch, marsh, transactions, lsnrsRegistry)));
    }

    /** {@inheritDoc} */
    @Override public <K, V> ClientCache<K, V> getOrCreateCache(
        ClientCacheConfiguration cfg) throws ClientException {
        ensureCacheConfiguration(cfg);

        ch.request(ClientOperation.CACHE_GET_OR_CREATE_WITH_CONFIGURATION,
            req -> serDes.cacheConfiguration(cfg, req.out(), req.clientChannel().protocolCtx()));

        return new TcpClientCache<>(cfg.getName(), ch, marsh, transactions, lsnrsRegistry);
    }

    /** {@inheritDoc} */
    @Override public <K, V> IgniteClientFuture<ClientCache<K, V>> getOrCreateCacheAsync(
            ClientCacheConfiguration cfg) throws ClientException {
        ensureCacheConfiguration(cfg);

        return new IgniteClientFutureImpl<>(
                ch.requestAsync(ClientOperation.CACHE_GET_OR_CREATE_WITH_CONFIGURATION,
                        req -> serDes.cacheConfiguration(cfg, req.out(), req.clientChannel().protocolCtx()))
                        .thenApply(x -> new TcpClientCache<>(cfg.getName(), ch, marsh, transactions, lsnrsRegistry)));
    }

    /** {@inheritDoc} */
    @Override public <K, V> ClientCache<K, V> cache(String name) {
        ensureCacheName(name);

        return new TcpClientCache<>(name, ch, marsh, transactions, lsnrsRegistry);
    }

    /** {@inheritDoc} */
    @Override public Collection<String> cacheNames() throws ClientException {
        return ch.service(ClientOperation.CACHE_GET_NAMES,
                res -> Arrays.asList(BinaryUtils.doReadStringArray(res.in())));
    }

    /** {@inheritDoc} */
    @Override public IgniteClientFuture<Collection<String>> cacheNamesAsync() throws ClientException {
        return ch.serviceAsync(ClientOperation.CACHE_GET_NAMES,
                res -> Arrays.asList(BinaryUtils.doReadStringArray(res.in())));
    }

    /** {@inheritDoc} */
    @Override public void destroyCache(String name) throws ClientException {
        ensureCacheName(name);

        ch.request(ClientOperation.CACHE_DESTROY, req -> req.out().writeInt(ClientUtils.cacheId(name)));
        ch.unregisterCacheIfCustomAffinity(name);
    }

    /** {@inheritDoc} */
    @Override public IgniteClientFuture<Void> destroyCacheAsync(String name) throws ClientException {
        ensureCacheName(name);

        return ch.requestAsync(ClientOperation.CACHE_DESTROY, req -> {
            req.out().writeInt(ClientUtils.cacheId(name));
            ch.unregisterCacheIfCustomAffinity(name);
        });
    }

    /** {@inheritDoc} */
    @Override public <K, V> ClientCache<K, V> createCache(String name) throws ClientException {
        ensureCacheName(name);

        ch.request(ClientOperation.CACHE_CREATE_WITH_NAME, req -> writeString(name, req.out()));

        return new TcpClientCache<>(name, ch, marsh, transactions, lsnrsRegistry);
    }

    /** {@inheritDoc} */
    @Override public <K, V> IgniteClientFuture<ClientCache<K, V>> createCacheAsync(String name) throws ClientException {
        ensureCacheName(name);

        return new IgniteClientFutureImpl<>(
                ch.requestAsync(ClientOperation.CACHE_CREATE_WITH_NAME, req -> writeString(name, req.out()))
                        .thenApply(x -> new TcpClientCache<>(name, ch, marsh, transactions, lsnrsRegistry)));
    }

    /** {@inheritDoc} */
    @Override public <K, V> ClientCache<K, V> createCache(ClientCacheConfiguration cfg) throws ClientException {
        ensureCacheConfiguration(cfg);

        ch.request(ClientOperation.CACHE_CREATE_WITH_CONFIGURATION,
            req -> serDes.cacheConfiguration(cfg, req.out(), req.clientChannel().protocolCtx()));

        return new TcpClientCache<>(cfg.getName(), ch, marsh, transactions, lsnrsRegistry);
    }

    /** {@inheritDoc} */
    @Override public <K, V> IgniteClientFuture<ClientCache<K, V>> createCacheAsync(ClientCacheConfiguration cfg)
            throws ClientException {
        ensureCacheConfiguration(cfg);

        return new IgniteClientFutureImpl<>(
                ch.requestAsync(ClientOperation.CACHE_CREATE_WITH_CONFIGURATION,
                        req -> serDes.cacheConfiguration(cfg, req.out(), req.clientChannel().protocolCtx()))
                        .thenApply(x -> new TcpClientCache<>(cfg.getName(), ch, marsh, transactions, lsnrsRegistry)));
    }

    /** {@inheritDoc} */
    @Override public IgniteBinary binary() {
        return binary;
    }

    /** {@inheritDoc} */
    @Override public FieldsQueryCursor<List<?>> query(SqlFieldsQuery qry) {
        if (qry == null)
            throw new NullPointerException("qry");

        Consumer<PayloadOutputChannel> qryWriter = payloadCh -> {
            BinaryOutputStream out = payloadCh.out();

            out.writeInt(0); // no cache ID
            out.writeByte((byte)1); // keep binary
            serDes.write(qry, out);
        };

        return new ClientFieldsQueryCursor<>(new ClientFieldsQueryPager(
            ch,
            ClientOperation.QUERY_SQL_FIELDS,
            ClientOperation.QUERY_SQL_FIELDS_CURSOR_GET_PAGE,
            qryWriter,
            true,
            marsh
        ));
    }

    /** {@inheritDoc} */
    @Override public ClientTransactions transactions() {
        return transactions;
    }

    /** {@inheritDoc} */
    @Override public ClientCompute compute() {
        return compute;
    }

    /** {@inheritDoc} */
    @Override public ClientCompute compute(ClientClusterGroup grp) {
        return compute.withClusterGroup((ClientClusterGroupImpl)grp);
    }

    /** {@inheritDoc} */
    @Override public ClientCluster cluster() {
        return cluster;
    }

    /** {@inheritDoc} */
    @Override public ClientServices services() {
        return services;
    }

    /** {@inheritDoc} */
    @Override public ClientServices services(ClientClusterGroup grp) {
        return services.withClusterGroup((ClientClusterGroupImpl)grp);
    }

    /** {@inheritDoc} */
    @Override public ClientAtomicLong atomicLong(String name, long initVal, boolean create) {
        return atomicLong(name, null, initVal, create);
    }

    /** {@inheritDoc} */
    @Override public ClientAtomicLong atomicLong(String name, ClientAtomicConfiguration cfg, long initVal, boolean create) {
        GridArgumentCheck.notNull(name, "name");

        if (create) {
            ch.service(ClientOperation.ATOMIC_LONG_CREATE, out -> {
                writeString(name, out.out());
                out.out().writeLong(initVal);

                if (cfg != null) {
                    out.out().writeBoolean(true);
                    out.out().writeInt(cfg.getAtomicSequenceReserveSize());
                    out.out().writeByte(CacheMode.toCode(cfg.getCacheMode()));
                    out.out().writeInt(cfg.getBackups());
                    writeString(cfg.getGroupName(), out.out());
                }
                else
                    out.out().writeBoolean(false);
            }, null);
        }

        ClientAtomicLong res = new ClientAtomicLongImpl(name, cfg != null ? cfg.getGroupName() : null, ch);

        // Return null when specified atomic long does not exist to match IgniteKernal behavior.
        if (!create && res.removed())
            return null;

        return res;
    }

    /** {@inheritDoc} */
    @Override public <T> ClientIgniteSet<T> set(String name, @Nullable ClientCollectionConfiguration cfg) {
        GridArgumentCheck.notNull(name, "name");

        return ch.service(ClientOperation.OP_SET_GET_OR_CREATE, out -> {
            writeString(name, out.out());

            if (cfg != null) {
                out.out().writeBoolean(true);
                out.out().writeByte((byte)cfg.getAtomicityMode().ordinal());
                out.out().writeByte(CacheMode.toCode(cfg.getCacheMode()));
                out.out().writeInt(cfg.getBackups());
                writeString(cfg.getGroupName(), out.out());
                out.out().writeBoolean(cfg.isColocated());
            }
            else
                out.out().writeBoolean(false);
        }, in -> {
            if (!in.in().readBoolean())
                return null;

            boolean colocated = in.in().readBoolean();
            int cacheId = in.in().readInt();

            return new ClientIgniteSetImpl<>(ch, serDes, name, colocated, cacheId);
        });
    }

    /**
     * Initializes new instance of {@link IgniteClient}.
     *
     * @param cfg Thin client configuration.
     * @return Client with successfully opened thin client connection.
     */
    public static IgniteClient start(ClientConfiguration cfg) throws ClientException {
        return new TcpIgniteClient(cfg);
    }

    /**
     * @return Channel.
     */
    ReliableChannel reliableChannel() {
        return ch;
    }

    /** @throws IllegalArgumentException if the specified cache name is invalid. */
    private static void ensureCacheName(String name) {
        if (name == null || name.isEmpty())
            throw new IllegalArgumentException("Cache name must be specified");
    }

    /** @throws IllegalArgumentException if the specified cache name is invalid. */
    private static void ensureCacheConfiguration(ClientCacheConfiguration cfg) {
        if (cfg == null)
            throw new IllegalArgumentException("Cache configuration must be specified");

        ensureCacheName(cfg.getName());
    }

    /** Serialize string. */
    private void writeString(String s, BinaryOutputStream out) {
        try (BinaryRawWriterEx w = new BinaryWriterExImpl(marsh.context(), out, null, null)) {
            w.writeString(s);
        }
    }

    /** Deserialize string. */
    private String readString(BinaryInputStream in) throws BinaryObjectException {
        try {
            try (BinaryReaderExImpl r = serDes.createBinaryReader(in)) {
                return r.readString();
            }
        }
        catch (IOException e) {
            throw new BinaryObjectException(e);
        }
    }

    /** Load cluster binary configration. */
    private void retrieveBinaryConfiguration(ClientConfiguration cfg) {
        if (!cfg.isAutoBinaryConfigurationEnabled())
            return;

        ClientInternalBinaryConfiguration clusterCfg = ch.applyOnDefaultChannel(
                c -> c.protocolCtx().isFeatureSupported(ProtocolBitmaskFeature.BINARY_CONFIGURATION)
                ? c.service(ClientOperation.GET_BINARY_CONFIGURATION, null, r -> new ClientInternalBinaryConfiguration(r.in()))
                : null,
                ClientOperation.GET_BINARY_CONFIGURATION);

        if (clusterCfg == null)
            return;

        if (log.isDebugEnabled())
            log.debug("Cluster binary configuration retrieved: " + clusterCfg);

        BinaryConfiguration resCfg = cfg.getBinaryConfiguration();

        if (resCfg == null)
            resCfg = new BinaryConfiguration();

        if (resCfg.isCompactFooter() != clusterCfg.compactFooter()) {
            if (log.isInfoEnabled())
                log.info("Overriding compact footer setting according to cluster configuration: " +
                        resCfg.isCompactFooter() + " -> " + clusterCfg.compactFooter());

            resCfg.setCompactFooter(clusterCfg.compactFooter());
        }

        switch (clusterCfg.binaryNameMapperMode()) {
            case BASIC_FULL:
                resCfg.setNameMapper(new BinaryBasicNameMapper().setSimpleName(false));
                break;

            case BASIC_SIMPLE:
                resCfg.setNameMapper(new BinaryBasicNameMapper().setSimpleName(true));
                break;

            case CUSTOM:
                if (resCfg.getNameMapper() == null || resCfg.getNameMapper() instanceof BinaryBasicNameMapper) {
                    throw new IgniteClientException(ClientStatus.FAILED,
                            "Custom binary name mapper is configured on the server, but not on the client. "
                                    + "Update client BinaryConfigration to match the server.");
                }

                break;
        }

        marsh.setBinaryConfiguration(resCfg);
    }

    /**
     * Thin client implementation of {@link BinaryMetadataHandler}.
     */
    private class ClientBinaryMetadataHandler implements BinaryMetadataHandler {
        /** In-memory metadata cache. */
        private volatile BinaryMetadataHandler cache = BinaryCachingMetadataHandler.create();

        /** {@inheritDoc} */
        @Override public void addMeta(int typeId, BinaryType meta, boolean failIfUnregistered)
            throws BinaryObjectException {
            BinaryType oldType = cache.metadata(typeId);
            BinaryMetadata oldMeta = oldType == null ? null : ((BinaryTypeImpl)oldType).metadata();
            BinaryMetadata newMeta = ((BinaryTypeImpl)meta).metadata();

            // If type wasn't registered before or metadata changed, send registration request.
            if (oldType == null || BinaryUtils.mergeMetadata(oldMeta, newMeta) != oldMeta) {
                try {
                    if (ch != null) { // Postpone binary type registration requests to server before channels initiated.
                        ch.request(
                            ClientOperation.PUT_BINARY_TYPE,
                            req -> serDes.binaryMetadata(newMeta, req.out())
                        );
                    }
                }
                catch (ClientException e) {
                    throw new BinaryObjectException(e);
                }
            }

            cache.addMeta(typeId, meta, failIfUnregistered); // merge
        }

        /** Send registration requests to the server for all collected metadata. */
        public void sendAllMeta() {
            try {
                CompletableFuture.allOf(cache.metadata().stream()
                    .map(type -> sendMetaAsync(((BinaryTypeImpl)type).metadata()).toCompletableFuture())
                    .toArray(CompletableFuture[]::new)
                ).get();
            }
            catch (Exception e) {
                throw new ClientException(e);
            }
        }

        /** Send metadata registration request to the server. */
        private IgniteClientFuture<Void> sendMetaAsync(BinaryMetadata meta) {
            return ch.requestAsync(ClientOperation.PUT_BINARY_TYPE, req -> serDes.binaryMetadata(meta, req.out()));
        }

        /** {@inheritDoc} */
        @Override public void addMetaLocally(int typeId, BinaryType meta, boolean failIfUnregistered)
            throws BinaryObjectException {
            throw new UnsupportedOperationException("Can't register metadata locally for thin client.");
        }

        /** {@inheritDoc} */
        @Override public BinaryType metadata(int typeId) throws BinaryObjectException {
            BinaryType meta = cache.metadata(typeId);

            if (meta == null)
                meta = requestAndCacheBinaryType(typeId);

            return meta;
        }

        /** {@inheritDoc} */
        @Override public BinaryMetadata metadata0(int typeId) throws BinaryObjectException {
            BinaryMetadata meta = cache.metadata0(typeId);

            if (meta == null)
                meta = requestBinaryMetadata(typeId);

            return meta;
        }

        /** {@inheritDoc} */
        @Override public BinaryType metadata(int typeId, int schemaId) throws BinaryObjectException {
            BinaryType meta = cache.metadata(typeId);

            if (hasSchema(meta, schemaId))
                return meta;

            meta = requestAndCacheBinaryType(typeId);

            return hasSchema(meta, schemaId) ? meta : null;
        }

        /** {@inheritDoc} */
        @Override public Collection<BinaryType> metadata() throws BinaryObjectException {
            return cache.metadata();
        }

        /**
         * @param type Binary type.
         * @param schemaId Schema id.
         */
        private boolean hasSchema(BinaryType type, int schemaId) {
            return type != null && ((BinaryTypeImpl)type).metadata().hasSchema(schemaId);
        }

        /**
         * Request binary metadata from server and add binary type to cache.
         *
         * @param typeId Type id.
         */
        private BinaryType requestAndCacheBinaryType(int typeId) throws BinaryObjectException {
            BinaryMetadata meta0 = requestBinaryMetadata(typeId);

            if (meta0 == null)
                return null;

            BinaryType meta = new BinaryTypeImpl(marsh.context(), meta0);

            cache.addMeta(typeId, meta, false);

            return meta;
        }

        /**
         * Request binary metadata for type id from the server.
         *
         * @param typeId Type id.
         */
        private BinaryMetadata requestBinaryMetadata(int typeId) throws BinaryObjectException {
            try {
                return ch.service(
                    ClientOperation.GET_BINARY_TYPE,
                    req -> req.out().writeInt(typeId),
                    res -> {
                        try {
                            return res.in().readBoolean() ? serDes.binaryMetadata(res.in()) : null;
                        }
                        catch (IOException e) {
                            throw new BinaryObjectException(e);
                        }
                    }
                );
            }
            catch (ClientException e) {
                throw new BinaryObjectException(e);
            }
        }

        /**
         * Clear local cache on reconnect.
         */
        void onReconnect() {
            cache = BinaryCachingMetadataHandler.create();
        }
    }

    /**
     * Thin client implementation of {@link MarshallerContext}.
     */
    private class ClientMarshallerContext implements MarshallerContext {
        /** Type ID -> class name map. */
        private final Map<Integer, String> cache = new ConcurrentHashMap<>();

        /** System types. */
        private final Collection<String> sysTypes = new HashSet<>();

        /**
         * Default constructor.
         */
        public ClientMarshallerContext() {
            try {
                MarshallerUtils.processSystemClasses(U.gridClassLoader(), null, sysTypes::add);
            }
            catch (IOException e) {
                throw new IllegalStateException("Failed to initialize marshaller context.", e);
            }
        }

        /** {@inheritDoc} */
        @Override public boolean registerClassName(
            byte platformId,
            int typeId,
            String clsName,
            boolean failIfUnregistered
        ) throws IgniteCheckedException {

            if (platformId != MarshallerPlatformIds.JAVA_ID)
                throw new IllegalArgumentException("platformId");

            boolean res = true;

            if (!cache.containsKey(typeId)) {
                try {
                    res = ch.service(
                        ClientOperation.REGISTER_BINARY_TYPE_NAME,
                        payloadCh -> {
                            BinaryOutputStream out = payloadCh.out();

                            out.writeByte(platformId);
                            out.writeInt(typeId);
                            writeString(clsName, out);
                        },
                        payloadCh -> payloadCh.in().readBoolean()
                    );
                }
                catch (ClientException e) {
                    throw new IgniteCheckedException(e);
                }

                if (res)
                    cache.put(typeId, clsName);
            }

            return res;
        }

        /** {@inheritDoc} */
        @Deprecated
        @Override public boolean registerClassName(byte platformId, int typeId, String clsName) throws IgniteCheckedException {
            return registerClassName(platformId, typeId, clsName, false);
        }

        /** {@inheritDoc} */
        @Override public boolean registerClassNameLocally(byte platformId, int typeId, String clsName) {
            if (platformId != MarshallerPlatformIds.JAVA_ID)
                throw new IllegalArgumentException("platformId");

            cache.put(typeId, clsName);

            return true;
        }

        /** {@inheritDoc} */
        @SuppressWarnings("rawtypes")
        @Override public Class getClass(int typeId, ClassLoader ldr)
            throws ClassNotFoundException, IgniteCheckedException {

            return U.forName(getClassName(MarshallerPlatformIds.JAVA_ID, typeId), ldr, null);
        }

        /** {@inheritDoc} */
        @Override public String getClassName(byte platformId, int typeId)
            throws ClassNotFoundException, IgniteCheckedException {

            if (platformId != MarshallerPlatformIds.JAVA_ID)
                throw new IllegalArgumentException("platformId");

            String clsName = cache.get(typeId);

            if (clsName == null) {
                try {
                    clsName = ch.service(
                        ClientOperation.GET_BINARY_TYPE_NAME,
                        req -> {
                            BinaryOutputStream out = req.out();

                            out.writeByte(platformId);
                            out.writeInt(typeId);
                        },
                        res -> readString(res.in())
                    );
                }
                catch (ClientException e) {
                    throw new IgniteCheckedException(e);
                }

                if (clsName != null)
                    cache.putIfAbsent(typeId, clsName);
            }

            if (clsName == null)
                throw new ClassNotFoundException(String.format("Unknown type id [%s]", typeId));

            return clsName;
        }

        /** {@inheritDoc} */
        @Override public boolean isSystemType(String typeName) {
            return sysTypes.contains(typeName);
        }

        /** {@inheritDoc} */
        @Override public IgnitePredicate<String> classNameFilter() {
            return null;
        }

        /** {@inheritDoc} */
        @Override public JdkMarshaller jdkMarshaller() {
            return new JdkMarshaller();
        }

        /**
         * Clear the user types cache on reconnect so that the client will register all
         * the types once again after reconnect.
         * See the comment in constructor of the TcpIgniteClient.
         */
        void clearUserTypesCache() {
            cache.clear();
        }
    }
}<|MERGE_RESOLUTION|>--- conflicted
+++ resolved
@@ -125,18 +125,12 @@
             BiFunction<ClientChannelConfiguration, ClientConnectionMultiplexer, ClientChannel> chFactory,
             ClientConfiguration cfg
     ) throws ClientException {
-<<<<<<< HEAD
-        final ClientBinaryMetadataHandler metadataHnd = new ClientBinaryMetadataHandler();
-
-        marsh = new ClientBinaryMarshaller(metadataHnd, new ClientMarshallerContext());
-=======
         log = NullLogger.whenNull(cfg.getLogger());
 
         final ClientBinaryMetadataHandler metadataHnd = new ClientBinaryMetadataHandler();
 
         ClientMarshallerContext marshCtx = new ClientMarshallerContext();
         marsh = new ClientBinaryMarshaller(metadataHnd, marshCtx);
->>>>>>> e70b66c5
 
         marsh.setBinaryConfiguration(cfg.getBinaryConfiguration());
 
@@ -149,9 +143,6 @@
         try {
             ch.channelsInit();
 
-<<<<<<< HEAD
-            ch.addChannelFailListener(() -> metadataHnd.onReconnect());
-=======
             retrieveBinaryConfiguration(cfg);
 
             // Metadata, binary descriptors and user types caches must be cleared so that the
@@ -165,7 +156,6 @@
 
             // Send postponed metadata after channel init.
             metadataHnd.sendAllMeta();
->>>>>>> e70b66c5
 
             transactions = new TcpClientTransactions(ch, marsh,
                     new ClientTransactionConfiguration(cfg.getTransactionConfiguration()));
