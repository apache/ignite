--- conflicted
+++ resolved
@@ -38,10 +38,7 @@
 import org.apache.ignite.client.ClientClusterGroup;
 import org.apache.ignite.client.ClientCompute;
 import org.apache.ignite.client.ClientException;
-<<<<<<< HEAD
-=======
 import org.apache.ignite.client.ClientServices;
->>>>>>> 1e84d448
 import org.apache.ignite.client.ClientTransactions;
 import org.apache.ignite.client.IgniteClient;
 import org.apache.ignite.configuration.ClientConfiguration;
@@ -76,8 +73,6 @@
     /** Transactions facade. */
     private final TcpClientTransactions transactions;
 
-<<<<<<< HEAD
-=======
     /** Compute facade. */
     private final ClientComputeImpl compute;
 
@@ -87,7 +82,6 @@
     /** Services facade. */
     private final ClientServicesImpl services;
 
->>>>>>> 1e84d448
     /** Marshaller. */
     private final ClientBinaryMarshaller marsh;
 
@@ -121,15 +115,12 @@
 
         transactions = new TcpClientTransactions(ch, marsh,
             new ClientTransactionConfiguration(cfg.getTransactionConfiguration()));
-<<<<<<< HEAD
-=======
 
         cluster = new ClientClusterImpl(ch, marsh);
 
         compute = new ClientComputeImpl(ch, marsh, cluster.defaultClusterGroup());
 
         services = new ClientServicesImpl(ch, marsh, cluster.defaultClusterGroup());
->>>>>>> 1e84d448
     }
 
     /** {@inheritDoc} */
@@ -151,13 +142,8 @@
         ClientCacheConfiguration cfg) throws ClientException {
         ensureCacheConfiguration(cfg);
 
-<<<<<<< HEAD
-        ch.request(ClientOperation.CACHE_GET_OR_CREATE_WITH_CONFIGURATION, 
-            req -> serDes.cacheConfiguration(cfg, req.out(), req.clientChannel().serverVersion()));
-=======
         ch.request(ClientOperation.CACHE_GET_OR_CREATE_WITH_CONFIGURATION,
             req -> serDes.cacheConfiguration(cfg, req.out(), req.clientChannel().protocolCtx()));
->>>>>>> 1e84d448
 
         return new TcpClientCache<>(cfg.getName(), ch, marsh, transactions);
     }
@@ -194,13 +180,8 @@
     @Override public <K, V> ClientCache<K, V> createCache(ClientCacheConfiguration cfg) throws ClientException {
         ensureCacheConfiguration(cfg);
 
-<<<<<<< HEAD
-        ch.request(ClientOperation.CACHE_CREATE_WITH_CONFIGURATION, 
-            req -> serDes.cacheConfiguration(cfg, req.out(), req.clientChannel().serverVersion()));
-=======
         ch.request(ClientOperation.CACHE_CREATE_WITH_CONFIGURATION,
             req -> serDes.cacheConfiguration(cfg, req.out(), req.clientChannel().protocolCtx()));
->>>>>>> 1e84d448
 
         return new TcpClientCache<>(cfg.getName(), ch, marsh, transactions);
     }
@@ -238,8 +219,6 @@
         return transactions;
     }
 
-<<<<<<< HEAD
-=======
     /** {@inheritDoc} */
     @Override public ClientCompute compute() {
         return compute;
@@ -265,7 +244,6 @@
         return services.withClusterGroup((ClientClusterGroupImpl)grp);
     }
 
->>>>>>> 1e84d448
     /**
      * Initializes new instance of {@link IgniteClient}.
      *
