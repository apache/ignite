/*
 * Licensed to the Apache Software Foundation (ASF) under one or more
 * contributor license agreements.  See the NOTICE file distributed with
 * this work for additional information regarding copyright ownership.
 * The ASF licenses this file to You under the Apache License, Version 2.0
 * (the "License"); you may not use this file except in compliance with
 * the License.  You may obtain a copy of the License at
 *
 *      http://www.apache.org/licenses/LICENSE-2.0
 *
 * Unless required by applicable law or agreed to in writing, software
 * distributed under the License is distributed on an "AS IS" BASIS,
 * WITHOUT WARRANTIES OR CONDITIONS OF ANY KIND, either express or implied.
 * See the License for the specific language governing permissions and
 * limitations under the License.
 */

package org.apache.ignite.internal.pagemem.wal.record;

import java.util.Collection;
import java.util.Map;
import org.apache.ignite.internal.processors.cache.version.GridCacheVersion;
import org.apache.ignite.internal.util.typedef.internal.S;
<<<<<<< HEAD
import org.apache.ignite.transactions.TransactionState;
import org.jetbrains.annotations.Nullable;

/**
 * Transactions WAL record. <br>
=======

/**
>>>>>>> f9955fd7
 * Logical data record indented for transaction (tx) related actions.<br>
 * This record is marker of begin, prepare, commit, and rollback transactions.
 */
public class TxRecord extends WALRecord {
    /** Transaction state. */
    private TransactionState state;

<<<<<<< HEAD
    /** Transaction ID. Global transaction identifier within cluster, assigned by transaction coordinator */
=======
    /** */
    private TxAction action;

    /** Global transaction identifier within cluster, assigned by transaction coordinator */
>>>>>>> f9955fd7
    private GridCacheVersion nearXidVer;

    /** Transaction entries write topology version. */
    private GridCacheVersion writeVer;

    /**
     * Transaction participating nodes.
     *
     * Structure:
     * Primary node -> [Backup nodes...]
     **/
    @Nullable private Map<Object, Collection<Object>> participatingNodes;

    /** If transaction is remote, primary node for this backup node. */
    @Nullable private Object primaryNode;

    /** Timestamp of Tx state change. */
    private long timestamp;

    /**
     *
     * @param state Transaction state.
     * @param nearXidVer Transaction id.
     * @param writeVer Transaction entries write topology version.
     * @param participatingNodes Primary -> Backup nodes participating in transaction.
     */
    public TxRecord(TransactionState state,
                    GridCacheVersion nearXidVer,
                    GridCacheVersion writeVer,
                    @Nullable Map<Object, Collection<Object>> participatingNodes,
                    @Nullable Object primaryNode,
                    long timestamp) {
        this.state = state;
        this.nearXidVer = nearXidVer;
        this.writeVer = writeVer;
        this.participatingNodes = participatingNodes;
        this.primaryNode = primaryNode;
        this.timestamp = timestamp;
    }

    /** {@inheritDoc} */
    @Override public RecordType type() {
        return RecordType.TX_RECORD;
    }

    /**
     * @return Near xid version.
     */
    public GridCacheVersion nearXidVersion() {
        return nearXidVer;
    }

    /**
     * @param nearXidVer Near xid version.
     */
    public void nearXidVersion(GridCacheVersion nearXidVer) {
        this.nearXidVer = nearXidVer;
    }

    /**
     * @return DHT version.
     */
    public GridCacheVersion writeVersion() {
        return writeVer;
    }

    /**
     * @param writeVer DHT version.
     */
    public void dhtVersion(GridCacheVersion writeVer) {
        this.writeVer = writeVer;
    }

    /**
     * @return Transaction state.
     */
    public TransactionState state() {
        return state;
    }

    /**
     * @param state Transaction state.
     */
    public void state(TransactionState state) {
        this.state = state;
    }

    /**
     * @return Primary -> backup participating nodes.
     */
    public Map<Object, Collection<Object>> participatingNodes() {
        return participatingNodes;
    }

    /**
     * @param participatingNodeIds Primary -> backup participating nodes.
     */
    public void participatingNodes(Map<Object, Collection<Object>> participatingNodeIds) {
        this.participatingNodes = participatingNodeIds;
    }

    /**
     * @return Is transaction remote for backup.
     */
    public boolean remote() {
        return primaryNode != null;
    }

    /**
     * @return Primary node for backup if transaction is remote.
     */
    @Nullable public Object primaryNode() {
        return primaryNode;
    }

    /**
     * @return Timestamp of Tx state change in millis.
     */
    public long timestamp() {
        return timestamp;
    }

    /** {@inheritDoc} */
    @Override public String toString() {
        return S.toString(TxRecord.class, this, "super", super.toString());
    }

    /** {@inheritDoc} */
    @Override public String toString() {
        return S.toString(TxRecord.class, this, "super", super.toString());
    }
}<|MERGE_RESOLUTION|>--- conflicted
+++ resolved
@@ -21,16 +21,13 @@
 import java.util.Map;
 import org.apache.ignite.internal.processors.cache.version.GridCacheVersion;
 import org.apache.ignite.internal.util.typedef.internal.S;
-<<<<<<< HEAD
 import org.apache.ignite.transactions.TransactionState;
 import org.jetbrains.annotations.Nullable;
 
 /**
+ * Logical data record indented for transaction (tx) related actions.<br>
+ * This record is marker of begin, prepare, commit, and rollback transactions.
  * Transactions WAL record. <br>
-=======
-
-/**
->>>>>>> f9955fd7
  * Logical data record indented for transaction (tx) related actions.<br>
  * This record is marker of begin, prepare, commit, and rollback transactions.
  */
@@ -38,14 +35,7 @@
     /** Transaction state. */
     private TransactionState state;
 
-<<<<<<< HEAD
     /** Transaction ID. Global transaction identifier within cluster, assigned by transaction coordinator */
-=======
-    /** */
-    private TxAction action;
-
-    /** Global transaction identifier within cluster, assigned by transaction coordinator */
->>>>>>> f9955fd7
     private GridCacheVersion nearXidVer;
 
     /** Transaction entries write topology version. */
@@ -172,9 +162,4 @@
     @Override public String toString() {
         return S.toString(TxRecord.class, this, "super", super.toString());
     }
-
-    /** {@inheritDoc} */
-    @Override public String toString() {
-        return S.toString(TxRecord.class, this, "super", super.toString());
-    }
 }