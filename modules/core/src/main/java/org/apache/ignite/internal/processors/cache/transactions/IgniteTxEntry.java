/*
 * Licensed to the Apache Software Foundation (ASF) under one or more
 * contributor license agreements.  See the NOTICE file distributed with
 * this work for additional information regarding copyright ownership.
 * The ASF licenses this file to You under the Apache License, Version 2.0
 * (the "License"); you may not use this file except in compliance with
 * the License.  You may obtain a copy of the License at
 *
 *      http://www.apache.org/licenses/LICENSE-2.0
 *
 * Unless required by applicable law or agreed to in writing, software
 * distributed under the License is distributed on an "AS IS" BASIS,
 * WITHOUT WARRANTIES OR CONDITIONS OF ANY KIND, either express or implied.
 * See the License for the specific language governing permissions and
 * limitations under the License.
 */

package org.apache.ignite.internal.processors.cache.transactions;

import org.apache.ignite.*;
import org.apache.ignite.internal.*;
import org.apache.ignite.internal.processors.cache.*;
import org.apache.ignite.internal.processors.cache.distributed.*;
import org.apache.ignite.internal.processors.cache.version.*;
import org.apache.ignite.internal.util.lang.*;
import org.apache.ignite.internal.util.tostring.*;
import org.apache.ignite.internal.util.typedef.*;
import org.apache.ignite.internal.util.typedef.internal.*;
import org.apache.ignite.plugin.extensions.communication.*;
import org.jetbrains.annotations.*;

import javax.cache.expiry.*;
import javax.cache.processor.*;
import java.io.*;
import java.nio.*;
import java.util.*;
import java.util.concurrent.atomic.*;

import static org.apache.ignite.internal.processors.cache.GridCacheOperation.*;
import static org.apache.ignite.internal.processors.cache.GridCacheUtils.*;

/**
 * Transaction entry. Note that it is essential that this class does not override
 * {@link #equals(Object)} method, as transaction entries should use referential
 * equality.
 */
@IgniteCodeGeneratingFail // Field filters should not be generated by MessageCodeGenerator.
public class IgniteTxEntry implements GridPeerDeployAware, Message {
    /** */
    private static final long serialVersionUID = 0L;

    /** Owning transaction. */
    @GridToStringExclude
    @GridDirectTransient
    private IgniteInternalTx tx;

    /** Cache key. */
    @GridToStringInclude
    private KeyCacheObject key;

    /** Cache ID. */
    private int cacheId;

    /** Transient tx key. */
    @GridDirectTransient
    private IgniteTxKey txKey;

    /** Cache value. */
    @GridToStringInclude
    private TxEntryValueHolder val = new TxEntryValueHolder();

    /** Visible value for peek. */
    @GridToStringInclude
    @GridDirectTransient
    private TxEntryValueHolder prevVal = new TxEntryValueHolder();

    /** Transform. */
    @GridToStringInclude
    @GridDirectTransient
    private Collection<T2<EntryProcessor<Object, Object, Object>, Object[]>> entryProcessorsCol;

    /** Transient field for calculated entry processor value. */
    private CacheObject entryProcessorCalcVal;

    /** Transform closure bytes. */
    @GridToStringExclude
    private byte[] transformClosBytes;

    /** Time to live. */
    private long ttl;

    /** DR expire time (explicit) */
    private long conflictExpireTime = CU.EXPIRE_TIME_CALCULATE;

    /** Conflict version. */
    private GridCacheVersion conflictVer;

    /** Explicit lock version if there is one. */
    @GridToStringInclude
    private GridCacheVersion explicitVer;

    /** DHT version. */
    @GridDirectTransient
    private volatile GridCacheVersion dhtVer;

    /** Put filters. */
    @GridToStringInclude
    private CacheEntryPredicate[] filters;

    /** Flag indicating whether filters passed. Used for fast-commit transactions. */
    @GridDirectTransient
    private boolean filtersPassed;

    /** Flag indicating that filter is set and can not be replaced. */
    @GridDirectTransient
    private boolean filtersSet;

    /** Underlying cache entry. */
    @GridDirectTransient
    private volatile GridCacheEntryEx entry;

    /** Cache registry. */
    @GridDirectTransient
    private GridCacheContext<?, ?> ctx;

    /** Prepared flag to prevent multiple candidate add. */
    @SuppressWarnings({"TransientFieldNotInitialized"})
    @GridDirectTransient
    private AtomicBoolean prepared = new AtomicBoolean();

    /** Lock flag for collocated cache. */
    @GridDirectTransient
    private transient boolean locked;

    /** Assigned node ID (required only for partitioned cache). */
    @GridDirectTransient
    private UUID nodeId;

    /** Flag if this node is a back up node. */
    @GridDirectTransient
    private boolean locMapped;

    /** Expiry policy. */
    @GridDirectTransient
    private ExpiryPolicy expiryPlc;

    /** Expiry policy transfer flag. */
    @GridDirectTransient
    private boolean transferExpiryPlc;

    /** Expiry policy bytes. */
    private byte[] expiryPlcBytes;

    /**
     * Additional flags.
     * GridCacheUtils.SKIP_STORE_FLAG_MASK - for skipStore flag value.
     */
    private byte flags;

    /**
     * Required by {@link Externalizable}
     */
    public IgniteTxEntry() {
        /* No-op. */
    }

    /**
     * This constructor is meant for remote transactions.
     *
     * @param ctx Cache registry.
     * @param tx Owning transaction.
     * @param op Operation.
     * @param val Value.
     * @param ttl Time to live.
     * @param conflictExpireTime DR expire time.
     * @param entry Cache entry.
     * @param conflictVer Data center replication version.
     * @param skipStore Skip store flag.
     */
    public IgniteTxEntry(GridCacheContext<?, ?> ctx,
        IgniteInternalTx tx,
        GridCacheOperation op,
        CacheObject val,
        long ttl,
        long conflictExpireTime,
        GridCacheEntryEx entry,
        @Nullable GridCacheVersion conflictVer,
        boolean skipStore) {
        assert ctx != null;
        assert tx != null;
        assert op != null;
        assert entry != null;

        this.ctx = ctx;
        this.tx = tx;
        this.val.value(op, val, false, false);
        this.entry = entry;
        this.ttl = ttl;
        this.conflictExpireTime = conflictExpireTime;
        this.conflictVer = conflictVer;

        skipStore(skipStore);

        key = entry.key();

        cacheId = entry.context().cacheId();
    }

     /**
     * This constructor is meant for local transactions.
     *
     * @param ctx Cache registry.
     * @param tx Owning transaction.
     * @param op Operation.
     * @param val Value.
     * @param entryProcessor Entry processor.
     * @param invokeArgs Optional arguments for EntryProcessor.
     * @param ttl Time to live.
     * @param entry Cache entry.
     * @param filters Put filters.
     * @param conflictVer Data center replication version.
     * @param skipStore Skip store flag.
     */
    public IgniteTxEntry(GridCacheContext<?, ?> ctx,
        IgniteInternalTx tx,
        GridCacheOperation op,
        CacheObject val,
        EntryProcessor<Object, Object, Object> entryProcessor,
        Object[] invokeArgs,
        long ttl,
        GridCacheEntryEx entry,
        CacheEntryPredicate[] filters,
        GridCacheVersion conflictVer,
        boolean skipStore) {
        assert ctx != null;
        assert tx != null;
        assert op != null;
        assert entry != null;

        this.ctx = ctx;
        this.tx = tx;
        this.val.value(op, val, false, false);
        this.entry = entry;
        this.ttl = ttl;
        this.filters = filters;
        this.conflictVer = conflictVer;

        skipStore(skipStore);

        if (entryProcessor != null)
            addEntryProcessor(entryProcessor, invokeArgs);

        key = entry.key();

        cacheId = entry.context().cacheId();
    }

    /**
     * @return Cache context for this tx entry.
     */
    public GridCacheContext<?, ?> context() {
        return ctx;
    }

    /**
     * @return Flag indicating if this entry is affinity mapped to the same node.
     */
    public boolean locallyMapped() {
        return locMapped;
    }

    /**
     * @param locMapped Flag indicating if this entry is affinity mapped to the same node.
     */
    public void locallyMapped(boolean locMapped) {
        this.locMapped = locMapped;
    }

    /**
     * @param ctx Context.
     * @return Clean copy of this entry.
     */
    public IgniteTxEntry cleanCopy(GridCacheContext<?, ?> ctx) {
        IgniteTxEntry cp = new IgniteTxEntry();

        cp.key = key;
        cp.cacheId = cacheId;
        cp.ctx = ctx;

        cp.val = new TxEntryValueHolder();

        cp.filters = filters;
        cp.val.value(val.op(), val.value(), val.hasWriteValue(), val.hasReadValue());
        cp.entryProcessorsCol = entryProcessorsCol;
        cp.ttl = ttl;
        cp.conflictExpireTime = conflictExpireTime;
        cp.explicitVer = explicitVer;
        cp.conflictVer = conflictVer;
        cp.expiryPlc = expiryPlc;
        cp.flags = flags;

        return cp;
    }

    /**
     * @return Node ID.
     */
    public UUID nodeId() {
        return nodeId;
    }

    /**
     * @param nodeId Node ID.
     */
    public void nodeId(UUID nodeId) {
        this.nodeId = nodeId;
    }

    /**
     * @return DHT version.
     */
    public GridCacheVersion dhtVersion() {
        return dhtVer;
    }

    /**
     * @param dhtVer DHT version.
     */
    public void dhtVersion(GridCacheVersion dhtVer) {
        this.dhtVer = dhtVer;
    }

    /**
     * @return {@code True} if tx entry was marked as locked.
     */
    public boolean locked() {
        return locked;
    }

    /**
     * Marks tx entry as locked.
     */
    public void markLocked() {
        locked = true;
    }

    /**
     * @param val Value to set.
     */
    void setAndMarkValid(CacheObject val) {
        setAndMarkValid(op(), val, this.val.hasWriteValue(), this.val.hasReadValue());
    }

    /**
     * @param op Operation.
     * @param val Value to set.
     */
    void setAndMarkValid(GridCacheOperation op, CacheObject val) {
        setAndMarkValid(op, val, this.val.hasWriteValue(), this.val.hasReadValue());
    }

    /**
     * @param op Operation.
     * @param val Value to set.
     * @param hasReadVal Has read value flag.
     * @param hasWriteVal Has write value flag.
     */
    void setAndMarkValid(GridCacheOperation op, CacheObject val, boolean hasWriteVal, boolean hasReadVal) {
        this.val.value(op, val, hasWriteVal, hasReadVal);

        markValid();
    }

    /**
     * Marks this entry as value-has-bean-read. Effectively, makes values enlisted to transaction visible
     * to further peek operations.
     */
    void markValid() {
        prevVal.value(val.op(), val.value(), val.hasWriteValue(), val.hasReadValue());
    }

    /**
     * Marks entry as prepared.
     *
     * @return True if entry was marked prepared by this call.
     */
    boolean markPrepared() {
        return prepared.compareAndSet(false, true);
    }

    /**
     * @return Entry key.
     */
    public KeyCacheObject key() {
        return key;
    }

    /**
     * @return Cache ID.
     */
    public int cacheId() {
        return cacheId;
    }

    /**
     * Sets skip store flag value.
     *
     * @param skipStore Skip store flag.
     */
    public void skipStore(boolean skipStore){
        flags = skipStore ? (byte)(flags | SKIP_STORE_FLAG_MASK) : (byte)(flags & ~SKIP_STORE_FLAG_MASK);
    }

    /**
     * @return Skip store flag.
     */
    public boolean skipStore() {
        return (flags & SKIP_STORE_FLAG_MASK) == 1;
    }

    /**
     * @return Tx key.
     */
    public IgniteTxKey txKey() {
        if (txKey == null)
            txKey = new IgniteTxKey(key, cacheId);

        return txKey;
    }

    /**
     * @return Underlying cache entry.
     */
    public GridCacheEntryEx cached() {
        return entry;
    }

    /**
     * @param entry Cache entry.
     */
    public void cached(GridCacheEntryEx entry) {
        assert entry != null;

        assert entry.context() == ctx : "Invalid entry assigned to tx entry [txEntry=" + this +
            ", entry=" + entry + ", ctxNear=" + ctx.isNear() + ", ctxDht=" + ctx.isDht() + ']';

        this.entry = entry;
    }

    /**
     * @return Entry value.
     */
    @Nullable public CacheObject value() {
        return val.value();
    }

    /**
     * @return {@code True} if has value explicitly set.
     */
    public boolean hasValue() {
        return val.hasValue();
    }

    /**
     * @return {@code True} if has write value set.
     */
    public boolean hasWriteValue() {
        return val.hasWriteValue();
    }

    /**
     * @return {@code True} if has read value set.
     */
    public boolean hasReadValue() {
        return val.hasReadValue();
    }

    /**
     * @return Value visible for peek.
     */
    @Nullable public CacheObject previousValue() {
        return prevVal.value();
    }

    /**
     * @return {@code True} if has previous value explicitly set.
     */
    boolean hasPreviousValue() {
        return prevVal.hasValue();
    }

    /**
     * @return Previous operation to revert entry in case of filter failure.
     */
    @Nullable public GridCacheOperation previousOperation() {
        return prevVal.op();
    }

    /**
     * @return Time to live.
     */
    public long ttl() {
        return ttl;
    }

    /**
     * @param ttl Time to live.
     */
    public void ttl(long ttl) {
        this.ttl = ttl;
    }

    /**
     * @return Conflict expire time.
     */
    public long conflictExpireTime() {
        return conflictExpireTime;
    }

    /**
     * @param conflictExpireTime Conflict expire time.
     */
    public void conflictExpireTime(long conflictExpireTime) {
        this.conflictExpireTime = conflictExpireTime;
    }

    /**
     * @param val Entry value.
     * @param writeVal Write value flag.
     * @param readVal Read value flag.
     */
    public void value(@Nullable CacheObject val, boolean writeVal, boolean readVal) {
        this.val.value(this.val.op(), val, writeVal, readVal);
    }

    /**
     * Sets read value if this tx entry does not have write value yet.
     *
     * @param val Read value to set.
     */
    public void readValue(@Nullable CacheObject val) {
        this.val.value(this.val.op(), val, false, true);
    }

    /**
     * @param entryProcessor Entry processor.
     * @param invokeArgs Optional arguments for EntryProcessor.
     */
    public void addEntryProcessor(EntryProcessor<Object, Object, Object> entryProcessor, Object[] invokeArgs) {
        if (entryProcessorsCol == null)
            entryProcessorsCol = new LinkedList<>();

        entryProcessorsCol.add(new T2<>(entryProcessor, invokeArgs));

        // Must clear transform closure bytes since collection has changed.
        transformClosBytes = null;

        val.op(TRANSFORM);
    }

    /**
     * @return Collection of entry processors.
     */
    public Collection<T2<EntryProcessor<Object, Object, Object>, Object[]>> entryProcessors() {
        return entryProcessorsCol;
    }

    /**
     * @param cacheVal Value.
     * @return New value.
     */
    @SuppressWarnings("unchecked")
    public CacheObject applyEntryProcessors(CacheObject cacheVal) {
        Object val = null;
        Object keyVal = null;

        for (T2<EntryProcessor<Object, Object, Object>, Object[]> t : entryProcessors()) {
            try {
                CacheInvokeEntry<Object, Object> invokeEntry = new CacheInvokeEntry(ctx, key, keyVal, cacheVal, val);

                EntryProcessor processor = t.get1();

                processor.process(invokeEntry, t.get2());

                val = invokeEntry.getValue();

                keyVal = invokeEntry.key();
            }
            catch (Exception ignore) {
                // No-op.
            }
        }

        return ctx.toCacheObject(val);
    }

    /**
     * @param entryProcessorsCol Collection of entry processors.
     */
    public void entryProcessors(
        @Nullable Collection<T2<EntryProcessor<Object, Object, Object>, Object[]>> entryProcessorsCol) {
        this.entryProcessorsCol = entryProcessorsCol;

        // Must clear transform closure bytes since collection has changed.
        transformClosBytes = null;
    }

    /**
     * @return Cache operation.
     */
    public GridCacheOperation op() {
        return val.op();
    }

    /**
     * @param op Cache operation.
     */
    public void op(GridCacheOperation op) {
        val.op(op);
    }

    /**
     * @return {@code True} if read entry.
     */
    public boolean isRead() {
        return op() == READ;
    }

    /**
     * @param explicitVer Explicit version.
     */
    public void explicitVersion(GridCacheVersion explicitVer) {
        this.explicitVer = explicitVer;
    }

    /**
     * @return Explicit version.
     */
    public GridCacheVersion explicitVersion() {
        return explicitVer;
    }

    /**
     * @return Conflict version.
     */
    @Nullable public GridCacheVersion conflictVersion() {
        return conflictVer;
    }

    /**
     * @param conflictVer Conflict version.
     */
    public void conflictVersion(@Nullable GridCacheVersion conflictVer) {
        this.conflictVer = conflictVer;
    }

    /**
     * @return Put filters.
     */
    public CacheEntryPredicate[] filters() {
        return filters;
    }

    /**
     * @param filters Put filters.
     */
    public void filters(CacheEntryPredicate[] filters) {
        this.filters = filters;
    }

    /**
     * @return {@code True} if filters passed for fast-commit transactions.
     */
    public boolean filtersPassed() {
        return filtersPassed;
    }

    /**
     * @param filtersPassed {@code True} if filters passed for fast-commit transactions.
     */
    public void filtersPassed(boolean filtersPassed) {
        this.filtersPassed = filtersPassed;
    }

    /**
     * @return {@code True} if filters are set.
     */
    public boolean filtersSet() {
        return filtersSet;
    }

    /**
     * @param filtersSet {@code True} if filters are set and should not be replaced.
     */
    public void filtersSet(boolean filtersSet) {
        this.filtersSet = filtersSet;
    }

    /**
     * @param ctx Context.
     * @param transferExpiry {@code True} if expire policy should be marshalled.
     * @throws IgniteCheckedException If failed.
     */
    public void marshal(GridCacheSharedContext<?, ?> ctx, boolean transferExpiry) throws IgniteCheckedException {
        if (filters != null) {
            for (CacheEntryPredicate p : filters) {
                if (p != null)
                    p.prepareMarshal(ctx.cacheContext(cacheId));
            }
        }

        // Do not serialize filters if they are null.
        if (transformClosBytes == null && entryProcessorsCol != null)
            transformClosBytes = CU.marshal(ctx, entryProcessorsCol);

        if (transferExpiry)
            transferExpiryPlc = expiryPlc != null && expiryPlc != this.ctx.expiry();

        key.prepareMarshal(context().cacheObjectContext());

        val.marshal(ctx, context());

        expiryPlcBytes = transferExpiryPlc ?  CU.marshal(ctx, new IgniteExternalizableExpiryPolicy(expiryPlc)) : null;
    }

    /**
     * Unmarshalls entry.
     *
     * @param ctx Cache context.
     * @param near Near flag.
     * @param clsLdr Class loader.
     * @throws IgniteCheckedException If un-marshalling failed.
     */
    public void unmarshal(GridCacheSharedContext<?, ?> ctx, boolean near, ClassLoader clsLdr) throws IgniteCheckedException {
        if (this.ctx == null) {
            GridCacheContext<?, ?> cacheCtx = ctx.cacheContext(cacheId);

            if (cacheCtx.isNear() && !near)
                cacheCtx = cacheCtx.near().dht().context();
            else if (!cacheCtx.isNear() && near)
                cacheCtx = cacheCtx.dht().near().context();

            this.ctx = cacheCtx;
        }

        // Unmarshal transform closure anyway if it exists.
        if (transformClosBytes != null && entryProcessorsCol == null)
            entryProcessorsCol = ctx.marshaller().unmarshal(transformClosBytes, clsLdr);

        if (filters == null)
            filters = CU.empty0();
        else {
            for (CacheEntryPredicate p : filters) {
                if (p != null)
                    p.finishUnmarshal(ctx.cacheContext(cacheId), clsLdr);
            }
        }

        key.finishUnmarshal(context().cacheObjectContext(), clsLdr);

        val.unmarshal(this.ctx, clsLdr);

        if (expiryPlcBytes != null)
            expiryPlc =  ctx.marshaller().unmarshal(expiryPlcBytes, clsLdr);
    }

    /**
     * @param expiryPlc Expiry policy.
     */
    public void expiry(@Nullable ExpiryPolicy expiryPlc) {
        this.expiryPlc = expiryPlc;
    }

    /**
     * @return Expiry policy.
     */
    @Nullable public ExpiryPolicy expiry() {
        return expiryPlc;
    }

    /** {@inheritDoc} */
    @Override public boolean writeTo(ByteBuffer buf, MessageWriter writer) {
        writer.setBuffer(buf);

        if (!writer.isHeaderWritten()) {
            if (!writer.writeHeader(directType(), fieldsCount()))
                return false;

            writer.onHeaderWritten();
        }

        switch (writer.state()) {
            case 0:
                if (!writer.writeInt("cacheId", cacheId))
                    return false;

                writer.incrementState();

            case 1:
                if (!writer.writeLong("conflictExpireTime", conflictExpireTime))
                    return false;

                writer.incrementState();

            case 2:
                if (!writer.writeMessage("conflictVer", conflictVer))
                    return false;

                writer.incrementState();

            case 3:
                if (!writer.writeByteArray("expiryPlcBytes", expiryPlcBytes))
                    return false;

                writer.incrementState();

            case 4:
                if (!writer.writeMessage("explicitVer", explicitVer))
                    return false;

                writer.incrementState();

            case 5:
                if (!writer.writeObjectArray("filters",
                    !F.isEmptyOrNulls(filters) ? filters : null, MessageCollectionItemType.MSG))
                    return false;

                writer.incrementState();

<<<<<<< HEAD
=======
            case 6:
                if (!writer.writeByte("flags", flags))
                    return false;

                writer.incrementState();

>>>>>>> d9acbd1d
            case 7:
                if (!writer.writeMessage("key", key))
                    return false;

                writer.incrementState();

            case 8:
                if (!writer.writeByteArray("transformClosBytes", transformClosBytes))
                    return false;

                writer.incrementState();

            case 9:
                if (!writer.writeLong("ttl", ttl))
                    return false;

                writer.incrementState();

            case 10:
                if (!writer.writeMessage("val", val))
                    return false;

                writer.incrementState();

        }

        return true;
    }

    /** {@inheritDoc} */
    @Override public boolean readFrom(ByteBuffer buf, MessageReader reader) {
        reader.setBuffer(buf);

        if (!reader.beforeMessageRead())
            return false;

        switch (reader.state()) {
            case 0:
                cacheId = reader.readInt("cacheId");

                if (!reader.isLastRead())
                    return false;

                reader.incrementState();

            case 1:
                conflictExpireTime = reader.readLong("conflictExpireTime");

                if (!reader.isLastRead())
                    return false;

                reader.incrementState();

            case 2:
                conflictVer = reader.readMessage("conflictVer");

                if (!reader.isLastRead())
                    return false;

                reader.incrementState();

            case 3:
                expiryPlcBytes = reader.readByteArray("expiryPlcBytes");

                if (!reader.isLastRead())
                    return false;

                reader.incrementState();

            case 4:
                explicitVer = reader.readMessage("explicitVer");

                if (!reader.isLastRead())
                    return false;

                reader.incrementState();

            case 5:
                filters = reader.readObjectArray("filters", MessageCollectionItemType.MSG, CacheEntryPredicate.class);

                if (!reader.isLastRead())
                    return false;

                reader.incrementState();
                
            case 6:
<<<<<<< HEAD
=======
                flags = reader.readByte("flags");

                if (!reader.isLastRead())
                    return false;

                reader.incrementState();

>>>>>>> d9acbd1d
            case 7:
                key = reader.readMessage("key");

                if (!reader.isLastRead())
                    return false;

                reader.incrementState();

            case 8:
                transformClosBytes = reader.readByteArray("transformClosBytes");

                if (!reader.isLastRead())
                    return false;

                reader.incrementState();

            case 9:
                ttl = reader.readLong("ttl");

                if (!reader.isLastRead())
                    return false;

                reader.incrementState();

            case 10:
                val = reader.readMessage("val");

                if (!reader.isLastRead())
                    return false;

                reader.incrementState();

        }

        return true;
    }

    /** {@inheritDoc} */
    @Override public byte directType() {
        return 100;
    }

    /** {@inheritDoc} */
    @Override public byte fieldsCount() {
        return 11;
    }

    /** {@inheritDoc} */
    @Override public Class<?> deployClass() {
        ClassLoader clsLdr = getClass().getClassLoader();

        CacheObject val = value();

        // First of all check classes that may be loaded by class loader other than application one.
        return key != null && !clsLdr.equals(key.getClass().getClassLoader()) ?
            key.getClass() : val != null ? val.getClass() : getClass();
    }

    /** {@inheritDoc} */
    @Override public ClassLoader classLoader() {
        return deployClass().getClassLoader();
    }

    /** {@inheritDoc} */
    @Override public String toString() {
        return GridToStringBuilder.toString(IgniteTxEntry.class, this, "xidVer", tx == null ? "null" : tx.xidVersion());
    }

}<|MERGE_RESOLUTION|>--- conflicted
+++ resolved
@@ -827,15 +827,12 @@
 
                 writer.incrementState();
 
-<<<<<<< HEAD
-=======
             case 6:
                 if (!writer.writeByte("flags", flags))
                     return false;
 
                 writer.incrementState();
 
->>>>>>> d9acbd1d
             case 7:
                 if (!writer.writeMessage("key", key))
                     return false;
@@ -922,8 +919,6 @@
                 reader.incrementState();
                 
             case 6:
-<<<<<<< HEAD
-=======
                 flags = reader.readByte("flags");
 
                 if (!reader.isLastRead())
@@ -931,7 +926,6 @@
 
                 reader.incrementState();
 
->>>>>>> d9acbd1d
             case 7:
                 key = reader.readMessage("key");
 
