/*
 * Licensed to the Apache Software Foundation (ASF) under one or more
 * contributor license agreements.  See the NOTICE file distributed with
 * this work for additional information regarding copyright ownership.
 * The ASF licenses this file to You under the Apache License, Version 2.0
 * (the "License"); you may not use this file except in compliance with
 * the License.  You may obtain a copy of the License at
 *
 *      http://www.apache.org/licenses/LICENSE-2.0
 *
 * Unless required by applicable law or agreed to in writing, software
 * distributed under the License is distributed on an "AS IS" BASIS,
 * WITHOUT WARRANTIES OR CONDITIONS OF ANY KIND, either express or implied.
 * See the License for the specific language governing permissions and
 * limitations under the License.
 */

package org.apache.ignite.internal.processors.cache.distributed.near;

import java.util.Arrays;
import java.util.Collections;
import java.util.Map;
import java.util.Set;
import java.util.UUID;
import java.util.stream.Collectors;
import org.apache.ignite.IgniteCheckedException;
import org.apache.ignite.cluster.ClusterNode;
import org.apache.ignite.internal.IgniteInternalFuture;
import org.apache.ignite.internal.cluster.ClusterTopologyCheckedException;
import org.apache.ignite.internal.cluster.ClusterTopologyServerNotFoundException;
import org.apache.ignite.internal.processors.affinity.AffinityAssignment;
import org.apache.ignite.internal.processors.cache.GridCacheContext;
import org.apache.ignite.internal.processors.cache.GridCacheMessage;
import org.apache.ignite.internal.processors.cache.distributed.GridDistributedTxMapping;
import org.apache.ignite.internal.processors.cache.distributed.dht.GridDhtTxAbstractEnlistFuture;
import org.apache.ignite.internal.processors.cache.distributed.dht.GridDhtTxQueryEnlistFuture;
import org.apache.ignite.internal.util.future.GridFutureAdapter;
import org.apache.ignite.internal.util.tostring.GridToStringExclude;
import org.apache.ignite.internal.util.typedef.internal.CU;
import org.apache.ignite.internal.util.typedef.internal.S;
import org.apache.ignite.internal.util.typedef.internal.U;

import static org.apache.ignite.internal.managers.communication.GridIoPolicy.QUERY_POOL;
import static org.apache.ignite.internal.processors.cache.distributed.dht.NearTxQueryEnlistResultHandler.createResponse;

/**
 * Cache lock future.
 */
@SuppressWarnings("ForLoopReplaceableByForEach")
public class GridNearTxQueryEnlistFuture extends GridNearTxQueryAbstractEnlistFuture {
    /** Involved cache ids. */
    private final int[] cacheIds;

    /** Partitions. */
    private final int[] parts;

    /** Schema name. */
    private final String schema;

    /** Query string. */
    private final String qry;

    /** Query parameters. */
    private final Object[] params;

    /** Flags. */
    private final int flags;

    /** Fetch page size. */
    private final int pageSize;

    /**
     * @param cctx Cache context.
     * @param tx Transaction.
     * @param cacheIds Involved cache ids.
     * @param parts Partitions.
     * @param schema Schema name.
     * @param qry Query string.
     * @param params Query parameters.
     * @param flags Flags.
     * @param pageSize Fetch page size.
     * @param timeout Timeout.
     */
    protected GridNearTxQueryEnlistFuture(
        GridCacheContext<?, ?> cctx, GridNearTxLocal tx, int[] cacheIds, int[] parts, String schema, String qry,
        Object[] params, int flags, int pageSize, long timeout) {
        super(cctx, tx, timeout);

        this.cacheIds = cacheIds;
        this.parts = parts;
        this.schema = schema;
        this.qry = qry;
        this.params = params;
        this.flags = flags;
        this.pageSize = pageSize;
    }

    /**
     * @param topLocked Topology locked flag.
     */
    @Override protected void map(final boolean topLocked) {
        try {
            Map<ClusterNode, IntArrayHolder> map; boolean locallyMapped = false;

            AffinityAssignment assignment = cctx.affinity().assignment(topVer);

            if (parts != null) {
                map = U.newHashMap(parts.length);

                for (int i = 0; i < parts.length; i++) {
                    ClusterNode pNode = assignment.get(parts[i]).get(0);

                    map.computeIfAbsent(pNode, n -> new IntArrayHolder()).add(parts[i]);

                    updateMappings(pNode);

                    if (!locallyMapped && pNode.isLocal())
                        locallyMapped = true;
                }
            }
            else {
                Set<ClusterNode> nodes = assignment.primaryPartitionNodes();

                map = U.newHashMap(nodes.size());

                for (ClusterNode pNode : nodes) {
                    map.put(pNode, null);

                    updateMappings(pNode);

                    if (!locallyMapped && pNode.isLocal())
                        locallyMapped = true;
                }
            }

            if (map.isEmpty())
                throw new ClusterTopologyServerNotFoundException("Failed to find data nodes for cache (all partition " +
                    "nodes left the grid). [fut=" + this + ']');

            int idx = 0; boolean first = true, clientFirst = false;

            GridDhtTxQueryEnlistFuture locFut = null;

            for (Map.Entry<ClusterNode, IntArrayHolder> entry : map.entrySet()) {
                MiniFuture mini; ClusterNode node = entry.getKey(); IntArrayHolder parts = entry.getValue();

                add(mini = new MiniFuture(node));

                if (node.isLocal()) {
                    locFut = new GridDhtTxQueryEnlistFuture(
                        cctx.localNode().id(),
                        lockVer,
                        mvccSnapshot,
                        futId,
                        -(++idx), // The common tx logic expects non-zero mini-future ids (negative local and positive non-local).
                        tx,
                        cacheIds,
                        parts == null ? null : parts.array(),
                        schema,
                        qry,
                        params,
                        flags,
                        pageSize,
                        remainingTime(),
                        cctx);

                    updateLocalFuture(locFut);

<<<<<<< HEAD
                    locFut.listen(new CI1<IgniteInternalFuture<Long>>() {
                        @Override public void apply(IgniteInternalFuture<Long> fut) {
                            assert fut.error() != null || fut.result() != null : fut;
=======
                    locFut.listen(fut -> {
                        assert fut.error() != null || fut.result() != null : fut;
>>>>>>> e70b66c5

                        try {
                            clearLocalFuture((GridDhtTxAbstractEnlistFuture)fut);

                            GridNearTxQueryEnlistResponse res = fut.error() == null ? createResponse(fut) : null;

                            mini.onResult(res, fut.error());
                        }
                        catch (IgniteCheckedException e) {
                            mini.onResult(null, e);
                        }
                        finally {
                            CU.unwindEvicts(cctx);
                        }
                    });
                }
                else {
                    if (first) {
                        clientFirst = cctx.localNode().isClient() && !topLocked && !tx.hasRemoteLocks();

                        first = false;
                    }

                    GridNearTxQueryEnlistRequest req = new GridNearTxQueryEnlistRequest(
                        cctx.cacheId(),
                        threadId,
                        futId,
                        ++idx, // The common tx logic expects non-zero mini-future ids (negative local and positive non-local).
                        topVer,
                        lockVer,
                        mvccSnapshot,
                        cacheIds,
                        parts == null ? null : parts.array(),
                        schema,
                        qry,
                        params,
                        flags,
                        pageSize,
                        remainingTime(),
                        tx.remainingTime(),
                        tx.taskNameHash(),
                        clientFirst
                    );

                    sendRequest(req, node.id());
                }
            }

            markInitialized();

            if (locFut != null)
                locFut.init();
        }
        catch (Throwable e) {
            onDone(e);

            if (e instanceof Error)
                throw (Error)e;
        }
    }

    /**
     *
     * @param req Request.
     * @param nodeId Remote node ID.
     * @throws IgniteCheckedException if failed to send.
     */
    private void sendRequest(GridCacheMessage req, UUID nodeId) throws IgniteCheckedException {
        cctx.io().send(nodeId, req, QUERY_POOL); // Process query requests in query pool.
    }

    /**
     * @param nodeId Left node ID
     * @return {@code True} if node was in the list.
     */
    @Override public synchronized boolean onNodeLeft(UUID nodeId) {
        for (IgniteInternalFuture<?> fut : futures()) {
            MiniFuture f = (MiniFuture)fut;

            if (f.node.id().equals(nodeId)) {
                if (log.isDebugEnabled())
                    log.debug("Found mini-future for left node [nodeId=" + nodeId + ", mini=" + f + ", fut=" +
                        this + ']');

                return f.onResult(null, newTopologyException(nodeId));
            }
        }

        if (log.isDebugEnabled())
            log.debug("Future does not have mapping for left node (ignoring) [nodeId=" + nodeId +
                ", fut=" + this + ']');

        return false;
    }

    /**
     * Finds pending mini future by the given mini ID.
     *
     * @param miniId Mini ID to find.
     * @return Mini future.
     */
    private MiniFuture miniFuture(int miniId) {
        compoundsReadLock();

        try {
            IgniteInternalFuture<Long> fut = future(Math.abs(miniId) - 1);

            return !fut.isDone() ? (MiniFuture)fut : null;
        }
        finally {
            compoundsReadUnlock();
        }
    }

    /**
     * Creates new topology exception for cases when primary node leaves grid during mapping.
     *
     * @param nodeId Node ID.
     * @return Topology exception with user-friendly message.
     */
    private ClusterTopologyCheckedException newTopologyException(UUID nodeId) {
        ClusterTopologyCheckedException topEx = new ClusterTopologyCheckedException("Failed to enlist keys " +
            "(primary node left grid, retry transaction if possible) [node=" + nodeId + ']');

        topEx.retryReadyFuture(cctx.shared().nextAffinityReadyFuture(topVer));

        return topEx;
    }

    /**
     * @param res Response.
     */
    public void onResult(GridNearTxQueryEnlistResponse res) {
        MiniFuture mini = miniFuture(res.miniId());

        if (mini != null)
            mini.onResult(res, null);
    }

    /** {@inheritDoc} */
    @Override public Set<UUID> pendingResponseNodes() {
        if (initialized() && !isDone()) {
            return futures().stream()
                .map(MiniFuture.class::cast)
                .filter(mini -> !mini.isDone())
                .map(mini -> mini.node.id())
                .collect(Collectors.toSet());
        }

        return Collections.emptySet();
    }

    /** {@inheritDoc} */
    @Override public String toString() {
        return S.toString(GridNearTxQueryEnlistFuture.class, this, super.toString());
    }

    /** */
    private class MiniFuture extends GridFutureAdapter<Long> {
        /** */
        private boolean completed;

        /** Node ID. */
        @GridToStringExclude
        private final ClusterNode node;

        /**
         * @param node Cluster node.
         */
        private MiniFuture(ClusterNode node) {
            this.node = node;
        }

        /**
         * @param res Response.
         * @param err Exception.
         * @return {@code True} if future was completed by this call.
         */
        public boolean onResult(GridNearTxQueryEnlistResponse res, Throwable err) {
            assert res != null || err != null : this;

            if (err == null && res.error() != null)
                err = res.error();

            synchronized (this) {
                if (completed)
                    return false;

                completed = true;
            }

            if (res != null && res.removeMapping()) {
                GridDistributedTxMapping m = tx.mappings().get(node.id());

                assert m != null && m.empty();

                tx.removeMapping(node.id());

                if (node.isLocal())
                    tx.colocatedLocallyMapped(false);
            }
            else if (res != null) {
                tx.mappings().get(node.id()).addBackups(res.newDhtNodes());

                if (res.result() > 0 && !node.isLocal())
                    tx.hasRemoteLocks(true);
            }

            return err != null ? onDone(err) : onDone(res.result(), res.error());
        }
    }

    /** */
    private static class IntArrayHolder {
        /** */
        private int[] arr;

        /** */
        private int size;

        /** */
        void add(int i) {
            if (arr == null)
                arr = new int[4];

            if (arr.length == size)
                arr = Arrays.copyOf(arr, size << 1);

            arr[size++] = i;
        }

        /** */
        public int[] array() {
            if (arr == null)
                return null;
            else if (size == arr.length)
                return arr;
            else
                return Arrays.copyOf(arr, size);
        }
    }
}<|MERGE_RESOLUTION|>--- conflicted
+++ resolved
@@ -166,14 +166,8 @@
 
                     updateLocalFuture(locFut);
 
-<<<<<<< HEAD
-                    locFut.listen(new CI1<IgniteInternalFuture<Long>>() {
-                        @Override public void apply(IgniteInternalFuture<Long> fut) {
-                            assert fut.error() != null || fut.result() != null : fut;
-=======
                     locFut.listen(fut -> {
                         assert fut.error() != null || fut.result() != null : fut;
->>>>>>> e70b66c5
 
                         try {
                             clearLocalFuture((GridDhtTxAbstractEnlistFuture)fut);
