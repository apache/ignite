--- conflicted
+++ resolved
@@ -33,12 +33,9 @@
 import org.apache.ignite.internal.pagemem.wal.record.DataEntry;
 import org.apache.ignite.internal.pagemem.wal.record.DataRecord;
 import org.apache.ignite.internal.processors.cache.persistence.wal.WALPointer;
-<<<<<<< HEAD
+import org.apache.ignite.internal.util.typedef.T2;
 import org.apache.ignite.internal.util.typedef.F;
 import org.apache.ignite.lang.IgniteBiTuple;
-=======
-import org.apache.ignite.internal.util.typedef.T2;
->>>>>>> 8b3f6eb7
 
 import static java.nio.file.StandardCopyOption.ATOMIC_MOVE;
 import static java.nio.file.StandardCopyOption.REPLACE_EXISTING;
@@ -94,31 +91,18 @@
     }
 
     /**
-<<<<<<< HEAD
-     * Saves WAL pointer state to file.
-     * @param ptr WAL pointer.
-     */
-    public void save(WALPointer ptr) throws IOException {
-        save(() -> {
-            ByteBuffer buf = ByteBuffer.allocate(POINTER_SIZE);
-
-            buf.putLong(ptr.index());
-            buf.putInt(ptr.fileOffset());
-            buf.putInt(ptr.length());
-            buf.flip();
-=======
      * Saves state to file.
      *
      * @param state WAL pointer and index of {@link DataEntry} inside {@link DataRecord}.
      */
     public void save(T2<WALPointer, Integer> state) throws IOException {
-        ByteBuffer buf = ByteBuffer.allocate(POINTER_SIZE);
-
-        buf.putLong(state.get1().index());
-        buf.putInt(state.get1().fileOffset());
-        buf.putInt(state.get2());
-        buf.flip();
->>>>>>> 8b3f6eb7
+        save(() -> {
+            ByteBuffer buf = ByteBuffer.allocate(POINTER_SIZE);
+
+            buf.putLong(state.get1().index());
+            buf.putInt(state.get1().fileOffset());
+            buf.putInt(state.get2());
+            buf.flip();
 
             return buf;
         }, tmpWalPtr, walPtr);
@@ -139,14 +123,10 @@
                 buf.putLong(entry.getValue());
             }
 
-<<<<<<< HEAD
             buf.flip();
 
             return buf;
         }, tmpTypes, types);
-=======
-        Files.move(tmp, this.state, ATOMIC_MOVE, REPLACE_EXISTING);
->>>>>>> 8b3f6eb7
     }
 
     /**
@@ -154,16 +134,8 @@
      *
      * @return Saved state.
      */
-<<<<<<< HEAD
-    public IgniteBiTuple<WALPointer, Map<Integer, Long>> load() {
-        WALPointer walState = load(walPtr, ch -> {
-=======
-    public T2<WALPointer, Integer> load() {
-        if (!Files.exists(state))
-            return null;
-
-        try (FileChannel ch = FileChannel.open(state, StandardOpenOption.READ)) {
->>>>>>> 8b3f6eb7
+    public IgniteBiTuple<T2<WALPointer, Integer>, Map<Integer, Long>> load() {
+        T2<WALPointer, Integer> walState = load(walPtr, ch -> {
             ByteBuffer buf = ByteBuffer.allocate(POINTER_SIZE);
 
             int read = ch.read(buf);
@@ -177,8 +149,7 @@
             int offset = buf.getInt();
             int entryIdx = buf.getInt();
 
-<<<<<<< HEAD
-            return new WALPointer(idx, offset, length);
+            return new T2<>(new WALPointer(idx, offset, 0), entryIdx);
         });
 
         Map<Integer, Long> typesState = load(types, ch -> {
@@ -227,9 +198,6 @@
 
         try (FileChannel ch = FileChannel.open(file, StandardOpenOption.READ)) {
             return ldr.apply(ch);
-=======
-            return new T2<>(new WALPointer(idx, offset, 0), entryIdx);
->>>>>>> 8b3f6eb7
         }
         catch (IOException e) {
             throw new IgniteException("Failed to read state [file=" + file + ']', e);
