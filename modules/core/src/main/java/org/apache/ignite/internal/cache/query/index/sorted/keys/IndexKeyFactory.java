/*
 * Licensed to the Apache Software Foundation (ASF) under one or more
 * contributor license agreements.  See the NOTICE file distributed with
 * this work for additional information regarding copyright ownership.
 * The ASF licenses this file to You under the Apache License, Version 2.0
 * (the "License"); you may not use this file except in compliance with
 * the License.  You may obtain a copy of the License at
 *
 *      http://www.apache.org/licenses/LICENSE-2.0
 *
 * Unless required by applicable law or agreed to in writing, software
 * distributed under the License is distributed on an "AS IS" BASIS,
 * WITHOUT WARRANTIES OR CONDITIONS OF ANY KIND, either express or implied.
 * See the License for the specific language governing permissions and
 * limitations under the License.
 */

package org.apache.ignite.internal.cache.query.index.sorted.keys;

import java.math.BigDecimal;
import java.util.EnumMap;
import java.util.Map;
import java.util.UUID;
import java.util.function.Function;
import org.apache.ignite.IgniteException;
import org.apache.ignite.internal.binary.BinaryEnumObjectImpl;
import org.apache.ignite.internal.binary.BinaryObjectImpl;
import org.apache.ignite.internal.cache.query.index.sorted.IndexKeyType;
import org.apache.ignite.internal.cache.query.index.sorted.IndexKeyTypeSettings;
import org.apache.ignite.internal.processors.cache.CacheObject;
import org.apache.ignite.internal.processors.cache.CacheObjectValueContext;

/**
 * Factory for creating IndexKey objects.
 */
public class IndexKeyFactory {
    /** Registry for non-default key types factory methods (e.g., Geometry). */
    private static final Map<IndexKeyType, Function<Object, IndexKey>> registry = new EnumMap<>(IndexKeyType.class);

    /** Register wrapper for custom IndexKey type. Used by Ignite extensions. */
    public static void register(IndexKeyType keyType, Function<Object, IndexKey> wrapper) {
        registry.put(keyType, wrapper);
    }

    /** Wraps user object to {@code IndexKey} object.  */
    public static IndexKey wrap(Object o, int keyType, CacheObjectValueContext coctx, IndexKeyTypeSettings keyTypeSettings) {
        return wrap(o, IndexKeyType.forCode(keyType), coctx, keyTypeSettings);
    }

    /** Wraps user object to {@code IndexKey} object.  */
    public static IndexKey wrap(Object o, IndexKeyType keyType, CacheObjectValueContext coctx, IndexKeyTypeSettings keyTypeSettings) {
        if (o == null || keyType == IndexKeyType.NULL)
            return NullIndexKey.INSTANCE;

        switch (keyType) {
            case BOOLEAN:
                return new BooleanIndexKey((boolean)o);
            case BYTE:
                return new ByteIndexKey((byte)o);
            case SHORT:
                return new ShortIndexKey((short)o);
<<<<<<< HEAD
            case IndexKeyTypes.ENUM:
            	// add@byron
            	if(BinaryEnumObjectImpl.class == o.getClass()) {
            		return new IntegerIndexKey(((BinaryEnumObjectImpl)o).enumOrdinal());
            	}
            	if(o.getClass().isEnum()) {
            		return new IntegerIndexKey(((Enum)o).ordinal());
            	}
            	
            case IndexKeyTypes.INT:            	
=======
            case INT:
>>>>>>> 386ac313
                return new IntegerIndexKey((int)o);
            case LONG:
                return new LongIndexKey((long)o);
            case DECIMAL:
                return new DecimalIndexKey((BigDecimal)o);
            case DOUBLE:
                return new DoubleIndexKey((double)o);
            case FLOAT:
                return new FloatIndexKey((float)o);
            case BYTES:
                return keyTypeSettings.binaryUnsigned() ?
                    new BytesIndexKey((byte[])o) : new SignedBytesIndexKey((byte[])o);
<<<<<<< HEAD
            case IndexKeyTypes.STRING:
                return new StringIndexKey(o.toString());
            case IndexKeyTypes.UUID:
=======
            case STRING:
                return new StringIndexKey((String)o);
            case UUID:
>>>>>>> 386ac313
                return new UuidIndexKey((UUID)o);
            case JAVA_OBJECT:
                if (BinaryObjectImpl.class == o.getClass())
                    return new CacheJavaObjectIndexKey((CacheObject)o, coctx);

                return new PlainJavaObjectIndexKey(o, null);
            case DATE:
                return new DateIndexKey(o);
            case TIME:
                return new TimeIndexKey(o);
            case TIMESTAMP:
                return new TimestampIndexKey(o);
        }

        if (registry.containsKey(keyType))
            return registry.get(keyType).apply(o);

        throw new IgniteException("Failed to wrap value [type=" + keyType + ", value=" + o + "]");
    }
}<|MERGE_RESOLUTION|>--- conflicted
+++ resolved
@@ -23,7 +23,6 @@
 import java.util.UUID;
 import java.util.function.Function;
 import org.apache.ignite.IgniteException;
-import org.apache.ignite.internal.binary.BinaryEnumObjectImpl;
 import org.apache.ignite.internal.binary.BinaryObjectImpl;
 import org.apache.ignite.internal.cache.query.index.sorted.IndexKeyType;
 import org.apache.ignite.internal.cache.query.index.sorted.IndexKeyTypeSettings;
@@ -59,20 +58,7 @@
                 return new ByteIndexKey((byte)o);
             case SHORT:
                 return new ShortIndexKey((short)o);
-<<<<<<< HEAD
-            case IndexKeyTypes.ENUM:
-            	// add@byron
-            	if(BinaryEnumObjectImpl.class == o.getClass()) {
-            		return new IntegerIndexKey(((BinaryEnumObjectImpl)o).enumOrdinal());
-            	}
-            	if(o.getClass().isEnum()) {
-            		return new IntegerIndexKey(((Enum)o).ordinal());
-            	}
-            	
-            case IndexKeyTypes.INT:            	
-=======
             case INT:
->>>>>>> 386ac313
                 return new IntegerIndexKey((int)o);
             case LONG:
                 return new LongIndexKey((long)o);
@@ -85,15 +71,9 @@
             case BYTES:
                 return keyTypeSettings.binaryUnsigned() ?
                     new BytesIndexKey((byte[])o) : new SignedBytesIndexKey((byte[])o);
-<<<<<<< HEAD
-            case IndexKeyTypes.STRING:
-                return new StringIndexKey(o.toString());
-            case IndexKeyTypes.UUID:
-=======
             case STRING:
                 return new StringIndexKey((String)o);
             case UUID:
->>>>>>> 386ac313
                 return new UuidIndexKey((UUID)o);
             case JAVA_OBJECT:
                 if (BinaryObjectImpl.class == o.getClass())
