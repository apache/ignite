/*
 * Licensed to the Apache Software Foundation (ASF) under one or more
 * contributor license agreements.  See the NOTICE file distributed with
 * this work for additional information regarding copyright ownership.
 * The ASF licenses this file to You under the Apache License, Version 2.0
 * (the "License"); you may not use this file except in compliance with
 * the License.  You may obtain a copy of the License at
 *
 *      http://www.apache.org/licenses/LICENSE-2.0
 *
 * Unless required by applicable law or agreed to in writing, software
 * distributed under the License is distributed on an "AS IS" BASIS,
 * WITHOUT WARRANTIES OR CONDITIONS OF ANY KIND, either express or implied.
 * See the License for the specific language governing permissions and
 * limitations under the License.
 */

package org.apache.ignite.internal.processors.cache.distributed.dht.preloader;

import java.util.UUID;
import org.apache.ignite.internal.processors.affinity.AffinityTopologyVersion;
import org.apache.ignite.internal.processors.cache.AbstractCachePartitionExchangeWorkerTask;

/**
 * A task for finishing preloading future in exchange worker thread.
 */
<<<<<<< HEAD
public class FinishPreloadingTask extends AbstractCachePartitionExchangeWorkerTask {
    /**
     * Topology version.
     */
=======
public class FinishPreloadingTask implements CachePartitionExchangeWorkerTask {
    /** Topology version. */
>>>>>>> 79add251
    private final AffinityTopologyVersion topVer;

    /** Group id. */
    private final int grpId;

    /** Rebalance id. */
    private final long rebalanceId;

    /**
     * @param topVer Topology version.
     */
<<<<<<< HEAD
    public FinishPreloadingTask(UUID secSubjId, AffinityTopologyVersion topVer, int grpId) {
        super(secSubjId);

=======
    public FinishPreloadingTask(AffinityTopologyVersion topVer, int grpId, long rebalanceId) {
>>>>>>> 79add251
        this.grpId = grpId;
        this.topVer = topVer;
        this.rebalanceId = rebalanceId;
    }

    /**
     * {@inheritDoc}
     */
    @Override public boolean skipForExchangeMerge() {
        return true;
    }

    /**
     * @return Topology version.
     */
    public AffinityTopologyVersion topologyVersion() {
        return topVer;
    }

    /**
     * @return Group id.
     */
    public int groupId() {
        return grpId;
    }

    /**
     * @return Rebalance id.
     */
    public long rebalanceId() {
        return rebalanceId;
    }
}<|MERGE_RESOLUTION|>--- conflicted
+++ resolved
@@ -24,15 +24,8 @@
 /**
  * A task for finishing preloading future in exchange worker thread.
  */
-<<<<<<< HEAD
 public class FinishPreloadingTask extends AbstractCachePartitionExchangeWorkerTask {
-    /**
-     * Topology version.
-     */
-=======
-public class FinishPreloadingTask implements CachePartitionExchangeWorkerTask {
     /** Topology version. */
->>>>>>> 79add251
     private final AffinityTopologyVersion topVer;
 
     /** Group id. */
@@ -44,13 +37,9 @@
     /**
      * @param topVer Topology version.
      */
-<<<<<<< HEAD
-    public FinishPreloadingTask(UUID secSubjId, AffinityTopologyVersion topVer, int grpId) {
+    public FinishPreloadingTask(UUID secSubjId, AffinityTopologyVersion topVer, int grpId, long rebalanceId) {
         super(secSubjId);
 
-=======
-    public FinishPreloadingTask(AffinityTopologyVersion topVer, int grpId, long rebalanceId) {
->>>>>>> 79add251
         this.grpId = grpId;
         this.topVer = topVer;
         this.rebalanceId = rebalanceId;
