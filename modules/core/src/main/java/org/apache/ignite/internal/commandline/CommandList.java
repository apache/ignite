/*
 * Licensed to the Apache Software Foundation (ASF) under one or more
 * contributor license agreements. See the NOTICE file distributed with
 * this work for additional information regarding copyright ownership.
 * The ASF licenses this file to You under the Apache License, Version 2.0
 * (the "License"); you may not use this file except in compliance with
 * the License. You may obtain a copy of the License at
 *
 * http://www.apache.org/licenses/LICENSE-2.0
 *
 * Unless required by applicable law or agreed to in writing, software
 * distributed under the License is distributed on an "AS IS" BASIS,
 * WITHOUT WARRANTIES OR CONDITIONS OF ANY KIND, either express or implied.
 * See the License for the specific language governing permissions and
 * limitations under the License.
 */

package org.apache.ignite.internal.commandline;

import org.apache.ignite.internal.commandline.cache.CacheCommands;
import org.apache.ignite.internal.commandline.diagnostic.DiagnosticCommand;
import org.apache.ignite.internal.commandline.encryption.EncryptionCommand;
<<<<<<< HEAD
=======
import org.apache.ignite.internal.commandline.query.KillCommand;
import org.apache.ignite.internal.commandline.snapshot.SnapshotCommand;
>>>>>>> 1e84d448

/**
 * High-level commands.
 */
public enum CommandList {
    /** */
    ACTIVATE("--activate", new ActivateCommand()),

    /** */
    DEACTIVATE("--deactivate", new DeactivateCommand()),

    /** */
    STATE("--state", new StateCommand()),

    /** */
    SET_STATE("--set-state", new ClusterStateChangeCommand()),

    /** */
    BASELINE("--baseline", new BaselineCommand()),

    /** */
    TX("--tx", new TxCommands()),

    /** */
    CACHE("--cache", new CacheCommands()),

    /** */
    WAL("--wal", new WalCommands()),

    /** */
    DIAGNOSTIC("--diagnostic", new DiagnosticCommand()),

    /** Encryption features command. */
<<<<<<< HEAD
    ENCRYPTION("--encryption", new EncryptionCommand());
=======
    ENCRYPTION("--encryption", new EncryptionCommand()),

    /** Kill command. */
    KILL("--kill", new KillCommand()),

    /** Snapshot commands. */
    SNAPSHOT("--snapshot", new SnapshotCommand());
>>>>>>> 1e84d448

    /** Private values copy so there's no need in cloning it every time. */
    private static final CommandList[] VALUES = CommandList.values();

    /** */
    private final String text;

    /** Command implementation. */
    private final Command command;

    /**
     * @param text Text.
     * @param command Command implementation.
     */
    CommandList(String text, Command command) {
        this.text = text;
        this.command = command;
    }

    /**
     * @param text Command text.
     * @return Command for the text.
     */
    public static CommandList of(String text) {
        for (CommandList cmd : VALUES) {
            if (cmd.text().equalsIgnoreCase(text))
                return cmd;
        }

        return null;
    }

    /**
     * @return Command text.
     */
    public String text() {
        return text;
    }

    /**
     * @return Command implementation.
     */
    public Command command() {
        return command;
    }

    /** {@inheritDoc} */
    @Override public String toString() {
        return text;
    }

    /**
     * @return command name
     */
    public String toCommandName() {
        return text.substring(2).toUpperCase();
    }
}<|MERGE_RESOLUTION|>--- conflicted
+++ resolved
@@ -20,11 +20,8 @@
 import org.apache.ignite.internal.commandline.cache.CacheCommands;
 import org.apache.ignite.internal.commandline.diagnostic.DiagnosticCommand;
 import org.apache.ignite.internal.commandline.encryption.EncryptionCommand;
-<<<<<<< HEAD
-=======
 import org.apache.ignite.internal.commandline.query.KillCommand;
 import org.apache.ignite.internal.commandline.snapshot.SnapshotCommand;
->>>>>>> 1e84d448
 
 /**
  * High-level commands.
@@ -58,9 +55,6 @@
     DIAGNOSTIC("--diagnostic", new DiagnosticCommand()),
 
     /** Encryption features command. */
-<<<<<<< HEAD
-    ENCRYPTION("--encryption", new EncryptionCommand());
-=======
     ENCRYPTION("--encryption", new EncryptionCommand()),
 
     /** Kill command. */
@@ -68,7 +62,6 @@
 
     /** Snapshot commands. */
     SNAPSHOT("--snapshot", new SnapshotCommand());
->>>>>>> 1e84d448
 
     /** Private values copy so there's no need in cloning it every time. */
     private static final CommandList[] VALUES = CommandList.values();
