--- conflicted
+++ resolved
@@ -64,13 +64,11 @@
     /** Snapshot commands. */
     SNAPSHOT("--snapshot", new SnapshotCommand()),
 
-<<<<<<< HEAD
-    /** */
-    CLUSTER_CHANGE_TAG("--change-tag", new ClusterChangeTagCommand());
-=======
+    /** Change Cluster tag command. */
+    CLUSTER_CHANGE_TAG("--change-tag", new ClusterChangeTagCommand()),
+
     /** Metadata commands. */
     METADATA("--meta", new MetadataCommand());
->>>>>>> 9e99074f
 
     /** Private values copy so there's no need in cloning it every time. */
     private static final CommandList[] VALUES = CommandList.values();
