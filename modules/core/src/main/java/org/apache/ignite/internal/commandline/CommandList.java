/*
 * Licensed to the Apache Software Foundation (ASF) under one or more
 * contributor license agreements. See the NOTICE file distributed with
 * this work for additional information regarding copyright ownership.
 * The ASF licenses this file to You under the Apache License, Version 2.0
 * (the "License"); you may not use this file except in compliance with
 * the License. You may obtain a copy of the License at
 *
 * http://www.apache.org/licenses/LICENSE-2.0
 *
 * Unless required by applicable law or agreed to in writing, software
 * distributed under the License is distributed on an "AS IS" BASIS,
 * WITHOUT WARRANTIES OR CONDITIONS OF ANY KIND, either express or implied.
 * See the License for the specific language governing permissions and
 * limitations under the License.
 */

package org.apache.ignite.internal.commandline;

import org.apache.ignite.internal.commandline.cache.CacheCommands;
import org.apache.ignite.internal.commandline.diagnostic.DiagnosticCommand;
import org.apache.ignite.internal.commandline.encryption.EncryptionCommand;
import org.apache.ignite.internal.commandline.meta.MetadataCommand;
import org.apache.ignite.internal.commandline.query.KillCommand;
import org.apache.ignite.internal.commandline.snapshot.SnapshotCommand;

/**
 * High-level commands.
 */
public enum CommandList {
    /** */
    ACTIVATE("--activate", new ActivateCommand()),

    /** */
    DEACTIVATE("--deactivate", new DeactivateCommand()),

    /** */
    STATE("--state", new StateCommand()),

    /** */
    SET_STATE("--set-state", new ClusterStateChangeCommand()),

    /** */
    BASELINE("--baseline", new BaselineCommand()),

    /** */
    TX("--tx", new TxCommands()),

    /** */
    CACHE("--cache", new CacheCommands()),

    /** */
    WAL("--wal", new WalCommands()),

    /** */
    DIAGNOSTIC("--diagnostic", new DiagnosticCommand()),

    /** Encryption features command. */
    ENCRYPTION("--encryption", new EncryptionCommand()),

    /** Kill command. */
    KILL("--kill", new KillCommand()),

    /** Snapshot commands. */
    SNAPSHOT("--snapshot", new SnapshotCommand()),

<<<<<<< HEAD
    /** */
    TRACING_CONFIGURATION("--tracing-configuration", new TracingConfigurationCommand());
=======
    /** Metadata commands. */
    METADATA("--meta", new MetadataCommand());
>>>>>>> d03749bb

    /** Private values copy so there's no need in cloning it every time. */
    private static final CommandList[] VALUES = CommandList.values();

    /** */
    private final String text;

    /** Command implementation. */
    private final Command command;

    /**
     * @param text Text.
     * @param command Command implementation.
     */
    CommandList(String text, Command command) {
        this.text = text;
        this.command = command;
    }

    /**
     * @param text Command text.
     * @return Command for the text.
     */
    public static CommandList of(String text) {
        for (CommandList cmd : VALUES) {
            if (cmd.text().equalsIgnoreCase(text))
                return cmd;
        }

        return null;
    }

    /**
     * @return Command text.
     */
    public String text() {
        return text;
    }

    /**
     * @return Command implementation.
     */
    public Command command() {
        return command;
    }

    /** {@inheritDoc} */
    @Override public String toString() {
        return text;
    }

    /**
     * @return command name
     */
    public String toCommandName() {
        return text.substring(2).toUpperCase();
    }
}<|MERGE_RESOLUTION|>--- conflicted
+++ resolved
@@ -64,13 +64,11 @@
     /** Snapshot commands. */
     SNAPSHOT("--snapshot", new SnapshotCommand()),
 
-<<<<<<< HEAD
+    /** Metadata commands. */
+    METADATA("--meta", new MetadataCommand()),
+
     /** */
     TRACING_CONFIGURATION("--tracing-configuration", new TracingConfigurationCommand());
-=======
-    /** Metadata commands. */
-    METADATA("--meta", new MetadataCommand());
->>>>>>> d03749bb
 
     /** Private values copy so there's no need in cloning it every time. */
     private static final CommandList[] VALUES = CommandList.values();
