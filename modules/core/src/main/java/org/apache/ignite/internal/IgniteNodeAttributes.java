/*
 * Licensed to the Apache Software Foundation (ASF) under one or more
 * contributor license agreements.  See the NOTICE file distributed with
 * this work for additional information regarding copyright ownership.
 * The ASF licenses this file to You under the Apache License, Version 2.0
 * (the "License"); you may not use this file except in compliance with
 * the License.  You may obtain a copy of the License at
 *
 *      http://www.apache.org/licenses/LICENSE-2.0
 *
 * Unless required by applicable law or agreed to in writing, software
 * distributed under the License is distributed on an "AS IS" BASIS,
 * WITHOUT WARRANTIES OR CONDITIONS OF ANY KIND, either express or implied.
 * See the License for the specific language governing permissions and
 * limitations under the License.
 */

package org.apache.ignite.internal;

/**
 * This class defines constants (NOT enums) for <b>internally-used</b> node attributes.
 */
public final class IgniteNodeAttributes {
    /** Prefix for internally reserved attribute names. */
    public static final String ATTR_PREFIX = "org.apache.ignite";

    /** Node compound version. */
    public static final String ATTR_BUILD_VER = ATTR_PREFIX + ".build.ver";

    /** Internal attribute name constant. */
    public static final String ATTR_BUILD_DATE = ATTR_PREFIX + ".build.date";

    /** Internal attribute name constant. */
    public static final String ATTR_MARSHALLER = ATTR_PREFIX + ".marshaller";

    /** Internal attribute name constant. */
    public static final String ATTR_MARSHALLER_USE_DFLT_SUID = ATTR_PREFIX + ".marshaller.useDefaultSUID";

    /** Attribute for marshaller compact footers. */
    public static final String ATTR_MARSHALLER_COMPACT_FOOTER = ATTR_PREFIX + ".marshaller.compactFooter";

    /** Internal attribute constant that controls which String serialization version to use. */
    public static final String ATTR_MARSHALLER_USE_BINARY_STRING_SER_VER_2 = ATTR_PREFIX +
        ".marshaller.utf8SerializationVer2";

    /** Internal attribute name constant. */
    public static final String ATTR_JIT_NAME = ATTR_PREFIX + ".jit.name";

    /** Internal attribute name constant. */
    public static final String ATTR_LANG_RUNTIME = ATTR_PREFIX + ".lang.rt";

    /** Internal attribute name constant. */
    public static final String ATTR_USER_NAME = ATTR_PREFIX + ".user.name";

    /** Internal attribute name constant. */
    public static final String ATTR_IGNITE_INSTANCE_NAME = ATTR_PREFIX + ".ignite.name";

    /**
     * Internal attribute name constant.
     *
     * @deprecated Use {@link #ATTR_IGNITE_INSTANCE_NAME}.
     */
    @Deprecated
    public static final String ATTR_GRID_NAME = ATTR_IGNITE_INSTANCE_NAME;

    /** Deployment mode. */
    public static final String ATTR_DEPLOYMENT_MODE = ATTR_PREFIX + ".ignite.dep.mode";

    /** Peer classloading enabled flag. */
    public static final String ATTR_PEER_CLASSLOADING = ATTR_PREFIX + ".peer.classloading.enabled";

    /** Shutdown policy attribute name. */
    public static final String ATTR_SHUTDOWN_POLICY = ATTR_PREFIX + ".shutdown.policy";

    /** Internal attribute name postfix constant. */
    public static final String ATTR_SPI_CLASS = ATTR_PREFIX + ".spi.class";

    /** Internal attribute name constant. */
    public static final String ATTR_CACHE = ATTR_PREFIX + ".cache";

    /** Internal attribute name constant. */
<<<<<<< HEAD
    public static final String ATTR_IGFS = ATTR_PREFIX + ".igfs";

    /** Internal attribute name constant. */
    public static final String ATTR_TX_CONFIG = ATTR_PREFIX + ".tx";
=======
    public static final String ATTR_TX_SERIALIZABLE_ENABLED = ATTR_PREFIX + ".tx.serializable.enabled";
>>>>>>> 123127a3

    /** Internal attribute name constant. */
    public static final String ATTR_JMX_PORT = ATTR_PREFIX + ".jmx.port";

    /** Internal attribute name constant. */
    public static final String ATTR_RESTART_ENABLED = ATTR_PREFIX + ".restart.enabled";

    /** Internal attribute name constant. */
    public static final String ATTR_REST_TCP_ADDRS = ATTR_PREFIX + ".rest.tcp.addrs";

    /** Internal attribute name constant. */
    public static final String ATTR_REST_TCP_HOST_NAMES = ATTR_PREFIX + ".rest.tcp.host.names";

    /** Internal attribute name constant. */
    public static final String ATTR_REST_TCP_PORT = ATTR_PREFIX + ".rest.tcp.port";

    /** Internal attribute name constant */
    public static final String ATTR_REST_PORT_RANGE = ATTR_PREFIX + ".rest.port.range";

    /** Internal attribute name constant */
    public static final String ATTR_REST_JETTY_ADDRS = ATTR_PREFIX + ".rest.jetty.addrs";

    /** Internal attribute name constant */
    public static final String ATTR_REST_JETTY_HOST_NAMES = ATTR_PREFIX + ".rest.jetty.host.names";

    /** Internal attribute name constant */
    public static final String ATTR_REST_JETTY_PORT = ATTR_PREFIX + ".rest.jetty.port";

    /** Internal attribute name constant. */
    public static final String ATTR_IPS = ATTR_PREFIX + ".ips";

    /** Internal attribute name constant. */
    public static final String ATTR_MACS = ATTR_PREFIX + ".macs";

    /** Allows to override {@link #ATTR_MACS} by adding this attribute in the user attributes. */
    public static final String ATTR_MACS_OVERRIDE = "override." + ATTR_MACS;

    /** Internal attribute name constant. */
    public static final String ATTR_PHY_RAM = ATTR_PREFIX + ".phy.ram";

    /** Internal attribute name constant. */
    public static final String ATTR_OFFHEAP_SIZE = ATTR_PREFIX + ".offheap.size";

    /** Internal attribute name constant. */
    public static final String ATTR_DATA_REGIONS_OFFHEAP_SIZE = ATTR_PREFIX + ".data.regions.offheap.size";

    /** Internal attribute name constant. */
    public static final String ATTR_JVM_PID = ATTR_PREFIX + ".jvm.pid";

    /** Internal attribute name constant. */
    public static final String ATTR_JVM_ARGS = ATTR_PREFIX + ".jvm.args";

    /** Internal attribute name constant. */
    public static final String ATTR_STREAMER = ATTR_PREFIX + ".streamer";

    /** Time server host attribute name. */
    public static final String ATTR_TIME_SERVER_HOST = ATTR_PREFIX + ".time.host";

    /** Time server port attribute name. */
    public static final String ATTR_TIME_SERVER_PORT = ATTR_PREFIX + ".time.port";

    /** Security credentials attribute name. Attribute is not available via public API. */
    public static final String ATTR_SECURITY_CREDENTIALS = ATTR_PREFIX + ".security.cred";

    /** V2 security subject for authenticated node. */
    public static final String ATTR_SECURITY_SUBJECT_V2 = ATTR_PREFIX + ".security.subject.v2";

    /** Client mode flag. */
    public static final String ATTR_CLIENT_MODE = ATTR_PREFIX + ".cache.client";

    /** Configuration consistency check disabled flag. */
    public static final String ATTR_CONSISTENCY_CHECK_SKIPPED = ATTR_PREFIX + ".consistency.check.skipped";

    /** Node consistent id. */
    public static final String ATTR_NODE_CONSISTENT_ID = ATTR_PREFIX + ".consistent.id";

    /** Binary protocol version. */
    public static final String ATTR_BINARY_PROTO_VER = ATTR_PREFIX + ".binary.proto.ver";

    /** Update notifier enabled. */
    public static final String ATTR_UPDATE_NOTIFIER_ENABLED = ATTR_PREFIX + ".update.notifier.enabled";

    /** Binary configuration. */
    public static final String ATTR_BINARY_CONFIGURATION = ATTR_PREFIX + ".binary.config";

    /** Late affinity assignment mode. */
    public static final String ATTR_LATE_AFFINITY_ASSIGNMENT = ATTR_PREFIX + ".cache.lateAffinity";

    /** Late affinity assignment mode. */
    public static final String ATTR_ACTIVE_ON_START = ATTR_PREFIX + ".active.on.start";

    /** Ignite security compatibility mode. */
    public static final String ATTR_SECURITY_COMPATIBILITY_MODE = ATTR_PREFIX + ".security.compatibility.enabled";

    /** */
    public static final String ATTR_DATA_STREAMER_POOL_SIZE = ATTR_PREFIX + ".data.streamer.pool.size";
   

    /** Data storage configuration. */
    public static final String ATTR_DATA_STORAGE_CONFIG = ATTR_PREFIX + ".data.storage.config";

    /** User authentication enabled flag. */
    public static final String ATTR_AUTHENTICATION_ENABLED = ATTR_PREFIX + ".authentication.enabled";

    /** Rebalance thread pool size. */
    public static final String ATTR_REBALANCE_POOL_SIZE = ATTR_PREFIX + ".rebalance.pool.size";

    /** Internal attribute name constant. */
    public static final String ATTR_DYNAMIC_CACHE_START_ROLLBACK_SUPPORTED = ATTR_PREFIX + ".dynamic.cache.start.rollback.supported";

    /** Supported features. */
    public static final String ATTR_IGNITE_FEATURES = ATTR_PREFIX + ".features";

    /**
     * Enforces singleton.
     */
    private IgniteNodeAttributes() {
        /* No-op. */
    }
}<|MERGE_RESOLUTION|>--- conflicted
+++ resolved
@@ -79,14 +79,10 @@
     public static final String ATTR_CACHE = ATTR_PREFIX + ".cache";
 
     /** Internal attribute name constant. */
-<<<<<<< HEAD
     public static final String ATTR_IGFS = ATTR_PREFIX + ".igfs";
 
     /** Internal attribute name constant. */
-    public static final String ATTR_TX_CONFIG = ATTR_PREFIX + ".tx";
-=======
     public static final String ATTR_TX_SERIALIZABLE_ENABLED = ATTR_PREFIX + ".tx.serializable.enabled";
->>>>>>> 123127a3
 
     /** Internal attribute name constant. */
     public static final String ATTR_JMX_PORT = ATTR_PREFIX + ".jmx.port";
