/*
 * Licensed to the Apache Software Foundation (ASF) under one or more
 * contributor license agreements.  See the NOTICE file distributed with
 * this work for additional information regarding copyright ownership.
 * The ASF licenses this file to You under the Apache License, Version 2.0
 * (the "License"); you may not use this file except in compliance with
 * the License.  You may obtain a copy of the License at
 *
 *      http://www.apache.org/licenses/LICENSE-2.0
 *
 * Unless required by applicable law or agreed to in writing, software
 * distributed under the License is distributed on an "AS IS" BASIS,
 * WITHOUT WARRANTIES OR CONDITIONS OF ANY KIND, either express or implied.
 * See the License for the specific language governing permissions and
 * limitations under the License.
 */

package org.apache.ignite.internal.processors.cache.persistence.wal.serializer;

import java.io.DataInput;
import java.io.EOFException;
import java.io.IOException;
import java.nio.ByteBuffer;
import java.util.ArrayList;
import java.util.Collections;
import java.util.HashMap;
import java.util.List;
import java.util.Map;
import java.util.Map.Entry;
import java.util.UUID;
import org.apache.ignite.IgniteCheckedException;
import org.apache.ignite.IgniteLogger;
import org.apache.ignite.internal.managers.encryption.GridEncryptionManager;
import org.apache.ignite.internal.managers.encryption.GroupKey;
import org.apache.ignite.internal.managers.encryption.GroupKeyEncrypted;
import org.apache.ignite.internal.pagemem.FullPageId;
import org.apache.ignite.internal.pagemem.wal.record.CacheState;
import org.apache.ignite.internal.pagemem.wal.record.CheckpointRecord;
import org.apache.ignite.internal.pagemem.wal.record.DataEntry;
import org.apache.ignite.internal.pagemem.wal.record.DataRecord;
import org.apache.ignite.internal.pagemem.wal.record.EncryptedRecord;
import org.apache.ignite.internal.pagemem.wal.record.IndexRenameRootPageRecord;
import org.apache.ignite.internal.pagemem.wal.record.LazyDataEntry;
import org.apache.ignite.internal.pagemem.wal.record.MasterKeyChangeRecordV2;
import org.apache.ignite.internal.pagemem.wal.record.MemoryRecoveryRecord;
import org.apache.ignite.internal.pagemem.wal.record.MetastoreDataRecord;
import org.apache.ignite.internal.pagemem.wal.record.MvccDataEntry;
import org.apache.ignite.internal.pagemem.wal.record.PageSnapshot;
import org.apache.ignite.internal.pagemem.wal.record.ReencryptionStartRecord;
import org.apache.ignite.internal.pagemem.wal.record.TxRecord;
import org.apache.ignite.internal.pagemem.wal.record.WALRecord;
import org.apache.ignite.internal.pagemem.wal.record.WALRecord.RecordType;
import org.apache.ignite.internal.pagemem.wal.record.WalRecordCacheGroupAware;
import org.apache.ignite.internal.pagemem.wal.record.delta.DataPageInsertFragmentRecord;
import org.apache.ignite.internal.pagemem.wal.record.delta.DataPageInsertRecord;
import org.apache.ignite.internal.pagemem.wal.record.delta.DataPageMvccMarkUpdatedRecord;
import org.apache.ignite.internal.pagemem.wal.record.delta.DataPageMvccUpdateNewTxStateHintRecord;
import org.apache.ignite.internal.pagemem.wal.record.delta.DataPageMvccUpdateTxStateHintRecord;
import org.apache.ignite.internal.pagemem.wal.record.delta.DataPageRemoveRecord;
import org.apache.ignite.internal.pagemem.wal.record.delta.DataPageSetFreeListPageRecord;
import org.apache.ignite.internal.pagemem.wal.record.delta.DataPageUpdateRecord;
import org.apache.ignite.internal.pagemem.wal.record.delta.FixCountRecord;
import org.apache.ignite.internal.pagemem.wal.record.delta.FixLeftmostChildRecord;
import org.apache.ignite.internal.pagemem.wal.record.delta.FixRemoveId;
import org.apache.ignite.internal.pagemem.wal.record.delta.InitNewPageRecord;
import org.apache.ignite.internal.pagemem.wal.record.delta.InnerReplaceRecord;
import org.apache.ignite.internal.pagemem.wal.record.delta.InsertRecord;
import org.apache.ignite.internal.pagemem.wal.record.delta.MergeRecord;
import org.apache.ignite.internal.pagemem.wal.record.delta.MetaPageAddRootRecord;
import org.apache.ignite.internal.pagemem.wal.record.delta.MetaPageCutRootRecord;
import org.apache.ignite.internal.pagemem.wal.record.delta.MetaPageInitRecord;
import org.apache.ignite.internal.pagemem.wal.record.delta.MetaPageInitRootInlineFlagsCreatedVersionRecord;
import org.apache.ignite.internal.pagemem.wal.record.delta.MetaPageInitRootInlineRecord;
import org.apache.ignite.internal.pagemem.wal.record.delta.MetaPageInitRootRecord;
import org.apache.ignite.internal.pagemem.wal.record.delta.MetaPageUpdateIndexDataRecord;
import org.apache.ignite.internal.pagemem.wal.record.delta.MetaPageUpdateLastAllocatedIndex;
import org.apache.ignite.internal.pagemem.wal.record.delta.MetaPageUpdateLastSuccessfulFullSnapshotId;
import org.apache.ignite.internal.pagemem.wal.record.delta.MetaPageUpdateLastSuccessfulSnapshotId;
import org.apache.ignite.internal.pagemem.wal.record.delta.MetaPageUpdateNextSnapshotId;
import org.apache.ignite.internal.pagemem.wal.record.delta.MetaPageUpdatePartitionDataRecord;
import org.apache.ignite.internal.pagemem.wal.record.delta.MetaPageUpdatePartitionDataRecordV2;
import org.apache.ignite.internal.pagemem.wal.record.delta.MetaPageUpdatePartitionDataRecordV3;
import org.apache.ignite.internal.pagemem.wal.record.delta.NewRootInitRecord;
import org.apache.ignite.internal.pagemem.wal.record.delta.PageListMetaResetCountRecord;
import org.apache.ignite.internal.pagemem.wal.record.delta.PagesListAddPageRecord;
import org.apache.ignite.internal.pagemem.wal.record.delta.PagesListInitNewPageRecord;
import org.apache.ignite.internal.pagemem.wal.record.delta.PagesListRemovePageRecord;
import org.apache.ignite.internal.pagemem.wal.record.delta.PagesListSetNextRecord;
import org.apache.ignite.internal.pagemem.wal.record.delta.PagesListSetPreviousRecord;
import org.apache.ignite.internal.pagemem.wal.record.delta.PartitionDestroyRecord;
import org.apache.ignite.internal.pagemem.wal.record.delta.PartitionMetaStateRecord;
import org.apache.ignite.internal.pagemem.wal.record.delta.RecycleRecord;
import org.apache.ignite.internal.pagemem.wal.record.delta.RemoveRecord;
import org.apache.ignite.internal.pagemem.wal.record.delta.ReplaceRecord;
import org.apache.ignite.internal.pagemem.wal.record.delta.RotatedIdPartRecord;
import org.apache.ignite.internal.pagemem.wal.record.delta.SplitExistingPageRecord;
import org.apache.ignite.internal.pagemem.wal.record.delta.SplitForwardPageRecord;
import org.apache.ignite.internal.pagemem.wal.record.delta.TrackingPageDeltaRecord;
import org.apache.ignite.internal.processors.cache.CacheObject;
import org.apache.ignite.internal.processors.cache.CacheObjectContext;
import org.apache.ignite.internal.processors.cache.DynamicCacheDescriptor;
import org.apache.ignite.internal.processors.cache.GridCacheContext;
import org.apache.ignite.internal.processors.cache.GridCacheOperation;
import org.apache.ignite.internal.processors.cache.GridCacheSharedContext;
import org.apache.ignite.internal.processors.cache.KeyCacheObject;
import org.apache.ignite.internal.processors.cache.distributed.dht.topology.GridDhtPartitionState;
import org.apache.ignite.internal.processors.cache.persistence.tree.io.BPlusIO;
import org.apache.ignite.internal.processors.cache.persistence.tree.io.BPlusInnerIO;
import org.apache.ignite.internal.processors.cache.persistence.tree.io.CacheVersionIO;
import org.apache.ignite.internal.processors.cache.persistence.wal.ByteBufferBackedDataInput;
import org.apache.ignite.internal.processors.cache.persistence.wal.ByteBufferBackedDataInputImpl;
import org.apache.ignite.internal.processors.cache.persistence.wal.WALPointer;
import org.apache.ignite.internal.processors.cache.persistence.wal.record.HeaderRecord;
import org.apache.ignite.internal.processors.cache.version.GridCacheVersion;
import org.apache.ignite.internal.processors.cacheobject.IgniteCacheObjectProcessor;
import org.apache.ignite.internal.util.typedef.T2;
import org.apache.ignite.internal.util.typedef.T3;
import org.apache.ignite.internal.util.typedef.internal.CU;
import org.apache.ignite.internal.util.typedef.internal.U;
import org.apache.ignite.lang.IgniteProductVersion;
import org.apache.ignite.spi.encryption.EncryptionSpi;
import org.apache.ignite.spi.encryption.noop.NoopEncryptionSpi;
import org.jetbrains.annotations.Nullable;

import static org.apache.ignite.internal.pagemem.wal.record.WALRecord.RecordType.DATA_RECORD;
import static org.apache.ignite.internal.pagemem.wal.record.WALRecord.RecordType.DATA_RECORD_V2;
import static org.apache.ignite.internal.pagemem.wal.record.WALRecord.RecordType.ENCRYPTED_DATA_RECORD_V2;
import static org.apache.ignite.internal.pagemem.wal.record.WALRecord.RecordType.ENCRYPTED_DATA_RECORD_V3;
import static org.apache.ignite.internal.pagemem.wal.record.WALRecord.RecordType.ENCRYPTED_RECORD;
import static org.apache.ignite.internal.pagemem.wal.record.WALRecord.RecordType.ENCRYPTED_RECORD_V2;
import static org.apache.ignite.internal.pagemem.wal.record.WALRecord.RecordType.MASTER_KEY_CHANGE_RECORD_V2;
import static org.apache.ignite.internal.processors.cache.GridCacheOperation.READ;
import static org.apache.ignite.internal.processors.cache.persistence.wal.serializer.RecordV1Serializer.REC_TYPE_SIZE;
import static org.apache.ignite.internal.processors.cache.persistence.wal.serializer.RecordV1Serializer.putRecordType;

/**
 * Record data V1 serializer.
 */
public class RecordDataV1Serializer implements RecordDataSerializer {
    /** Length of HEADER record data. */
    static final int HEADER_RECORD_DATA_SIZE = /*Magic*/8 + /*Version*/4;

    /** Cache shared context. */
    protected final GridCacheSharedContext cctx;

    /** Size of page used for PageMemory regions. */
    protected final int pageSize;

    /** Size of page without encryption overhead. */
    protected final int realPageSize;

    /** Cache object processor to reading {@link DataEntry DataEntries}. */
    protected final IgniteCacheObjectProcessor co;

    /** Logger. */
    private final IgniteLogger log;

    /** Serializer of {@link TxRecord} records. */
    private TxRecordSerializer txRecordSerializer;

    /** Encryption SPI instance. */
    private final EncryptionSpi encSpi;

    /** Encryption manager. */
    private final GridEncryptionManager encMgr;

    /** */
    private final boolean encryptionDisabled;

    /** */
    private static final byte ENCRYPTED = 1;

    /** */
    private static final byte PLAIN = 0;

    /**
     * @param cctx Cache shared context.
     */
    public RecordDataV1Serializer(GridCacheSharedContext cctx) {
        this.cctx = cctx;
        this.txRecordSerializer = new TxRecordSerializer();
        this.co = cctx.kernalContext().cacheObjects();
        this.pageSize = cctx.database().pageSize();
        this.encSpi = cctx.gridConfig().getEncryptionSpi();
        this.encMgr = cctx.kernalContext().encryption();

        encryptionDisabled = encSpi instanceof NoopEncryptionSpi;

        //This happen on offline WAL iteration(we don't have encryption keys available).
        if (encSpi != null)
            this.realPageSize = CU.encryptedPageSize(pageSize, encSpi);
        else
            this.realPageSize = pageSize;

        log = cctx.logger(getClass());
    }

    /** {@inheritDoc} */
    @Override public int size(WALRecord record) throws IgniteCheckedException {
        int clSz = plainSize(record);

        if (needEncryption(record))
            return encSpi.encryptedSize(clSz) + 4 /* groupId */ + 4 /* data size */ + 1 /* key ID */ + REC_TYPE_SIZE;

        return clSz;
    }

    /** {@inheritDoc} */
    @Override public WALRecord readRecord(RecordType type, ByteBufferBackedDataInput in, int size)
        throws IOException, IgniteCheckedException {
        if (type == ENCRYPTED_RECORD || type == ENCRYPTED_RECORD_V2) {
            if (encSpi == null) {
                T2<Integer, RecordType> knownData = skipEncryptedRecord(in, true);

                //This happen on offline WAL iteration(we don't have encryption keys available).
                return new EncryptedRecord(knownData.get1(), knownData.get2());
            }

            T3<ByteBufferBackedDataInput, Integer, RecordType> clData =
                readEncryptedData(in, true, type == ENCRYPTED_RECORD_V2);

            //This happen during startup. On first WAL iteration we restore only metastore.
            //So, no encryption keys available. See GridCacheDatabaseSharedManager#readMetastore
            if (clData.get1() == null)
                return new EncryptedRecord(clData.get2(), clData.get3());

            return readPlainRecord(clData.get3(), clData.get1(), true, clData.get1().buffer().capacity());
        }

        return readPlainRecord(type, in, false, size);
    }

    /** {@inheritDoc} */
    @Override public void writeRecord(WALRecord rec, ByteBuffer buf) throws IgniteCheckedException {
        if (needEncryption(rec)) {
            int clSz = plainSize(rec);

            ByteBuffer clData = ByteBuffer.allocate(clSz);

            writePlainRecord(rec, clData);

            clData.rewind();

            writeEncryptedData(((WalRecordCacheGroupAware)rec).groupId(), rec.type(), clData, buf);

            return;
        }

        writePlainRecord(rec, buf);
    }

    /**
     * @param rec Record to check.
     * @return {@code True} if this record should be encrypted.
     */
    private boolean needEncryption(WALRecord rec) {
        if (encryptionDisabled)
            return false;

        if (!(rec instanceof WalRecordCacheGroupAware))
            return false;

        return needEncryption(((WalRecordCacheGroupAware)rec).groupId());
    }

    /**
     * @param grpId Group id.
     * @return {@code True} if this record should be encrypted.
     */
    private boolean needEncryption(int grpId) {
        if (encryptionDisabled)
            return false;

        GridEncryptionManager encMgr = cctx.kernalContext().encryption();

        return encMgr != null && encMgr.getActiveKey(grpId) != null;
    }

    /**
     * Reads and decrypt data from {@code in} stream.
     *
     * @param in Input stream.
     * @param readType If {@code true} plain record type will be read from {@code in}.
     * @param readKeyId If {@code true} encryption key identifier will be read from {@code in}.
     * @return Plain data stream, group id, plain record type,
     * @throws IOException If failed.
     * @throws IgniteCheckedException If failed.
     */
    private T3<ByteBufferBackedDataInput, Integer, RecordType> readEncryptedData(
        ByteBufferBackedDataInput in,
        boolean readType,
        boolean readKeyId
    ) throws IOException, IgniteCheckedException {
        int grpId = in.readInt();
        int encRecSz = in.readInt();

        RecordType plainRecType = null;

        if (readType)
            plainRecType = RecordV1Serializer.readRecordType(in);

        int keyId = readKeyId ? in.readUnsignedByte() : GridEncryptionManager.INITIAL_KEY_ID;

        byte[] encData = new byte[encRecSz];

        in.readFully(encData);

        GroupKey grpKey = encMgr.groupKey(grpId, keyId);

        if (grpKey == null)
            return new T3<>(null, grpId, plainRecType);

        byte[] clData = encSpi.decrypt(encData, grpKey.key());

        return new T3<>(new ByteBufferBackedDataInputImpl().buffer(ByteBuffer.wrap(clData)), grpId, plainRecType);
    }

    /**
     * Reads encrypted record without decryption.
     * Should be used only for a offline WAL iteration.
     *
     * @param in Data stream.
     * @param readType If {@code true} plain record type will be read from {@code in}.
     * @return Group id and type of skipped record.
     */
    private T2<Integer, RecordType> skipEncryptedRecord(ByteBufferBackedDataInput in, boolean readType)
        throws IOException, IgniteCheckedException {
        int grpId = in.readInt();
        int encRecSz = in.readInt();
        RecordType plainRecType = null;

        if (readType)
            plainRecType = RecordV1Serializer.readRecordType(in);

        int skipped = in.skipBytes(encRecSz);

        assert skipped == encRecSz;

        return new T2<>(grpId, plainRecType);
    }

    /**
     * Writes encrypted {@code clData} to {@code dst} stream.
     *
     * @param grpId Group id;
     * @param plainRecType Plain record type
     * @param clData Plain data.
     * @param dst Destination buffer.
     */
    private void writeEncryptedData(int grpId, @Nullable RecordType plainRecType, ByteBuffer clData, ByteBuffer dst) {
        int dtSz = encSpi.encryptedSize(clData.capacity());

        dst.putInt(grpId);
        dst.putInt(dtSz);

        if (plainRecType != null)
            putRecordType(dst, plainRecType);

        GroupKey grpKey = encMgr.getActiveKey(grpId);

        dst.put(grpKey.id());

        encSpi.encrypt(clData, grpKey.key(), dst);
    }

    /**
     * @param record Record to measure.
     * @return Plain(without encryption) size of serialized rec in bytes.
     * @throws IgniteCheckedException If failed.
     */
    int plainSize(WALRecord record) throws IgniteCheckedException {
        switch (record.type()) {
            case PAGE_RECORD:
                assert record instanceof PageSnapshot;

                PageSnapshot pageRec = (PageSnapshot)record;

                return pageRec.pageDataSize() + 12;

            case CHECKPOINT_RECORD:
                CheckpointRecord cpRec = (CheckpointRecord)record;

                int cacheStatesSize = cacheStatesSize(cpRec.cacheGroupStates());

                WALPointer walPtr = cpRec.checkpointMark();

                return 18 + cacheStatesSize + (walPtr == null ? 0 : 16);

            case META_PAGE_INIT:
                return /*cache ID*/4 + /*page ID*/8 + /*ioType*/2 + /*ioVer*/2 +  /*tree root*/8 + /*reuse root*/8;

            case INDEX_META_PAGE_DELTA_RECORD:
                return /*cache ID*/4 + /*page ID*/8 + /*encrypt page index*/ 4 + /*encrypt pages count*/4;

            case PARTITION_META_PAGE_UPDATE_COUNTERS:
                return /*cache ID*/4 + /*page ID*/8 + /*upd cntr*/8 + /*rmv id*/8 + /*part size*/4 + /*counters page id*/8 + /*state*/ 1
                        + /*allocatedIdxCandidate*/ 4;

            case PARTITION_META_PAGE_UPDATE_COUNTERS_V2:
                return /*cache ID*/4 + /*page ID*/8 + /*upd cntr*/8 + /*rmv id*/8 + /*part size*/4 + /*counters page id*/8 + /*state*/ 1
                    + /*allocatedIdxCandidate*/ 4 + /*link*/ 8;

            case PARTITION_META_PAGE_DELTA_RECORD_V3:
                return /*cache ID*/4 + /*page ID*/8 + /*upd cntr*/8 + /*rmv id*/8 + /*part size*/4 + /*counters page id*/8 + /*state*/ 1
                    + /*allocatedIdxCandidate*/ 4 + /*link*/ 8 + /*encrypt page index*/ 4 + /*encrypt pages count*/4;

            case MEMORY_RECOVERY:
                return 8;

            case PARTITION_DESTROY:
                return /*cacheId*/4 + /*partId*/4;

            case DATA_RECORD_V2:
                DataRecord dataRec = (DataRecord)record;

                return 4 + dataSize(dataRec);

            case METASTORE_DATA_RECORD:
                MetastoreDataRecord metastoreDataRec = (MetastoreDataRecord)record;

                return 4 + metastoreDataRec.key().getBytes().length + 4 +
                    (metastoreDataRec.value() != null ? metastoreDataRec.value().length : 0);

            case HEADER_RECORD:
                return HEADER_RECORD_DATA_SIZE;

            case DATA_PAGE_INSERT_RECORD:
                DataPageInsertRecord diRec = (DataPageInsertRecord)record;

                return 4 + 8 + 2 + diRec.payload().length;

            case DATA_PAGE_UPDATE_RECORD:
                DataPageUpdateRecord uRec = (DataPageUpdateRecord)record;

                return 4 + 8 + 2 + 4 +
                        uRec.payload().length;

            case DATA_PAGE_INSERT_FRAGMENT_RECORD:
                final DataPageInsertFragmentRecord difRec = (DataPageInsertFragmentRecord)record;

                return 4 + 8 + 8 + 4 + difRec.payloadSize();

            case DATA_PAGE_REMOVE_RECORD:
                return 4 + 8 + 1;

            case DATA_PAGE_SET_FREE_LIST_PAGE:
                return 4 + 8 + 8;

            case MVCC_DATA_PAGE_MARK_UPDATED_RECORD:
                return 4 + 8 + 4 + 8 + 8 + 4;

            case MVCC_DATA_PAGE_TX_STATE_HINT_UPDATED_RECORD:
                return 4 + 8 + 4 + 1;

            case MVCC_DATA_PAGE_NEW_TX_STATE_HINT_UPDATED_RECORD:
                return 4 + 8 + 4 + 1;

            case INIT_NEW_PAGE_RECORD:
                return 4 + 8 + 2 + 2 + 8;

            case BTREE_META_PAGE_INIT_ROOT:
                return 4 + 8 + 8;

            case BTREE_META_PAGE_INIT_ROOT2:
                return 4 + 8 + 8 + 2;

            case BTREE_META_PAGE_INIT_ROOT_V3:
                return 4 + 8 + 8 + 2 + 8 + IgniteProductVersion.SIZE_IN_BYTES;

            case BTREE_META_PAGE_ADD_ROOT:
                return 4 + 8 + 8;

            case BTREE_META_PAGE_CUT_ROOT:
                return 4 + 8;

            case BTREE_INIT_NEW_ROOT:
                NewRootInitRecord<?> riRec = (NewRootInitRecord<?>)record;

                return 4 + 8 + 8 + 2 + 2 + 8 + 8 + riRec.io().getItemSize();

            case BTREE_PAGE_RECYCLE:
                return 4 + 8 + 8;

            case BTREE_PAGE_INSERT:
                InsertRecord<?> inRec = (InsertRecord<?>)record;

                return 4 + 8 + 2 + 2 + 2 + 8 + inRec.io().getItemSize();

            case BTREE_FIX_LEFTMOST_CHILD:
                return 4 + 8 + 8;

            case BTREE_FIX_COUNT:
                return 4 + 8 + 2;

            case BTREE_PAGE_REPLACE:
                ReplaceRecord<?> rRec = (ReplaceRecord<?>)record;

                return 4 + 8 + 2 + 2 + 2 + rRec.io().getItemSize();

            case BTREE_PAGE_REMOVE:
                return 4 + 8 + 2 + 2;

            case BTREE_PAGE_INNER_REPLACE:
                return 4 + 8 + 2 + 8 + 2 + 8;

            case BTREE_FORWARD_PAGE_SPLIT:
                return 4 + 8 + 8 + 2 + 2 + 8 + 2 + 2;

            case BTREE_EXISTING_PAGE_SPLIT:
                return 4 + 8 + 2 + 8;

            case BTREE_PAGE_MERGE:
                return 4 + 8 + 8 + 2 + 8 + 1;

            case BTREE_FIX_REMOVE_ID:
                return 4 + 8 + 8;

            case PAGES_LIST_SET_NEXT:
                return 4 + 8 + 8;

            case PAGES_LIST_SET_PREVIOUS:
                return 4 + 8 + 8;

            case PAGES_LIST_INIT_NEW_PAGE:
                return 4 + 8 + 4 + 4 + 8 + 8 + 8;

            case PAGES_LIST_ADD_PAGE:
                return 4 + 8 + 8;

            case PAGES_LIST_REMOVE_PAGE:
                return 4 + 8 + 8;

            case TRACKING_PAGE_DELTA:
                return 4 + 8 + 8 + 8 + 8;

            case META_PAGE_UPDATE_LAST_SUCCESSFUL_SNAPSHOT_ID:
                return 4 + 8 + 8 + 8;

            case META_PAGE_UPDATE_LAST_SUCCESSFUL_FULL_SNAPSHOT_ID:
                return 4 + 8 + 8;

            case META_PAGE_UPDATE_NEXT_SNAPSHOT_ID:
                return 4 + 8 + 8;

            case META_PAGE_UPDATE_LAST_ALLOCATED_INDEX:
                return 4 + 8 + 4;

            case PART_META_UPDATE_STATE:
                return /*cacheId*/ 4 + /*partId*/ 4 + /*State*/1 + /*Update Counter*/ 8;

            case PAGE_LIST_META_RESET_COUNT_RECORD:
                return /*cacheId*/ 4 + /*pageId*/ 8;

            case ROTATED_ID_PART_RECORD:
                return 4 + 8 + 1;

            case SWITCH_SEGMENT_RECORD:
                return 0;

            case TX_RECORD:
                return txRecordSerializer.size((TxRecord)record);

            case MASTER_KEY_CHANGE_RECORD_V2:
                return ((MasterKeyChangeRecordV2)record).dataSize();

            case REENCRYPTION_START_RECORD:
                return ((ReencryptionStartRecord)record).dataSize();

            case INDEX_ROOT_PAGE_RENAME_RECORD:
                return ((IndexRenameRootPageRecord) record).dataSize();

            default:
                throw new UnsupportedOperationException("Type: " + record.type());
        }
    }

    /**
     * Reads {@code WalRecord} of {@code type} from input.
     * Input should be plain(not encrypted).
     *
     * @param type Record type.
     * @param in Input
     * @param encrypted Record was encrypted.
     * @param recordSize Record size.
     * @return Deserialized record.
     * @throws IOException If failed.
     * @throws IgniteCheckedException If failed.
     */
    WALRecord readPlainRecord(RecordType type, ByteBufferBackedDataInput in,
        boolean encrypted, int recordSize) throws IOException, IgniteCheckedException {
        WALRecord res;

        switch (type) {
            case PAGE_RECORD:
                byte[] arr = new byte[pageSize];

                int cacheId = in.readInt();
                long pageId = in.readLong();

                in.readFully(arr);

                res = new PageSnapshot(new FullPageId(pageId, cacheId), arr, encrypted ? realPageSize : pageSize);

                break;

            case CHECKPOINT_RECORD:
                long msb = in.readLong();
                long lsb = in.readLong();
                boolean hasPtr = in.readByte() != 0;
                long idx = hasPtr ? in.readLong() : 0;
                int off = hasPtr ? in.readInt() : 0;
                int len = hasPtr ? in.readInt() : 0;

                Map<Integer, CacheState> states = readPartitionStates(in);

                boolean end = in.readByte() != 0;

                WALPointer walPtr = hasPtr ? new WALPointer(idx, off, len) : null;

                CheckpointRecord cpRec = new CheckpointRecord(new UUID(msb, lsb), walPtr, end);

                cpRec.cacheGroupStates(states);

                res = cpRec;

                break;

            case META_PAGE_INIT:
                cacheId = in.readInt();
                pageId = in.readLong();

                int ioType = in.readUnsignedShort();
                int ioVer = in.readUnsignedShort();
                long treeRoot = in.readLong();
                long reuseListRoot = in.readLong();

                res = new MetaPageInitRecord(cacheId, pageId, ioType, ioVer, treeRoot, reuseListRoot, log);

                break;

            case INDEX_META_PAGE_DELTA_RECORD:
                res = new MetaPageUpdateIndexDataRecord(in);

                break;

            case PARTITION_META_PAGE_UPDATE_COUNTERS:
                res = new MetaPageUpdatePartitionDataRecord(in);

                break;

            case PARTITION_META_PAGE_UPDATE_COUNTERS_V2:
                res = new MetaPageUpdatePartitionDataRecordV2(in);

                break;

            case PARTITION_META_PAGE_DELTA_RECORD_V3:
                res = new MetaPageUpdatePartitionDataRecordV3(in);

                break;

            case MEMORY_RECOVERY:
                long ts = in.readLong();

                res = new MemoryRecoveryRecord(ts);

                break;

            case PARTITION_DESTROY:
                cacheId = in.readInt();
                int partId = in.readInt();

                res = new PartitionDestroyRecord(cacheId, partId);

                break;

            case DATA_RECORD:
            case DATA_RECORD_V2:
                int entryCnt = in.readInt();

                List<DataEntry> entries = new ArrayList<>(entryCnt);

                for (int i = 0; i < entryCnt; i++)
                    entries.add(readPlainDataEntry(in, type));

                res = new DataRecord(entries, 0L);

                break;

            case ENCRYPTED_DATA_RECORD:
            case ENCRYPTED_DATA_RECORD_V2:
            case ENCRYPTED_DATA_RECORD_V3:
                entryCnt = in.readInt();

                entries = new ArrayList<>(entryCnt);

                for (int i = 0; i < entryCnt; i++)
                    entries.add(readEncryptedDataEntry(in, type));

                res = new DataRecord(entries, 0L);

                break;

            case METASTORE_DATA_RECORD:
                int strLen = in.readInt();

                byte[] strBytes = new byte[strLen];

                in.readFully(strBytes);

                String key = new String(strBytes);

                int valLen = in.readInt();

                assert valLen >= 0;

                byte[] val;

                if (valLen > 0) {
                    val = new byte[valLen];

                    in.readFully(val);
                }
                else
                    val = null;

                return new MetastoreDataRecord(key, val);

            case HEADER_RECORD:
                long magic = in.readLong();

                if (magic != HeaderRecord.REGULAR_MAGIC && magic != HeaderRecord.COMPACTED_MAGIC)
                    throw new EOFException("Magic is corrupted [actual=" + U.hexLong(magic) + ']');

                int ver = in.readInt();

                res = new HeaderRecord(ver);

                break;

            case DATA_PAGE_INSERT_RECORD: {
                cacheId = in.readInt();
                pageId = in.readLong();

                int size = in.readUnsignedShort();

                in.ensure(size);

                byte[] payload = new byte[size];

                in.readFully(payload);

                res = new DataPageInsertRecord(cacheId, pageId, payload);

                break;
            }

            case DATA_PAGE_UPDATE_RECORD: {
                cacheId = in.readInt();
                pageId = in.readLong();

                int itemId = in.readInt();

                int size = in.readUnsignedShort();

                in.ensure(size);

                byte[] payload = new byte[size];

                in.readFully(payload);

                res = new DataPageUpdateRecord(cacheId, pageId, itemId, payload);

                break;
            }

            case DATA_PAGE_INSERT_FRAGMENT_RECORD: {
                cacheId = in.readInt();
                pageId = in.readLong();

                final long lastLink = in.readLong();
                final int payloadSize = in.readInt();

                final byte[] payload = new byte[payloadSize];

                in.readFully(payload);

                res = new DataPageInsertFragmentRecord(cacheId, pageId, payload, lastLink);

                break;
            }

            case DATA_PAGE_REMOVE_RECORD:
                cacheId = in.readInt();
                pageId = in.readLong();

                int itemId = in.readUnsignedByte();

                res = new DataPageRemoveRecord(cacheId, pageId, itemId);

                break;

            case DATA_PAGE_SET_FREE_LIST_PAGE:
                cacheId = in.readInt();
                pageId = in.readLong();

                long freeListPage = in.readLong();

                res = new DataPageSetFreeListPageRecord(cacheId, pageId, freeListPage);

                break;

            case MVCC_DATA_PAGE_MARK_UPDATED_RECORD:
                cacheId = in.readInt();
                pageId = in.readLong();

                itemId = in.readInt();
                long newMvccCrd = in.readLong();
                long newMvccCntr = in.readLong();
                int newMvccOpCntr = in.readInt();

                res = new DataPageMvccMarkUpdatedRecord(cacheId, pageId, itemId, newMvccCrd, newMvccCntr, newMvccOpCntr);

                break;

            case MVCC_DATA_PAGE_TX_STATE_HINT_UPDATED_RECORD:
                cacheId = in.readInt();
                pageId = in.readLong();

                itemId = in.readInt();
                byte txState = in.readByte();

                res = new DataPageMvccUpdateTxStateHintRecord(cacheId, pageId, itemId, txState);

                break;

            case MVCC_DATA_PAGE_NEW_TX_STATE_HINT_UPDATED_RECORD:
                cacheId = in.readInt();
                pageId = in.readLong();

                itemId = in.readInt();
                byte newTxState = in.readByte();

                res = new DataPageMvccUpdateNewTxStateHintRecord(cacheId, pageId, itemId, newTxState);

                break;

            case INIT_NEW_PAGE_RECORD:
                cacheId = in.readInt();
                pageId = in.readLong();

                ioType = in.readUnsignedShort();
                ioVer = in.readUnsignedShort();
                long virtualPageId = in.readLong();

                res = new InitNewPageRecord(cacheId, pageId, ioType, ioVer, virtualPageId, log);

                break;

            case BTREE_META_PAGE_INIT_ROOT:
                cacheId = in.readInt();
                pageId = in.readLong();

                long rootId = in.readLong();

                res = new MetaPageInitRootRecord(cacheId, pageId, rootId);

                break;

            case BTREE_META_PAGE_INIT_ROOT2:
                cacheId = in.readInt();
                pageId = in.readLong();

                long rootId2 = in.readLong();
                int inlineSize = in.readShort();

                res = new MetaPageInitRootInlineRecord(cacheId, pageId, rootId2, inlineSize);

                break;

            case BTREE_META_PAGE_INIT_ROOT_V3:
                cacheId = in.readInt();
                pageId = in.readLong();

                long rootId3 = in.readLong();
                int inlineSize3 = in.readShort();

                long flags = in.readLong();

                byte[] revHash = new byte[IgniteProductVersion.REV_HASH_SIZE];
                byte maj = in.readByte();
                byte min = in.readByte();
                byte maint = in.readByte();
                long verTs = in.readLong();
                in.readFully(revHash);

                IgniteProductVersion createdVer = new IgniteProductVersion(
                    maj,
                    min,
                    maint,
                    verTs,
                    revHash);

                res = new MetaPageInitRootInlineFlagsCreatedVersionRecord(cacheId, pageId, rootId3,
                    inlineSize3, flags, createdVer);

                break;

            case BTREE_META_PAGE_ADD_ROOT:
                cacheId = in.readInt();
                pageId = in.readLong();

                rootId = in.readLong();

                res = new MetaPageAddRootRecord(cacheId, pageId, rootId);

                break;

            case BTREE_META_PAGE_CUT_ROOT:
                cacheId = in.readInt();
                pageId = in.readLong();

                res = new MetaPageCutRootRecord(cacheId, pageId);

                break;

            case BTREE_INIT_NEW_ROOT:
                cacheId = in.readInt();
                pageId = in.readLong();

                rootId = in.readLong();
                ioType = in.readUnsignedShort();
                ioVer = in.readUnsignedShort();
                long leftId = in.readLong();
                long rightId = in.readLong();

                BPlusIO<?> io = BPlusIO.getBPlusIO(ioType, ioVer);

                byte[] rowBytes = new byte[io.getItemSize()];

                in.readFully(rowBytes);

                res = new NewRootInitRecord<>(cacheId, pageId, rootId, (BPlusInnerIO<?>)io, leftId, rowBytes, rightId);

                break;

            case BTREE_PAGE_RECYCLE:
                cacheId = in.readInt();
                pageId = in.readLong();

                long newPageId = in.readLong();

                res = new RecycleRecord(cacheId, pageId, newPageId);

                break;

            case BTREE_PAGE_INSERT:
                cacheId = in.readInt();
                pageId = in.readLong();

                ioType = in.readUnsignedShort();
                ioVer = in.readUnsignedShort();
                int itemIdx = in.readUnsignedShort();
                rightId = in.readLong();

                io = BPlusIO.getBPlusIO(ioType, ioVer);

                rowBytes = new byte[io.getItemSize()];

                in.readFully(rowBytes);

                res = new InsertRecord<>(cacheId, pageId, io, itemIdx, rowBytes, rightId);

                break;

            case BTREE_FIX_LEFTMOST_CHILD:
                cacheId = in.readInt();
                pageId = in.readLong();

                rightId = in.readLong();

                res = new FixLeftmostChildRecord(cacheId, pageId, rightId);

                break;

            case BTREE_FIX_COUNT:
                cacheId = in.readInt();
                pageId = in.readLong();

                int cnt = in.readUnsignedShort();

                res = new FixCountRecord(cacheId, pageId, cnt);

                break;

            case BTREE_PAGE_REPLACE:
                cacheId = in.readInt();
                pageId = in.readLong();

                ioType = in.readUnsignedShort();
                ioVer = in.readUnsignedShort();
                itemIdx = in.readUnsignedShort();

                io = BPlusIO.getBPlusIO(ioType, ioVer);

                rowBytes = new byte[io.getItemSize()];

                in.readFully(rowBytes);

                res = new ReplaceRecord<>(cacheId, pageId, io, rowBytes, itemIdx);

                break;

            case BTREE_PAGE_REMOVE:
                cacheId = in.readInt();
                pageId = in.readLong();

                itemIdx = in.readUnsignedShort();
                cnt = in.readUnsignedShort();

                res = new RemoveRecord(cacheId, pageId, itemIdx, cnt);

                break;

            case BTREE_PAGE_INNER_REPLACE:
                cacheId = in.readInt();
                pageId = in.readLong();

                int dstIdx = in.readUnsignedShort();
                long srcPageId = in.readLong();
                int srcIdx = in.readUnsignedShort();
                long rmvId = in.readLong();

                res = new InnerReplaceRecord<>(cacheId, pageId, dstIdx, srcPageId, srcIdx, rmvId);

                break;

            case BTREE_FORWARD_PAGE_SPLIT:
                cacheId = in.readInt();
                pageId = in.readLong();

                long fwdId = in.readLong();
                ioType = in.readUnsignedShort();
                ioVer = in.readUnsignedShort();
                srcPageId = in.readLong();
                int mid = in.readUnsignedShort();
                cnt = in.readUnsignedShort();

                res = new SplitForwardPageRecord(cacheId, pageId, fwdId, ioType, ioVer, srcPageId, mid, cnt);

                break;

            case BTREE_EXISTING_PAGE_SPLIT:
                cacheId = in.readInt();
                pageId = in.readLong();

                mid = in.readUnsignedShort();
                fwdId = in.readLong();

                res = new SplitExistingPageRecord(cacheId, pageId, mid, fwdId);

                break;

            case BTREE_PAGE_MERGE:
                cacheId = in.readInt();
                pageId = in.readLong();

                long prntId = in.readLong();
                int prntIdx = in.readUnsignedShort();
                rightId = in.readLong();
                boolean emptyBranch = in.readBoolean();

                res = new MergeRecord<>(cacheId, pageId, prntId, prntIdx, rightId, emptyBranch);

                break;

            case BTREE_FIX_REMOVE_ID:
                cacheId = in.readInt();
                pageId = in.readLong();

                rmvId = in.readLong();

                res = new FixRemoveId(cacheId, pageId, rmvId);

                break;

            case PAGES_LIST_SET_NEXT:
                cacheId = in.readInt();
                pageId = in.readLong();
                long nextPageId = in.readLong();

                res = new PagesListSetNextRecord(cacheId, pageId, nextPageId);

                break;

            case PAGES_LIST_SET_PREVIOUS:
                cacheId = in.readInt();
                pageId = in.readLong();
                long prevPageId = in.readLong();

                res = new PagesListSetPreviousRecord(cacheId, pageId, prevPageId);

                break;

            case PAGES_LIST_INIT_NEW_PAGE:
                cacheId = in.readInt();
                pageId = in.readLong();
                ioType = in.readInt();
                ioVer = in.readInt();
                newPageId = in.readLong();
                prevPageId = in.readLong();
                long addDataPageId = in.readLong();

                res = new PagesListInitNewPageRecord(cacheId, pageId, ioType, ioVer, newPageId, prevPageId, addDataPageId, log);

                break;

            case PAGES_LIST_ADD_PAGE:
                cacheId = in.readInt();
                pageId = in.readLong();
                long dataPageId = in.readLong();

                res = new PagesListAddPageRecord(cacheId, pageId, dataPageId);

                break;

            case PAGES_LIST_REMOVE_PAGE:
                cacheId = in.readInt();
                pageId = in.readLong();
                long rmvdPageId = in.readLong();

                res = new PagesListRemovePageRecord(cacheId, pageId, rmvdPageId);

                break;

            case TRACKING_PAGE_DELTA:
                cacheId = in.readInt();
                pageId = in.readLong();

                long pageIdToMark = in.readLong();
                long nextSnapshotId0 = in.readLong();
                long lastSuccessfulSnapshotId0 = in.readLong();

                res = new TrackingPageDeltaRecord(cacheId, pageId, pageIdToMark, nextSnapshotId0, lastSuccessfulSnapshotId0);

                break;

            case META_PAGE_UPDATE_NEXT_SNAPSHOT_ID:
                cacheId = in.readInt();
                pageId = in.readLong();

                long nextSnapshotId = in.readLong();

                res = new MetaPageUpdateNextSnapshotId(cacheId, pageId, nextSnapshotId);

                break;

            case META_PAGE_UPDATE_LAST_SUCCESSFUL_FULL_SNAPSHOT_ID:
                cacheId = in.readInt();
                pageId = in.readLong();

                long lastSuccessfulFullSnapshotId = in.readLong();

                res = new MetaPageUpdateLastSuccessfulFullSnapshotId(cacheId, pageId, lastSuccessfulFullSnapshotId);

                break;

            case META_PAGE_UPDATE_LAST_SUCCESSFUL_SNAPSHOT_ID:
                cacheId = in.readInt();
                pageId = in.readLong();

                long lastSuccessfulSnapshotId = in.readLong();
                long lastSuccessfulSnapshotTag = in.readLong();

                res = new MetaPageUpdateLastSuccessfulSnapshotId(cacheId, pageId, lastSuccessfulSnapshotId, lastSuccessfulSnapshotTag);

                break;

            case META_PAGE_UPDATE_LAST_ALLOCATED_INDEX:
                cacheId = in.readInt();
                pageId = in.readLong();

                int lastAllocatedIdx = in.readInt();

                res = new MetaPageUpdateLastAllocatedIndex(cacheId, pageId, lastAllocatedIdx);

                break;

            case PART_META_UPDATE_STATE:
                cacheId = in.readInt();

                partId = in.readInt();

                byte state = in.readByte();

                long updateCntr = in.readLong();

                GridDhtPartitionState partState = GridDhtPartitionState.fromOrdinal(state);

                res = new PartitionMetaStateRecord(cacheId, partId, partState, updateCntr);

                break;

            case PAGE_LIST_META_RESET_COUNT_RECORD:
                cacheId = in.readInt();
                pageId = in.readLong();

                res = new PageListMetaResetCountRecord(cacheId, pageId);
                break;

            case ROTATED_ID_PART_RECORD:
                cacheId = in.readInt();
                pageId = in.readLong();

                byte rotatedIdPart = in.readByte();

                res = new RotatedIdPartRecord(cacheId, pageId, rotatedIdPart);

                break;

            case SWITCH_SEGMENT_RECORD:
                throw new EOFException("END OF SEGMENT");

            case TX_RECORD:
                res = txRecordSerializer.readTx(in);

                break;

            case MASTER_KEY_CHANGE_RECORD:
            case MASTER_KEY_CHANGE_RECORD_V2:
                int keyNameLen = in.readInt();

                byte[] keyNameBytes = new byte[keyNameLen];

                in.readFully(keyNameBytes);

                String masterKeyName = new String(keyNameBytes);

                int keysCnt = in.readInt();

                List<T2<Integer, GroupKeyEncrypted>> grpKeys = new ArrayList<>(keysCnt);

                boolean readKeyId = type == MASTER_KEY_CHANGE_RECORD_V2;

                for (int i = 0; i < keysCnt; i++) {
                    int grpId = in.readInt();
                    int keyId = readKeyId ? in.readByte() & 0xff : 0;

                    int grpKeySize = in.readInt();
                    byte[] grpKey = new byte[grpKeySize];

                    in.readFully(grpKey);

                    grpKeys.add(new T2<>(grpId, new GroupKeyEncrypted(keyId, grpKey)));
                }

                res = new MasterKeyChangeRecordV2(masterKeyName, grpKeys);

                break;

            case REENCRYPTION_START_RECORD:
                int grpsCnt = in.readInt();

                Map<Integer, Byte> map = U.newHashMap(grpsCnt);

                for (int i = 0; i < grpsCnt; i++) {
                    int grpId = in.readInt();
                    byte keyId = in.readByte();

                    map.put(grpId, keyId);
                }

                res = new ReencryptionStartRecord(map);

                break;

            case INDEX_ROOT_PAGE_RENAME_RECORD:
                res = new IndexRenameRootPageRecord(in);

                break;

            default:
                throw new UnsupportedOperationException("Type: " + type);
        }

        return res;
    }

    /**
     * Write {@code rec} to {@code buf} without encryption.
     *
     * @param rec Record to serialize.
     * @param buf Output buffer.
     * @throws IgniteCheckedException If failed.
     */
    void writePlainRecord(WALRecord rec, ByteBuffer buf) throws IgniteCheckedException {
        switch (rec.type()) {
            case PAGE_RECORD:
                PageSnapshot snap = (PageSnapshot)rec;

                buf.putInt(snap.fullPageId().groupId());
                buf.putLong(snap.fullPageId().pageId());
                buf.put(snap.pageDataBuffer());

                break;

            case MEMORY_RECOVERY:
                MemoryRecoveryRecord memoryRecoveryRecord = (MemoryRecoveryRecord)rec;

                buf.putLong(memoryRecoveryRecord.time());

                break;

            case PARTITION_DESTROY:
                PartitionDestroyRecord partDestroy = (PartitionDestroyRecord)rec;

                buf.putInt(partDestroy.groupId());
                buf.putInt(partDestroy.partitionId());

                break;

            case META_PAGE_INIT:
                MetaPageInitRecord updRootsRec = (MetaPageInitRecord)rec;

                buf.putInt(updRootsRec.groupId());
                buf.putLong(updRootsRec.pageId());

                buf.putShort((short)updRootsRec.ioType());
                buf.putShort((short)updRootsRec.ioVersion());
                buf.putLong(updRootsRec.treeRoot());
                buf.putLong(updRootsRec.reuseListRoot());

                break;

            case INDEX_META_PAGE_DELTA_RECORD:
                ((MetaPageUpdateIndexDataRecord)rec).toBytes(buf);

                break;

            case PARTITION_META_PAGE_UPDATE_COUNTERS:
            case PARTITION_META_PAGE_UPDATE_COUNTERS_V2:
            case PARTITION_META_PAGE_DELTA_RECORD_V3:
                ((MetaPageUpdatePartitionDataRecord)rec).toBytes(buf);

                break;

            case CHECKPOINT_RECORD:
                CheckpointRecord cpRec = (CheckpointRecord)rec;
                WALPointer walPtr = cpRec.checkpointMark();
                UUID cpId = cpRec.checkpointId();

                buf.putLong(cpId.getMostSignificantBits());
                buf.putLong(cpId.getLeastSignificantBits());

                buf.put(walPtr == null ? (byte)0 : 1);

                if (walPtr != null) {
                    buf.putLong(walPtr.index());
                    buf.putInt(walPtr.fileOffset());
                    buf.putInt(walPtr.length());
                }

                putCacheStates(buf, cpRec.cacheGroupStates());

                buf.put(cpRec.end() ? (byte)1 : 0);

                break;

<<<<<<< HEAD
            case DATA_RECORD:
=======
>>>>>>> 5f485a16
            case DATA_RECORD_V2:
                DataRecord dataRec = (DataRecord)rec;

                buf.putInt(dataRec.writeEntries().size());

                boolean encrypted = isDataRecordEncrypted(dataRec);

                for (DataEntry dataEntry : dataRec.writeEntries()) {
                    if (encrypted)
                        putEncryptedDataEntry(buf, dataEntry);
                    else
                        putPlainDataEntry(buf, dataEntry);
                }

                break;

            case METASTORE_DATA_RECORD:
                MetastoreDataRecord metastoreDataRecord = (MetastoreDataRecord)rec;

                byte[] strBytes = metastoreDataRecord.key().getBytes();

                buf.putInt(strBytes.length);
                buf.put(strBytes);
                if (metastoreDataRecord.value() != null) {
                    buf.putInt(metastoreDataRecord.value().length);
                    buf.put(metastoreDataRecord.value());
                }
                else
                    buf.putInt(0);

                break;

            case HEADER_RECORD:
                buf.putLong(HeaderRecord.REGULAR_MAGIC);

                buf.putInt(((HeaderRecord)rec).version());

                break;

            case DATA_PAGE_INSERT_RECORD:
                DataPageInsertRecord diRec = (DataPageInsertRecord)rec;

                buf.putInt(diRec.groupId());
                buf.putLong(diRec.pageId());

                buf.putShort((short)diRec.payload().length);

                buf.put(diRec.payload());

                break;

            case DATA_PAGE_UPDATE_RECORD:
                DataPageUpdateRecord uRec = (DataPageUpdateRecord)rec;

                buf.putInt(uRec.groupId());
                buf.putLong(uRec.pageId());
                buf.putInt(uRec.itemId());

                buf.putShort((short)uRec.payload().length);

                buf.put(uRec.payload());

                break;

            case DATA_PAGE_INSERT_FRAGMENT_RECORD:
                final DataPageInsertFragmentRecord difRec = (DataPageInsertFragmentRecord)rec;

                buf.putInt(difRec.groupId());
                buf.putLong(difRec.pageId());

                buf.putLong(difRec.lastLink());
                buf.putInt(difRec.payloadSize());
                buf.put(difRec.payload());

                break;

            case DATA_PAGE_REMOVE_RECORD:
                DataPageRemoveRecord drRec = (DataPageRemoveRecord)rec;

                buf.putInt(drRec.groupId());
                buf.putLong(drRec.pageId());

                buf.put((byte)drRec.itemId());

                break;

            case DATA_PAGE_SET_FREE_LIST_PAGE:
                DataPageSetFreeListPageRecord freeListRec = (DataPageSetFreeListPageRecord)rec;

                buf.putInt(freeListRec.groupId());
                buf.putLong(freeListRec.pageId());

                buf.putLong(freeListRec.freeListPage());

                break;

            case MVCC_DATA_PAGE_MARK_UPDATED_RECORD:
                DataPageMvccMarkUpdatedRecord rmvRec = (DataPageMvccMarkUpdatedRecord)rec;

                buf.putInt(rmvRec.groupId());
                buf.putLong(rmvRec.pageId());

                buf.putInt(rmvRec.itemId());
                buf.putLong(rmvRec.newMvccCrd());
                buf.putLong(rmvRec.newMvccCntr());
                buf.putInt(rmvRec.newMvccOpCntr());

                break;

            case MVCC_DATA_PAGE_TX_STATE_HINT_UPDATED_RECORD:
                DataPageMvccUpdateTxStateHintRecord txStRec = (DataPageMvccUpdateTxStateHintRecord)rec;

                buf.putInt(txStRec.groupId());
                buf.putLong(txStRec.pageId());

                buf.putInt(txStRec.itemId());
                buf.put(txStRec.txState());

                break;

            case MVCC_DATA_PAGE_NEW_TX_STATE_HINT_UPDATED_RECORD:
                DataPageMvccUpdateNewTxStateHintRecord newTxStRec = (DataPageMvccUpdateNewTxStateHintRecord)rec;

                buf.putInt(newTxStRec.groupId());
                buf.putLong(newTxStRec.pageId());

                buf.putInt(newTxStRec.itemId());
                buf.put(newTxStRec.txState());

                break;

            case INIT_NEW_PAGE_RECORD:
                InitNewPageRecord inpRec = (InitNewPageRecord)rec;

                buf.putInt(inpRec.groupId());
                buf.putLong(inpRec.pageId());

                buf.putShort((short)inpRec.ioType());
                buf.putShort((short)inpRec.ioVersion());
                buf.putLong(inpRec.newPageId());

                break;

            case BTREE_META_PAGE_INIT_ROOT:
                MetaPageInitRootRecord imRec = (MetaPageInitRootRecord)rec;

                buf.putInt(imRec.groupId());
                buf.putLong(imRec.pageId());

                buf.putLong(imRec.rootId());

                break;

            case BTREE_META_PAGE_INIT_ROOT2:
                MetaPageInitRootInlineRecord imRec2 = (MetaPageInitRootInlineRecord)rec;

                buf.putInt(imRec2.groupId());
                buf.putLong(imRec2.pageId());

                buf.putLong(imRec2.rootId());

                buf.putShort((short)imRec2.inlineSize());
                break;

            case BTREE_META_PAGE_INIT_ROOT_V3:
                MetaPageInitRootInlineFlagsCreatedVersionRecord imRec3 =
                    (MetaPageInitRootInlineFlagsCreatedVersionRecord)rec;

                buf.putInt(imRec3.groupId());
                buf.putLong(imRec3.pageId());

                buf.putLong(imRec3.rootId());

                buf.putShort((short)imRec3.inlineSize());

                buf.putLong(imRec3.flags());

                // Write created version.
                IgniteProductVersion createdVer = imRec3.createdVersion();
                buf.put(createdVer.major());
                buf.put(createdVer.minor());
                buf.put(createdVer.maintenance());
                buf.putLong(createdVer.revisionTimestamp());
                buf.put(createdVer.revisionHash());

                break;

            case BTREE_META_PAGE_ADD_ROOT:
                MetaPageAddRootRecord arRec = (MetaPageAddRootRecord)rec;

                buf.putInt(arRec.groupId());
                buf.putLong(arRec.pageId());

                buf.putLong(arRec.rootId());

                break;

            case BTREE_META_PAGE_CUT_ROOT:
                MetaPageCutRootRecord crRec = (MetaPageCutRootRecord)rec;

                buf.putInt(crRec.groupId());
                buf.putLong(crRec.pageId());

                break;

            case BTREE_INIT_NEW_ROOT:
                NewRootInitRecord<?> riRec = (NewRootInitRecord<?>)rec;

                buf.putInt(riRec.groupId());
                buf.putLong(riRec.pageId());

                buf.putLong(riRec.rootId());
                buf.putShort((short)riRec.io().getType());
                buf.putShort((short)riRec.io().getVersion());
                buf.putLong(riRec.leftId());
                buf.putLong(riRec.rightId());

                putRow(buf, riRec.rowBytes());

                break;

            case BTREE_PAGE_RECYCLE:
                RecycleRecord recRec = (RecycleRecord)rec;

                buf.putInt(recRec.groupId());
                buf.putLong(recRec.pageId());

                buf.putLong(recRec.newPageId());

                break;

            case BTREE_PAGE_INSERT:
                InsertRecord<?> inRec = (InsertRecord<?>)rec;

                buf.putInt(inRec.groupId());
                buf.putLong(inRec.pageId());

                buf.putShort((short)inRec.io().getType());
                buf.putShort((short)inRec.io().getVersion());
                buf.putShort((short)inRec.index());
                buf.putLong(inRec.rightId());

                putRow(buf, inRec.rowBytes());

                break;

            case BTREE_FIX_LEFTMOST_CHILD:
                FixLeftmostChildRecord flRec = (FixLeftmostChildRecord)rec;

                buf.putInt(flRec.groupId());
                buf.putLong(flRec.pageId());

                buf.putLong(flRec.rightId());

                break;

            case BTREE_FIX_COUNT:
                FixCountRecord fcRec = (FixCountRecord)rec;

                buf.putInt(fcRec.groupId());
                buf.putLong(fcRec.pageId());

                buf.putShort((short)fcRec.count());

                break;

            case BTREE_PAGE_REPLACE:
                ReplaceRecord<?> rRec = (ReplaceRecord<?>)rec;

                buf.putInt(rRec.groupId());
                buf.putLong(rRec.pageId());

                buf.putShort((short)rRec.io().getType());
                buf.putShort((short)rRec.io().getVersion());
                buf.putShort((short)rRec.index());

                putRow(buf, rRec.rowBytes());

                break;

            case BTREE_PAGE_REMOVE:
                RemoveRecord rmRec = (RemoveRecord)rec;

                buf.putInt(rmRec.groupId());
                buf.putLong(rmRec.pageId());

                buf.putShort((short)rmRec.index());
                buf.putShort((short)rmRec.count());

                break;

            case BTREE_PAGE_INNER_REPLACE:
                InnerReplaceRecord<?> irRec = (InnerReplaceRecord<?>)rec;

                buf.putInt(irRec.groupId());
                buf.putLong(irRec.pageId());

                buf.putShort((short)irRec.destinationIndex());
                buf.putLong(irRec.sourcePageId());
                buf.putShort((short)irRec.sourceIndex());
                buf.putLong(irRec.removeId());

                break;

            case BTREE_FORWARD_PAGE_SPLIT:
                SplitForwardPageRecord sfRec = (SplitForwardPageRecord)rec;

                buf.putInt(sfRec.groupId());
                buf.putLong(sfRec.pageId());

                buf.putLong(sfRec.forwardId());
                buf.putShort((short)sfRec.ioType());
                buf.putShort((short)sfRec.ioVersion());
                buf.putLong(sfRec.sourcePageId());
                buf.putShort((short)sfRec.middleIndex());
                buf.putShort((short)sfRec.count());

                break;

            case BTREE_EXISTING_PAGE_SPLIT:
                SplitExistingPageRecord seRec = (SplitExistingPageRecord)rec;

                buf.putInt(seRec.groupId());
                buf.putLong(seRec.pageId());

                buf.putShort((short)seRec.middleIndex());
                buf.putLong(seRec.forwardId());

                break;

            case BTREE_PAGE_MERGE:
                MergeRecord<?> mRec = (MergeRecord<?>)rec;

                buf.putInt(mRec.groupId());
                buf.putLong(mRec.pageId());

                buf.putLong(mRec.parentId());
                buf.putShort((short)mRec.parentIndex());
                buf.putLong(mRec.rightId());
                buf.put((byte)(mRec.isEmptyBranch() ? 1 : 0));

                break;

            case PAGES_LIST_SET_NEXT:
                PagesListSetNextRecord plNextRec = (PagesListSetNextRecord)rec;

                buf.putInt(plNextRec.groupId());
                buf.putLong(plNextRec.pageId());

                buf.putLong(plNextRec.nextPageId());

                break;

            case PAGES_LIST_SET_PREVIOUS:
                PagesListSetPreviousRecord plPrevRec = (PagesListSetPreviousRecord)rec;

                buf.putInt(plPrevRec.groupId());
                buf.putLong(plPrevRec.pageId());

                buf.putLong(plPrevRec.previousPageId());

                break;

            case PAGES_LIST_INIT_NEW_PAGE:
                PagesListInitNewPageRecord plNewRec = (PagesListInitNewPageRecord)rec;

                buf.putInt(plNewRec.groupId());
                buf.putLong(plNewRec.pageId());
                buf.putInt(plNewRec.ioType());
                buf.putInt(plNewRec.ioVersion());
                buf.putLong(plNewRec.newPageId());

                buf.putLong(plNewRec.previousPageId());
                buf.putLong(plNewRec.dataPageId());

                break;

            case PAGES_LIST_ADD_PAGE:
                PagesListAddPageRecord plAddRec = (PagesListAddPageRecord)rec;

                buf.putInt(plAddRec.groupId());
                buf.putLong(plAddRec.pageId());

                buf.putLong(plAddRec.dataPageId());

                break;

            case PAGES_LIST_REMOVE_PAGE:
                PagesListRemovePageRecord plRmvRec = (PagesListRemovePageRecord)rec;

                buf.putInt(plRmvRec.groupId());
                buf.putLong(plRmvRec.pageId());

                buf.putLong(plRmvRec.removedPageId());

                break;

            case BTREE_FIX_REMOVE_ID:
                FixRemoveId frRec = (FixRemoveId)rec;

                buf.putInt(frRec.groupId());
                buf.putLong(frRec.pageId());

                buf.putLong(frRec.removeId());

                break;

            case TRACKING_PAGE_DELTA:
                TrackingPageDeltaRecord tpDelta = (TrackingPageDeltaRecord)rec;

                buf.putInt(tpDelta.groupId());
                buf.putLong(tpDelta.pageId());

                buf.putLong(tpDelta.pageIdToMark());
                buf.putLong(tpDelta.nextSnapshotTag());
                buf.putLong(tpDelta.lastSuccessfulSnapshotTag());

                break;

            case META_PAGE_UPDATE_NEXT_SNAPSHOT_ID:
                MetaPageUpdateNextSnapshotId mpUpdateNextSnapshotId = (MetaPageUpdateNextSnapshotId)rec;

                buf.putInt(mpUpdateNextSnapshotId.groupId());
                buf.putLong(mpUpdateNextSnapshotId.pageId());

                buf.putLong(mpUpdateNextSnapshotId.nextSnapshotId());

                break;

            case META_PAGE_UPDATE_LAST_SUCCESSFUL_FULL_SNAPSHOT_ID:
                MetaPageUpdateLastSuccessfulFullSnapshotId mpUpdateLastSuccFullSnapshotId =
                        (MetaPageUpdateLastSuccessfulFullSnapshotId)rec;

                buf.putInt(mpUpdateLastSuccFullSnapshotId.groupId());
                buf.putLong(mpUpdateLastSuccFullSnapshotId.pageId());

                buf.putLong(mpUpdateLastSuccFullSnapshotId.lastSuccessfulFullSnapshotId());

                break;

            case META_PAGE_UPDATE_LAST_SUCCESSFUL_SNAPSHOT_ID:
                MetaPageUpdateLastSuccessfulSnapshotId mpUpdateLastSuccSnapshotId =
                        (MetaPageUpdateLastSuccessfulSnapshotId)rec;

                buf.putInt(mpUpdateLastSuccSnapshotId.groupId());
                buf.putLong(mpUpdateLastSuccSnapshotId.pageId());

                buf.putLong(mpUpdateLastSuccSnapshotId.lastSuccessfulSnapshotId());
                buf.putLong(mpUpdateLastSuccSnapshotId.lastSuccessfulSnapshotTag());

                break;

            case META_PAGE_UPDATE_LAST_ALLOCATED_INDEX:
                MetaPageUpdateLastAllocatedIndex mpUpdateLastAllocatedIdx =
                        (MetaPageUpdateLastAllocatedIndex) rec;

                buf.putInt(mpUpdateLastAllocatedIdx.groupId());
                buf.putLong(mpUpdateLastAllocatedIdx.pageId());

                buf.putInt(mpUpdateLastAllocatedIdx.lastAllocatedIndex());

                break;

            case PART_META_UPDATE_STATE:
                PartitionMetaStateRecord partMetaStateRecord = (PartitionMetaStateRecord) rec;

                buf.putInt(partMetaStateRecord.groupId());

                buf.putInt(partMetaStateRecord.partitionId());

                buf.put(partMetaStateRecord.state());

                buf.putLong(0);

                break;

            case PAGE_LIST_META_RESET_COUNT_RECORD:
                PageListMetaResetCountRecord pageListMetaResetCntRecord = (PageListMetaResetCountRecord) rec;

                buf.putInt(pageListMetaResetCntRecord.groupId());
                buf.putLong(pageListMetaResetCntRecord.pageId());

                break;

            case ROTATED_ID_PART_RECORD:
                RotatedIdPartRecord rotatedIdPartRecord = (RotatedIdPartRecord) rec;

                buf.putInt(rotatedIdPartRecord.groupId());
                buf.putLong(rotatedIdPartRecord.pageId());

                buf.put(rotatedIdPartRecord.rotatedIdPart());

                break;

            case TX_RECORD:
                txRecordSerializer.write((TxRecord)rec, buf);

                break;

            case SWITCH_SEGMENT_RECORD:
                break;

            case MASTER_KEY_CHANGE_RECORD_V2:
                MasterKeyChangeRecordV2 mkChangeRec = (MasterKeyChangeRecordV2)rec;

                byte[] keyIdBytes = mkChangeRec.getMasterKeyName().getBytes();

                buf.putInt(keyIdBytes.length);
                buf.put(keyIdBytes);

                List<T2<Integer, GroupKeyEncrypted>> grpKeys = mkChangeRec.getGrpKeys();

                buf.putInt(grpKeys.size());

                for (T2<Integer, GroupKeyEncrypted> entry : grpKeys) {
                    GroupKeyEncrypted grpKey = entry.get2();

                    buf.putInt(entry.get1());
                    buf.put((byte)grpKey.id());

                    buf.putInt(grpKey.key().length);
                    buf.put(grpKey.key());
                }

                break;

            case REENCRYPTION_START_RECORD:
                ReencryptionStartRecord statusRecord = (ReencryptionStartRecord)rec;

                Map<Integer, Byte> grps = statusRecord.groups();

                buf.putInt(grps.size());

                for (Map.Entry<Integer, Byte> e : grps.entrySet()) {
                    buf.putInt(e.getKey());
                    buf.put(e.getValue());
                }

                break;

            case INDEX_ROOT_PAGE_RENAME_RECORD:
                ((IndexRenameRootPageRecord)rec).writeRecord(buf);

                break;

            default:
                throw new UnsupportedOperationException("Type: " + rec.type());
        }
    }

    /**
     * Return shared cache context.
     *
     * @return Shared cache context.
     */
    public GridCacheSharedContext cctx() {
        return cctx;
    }

    /**
     * @param buf Buffer to write to.
     * @param entry Data entry.
     * @throws IgniteCheckedException If failed.
     */
    void putEncryptedDataEntry(ByteBuffer buf, DataEntry entry) throws IgniteCheckedException {
        DynamicCacheDescriptor desc = cctx.cache().cacheDescriptor(entry.cacheId());

        if (desc != null && needEncryption(desc.groupId())) {
            int clSz = entrySize(entry);

            ByteBuffer clData = ByteBuffer.allocate(clSz);

            putPlainDataEntry(clData, entry);

            clData.rewind();

            buf.put(ENCRYPTED);

            writeEncryptedData(desc.groupId(), null, clData, buf);
        }
        else {
            buf.put(PLAIN);

            putPlainDataEntry(buf, entry);
        }
    }

    /**
     * @param buf Buffer to write to.
     * @param entry Data entry.
     */
    void putPlainDataEntry(ByteBuffer buf, DataEntry entry) throws IgniteCheckedException {
        buf.putInt(entry.cacheId());

        if (!entry.key().putValue(buf))
            throw new AssertionError();

        if (entry.value() == null)
            buf.putInt(-1);
        else if (!entry.value().putValue(buf))
            throw new AssertionError();

        buf.put((byte)entry.op().ordinal());

        putVersion(buf, entry.nearXidVersion(), true);
        putVersion(buf, entry.writeVersion(), false);

        buf.putInt(entry.partitionId());
        buf.putLong(entry.partitionCounter());
        buf.putLong(entry.expireTime());

        if (!(entry instanceof MvccDataEntry))
<<<<<<< HEAD
            buf.put(entry.primary() ? (byte)1 : 0);
=======
            buf.put(entry.flags());
>>>>>>> 5f485a16
    }

    /**
     * @param states Cache states.
     */
    private static void putCacheStates(ByteBuffer buf, Map<Integer, CacheState> states) {
        buf.putShort((short)states.size());

        for (Entry<Integer, CacheState> entry : states.entrySet()) {
            buf.putInt(entry.getKey());

            CacheState state = entry.getValue();

            // Need 2 bytes for the number of partitions.
            buf.putShort((short)state.size());

            for (int i = 0; i < state.size(); i++) {
                buf.putShort((short)state.partitionByIndex(i));

                buf.putLong(state.partitionSizeByIndex(i));
                buf.putLong(state.partitionCounterByIndex(i));
            }
        }
    }

    /**
     * @param buf Buffer.
     * @param ver Version to write.
     * @param allowNull Is {@code null}version allowed.
     */
    static void putVersion(ByteBuffer buf, GridCacheVersion ver, boolean allowNull) {
        CacheVersionIO.write(buf, ver, allowNull);
    }

    /**
     * @param buf Buffer.
     * @param rowBytes Row bytes.
     */
    private static void putRow(ByteBuffer buf, byte[] rowBytes) {
        assert rowBytes.length > 0;

        buf.put(rowBytes);
    }

    /**
     * @param in Input to read from.
     * @param recType Record type.
     * @return Read entry.
     * @throws IOException If failed.
     * @throws IgniteCheckedException If failed.
     */
    DataEntry readEncryptedDataEntry(ByteBufferBackedDataInput in, RecordType recType) throws IOException, IgniteCheckedException {
        boolean needDecryption = in.readByte() == ENCRYPTED;

        RecordType dataRecordType = recType == ENCRYPTED_DATA_RECORD_V3 ? DATA_RECORD_V2 : DATA_RECORD;

        if (needDecryption) {
            if (encSpi == null) {
                skipEncryptedRecord(in, false);

                return new EncryptedDataEntry();
            }

            T3<ByteBufferBackedDataInput, Integer, RecordType> clData = readEncryptedData(in, false,
                recType == ENCRYPTED_DATA_RECORD_V2 || recType == ENCRYPTED_DATA_RECORD_V3);

            if (clData.get1() == null)
                return null;

            return readPlainDataEntry(clData.get1(), dataRecordType);
        }

        return readPlainDataEntry(in, dataRecordType);
    }

    /**
     * @param in Input to read from.
     * @return Read entry.
     */
    DataEntry readPlainDataEntry(ByteBufferBackedDataInput in, RecordType type) throws IOException, IgniteCheckedException {
        int cacheId = in.readInt();

        int keySize = in.readInt();
        byte keyType = in.readByte();
        byte[] keyBytes = new byte[keySize];
        in.readFully(keyBytes);

        int valSize = in.readInt();

        byte valType = 0;
        byte[] valBytes = null;

        if (valSize >= 0) {
            valType = in.readByte();
            valBytes = new byte[valSize];
            in.readFully(valBytes);
        }

        byte ord = in.readByte();

        GridCacheOperation op = GridCacheOperation.fromOrdinal(ord & 0xFF);

        GridCacheVersion nearXidVer = readVersion(in, true);
        GridCacheVersion writeVer = readVersion(in, false);

        int partId = in.readInt();
        long partCntr = in.readLong();
        long expireTime = in.readLong();
<<<<<<< HEAD
        boolean primary = type == DATA_RECORD_V2 && in.readByte() == (byte)1;
=======
        byte flags = type == DATA_RECORD_V2 ? in.readByte() : (byte)0;
>>>>>>> 5f485a16

        GridCacheContext cacheCtx = cctx.cacheContext(cacheId);

        if (cacheCtx != null) {
            CacheObjectContext coCtx = cacheCtx.cacheObjectContext();

            KeyCacheObject key = co.toKeyCacheObject(coCtx, keyType, keyBytes);

            if (key.partition() == -1)
                key.partition(partId);

            CacheObject val = valBytes != null ? co.toCacheObject(coCtx, valType, valBytes) : null;

            return new DataEntry(
                    cacheId,
                    key,
                    val,
                    op,
                    nearXidVer,
                    writeVer,
                    expireTime,
                    partId,
                    partCntr,
<<<<<<< HEAD
                    primary
=======
                    flags
>>>>>>> 5f485a16
            );
        }
        else
            return new LazyDataEntry(
                    cctx,
                    cacheId,
                    keyType,
                    keyBytes,
                    valType,
                    valBytes,
                    op,
                    nearXidVer,
                    writeVer,
                    expireTime,
                    partId,
                    partCntr,
<<<<<<< HEAD
                    primary
=======
                    flags
>>>>>>> 5f485a16
            );
    }

    /**
     * @param rec Record.
     * @return Real record type.
     */
    RecordType recordType(WALRecord rec) {
        if (encryptionDisabled)
            return rec.type();

        if (needEncryption(rec))
            return ENCRYPTED_RECORD_V2;

        if (rec.type() != DATA_RECORD && rec.type() != DATA_RECORD_V2)
            return rec.type();

        return isDataRecordEncrypted((DataRecord)rec) ? ENCRYPTED_DATA_RECORD_V3 : rec.type();
    }

    /**
     * @param rec Data record.
     * @return {@code True} if this data record should be encrypted.
     */
    boolean isDataRecordEncrypted(DataRecord rec) {
        if (encryptionDisabled)
            return false;

        for (DataEntry e : rec.writeEntries()) {
            if (cctx.cacheContext(e.cacheId()) != null && needEncryption(cctx.cacheContext(e.cacheId()).groupId()))
                return true;
        }

        return false;
    }

    /**
     * @param buf Buffer to read from.
     * @return Read map.
     */
    private Map<Integer, CacheState> readPartitionStates(DataInput buf) throws IOException {
        int caches = buf.readShort() & 0xFFFF;

        if (caches == 0)
            return Collections.emptyMap();

        Map<Integer, CacheState> states = new HashMap<>(caches, 1.0f);

        for (int i = 0; i < caches; i++) {
            int cacheId = buf.readInt();

            int parts = buf.readShort() & 0xFFFF;

            CacheState state = new CacheState(parts);

            for (int p = 0; p < parts; p++) {
                int partId = buf.readShort() & 0xFFFF;
                long size = buf.readLong();
                long partCntr = buf.readLong();

                state.addPartitionState(partId, size, partCntr);
            }

            states.put(cacheId, state);
        }

        return states;
    }

    /**
     * Changes the buffer position by the number of read bytes.
     *
     * @param in Data input to read from.
     * @param allowNull Is {@code null}version allowed.
     * @return Read cache version.
     */
    GridCacheVersion readVersion(ByteBufferBackedDataInput in, boolean allowNull) throws IOException {
        // To be able to read serialization protocol version.
        in.ensure(1);

        try {
            int size = CacheVersionIO.readSize(in.buffer(), allowNull);

            in.ensure(size);

            return CacheVersionIO.read(in.buffer(), allowNull);
        }
        catch (IgniteCheckedException e) {
            throw new IOException(e);
        }
    }

    /**
     * @param dataRec Data record to serialize.
     * @return Full data record size.
     * @throws IgniteCheckedException If failed to obtain the length of one of the entries.
     */
    protected int dataSize(DataRecord dataRec) throws IgniteCheckedException {
        boolean encrypted = isDataRecordEncrypted(dataRec);

        int sz = 0;

        for (DataEntry entry : dataRec.writeEntries()) {
            int clSz = entrySize(entry);

            if (!encryptionDisabled && needEncryption(cctx.cacheContext(entry.cacheId()).groupId()))
                sz += encSpi.encryptedSize(clSz) + 1 /*encrypted flag*/ + 4 /*groupId*/ + 4 /*data size*/ + 1 /*key ID*/;
            else {
                sz += clSz;

                if (encrypted)
                    sz += 1 /* encrypted flag */;
            }
        }

        return sz;
    }

    /**
     * @param entry Entry to get size for.
     * @return Entry size.
     * @throws IgniteCheckedException If failed to get key or value bytes length.
     */
    protected int entrySize(DataEntry entry) throws IgniteCheckedException {
        GridCacheContext cctx = this.cctx.cacheContext(entry.cacheId());
        CacheObjectContext coCtx = cctx.cacheObjectContext();

        return
            /*cache ID*/4 +
            /*key*/entry.key().valueBytesLength(coCtx) +
            /*value*/(entry.value() == null ? 4 : entry.value().valueBytesLength(coCtx)) +
            /*op*/1 +
            /*near xid ver*/CacheVersionIO.size(entry.nearXidVersion(), true) +
            /*write ver*/CacheVersionIO.size(entry.writeVersion(), false) +
            /*part ID*/4 +
            /*expire Time*/8 +
            /*part cnt*/8 +
            /*primary*/(entry instanceof MvccDataEntry ? 0 : 1);
    }

    /**
     * @param states Partition states.
     * @return Size required to write partition states.
     */
    private int cacheStatesSize(Map<Integer, CacheState> states) {
        // Need 4 bytes for the number of caches.
        int size = 2;

        for (Entry<Integer, CacheState> entry : states.entrySet()) {
            // Cache ID.
            size += 4;

            // Need 2 bytes for the number of partitions.
            size += 2;

            CacheState state = entry.getValue();

            // 2 bytes partition ID, size and counter per partition.
            size += 18 * state.size();
        }

        return size;
    }

    /**
     * Represents encrypted Data Entry ({@link #key}, {@link #val value}) pair.
     */
    public static class EncryptedDataEntry extends DataEntry {
        /** Constructor. */
        EncryptedDataEntry() {
<<<<<<< HEAD
            super(0, null, null, READ, null, null, 0, 0, 0, false);
=======
            super(0, null, null, READ, null, null, 0, 0, 0, EMPTY_FLAGS);
>>>>>>> 5f485a16
        }
    }
}<|MERGE_RESOLUTION|>--- conflicted
+++ resolved
@@ -1365,10 +1365,6 @@
 
                 break;
 
-<<<<<<< HEAD
-            case DATA_RECORD:
-=======
->>>>>>> 5f485a16
             case DATA_RECORD_V2:
                 DataRecord dataRec = (DataRecord)rec;
 
@@ -1981,11 +1977,7 @@
         buf.putLong(entry.expireTime());
 
         if (!(entry instanceof MvccDataEntry))
-<<<<<<< HEAD
-            buf.put(entry.primary() ? (byte)1 : 0);
-=======
             buf.put(entry.flags());
->>>>>>> 5f485a16
     }
 
     /**
@@ -2094,11 +2086,7 @@
         int partId = in.readInt();
         long partCntr = in.readLong();
         long expireTime = in.readLong();
-<<<<<<< HEAD
-        boolean primary = type == DATA_RECORD_V2 && in.readByte() == (byte)1;
-=======
         byte flags = type == DATA_RECORD_V2 ? in.readByte() : (byte)0;
->>>>>>> 5f485a16
 
         GridCacheContext cacheCtx = cctx.cacheContext(cacheId);
 
@@ -2122,11 +2110,7 @@
                     expireTime,
                     partId,
                     partCntr,
-<<<<<<< HEAD
-                    primary
-=======
                     flags
->>>>>>> 5f485a16
             );
         }
         else
@@ -2143,11 +2127,7 @@
                     expireTime,
                     partId,
                     partCntr,
-<<<<<<< HEAD
-                    primary
-=======
                     flags
->>>>>>> 5f485a16
             );
     }
 
@@ -2318,11 +2298,7 @@
     public static class EncryptedDataEntry extends DataEntry {
         /** Constructor. */
         EncryptedDataEntry() {
-<<<<<<< HEAD
-            super(0, null, null, READ, null, null, 0, 0, 0, false);
-=======
             super(0, null, null, READ, null, null, 0, 0, 0, EMPTY_FLAGS);
->>>>>>> 5f485a16
         }
     }
 }