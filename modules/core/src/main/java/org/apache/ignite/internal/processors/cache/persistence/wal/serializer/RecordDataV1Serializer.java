/*
 * Licensed to the Apache Software Foundation (ASF) under one or more
 * contributor license agreements.  See the NOTICE file distributed with
 * this work for additional information regarding copyright ownership.
 * The ASF licenses this file to You under the Apache License, Version 2.0
 * (the "License"); you may not use this file except in compliance with
 * the License.  You may obtain a copy of the License at
 *
 *      http://www.apache.org/licenses/LICENSE-2.0
 *
 * Unless required by applicable law or agreed to in writing, software
 * distributed under the License is distributed on an "AS IS" BASIS,
 * WITHOUT WARRANTIES OR CONDITIONS OF ANY KIND, either express or implied.
 * See the License for the specific language governing permissions and
 * limitations under the License.
 */

package org.apache.ignite.internal.processors.cache.persistence.wal.serializer;

import java.io.DataInput;
import java.io.EOFException;
import java.io.IOException;
import java.nio.ByteBuffer;
import java.util.ArrayList;
import java.util.Collections;
import java.util.HashMap;
import java.util.List;
import java.util.Map;
import java.util.UUID;
import org.apache.ignite.IgniteCheckedException;
import org.apache.ignite.internal.pagemem.FullPageId;
import org.apache.ignite.internal.pagemem.wal.record.CacheState;
import org.apache.ignite.internal.pagemem.wal.record.CheckpointRecord;
import org.apache.ignite.internal.pagemem.wal.record.DataEntry;
import org.apache.ignite.internal.pagemem.wal.record.DataRecord;
import org.apache.ignite.internal.pagemem.wal.record.LazyDataEntry;
import org.apache.ignite.internal.pagemem.wal.record.MemoryRecoveryRecord;
import org.apache.ignite.internal.pagemem.wal.record.MetastoreDataRecord;
import org.apache.ignite.internal.pagemem.wal.record.PageSnapshot;
import org.apache.ignite.internal.pagemem.wal.record.TxRecord;
import org.apache.ignite.internal.pagemem.wal.record.WALRecord;
import org.apache.ignite.internal.pagemem.wal.record.delta.DataPageInsertFragmentRecord;
import org.apache.ignite.internal.pagemem.wal.record.delta.DataPageInsertRecord;
import org.apache.ignite.internal.pagemem.wal.record.delta.DataPageRemoveRecord;
import org.apache.ignite.internal.pagemem.wal.record.delta.DataPageSetFreeListPageRecord;
import org.apache.ignite.internal.pagemem.wal.record.delta.DataPageUpdateRecord;
import org.apache.ignite.internal.pagemem.wal.record.delta.FixCountRecord;
import org.apache.ignite.internal.pagemem.wal.record.delta.FixLeftmostChildRecord;
import org.apache.ignite.internal.pagemem.wal.record.delta.FixRemoveId;
import org.apache.ignite.internal.pagemem.wal.record.delta.InitNewPageRecord;
import org.apache.ignite.internal.pagemem.wal.record.delta.InnerReplaceRecord;
import org.apache.ignite.internal.pagemem.wal.record.delta.InsertRecord;
import org.apache.ignite.internal.pagemem.wal.record.delta.MergeRecord;
import org.apache.ignite.internal.pagemem.wal.record.delta.MetaPageAddRootRecord;
import org.apache.ignite.internal.pagemem.wal.record.delta.MetaPageCutRootRecord;
import org.apache.ignite.internal.pagemem.wal.record.delta.MetaPageInitRecord;
import org.apache.ignite.internal.pagemem.wal.record.delta.MetaPageInitRootInlineRecord;
import org.apache.ignite.internal.pagemem.wal.record.delta.MetaPageInitRootRecord;
import org.apache.ignite.internal.pagemem.wal.record.delta.MetaPageUpdateLastAllocatedIndex;
import org.apache.ignite.internal.pagemem.wal.record.delta.MetaPageUpdateLastSuccessfulFullSnapshotId;
import org.apache.ignite.internal.pagemem.wal.record.delta.MetaPageUpdateLastSuccessfulSnapshotId;
import org.apache.ignite.internal.pagemem.wal.record.delta.MetaPageUpdateNextSnapshotId;
import org.apache.ignite.internal.pagemem.wal.record.delta.MetaPageUpdatePartitionDataRecord;
import org.apache.ignite.internal.pagemem.wal.record.delta.NewRootInitRecord;
import org.apache.ignite.internal.pagemem.wal.record.delta.PageListMetaResetCountRecord;
import org.apache.ignite.internal.pagemem.wal.record.delta.PagesListAddPageRecord;
import org.apache.ignite.internal.pagemem.wal.record.delta.PagesListInitNewPageRecord;
import org.apache.ignite.internal.pagemem.wal.record.delta.PagesListRemovePageRecord;
import org.apache.ignite.internal.pagemem.wal.record.delta.PagesListSetNextRecord;
import org.apache.ignite.internal.pagemem.wal.record.delta.PagesListSetPreviousRecord;
import org.apache.ignite.internal.pagemem.wal.record.delta.PartitionDestroyRecord;
import org.apache.ignite.internal.pagemem.wal.record.delta.PartitionMetaStateRecord;
import org.apache.ignite.internal.pagemem.wal.record.delta.RecycleRecord;
import org.apache.ignite.internal.pagemem.wal.record.delta.RemoveRecord;
import org.apache.ignite.internal.pagemem.wal.record.delta.ReplaceRecord;
import org.apache.ignite.internal.pagemem.wal.record.delta.SplitExistingPageRecord;
import org.apache.ignite.internal.pagemem.wal.record.delta.SplitForwardPageRecord;
import org.apache.ignite.internal.pagemem.wal.record.delta.TrackingPageDeltaRecord;
import org.apache.ignite.internal.processors.cache.CacheObject;
import org.apache.ignite.internal.processors.cache.CacheObjectContext;
import org.apache.ignite.internal.processors.cache.GridCacheContext;
import org.apache.ignite.internal.processors.cache.GridCacheOperation;
import org.apache.ignite.internal.processors.cache.GridCacheSharedContext;
import org.apache.ignite.internal.processors.cache.KeyCacheObject;
import org.apache.ignite.internal.processors.cache.distributed.dht.GridDhtPartitionState;
import org.apache.ignite.internal.processors.cache.persistence.tree.io.BPlusIO;
import org.apache.ignite.internal.processors.cache.persistence.tree.io.BPlusInnerIO;
import org.apache.ignite.internal.processors.cache.persistence.tree.io.CacheVersionIO;
import org.apache.ignite.internal.processors.cache.persistence.wal.ByteBufferBackedDataInput;
import org.apache.ignite.internal.processors.cache.persistence.wal.FileWALPointer;
import org.apache.ignite.internal.processors.cache.persistence.wal.record.HeaderRecord;
import org.apache.ignite.internal.processors.cache.version.GridCacheVersion;
import org.apache.ignite.internal.processors.cacheobject.IgniteCacheObjectProcessor;
import org.apache.ignite.internal.util.typedef.internal.U;

/**
 * Record data V1 serializer.
 */
public class RecordDataV1Serializer implements RecordDataSerializer {
    /** Length of HEADER record data. */
    static final int HEADER_RECORD_DATA_SIZE = /*Magic*/8 + /*Version*/4;

    /** Cache shared context */
    private final GridCacheSharedContext cctx;

    /** Size of page used for PageMemory regions */
    private final int pageSize;

    /** Cache object processor to reading {@link DataEntry DataEntries} */
    private final IgniteCacheObjectProcessor co;

    /** Serializer of {@link TxRecord} records. */
    private TxRecordSerializer txRecordSerializer;

    /**
     * @param cctx Cache shared context.
     */
    public RecordDataV1Serializer(GridCacheSharedContext cctx) {
        this.cctx = cctx;
        this.txRecordSerializer = new TxRecordSerializer();
        this.co = cctx.kernalContext().cacheObjects();
        this.pageSize = cctx.database().pageSize();
    }

    /** {@inheritDoc} */
    @Override public int size(WALRecord record) throws IgniteCheckedException {
        switch (record.type()) {
            case PAGE_RECORD:
                assert record instanceof PageSnapshot;

                PageSnapshot pageRec = (PageSnapshot)record;

                return pageRec.pageData().length + 12;

            case CHECKPOINT_RECORD:
                CheckpointRecord cpRec = (CheckpointRecord)record;

                assert cpRec.checkpointMark() == null || cpRec.checkpointMark() instanceof FileWALPointer :
                        "Invalid WAL record: " + cpRec;

                int cacheStatesSize = cacheStatesSize(cpRec.cacheGroupStates());

                FileWALPointer walPtr = (FileWALPointer)cpRec.checkpointMark();

                return 18 + cacheStatesSize + (walPtr == null ? 0 : 16);

            case META_PAGE_INIT:
                return /*cache ID*/4 + /*page ID*/8 + /*ioType*/2  + /*ioVer*/2 +  /*tree root*/8 + /*reuse root*/8;

            case PARTITION_META_PAGE_UPDATE_COUNTERS:
                return /*cache ID*/4 + /*page ID*/8 + /*upd cntr*/8 + /*rmv id*/8 + /*part size*/4 + /*counters page id*/8 + /*state*/ 1
                        + /*allocatedIdxCandidate*/ 4;

            case MEMORY_RECOVERY:
                return 8;

            case PARTITION_DESTROY:
                return /*cacheId*/4 + /*partId*/4;

            case DATA_RECORD:
                DataRecord dataRec = (DataRecord)record;

                return 4 + dataSize(dataRec);

            case METASTORE_DATA_RECORD:
                MetastoreDataRecord metastoreDataRec = (MetastoreDataRecord)record;

                return  4 + metastoreDataRec.key().getBytes().length + 4 +
                    (metastoreDataRec.value() != null ? metastoreDataRec.value().length : 0);

            case HEADER_RECORD:
                return HEADER_RECORD_DATA_SIZE;

            case DATA_PAGE_INSERT_RECORD:
                DataPageInsertRecord diRec = (DataPageInsertRecord)record;

                return 4 + 8 + 2 + diRec.payload().length;

            case DATA_PAGE_UPDATE_RECORD:
                DataPageUpdateRecord uRec = (DataPageUpdateRecord)record;

                return 4 + 8 + 2 + 4 +
                        uRec.payload().length;

            case DATA_PAGE_INSERT_FRAGMENT_RECORD:
                final DataPageInsertFragmentRecord difRec = (DataPageInsertFragmentRecord)record;

                return 4 + 8 + 8 + 4 + difRec.payloadSize();

            case DATA_PAGE_REMOVE_RECORD:
                return 4 + 8 + 1;

            case DATA_PAGE_SET_FREE_LIST_PAGE:
                return 4 + 8 + 8;

            case INIT_NEW_PAGE_RECORD:
                return 4 + 8 + 2 + 2 + 8;

            case BTREE_META_PAGE_INIT_ROOT:
                return 4 + 8 + 8;

            case BTREE_META_PAGE_INIT_ROOT2:
                return 4 + 8 + 8 + 2;

            case BTREE_META_PAGE_ADD_ROOT:
                return 4 + 8 + 8;

            case BTREE_META_PAGE_CUT_ROOT:
                return 4 + 8;

            case BTREE_INIT_NEW_ROOT:
                NewRootInitRecord<?> riRec = (NewRootInitRecord<?>)record;

                return 4 + 8 + 8 + 2 + 2 + 8 + 8 + riRec.io().getItemSize();

            case BTREE_PAGE_RECYCLE:
                return 4 + 8 + 8;

            case BTREE_PAGE_INSERT:
                InsertRecord<?> inRec = (InsertRecord<?>)record;

                return 4 + 8 + 2 + 2 + 2 + 8 + inRec.io().getItemSize();

            case BTREE_FIX_LEFTMOST_CHILD:
                return 4 + 8 + 8;

            case BTREE_FIX_COUNT:
                return 4 + 8 + 2;

            case BTREE_PAGE_REPLACE:
                ReplaceRecord<?> rRec = (ReplaceRecord<?>)record;

                return 4 + 8 + 2 + 2 + 2 + rRec.io().getItemSize();

            case BTREE_PAGE_REMOVE:
                return 4 + 8 + 2 + 2;

            case BTREE_PAGE_INNER_REPLACE:
                return 4 + 8 + 2 + 8 + 2 + 8;

            case BTREE_FORWARD_PAGE_SPLIT:
                return 4 + 8 + 8 + 2 + 2 + 8 + 2 + 2;

            case BTREE_EXISTING_PAGE_SPLIT:
                return 4 + 8 + 2 + 8;

            case BTREE_PAGE_MERGE:
                return 4 + 8 + 8 + 2 + 8 + 1;

            case BTREE_FIX_REMOVE_ID:
                return 4 + 8 + 8;

            case PAGES_LIST_SET_NEXT:
                return 4 + 8 + 8;

            case PAGES_LIST_SET_PREVIOUS:
                return 4 + 8 + 8;

            case PAGES_LIST_INIT_NEW_PAGE:
                return 4 + 8 + 4 + 4 + 8 + 8 + 8;

            case PAGES_LIST_ADD_PAGE:
                return 4 + 8 + 8;

            case PAGES_LIST_REMOVE_PAGE:
                return 4 + 8 + 8;

            case TRACKING_PAGE_DELTA:
                return 4 + 8 + 8 + 8 + 8;

            case META_PAGE_UPDATE_LAST_SUCCESSFUL_SNAPSHOT_ID:
                return 4 + 8 + 8 + 8;

            case META_PAGE_UPDATE_LAST_SUCCESSFUL_FULL_SNAPSHOT_ID:
                return 4 + 8 + 8;

            case META_PAGE_UPDATE_NEXT_SNAPSHOT_ID:
                return 4 + 8 + 8;

            case META_PAGE_UPDATE_LAST_ALLOCATED_INDEX:
                return 4 + 8 + 4;

            case PART_META_UPDATE_STATE:
                return /*cacheId*/ 4 + /*partId*/ 4 + /*State*/1 + /*Update Counter*/ 8;

            case PAGE_LIST_META_RESET_COUNT_RECORD:
                return /*cacheId*/ 4 + /*pageId*/ 8;

            case SWITCH_SEGMENT_RECORD:
                return 0;

            case TX_RECORD:
                return txRecordSerializer.size((TxRecord)record);

            default:
                throw new UnsupportedOperationException("Type: " + record.type());
        }
    }

    /** {@inheritDoc} */
    @Override public WALRecord readRecord(WALRecord.RecordType type, ByteBufferBackedDataInput in) throws IOException, IgniteCheckedException {
        WALRecord res;

        switch (type) {
            case PAGE_RECORD:
                byte[] arr = new byte[pageSize];

                int cacheId = in.readInt();
                long pageId = in.readLong();

                in.readFully(arr);

                res = new PageSnapshot(new FullPageId(pageId, cacheId), arr);

                break;

            case CHECKPOINT_RECORD:
                long msb = in.readLong();
                long lsb = in.readLong();
                boolean hasPtr = in.readByte() != 0;
                int idx = hasPtr ? in.readInt() : 0;
                int off = hasPtr ? in.readInt() : 0;
                int len = hasPtr ? in.readInt() : 0;

                Map<Integer, CacheState> states = readPartitionStates(in);

                boolean end = in.readByte() != 0;

                FileWALPointer walPtr = hasPtr ? new FileWALPointer(idx, off, len) : null;

                CheckpointRecord cpRec = new CheckpointRecord(new UUID(msb, lsb), walPtr, end);

                cpRec.cacheGroupStates(states);

                res = cpRec;

                break;

            case META_PAGE_INIT:
                cacheId = in.readInt();
                pageId = in.readLong();

                int ioType = in.readUnsignedShort();
                int ioVer = in.readUnsignedShort();
                long treeRoot = in.readLong();
                long reuseListRoot = in.readLong();

                res = new MetaPageInitRecord(cacheId, pageId, ioType, ioVer, treeRoot, reuseListRoot);

                break;

            case PARTITION_META_PAGE_UPDATE_COUNTERS:
                cacheId = in.readInt();
                pageId = in.readLong();

                long updCntr = in.readLong();
                long rmvId = in.readLong();
                int partSize = in.readInt();
                long countersPageId = in.readLong();
                byte state = in.readByte();
                int allocatedIdxCandidate = in.readInt();

                res = new MetaPageUpdatePartitionDataRecord(cacheId, pageId, updCntr, rmvId, partSize, countersPageId, state, allocatedIdxCandidate);

                break;

            case MEMORY_RECOVERY:
                long ts = in.readLong();

                res = new MemoryRecoveryRecord(ts);

                break;

            case PARTITION_DESTROY:
                cacheId = in.readInt();
                int partId = in.readInt();

                res = new PartitionDestroyRecord(cacheId, partId);

                break;

            case DATA_RECORD:
                int entryCnt = in.readInt();

                List<DataEntry> entries = new ArrayList<>(entryCnt);

                for (int i = 0; i < entryCnt; i++)
                    entries.add(readDataEntry(in));

                res = new DataRecord(entries, 0L);

                break;

            case METASTORE_DATA_RECORD:
                int strLen = in.readInt();

                byte[] strBytes = new byte[strLen];

                in.readFully(strBytes);

                String key = new String(strBytes);

                int valLen = in.readInt();

                assert valLen >= 0;

                byte[] val;

                if (valLen > 0) {
                    val = new byte[valLen];

                    in.readFully(val);
                }
                else
                    val = null;

                return new MetastoreDataRecord(key, val);

            case HEADER_RECORD:
                long magic = in.readLong();

                if (magic != HeaderRecord.REGULAR_MAGIC && magic != HeaderRecord.COMPACTED_MAGIC)
                    throw new EOFException("Magic is corrupted [actual=" + U.hexLong(magic) + ']');

                int ver = in.readInt();

                res = new HeaderRecord(ver);

                break;

            case DATA_PAGE_INSERT_RECORD: {
                cacheId = in.readInt();
                pageId = in.readLong();

                int size = in.readUnsignedShort();

                in.ensure(size);

                byte[] payload = new byte[size];

                in.readFully(payload);

                res = new DataPageInsertRecord(cacheId, pageId, payload);

                break;
            }

            case DATA_PAGE_UPDATE_RECORD: {
                cacheId = in.readInt();
                pageId = in.readLong();

                int itemId = in.readInt();

                int size = in.readUnsignedShort();

                in.ensure(size);

                byte[] payload = new byte[size];

                in.readFully(payload);

                res = new DataPageUpdateRecord(cacheId, pageId, itemId, payload);

                break;
            }

            case DATA_PAGE_INSERT_FRAGMENT_RECORD: {
                cacheId = in.readInt();
                pageId = in.readLong();

                final long lastLink = in.readLong();
                final int payloadSize = in.readInt();

                final byte[] payload = new byte[payloadSize];

                in.readFully(payload);

                res = new DataPageInsertFragmentRecord(cacheId, pageId, payload, lastLink);

                break;
            }

            case DATA_PAGE_REMOVE_RECORD:
                cacheId = in.readInt();
                pageId = in.readLong();

                int itemId = in.readUnsignedByte();

                res = new DataPageRemoveRecord(cacheId, pageId, itemId);

                break;

            case DATA_PAGE_SET_FREE_LIST_PAGE:
                cacheId = in.readInt();
                pageId = in.readLong();

                long freeListPage = in.readLong();

                res = new DataPageSetFreeListPageRecord(cacheId, pageId, freeListPage);

                break;

            case INIT_NEW_PAGE_RECORD:
                cacheId = in.readInt();
                pageId = in.readLong();

                ioType = in.readUnsignedShort();
                ioVer = in.readUnsignedShort();
                long virtualPageId = in.readLong();

                res = new InitNewPageRecord(cacheId, pageId, ioType, ioVer, virtualPageId);

                break;

            case BTREE_META_PAGE_INIT_ROOT:
                cacheId = in.readInt();
                pageId = in.readLong();

                long rootId = in.readLong();

                res = new MetaPageInitRootRecord(cacheId, pageId, rootId);

                break;

            case BTREE_META_PAGE_INIT_ROOT2:
                cacheId = in.readInt();
                pageId = in.readLong();

                long rootId2 = in.readLong();
                int inlineSize = in.readShort();

                res = new MetaPageInitRootInlineRecord(cacheId, pageId, rootId2, inlineSize);

                break;

            case BTREE_META_PAGE_ADD_ROOT:
                cacheId = in.readInt();
                pageId = in.readLong();

                rootId = in.readLong();

                res = new MetaPageAddRootRecord(cacheId, pageId, rootId);

                break;

            case BTREE_META_PAGE_CUT_ROOT:
                cacheId = in.readInt();
                pageId = in.readLong();

                res = new MetaPageCutRootRecord(cacheId, pageId);

                break;

            case BTREE_INIT_NEW_ROOT:
                cacheId = in.readInt();
                pageId = in.readLong();

                rootId = in.readLong();
                ioType = in.readUnsignedShort();
                ioVer = in.readUnsignedShort();
                long leftId = in.readLong();
                long rightId = in.readLong();

                BPlusIO<?> io = BPlusIO.getBPlusIO(ioType, ioVer);

                byte[] rowBytes = new byte[io.getItemSize()];

                in.readFully(rowBytes);

                res = new NewRootInitRecord<>(cacheId, pageId, rootId, (BPlusInnerIO<?>)io, leftId, rowBytes, rightId);

                break;

            case BTREE_PAGE_RECYCLE:
                cacheId = in.readInt();
                pageId = in.readLong();

                long newPageId = in.readLong();

                res = new RecycleRecord(cacheId, pageId, newPageId);

                break;

            case BTREE_PAGE_INSERT:
                cacheId = in.readInt();
                pageId = in.readLong();

                ioType = in.readUnsignedShort();
                ioVer = in.readUnsignedShort();
                int itemIdx = in.readUnsignedShort();
                rightId = in.readLong();

                io = BPlusIO.getBPlusIO(ioType, ioVer);

                rowBytes = new byte[io.getItemSize()];

                in.readFully(rowBytes);

                res = new InsertRecord<>(cacheId, pageId, io, itemIdx, rowBytes, rightId);

                break;

            case BTREE_FIX_LEFTMOST_CHILD:
                cacheId = in.readInt();
                pageId = in.readLong();

                rightId = in.readLong();

                res = new FixLeftmostChildRecord(cacheId, pageId, rightId);

                break;

            case BTREE_FIX_COUNT:
                cacheId = in.readInt();
                pageId = in.readLong();

                int cnt = in.readUnsignedShort();

                res = new FixCountRecord(cacheId, pageId, cnt);

                break;

            case BTREE_PAGE_REPLACE:
                cacheId = in.readInt();
                pageId = in.readLong();

                ioType = in.readUnsignedShort();
                ioVer = in.readUnsignedShort();
                itemIdx = in.readUnsignedShort();

                io = BPlusIO.getBPlusIO(ioType, ioVer);

                rowBytes = new byte[io.getItemSize()];

                in.readFully(rowBytes);

                res = new ReplaceRecord<>(cacheId, pageId, io, rowBytes, itemIdx);

                break;

            case BTREE_PAGE_REMOVE:
                cacheId = in.readInt();
                pageId = in.readLong();

                itemIdx = in.readUnsignedShort();
                cnt = in.readUnsignedShort();

                res = new RemoveRecord(cacheId, pageId, itemIdx, cnt);

                break;

            case BTREE_PAGE_INNER_REPLACE:
                cacheId = in.readInt();
                pageId = in.readLong();

                int dstIdx = in.readUnsignedShort();
                long srcPageId = in.readLong();
                int srcIdx = in.readUnsignedShort();
                rmvId = in.readLong();

                res = new InnerReplaceRecord<>(cacheId, pageId, dstIdx, srcPageId, srcIdx, rmvId);

                break;

            case BTREE_FORWARD_PAGE_SPLIT:
                cacheId = in.readInt();
                pageId = in.readLong();

                long fwdId = in.readLong();
                ioType = in.readUnsignedShort();
                ioVer = in.readUnsignedShort();
                srcPageId = in.readLong();
                int mid = in.readUnsignedShort();
                cnt = in.readUnsignedShort();

                res = new SplitForwardPageRecord(cacheId, pageId, fwdId, ioType, ioVer, srcPageId, mid, cnt);

                break;

            case BTREE_EXISTING_PAGE_SPLIT:
                cacheId = in.readInt();
                pageId = in.readLong();

                mid = in.readUnsignedShort();
                fwdId = in.readLong();

                res = new SplitExistingPageRecord(cacheId, pageId, mid, fwdId);

                break;

            case BTREE_PAGE_MERGE:
                cacheId = in.readInt();
                pageId = in.readLong();

                long prntId = in.readLong();
                int prntIdx = in.readUnsignedShort();
                rightId = in.readLong();
                boolean emptyBranch = in.readBoolean();

                res = new MergeRecord<>(cacheId, pageId, prntId, prntIdx, rightId, emptyBranch);

                break;

            case BTREE_FIX_REMOVE_ID:
                cacheId = in.readInt();
                pageId = in.readLong();

                rmvId = in.readLong();

                res = new FixRemoveId(cacheId, pageId, rmvId);

                break;

            case PAGES_LIST_SET_NEXT:
                cacheId = in.readInt();
                pageId = in.readLong();
                long nextPageId = in.readLong();

                res = new PagesListSetNextRecord(cacheId, pageId, nextPageId);

                break;

            case PAGES_LIST_SET_PREVIOUS:
                cacheId = in.readInt();
                pageId = in.readLong();
                long prevPageId = in.readLong();

                res = new PagesListSetPreviousRecord(cacheId, pageId, prevPageId);

                break;

            case PAGES_LIST_INIT_NEW_PAGE:
                cacheId = in.readInt();
                pageId = in.readLong();
                ioType = in.readInt();
                ioVer = in.readInt();
                newPageId = in.readLong();
                prevPageId = in.readLong();
                long addDataPageId = in.readLong();

                res = new PagesListInitNewPageRecord(cacheId, pageId, ioType, ioVer, newPageId, prevPageId, addDataPageId);

                break;

            case PAGES_LIST_ADD_PAGE:
                cacheId = in.readInt();
                pageId = in.readLong();
                long dataPageId = in.readLong();

                res = new PagesListAddPageRecord(cacheId, pageId, dataPageId);

                break;

            case PAGES_LIST_REMOVE_PAGE:
                cacheId = in.readInt();
                pageId = in.readLong();
                long rmvdPageId = in.readLong();

                res = new PagesListRemovePageRecord(cacheId, pageId, rmvdPageId);

                break;

            case TRACKING_PAGE_DELTA:
                cacheId = in.readInt();
                pageId = in.readLong();

                long pageIdToMark = in.readLong();
                long nextSnapshotId0 = in.readLong();
                long lastSuccessfulSnapshotId0 = in.readLong();

                res = new TrackingPageDeltaRecord(cacheId, pageId, pageIdToMark, nextSnapshotId0, lastSuccessfulSnapshotId0);

                break;

            case META_PAGE_UPDATE_NEXT_SNAPSHOT_ID:
                cacheId = in.readInt();
                pageId = in.readLong();

                long nextSnapshotId = in.readLong();

                res = new MetaPageUpdateNextSnapshotId(cacheId, pageId, nextSnapshotId);

                break;

            case META_PAGE_UPDATE_LAST_SUCCESSFUL_FULL_SNAPSHOT_ID:
                cacheId = in.readInt();
                pageId = in.readLong();

                long lastSuccessfulFullSnapshotId = in.readLong();

                res = new MetaPageUpdateLastSuccessfulFullSnapshotId(cacheId, pageId, lastSuccessfulFullSnapshotId);

                break;

            case META_PAGE_UPDATE_LAST_SUCCESSFUL_SNAPSHOT_ID:
                cacheId = in.readInt();
                pageId = in.readLong();

                long lastSuccessfulSnapshotId = in.readLong();
                long lastSuccessfulSnapshotTag = in.readLong();

                res = new MetaPageUpdateLastSuccessfulSnapshotId(cacheId, pageId, lastSuccessfulSnapshotId, lastSuccessfulSnapshotTag);

                break;

            case META_PAGE_UPDATE_LAST_ALLOCATED_INDEX:
                cacheId = in.readInt();
                pageId = in.readLong();

                int lastAllocatedIdx = in.readInt();

                res = new MetaPageUpdateLastAllocatedIndex(cacheId, pageId, lastAllocatedIdx);

                break;

            case PART_META_UPDATE_STATE:
                cacheId = in.readInt();

                partId = in.readInt();

                state = in.readByte();

                long updateCntr = in.readLong();

<<<<<<< HEAD
                GridDhtPartitionState partState = GridDhtPartitionState.fromOrdinal(state);

                res = new PartitionMetaStateRecord(cacheId, partId, partState, updateCntr);
=======
                res = new PartitionMetaStateRecord(cacheId, partId, GridDhtPartitionState.fromOrdinal(state), updateCntr);
>>>>>>> 1a939b0a

                break;

            case PAGE_LIST_META_RESET_COUNT_RECORD:
                cacheId = in.readInt();
                pageId = in.readLong();

                res = new PageListMetaResetCountRecord(cacheId, pageId);
                break;

            case SWITCH_SEGMENT_RECORD:
                throw new EOFException("END OF SEGMENT");

            case TX_RECORD:
                res = txRecordSerializer.read(in);

                break;

            default:
                throw new UnsupportedOperationException("Type: " + type);
        }

        return res;
    }

    /** {@inheritDoc} */
    @Override public void writeRecord(WALRecord rec, ByteBuffer buf) throws IgniteCheckedException {
        switch (rec.type()) {
            case PAGE_RECORD:
                PageSnapshot snap = (PageSnapshot)rec;

                buf.putInt(snap.fullPageId().groupId());
                buf.putLong(snap.fullPageId().pageId());
                buf.put(snap.pageData());

                break;

            case MEMORY_RECOVERY:
                MemoryRecoveryRecord memoryRecoveryRecord = (MemoryRecoveryRecord)rec;

                buf.putLong(memoryRecoveryRecord.time());

                break;

            case PARTITION_DESTROY:
                PartitionDestroyRecord partDestroy = (PartitionDestroyRecord)rec;

                buf.putInt(partDestroy.groupId());
                buf.putInt(partDestroy.partitionId());

                break;

            case META_PAGE_INIT:
                MetaPageInitRecord updRootsRec = (MetaPageInitRecord)rec;

                buf.putInt(updRootsRec.groupId());
                buf.putLong(updRootsRec.pageId());

                buf.putShort((short)updRootsRec.ioType());
                buf.putShort((short)updRootsRec.ioVersion());
                buf.putLong(updRootsRec.treeRoot());
                buf.putLong(updRootsRec.reuseListRoot());

                break;

            case PARTITION_META_PAGE_UPDATE_COUNTERS:
                MetaPageUpdatePartitionDataRecord partDataRec = (MetaPageUpdatePartitionDataRecord)rec;

                buf.putInt(partDataRec.groupId());
                buf.putLong(partDataRec.pageId());

                buf.putLong(partDataRec.updateCounter());
                buf.putLong(partDataRec.globalRemoveId());
                buf.putInt(partDataRec.partitionSize());
                buf.putLong(partDataRec.countersPageId());
                buf.put(partDataRec.state());
                buf.putInt(partDataRec.allocatedIndexCandidate());

                break;

            case CHECKPOINT_RECORD:
                CheckpointRecord cpRec = (CheckpointRecord)rec;

                assert cpRec.checkpointMark() == null || cpRec.checkpointMark() instanceof FileWALPointer :
                        "Invalid WAL record: " + cpRec;

                FileWALPointer walPtr = (FileWALPointer)cpRec.checkpointMark();
                UUID cpId = cpRec.checkpointId();

                buf.putLong(cpId.getMostSignificantBits());
                buf.putLong(cpId.getLeastSignificantBits());

                buf.put(walPtr == null ? (byte)0 : 1);

                if (walPtr != null) {
                    buf.putLong(walPtr.index());
                    buf.putInt(walPtr.fileOffset());
                    buf.putInt(walPtr.length());
                }

                putCacheStates(buf, cpRec.cacheGroupStates());

                buf.put(cpRec.end() ? (byte)1 : 0);

                break;

            case DATA_RECORD:
                DataRecord dataRec = (DataRecord)rec;

                buf.putInt(dataRec.writeEntries().size());

                for (DataEntry dataEntry : dataRec.writeEntries())
                    putDataEntry(buf, dataEntry);

                break;

<<<<<<< HEAD
            case METASTORE_DATA_RECORD:
                MetastoreDataRecord metastoreDataRecord = (MetastoreDataRecord)record;

                byte[] strBytes = metastoreDataRecord.key().getBytes();

                buf.putInt(strBytes.length);
                buf.put(strBytes);
                if (metastoreDataRecord.value() != null) {
                    buf.putInt(metastoreDataRecord.value().length);
                    buf.put(metastoreDataRecord.value());
                }
                else
                    buf.putInt(0);

                break;

            case HEADER_RECORD:
                buf.putLong(HeaderRecord.REGULAR_MAGIC);

                buf.putInt(((HeaderRecord)record).version());

                break;

=======
>>>>>>> 1a939b0a
            case DATA_PAGE_INSERT_RECORD:
                DataPageInsertRecord diRec = (DataPageInsertRecord)rec;

                buf.putInt(diRec.groupId());
                buf.putLong(diRec.pageId());

                buf.putShort((short)diRec.payload().length);

                buf.put(diRec.payload());

                break;

            case DATA_PAGE_UPDATE_RECORD:
                DataPageUpdateRecord uRec = (DataPageUpdateRecord)rec;

                buf.putInt(uRec.groupId());
                buf.putLong(uRec.pageId());
                buf.putInt(uRec.itemId());

                buf.putShort((short)uRec.payload().length);

                buf.put(uRec.payload());

                break;

            case DATA_PAGE_INSERT_FRAGMENT_RECORD:
                final DataPageInsertFragmentRecord difRec = (DataPageInsertFragmentRecord)rec;

                buf.putInt(difRec.groupId());
                buf.putLong(difRec.pageId());

                buf.putLong(difRec.lastLink());
                buf.putInt(difRec.payloadSize());
                buf.put(difRec.payload());

                break;

            case DATA_PAGE_REMOVE_RECORD:
                DataPageRemoveRecord drRec = (DataPageRemoveRecord)rec;

                buf.putInt(drRec.groupId());
                buf.putLong(drRec.pageId());

                buf.put((byte)drRec.itemId());

                break;

            case DATA_PAGE_SET_FREE_LIST_PAGE:
                DataPageSetFreeListPageRecord freeListRec = (DataPageSetFreeListPageRecord)rec;

                buf.putInt(freeListRec.groupId());
                buf.putLong(freeListRec.pageId());

                buf.putLong(freeListRec.freeListPage());

                break;

            case INIT_NEW_PAGE_RECORD:
                InitNewPageRecord inpRec = (InitNewPageRecord)rec;

                buf.putInt(inpRec.groupId());
                buf.putLong(inpRec.pageId());

                buf.putShort((short)inpRec.ioType());
                buf.putShort((short)inpRec.ioVersion());
                buf.putLong(inpRec.newPageId());

                break;

            case BTREE_META_PAGE_INIT_ROOT:
                MetaPageInitRootRecord imRec = (MetaPageInitRootRecord)rec;

                buf.putInt(imRec.groupId());
                buf.putLong(imRec.pageId());

                buf.putLong(imRec.rootId());

                break;

            case BTREE_META_PAGE_INIT_ROOT2:
                MetaPageInitRootInlineRecord imRec2 = (MetaPageInitRootInlineRecord)rec;

                buf.putInt(imRec2.groupId());
                buf.putLong(imRec2.pageId());

                buf.putLong(imRec2.rootId());

                buf.putShort((short)imRec2.inlineSize());
                break;

            case BTREE_META_PAGE_ADD_ROOT:
                MetaPageAddRootRecord arRec = (MetaPageAddRootRecord)rec;

                buf.putInt(arRec.groupId());
                buf.putLong(arRec.pageId());

                buf.putLong(arRec.rootId());

                break;

            case BTREE_META_PAGE_CUT_ROOT:
                MetaPageCutRootRecord crRec = (MetaPageCutRootRecord)rec;

                buf.putInt(crRec.groupId());
                buf.putLong(crRec.pageId());

                break;

            case BTREE_INIT_NEW_ROOT:
                NewRootInitRecord<?> riRec = (NewRootInitRecord<?>)rec;

                buf.putInt(riRec.groupId());
                buf.putLong(riRec.pageId());

                buf.putLong(riRec.rootId());
                buf.putShort((short)riRec.io().getType());
                buf.putShort((short)riRec.io().getVersion());
                buf.putLong(riRec.leftId());
                buf.putLong(riRec.rightId());

                putRow(buf, riRec.rowBytes());

                break;

            case BTREE_PAGE_RECYCLE:
                RecycleRecord recRec = (RecycleRecord)rec;

                buf.putInt(recRec.groupId());
                buf.putLong(recRec.pageId());

                buf.putLong(recRec.newPageId());

                break;

            case BTREE_PAGE_INSERT:
                InsertRecord<?> inRec = (InsertRecord<?>)rec;

                buf.putInt(inRec.groupId());
                buf.putLong(inRec.pageId());

                buf.putShort((short)inRec.io().getType());
                buf.putShort((short)inRec.io().getVersion());
                buf.putShort((short)inRec.index());
                buf.putLong(inRec.rightId());

                putRow(buf, inRec.rowBytes());

                break;

            case BTREE_FIX_LEFTMOST_CHILD:
                FixLeftmostChildRecord flRec = (FixLeftmostChildRecord)rec;

                buf.putInt(flRec.groupId());
                buf.putLong(flRec.pageId());

                buf.putLong(flRec.rightId());

                break;

            case BTREE_FIX_COUNT:
                FixCountRecord fcRec = (FixCountRecord)rec;

                buf.putInt(fcRec.groupId());
                buf.putLong(fcRec.pageId());

                buf.putShort((short)fcRec.count());

                break;

            case BTREE_PAGE_REPLACE:
                ReplaceRecord<?> rRec = (ReplaceRecord<?>)rec;

                buf.putInt(rRec.groupId());
                buf.putLong(rRec.pageId());

                buf.putShort((short)rRec.io().getType());
                buf.putShort((short)rRec.io().getVersion());
                buf.putShort((short)rRec.index());

                putRow(buf, rRec.rowBytes());

                break;

            case BTREE_PAGE_REMOVE:
                RemoveRecord rmRec = (RemoveRecord)rec;

                buf.putInt(rmRec.groupId());
                buf.putLong(rmRec.pageId());

                buf.putShort((short)rmRec.index());
                buf.putShort((short)rmRec.count());

                break;

            case BTREE_PAGE_INNER_REPLACE:
                InnerReplaceRecord<?> irRec = (InnerReplaceRecord<?>)rec;

                buf.putInt(irRec.groupId());
                buf.putLong(irRec.pageId());

                buf.putShort((short)irRec.destinationIndex());
                buf.putLong(irRec.sourcePageId());
                buf.putShort((short)irRec.sourceIndex());
                buf.putLong(irRec.removeId());

                break;

            case BTREE_FORWARD_PAGE_SPLIT:
                SplitForwardPageRecord sfRec = (SplitForwardPageRecord)rec;

                buf.putInt(sfRec.groupId());
                buf.putLong(sfRec.pageId());

                buf.putLong(sfRec.forwardId());
                buf.putShort((short)sfRec.ioType());
                buf.putShort((short)sfRec.ioVersion());
                buf.putLong(sfRec.sourcePageId());
                buf.putShort((short)sfRec.middleIndex());
                buf.putShort((short)sfRec.count());

                break;

            case BTREE_EXISTING_PAGE_SPLIT:
                SplitExistingPageRecord seRec = (SplitExistingPageRecord)rec;

                buf.putInt(seRec.groupId());
                buf.putLong(seRec.pageId());

                buf.putShort((short)seRec.middleIndex());
                buf.putLong(seRec.forwardId());

                break;

            case BTREE_PAGE_MERGE:
                MergeRecord<?> mRec = (MergeRecord<?>)rec;

                buf.putInt(mRec.groupId());
                buf.putLong(mRec.pageId());

                buf.putLong(mRec.parentId());
                buf.putShort((short)mRec.parentIndex());
                buf.putLong(mRec.rightId());
                buf.put((byte)(mRec.isEmptyBranch() ? 1 : 0));

                break;

            case PAGES_LIST_SET_NEXT:
                PagesListSetNextRecord plNextRec = (PagesListSetNextRecord)rec;

                buf.putInt(plNextRec.groupId());
                buf.putLong(plNextRec.pageId());

                buf.putLong(plNextRec.nextPageId());

                break;

            case PAGES_LIST_SET_PREVIOUS:
                PagesListSetPreviousRecord plPrevRec = (PagesListSetPreviousRecord)rec;

                buf.putInt(plPrevRec.groupId());
                buf.putLong(plPrevRec.pageId());

                buf.putLong(plPrevRec.previousPageId());

                break;

            case PAGES_LIST_INIT_NEW_PAGE:
                PagesListInitNewPageRecord plNewRec = (PagesListInitNewPageRecord)rec;

                buf.putInt(plNewRec.groupId());
                buf.putLong(plNewRec.pageId());
                buf.putInt(plNewRec.ioType());
                buf.putInt(plNewRec.ioVersion());
                buf.putLong(plNewRec.newPageId());

                buf.putLong(plNewRec.previousPageId());
                buf.putLong(plNewRec.dataPageId());

                break;

            case PAGES_LIST_ADD_PAGE:
                PagesListAddPageRecord plAddRec = (PagesListAddPageRecord)rec;

                buf.putInt(plAddRec.groupId());
                buf.putLong(plAddRec.pageId());

                buf.putLong(plAddRec.dataPageId());

                break;

            case PAGES_LIST_REMOVE_PAGE:
                PagesListRemovePageRecord plRmvRec = (PagesListRemovePageRecord)rec;

                buf.putInt(plRmvRec.groupId());
                buf.putLong(plRmvRec.pageId());

                buf.putLong(plRmvRec.removedPageId());

                break;

            case BTREE_FIX_REMOVE_ID:
                FixRemoveId frRec = (FixRemoveId)rec;

                buf.putInt(frRec.groupId());
                buf.putLong(frRec.pageId());

                buf.putLong(frRec.removeId());

                break;

            case TRACKING_PAGE_DELTA:
                TrackingPageDeltaRecord tpDelta = (TrackingPageDeltaRecord)rec;

                buf.putInt(tpDelta.groupId());
                buf.putLong(tpDelta.pageId());

                buf.putLong(tpDelta.pageIdToMark());
                buf.putLong(tpDelta.nextSnapshotId());
                buf.putLong(tpDelta.lastSuccessfulSnapshotId());

                break;

            case META_PAGE_UPDATE_NEXT_SNAPSHOT_ID:
                MetaPageUpdateNextSnapshotId mpUpdateNextSnapshotId = (MetaPageUpdateNextSnapshotId)rec;

                buf.putInt(mpUpdateNextSnapshotId.groupId());
                buf.putLong(mpUpdateNextSnapshotId.pageId());

                buf.putLong(mpUpdateNextSnapshotId.nextSnapshotId());

                break;

            case META_PAGE_UPDATE_LAST_SUCCESSFUL_FULL_SNAPSHOT_ID:
                MetaPageUpdateLastSuccessfulFullSnapshotId mpUpdateLastSuccFullSnapshotId =
                        (MetaPageUpdateLastSuccessfulFullSnapshotId)rec;

                buf.putInt(mpUpdateLastSuccFullSnapshotId.groupId());
                buf.putLong(mpUpdateLastSuccFullSnapshotId.pageId());

                buf.putLong(mpUpdateLastSuccFullSnapshotId.lastSuccessfulFullSnapshotId());

                break;

            case META_PAGE_UPDATE_LAST_SUCCESSFUL_SNAPSHOT_ID:
                MetaPageUpdateLastSuccessfulSnapshotId mpUpdateLastSuccSnapshotId =
                        (MetaPageUpdateLastSuccessfulSnapshotId)rec;

                buf.putInt(mpUpdateLastSuccSnapshotId.groupId());
                buf.putLong(mpUpdateLastSuccSnapshotId.pageId());

                buf.putLong(mpUpdateLastSuccSnapshotId.lastSuccessfulSnapshotId());
                buf.putLong(mpUpdateLastSuccSnapshotId.lastSuccessfulSnapshotTag());

                break;

            case META_PAGE_UPDATE_LAST_ALLOCATED_INDEX:
                MetaPageUpdateLastAllocatedIndex mpUpdateLastAllocatedIdx =
                        (MetaPageUpdateLastAllocatedIndex) rec;

                buf.putInt(mpUpdateLastAllocatedIdx.groupId());
                buf.putLong(mpUpdateLastAllocatedIdx.pageId());

                buf.putInt(mpUpdateLastAllocatedIdx.lastAllocatedIndex());

                break;

            case PART_META_UPDATE_STATE:
                PartitionMetaStateRecord partMetaStateRecord = (PartitionMetaStateRecord) rec;

                buf.putInt(partMetaStateRecord.groupId());

                buf.putInt(partMetaStateRecord.partitionId());

                buf.put(partMetaStateRecord.state());

                buf.putLong(partMetaStateRecord.updateCounter());

                break;

            case PAGE_LIST_META_RESET_COUNT_RECORD:
                PageListMetaResetCountRecord pageListMetaResetCntRecord = (PageListMetaResetCountRecord) rec;

                buf.putInt(pageListMetaResetCntRecord.groupId());
                buf.putLong(pageListMetaResetCntRecord.pageId());

                break;

            case TX_RECORD:
<<<<<<< HEAD
                txRecordSerializer.write((TxRecord)record, buf);
=======
                txRecordSerializer.writeTxRecord((TxRecord)rec, buf);
>>>>>>> 1a939b0a

                break;

            case SWITCH_SEGMENT_RECORD:
                break;

            default:
                throw new UnsupportedOperationException("Type: " + rec.type());
        }
    }

    /**
     * Return shared cache context.
     *
     * @return Shared cache context.
     */
    public GridCacheSharedContext cctx() {
        return cctx;
    }

    /**
     * @param buf Buffer to write to.
     * @param entry Data entry.
     */
    static void putDataEntry(ByteBuffer buf, DataEntry entry) throws IgniteCheckedException {
        buf.putInt(entry.cacheId());

        if (!entry.key().putValue(buf))
            throw new AssertionError();

        if (entry.value() == null)
            buf.putInt(-1);
        else if (!entry.value().putValue(buf))
            throw new AssertionError();

        buf.put((byte)entry.op().ordinal());

        putVersion(buf, entry.nearXidVersion(), true);
        putVersion(buf, entry.writeVersion(), false);

        buf.putInt(entry.partitionId());
        buf.putLong(entry.partitionCounter());
        buf.putLong(entry.expireTime());
    }

    /**
     * @param states Cache states.
     */
    private static void putCacheStates(ByteBuffer buf, Map<Integer, CacheState> states) {
        buf.putShort((short)states.size());

        for (Map.Entry<Integer, CacheState> entry : states.entrySet()) {
            buf.putInt(entry.getKey());

            CacheState state = entry.getValue();

            // Need 2 bytes for the number of partitions.
            buf.putShort((short)state.size());

            for (int i = 0; i < state.size(); i++) {
                buf.putShort((short)state.partitionByIndex(i));

                buf.putLong(state.partitionSizeByIndex(i));
                buf.putLong(state.partitionCounterByIndex(i));
            }
        }
    }

    /**
     * @param buf Buffer.
     * @param ver Version to write.
     * @param allowNull Is {@code null}version allowed.
     */
    private static void putVersion(ByteBuffer buf, GridCacheVersion ver, boolean allowNull) {
        CacheVersionIO.write(buf, ver, allowNull);
    }

    /**
     * @param buf Buffer.
     * @param rowBytes Row bytes.
     */
    @SuppressWarnings("unchecked")
    private static void putRow(ByteBuffer buf, byte[] rowBytes) {
        assert rowBytes.length > 0;

        buf.put(rowBytes);
    }

    /**
     * @param in Input to read from.
     * @return Read entry.
     */
    DataEntry readDataEntry(ByteBufferBackedDataInput in) throws IOException, IgniteCheckedException {
        int cacheId = in.readInt();

        int keySize = in.readInt();
        byte keyType = in.readByte();
        byte[] keyBytes = new byte[keySize];
        in.readFully(keyBytes);

        int valSize = in.readInt();

        byte valType = 0;
        byte[] valBytes = null;

        if (valSize >= 0) {
            valType = in.readByte();
            valBytes = new byte[valSize];
            in.readFully(valBytes);
        }

        byte ord = in.readByte();

        GridCacheOperation op = GridCacheOperation.fromOrdinal(ord & 0xFF);

        GridCacheVersion nearXidVer = readVersion(in, true);
        GridCacheVersion writeVer = readVersion(in, false);

        int partId = in.readInt();
        long partCntr = in.readLong();
        long expireTime = in.readLong();

        GridCacheContext cacheCtx = cctx.cacheContext(cacheId);

        if (cacheCtx != null) {
            CacheObjectContext coCtx = cacheCtx.cacheObjectContext();

            KeyCacheObject key = co.toKeyCacheObject(coCtx, keyType, keyBytes);
            CacheObject val = valBytes != null ? co.toCacheObject(coCtx, valType, valBytes) : null;

            return new DataEntry(
                    cacheId,
                    key,
                    val,
                    op,
                    nearXidVer,
                    writeVer,
                    expireTime,
                    partId,
                    partCntr
            );
        }
        else
            return new LazyDataEntry(
                    cctx,
                    cacheId,
                    keyType,
                    keyBytes,
                    valType,
                    valBytes,
                    op,
                    nearXidVer,
                    writeVer,
                    expireTime,
                    partId,
                    partCntr);
    }

    /**
     * @param buf Buffer to read from.
     * @return Read map.
     */
    private Map<Integer, CacheState> readPartitionStates(DataInput buf) throws IOException {
        int caches = buf.readShort() & 0xFFFF;

        if (caches == 0)
            return Collections.emptyMap();

        Map<Integer, CacheState> states = new HashMap<>(caches, 1.0f);

        for (int i = 0; i < caches; i++) {
            int cacheId = buf.readInt();

            int parts = buf.readShort() & 0xFFFF;

            CacheState state = new CacheState(parts);

            for (int p = 0; p < parts; p++) {
                int partId = buf.readShort() & 0xFFFF;
                long size = buf.readLong();
                long partCntr = buf.readLong();

                state.addPartitionState(partId, size, partCntr);
            }

            states.put(cacheId, state);
        }

        return states;
    }

    /**
     * Changes the buffer position by the number of read bytes.
     *
     * @param in Data input to read from.
     * @param allowNull Is {@code null}version allowed.
     * @return Read cache version.
     */
    private GridCacheVersion readVersion(ByteBufferBackedDataInput in, boolean allowNull) throws IOException {
        // To be able to read serialization protocol version.
        in.ensure(1);

        try {
            int size = CacheVersionIO.readSize(in.buffer(), allowNull);

            in.ensure(size);

            return CacheVersionIO.read(in.buffer(), allowNull);
        }
        catch (IgniteCheckedException e) {
            throw new IOException(e);
        }
    }

    /**
     * @param dataRec Data record to serialize.
     * @return Full data record size.
     * @throws IgniteCheckedException If failed to obtain the length of one of the entries.
     */
    private int dataSize(DataRecord dataRec) throws IgniteCheckedException {
        int sz = 0;

        for (DataEntry entry : dataRec.writeEntries())
            sz += entrySize(entry);

        return sz;
    }

    /**
     * @param entry Entry to get size for.
     * @return Entry size.
     * @throws IgniteCheckedException If failed to get key or value bytes length.
     */
    private int entrySize(DataEntry entry) throws IgniteCheckedException {
        GridCacheContext cctx = this.cctx.cacheContext(entry.cacheId());
        CacheObjectContext coCtx = cctx.cacheObjectContext();

        return
            /*cache ID*/4 +
            /*key*/entry.key().valueBytesLength(coCtx) +
            /*value*/(entry.value() == null ? 4 : entry.value().valueBytesLength(coCtx)) +
            /*op*/1 +
            /*near xid ver*/CacheVersionIO.size(entry.nearXidVersion(), true) +
            /*write ver*/CacheVersionIO.size(entry.writeVersion(), false) +
            /*part ID*/4 +
            /*expire Time*/8 +
            /*part cnt*/8;
    }

    /**
     * @param states Partition states.
     * @return Size required to write partition states.
     */
    private int cacheStatesSize(Map<Integer, CacheState> states) {
        // Need 4 bytes for the number of caches.
        int size = 2;

        for (Map.Entry<Integer, CacheState> entry : states.entrySet()) {
            // Cache ID.
            size += 4;

            // Need 2 bytes for the number of partitions.
            size += 2;

            CacheState state = entry.getValue();

            // 2 bytes partition ID, size and counter per partition.
            size += 18 * state.size();
        }

        return size;
    }
}<|MERGE_RESOLUTION|>--- conflicted
+++ resolved
@@ -822,13 +822,9 @@
 
                 long updateCntr = in.readLong();
 
-<<<<<<< HEAD
                 GridDhtPartitionState partState = GridDhtPartitionState.fromOrdinal(state);
 
                 res = new PartitionMetaStateRecord(cacheId, partId, partState, updateCntr);
-=======
-                res = new PartitionMetaStateRecord(cacheId, partId, GridDhtPartitionState.fromOrdinal(state), updateCntr);
->>>>>>> 1a939b0a
 
                 break;
 
@@ -945,9 +941,8 @@
 
                 break;
 
-<<<<<<< HEAD
             case METASTORE_DATA_RECORD:
-                MetastoreDataRecord metastoreDataRecord = (MetastoreDataRecord)record;
+                MetastoreDataRecord metastoreDataRecord = (MetastoreDataRecord)rec;
 
                 byte[] strBytes = metastoreDataRecord.key().getBytes();
 
@@ -965,12 +960,10 @@
             case HEADER_RECORD:
                 buf.putLong(HeaderRecord.REGULAR_MAGIC);
 
-                buf.putInt(((HeaderRecord)record).version());
-
-                break;
-
-=======
->>>>>>> 1a939b0a
+                buf.putInt(((HeaderRecord)rec).version());
+
+                break;
+
             case DATA_PAGE_INSERT_RECORD:
                 DataPageInsertRecord diRec = (DataPageInsertRecord)rec;
 
@@ -1359,11 +1352,7 @@
                 break;
 
             case TX_RECORD:
-<<<<<<< HEAD
-                txRecordSerializer.write((TxRecord)record, buf);
-=======
-                txRecordSerializer.writeTxRecord((TxRecord)rec, buf);
->>>>>>> 1a939b0a
+                txRecordSerializer.write((TxRecord)rec, buf);
 
                 break;
 
