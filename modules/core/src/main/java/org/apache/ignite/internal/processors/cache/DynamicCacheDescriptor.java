--- conflicted
+++ resolved
@@ -84,16 +84,14 @@
     /** */
     private AffinityTopologyVersion rcvdFromVer;
 
-<<<<<<< HEAD
+    /** */
+    private transient AffinityTopologyVersion clientCacheStartVer;
+
     /** Mutex to control schema. */
     private final Object schemaMux = new Object();
 
     /** Current schema. */
     private QuerySchema schema;
-=======
-    /** */
-    private transient AffinityTopologyVersion clientCacheStartVer;
->>>>>>> 428f66d3
 
     /**
      * @param ctx Context.
@@ -324,7 +322,20 @@
     }
 
     /**
-<<<<<<< HEAD
+     * @return Version when client cache on local node was started.
+     */
+    @Nullable AffinityTopologyVersion clientCacheStartVersion() {
+        return clientCacheStartVer;
+    }
+
+    /**
+     * @param clientCacheStartVer Version when client cache on local node was started.
+     */
+    public void clientCacheStartVersion(AffinityTopologyVersion clientCacheStartVer) {
+        this.clientCacheStartVer = clientCacheStartVer;
+    }
+
+    /**
      * @return Schema.
      */
     public QuerySchema schema() {
@@ -355,19 +366,6 @@
         synchronized (schemaMux) {
             schema.finish(msg);
         }
-=======
-     * @return Version when client cache on local node was started.
-     */
-    @Nullable AffinityTopologyVersion clientCacheStartVersion() {
-        return clientCacheStartVer;
-    }
-
-    /**
-     * @param clientCacheStartVer Version when client cache on local node was started.
-     */
-    public void clientCacheStartVersion(AffinityTopologyVersion clientCacheStartVer) {
-        this.clientCacheStartVer = clientCacheStartVer;
->>>>>>> 428f66d3
     }
 
     /** {@inheritDoc} */
