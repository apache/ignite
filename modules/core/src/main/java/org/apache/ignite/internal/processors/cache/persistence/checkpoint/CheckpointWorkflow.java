--- conflicted
+++ resolved
@@ -234,7 +234,7 @@
 
         CheckpointPagesInfoHolder cpPagesHolder;
 
-        int dirtyPagesCnt;
+        int dirtyPagesCount;
 
         boolean hasPartitionsToDestroy;
 
@@ -280,15 +280,11 @@
 
             curr.currentCheckpointPagesCount(cpPagesHolder.pagesNum());
 
-            dirtyPagesCnt = cpPagesHolder.pagesNum();
+            dirtyPagesCount = cpPagesHolder.pagesNum();
 
             hasPartitionsToDestroy = !curr.getDestroyQueue().pendingReqs().isEmpty();
 
-<<<<<<< HEAD
-            if (dirtyPagesCnt > 0 || curr.nextSnapshot() || hasPartitionsToDestroy) {
-=======
             if (dirtyPagesCount > 0 || hasPartitionsToDestroy) {
->>>>>>> e70b66c5
                 // No page updates for this checkpoint are allowed from now on.
                 if (wal != null)
                     cpPtr = wal.log(cpRec);
@@ -310,21 +306,7 @@
         for (CheckpointListener lsnr : dbLsnrs)
             lsnr.onCheckpointBegin(ctx0);
 
-<<<<<<< HEAD
-        if (snapFut != null) {
-            try {
-                snapFut.get();
-            }
-            catch (IgniteException e) {
-                U.error(log, "Failed to wait for snapshot operation initialization: " +
-                    curr.snapshotOperation(), e);
-            }
-        }
-
-        if (dirtyPagesCnt > 0 || hasPartitionsToDestroy) {
-=======
         if (dirtyPagesCount > 0 || hasPartitionsToDestroy) {
->>>>>>> e70b66c5
             tracker.onWalCpRecordFsyncStart();
 
             // Sync log outside the checkpoint write lock.
